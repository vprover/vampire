--- conflicted
+++ resolved
@@ -74,12 +74,7 @@
     case Options::SatSolver::Z3:
       {
         _solverIsSMT = true;
-<<<<<<< HEAD
-        _solver = new Z3Interfacing(_parent.getOptions(),_parent.satNaming(), /* unsat core */ false, 
-            _parent.getOptions().exportAvatarProblem(), _parent.getOptions().problemExportSyntax());
-=======
         _solver = new Z3Interfacing(_parent.getOptions(),_parent.satNaming(), /* unsat core */ false, _parent.getOptions().exportAvatarProblem(), _parent.getOptions().problemExportSyntax());
->>>>>>> bbc1d2b5
         if(_parent.getOptions().satFallbackForSMT()){
           // TODO make fallback minimizing?
           SATSolver* fallback = new MinisatInterfacing(_parent.getOptions(),true);
