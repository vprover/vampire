/*
 * This file is part of the source code of the software program
 * Vampire. It is protected by applicable
 * copyright laws.
 *
 * This source code is distributed under the licence found here
 * https://vprover.github.io/license.html
 * and in the source directory
 */
/**
 * @file Splitter.cpp
 * Implements class Splitter.
 */

#include "Splitter.hpp"

#include "Debug/RuntimeStatistics.hpp"

#include "Lib/DHSet.hpp"
#include "Lib/Environment.hpp"
#include "Lib/IntUnionFind.hpp"
#include "Lib/Metaiterators.hpp"
#include "Lib/SharedSet.hpp"
#include "Debug/TimeProfiling.hpp"
#include "Lib/Timer.hpp"

#include "Kernel/Signature.hpp"
#include "Kernel/Clause.hpp"
#include "Kernel/Inference.hpp"
#include "Kernel/InferenceStore.hpp"
#include "Kernel/RCClauseStack.hpp"
#include "Kernel/TermIterators.hpp"
#include "Kernel/Formula.hpp"
#include "Kernel/FormulaUnit.hpp"
#include "Kernel/MainLoop.hpp"

#include "Shell/ConditionalRedundancyHandler.hpp"
#include "Shell/Options.hpp"
#include "Shell/Statistics.hpp"
#include "Shell/Shuffling.hpp"

#include "SAT/SATInference.hpp"
#include "SAT/MinimizingSolver.hpp"
#include "SAT/BufferedSolver.hpp"
#include "SAT/FallbackSolverWrapper.hpp"
#include "SAT/MinisatInterfacing.hpp"
#include "SAT/Z3Interfacing.hpp"

#include "DP/ShortConflictMetaDP.hpp"

#include "SaturationAlgorithm.hpp"

namespace Saturation
{

using namespace std;
using namespace Lib;
using namespace Kernel;


/////////////////////////////
// SplittingBranchSelector
//

void SplittingBranchSelector::init()
{
  _eagerRemoval = _parent.getOptions().splittingEagerRemoval();
  _literalPolarityAdvice = _parent.getOptions().splittingLiteralPolarityAdvice();

  switch(_parent.getOptions().satSolver()){
    case Options::SatSolver::MINISAT:
      _solver = new MinisatInterfacing(_parent.getOptions(),true);
      break;      
#if VZ3
    case Options::SatSolver::Z3:
      {
        _solverIsSMT = true;
        _solver = new Z3Interfacing(_parent.getOptions(),_parent.satNaming(), /* unsat core */ false, _parent.getOptions().exportAvatarProblem());
        if(_parent.getOptions().satFallbackForSMT()){
          // TODO make fallback minimizing?
          SATSolver* fallback = new MinisatInterfacing(_parent.getOptions(),true);
          _solver = new FallbackSolverWrapper(_solver.release(),fallback);
        }
      }
      break;
#endif
    default:
      ASSERTION_VIOLATION_REP(_parent.getOptions().satSolver());
  }

  if (_parent.getOptions().splittingBufferedSolver()) {
    _solver = new BufferedSolver(_solver.release());
  }

  switch(_parent.getOptions().splittingMinimizeModel()){
    case Options::SplittingMinimizeModel::OFF:
      // Do nothing - we don't want to minimise the model
      break;
    case Options::SplittingMinimizeModel::ALL:
    case Options::SplittingMinimizeModel::SCO:
      _solver = new MinimizingSolver(_solver.release());
      break;
    default:
      ASSERTION_VIOLATION_REP(_parent.getOptions().splittingMinimizeModel());
  }
  _minSCO = _parent.getOptions().splittingMinimizeModel() == Options::SplittingMinimizeModel::SCO;

  if(_parent.getOptions().splittingCongruenceClosure() != Options::SplittingCongruenceClosure::OFF) {
    _dp = new DP::SimpleCongruenceClosure(&_parent.getOrdering());
    if (_parent.getOptions().ccUnsatCores() == Options::CCUnsatCores::SMALL_ONES) {
      _dp = new ShortConflictMetaDP(_dp.release(), _parent.satNaming(), *_solver);
    }
    _ccMultipleCores = (_parent.getOptions().ccUnsatCores() != Options::CCUnsatCores::FIRST);

    _ccModel = (_parent.getOptions().splittingCongruenceClosure() == Options::SplittingCongruenceClosure::MODEL);
    if (_ccModel) {
      _dpModel = new DP::SimpleCongruenceClosure(&_parent.getOrdering());
    }
  }  
}

void SplittingBranchSelector::updateVarCnt()
{
  unsigned satVarCnt = _parent.maxSatVar();
  unsigned splitLvlCnt = _parent.splitLevelCnt();

  // index by var, but ignore slot 0
  _selected.expand(splitLvlCnt+1);
  _trueInCCModel.expand(satVarCnt+1);

  // solver may be doing the same, but only internally
  _solver->ensureVarCount(satVarCnt);
}

/**
 * The solver should consider making @b lit false by default.
 */
void SplittingBranchSelector::considerPolarityAdvice(SATLiteral lit)
{
  switch (_literalPolarityAdvice) {
    case Options::SplittingLiteralPolarityAdvice::FALSE:
      _solver->suggestPolarity(lit.var(),lit.oppositePolarity());
    break;
    case Options::SplittingLiteralPolarityAdvice::TRUE:
      _solver->suggestPolarity(lit.var(),lit.polarity());
    break;
    case Options::SplittingLiteralPolarityAdvice::NONE:
      // do nothing
    break;
    case Options::SplittingLiteralPolarityAdvice::RANDOM:
      _solver->suggestPolarity(lit.var(),Random::getBit());
    break;
    default:
      ASSERTION_VIOLATION;
  }
}

static Color colorFromPossiblyDeepFOConversion(SATClause* scl,Unit*& u)
{
  /* all the clauses added to AVATAR are FO_CONVERSIONs except when there is a duplicate literal
   and SATClause::removeDuplicateLiterals creates an extra inference with a single premise ``in between''.*/
  if (scl->inference()->getType() != SATInference::FO_CONVERSION) {
    ASS_EQ(scl->inference()->getType(),SATInference::PROP_INF);
    PropInference* inf = static_cast<PropInference*>(scl->inference());
    SATClauseList* premises = inf->getPremises();
    ASS_EQ(SATClauseList::length(premises),1);
    scl = premises->head();
  }

  SATInference* inf = scl->inference();

  ASS_EQ(inf->getType(),SATInference::FO_CONVERSION);
  u = static_cast<FOConversionInference*>(inf)->getOrigin();
  const Inference& i = u->inference();
  Inference::Iterator it = i.iterator();
  ASS(i.hasNext(it));
  Unit* u1 = i.next(it);
  ASS(u1->isClause());
  Clause* cl = u1->asClause();
  return cl->color();
}

void SplittingBranchSelector::handleSatRefutation()
{
  SATClause* satRefutation = _solver->getRefutation();
  SATClauseList* satPremises = env.options->minimizeSatProofs() ?
      _solver->getRefutationPremiseList() : nullptr; // getRefutationPremiseList may be nullptr already, if our solver does not support minimization

  if (!env.colorUsed) { // color oblivious, simple approach
    UnitList* prems = SATInference::getFOPremises(satRefutation);

    Clause* foRef = Clause::fromIterator(LiteralIterator::getEmpty(),
        FromSatRefutation(_solverIsSMT ? InferenceRule::AVATAR_REFUTATION_SMT : InferenceRule::AVATAR_REFUTATION, prems, satPremises));
    // TODO: in principle, the user might be interested in this final clause's age (currently left 0)
    throw MainLoop::RefutationFoundException(foRef);
  } else { // we must produce a well colored proof

    // collect actually used SAT premises
    SATClauseStack actualSatPremises;

    if (satPremises) { // does our SAT solver support postponed minimization?
      SATLiteralStack dummy;
      SATClauseList* minimizedSatPremises = MinisatInterfacing::minimizePremiseList(satPremises,dummy);

      actualSatPremises.loadFromIterator(SATClauseList::DestructiveIterator(minimizedSatPremises));
    } else {
      SATInference::collectPropAxioms(satRefutation,actualSatPremises);
    }

    // decide which side is "bigger" and should go "first"
    int colorCnts[3] = {0,0,0};
    SATClauseStack::Iterator it1(actualSatPremises);
    while (it1.hasNext()) {
      SATClause* scl = it1.next();
      // cout << "SAT: " << scl->toString() << endl;

      Unit* dummy;
      Color c = colorFromPossiblyDeepFOConversion(scl,dummy);

      ASS_L(c,COLOR_INVALID);
      colorCnts[c]++;
    }

    //cout << colorCnts[0] << " " << colorCnts[1] <<  " " << colorCnts[2] << endl;
    Color sndCol = COLOR_RIGHT;
    if (colorCnts[COLOR_LEFT] < colorCnts[COLOR_RIGHT]) {
      sndCol = COLOR_LEFT;
    }

    // split into first and second
    SATClauseStack first;
    UnitList* first_prems = UnitList::empty();
    SATClauseStack second;
    UnitList* second_prems = UnitList::empty();

    SATClauseStack::Iterator it2(actualSatPremises);
    while (it2.hasNext()) {
      SATClause* scl = it2.next();
      Unit* u;
      Color c = colorFromPossiblyDeepFOConversion(scl,u);

      if (c == sndCol) {
        second.push(scl);
        UnitList::push(u,second_prems);
      } else {
        first.push(scl); // contains first col ones and transparent ones together
        UnitList::push(u,first_prems);
      }
    }

    if (colorCnts[sndCol] == 0) { // this is a degenerate case, in which we don't need to interpolate at all
      Inference foInf = NonspecificInferenceMany(InferenceRule::AVATAR_REFUTATION, first_prems);
      Clause* foRef = Clause::fromIterator(LiteralIterator::getEmpty(), foInf);
      throw MainLoop::RefutationFoundException(foRef);
    }

    SATClauseStack result;
    MinisatInterfacing::interpolateViaAssumptions(_parent.maxSatVar(),first,second,result);

    // turn result into Formula wrapping its CNF structure
    Formula* interpolant;
    {
      FormulaList* conjuncts = FormulaList::empty();
      unsigned conj_cnt = 0;

      SATClauseStack::Iterator it(result);
      while(it.hasNext()) {
        SATClause* cl = it.next();
        FormulaList* disjuncts = FormulaList::empty();

        for (unsigned i = 0; i < cl->size(); i++) {
          SATLiteral lit = (*cl)[i];

          // get the first order clause
          bool negated = false;
          SplitLevel lvl = _parent.getNameFromLiteralUnsafe(lit);
          if (_parent._db[lvl] == 0) {
            negated = true;
            lvl = _parent.getNameFromLiteralUnsafe(lit.opposite());
            ASS_NEQ(_parent._db[lvl],0);
          }
          Formula* litFla = Formula::fromClause(_parent._db[lvl]->component);
          if (negated) {
            litFla = new NegatedFormula(litFla);
          }
          FormulaList::push(litFla,disjuncts);
        }
        Formula* clFla;
        if (cl->size() == 1) {
          clFla = disjuncts->head();
          FormulaList::destroy(disjuncts);
        } else {
          clFla = JunctionFormula::generalJunction(OR, disjuncts);
        }
        FormulaList::push(clFla,conjuncts);
        conj_cnt++;
      }

      if (conj_cnt == 1) {
        interpolant = conjuncts->head();
        FormulaList::destroy(conjuncts);
      } else {
        interpolant = JunctionFormula::generalJunction(AND, conjuncts);
      }
    }

    // finish constructing the derivation
    {
      Inference elInf = NonspecificInferenceMany(InferenceRule::SAT_COLOR_ELIMINATION, second_prems);
      FormulaUnit* interpolated = new FormulaUnit(interpolant,elInf);

      UnitList::push(interpolated,first_prems);

      Inference finalInf = NonspecificInferenceMany(InferenceRule::SAT_COLOR_ELIMINATION,first_prems);
      Clause* foRef = Clause::fromIterator(LiteralIterator::getEmpty(), finalInf);

      throw MainLoop::RefutationFoundException(foRef);
    }
  }
}

SATSolver::VarAssignment SplittingBranchSelector::getSolverAssimentConsideringCCModel(unsigned var) {
  if (_ccModel) {
    // if we work with ccModel, the cc-model overrides the satsolver, but only for positive ground equalities
    SAT2FO& s2f = _parent.satNaming();
    Literal* lit = s2f.toFO(SATLiteral(var,true));

    if (lit && lit->isEquality() && lit->ground()) {
      if (_trueInCCModel.find(var)) {
        ASS(_solver->getAssignment(var) != SATSolver::FALSE || var > lastCheckedVar);
        // only a newly introduced variable can be false in the SATSolver for no good reason

        return SATSolver::TRUE;
      }
      // else we can force neither FALSE not DONT_CARE here, because
      // the former could introduce a disequality that shouldn't be in FO anymore
      // and the latter could prevent a removal (if we are not eager)
      // In sum, the model which this function exposes to the outside world
      // must still satisfy all the clauses in _solver !
    }
    // "fall-through" to consult _solver anyway
  }

  return _solver->getAssignment(var);
}

static const unsigned AGE_NOT_FILLED = UINT_MAX;

int SplittingBranchSelector::assertedGroundPositiveEqualityCompomentMaxAge()
{
  int max = 0;

  unsigned maxSatVar = _parent.maxSatVar();
  for(unsigned i=1; i<=maxSatVar; i++) {
    SATSolver::VarAssignment asgn = _solver->getAssignment(i);
    if(asgn==SATSolver::DONT_CARE) {
      continue;
    }
    SATLiteral sl(i, asgn==SATSolver::TRUE);
    SplitLevel name = _parent.getNameFromLiteral(sl);
    if (!_parent.isUsedName(name)) {
      continue;
    }
    Clause* compCl = _parent.getComponentClause(name);
    if (compCl->length() != 1) {
      continue;
    }
    Literal* l = (*compCl)[0];
    if (l->ground() && l->isEquality() && l->isPositive()) {
      int clAge = compCl->age();

      if (clAge > max) {
        max = clAge;
      }
    }
  }

  return max;
}

SATSolver::Status SplittingBranchSelector::processDPConflicts()
{
  // ASS(_solver->getStatus()==SATSolver::SATISFIABLE);

  if(!_dp) {
    return SATSolver::SATISFIABLE;
  }
  
  SAT2FO& s2f = _parent.satNaming();
  static LiteralStack gndAssignment;
  static LiteralStack unsatCore;

  while (true) { // breaks inside
    {
      TIME_TRACE("congruence closure");
    
      gndAssignment.reset();
      // collects only ground literals, because it known only about them ...
      s2f.collectAssignment(*_solver, gndAssignment); 
      // ... moreover, _dp->addLiterals will filter the set anyway

      _dp->reset();
      _dp->addLiterals(pvi( LiteralStack::ConstIterator(gndAssignment) ));
      DecisionProcedure::Status dpStatus = _dp->getStatus(_ccMultipleCores);

      if(dpStatus!=DecisionProcedure::UNSATISFIABLE) {
        break;
      }

      unsigned unsatCoreCnt = _dp->getUnsatCoreCount();
      for(unsigned i=0; i<unsatCoreCnt; i++) {
        unsatCore.reset();
        _dp->getUnsatCore(unsatCore, i);
        SATClause* conflCl = s2f.createConflictClause(unsatCore);
        if (_minSCO) {
          _solver->addClauseIgnoredInPartialModel(conflCl);
        } else {
          _solver->addClause(conflCl);
        }
      }

      RSTAT_CTR_INC("ssat_dp_conflict");
      RSTAT_CTR_INC_MANY("ssat_dp_conflict_clauses",unsatCoreCnt);
    }

    // there was conflict, so we try looking for a different model
    {
      TIME_TRACE(TimeTrace::AVATAR_SAT_SOLVER);
      
      if (_solver->solve() == SATSolver::UNSATISFIABLE) {
        return SATSolver::UNSATISFIABLE;
      }
    }
  }
  
  // ASS(_solver->getStatus()==SATSolver::SATISFIABLE);
  if (_ccModel) {
    TIME_TRACE("model from congruence closure");

#if VDEBUG
    // to keep track of SAT variables introduce just for the sake of the latest call to _ccModel
    lastCheckedVar = _parent.maxSatVar();
#endif

    RSTAT_CTR_INC("ssat_dp_model");

    static LiteralStack model;
    model.reset();

    _dpModel->reset();
    _dpModel->addLiterals(pvi( LiteralStack::ConstIterator(gndAssignment) ),true /*only equalities now*/);
    ALWAYS(_dpModel->getStatus(false) == DecisionProcedure::SATISFIABLE);
    _dpModel->getModel(model);

    // RSTAT_MCTR_INC("ssat_dp_model_size",model.size());

    _trueInCCModel.reset();

    // cout << "Obtained a model " << endl;
    unsigned parentMaxAge = AGE_NOT_FILLED;
    LiteralStack::Iterator it(model);
    while(it.hasNext()) {
      Literal* lit = it.next();

      // cout << lit->toString() << endl;

      ASS(lit->isPositive());
      ASS(lit->isEquality());
      ASS(lit->ground());

      Clause* compCl;
      SplitLevel level = _parent.tryGetComponentNameOrAddNew(1,&lit,0,compCl);
      if (compCl->age() == AGE_NOT_FILLED) { // added new
        RSTAT_CTR_INC("ssat_dp_model_components");

        if (parentMaxAge == AGE_NOT_FILLED) {
          // This is the max of all the positive ground units that went into the DP.
          // As such, is overestimates that "true age" that could be computed
          // as the max over the true parents of this equality
          // (we are lazy and cannot know the true parents without effort).
          parentMaxAge = assertedGroundPositiveEqualityCompomentMaxAge();
        }

        compCl->setAge(parentMaxAge);

        // we could have actually created two clauses
        unsigned oppLevel = level^1;
        if (_parent.isUsedName(oppLevel)) {
          Clause* negCompCl = _parent.getComponentClause(oppLevel);
          ASS(negCompCl);

          if (negCompCl->age() == AGE_NOT_FILLED) { // it could have age from before, if it was not introduced by ccModel
            ASS(_parent._complBehavior!=Options::SplittingAddComplementary::NONE);  // but only for "ssac = ground"
            negCompCl->setAge(parentMaxAge);
          }
        }
      }

      SATLiteral slit = _parent.getLiteralFromName(level);
      ASS(slit.polarity());
      _trueInCCModel.insert(slit.var());
    }
  }
  
  return SATSolver::SATISFIABLE;
}

void SplittingBranchSelector::updateSelection(unsigned satVar, SATSolver::VarAssignment asgn,
    SplitLevelStack& addedComps, SplitLevelStack& removedComps)
{
  ASS_NEQ(asgn, SATSolver::NOT_KNOWN); //we always do full SAT solving, so there shouldn't be unknown variables

  SplitLevel posLvl = _parent.getNameFromLiteral(SATLiteral(satVar, true));
  SplitLevel negLvl = _parent.getNameFromLiteral(SATLiteral(satVar, false));

  switch(asgn) {
  case SATSolver::TRUE: 
    if(!_selected.find(posLvl) && _parent.isUsedName(posLvl)) {
      _selected.insert(posLvl);
      addedComps.push(posLvl);
    }
    if(_selected.find(negLvl)) {
      _selected.remove(negLvl);
      removedComps.push(negLvl);
    }
    break;
  case SATSolver::FALSE:    
    if(!_selected.find(negLvl) && _parent.isUsedName(negLvl)) {
      _selected.insert(negLvl);
      addedComps.push(negLvl);
    }
    if(_selected.find(posLvl)) {
      _selected.remove(posLvl);
      removedComps.push(posLvl);
    }
    break;
  case SATSolver::DONT_CARE:
    if(_eagerRemoval) {
      if(_selected.find(posLvl)) {
        _selected.remove(posLvl);
        removedComps.push(posLvl);
      }
      if(_selected.find(negLvl)) {
        _selected.remove(negLvl);
        removedComps.push(negLvl);
      }
    }
    break;
  default:
    ASSERTION_VIOLATION;
  }
}

void SplittingBranchSelector::addSatClauseToSolver(SATClause* cl, bool branchRefutation)
{
  cl = SATClause::removeDuplicateLiterals(cl);
  if(!cl) {
    RSTAT_CTR_INC("splitter_tautology");
    return;
  }

  RSTAT_CTR_INC("ssat_sat_clauses");

  if (branchRefutation && _minSCO) {
    _solver->addClauseIgnoredInPartialModel(cl);
  } else {
    _solver->addClause(cl);
  }
}

void SplittingBranchSelector::recomputeModel(SplitLevelStack& addedComps, SplitLevelStack& removedComps, bool randomize)
{
  ASS(addedComps.isEmpty());
  ASS(removedComps.isEmpty());

  unsigned maxSatVar = _parent.maxSatVar();
  
  SATSolver::Status stat;
  {
    TIME_TRACE(TimeTrace::AVATAR_SAT_SOLVER);
    if (randomize) {
      _solver->randomizeForNextAssignment(maxSatVar);
    }
    stat = _solver->solve();
  }
  if (stat == SATSolver::SATISFIABLE) {
    stat = processDPConflicts();
  }
  if(stat == SATSolver::UNSATISFIABLE) {
    handleSatRefutation(); // noreturn!
  }
  if(stat == SATSolver::UNKNOWN){
    env.statistics->smtReturnedUnknown=true;
    throw MainLoop::MainLoopFinishedException(Statistics::REFUTATION_NOT_FOUND);
  }
  ASS_EQ(stat,SATSolver::SATISFIABLE);

  for(unsigned i=1; i<=maxSatVar; i++) {
    SATSolver::VarAssignment asgn = getSolverAssimentConsideringCCModel(i);

    /**
     * This may happen with the current version of z3 when evaluating expressions like (0 == 1/0).
     * A bug report / feature request has been sent to the z3 people, but this will make us stay sound in release mode.
     * (While violating an assertion in debug - see getAssignment in Z3Interfacing).
     */
    if (asgn == SATSolver::NOT_KNOWN) {
      env.statistics->smtDidNotEvaluate=true;
      throw MainLoop::MainLoopFinishedException(Statistics::REFUTATION_NOT_FOUND);
    }

    updateSelection(i, asgn, addedComps, removedComps);
  }
}

//////////////
// Splitter
//////////////

std::string Splitter::splPrefix = "";

Splitter::Splitter()
: _deleteDeactivated(Options::SplittingDeleteDeactivated::ON), _branchSelector(*this),
  _clausesAdded(false), _haveBranchRefutation(false), _activationTimestamp(0)
{
  if(env.options->proof()==Options::Proof::TPTP){
    unsigned spl = env.signature->addFreshFunction(0,"spl");
    splPrefix = env.signature->functionName(spl)+"_";
  }
}

Splitter::~Splitter()
{
  while(_db.isNonEmpty()) {
    if(_db.top()) {
      delete _db.top();
    }
    _db.pop();
  }
}

const Options& Splitter::getOptions() const
{
  ASS(_sa);

  return _sa->getOptions();
}

Ordering& Splitter::getOrdering() const
{
  ASS(_sa);

  return _sa->getOrdering();
}


void Splitter::init(SaturationAlgorithm* sa)
{
  _sa = sa;

  const Options& opts = getOptions();
  _branchSelector.init();

  _showSplitting = opts.showSplitting();

  _complBehavior = opts.splittingAddComplementary();
  _nonsplComps = opts.splittingNonsplittableComponents();

  _flushPeriod = opts.splittingFlushPeriod();
  _flushQuotient = opts.splittingFlushQuotient();
  _flushThreshold = sa->getGeneratedClauseCount() + _flushPeriod;
  _congruenceClosure = opts.splittingCongruenceClosure();
  _shuffleComponents = opts.randomTraversals();

#if VZ3
  hasSMTSolver = (opts.satSolver() == Options::SatSolver::Z3);
#endif

  if (opts.splittingAvatimer() < 1.0) {
    unsigned timeLimit = opts.simulatedTimeLimit(); // is also stored in deciseconds
    if (timeLimit == 0) {
      timeLimit = opts.timeLimitInDeciseconds();
    }
    _stopSplittingAtTime = opts.splittingAvatimer() * timeLimit * 100;
#if VAMPIRE_PERF_EXISTS
    unsigned instrLimit = opts.simulatedInstructionLimit();
    if (instrLimit == 0) {
      instrLimit = opts.instructionLimit();
    }
    _stopSplittingAtInst = opts.splittingAvatimer() * instrLimit;
#endif
  } else {
    _stopSplittingAtTime = 0;
#if VAMPIRE_PERF_EXISTS
    _stopSplittingAtInst = 0;
#endif
  }

  _fastRestart = opts.splittingFastRestart();
  _deleteDeactivated = opts.splittingDeleteDeactivated();

  if (opts.useHashingVariantIndex()) {
    _componentIdx = new HashingClauseVariantIndex();
  } else {
    _componentIdx = new SubstitutionTreeClauseVariantIndex();
  }
}

SplitLevel Splitter::getNameFromLiteral(SATLiteral lit) const
{
  SplitLevel res = getNameFromLiteralUnsafe(lit);
  ASS_L(res, _db.size());
  return res;
}

/**
 * This function can be called with SAT literal for which the split
 * record is not created yet. In this case the result will be larger
 * than the size of _db.
 */
SplitLevel Splitter::getNameFromLiteralUnsafe(SATLiteral lit) const
{
  return (lit.var()-1)*2 + (lit.polarity() ? 0 : 1);
}
SATLiteral Splitter::getLiteralFromName(SplitLevel compName)
{
  unsigned var = compName/2 + 1;
  bool polarity = (compName&1)==0;
  return SATLiteral(var, polarity);
}
std::string Splitter::getFormulaStringFromName(SplitLevel compName, bool negated)
{
  SATLiteral lit = getLiteralFromName(compName);
  if (negated) {
    lit = lit.opposite();
  }
  if (lit.isPositive()) {
    return splPrefix+Lib::Int::toString(lit.var());
  } else {
    return "~"+splPrefix+Lib::Int::toString(lit.var());
  }
}

Unit* Splitter::getDefinitionFromName(SplitLevel compName) const
{
  // always stored positively
  return _defs.get(compName & ~1);
}

void Splitter::collectDependenceLits(SplitSet* splits, SATLiteralStack& acc) const
{
  auto sit = splits->iter();
  while(sit.hasNext()) {
    SplitLevel nm = sit.next();
    acc.push(getLiteralFromName(nm).opposite());
  }
}

Clause* Splitter::getComponentClause(SplitLevel name) const
{
  ASS_L(name,_db.size());
  ASS_NEQ(_db[name],0);

  return _db[name]->component;
}

Clause* Splitter::reintroduceAvatarAssertions(Clause* cl) {
  // This method can only be called when synthesizing programs
  ASS(env.options->questionAnswering() == Options::QuestionAnsweringMode::SYNTHESIS);
  RStack<Literal*> resLits;
  resLits->loadFromIterator(cl->iterLits());
  for (SplitLevel nm : iterTraits(cl->splits()->iter())) {
    Clause* compCl = getComponentClause(nm);
    // When synthesizing programs, all components are ground and hence unit
    ASS(compCl->length() == 1);
    resLits->push(Literal::complementaryLiteral((*compCl)[0]));
  }
  return Clause::fromStack(*resLits, Inference(SimplifyingInference1(InferenceRule::AVATAR_ASSERTION_REINTRODUCTION, cl)));
}

void Splitter::onAllProcessed()
{
  bool flushing = false;
  if(_flushPeriod) {
    if(_haveBranchRefutation) {
      _flushThreshold = _sa->getGeneratedClauseCount()+_flushPeriod;
    }
    if(_sa->getGeneratedClauseCount()>=_flushThreshold && !_clausesAdded) {
      flushing = true;
      _flushThreshold = _sa->getGeneratedClauseCount()+_flushPeriod;
      _flushPeriod = static_cast<unsigned>(_flushPeriod*_flushQuotient);
    }
  }

  _haveBranchRefutation = false;
  if(!_clausesAdded && !flushing) {
    return;
  }
  _clausesAdded = false;

  static SplitLevelStack toAdd;
  static SplitLevelStack toRemove;
  
  toAdd.reset();
  toRemove.reset();  

  _branchSelector.recomputeModel(toAdd, toRemove, flushing);
  _activationTimestamp++;
  
  if (_showSplitting) { // TODO: this is just one of many ways Splitter could report about changes
    std::cout << "[AVATAR] recomputeModel: + ";
    for (unsigned i = 0; i < toAdd.size(); i++) {
      std::cout << getLiteralFromName(toAdd[i]) << ",";
    }
    std::cout << "\t - ";
    for (unsigned i = 0; i < toRemove.size(); i++) {
      std::cout << getLiteralFromName(toRemove[i]) << ",";
    }
    std::cout << std::endl;
  }

  {
    TIME_TRACE("splitting model update"); // includes component removals and additions, also processing fast clauses and zero implied splits

    if(toRemove.isNonEmpty()) {
      removeComponents(toRemove);
    }
    if(toAdd.isNonEmpty()) {
      addComponents(toAdd);
    }

    // now that new activ-ness has been determined
    // we can put back the fast clauses, if any
    while(_fastClauses.isNonEmpty()) {
      Clause* rcl=_fastClauses.popWithoutDec();

      // TODO: could use a check based on "NumActiveSplits" instead,
      // but would need to maintain them even when _deleteDeactivated == Options::SplittingDeleteDeactivated::ON
      if (allSplitLevelsActive(rcl->splits())) {
        RSTAT_CTR_INC("fast_clauses_restored");
        _sa->addNewClause(rcl);
      } else {
        RSTAT_CTR_INC("fast_clauses_not_restored");
      }

      rcl->decRefCnt(); //belongs to _fastClauses.popWithoutDec();
    }
  }
}


bool Splitter::shouldAddClauseForNonSplittable(Clause* cl, unsigned& compName, Clause*& compCl)
{
  if((_congruenceClosure != Options::SplittingCongruenceClosure::OFF
#if VZ3
      || hasSMTSolver
#endif
      )
      && cl->length()==1 && (*cl)[0]->ground() ) {
    //we add ground unit clauses if we use congruence closure...
    // (immediately zero implied!)
    compName = tryGetComponentNameOrAddNew(cl->length(), cl->literals(), cl, compCl);
    RSTAT_CTR_INC("ssat_ground_clauses_for_congruence");
    return true;
  }

  if(_nonsplComps==Options::SplittingNonsplittableComponents::NONE) {
    return false;
  }

  if(!tryGetExistingComponentName(cl->length(), cl->literals(), compName, compCl)) {
    bool canCreate;
    switch(_nonsplComps) {
    case Options::SplittingNonsplittableComponents::ALL:
      canCreate = true;
      break;
    case Options::SplittingNonsplittableComponents::ALL_DEPENDENT:
      canCreate = !cl->splits()->isEmpty();
      break;
    case Options::SplittingNonsplittableComponents::KNOWN:
      canCreate = false;
      break;
    default:
      ASSERTION_VIOLATION;
    }
    if(!canCreate) {
      return false;
    }
    RSTAT_CTR_INC("ssat_non_splittable_introduced_components");
    compName = tryGetComponentNameOrAddNew(cl->length(), cl->literals(), cl, compCl);
  }
  ASS_NEQ(cl,compCl);

  // We only reach here if cl already exists as a component

  return true;
}

bool Splitter::handleNonSplittable(Clause* cl)
{
  SplitLevel compName;
  Clause* compCl;
  if(!shouldAddClauseForNonSplittable(cl, compName, compCl)) {
    return false;
  }

  // OK, we will handle the clause, this means for the FO part we will pretend it was redundant
  // and instead we will record information about it in the SAT solver

  SplitRecord& nameRec = *_db[compName];
  ASS_EQ(nameRec.component,compCl);
  ASS_REP2(compCl->store()==Clause::NONE || compCl->store()==Clause::ACTIVE ||
      compCl->store()==Clause::PASSIVE || compCl->store()==Clause::UNPROCESSED, *compCl, compCl->store());

  if(nameRec.active && compCl->store()==Clause::NONE) {
    //we need to make sure the clause naming the component is present in this case, as the
    //following scenario may lead to incompleteness:
    //  component C is selected and put to unprocessed
    //  clause C' syntactically equal to C is derived and put into simplification container
    //  component C is made redundant by C'
    //  we name C' as C. The sat clause {C} won't lead to addition of C into FO as C is already selected.

    compCl->invalidateMyReductionRecords();
    _sa->addNewClause(compCl);
  }

  SplitSet* sset = cl->splits();
  ASS(sset->size()!=1 || _db[sset->sval()]->component!=cl);
  if(sset->member(compName)) {
    //we derived a component that depends on itself.
    //This derivation is therefore redundant, so we can skip it.
    // (would result in a propositional tautology)

    RSTAT_CTR_INC("ssat_self_dependent_component");
  } else {
    static SATLiteralStack satLits;
    satLits.reset();
    collectDependenceLits(cl->splits(), satLits);
    satLits.push(getLiteralFromName(compName));

    SATClause* nsClause = SATClause::fromStack(satLits);
    nsClause->sort();
    if(_already_added.contains(nsClause)) {
      delete nsClause;
      return true;
    }
    _already_added.insert(nsClause);

    UnitList* ps = 0;

    FormulaList* resLst=0;
    // do compName first
    UnitList::push(getDefinitionFromName(compName),ps);
    FormulaList::push(new NamedFormula(getFormulaStringFromName(compName)),resLst);

    // now do splits
    auto sit = cl->splits()->iter();
    while(sit.hasNext()) {
      SplitLevel nm = sit.next();
      UnitList::push(getDefinitionFromName(nm),ps);
      FormulaList::push(new NamedFormula(getFormulaStringFromName(nm,true /*negated*/)),resLst);
    }

    UnitList::push(cl,ps); // making sure this clause is the last one pushed (for the sake of colorFromAssumedFOConversion)

    Formula* f = JunctionFormula::generalJunction(OR,resLst);
    FormulaUnit* scl = new FormulaUnit(f,NonspecificInferenceMany(InferenceRule::AVATAR_SPLIT_CLAUSE,ps));

    nsClause->setInference(new FOConversionInference(scl));

    if (_showSplitting) {
      std::cout << "[AVATAR] registering a non-splittable: "<< cl->toString() << std::endl;
    }

    addSatClauseToSolver(nsClause, false);

    RSTAT_CTR_INC("ssat_non_splittable_sat_clauses");
  }

  return true;
}

/**
 * Since the component names in a clauses Splitset should be interpreted as propositional variables,
 * Splitter know how to do their proper printing.
 */
std::string Splitter::splitsToString(SplitSet* splits)
{
  std::ostringstream res;

  auto it = splits->iter();
  while(it.hasNext()) {
    res << getLiteralFromName(it.next());
    if(it.hasNext()) {
      res<<", ";
    }
  }
  return res.str();
}

/**
 * Takes Clause cl and attempts to split it into Components i.e. produces C1...Cn = cl such that
 * all Ci's have a pairwise disjoint set of variables and no Ci can be split further - the
 * splitting is maximal.
 *
 * Returns true if this is possible and false otherwise. The result is placed in acc.
 *
 * This is implemented using the Union-Find algorithm.
 *
 * Comment by Giles. 
 */
bool Splitter::getComponents(Clause* cl, Stack<LiteralStack>& acc, bool shuffle)
{
  ASS_EQ(acc.size(), 0);

  unsigned clen=cl->length();
  ASS_G(clen,0);

  if(clen<=1) {
    return false;
  }

  //Master literal of an variable is the literal
  //with lowest index, in which it appears.
  static DHMap<unsigned, unsigned, IdentityHash, DefaultHash> varMasters;
  varMasters.reset();
  IntUnionFind components(clen);

  for(unsigned i=0;i<clen;i++) {
    Literal* lit=(*cl)[i];
    VariableIterator vit(lit);
    while(vit.hasNext()) {
      unsigned master=varMasters.findOrInsert(vit.next().var(), i);
      if(master!=i) {
        components.doUnion(master, i);
      }
    }
  }
  components.evalComponents();

  unsigned compCnt=components.getComponentCount();

  if(compCnt==1) {
    return false;
  }

  env.statistics->splitClauses++;
  env.statistics->splitComponents+=compCnt;

  IntUnionFind::ComponentIterator cit(components);
  ASS(cit.hasNext());
  while(cit.hasNext()) {
    IntUnionFind::ElementIterator elit=cit.next();

    acc.push(LiteralStack());

    while(elit.hasNext()) {
      int litIndex=elit.next();
      Literal* lit = (*cl)[litIndex];

      acc.top().push(lit);
    }
  }
  ASS_EQ(acc.size(),compCnt);
  if (shuffle) {
    Shuffling::shuffleArray(acc.begin(),compCnt);
  }
  return true;
}


/**
 * Attempt to split clause @b cl, and return true if successful
 */
bool Splitter::doSplitting(Clause* cl)
{
  static bool hasStopped = false;
  if (hasStopped) {
    return false;
  }
  // When synthesizing programs:
  // if this clause contains an answer literal or is not computable, don't split it
  static bool synthesis = (env.options->questionAnswering() == Options::QuestionAnsweringMode::SYNTHESIS);
  if (synthesis && (cl->hasAnswerLiteral() || !cl->computable())) {
    return false;
  }
  if ((_stopSplittingAtTime && (unsigned)env.timer->elapsedMilliseconds() >= _stopSplittingAtTime)
#if VAMPIRE_PERF_EXISTS
    || (_stopSplittingAtInst && env.timer->elapsedMegaInstructions() >= _stopSplittingAtInst)
#endif
    ) {
    if (_showSplitting) {
      std::cout << "[AVATAR] Stopping the splitting process."<< std::endl;
    }
    hasStopped = true;
    return false;
  }

  //!! this check is important or we might end up looping !!
  if(cl->isComponent()) {
    return false;
  }

  if (_fastRestart && _haveBranchRefutation) {
    _fastClauses.push(cl);
    return true; // the clause is ours now
  }

  static Stack<LiteralStack> comps;
  comps.reset();
  // fills comps with components, returning if not splittable
  if(!getComponents(cl, comps, _shuffleComponents)) {
    return handleNonSplittable(cl);
  }

  static SATLiteralStack satClauseLits;
  satClauseLits.reset();

  // Add literals for existing constraints 
  collectDependenceLits(cl->splits(), satClauseLits);

  UnitList* ps = 0;
  FormulaList* resLst=0;

  unsigned compCnt = comps.size();
  for(unsigned i=0; i<compCnt; ++i) {
    const LiteralStack& comp = comps[i];
    Clause* compCl;
    SplitLevel compName = tryGetComponentNameOrAddNew(comp, cl, compCl);
    SATLiteral nameLit = getLiteralFromName(compName);
    satClauseLits.push(nameLit);

    UnitList::push(getDefinitionFromName(compName),ps);
    FormulaList::push(new NamedFormula(getFormulaStringFromName(compName)),resLst);
  }

  SATClause* splitClause = SATClause::fromStack(satClauseLits);

  if (_showSplitting) {
    std::cout << "[AVATAR] split a clause: "<< cl->toString() << std::endl;
  }

  // now do splits
  auto sit = cl->splits()->iter();
  while(sit.hasNext()) {
    SplitLevel nm = sit.next();
    UnitList::push(getDefinitionFromName(nm),ps);
    FormulaList::push(new NamedFormula(getFormulaStringFromName(nm,true /*negated*/)),resLst);
  }

  UnitList::push(cl,ps); // making sure this clause is the last one pushed (for the sake of colorFromAssumedFOConversion)

  Formula* f = JunctionFormula::generalJunction(OR,resLst);
  FormulaUnit* scl = new FormulaUnit(f,NonspecificInferenceMany(InferenceRule::AVATAR_SPLIT_CLAUSE,ps));

  splitClause->setInference(new FOConversionInference(scl));

  addSatClauseToSolver(splitClause, false);

  env.statistics->satSplits++;
  return true;
}

/**
 * Uses _componentIdx to search for an existing name for the component represented by @b lits
 *
 * @param size number of literals in component
 * @param lits literals of component
 * @param comp the existing propositional name (SplitLevel) for this component - to be filled
 * @param compCl the existing clause for this component - to be filled
 * @return True if the component already exists
 *
 * @author Giles
 */
bool Splitter::tryGetExistingComponentName(unsigned size, Literal* const * lits, SplitLevel& comp, Clause*& compCl)
{
  ClauseIterator existingComponents;
  {
    TIME_TRACE("splitting component index usage");
    existingComponents = _componentIdx->retrieveVariants(lits, size);
  }

  if(!existingComponents.hasNext()) {
    return false;
  }
  compCl = existingComponents.next();
  ASS(!existingComponents.hasNext());
  comp = compCl->splits()->sval();
  return true;
}

/**
 * Records a new component. This involves
 * - Building a new Clause for the component as a AVATAR_COMPONENT
 * - Create a SplitRecord for the component
 * - Record the name in the splits of the clause
 * - Insert the clause into _componentIdx for variant checking later
 *
 * @param name The propositional name for the component to add
 * @param size The number of literals in the component to add
 * @param lits The literals in the component to add
 * @param orig The original clause i.e. the one that we are splitting
 *
 * MS: orig may be nullptr under acc=model, which is an option that caused and is causing many problems
 * and we should consider whether the benefits of keeping it are worth it
 *
 * Comment by Giles.
 */
Clause* Splitter::buildAndInsertComponentClause(SplitLevel name, unsigned size, Literal* const * lits, Clause* orig)
{
  ASS_EQ(_db[name],0);

  /**
   * retrieve or prepare a definition formula as in "4 <=> sP0(n0)"
   * the name is always taken positively (like 4) even when we are introducing a negated ground component (like ~sP0(n0))
   * so we potentially need to a complementary literal (it's always a ground singleton in such case) for the rhs formula
   */
  SplitLevel posName = (name&~1);
  Unit* def_u;
  UnitInputType inpType = orig ? orig->inputType() : UnitInputType::AXIOM;
  if (!_defs.find(posName, def_u)) {
    Literal* oplit;
    Literal*const* possibly_flipped_lits = lits;
    if (size == 1 && lits[0]->ground() && lits[0]->isNegative()) {
      oplit = Literal::complementaryLiteral(lits[0]);
      possibly_flipped_lits = &oplit;
    }

    std::string formula_name = getFormulaStringFromName(posName);
    Clause* temp = Clause::fromIterator(arrayIter(possibly_flipped_lits, size),
        NonspecificInference0(inpType,InferenceRule::AVATAR_DEFINITION));
    Formula* def_f = new BinaryFormula(IFF,
                 new NamedFormula(formula_name),
                 Formula::fromClause(temp));

    Inference def_u_i = NonspecificInference0(inpType,InferenceRule::AVATAR_DEFINITION);
    if (orig != nullptr) { //
      def_u_i.setPureTheoryDescendant(orig->isPureTheoryDescendant());
      def_u_i.setInductionDepth(orig->inference().inductionDepth());
    }
    def_u = new FormulaUnit(def_f,def_u_i);
    InferenceStore::instance()->recordIntroducedSplitName(def_u,formula_name);
    // cout << "Add def " << def_u->toString() << " for " << name << endl;
    ALWAYS(_defs.insert(posName,def_u));
  }

  Clause* compCl = Clause::fromIterator(arrayIter(lits, size),
          NonspecificInference1(InferenceRule::AVATAR_COMPONENT,def_u));

  // propagate running sums:
  // - we have certain values we propagate from the parents of a clause d to d. These values are mainly used to guide saturation.
  // - a component-clause has no parents, but it is still very related to the original clause (that is, the clause which we split).
  // - for a component-clause d it is a priori not clear whether we should
  //   1) give d certain initial values (since d has no parents), or
  //   2) treat the original clause as parent, and therefore propagate the values from the original clause to d.
  // - as additional complication not all clauses which are split are generated by saturation: Currently,
  //   there is at least on invocation of this method which sets 'orig' to nullptr.
  //   It seems that these invocations correspond to the splitting of a clause which was generated by some decision procedure
  //   outside the saturation loop.
  if (orig != nullptr) {
    compCl->setAge(orig->age());
    compCl->inference().th_ancestors = orig->inference().th_ancestors;
    compCl->inference().all_ancestors = orig->inference().all_ancestors;
    compCl->inference().setSineLevel(orig->inference().getSineLevel());
  } else {
    compCl->setAge(AGE_NOT_FILLED);
    // We don't know anything about the derivation of the clause, so we set values which are as neutral as possible.
    compCl->inference().th_ancestors = 0;
    compCl->inference().all_ancestors = 1;
  }

  _db[name] = new SplitRecord(compCl);
  compCl->setSplits(SplitSet::getSingleton(name));
  compCl->setComponent(true);

  if (_deleteDeactivated != Options::SplittingDeleteDeactivated::ON) {
    // in this mode, compCl is assumed to be a child since the beginning of times
    _db[name]->children.push(compCl);
    
    // (with _deleteDeactivated on, compCl is always inserted anew on activation)
  }
  
  {
    TIME_TRACE("splitting component index maintenance");
    _componentIdx->insert(compCl);
  }

  return compCl;
}

SplitLevel Splitter::addNonGroundComponent(unsigned size, Literal* const * lits, Clause* orig, Clause*& compCl)
{
  ASS_REP(_db.size()%2==0, _db.size());
  ASS_G(size,0);
  ASS(forAll(arrayIter(lits, size), 
          [] (Literal* l) { return !l->ground(); } )); //none of the literals can be ground

  SATLiteral posLit(_sat2fo.createSpareSatVar(), true);
  SplitLevel compName = getNameFromLiteralUnsafe(posLit);
  ASS_EQ(compName&1,0); //positive levels are even
  ASS_GE(compName,_db.size());
  _db.push(0);
  _db.push(0);
  ASS_L(compName,_db.size());

  _branchSelector.updateVarCnt();
  _branchSelector.considerPolarityAdvice(posLit);

  compCl = buildAndInsertComponentClause(compName, size, lits, orig);

  return compName;
}

SplitLevel Splitter::addGroundComponent(Literal* lit, Clause* orig, Clause*& compCl)
{
  ASS_REP(_db.size()%2==0, _db.size());
  ASS(lit->ground());

  SATLiteral satLit = _sat2fo.toSAT(lit);
  SplitLevel compName = getNameFromLiteralUnsafe(satLit);

  if(compName>=_db.size()) {
    _db.push(0);
    _db.push(0);
  }
  else {
    ASS_EQ(_complBehavior,Options::SplittingAddComplementary::NONE); 
    //otherwise the complement would have been created below ...
    // ... in the respective previous pass through this method 
  }
  ASS_L(compName,_db.size());

  if(_complBehavior!=Options::SplittingAddComplementary::NONE) {
    //we insert both literal and its negation
    unsigned oppName = compName^1;
    ASS_L(oppName,_db.size());
    Literal* opposite = Literal::complementaryLiteral(lit);
    buildAndInsertComponentClause(oppName, 1, &opposite, orig);
  }
  compCl = buildAndInsertComponentClause(compName, 1, &lit, orig);

  _branchSelector.updateVarCnt();
  _branchSelector.considerPolarityAdvice(satLit);

  return compName;
}

/**
 * @param orig original clause (one being split) used to determine input type of the component.
 *             Can be zero, in that case the input type is Unit::AXIOM
 * @param comp Component (Record) that we're getting the name for
 * @param compCl The clause that will be used to represent this component - to be filled
 *
 * @return the propositional name for the Clause (to be passed to the SAT solver)
 */
SplitLevel Splitter::tryGetComponentNameOrAddNew(const LiteralStack& comp, Clause* orig, Clause*& compCl)
{
  return tryGetComponentNameOrAddNew(comp.size(), comp.begin(), orig, compCl);
}

/**
 * @param orig original clause (one being split) used to determine input type of the component.
 *             Can be zero, in that case the input type is Unit::AXIOM
 * @param size The number of literals in the component
 * @param lits The component to be named (as an array of literals)
 * @param compCl The clause that will be used to represent this component - to be filled
 *
 * @return the propositional name for the Clause (to be passed to the SAT solver) 
 */
SplitLevel Splitter::tryGetComponentNameOrAddNew(unsigned size, Literal* const * lits, Clause* orig, Clause*& compCl)
{
  SplitLevel res;

  if(tryGetExistingComponentName(size, lits, res, compCl)) {
    RSTAT_CTR_INC("ssat_reused_components");
  }
  else {
    RSTAT_CTR_INC("ssat_new_components");

    if(size==1 && lits[0]->ground()) {
      res = addGroundComponent(lits[0], orig, compCl);
    }
    else {
      res = addNonGroundComponent(size, lits, orig, compCl);
    }
  }
  return res;
}

static const int NOT_WORTH_REINTRODUCING = 0;

/**
 * Assign the @b SplitSet @b splits to the clause @b cl.
 */
void Splitter::assignClauseSplitSet(Clause* cl, SplitSet* splits)
{
  ASS(!cl->splits());
    
  cl->setSplits(splits);

  //update "children" field of relevant SplitRecords
  auto bsit = splits->iter();
  bool should_reintroduce = false;
  unsigned cl_weight = cl->weight();
  while(bsit.hasNext()) {
    SplitLevel slev=bsit.next();
    _db[slev]->children.push(cl);    
    if (cl_weight <= _db[slev]->component->weight()) {
      should_reintroduce = true;
    }
  }  
  
  /**
   * Heuristic idea -- only if the clause is lighter than at least
   * one of the component clauses on which it depends, 
   * it will be kept for reintroduction.
   */
  if (_deleteDeactivated != Options::SplittingDeleteDeactivated::ON) {
    cl->setNumActiveSplits(
      (_deleteDeactivated == Options::SplittingDeleteDeactivated::OFF || should_reintroduce) ? 
        splits->size() : NOT_WORTH_REINTRODUCING);
  }
}

/**
 * Register the reduction of the @b cl clause
 *
 * At this stage we also check for zero-implied literals and remove
 * them if found, this is safe as we no longer rely on them
 */
void Splitter::onClauseReduction(Clause* cl, ClauseIterator premises, Clause* replacement)
{
  ASS(cl);

  if(!premises.hasNext()) {
    ASS(!replacement || cl->splits()==replacement->splits() ||
        ((env.options->questionAnswering() == Options::QuestionAnsweringMode::SYNTHESIS) && cl->hasAnswerLiteral() && (replacement->inference().rule() == InferenceRule::AVATAR_ASSERTION_REINTRODUCTION || replacement->inference().rule() == InferenceRule::ANSWER_LITERAL_REMOVAL)));
    return;
  }

  SplitSet* unionAll;
  if(replacement) {
    unionAll = replacement->splits();
    ASS(forAll(premises, 
            [replacement] (Clause* premise) { 
              //SplitSet* difference = premise->splits()->subtract(replacement->splits());
              //if(difference->isEmpty()) return true; // isSubsetOf true
              // Now check if those in the difference are zero implied
              //auto dsit = difference->iter();
              //while(dsit.hasNext()){
              //  SplitLevel sl = dsit.next();
                // check if zero-implied
              //  SATLiteral sat_lit = getLiteralFromName(sl);
              //  if(!_branchSelector.isZeroImplied(sat_lit)) return false;
              //}
              //return true; // all okay              
              return premise->splits()->isSubsetOf(replacement->splits()); 
            } ));
  } else {
    Clause* premise0 = premises.next();
    unionAll=premise0->splits();
    while(premises.hasNext()) {
      Clause* premise=premises.next();
      ASS(premise);
      unionAll=unionAll->getUnion(premise->splits());
    }
  }
  SplitSet* diff=unionAll->subtract(cl->splits());      
        
  ASS(allSplitLevelsActive(diff));

  if(diff->isEmpty()) {
    // unconditionally reduced
    if (_deleteDeactivated != Options::SplittingDeleteDeactivated::ON) {
      if (!cl->isComponent()) {
        // a component always needs to stay in children (whenever _deleteDeactivated != Options::SplittingDeleteDeactivated::ON),
        // since it might be needed later as a proxy for the very clause which is (unconditionally) reducing it here!
        // (see also the special case in handleNonsplittable)

        // let others know not to keep the clause in children
        cl->setNumActiveSplits(NOT_WORTH_REINTRODUCING);
      }
    }
        
    return;
  }
  // else freeze clause

  // TODO: keep statistics in release ?
//#if VDEBUG
  RSTAT_CTR_INC("total_frozen");
//#endif

  cl->invalidateMyReductionRecords();
  auto dit = diff->iter();
  while(dit.hasNext()) {
    SplitLevel slev=dit.next();
    _db[slev]->addReduced(cl);
  }
}

<<<<<<< HEAD
void Splitter::onRedundantInference(std::function<Clause*()> fn, Clause* premise0, Clause* premise1, SplitSet* blockingSet)
{
  ASS(blockingSet);

  if (blockingSet->isEmpty()) {
    // nothing to do
    return;
  }

  auto unionAll = premise0->splits()->getUnion(premise1->splits());
  SplitSet* diff = blockingSet->subtract(unionAll);

  ASS(allSplitLevelsActive(diff));

  auto dit = diff->iter();
  while (dit.hasNext()) {
    SplitLevel slev=dit.next();
    _db[slev]->addRedundantInference(fn);
=======
void Splitter::addConditionalRedundancyEntry(SplitSet* splits, ConditionalRedundancyEntry* e)
{
  auto sit = splits->iter();
  while (sit.hasNext()) {
    SplitLevel slev=sit.next();
    e->obtain();
    _db[slev]->conditionalRedundancyEntries.push(e);
>>>>>>> 0304de2c
  }
}

bool Splitter::allSplitLevelsActive(SplitSet* s)
{
  auto sit = s->iter();
  while(sit.hasNext()) {
    SplitLevel lev=sit.next();
    ASS_REP(lev<_db.size(), lev);
    ASS_REP(_db[lev]!=0, lev);
    if (!_db[lev]->active) {
      return false;
    }
  }
  return true;
}

bool Splitter::allSplitLevelsActivatedBefore(SplitSet* splits, unsigned timestamp) const
{
  return splits->iter().all([this,timestamp](SplitLevel lev) {
    ASS_REP(lev<_db.size(), lev);
    ASS_REP(_db[lev]!=0, lev);
    return _db[lev]->active && _db[lev]->active_ts <= timestamp;
  });
}

void Splitter::onNewClause(Clause* cl)
{
  // when using AVATAR, we could have performed
  // generating inferences on the clause previously,
  // so we need to reset the data.
  ConditionalRedundancyHandler::destroyClauseData(cl);

  if (cl->inference().rule() == InferenceRule::AVATAR_ASSERTION_REINTRODUCTION) {
    // Do not assign splits from premises if cl originated by re-introducing AVATAR assertions (avoids looping)
    assignClauseSplitSet(cl, SplitSet::getEmpty());
  } else {
    if(!cl->splits()) {
      SplitSet* splits=getNewClauseSplitSet(cl);
      assignClauseSplitSet(cl, splits);
    }

    if (env.colorUsed) {
      SplitSet* splits = cl->splits();

      Color color = cl->color();

      auto it = splits->iter();
      while(it.hasNext()) {
        SplitLevel lv=it.next();
        SplitRecord* sr=_db[lv];

        color = static_cast<Color>(color | sr->component->color());
      }

      cl->updateColor(color);
    }
  }

  ASS(allSplitLevelsActive(cl->splits()));  
}

/**
 * Return a split set of a new clause
 *
 * Assumes that clauses referred to by cl->inference() object
 * are actual premises of @b cl. (This holds when BDDs are not
 * used.)
 */
SplitSet* Splitter::getNewClauseSplitSet(Clause* cl)
{
  SplitSet* res;
  Inference& inf= cl->inference();
  Inference::Iterator it=inf.iterator();

  res=SplitSet::getEmpty();

  while(inf.hasNext(it)) {
    Unit* premu=inf.next(it);
    if(!premu->isClause()) {
      //the premise comes from preprocessing
      continue;
    }
    Clause* prem=static_cast<Clause*>(premu);
    if(!prem->splits()) {
      //the premise comes from preprocessing
      continue;
    }
    res=res->getUnion(prem->splits());
  }
  return res;
}


Splitter::SplitRecord::~SplitRecord()
{
  component->decRefCnt();
  while(reduced.isNonEmpty()) {
    Clause* cl = reduced.pop().clause;
    cl->decRefCnt();
  }
}

/**
 * Add a reduced clause to the @b SplitRecord object.
 */
void Splitter::SplitRecord::addReduced(Clause* cl)
{
  cl->incRefCnt(); //dec when popped from the '_db[slev]->reduced' stack in backtrack method
  reduced.push(ReductionRecord(cl));
}

void Splitter::addSatClauseToSolver(SATClause* cl, bool refutation) {
  _clausesAdded = true;
  if (refutation) {
    _haveBranchRefutation = true;
  }
  _branchSelector.addSatClauseToSolver(cl,refutation);
}

bool Splitter::handleEmptyClause(Clause* cl)
{
  if(cl->splits()->isEmpty()) {
    return false;
  }

  static SATLiteralStack conflictLits;
  conflictLits.reset();

  collectDependenceLits(cl->splits(), conflictLits);
  SATClause* confl = SATClause::fromStack(conflictLits);

  FormulaList* resLst=0;

  auto sit = cl->splits()->iter();
  while(sit.hasNext()) {
    SplitLevel nm = sit.next();
    FormulaList::push(new NamedFormula(getFormulaStringFromName(nm,true /*negated*/)),resLst);
  }

  Formula* f = JunctionFormula::generalJunction(OR,resLst);
  FormulaUnit* scl = new FormulaUnit(f,NonspecificInference1(InferenceRule::AVATAR_CONTRADICTION_CLAUSE,cl));

  confl->setInference(new FOConversionInference(scl));
  
  // RSTAT_MCTR_INC("sspl_confl_len", confl->length());

  addSatClauseToSolver(confl,true);

    if (_showSplitting) {
      std::cout << "[AVATAR] proved ";
      auto sit = cl->splits()->iter();
      while(sit.hasNext()){
        std::cout << (_db[sit.next()]->component)->toString();
        if(sit.hasNext()){ std::cout << " | "; }
      }
      std::cout << endl;
    }



  env.statistics->satSplitRefutations++;
  return true;
}


void Splitter::addComponents(const SplitLevelStack& toAdd)
{
  SplitLevelStack::ConstIterator slit(toAdd);
  while(slit.hasNext()) {
    SplitLevel sl = slit.next();
    SplitRecord* sr = _db[sl];
    ASS(sr);
    ASS(!sr->active);
    sr->active = true;
    sr->active_ts = _activationTimestamp;
    
    if (_deleteDeactivated == Options::SplittingDeleteDeactivated::ON) {
      ASS(sr->children.isEmpty());
      //we need to put the component clause among children, 
      //so that it is backtracked when we remove the component
      sr->children.push(sr->component);
      _sa->addNewClause(sr->component);
    } else {
      // children were kept, so we just put them back
      RCClauseStack::Iterator chit(sr->children);
      while (chit.hasNext()) {
        Clause* cl = chit.next();
        cl->incNumActiveSplits();
        if (cl->getNumActiveSplits() == (int)cl->splits()->size()) {
          _sa->addNewClause(cl);
          //check that restored clause does not depend on inactive splits
          ASS(allSplitLevelsActive(cl->splits()));
        }
      }
    }
  }
}

/**
 * Perform backtracking of split levels in @c toRemove.
 *
 * Can be called only when there are no unprocessed clauses left.
 * This is to allow for easy clause removal from the saturation algorithm.
 */
void Splitter::removeComponents(const SplitLevelStack& toRemove)
{
  ASS(_sa->clausesFlushed());
  
  SplitSet* backtracked = SplitSet::getFromArray(toRemove.begin(), toRemove.size());

  // ensure all children are backtracked
  // i.e. removed from _sa and reference counter dec
  auto blit = backtracked->iter();
  while(blit.hasNext()) {
    SplitLevel bl=blit.next();
    SplitRecord* sr=_db[bl];
    ASS(sr);
    
    RCClauseStack::DelIterator chit(sr->children);
    while (chit.hasNext()) {
      Clause* ccl=chit.next();
      ASS(ccl->splits()->member(bl));
      if(ccl->store()!=Clause::NONE) {
        _sa->removeActiveOrPassiveClause(ccl);
        ASS_EQ(ccl->store(), Clause::NONE);
      } else {
      }
      ccl->invalidateMyReductionRecords();
      ccl->decNumActiveSplits();
      if (ccl->getNumActiveSplits() < NOT_WORTH_REINTRODUCING) {
        RSTAT_CTR_INC("unworthy child removed");
        chit.del();
      }
    }
    
    if (_deleteDeactivated == Options::SplittingDeleteDeactivated::ON) {
      sr->children.reset();
    }

    while (sr->conditionalRedundancyEntries.isNonEmpty()) {
      auto cr = sr->conditionalRedundancyEntries.pop();
      cr->deactivate();
      cr->release();
    }
  }

  // perform unfreezing  
    
  // pick all reduced clauses (if the record relates to most recent reduction)
  // and them add back to _sa using addNewClause - this will get put to unprocessed
  auto blit2 = backtracked->iter();
  while(blit2.hasNext()) {
    SplitLevel bl=blit2.next();
    SplitRecord* sr=_db[bl];

    while(sr->reduced.isNonEmpty()) {
      ReductionRecord rrec=sr->reduced.pop();
      Clause* rcl=rrec.clause;
      if(rcl->validReductionRecord(rrec.timestamp)) {
        ASS(!rcl->splits()->hasIntersection(backtracked));      
        ASS_EQ(rcl->store(), Clause::NONE);
        
        rcl->invalidateMyReductionRecords(); // to make sure we don't unfreeze this clause a second time
        _sa->addNewClause(rcl);
              
        // TODO: keep statistics in release ?
        // RSTAT_MCTR_INC("unfrozen clauses",rcl->getFreezeCount());
        RSTAT_CTR_INC("total_unfrozen");
#if VDEBUG      
        //check that restored clause does not depend on inactive splits
        ASS(allSplitLevelsActive(rcl->splits()));
#endif
        
      }
      rcl->decRefCnt(); //inc when pushed on the 'sr->reduced' stack in Splitter::SplitRecord::addReduced
    }

    ASS(sr->active);
    sr->active = false;

    // note: this has to be done after the above deactivation
    while (sr->redInfs.isNonEmpty()) {
      // TODO make sure each function is called only once
      auto fn = sr->redInfs.pop();
      auto cl = fn();
      if (cl) {
        _sa->addNewClause(cl);
      }
    }
  }
}

/**
 * Given a set of clauses (as obtained by saturation)
 * add in front of that list the component clauses currently assumed true in our (last) model.
 *
 * Also, make the list duplicate free (as far as pointer equality goes).
 * This means some links in <clauses> might get freed.
 */
UnitList* Splitter::preprendCurrentlyAssumedComponentClauses(UnitList* clauses)
{
  DHSet<Clause*> seen;

  // to keep the nice order
  UnitList::FIFO res;

  ArraySet::Iterator ait(_branchSelector._selected);
  while(ait.hasNext()) {
    unsigned level = ait.next();
    Clause* cl = getComponentClause(level);

    //cout << "selected level: " level << " has clause: " << cl->toString() << endl;
    seen.insert(cl);
    res.pushBack(cl);
  }

  // OK, for simplicity's sake, let's not even try keeping any of the old links
  UnitList::DestructiveIterator uit(clauses);
  while (uit.hasNext()) {
    Unit* u  = uit.next();
    Clause* cl = u->asClause();

    if (seen.insert(cl)) {
      // cout << "a new guy: " << cl->toString() << endl;
      res.pushBack(cl);
    } else {
      // cout << "seen already: " << cl->toString() << endl;
    }
  }

  return res.list();
}

}<|MERGE_RESOLUTION|>--- conflicted
+++ resolved
@@ -1498,7 +1498,6 @@
   }
 }
 
-<<<<<<< HEAD
 void Splitter::onRedundantInference(std::function<Clause*()> fn, Clause* premise0, Clause* premise1, SplitSet* blockingSet)
 {
   ASS(blockingSet);
@@ -1517,7 +1516,9 @@
   while (dit.hasNext()) {
     SplitLevel slev=dit.next();
     _db[slev]->addRedundantInference(fn);
-=======
+  }
+}
+
 void Splitter::addConditionalRedundancyEntry(SplitSet* splits, ConditionalRedundancyEntry* e)
 {
   auto sit = splits->iter();
@@ -1525,7 +1526,6 @@
     SplitLevel slev=sit.next();
     e->obtain();
     _db[slev]->conditionalRedundancyEntries.push(e);
->>>>>>> 0304de2c
   }
 }
 
