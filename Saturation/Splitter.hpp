/*
 * This file is part of the source code of the software program
 * Vampire. It is protected by applicable
 * copyright laws.
 *
 * This source code is distributed under the licence found here
 * https://vprover.github.io/license.html
 * and in the source directory
 */
/**
 * @file Splitter.hpp
 * Defines class Splitter for SAT solver-driven splitting (= AVATAR).
 */

#ifndef __Splitter__
#define __Splitter__

#include "Forwards.hpp"

#include "Lib/Allocator.hpp"
#include "Lib/ArrayMap.hpp"
#include "Lib/DHMap.hpp"
#include "Lib/Stack.hpp"
#include "Lib/ScopedPtr.hpp"

#include "Shell/Options.hpp"

#include "Kernel/RCClauseStack.hpp"

#include "Indexing/ClauseVariantIndex.hpp"

#include "SAT/SAT2FO.hpp"
#include "SAT/SATLiteral.hpp"
#include "SAT/SATSolver.hpp"

#include "DP/DecisionProcedure.hpp"
#include "DP/SimpleCongruenceClosure.hpp"

#include "Lib/Allocator.hpp"

namespace Saturation {

using namespace Lib;
using namespace Kernel;
using namespace Shell;
using namespace SAT;
using namespace DP;
using namespace Indexing;

typedef Stack<SplitLevel> SplitLevelStack;

class Splitter;

/**
 * Object that decides which splitting components are to be selected
 */
class SplittingBranchSelector {
public:
  SplittingBranchSelector(Splitter& parent) : _ccModel(false), _parent(parent), _solverIsSMT(false)  {}
  ~SplittingBranchSelector(){
#if VZ3
{
BYPASSING_ALLOCATOR;
_solver=0;
}
#endif
  }

  /** To be called from Splitter::init() */
  void init();

  void updateVarCnt();
  void considerPolarityAdvice(SATLiteral lit);

  void addSatClauseToSolver(SATClause* cl, bool refutation);
  void recomputeModel(SplitLevelStack& addedComps, SplitLevelStack& removedComps, bool randomize = false);

  void flush(SplitLevelStack& addedComps, SplitLevelStack& removedComps);

private:
  friend class Splitter;

  SATSolver::Status processDPConflicts();
  SATSolver::VarAssignment getSolverAssimentConsideringCCModel(unsigned var);

  void handleSatRefutation();
  void updateSelection(unsigned satVar, SATSolver::VarAssignment asgn,
      SplitLevelStack& addedComps, SplitLevelStack& removedComps);

  int assertedGroundPositiveEqualityCompomentMaxAge();

  //options
  bool _eagerRemoval;
  Options::SplittingLiteralPolarityAdvice _literalPolarityAdvice;
  bool _ccMultipleCores;
  bool _minSCO; // minimize wrt splitting clauses only
  bool _ccModel;

  Splitter& _parent;

  bool _solverIsSMT;
  ScopedPtr<SATSolver> _solver;
  ScopedPtr<DecisionProcedure> _dp;
  // use a separate copy of the decision procedure for ccModel computations and fill it up only with equalities
  ScopedPtr<SimpleCongruenceClosure> _dpModel;
  
  /**
   * Contains selected component names (splitlevels)
   */
  ArraySet _selected;
  
  /**
   * Keeps track of positive ground equalities true in the last ccmodel.
   */
  ArraySet _trueInCCModel;

#if VDEBUG
  unsigned lastCheckedVar;
#endif
};


/**
 * SplitLevel meanings:
 * even -- positive ground literals and non-ground components
 * odd -- negative ground literals (and possibly skolemized non-ground components -- not implemented yet)
 */
class Splitter {
private:

/**
 * ReductionRecord - records information to do with a reduction
 *
 */

  struct ReductionRecord
  {
    ReductionRecord(Clause* clause) : clause(clause), 
        timestamp(clause->getReductionTimestamp()) {}
    Clause* clause;
    unsigned timestamp;
  };

/**
 *
 * SplitRecord - records the split information for the clause component
 *
 * Let's call the SplitLevel associated with a comp its name = _compNames.get(comp)
 * A corresponding SplitRecord is added to _db[name] 
 *
 * children - Clauses that rely on name (of comp), should be thrown away "on backtracking"
 * reduced - The clauses that have been *conditionally* reduced by this clause (and are therefore frozen)
 * active - component currently true in the model
 *
 * Comment by Giles
 */
  struct SplitRecord
  {
    SplitRecord(Clause* comp)
     : component(comp), active(false)
    {
      component->incRefCnt();
    }

    ~SplitRecord();

    void addReduced(Clause* cl);

    Clause* component;
    RCClauseStack children;
    Stack<ReductionRecord> reduced;
    bool active;

    CLASS_NAME(Splitter::SplitRecord);
    USE_ALLOCATOR(SplitRecord);
  };
  
public:
  CLASS_NAME(Splitter);
  USE_ALLOCATOR(Splitter);

  Splitter();
  ~Splitter();

  const Options& getOptions() const;
  Ordering& getOrdering() const;
  
  void init(SaturationAlgorithm* sa);

  bool doSplitting(Clause* cl);

  void onClauseReduction(Clause* cl, ClauseIterator premises, Clause* replacement);
  void onNewClause(Clause* cl);
  void onAllProcessed();
  bool handleEmptyClause(Clause* cl);

  SplitLevel getNameFromLiteral(SATLiteral lit) const;
  Unit* getDefinitionFromName(SplitLevel compName) const;

  static vstring splitsToString(SplitSet* splits);
  static SATLiteral getLiteralFromName(SplitLevel compName);
  static vstring getFormulaStringFromName(SplitLevel compName, bool negated = false);

  bool isUsedName(SplitLevel name) const {
    CALL("Splitter::isUsedName");
    ASS_L(name,_db.size());
    return (_db[name] != 0);
  }
  Clause* getComponentClause(SplitLevel name) const;

  SplitLevel splitLevelCnt() const { return _db.size(); }
  unsigned maxSatVar() const { return _sat2fo.maxSATVar(); }

  SAT2FO& satNaming() { return _sat2fo; }

  UnitList* preprendCurrentlyAssumedComponentClauses(UnitList* clauses);
<<<<<<< HEAD
  static bool getComponents(Clause* cl, Stack<LiteralStack>& acc);

  bool allSplitLevelsActive(SplitSet* s);
=======
  static bool getComponents(Clause* cl, Stack<LiteralStack>& acc, bool shuffle = false);
>>>>>>> e979a7e5
private:
  friend class SplittingBranchSelector;
  
  SplitLevel getNameFromLiteralUnsafe(SATLiteral lit) const;

  bool shouldAddClauseForNonSplittable(Clause* cl, unsigned& compName, Clause*& compCl);
  bool handleNonSplittable(Clause* cl);
  bool tryGetExistingComponentName(unsigned size, Literal* const * lits, SplitLevel& comp, Clause*& compCl);

  void addComponents(const SplitLevelStack& toAdd);
  void removeComponents(const SplitLevelStack& toRemove);

  void collectDependenceLits(SplitSet* splits, SATLiteralStack& acc) const;

  SplitLevel addNonGroundComponent(unsigned size, Literal* const * lits, Clause* orig, Clause*& compCl);
  SplitLevel addGroundComponent(Literal* lit, Clause* orig, Clause*& compCl);

  Clause* buildAndInsertComponentClause(SplitLevel name, unsigned size, Literal* const * lits, Clause* orig=0);

  SplitLevel tryGetComponentNameOrAddNew(const LiteralStack& comp, Clause* orig, Clause*& compCl);
  SplitLevel tryGetComponentNameOrAddNew(unsigned size, Literal* const * lits, Clause* orig, Clause*& compCl);

  void addSatClauseToSolver(SATClause* cl, bool refutation);

  SplitSet* getNewClauseSplitSet(Clause* cl);
  void assignClauseSplitSet(Clause* cl, SplitSet* splits);

  //settings
  bool _showSplitting;

  Options::SplittingAddComplementary _complBehavior;
  Options::SplittingNonsplittableComponents _nonsplComps;
  unsigned _flushPeriod;
  float _flushQuotient;
  Options::SplittingDeleteDeactivated _deleteDeactivated;
  Options::SplittingCongruenceClosure _congruenceClosure;
  bool _shuffleComponents;
#if VZ3
  bool hasSMTSolver;
#endif

  //utility objects
  SplittingBranchSelector _branchSelector;
  ScopedPtr<ClauseVariantIndex> _componentIdx;
  /**
   * Registers all the sat variables and keeps track
   * of associated ground literals for those variables
   * which have one.
   */  
  SAT2FO _sat2fo;  
  /**
   * Information about a split level. Can be null if a split level does
   * not contain any components (e.g. for negations of non-ground
   * components)
   *
   * Invariant: if there is a clause with a level in its splitting history,
   * the _db record of this level is non-null.
   */
  Stack<SplitRecord*> _db;
  DHMap<Clause*,SplitLevel> _compNames;

  /**
   * Definitions of ground components C and ~C are shared and placed at the slot of C.
   * (So the key here is never odd!)
   **/
  DHMap<SplitLevel,Unit*> _defs;
  
  //state variable used for flushing:  
  /** When this number of generated clauses is reached, it will cause flush */
  unsigned _flushThreshold;
  /** true if there was a clause added to the SAT solver since last call to onAllProcessed */
  bool _clausesAdded;
  /** true if there was a refutation added to the SAT solver */
  bool _haveBranchRefutation;

  /* as there can be both limits, it's hard to covert between them,
   * and we terminate at the earlier one, let's just keep checking both. */
  unsigned _stopSplittingAtTime; // time elapsed in milliseconds
#ifdef __linux__
  unsigned _stopSplittingAtInst; // mega-instructions elapsed
#endif

  bool _fastRestart; // option's value copy
  /**
   * We are postponing to consider these clauses for a split 
   * because a conflict clause has been derived
   * and will invariably change the SAT model.
   */
  RCClauseStack _fastClauses;
  
  SaturationAlgorithm* _sa;

public:
  static vstring splPrefix;

  // for observing the current model
  SplitLevel splitLevelBound() { return _db.size(); }
  bool splitLevelActive(SplitLevel lev) {
    ASS_REP(lev<_db.size(), lev);
    return (_db[lev]!=0 && _db[lev]->active);
  }
};

}

#endif // __Splitter__<|MERGE_RESOLUTION|>--- conflicted
+++ resolved
@@ -214,13 +214,9 @@
   SAT2FO& satNaming() { return _sat2fo; }
 
   UnitList* preprendCurrentlyAssumedComponentClauses(UnitList* clauses);
-<<<<<<< HEAD
-  static bool getComponents(Clause* cl, Stack<LiteralStack>& acc);
+  static bool getComponents(Clause* cl, Stack<LiteralStack>& acc, bool shuffle = false);
 
   bool allSplitLevelsActive(SplitSet* s);
-=======
-  static bool getComponents(Clause* cl, Stack<LiteralStack>& acc, bool shuffle = false);
->>>>>>> e979a7e5
 private:
   friend class SplittingBranchSelector;
   
