--- conflicted
+++ resolved
@@ -1445,17 +1445,12 @@
     gie->addFront(res->_instantiation);
   }
 
-<<<<<<< HEAD
-  if (prb.hasEquality()) {
+  bool mayHaveEquality = couldEqualityArise(prb,opt);
+
+  if (mayHaveEquality) {
     if (!alascaTakesOver) { // in alasca we have a special equality factoring rule
       gie->addFront(new EqualityFactoring());
     }
-=======
-  bool mayHaveEquality = couldEqualityArise(prb,opt);
-
-  if (mayHaveEquality) {
-    gie->addFront(new EqualityFactoring());
->>>>>>> a206cdff
     gie->addFront(new EqualityResolution());
     if(env.options->superposition() && !alascaTakesOver){ // in alasca we have a special superposition rule
       gie->addFront(new Superposition());
@@ -1642,14 +1637,10 @@
   if (opt.forwardLiteralRewriting()) {
     res->addForwardSimplifierToFront(new ForwardLiteralRewriting());
   }
-<<<<<<< HEAD
   bool subDemodOrdOpt = /* enables ordering optimizations of subsumption demodulation rules */
             opt.termOrdering() == Shell::Options::TermOrdering::KBO
             || opt.termOrdering() == Shell::Options::TermOrdering::LPO;
-  if (prb.hasEquality()) {
-=======
   if (mayHaveEquality) {
->>>>>>> a206cdff
     // NOTE:
     // fsd should be performed after forward subsumption,
     // because every successful forward subsumption will lead to a (useless) match in fsd.
@@ -1703,13 +1694,9 @@
 #endif
     }
   }
-<<<<<<< HEAD
-  if (prb.hasEquality() && opt.backwardSubsumptionDemodulation()) {
+  
+  if (mayHaveEquality && opt.backwardSubsumptionDemodulation()) {
     res->addBackwardSimplifierToFront(new BackwardSubsumptionDemodulation(subDemodOrdOpt));
-=======
-  if (mayHaveEquality && opt.backwardSubsumptionDemodulation()) {
-    res->addBackwardSimplifierToFront(new BackwardSubsumptionDemodulation());
->>>>>>> a206cdff
   }
 
   bool backSubsumption = opt.backwardSubsumption() != Options::Subsumption::OFF;
