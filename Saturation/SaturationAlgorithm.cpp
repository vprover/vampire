/*
 * This file is part of the source code of the software program
 * Vampire. It is protected by applicable
 * copyright laws.
 *
 * This source code is distributed under the licence found here
 * https://vprover.github.io/license.html
 * and in the source directory
 */
/**
 * @file SaturationAlgorithm.cpp
 * Implementing SaturationAlgorithm class.
 */

#include "Debug/Assertion.hpp"
#include "Debug/RuntimeStatistics.hpp"

#include "Lib/Environment.hpp"
#include "Lib/Metaiterators.hpp"
#include "Lib/Stack.hpp"
#include "Lib/Timer.hpp"
#include "Lib/VirtualIterator.hpp"


#include "Kernel/Clause.hpp"
#include "Kernel/Inference.hpp"
#include "Kernel/LiteralSelector.hpp"
#include "Kernel/Problem.hpp"
#include "Kernel/Unit.hpp"

#include "Inferences/InterpretedEvaluation.hpp"
#include "Inferences/PolynomialEvaluation.hpp"
#include "Inferences/PushUnaryMinus.hpp"
#include "Inferences/Cancellation.hpp"
#include "Inferences/GaussianVariableElimination.hpp"
#include "Inferences/ALASCA/VIRAS.hpp"
#include "Inferences/ALASCA/FourierMotzkin.hpp"
#include "Inferences/ALASCA/IntegerFourierMotzkin.hpp"
#include "Inferences/ALASCA/FloorFourierMotzkin.hpp"
#include "Inferences/ALASCA/Abstractions.hpp"
#include "Inferences/ALASCA/Normalization.hpp"
#include "Inferences/ALASCA/TermFactoring.hpp"
#include "Inferences/ALASCA/InequalityPredicateNormalization.hpp"
#include "Inferences/ALASCA/EqFactoring.hpp"
#include "Inferences/ALASCA/InequalityFactoring.hpp"
#include "Inferences/ALASCA/Superposition.hpp"
#include "Inferences/ALASCA/BinaryResolution.hpp"
#include "Inferences/ALASCA/Coherence.hpp"
#include "Inferences/ALASCA/FloorBounds.hpp"
#include "Inferences/ALASCA/VariableElimination.hpp"
#include "Inferences/ALASCA/FwdDemodulation.hpp"
#include "Inferences/ALASCA/BwdDemodulation.hpp"
#include "Inferences/ALASCA/TautologyDeletion.hpp"
#include "Inferences/EquationalTautologyRemoval.hpp"
#include "Inferences/Condensation.hpp"
#include "Inferences/FastCondensation.hpp"
#include "Inferences/DistinctEqualitySimplifier.hpp"

#include "Inferences/InferenceEngine.hpp"
#include "Inferences/BackwardDemodulation.hpp"
#include "Inferences/BackwardSubsumptionAndResolution.hpp"
#include "Inferences/BackwardSubsumptionDemodulation.hpp"
#include "Inferences/BinaryResolution.hpp"
#include "Inferences/CodeTreeForwardSubsumptionAndResolution.hpp"
#include "Inferences/EqualityFactoring.hpp"
#include "Inferences/EqualityResolution.hpp"
#include "Inferences/BoolEqToDiseq.hpp"
#include "Inferences/ExtensionalityResolution.hpp"
#include "Inferences/FOOLParamodulation.hpp"
#include "Inferences/Injectivity.hpp"
#include "Inferences/Factoring.hpp"
#include "Inferences/FunctionDefinitionRewriting.hpp"
#include "Inferences/ForwardDemodulation.hpp"
#include "Inferences/ForwardLiteralRewriting.hpp"
#include "Inferences/ForwardSubsumptionAndResolution.hpp"
#include "Inferences/InvalidAnswerLiteralRemovals.hpp"
#include "Inferences/ForwardSubsumptionDemodulation.hpp"
#include "Inferences/GlobalSubsumption.hpp"
#include "Inferences/InnerRewriting.hpp"
#include "Inferences/TermAlgebraReasoning.hpp"
#include "Inferences/Superposition.hpp"
#include "Inferences/ArgCong.hpp"
#include "Inferences/NegativeExt.hpp"
#include "Inferences/Narrow.hpp"
#include "Inferences/PrimitiveInstantiation.hpp"
#include "Inferences/Choice.hpp"
#include "Inferences/ElimLeibniz.hpp"
#include "Inferences/SubVarSup.hpp"
#include "Inferences/CNFOnTheFly.hpp"
#include "Inferences/URResolution.hpp"
#include "Inferences/Instantiation.hpp"
#include "Inferences/TheoryInstAndSimp.hpp"
#include "Inferences/Induction.hpp"
#include "Inferences/ArithmeticSubtermGeneralization.hpp"
#include "Inferences/TautologyDeletionISE.hpp"
#include "Inferences/CombinatorDemodISE.hpp"
#include "Inferences/CombinatorNormalisationISE.hpp"
#include "Inferences/BoolSimp.hpp"
#include "Inferences/CasesSimp.hpp"
#include "Inferences/Cases.hpp"
#include "Inferences/DefinitionIntroduction.hpp"

#include "Saturation/ExtensionalityClauseContainer.hpp"

#include "Shell/AnswerLiteralManager.hpp"
#include "Shell/PartialRedundancyHandler.hpp"
#include "Shell/Options.hpp"
#include "Shell/Statistics.hpp"
#include "Debug/TimeProfiling.hpp"
#include "Shell/Shuffling.hpp"

#include "Splitter.hpp"

#include "ConsequenceFinder.hpp"
#include "LabelFinder.hpp"
#include "Splitter.hpp"
#include "SymElOutput.hpp"
#include "SaturationAlgorithm.hpp"
#include "ManCSPassiveClauseContainer.hpp"
#include "AWPassiveClauseContainers.hpp"
#include "PredicateSplitPassiveClauseContainers.hpp"
#include "Discount.hpp"
#include "LRS.hpp"
#include "Otter.hpp"

using namespace std;
using namespace Lib;
using namespace Kernel;
using namespace Shell;
using namespace Saturation;

/** Print information changes in clause containers */
#define REPORT_CONTAINERS 0
/** Print information about performed forward simplifications */
#define REPORT_FW_SIMPL 0
/** Print information about performed backward simplifications */
#define REPORT_BW_SIMPL 0

SaturationAlgorithm* SaturationAlgorithm::s_instance = 0;

std::unique_ptr<PassiveClauseContainer> makeLevel0(bool isOutermost, const Options& opt, std::string name)
{
  if (opt.weightRatio() == 0) {
    ASS_G(opt.ageRatio(),0);
    return std::make_unique<AgeBasedPassiveClauseContainer>(isOutermost, opt, name + "AgeQ");
  } else if (opt.ageRatio() == 0) {
    return std::make_unique<WeightBasedPassiveClauseContainer>(isOutermost, opt, name + "WeightQ");
  }
  return std::make_unique<AWPassiveClauseContainer>(isOutermost, opt, name + "AWQ");
}

std::unique_ptr<PassiveClauseContainer> makeLevel1(bool isOutermost, const Options& opt, std::string name)
{
  if (opt.useTheorySplitQueues()) {
    std::vector<std::unique_ptr<PassiveClauseContainer>> queues;
    auto cutoffs = opt.theorySplitQueueCutoffs();
    for (unsigned i = 0; i < cutoffs.size(); i++) {
      auto queueName = name + "ThSQ" + Int::toString(cutoffs[i]) + ":";
      queues.push_back(makeLevel0(false, opt, queueName));
    }
    return std::make_unique<TheoryMultiSplitPassiveClauseContainer>(isOutermost, opt, name + "ThSQ", std::move(queues));
  }
  else {
    return makeLevel0(isOutermost, opt, name);
  }
}

std::unique_ptr<PassiveClauseContainer> makeLevel2(bool isOutermost, const Options& opt, std::string name)
{
  if (opt.useAvatarSplitQueues()) {
    std::vector<std::unique_ptr<PassiveClauseContainer>> queues;
    auto cutoffs = opt.avatarSplitQueueCutoffs();
    for (unsigned i = 0; i < cutoffs.size(); i++) {
      auto queueName = name + "AvSQ" + Int::toString(cutoffs[i]) + ":";
      queues.push_back(makeLevel1(false, opt, queueName));
    }
    return std::make_unique<AvatarMultiSplitPassiveClauseContainer>(isOutermost, opt, name + "AvSQ", std::move(queues));
  }
  else {
    return makeLevel1(isOutermost, opt, name);
  }
}

std::unique_ptr<PassiveClauseContainer> makeLevel3(bool isOutermost, const Options& opt, std::string name)
{
  if (opt.useSineLevelSplitQueues()) {
    std::vector<std::unique_ptr<PassiveClauseContainer>> queues;
    auto cutoffs = opt.sineLevelSplitQueueCutoffs();
    for (unsigned i = 0; i < cutoffs.size(); i++) {
      auto queueName = name + "SLSQ" + Int::toString(cutoffs[i]) + ":";
      queues.push_back(makeLevel2(false, opt, queueName));
    }
    return std::make_unique<SineLevelMultiSplitPassiveClauseContainer>(isOutermost, opt, name + "SLSQ", std::move(queues));
  }
  else {
    return makeLevel2(isOutermost, opt, name);
  }
}

std::unique_ptr<PassiveClauseContainer> makeLevel4(bool isOutermost, const Options& opt, std::string name)
{
  if (opt.usePositiveLiteralSplitQueues()) {
    std::vector<std::unique_ptr<PassiveClauseContainer>> queues;
    std::vector<float> cutoffs = opt.positiveLiteralSplitQueueCutoffs();
    for (unsigned i = 0; i < cutoffs.size(); i++) {
      auto queueName = name + "PLSQ" + Int::toString(cutoffs[i]) + ":";
      queues.push_back(makeLevel3(false, opt, queueName));
    }
    return std::make_unique<PositiveLiteralMultiSplitPassiveClauseContainer>(isOutermost, opt, name + "PLSQ", std::move(queues));
  }
  else {
    return makeLevel3(isOutermost, opt, name);
  }
}

/**
 * Create a SaturationAlgorithm object
 *
 * The @b passiveContainer object will be used as a passive clause container, and
 * @b selector object to select literals before clauses are activated.
 */
SaturationAlgorithm::SaturationAlgorithm(Problem& prb, const Options& opt)
  : MainLoop(prb, opt),
    _clauseActivationInProgress(false),
    _fwSimplifiers(0), _simplifiers(0), _bwSimplifiers(0), _splitter(0),
    _consFinder(0), _labelFinder(0), _symEl(0), _answerLiteralManager(0),
    _instantiation(0), _fnDefHandler(prb.getFunctionDefinitionHandler()),
<<<<<<< HEAD
    _conditionalRedundancyHandler(), _generatedClauseCount(0),
=======
    _partialRedundancyHandler(), _generatedClauseCount(0),
>>>>>>> e3d32663
    _activationLimit(0)
{
  ASS_EQ(s_instance, 0);  //there can be only one saturation algorithm at a time

  _activationLimit = opt.activationLimit();

  _ordering = OrderingSP(Ordering::create(prb, opt));
  if (!Ordering::trySetGlobalOrdering(_ordering)) {
    // this is not an error, it may just lead to lower performance (and most likely not significantly lower)
    cerr << "SaturationAlgorithm cannot set its ordering as global" << endl;
  }
  _selector = LiteralSelector::getSelector(*_ordering, opt, opt.selection());

  _completeOptionSettings = opt.complete(prb);

  _unprocessed = new UnprocessedClauseContainer();

  if (opt.useManualClauseSelection()) {
    _passive = std::make_unique<ManCSPassiveClauseContainer>(true, opt);
  }
  else {
    _passive = makeLevel4(true, opt, "");
  }
  _active = new ActiveClauseContainer();

  _active->attach(this);
  _passive->attach(this);

  _active->addedEvent.subscribe(this, &SaturationAlgorithm::onActiveAdded);
  _active->removedEvent.subscribe(this, &SaturationAlgorithm::activeRemovedHandler);
  _passive->addedEvent.subscribe(this, &SaturationAlgorithm::onPassiveAdded);
  _passive->removedEvent.subscribe(this, &SaturationAlgorithm::passiveRemovedHandler);
  _passive->selectedEvent.subscribe(this, &SaturationAlgorithm::onPassiveSelected);

  if (opt.extensionalityResolution() != Options::ExtensionalityResolution::OFF) {
    _extensionality = new ExtensionalityClauseContainer(opt);
    //_active->addedEvent.subscribe(_extensionality, &ExtensionalityClauseContainer::addIfExtensionality);
  }
  else {
    _extensionality = 0;
  }

  s_instance = this;
}

/**
 * Destroy the SaturationAlgorithm object
 */
SaturationAlgorithm::~SaturationAlgorithm()
{
  ASS_EQ(s_instance,this);

  ConditionalRedundancyHandler::destroyAllClauseData();

  s_instance = 0;

  if (_splitter) {
    delete _splitter;
  }
  if (_consFinder) {
    delete _consFinder;
  }
  if (_symEl) {
    delete _symEl;
  }

  _active->detach();
  _passive->detach();

  if (_generator) {
    _generator->detach();
  }
  if (_immediateSimplifier) {
    _immediateSimplifier->detach();
  }

  while (_fwSimplifiers) {
    ForwardSimplificationEngine* fse = FwSimplList::pop(_fwSimplifiers);
    fse->detach();
    delete fse;
  }
  while (_simplifiers) {
    SimplificationEngine* fse = SimplList::pop(_simplifiers);
    fse->detach();
    delete fse;
  }
  while (_bwSimplifiers) {
    BackwardSimplificationEngine* bse = BwSimplList::pop(_bwSimplifiers);
    bse->detach();
    delete bse;
  }

  delete _unprocessed;
  delete _active;
}

void SaturationAlgorithm::tryUpdateFinalClauseCount()
{
  SaturationAlgorithm* inst = tryGetInstance();
  if (!inst) {
    return;
  }
  env.statistics->finalActiveClauses = inst->_active->sizeEstimate();
  env.statistics->finalPassiveClauses = inst->_passive->sizeEstimate();
  if (inst->_extensionality != 0) {
    env.statistics->finalExtensionalityClauses = inst->_extensionality->size();
  }
}

/**
 * Return true if the run of the prover so far is complete
 */
bool SaturationAlgorithm::isComplete()
{
  return _completeOptionSettings && !env.statistics->inferencesSkippedDueToColors
        && !env.statistics->discardedNonRedundantClauses; // this covers removals from LRS!
}

ClauseIterator SaturationAlgorithm::activeClauses()
{
  return _active->clauses();
}

/**
 * A function that is called when a clause is added to the active clause container.
 */
void SaturationAlgorithm::onActiveAdded(Clause* c)
{
  if (env.options->showActive()) {
    std::cout << "[SA] active: " << c->toString() << std::endl;
  }
}

/**
 * A function that is called when a clause is removed from the active clause container.
 */
void SaturationAlgorithm::onActiveRemoved(Clause* c)
{
  ASS(c->store()==Clause::ACTIVE);
  c->setStore(Clause::NONE);
  // at this point the c object may be deleted
}

void SaturationAlgorithm::onAllProcessed()
{
  ASS(clausesFlushed());

  if (_symEl) {
    _symEl->onAllProcessed();
  }

  if (_splitter) {
    _splitter->onAllProcessed();
  }

  if (_consFinder) {
    _consFinder->onAllProcessed();
  }
}

/**
 * A function that is called when a clause is added to the passive clause container.
 */
void SaturationAlgorithm::onPassiveAdded(Clause* c)
{
  if (env.options->showPassive()) {
    std::cout << "[SA] passive: " << c->toString() << std::endl;
  }

  //when a clause is added to the passive container,
  //we know it is not redundant
  onNonRedundantClause(c);
}

/**
 * A function that is called when a clause is removed from the active clause container.
 * The function is not called when a selected clause is removed from the passive container.
 * In this case the @b onPassiveSelected method is called.
 */
void SaturationAlgorithm::onPassiveRemoved(Clause* c)
{
  ASS(c->store()==Clause::PASSIVE);
  c->setStore(Clause::NONE);
  // at this point the c object can be deleted
}

/**
 * A function that is called when a clause is selected and removed from the passive
 * clause container to be activated.
 *
 * The clause @b c might not necessarily get to the activation, it can still be
 * removed by some simplification rule (in case of the Discount saturation algorithm).
 */
void SaturationAlgorithm::onPassiveSelected(Clause* c)
{
}

/**
 * A function that is called whenever a possibly new clause appears.
 */
void SaturationAlgorithm::onNewClause(Clause* cl)
{
  if (_splitter) {
    _splitter->onNewClause(cl);
  }

  if (env.options->showNew()) {
    std::cout << "[SA] new: " << cl->toString() << std::endl;
  }

  if (cl->isPropositional()) {
    onNewUsefulPropositionalClause(cl);
  }

  if (_answerLiteralManager) {
    _answerLiteralManager->onNewClause(cl);
  }
}

void SaturationAlgorithm::onNewUsefulPropositionalClause(Clause* c)
{
  ASS(c->isPropositional());

  if (env.options->showNewPropositional()) {
    std::cout << "[SA] new propositional: " << c->toString() << std::endl;
  }

  if (_consFinder) {
    _consFinder->onNewPropositionalClause(c);
  }
  if (_labelFinder) {
    _labelFinder->onNewPropositionalClause(c);
  }
}

/**
 * Called when a clause successfully passes the forward simplification
 */
void SaturationAlgorithm::onClauseRetained(Clause* cl)
{
  //cout << "[SA] retained " << cl->toString() << endl;

}

/**
 * Called whenever a clause is simplified or deleted at any point of the
 * saturation algorithm
 */
void SaturationAlgorithm::onClauseReduction(Clause* cl, Clause **replacements, unsigned numOfReplacements,
                                            Clause* premise, bool forward)
{
  ASS(cl);

  ClauseIterator premises;

  if (premise) {
    premises = pvi(getSingletonIterator(premise));
  }
  else {
    premises = ClauseIterator::getEmpty();
  }

  onClauseReduction(cl, replacements, numOfReplacements, premises, forward);
}

void SaturationAlgorithm::onClauseReduction(Clause* cl, Clause **replacements, unsigned numOfReplacements,
                                            ClauseIterator premises, bool forward)
{
  ASS(cl);

  static ClauseStack premStack;
  premStack.reset();
  premStack.loadFromIterator(premises);

  Clause *replacement = numOfReplacements ? *replacements : 0;

  if (env.options->showReductions()) {
    std::cout << "[SA] " << (forward ? "forward" : "backward") << " reduce: " << cl->toString() << endl;
    for(unsigned i = 0; i < numOfReplacements; i++){
      Clause* replacement = *replacements;
      if(replacement){ std::cout << "      replaced by " << replacement->toString() << endl; }
      replacements++;
    }
    ClauseStack::Iterator pit(premStack);
    while(pit.hasNext()){
      Clause* premise = pit.next();
      if(premise){ std::cout << "     using " << premise->toString() << endl; }
    }
  }

  if (_splitter) {
    _splitter->onClauseReduction(cl, pvi(ClauseStack::Iterator(premStack)), replacement);
  }

  if (replacement) {
    // Where an inference has multiple conclusions, onParenthood will only be run
    // for the final conclusion. This is unsafe when running with symbol elimination.
    // At the moment the only simplification rules that have multiple conclusions
    // are higher-order and it is assumed that we will not run higher-order along
    // with symbol elimination.
    // In the future if a first-order simplification rule is added with multiple
    // conclusions, this code should be updated.
    onParenthood(replacement, cl);
    while (premStack.isNonEmpty()) {
      onParenthood(replacement, premStack.pop());
    }
  }
}

void SaturationAlgorithm::onNonRedundantClause(Clause* c)
{
  if (_symEl) {
    _symEl->onNonRedundantClause(c);
  }
}

/**
 * Called for clauses derived in the run of the saturation algorithm
 * for each pair clause-premise
 *
 * The propositional parts of clauses may not be set properly (the
 * clauses are always valid, however), also the function is not called
 * for clause merging (when the non-propositional parts would coincide).
 */
void SaturationAlgorithm::onParenthood(Clause* cl, Clause *parent)
{
  if (_symEl) {
    _symEl->onParenthood(cl, parent);
  }
}

/**
 * This function is subscribed to the remove event of the active container
 * instead of the @b onActiveRemoved function in the constructor, as the
 * @b onActiveRemoved function is virtual.
 */
void SaturationAlgorithm::activeRemovedHandler(Clause* cl)
{
  onActiveRemoved(cl);
}

/**
 * This function is subscribed to the remove event of the passive container
 * instead of the @b onPassiveRemoved function in the constructor, as the
 * @b onPassiveRemoved function is virtual.
 */
void SaturationAlgorithm::passiveRemovedHandler(Clause* cl)
{
  onPassiveRemoved(cl);
}

/**
 * Add input clause @b cl into the SaturationAlgorithm object
 *
 * The clause @b cl is added into the unprocessed container, unless the
 * set-of-support option is enabled and @b cl has input type equal to
 * @b Clause::AXIOM. In this case, @b cl is put into the active container.
 */
void SaturationAlgorithm::addInputClause(Clause* cl)
{
  ASS_LE(toNumber(cl->inputType()),toNumber(UnitInputType::CLAIM)); // larger input types should not appear in proof search

  if (_symEl) {
    _symEl->onInputClause(cl);
  }

  bool sosForAxioms = _opt.sos() == Options::Sos::ON || _opt.sos() == Options::Sos::ALL;
  sosForAxioms = sosForAxioms && cl->inputType() == UnitInputType::AXIOM;

  bool sosForTheory = _opt.sos() == Options::Sos::THEORY && _opt.sosTheoryLimit() == 0;

  if (_opt.sineToAge()) {
    unsigned level = cl->getSineLevel();
    // cout << "Adding " << cl->toString() << " level " << level;
    if (level == UINT_MAX) {
      level = env.maxSineLevel - 1; // as the next available (unused) value
      // cout << " -> " << level;
    }
    // cout << endl;
    cl->setAge(level);
  }

  if (sosForAxioms || (cl->isPureTheoryDescendant() && sosForTheory)) {
    addInputSOSClause(cl);
  }
  else {
    addNewClause(cl);
  }

  if (_instantiation) {
    _instantiation->registerClause(cl);
  }

  env.statistics->initialClauses++;
}

/**
 * Return literal selector that is to be used for set-of-support clauses
 */
LiteralSelector& SaturationAlgorithm::getSosLiteralSelector()
{
  if (_opt.sos() == Options::Sos::ALL || _opt.sos() == Options::Sos::THEORY) {
    if (!_sosLiteralSelector) {
      _sosLiteralSelector = new TotalLiteralSelector(getOrdering(), getOptions());
    }
    return *_sosLiteralSelector;
  }
  else {
    return *_selector;
  }
}

/**
 * Add an input set-of-support clause @b cl into the active container
 */
void SaturationAlgorithm::addInputSOSClause(Clause* cl)
{
  ASS_EQ(toNumber(cl->inputType()),toNumber(UnitInputType::AXIOM));

  // we add an extra reference until the clause is added to some container, so that
  // it won't get deleted during some code e.g. in the onNewClause handler
  cl->incRefCnt();

  onNewClause(cl);

simpl_start:

  Clause *simplCl = _immediateSimplifier->simplify(cl);
  if (simplCl != cl) {
    if (!simplCl) {
      onClauseReduction(cl, 0, 0, 0);
      goto fin;
    }

    simplCl->incRefCnt();
    cl->decRefCnt(); // now cl is referenced from simplCl, so after removing the extra reference, it won't be destroyed

    onNewClause(simplCl);
    onClauseReduction(cl, &simplCl, 1, 0);
    cl = simplCl;
    goto simpl_start;
  }

  if (cl->isEmpty()) {
    addNewClause(cl);
    goto fin;
  }

  ASS(!cl->numSelected());
  {
    LiteralSelector& sosSelector = getSosLiteralSelector();
    sosSelector.select(cl);
  }

  cl->setStore(Clause::ACTIVE);
  env.statistics->activeClauses++;
  _active->add(cl);

  onSOSClauseAdded(cl);

fin:
  cl->decRefCnt();
}

/**
 * Insert clauses of the problem into the SaturationAlgorithm object
 * and initialize some internal structures.
 */
void SaturationAlgorithm::init()
{
  ClauseIterator toAdd;

  if (env.options->randomTraversals()) {
    TIME_TRACE(TimeTrace::SHUFFLING);

    Stack<Clause *> aux;
    aux.loadFromIterator(_prb.clauseIterator());
    Shuffling::shuffleArray(aux,aux.size());
    toAdd = pvi(arrayIter(std::move(aux)));
  } else {
    toAdd = _prb.clauseIterator();
  }

  while (toAdd.hasNext()) {
    Clause* cl = toAdd.next();
    addInputClause(cl);
  }

  if (_splitter) {
    _splitter->init(this);
  }
  if (_consFinder) {
    _consFinder->init(this);
  }
  if (_symEl) {
    _symEl->init(this);
  }
}

Clause *SaturationAlgorithm::doImmediateSimplification(Clause* cl0)
{
  TIME_TRACE("immediate simplification");

  static bool sosTheoryLimit = _opt.sos() == Options::Sos::THEORY;
  static unsigned sosTheoryLimitAge = _opt.sosTheoryLimit();
  static ClauseStack repStack;
  repStack.reset();

  SplitSet *splitSet = 0;

  if (sosTheoryLimit && cl0->isPureTheoryDescendant() && cl0->age() > sosTheoryLimitAge) {
    return 0;
  }

  Clause* cl = cl0;

  Clause *simplCl = _immediateSimplifier->simplify(cl);
  if (simplCl != cl) {
    if (simplCl) {
      addNewClause(simplCl);
    }
    onClauseReduction(cl, &simplCl, 1, 0);
    return 0;
  }

  ClauseIterator cIt = _immediateSimplifier->simplifyMany(cl);
  if (cIt.hasNext()) {
    while (cIt.hasNext()) {
      Clause *simpedCl = cIt.next();
      if (!splitSet) {
        splitSet = simpedCl->splits();
      }
      else {
        ASS(splitSet->isSubsetOf(simpedCl->splits()));
        ASS(simpedCl->splits()->isSubsetOf(splitSet));
      }
      ASS(simpedCl != cl);
      repStack.push(simpedCl);
      addNewClause(simpedCl);
    }
    onClauseReduction(cl, repStack.begin(), repStack.size(), 0);
    return 0;
  }

  return cl;
}

/**
 * Add a new clause to the saturation algorithm run
 *
 * At some point of the algorithm loop the @b newClausesToUnprocessed
 * function is called and all new clauses are added to the
 * unprocessed container.
 */
void SaturationAlgorithm::addNewClause(Clause* cl)
{
  if (env.options->randomTraversals()) {
    TIME_TRACE(TimeTrace::SHUFFLING);

    Shuffling::shuffle(cl);
  }

  // we increase the reference counter here so that the clause wouldn't
  // get destroyed during handling in the onNewClause handler
  //(there the control flow goes out of the SaturationAlgorithm class,
  // so we'd better not assume on what's happening out there)
  cl->incRefCnt();
  onNewClause(cl);
  _newClauses.push(cl);
  // we can decrease the counter here -- it won't get deleted because
  // the _newClauses RC stack already took over the clause
  cl->decRefCnt();
}

void SaturationAlgorithm::newClausesToUnprocessed()
{
  if (env.options->randomTraversals()) {
    TIME_TRACE(TimeTrace::SHUFFLING);

    Shuffling::shuffleArray(_newClauses.naked().begin(), _newClauses.size());
  }

  while (_newClauses.isNonEmpty()) {
    Clause* cl = _newClauses.popWithoutDec();
    switch (cl->store()) {
      case Clause::UNPROCESSED:
        break;
      case Clause::PASSIVE:
        onNonRedundantClause(cl);
        break;
      case Clause::NONE:
        addUnprocessedClause(cl);
        break;
      case Clause::SELECTED:
      case Clause::ACTIVE:
#if VDEBUG
        cout << "FAIL: " << cl->toString() << endl;
        // such clauses should not appear as new ones
        cout << cl->toString() << endl;
#endif
        ASSERTION_VIOLATION_REP(cl->store());
    }
    cl->decRefCnt(); // belongs to _newClauses.popWithoutDec()
  }
}

/**
 * Return true iff there are no clauses left to be processed
 *
 * More precisely, true is returned iff the unprocessed clause
 * container and the new clause stack are empty.
 */
bool SaturationAlgorithm::clausesFlushed()
{
  return _unprocessed->isEmpty() && _newClauses.isEmpty();
}

/**
 * Perform immediate simplifications and splitting on clause @b cl and add it
 * to unprocessed.
 *
 * Forward demodulation is also being performed on @b cl.
 */
void SaturationAlgorithm::addUnprocessedClause(Clause* cl)
{
  _generatedClauseCount++;
  env.statistics->generatedClauses++;

  cl=doImmediateSimplification(cl);
  if (!cl) {
    return;
  }
  if (cl->isEmpty()) {
    handleEmptyClause(cl);
    return;
  }

  cl->setStore(Clause::UNPROCESSED);
  _unprocessed->add(cl);
}

/**
 * Deal with clause that has an empty non-propositional part.
 *
 * The function receives a clause @b cl that has empty non-propositional part,
 * and returns a contradiction (an empty clause with false propositional part)
 * if it can be derived from @b cl and previously derived empty clauses.
 * Otherwise it returns 0.
 */
void SaturationAlgorithm::handleEmptyClause(Clause* cl)
{
  ASS(cl->isEmpty());

  if (isRefutation(cl)) {
    onNonRedundantClause(cl);

    throw RefutationFoundException(cl);
  }
  // as Clauses no longer have prop parts the only reason for an empty
  // clause not being a refutation is if it has splits

  if (_splitter && _splitter->handleEmptyClause(cl)) {
    return;
  }

  // splitter should only return false if splits isEmpty, which it cannot be
  ASSERTION_VIOLATION;
  // removed some code that dealt with the case where a clause is empty
  // but as a non-empty bdd prop part
}

/**
 * Forward-simplify the clause @b cl, return true iff the clause
 * should be retained
 *
 * If a weight-limit is imposed on clauses, it is being checked
 * by this function as well.
 */
bool SaturationAlgorithm::forwardSimplify(Clause* cl)
{
  TIME_TRACE("forward simplification");

  if (_passive->exceedsAllLimits(cl)) {
    RSTAT_CTR_INC("clauses discarded by limit in forward simplification");
    env.statistics->discardedNonRedundantClauses++;
    return false;
  }

  FwSimplList::Iterator fsit(_fwSimplifiers);

  while (fsit.hasNext()) {
    ForwardSimplificationEngine *fse = fsit.next();

    {
      Clause *replacement = 0;
      ClauseIterator premises = ClauseIterator::getEmpty();

      if (fse->perform(cl, replacement, premises)) {
        if (replacement) {
          addNewClause(replacement);
        }
        onClauseReduction(cl, &replacement, 1, premises);

        return false;
      }
    }
  }

  static ClauseStack repStack;

  repStack.reset();
  SimplList::Iterator sit(_simplifiers);

  while (sit.hasNext()) {
    SimplificationEngine *se = sit.next();

    {
      ClauseIterator results = se->perform(cl);

      if (results.hasNext()) {
        while (results.hasNext()) {
          Clause *simpedCl = results.next();
          ASS(simpedCl != cl);
          repStack.push(simpedCl);
          addNewClause(simpedCl);
        }
        onClauseReduction(cl, repStack.begin(), repStack.size(), 0);
        return false;
      }
    }
  }

  bool synthesis = (env.options->questionAnswering() == Options::QuestionAnsweringMode::SYNTHESIS);

  if (synthesis) {
    ASS((_answerLiteralManager != nullptr));
    Clause* ansLitCl = cl;
    if (_splitter && cl->hasAnswerLiteral() && !cl->noSplits() && cl->computable()) {
      ansLitCl = _splitter->reintroduceAvatarAssertions(cl);
    }
    Clause* reduced = _answerLiteralManager->recordAnswerAndReduce(ansLitCl);
    if (reduced) {
      ansLitCl = reduced;
    }
    if (ansLitCl != cl) {
      addNewClause(ansLitCl);
      onClauseReduction(cl, &ansLitCl, 1, 0);
      return false;
    }
  }

  //TODO: hack that only clauses deleted by forward simplification can be destroyed (other destruction needs debugging)
  cl->incRefCnt();

  if (_splitter && !_opt.splitAtActivation()) {
    if (_splitter->doSplitting(cl)) {
      return false;
    }
  }

  return true;
}

/**
 * The the backward simplification with the clause @b cl.
 */
void SaturationAlgorithm::backwardSimplify(Clause* cl)
{
  TIME_TRACE("backward simplification");

  BwSimplList::Iterator bsit(_bwSimplifiers);
  while (bsit.hasNext()) {
    BackwardSimplificationEngine *bse = bsit.next();

    BwSimplificationRecordIterator simplifications;
    bse->perform(cl, simplifications);
    while (simplifications.hasNext()) {
      BwSimplificationRecord srec = simplifications.next();
      Clause *redundant = srec.toRemove;
      ASS_NEQ(redundant, cl);

      Clause *replacement = srec.replacement;

      if (replacement) {
        addNewClause(replacement);
      }
      onClauseReduction(redundant, &replacement, 1, cl, false);

      // we must remove the redundant clause before adding its replacement,
      // as otherwise the redundant one might demodulate the replacement into
      // a tautology

      redundant->incRefCnt(); // we don't want the clause deleted before we record the simplification

      removeActiveOrPassiveClause(redundant);

      redundant->decRefCnt();
    }
  }
}

/**
 * Remove either passive or active (or reactivated, which is both)
 * clause @b cl
 *
 * In case the removal is requested during clause activation, when some indexes
 * might be traversed (and so cannot be modified), the clause deletion is postponed
 * until the clause activation is over. This is done by pushing the clause on the
 * @b _postponedClauseRemovals stack, which is then checked at the end of the
 * @b activate function.
 */
void SaturationAlgorithm::removeActiveOrPassiveClause(Clause* cl)
{
  if (_clauseActivationInProgress) {
    // we cannot remove clause now, as there indexes might be traversed now,
    // and so we cannot modify them
    _postponedClauseRemovals.push(cl);
    return;
  }

  switch (cl->store()) {
    case Clause::PASSIVE: {
      TIME_TRACE(TimeTrace::PASSIVE_CONTAINER_MAINTENANCE);
      _passive->remove(cl);
      break;
    }
    case Clause::ACTIVE:
      _active->remove(cl);
      break;
    default:
      ASS_REP2(false, cl->store(), *cl);
  }
  // at this point the cl object can be already deleted
}

/**
 * Add clause @b c to the passive container
 */
void SaturationAlgorithm::addToPassive(Clause* cl)
{
  ASS_EQ(cl->store(), Clause::UNPROCESSED);

  cl->setStore(Clause::PASSIVE);
  env.statistics->passiveClauses++;

  {
    TIME_TRACE(TimeTrace::PASSIVE_CONTAINER_MAINTENANCE);
    _passive->add(cl);
  }
}

void SaturationAlgorithm::removeSelected(Clause* cl)
{
  ASS_EQ(cl->store(), Clause::SELECTED);
  beforeSelectedRemoved(cl);
  cl->setStore(Clause::NONE);
}

/**
 * Activate clause @b cl
 *
 * This means putting the clause into the active container, and
 * performing generating inferences with it (in this order, so that
 * inferences such as self-superposition can happen).
 *
 * During clause activation the @b _clauseActivationInProgress value
 * is set to @b true, and clause removals by the @b removeBackwardSimplifiedClause
 * function are postponed. During the clause activation, generalisation
 * indexes should not be modified.
 */
void SaturationAlgorithm::activate(Clause* cl)
{
      TIME_TRACE("activation")

  {
    TIME_TRACE("redundancy check")
    if (_consFinder && _consFinder->isRedundant(cl)) {
      return removeSelected(cl);
    }
  }

  {
    TIME_TRACE("splitting")
    if (_splitter && _opt.splitAtActivation()) {
      if (_splitter->doSplitting(cl)) {
        return removeSelected(cl);
      }
    }
  }

  _clauseActivationInProgress = true;

  if (!cl->numSelected()) {
    TIME_TRACE("clause selection")
    TIME_TRACE("literal selection");

    if (env.options->randomTraversals()) {
      TIME_TRACE(TimeTrace::SHUFFLING);

      Shuffling::shuffle(cl);
    }

    _selector->select(cl);
  }

  ASS_EQ(cl->store(), Clause::SELECTED);
  cl->setStore(Clause::ACTIVE);
  env.statistics->activeClauses++;
  _active->add(cl);

  _partialRedundancyHandler->checkEquations(cl);

  auto generated = TIME_TRACE_EXPR(TimeTrace::CLAUSE_GENERATION, _generator->generateSimplify(cl));
  auto toAdd = TIME_TRACE_ITER(TimeTrace::CLAUSE_GENERATION, generated.clauses);

  while (toAdd.hasNext()) {
    Clause *genCl = toAdd.next();
    addNewClause(genCl);

    Inference::Iterator iit = genCl->inference().iterator();
    while (genCl->inference().hasNext(iit)) {
      Unit *premUnit = genCl->inference().next(iit);
      // Now we can get generated clauses having parents that are not clauses
      // Indeed, from induction we can have generated clauses whose parents do
      // not include the activated clause
      if (premUnit->isClause()) {
        Clause *premCl = static_cast<Clause *>(premUnit);
        onParenthood(genCl, premCl);
      }
    }
  }

  _clauseActivationInProgress = false;

  // now we remove clauses that could not be removed during the clause activation process
  if (env.options->randomTraversals()) {
    TIME_TRACE(TimeTrace::SHUFFLING);

    Shuffling::shuffleArray(_postponedClauseRemovals.begin(), _postponedClauseRemovals.size());
  }
  while (_postponedClauseRemovals.isNonEmpty()) {
    Clause* cl = _postponedClauseRemovals.pop();
    if (cl->store() != Clause::ACTIVE && cl->store() != Clause::PASSIVE) {
      continue;
    }
    TIME_TRACE("clause removal")
    removeActiveOrPassiveClause(cl);
  }

  if (generated.premiseRedundant) {
    _active->remove(cl);
  }

  return;
}

/**
 * Perform the loop that puts clauses from the unprocessed to the passive container.
 */
void SaturationAlgorithm::doUnprocessedLoop()
{
  do {
    newClausesToUnprocessed();

    while (!_unprocessed->isEmpty()) {
      Clause* c = _unprocessed->pop();
      poppedFromUnprocessed(c); // tells LRS's it might make sense to update limits

      ASS(!isRefutation(c));

      if (forwardSimplify(c)) {
        onClauseRetained(c);
        addToPassive(c);
        ASS_EQ(c->store(), Clause::PASSIVE);
      }
      else {
        ASS_EQ(c->store(), Clause::UNPROCESSED);
        c->setStore(Clause::NONE);
      }

      newClausesToUnprocessed();
    }

    ASS(clausesFlushed());
    onAllProcessed(); // in particular, Splitter has now recomputed model which may have triggered deletions and additions
  } while (!clausesFlushed());
}

/**
 * Return true if clause can be passed to activation
 *
 * If false is returned, disposing of the clause is responsibility of
 * this function.
 */
bool SaturationAlgorithm::handleClauseBeforeActivation(Clause* c)
{
  return true;
}

/**
 * This function should be called if (and only if) we will use
 * the @c doOneAlgorithmStep() function to run the saturation
 * algorithm, instead of the @c MailLoop::run() function.
 */
void SaturationAlgorithm::initAlgorithmRun()
{
  init();
}

UnitList *SaturationAlgorithm::collectSaturatedSet()
{
  UnitList* res = 0;
  ClauseIterator it = _active->clauses();
  while (it.hasNext()) {
    Clause* cl = it.next();
    cl->incRefCnt();
    UnitList::push(cl, res);
  }
  return res;
}

/**
 *
 * This function may throw RefutationFoundException and TimeLimitExceededException.
 */
void SaturationAlgorithm::doOneAlgorithmStep()
{
  doUnprocessedLoop();

  if (_passive->isEmpty()) {
    MainLoopResult::TerminationReason termReason =
        isComplete() ? Statistics::SATISFIABLE : Statistics::REFUTATION_NOT_FOUND;
    MainLoopResult res(termReason);

    // if (termReason == Statistics::REFUTATION_NOT_FOUND){
    //   Shell::UIHelper::outputSaturatedSet(cout, pvi(UnitList::Iterator(collectSaturatedSet())));
    // }

    if (termReason == Statistics::SATISFIABLE && getOptions().proof() != Options::Proof::OFF) {
      res.saturatedSet = collectSaturatedSet();

      if (_splitter) {
        res.saturatedSet = _splitter->preprendCurrentlyAssumedComponentClauses(res.saturatedSet);
      }
    }
    throw MainLoopFinishedException(res);
  }

  /*
   * Only after processing the whole input (with the first call to doUnprocessedLoop)
   * it is time to recored for LRS the start time (and instrs) for the first iteration.
   */
  if (env.statistics->activations == 0) {
    _lrsStartTime = Timer::elapsedMilliseconds();
    _lrsStartInstrs = Timer::elapsedMegaInstructions();
  }

  Clause* cl = nullptr;
  {
    TIME_TRACE(TimeTrace::PASSIVE_CONTAINER_MAINTENANCE);
    cl = _passive->popSelected();
  }
  ASS_EQ(cl->store(), Clause::PASSIVE);
  cl->setStore(Clause::SELECTED);

  // we really want to do it here (it's explained "activations started" to the user)
  // and it should correspond to the number of times _passive->popSelected() was called (for good LRS estimates to work)
  env.statistics->activations++;

  if (!handleClauseBeforeActivation(cl)) {
    return;
  }

  activate(cl);
}

/**
 * Perform saturation on clauses that were added through
 * @b addInputClauses function
 */
MainLoopResult SaturationAlgorithm::runImpl()
{
  // could be more precise, but we don't care too much
  unsigned startTime = Timer::elapsedDeciseconds();
  try {
    env.statistics->activations = 0;
    while (true) {
      doOneAlgorithmStep(); // will bump env.statistics->activations by one

      if (_activationLimit && env.statistics->activations > _activationLimit) {
        throw ActivationLimitExceededException();
      }
      if(_softTimeLimit && Timer::elapsedDeciseconds() - startTime > _softTimeLimit)
        throw TimeLimitExceededException();
    }
  }
  catch (ThrowableBase&) {
    tryUpdateFinalClauseCount();
    throw;
  }
}

/**
 * Assign an generating inference object @b generator to be used
 *
 * This object takes ownership of the @b generator object
 * and will be responsible for its deletion.
 *
 * To use multiple generating inferences, use the @b CompositeGIE
 * object.
 */
void SaturationAlgorithm::setGeneratingInferenceEngine(SimplifyingGeneratingInference *generator)
{
  ASS(!_generator);
  _generator = generator;
  _generator->attach(this);
}

/**
 * Assign an immediate simplifier object @b immediateSimplifier
 * to be used
 *
 * This object takes ownership of the @b immediateSimplifier object
 * and will be responsible for its deletion.
 *
 * For description of what an immediate simplifier is, see
 * @b ImmediateSimplificationEngine documentation.
 *
 * To use multiple immediate simplifiers, use the @b CompositeISE
 * object.
 */
void SaturationAlgorithm::setImmediateSimplificationEngine(ImmediateSimplificationEngine *immediateSimplifier)
{
  ASS(!_immediateSimplifier);
  _immediateSimplifier = immediateSimplifier;
  _immediateSimplifier->attach(this);
}

/**
 * Add a forward simplifier, so that it is applied before the
 * simplifiers that were added before it. The object takes ownership
 * of the forward simplifier and will take care of destroying it.
 *
 * Forward demodulation simplifier should be added by the
 * @b setFwDemodulator function, not by this one.
 */
void SaturationAlgorithm::addForwardSimplifierToFront(ForwardSimplificationEngine *fwSimplifier)
{
  FwSimplList::push(fwSimplifier, _fwSimplifiers);
  fwSimplifier->attach(this);
}

void SaturationAlgorithm::addSimplifierToFront(SimplificationEngine *simplifier)
{
  SimplList::push(simplifier, _simplifiers);
  simplifier->attach(this);
}

/**
 * Add a backward simplifier, so that it is applied before the
 * simplifiers that were added before it. The object takes ownership
 * of the backward simplifier and will take care of destroying it.
 */
void SaturationAlgorithm::addBackwardSimplifierToFront(BackwardSimplificationEngine *bwSimplifier)
{
  BwSimplList::push(bwSimplifier, _bwSimplifiers);
  bwSimplifier->attach(this);
}

/**
 * @since 05/05/2013 Manchester, splitting changed to new values
 * @author Andrei Voronkov
 */
SaturationAlgorithm *SaturationAlgorithm::createFromOptions(Problem& prb, const Options& opt, IndexManager *indexMgr)
{
  bool alascaTakesOver = env.options->alasca() && prb.hasAlascaArithmetic();

  SaturationAlgorithm* res;
  switch(opt.saturationAlgorithm()) {
  case Shell::Options::SaturationAlgorithm::DISCOUNT:
    res=new Discount(prb, opt);
    break;
  case Shell::Options::SaturationAlgorithm::LRS:
    res=new LRS(prb, opt);
    break;
  case Shell::Options::SaturationAlgorithm::OTTER:
    res=new Otter(prb, opt);
    break;
  default:
    NOT_IMPLEMENTED;
  }
  if (indexMgr) {
    res->_imgr = SmartPtr<IndexManager>(indexMgr, true);
    indexMgr->setSaturationAlgorithm(res);
  }
  else {
    res->_imgr = SmartPtr<IndexManager>(new IndexManager(res));
  }

  if (opt.splitting()) {
    res->_splitter = new Splitter();
  }

  // create generating inference engine
  CompositeGIE *gie = new CompositeGIE();

  if(opt.functionDefinitionIntroduction()) {
    gie->addFront(new DefinitionIntroduction);
  }

  //TODO here induction is last, is that right?
  if(opt.induction()!=Options::Induction::NONE){
    gie->addFront(new Induction());
  }

  if (opt.instantiation() != Options::Instantiation::OFF) {
    res->_instantiation = new Instantiation();
    // res->_instantiation->init();
    gie->addFront(res->_instantiation);
  }

  bool mayHaveEquality = couldEqualityArise(prb,opt);

  if (mayHaveEquality) {
    if (!alascaTakesOver) { // in alasca we have a special equality factoring rule
      gie->addFront(new EqualityFactoring());
    }
    gie->addFront(new EqualityResolution());
    if(env.options->superposition() && !alascaTakesOver){ // in alasca we have a special superposition rule
      gie->addFront(new Superposition());
    }
  }
  else if (opt.unificationWithAbstraction() != Options::UnificationWithAbstraction::OFF) {
    gie->addFront(new EqualityResolution());
  }

  if (opt.combinatorySup()) {
    gie->addFront(new ArgCong());
    gie->addFront(new NegativeExt()); // TODO add option
    if (opt.narrow() != Options::Narrow::OFF) {
      gie->addFront(new Narrow());
    }
    if (!opt.pragmatic()) {
      gie->addFront(new SubVarSup());
    }
  }

  if(prb.hasFOOL() &&
    prb.isHigherOrder() && env.options->booleanEqTrick()){
  //  gie->addFront(new ProxyElimination::NOTRemovalGIE());
    gie->addFront(new BoolEqToDiseq());
  }

  if(opt.complexBooleanReasoning() && prb.hasBoolVar() &&
     prb.isHigherOrder() && !opt.lambdaFreeHol()){
    gie->addFront(new PrimitiveInstantiation()); //TODO only add in some cases
    gie->addFront(new ElimLeibniz());
  }

  if (env.options->choiceReasoning()) {
    gie->addFront(new Choice());
  }

  gie->addFront(new Factoring());
  if (opt.binaryResolution() && !alascaTakesOver) { // in alasca we have a special resolution rule
    gie->addFront(new BinaryResolution());
  }
  if (opt.unitResultingResolution() != Options::URResolution::OFF) {
    gie->addFront(new URResolution(opt.unitResultingResolution() == Options::URResolution::FULL));
  }
  if (opt.extensionalityResolution() != Options::ExtensionalityResolution::OFF) {
    gie->addFront(new ExtensionalityResolution());
  }
  if (opt.FOOLParamodulation()) {
    gie->addFront(new FOOLParamodulation());
  }
  if (opt.cases() && prb.hasFOOL() && !opt.casesSimp()) {
    gie->addFront(new Cases());
  }

  if((prb.hasLogicalProxy() || prb.hasBoolVar() || prb.hasFOOL()) &&
      prb.isHigherOrder() && !prb.quantifiesOverPolymorphicVar()){
    if(env.options->cnfOnTheFly() != Options::CNFOnTheFly::EAGER &&
       env.options->cnfOnTheFly() != Options::CNFOnTheFly::OFF){
      gie->addFront(new LazyClausificationGIE());
    }
  }

  if (opt.injectivityReasoning()) {
    gie->addFront(new Injectivity());
  }
  if (mayHaveEquality && env.signature->hasTermAlgebras()) {
    if (opt.termAlgebraCyclicityCheck() == Options::TACyclicityCheck::RULE) {
      gie->addFront(new AcyclicityGIE());
    }
    else if (opt.termAlgebraCyclicityCheck() == Options::TACyclicityCheck::RULELIGHT) {
      gie->addFront(new AcyclicityGIE1());
    }
    if (opt.termAlgebraInferences()) {
      gie->addFront(new InjectivityGIE());
    }
  }
  if (env.options->functionDefinitionRewriting()) {
    gie->addFront(new FunctionDefinitionRewriting());
    res->addForwardSimplifierToFront(new FunctionDefinitionDemodulation());
  }

  CompositeSGI *sgi = new CompositeSGI();
  sgi->push(gie);

  auto& ordering = res->getOrdering();

  if (opt.evaluationMode() == Options::EvaluationMode::POLYNOMIAL_CAUTIOUS) {
    sgi->push(new PolynomialEvaluationRule(ordering));
  }

  if (env.options->cancellation() == Options::ArithmeticSimplificationMode::CAUTIOUS) {
    sgi->push(new Cancellation(ordering));
  }

  if (env.options->gaussianVariableElimination() == Options::ArithmeticSimplificationMode::CAUTIOUS) {
    sgi->push(new LfpRule<GaussianVariableElimination>(GaussianVariableElimination()));
  }

  if (env.options->arithmeticSubtermGeneralizations() == Options::ArithmeticSimplificationMode::CAUTIOUS) {
    for (auto gen : allArithmeticSubtermGeneralizations()) {
      sgi->push(gen);
    }
  }

  auto ise = createISE(prb, opt, ordering, alascaTakesOver);
  if (alascaTakesOver) {
    auto shared = Kernel::AlascaState::create(
        InequalityNormalizer::global(),
        &ordering,
        env.options->unificationWithAbstraction(),
        env.options->unificationWithAbstractionFixedPointIteration()
        );
    if (env.options->alascaDemodulation()) {
      res->addForwardSimplifierToFront(new ALASCA::FwdDemodulation(shared));
      res->addBackwardSimplifierToFront(new ALASCA::BwdDemodulation(shared));
    }
    ise->addFront(new InterpretedEvaluation(/* inequalityNormalization() */ false, ordering));
    // TODO add an option for this
    ise->addFront(new ALASCA::FloorElimination(shared));
    if (env.options->alascaAbstraction()) {
      ise->addFront(new ALASCA::Abstraction<RealTraits>(shared));
      ise->addFront(new ALASCA::Abstraction<RatTraits>(shared));
    }

    if (env.options->alascaStrongNormalization()) {
      ise->addFront(new ALASCA::InequalityPredicateNormalization(shared));
    }

    // TODO properly create an option for that, make it a simplifying rule
    ise->addFront(new ALASCA::TautologyDeletion(shared));
    ise->addFront(new ALASCA::Normalization(shared));
    // TODO check when the other one is better
    if (env.options->viras()) {
      sgi->push(new ALASCA::VirasQuantifierElimination(shared));
    } else {
      sgi->push(new ALASCA::VariableElimination(shared, /* simpl */ true ));
    }
    sgi->push(new ALASCA::TermFactoring(shared));
    sgi->push(new ALASCA::InequalityFactoring(shared));
    sgi->push(new ALASCA::EqFactoring(shared));
    sgi->push(new ALASCA::FourierMotzkin(shared));
    sgi->push(new ALASCA::FloorFourierMotzkin<RatTraits>(shared));
    sgi->push(new ALASCA::FloorFourierMotzkin<RealTraits>(shared));
    sgi->push(new ALASCA::IntegerFourierMotzkin<RealTraits>(shared));
    sgi->push(new ALASCA::IntegerFourierMotzkin<RatTraits>(shared));
    if (env.options->superposition()) {
      sgi->push(new ALASCA::Superposition(shared));
    }
    if (env.options->binaryResolution()) {
      sgi->push(new ALASCA::BinaryResolution(shared));
    }
    sgi->push(new ALASCA::CoherenceNormalization<RatTraits>(shared));
    sgi->push(new ALASCA::CoherenceNormalization<RealTraits>(shared));
    sgi->push(new ALASCA::Coherence<RealTraits>(shared));
    sgi->push(new ALASCA::FloorBounds(shared));
  }

#if VZ3
  if (opt.theoryInstAndSimp() != Shell::Options::TheoryInstSimp::OFF) {
    sgi->push(new TheoryInstAndSimp());
  }
#endif

  res->setGeneratingInferenceEngine(sgi);

  res->setImmediateSimplificationEngine(ise);

  // create simplification engine

  if((prb.hasLogicalProxy() || prb.hasBoolVar() || prb.hasFOOL()) &&
      prb.isHigherOrder() && !prb.quantifiesOverPolymorphicVar()){
    if(env.options->cnfOnTheFly() != Options::CNFOnTheFly::EAGER &&
       env.options->cnfOnTheFly() != Options::CNFOnTheFly::OFF){
      res->addSimplifierToFront(new LazyClausification());
    }
  }

  // create forward simplification engine
  if (mayHaveEquality && opt.innerRewriting()) {
    res->addForwardSimplifierToFront(new InnerRewriting());
  }
  if (opt.globalSubsumption()) {
    res->addForwardSimplifierToFront(new GlobalSubsumption(opt));
  }
  if (opt.forwardLiteralRewriting()) {
    res->addForwardSimplifierToFront(new ForwardLiteralRewriting());
  }
  bool subDemodOrdOpt = /* enables ordering optimizations of subsumption demodulation rules */
            opt.termOrdering() == Shell::Options::TermOrdering::KBO
            || opt.termOrdering() == Shell::Options::TermOrdering::LPO;
  if (mayHaveEquality) {
    // NOTE:
    // fsd should be performed after forward subsumption,
    // because every successful forward subsumption will lead to a (useless) match in fsd.
    if (opt.forwardSubsumptionDemodulation()) {
      res->addForwardSimplifierToFront(new ForwardSubsumptionDemodulation(false, subDemodOrdOpt));
    }
  }
  if (mayHaveEquality) {
    switch (opt.forwardDemodulation()) {
      case Options::Demodulation::ALL:
      case Options::Demodulation::PREORDERED:
        if (opt.combinatorySup()) {
          res->addForwardSimplifierToFront(new ForwardDemodulationImpl<true>());
        }
        else {
          res->addForwardSimplifierToFront(new ForwardDemodulationImpl<false>());
        }
        break;
      case Options::Demodulation::OFF:
        break;
#if VDEBUG
      default:
        ASSERTION_VIOLATION;
#endif
    }
  }

  if (opt.forwardSubsumption()) {
    if (opt.codeTreeSubsumption()) {
      res->addForwardSimplifierToFront(new CodeTreeForwardSubsumptionAndResolution(opt.forwardSubsumptionResolution()));
    } else {
      res->addForwardSimplifierToFront(new ForwardSubsumptionAndResolution(opt.forwardSubsumptionResolution()));
    }
  }
  else if (opt.forwardSubsumptionResolution()) {
    USER_ERROR("Forward subsumption resolution requires forward subsumption to be enabled.");
  }

  // create backward simplification engine
  if (mayHaveEquality) {
    switch (opt.backwardDemodulation()) {
      case Options::Demodulation::ALL:
      case Options::Demodulation::PREORDERED:
        res->addBackwardSimplifierToFront(new BackwardDemodulation());
        break;
      case Options::Demodulation::OFF:
        break;
#if VDEBUG
      default:
        ASSERTION_VIOLATION;
#endif
    }
  }
  
  if (mayHaveEquality && opt.backwardSubsumptionDemodulation()) {
    res->addBackwardSimplifierToFront(new BackwardSubsumptionDemodulation(subDemodOrdOpt));
  }

  bool backSubsumption = opt.backwardSubsumption() != Options::Subsumption::OFF;
  bool backSR = opt.backwardSubsumptionResolution() != Options::Subsumption::OFF;
  bool subsumptionUnitOnly = opt.backwardSubsumption() == Options::Subsumption::UNIT_ONLY;
  bool srUnitOnly = opt.backwardSubsumptionResolution() == Options::Subsumption::UNIT_ONLY;
  if (backSubsumption || backSR) {
    res->addBackwardSimplifierToFront(new BackwardSubsumptionAndResolution(backSubsumption, subsumptionUnitOnly, backSR, srUnitOnly));
  }

  if (opt.mode() == Options::Mode::CONSEQUENCE_ELIMINATION) {
    res->_consFinder = new ConsequenceFinder();
  }
  if (opt.showSymbolElimination()) {
    res->_symEl = new SymElOutput();
  }

  res->_partialRedundancyHandler.reset(PartialRedundancyHandler::create(opt, &ordering, res->_splitter));

  res->_answerLiteralManager = AnswerLiteralManager::getInstance(); // selects the right one, according to options!
  ASS(!res->_answerLiteralManager||opt.questionAnswering()!=Options::QuestionAnsweringMode::OFF);
  ASS( res->_answerLiteralManager||opt.questionAnswering()==Options::QuestionAnsweringMode::OFF);
  return res;
} // SaturationAlgorithm::createFromOptions

/**
 * Create local clause simplifier for problem @c prb according to options @c opt
 */
CompositeISE* SaturationAlgorithm::createISE(Problem& prb, const Options& opt, Ordering& ordering, bool alascaTakesOver)
{
  CompositeISE* res =new CompositeISE();

  bool mayHaveEquality = couldEqualityArise(prb,opt);

  if (mayHaveEquality && opt.equationalTautologyRemoval()) {
    res->addFront(new EquationalTautologyRemoval());
  }

  switch (opt.condensation()) {
    case Options::Condensation::ON:
      res->addFront(new Condensation());
      break;
    case Options::Condensation::FAST:
      res->addFront(new FastCondensation());
      break;
    case Options::Condensation::OFF:
      break;
  }

  if (env.options->combinatorySup()) {
    res->addFront(new CombinatorDemodISE());
    res->addFront(new CombinatorNormalisationISE());
  }

  if (env.options->choiceReasoning()) {
    res->addFront(new ChoiceDefinitionISE());
  }

  if((prb.hasLogicalProxy() || prb.hasBoolVar() || prb.hasFOOL()) &&
      prb.isHigherOrder() && !env.options->addProxyAxioms()){
    if(env.options->cnfOnTheFly() == Options::CNFOnTheFly::EAGER){
      /*res->addFrontMany(new ProxyISE());
      res->addFront(new OrImpAndProxyISE());
      res->addFront(new NotProxyISE());
      res->addFront(new EqualsProxyISE());
      res->addFront(new PiSigmaProxyISE());*/
      res->addFrontMany(new EagerClausificationISE());
    }
    else {
      res->addFront(new IFFXORRewriterISE());
    }
    res->addFront(new BoolSimp());
  }

  if (prb.hasFOOL() && opt.casesSimp() && !opt.cases()) {
    res->addFrontMany(new CasesSimp());
  }

  // Only add if there are distinct groups
  if (mayHaveEquality && env.signature->hasDistinctGroups()) {
    res->addFront(new DistinctEqualitySimplifier());
  }
  if (mayHaveEquality && env.signature->hasTermAlgebras()) {
    if (opt.termAlgebraInferences()) {
      res->addFront(new DistinctnessISE());
      res->addFront(new InjectivityISE());
      res->addFront(new NegativeInjectivityISE());
    }
  }
  if (prb.hasInterpretedOperations() || prb.hasNumerals()) {
    if (env.options->arithmeticSubtermGeneralizations() == Options::ArithmeticSimplificationMode::FORCE) {
      for (auto gen : allArithmeticSubtermGeneralizations()) {
        res->addFront(&gen->asISE());
      }
    }

    if (env.options->gaussianVariableElimination() == Options::ArithmeticSimplificationMode::FORCE) {
      res->addFront(&(new GaussianVariableElimination())->asISE());
    }

    if (env.options->cancellation() == Options::ArithmeticSimplificationMode::FORCE) {
      res->addFront(&(new Cancellation(ordering))->asISE());
    }

    if (alascaTakesOver) {
      // all alasca rules are added later
    } else switch (env.options->evaluationMode()) {
      case Options::EvaluationMode::OFF:
        break;
      case Options::EvaluationMode::SIMPLE:
        res->addFront(new InterpretedEvaluation(env.options->inequalityNormalization(), ordering));
        break;
      case Options::EvaluationMode::POLYNOMIAL_FORCE:
        res->addFront(&(new PolynomialEvaluationRule(ordering))->asISE());
        break;
      case Options::EvaluationMode::POLYNOMIAL_CAUTIOUS:
        break;
    }

    if (env.options->pushUnaryMinus()) {
      res->addFront(new PushUnaryMinus());
    }
  }
  if (mayHaveEquality) {
    res->addFront(new TrivialInequalitiesRemovalISE());
  }
  res->addFront(new TautologyDeletionISE());
  if (env.options->newTautologyDel()) {
    res->addFront(new TautologyDeletionISE2());
  }
  res->addFront(new DuplicateLiteralRemovalISE());

  if (env.options->questionAnswering() == Options::QuestionAnsweringMode::PLAIN) {
    res->addFront(new AnswerLiteralResolver());
    if (env.options->questionAnsweringAvoidThese() != "") {
      res->addFront(new UndesiredAnswerLiteralRemoval(env.options->questionAnsweringAvoidThese()));
    }
  } else if (env.options->questionAnswering() == Options::QuestionAnsweringMode::SYNTHESIS) {
    res->addFront(new UncomputableAnswerLiteralRemoval());
    res->addFront(new MultipleAnswerLiteralRemoval());
  }
  return res;
}<|MERGE_RESOLUTION|>--- conflicted
+++ resolved
@@ -225,11 +225,7 @@
     _fwSimplifiers(0), _simplifiers(0), _bwSimplifiers(0), _splitter(0),
     _consFinder(0), _labelFinder(0), _symEl(0), _answerLiteralManager(0),
     _instantiation(0), _fnDefHandler(prb.getFunctionDefinitionHandler()),
-<<<<<<< HEAD
-    _conditionalRedundancyHandler(), _generatedClauseCount(0),
-=======
     _partialRedundancyHandler(), _generatedClauseCount(0),
->>>>>>> e3d32663
     _activationLimit(0)
 {
   ASS_EQ(s_instance, 0);  //there can be only one saturation algorithm at a time
@@ -281,8 +277,6 @@
 SaturationAlgorithm::~SaturationAlgorithm()
 {
   ASS_EQ(s_instance,this);
-
-  ConditionalRedundancyHandler::destroyAllClauseData();
 
   s_instance = 0;
 
