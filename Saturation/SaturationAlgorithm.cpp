--- conflicted
+++ resolved
@@ -99,15 +99,11 @@
     _fwSimplifiers(0), _bwSimplifiers(0), _splitter(0),
     _consFinder(0), _labelFinder(0), _symEl(0), _answerLiteralManager(0),
     _instantiation(0),
-<<<<<<< HEAD
 #if VZ3
     _theoryInstSimp(0),
 #endif
-    _generatedClauseCount(0)
-=======
     _generatedClauseCount(0),
     _activationLimit(0)
->>>>>>> 56fa0d62
 {
   CALL("SaturationAlgorithm::SaturationAlgorithm");
   ASS_EQ(s_instance, 0);  //there can be only one saturation algorithm at a time
