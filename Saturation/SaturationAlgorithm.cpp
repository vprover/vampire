--- conflicted
+++ resolved
@@ -1670,19 +1670,14 @@
 {
   do {
     newClausesToUnprocessed();
-<<<<<<< HEAD
     if (_neuralModelGuidance && _passive->limitsActive() ) {
       // so that we can start kicking out the really bad clauses already in forwardSimplify's exceedsAllLimits
       _neuralModel->bulkEval(*_unprocessed);
     }
 
-    while (!_unprocessed->isEmpty()) {
-=======
-
     unsigned unprocessedPops = 0;
     while (!_unprocessed->isEmpty()) {
       unprocessedPops++;
->>>>>>> 687505b1
       Clause* c = _unprocessed->pop();
       ASS(!isRefutation(c));
 
@@ -1697,17 +1692,12 @@
       }
 
       newClausesToUnprocessed();
-<<<<<<< HEAD
       // It should not matter that much (from the point of view of the NN) that these new clauses are now unevaluated
       // (the assumption is that reduced good clause is also good)
     }
 
-=======
-    }
-
     afterUnprocessedLoop(unprocessedPops);
 
->>>>>>> 687505b1
     ASS(clausesFlushed());
     onAllProcessed(); // in particular, Splitter has now recomputed model which may have triggered deletions and additions
   } while (!clausesFlushed());
