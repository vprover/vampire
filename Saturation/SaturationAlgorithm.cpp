--- conflicted
+++ resolved
@@ -94,12 +94,9 @@
 #include "Inferences/CasesSimp.hpp"
 #include "Inferences/Cases.hpp"
 #include "Inferences/DefinitionIntroduction.hpp"
-<<<<<<< HEAD
 #include "Inferences/ReducibilityChecker.hpp"
-=======
 #include "Inferences/RewritingByRule.hpp"
 #include "Inferences/DeletionByRule.hpp"
->>>>>>> 1d0084d0
 
 #include "Saturation/ExtensionalityClauseContainer.hpp"
 
@@ -1425,7 +1422,7 @@
 
   Clause* cl = nullptr;
   // static unsigned cnt = 0;
-  // if (_blockedSimplifiers.size() && cnt++ % 5 == 0) {
+  // if (_blockedSimplifiers.size() && cnt++ % 2 == 0) {
   //   DHMap<Clause*,unsigned>::Iterator it(_blockedSimplifiers);
   //   Clause* mc = nullptr;
   //   unsigned max = 0;
@@ -1788,7 +1785,7 @@
   else if (opt.forwardSubsumptionResolution()) {
     USER_ERROR("Forward subsumption resolution requires forward subsumption to be enabled.");
   }
-  // res->addForwardSimplifierToFront(new ForwardDeletionByRule());
+  res->addForwardSimplifierToFront(new ForwardDeletionByRule());
 
   // create backward simplification engine
   if (prb.hasEquality()) {
@@ -1816,7 +1813,7 @@
     bool byUnitsOnly=opt.backwardSubsumptionResolution()==Options::Subsumption::UNIT_ONLY;
     res->addBackwardSimplifierToFront(new BackwardSubsumptionResolution(byUnitsOnly));
   }
-  // res->addBackwardSimplifierToFront(new BackwardDeletionByRule());
+  res->addBackwardSimplifierToFront(new BackwardDeletionByRule());
 
   if (opt.mode()==Options::Mode::CONSEQUENCE_ELIMINATION) {
     res->_consFinder=new ConsequenceFinder();
