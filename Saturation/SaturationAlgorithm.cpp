/*
 * This file is part of the source code of the software program
 * Vampire. It is protected by applicable
 * copyright laws.
 *
 * This source code is distributed under the licence found here
 * https://vprover.github.io/license.html
 * and in the source directory
 */
/**
 * @file SaturationAlgorithm.cpp
 * Implementing SaturationAlgorithm class.
 */
#include "Debug/RuntimeStatistics.hpp"

#include "Lib/DHSet.hpp"
#include "Lib/Environment.hpp"
#include "Lib/Metaiterators.hpp"
#include "Lib/SharedSet.hpp"
#include "Lib/Stack.hpp"
#include "Lib/Timer.hpp"
#include "Lib/VirtualIterator.hpp"
#include "Lib/System.hpp"

#include "Indexing/LiteralIndexingStructure.hpp"

#include "Kernel/Clause.hpp"
#include "Kernel/ColorHelper.hpp"
#include "Kernel/EqHelper.hpp"
#include "Kernel/FormulaUnit.hpp"
#include "Kernel/Inference.hpp"
#include "Kernel/InferenceStore.hpp"
#include "Kernel/KBO.hpp"
#include "Kernel/LiteralSelector.hpp"
#include "Kernel/MLVariant.hpp"
#include "Kernel/Problem.hpp"
#include "Kernel/SubformulaIterator.hpp"
#include "Kernel/Unit.hpp"

#include "Inferences/InterpretedEvaluation.hpp"
#include "Inferences/PolynomialEvaluation.hpp"
#include "Inferences/PushUnaryMinus.hpp"
#include "Inferences/Cancellation.hpp"
#include "Inferences/GaussianVariableElimination.hpp"
#include "Inferences/EquationalTautologyRemoval.hpp"
#include "Inferences/Condensation.hpp"
#include "Inferences/FastCondensation.hpp"
#include "Inferences/DistinctEqualitySimplifier.hpp"

#include "Inferences/InferenceEngine.hpp"
#include "Inferences/BackwardDemodulation.hpp"
#include "Inferences/BackwardSubsumptionAndResolution.hpp"
#include "Inferences/BackwardSubsumptionDemodulation.hpp"
#include "Inferences/BinaryResolution.hpp"
#include "Inferences/EqualityFactoring.hpp"
#include "Inferences/EqualityResolution.hpp"
#include "Inferences/BoolEqToDiseq.hpp"
#include "Inferences/ExtensionalityResolution.hpp"
#include "Inferences/FOOLParamodulation.hpp"
#include "Inferences/Injectivity.hpp"
#include "Inferences/Factoring.hpp"
#include "Inferences/FunctionDefinitionRewriting.hpp"
#include "Inferences/ForwardDemodulation.hpp"
#include "Inferences/ForwardLiteralRewriting.hpp"
#include "Inferences/ForwardSubsumptionAndResolution.hpp"
#include "Inferences/InvalidAnswerLiteralRemovals.hpp"
#include "Inferences/ForwardSubsumptionDemodulation.hpp"
#include "Inferences/GlobalSubsumption.hpp"
#include "Inferences/InnerRewriting.hpp"
#include "Inferences/TermAlgebraReasoning.hpp"
#include "Inferences/Superposition.hpp"
#include "Inferences/ArgCong.hpp"
#include "Inferences/NegativeExt.hpp"
#include "Inferences/Narrow.hpp"
#include "Inferences/PrimitiveInstantiation.hpp"
#include "Inferences/Choice.hpp"
#include "Inferences/ElimLeibniz.hpp"
#include "Inferences/SubVarSup.hpp"
#include "Inferences/CNFOnTheFly.hpp"
#include "Inferences/URResolution.hpp"
#include "Inferences/Instantiation.hpp"
#include "Inferences/TheoryInstAndSimp.hpp"
#include "Inferences/Induction.hpp"
#include "Inferences/ArithmeticSubtermGeneralization.hpp"
#include "Inferences/TautologyDeletionISE.hpp"
#include "Inferences/CombinatorDemodISE.hpp"
#include "Inferences/CombinatorNormalisationISE.hpp"
#include "Inferences/BoolSimp.hpp"
#include "Inferences/CasesSimp.hpp"
#include "Inferences/Cases.hpp"
#include "Inferences/DefinitionIntroduction.hpp"

#include "Saturation/ExtensionalityClauseContainer.hpp"

#include "Shell/AnswerLiteralManager.hpp"
#include "Shell/Options.hpp"
#include "Shell/Statistics.hpp"
#include "Shell/UIHelper.hpp"
#include "Shell/Shuffling.hpp"

#include "Splitter.hpp"

#include "ConsequenceFinder.hpp"
#include "LabelFinder.hpp"
#include "Splitter.hpp"
#include "SymElOutput.hpp"
#include "SaturationAlgorithm.hpp"
#include "ManCSPassiveClauseContainer.hpp"
#include "AWPassiveClauseContainer.hpp"
#include "PredicateSplitPassiveClauseContainer.hpp"
#include "Discount.hpp"
#include "LRS.hpp"
#include "Otter.hpp"

using namespace std;
using namespace Lib;
using namespace Kernel;
using namespace Shell;
using namespace Saturation;

/** Print information changes in clause containers */
#define REPORT_CONTAINERS 0
/** Print information about performed forward simplifications */
#define REPORT_FW_SIMPL 0
/** Print information about performed backward simplifications */
#define REPORT_BW_SIMPL 0

SaturationAlgorithm* SaturationAlgorithm::s_instance = 0;

std::unique_ptr<PassiveClauseContainer> makeLevel0(bool isOutermost, const Options& opt, std::string name)
{
  return std::make_unique<AWPassiveClauseContainer>(isOutermost, opt, name + "AWQ");
}

std::unique_ptr<PassiveClauseContainer> makeLevel1(bool isOutermost, const Options& opt, std::string name)
{
  if (opt.useTheorySplitQueues()) {
    std::vector<std::unique_ptr<PassiveClauseContainer>> queues;
    auto cutoffs = opt.theorySplitQueueCutoffs();
    for (unsigned i = 0; i < cutoffs.size(); i++) {
      auto queueName = name + "ThSQ" + Int::toString(cutoffs[i]) + ":";
      queues.push_back(makeLevel0(false, opt, queueName));
    }
    return std::make_unique<TheoryMultiSplitPassiveClauseContainer>(isOutermost, opt, name + "ThSQ", std::move(queues));
  }
  else {
    return makeLevel0(isOutermost, opt, name);
  }
}

std::unique_ptr<PassiveClauseContainer> makeLevel2(bool isOutermost, const Options& opt, std::string name)
{
  if (opt.useAvatarSplitQueues()) {
    std::vector<std::unique_ptr<PassiveClauseContainer>> queues;
    auto cutoffs = opt.avatarSplitQueueCutoffs();
    for (unsigned i = 0; i < cutoffs.size(); i++) {
      auto queueName = name + "AvSQ" + Int::toString(cutoffs[i]) + ":";
      queues.push_back(makeLevel1(false, opt, queueName));
    }
    return std::make_unique<AvatarMultiSplitPassiveClauseContainer>(isOutermost, opt, name + "AvSQ", std::move(queues));
  }
  else {
    return makeLevel1(isOutermost, opt, name);
  }
}

std::unique_ptr<PassiveClauseContainer> makeLevel3(bool isOutermost, const Options& opt, std::string name)
{
  if (opt.useSineLevelSplitQueues()) {
    std::vector<std::unique_ptr<PassiveClauseContainer>> queues;
    auto cutoffs = opt.sineLevelSplitQueueCutoffs();
    for (unsigned i = 0; i < cutoffs.size(); i++) {
      auto queueName = name + "SLSQ" + Int::toString(cutoffs[i]) + ":";
      queues.push_back(makeLevel2(false, opt, queueName));
    }
    return std::make_unique<SineLevelMultiSplitPassiveClauseContainer>(isOutermost, opt, name + "SLSQ", std::move(queues));
  }
  else {
    return makeLevel2(isOutermost, opt, name);
  }
}

std::unique_ptr<PassiveClauseContainer> makeLevel4(bool isOutermost, const Options& opt, std::string name)
{
  if (opt.usePositiveLiteralSplitQueues()) {
    std::vector<std::unique_ptr<PassiveClauseContainer>> queues;
    std::vector<float> cutoffs = opt.positiveLiteralSplitQueueCutoffs();
    for (unsigned i = 0; i < cutoffs.size(); i++) {
      auto queueName = name + "PLSQ" + Int::toString(cutoffs[i]) + ":";
      queues.push_back(makeLevel3(false, opt, queueName));
    }
    return std::make_unique<PositiveLiteralMultiSplitPassiveClauseContainer>(isOutermost, opt, name + "PLSQ", std::move(queues));
  }
  else {
    return makeLevel3(isOutermost, opt, name);
  }
}

/**
 * Create a SaturationAlgorithm object
 *
 * The @b passiveContainer object will be used as a passive clause container, and
 * @b selector object to select literals before clauses are activated.
 */
SaturationAlgorithm::SaturationAlgorithm(Problem& prb, const Options& opt)
  : MainLoop(prb, opt),
    _clauseActivationInProgress(false),
    _fwSimplifiers(0), _simplifiers(0), _bwSimplifiers(0), _splitter(0),
    _consFinder(0), _labelFinder(0), _symEl(0), _answerLiteralManager(0),
    _instantiation(0), _fnDefHandler(prb.getFunctionDefinitionHandler()),
    _generatedClauseCount(0),
    _activationLimit(0)
{
  ASS_EQ(s_instance, 0);  //there can be only one saturation algorithm at a time

  _activationLimit = opt.activationLimit();

  _ordering = OrderingSP(Ordering::create(prb, opt));
  if (!Ordering::trySetGlobalOrdering(_ordering)) {
    // this is not an error, it may just lead to lower performance (and most likely not significantly lower)
    cerr << "SaturationAlgorithm cannot set its ordering as global" << endl;
  }
  _selector = LiteralSelector::getSelector(*_ordering, opt, opt.selection());

  _completeOptionSettings = opt.complete(prb);

  _unprocessed = new UnprocessedClauseContainer();

  if (opt.useManualClauseSelection()) {
    _passive = std::make_unique<ManCSPassiveClauseContainer>(true, opt);
  }
  else {
    _passive = makeLevel4(true, opt, "");
  }
  _active = new ActiveClauseContainer(opt);

  _active->attach(this);
  _passive->attach(this);

  _active->addedEvent.subscribe(this, &SaturationAlgorithm::onActiveAdded);
  _active->removedEvent.subscribe(this, &SaturationAlgorithm::activeRemovedHandler);
  _passive->addedEvent.subscribe(this, &SaturationAlgorithm::onPassiveAdded);
  _passive->removedEvent.subscribe(this, &SaturationAlgorithm::passiveRemovedHandler);
  _passive->selectedEvent.subscribe(this, &SaturationAlgorithm::onPassiveSelected);
  _unprocessed->addedEvent.subscribe(this, &SaturationAlgorithm::onUnprocessedAdded);
  _unprocessed->removedEvent.subscribe(this, &SaturationAlgorithm::onUnprocessedRemoved);
  _unprocessed->selectedEvent.subscribe(this, &SaturationAlgorithm::onUnprocessedSelected);

  if (opt.extensionalityResolution() != Options::ExtensionalityResolution::OFF) {
    _extensionality = new ExtensionalityClauseContainer(opt);
    //_active->addedEvent.subscribe(_extensionality, &ExtensionalityClauseContainer::addIfExtensionality);
  }
  else {
    _extensionality = 0;
  }

  s_instance = this;
}

/**
 * Destroy the SaturationAlgorithm object
 */
SaturationAlgorithm::~SaturationAlgorithm()
{
  ASS_EQ(s_instance,this);

  s_instance = 0;

  if (_splitter) {
    delete _splitter;
  }
  if (_consFinder) {
    delete _consFinder;
  }
  if (_symEl) {
    delete _symEl;
  }

  _active->detach();
  _passive->detach();

  if (_generator) {
    _generator->detach();
  }
  if (_immediateSimplifier) {
    _immediateSimplifier->detach();
  }

  while (_fwSimplifiers) {
    ForwardSimplificationEngine* fse = FwSimplList::pop(_fwSimplifiers);
    fse->detach();
    delete fse;
  }
  while (_simplifiers) {
    SimplificationEngine* fse = SimplList::pop(_simplifiers);
    fse->detach();
    delete fse;
  }
  while (_bwSimplifiers) {
    BackwardSimplificationEngine* bse = BwSimplList::pop(_bwSimplifiers);
    bse->detach();
    delete bse;
  }

  delete _unprocessed;
  delete _active;
}

void SaturationAlgorithm::tryUpdateFinalClauseCount()
{
  SaturationAlgorithm* inst = tryGetInstance();
  if (!inst) {
    return;
  }
  env.statistics->finalActiveClauses = inst->_active->sizeEstimate();
  env.statistics->finalPassiveClauses = inst->_passive->sizeEstimate();
  if (inst->_extensionality != 0) {
    env.statistics->finalExtensionalityClauses = inst->_extensionality->size();
  }
}

/**
 * Return true if the run of the prover so far is complete
 */
bool SaturationAlgorithm::isComplete()
{
  return _completeOptionSettings && !env.statistics->inferencesSkippedDueToColors;
}

ClauseIterator SaturationAlgorithm::activeClauses()
{
  return _active->clauses();
}

/**
 * A function that is called when a clause is added to the active clause container.
 */
void SaturationAlgorithm::onActiveAdded(Clause* c)
{
  if (env.options->showActive()) {
    std::cout << "[SA] active: " << c->toString() << std::endl;
  }
}

/**
 * A function that is called when a clause is removed from the active clause container.
 */
void SaturationAlgorithm::onActiveRemoved(Clause* c)
{
  ASS(c->store()==Clause::ACTIVE);
  c->setStore(Clause::NONE);
  // at this point the c object may be deleted
}

void SaturationAlgorithm::onAllProcessed()
{
  ASS(clausesFlushed());

  if (_symEl) {
    _symEl->onAllProcessed();
  }

  if (_splitter) {
    _splitter->onAllProcessed();
  }

  if (_consFinder) {
    _consFinder->onAllProcessed();
  }
}

/**
 * A function that is called when a clause is added to the passive clause container.
 */
void SaturationAlgorithm::onPassiveAdded(Clause* c)
{
  if (env.options->showPassive()) {
    std::cout << "[SA] passive: " << c->toString() << std::endl;
  }

  //when a clause is added to the passive container,
  //we know it is not redundant
  onNonRedundantClause(c);
}

/**
 * A function that is called when a clause is removed from the active clause container.
 * The function is not called when a selected clause is removed from the passive container.
 * In this case the @b onPassiveSelected method is called.
 */
void SaturationAlgorithm::onPassiveRemoved(Clause* c)
{
  ASS(c->store()==Clause::PASSIVE);
  c->setStore(Clause::NONE);
  // at this point the c object can be deleted
}

/**
 * A function that is called when a clause is selected and removed from the passive
 * clause container to be activated.
 *
 * The clause @b c might not necessarily get to the activation, it can still be
 * removed by some simplification rule (in case of the Discount saturation algorithm).
 */
void SaturationAlgorithm::onPassiveSelected(Clause* c)
{
}

/**
 * A function that is called when a clause is added to the unprocessed clause container.
 */
void SaturationAlgorithm::onUnprocessedAdded(Clause* c)
{
}

/**
 * A function that is called when a clause is removed from the unprocessed clause container.
 */
void SaturationAlgorithm::onUnprocessedRemoved(Clause* c)
{
}

void SaturationAlgorithm::onUnprocessedSelected(Clause* c)
{
}

/**
 * A function that is called whenever a possibly new clause appears.
 */
void SaturationAlgorithm::onNewClause(Clause* cl)
{
  if (_splitter) {
    _splitter->onNewClause(cl);
  }

  if (env.options->showNew()) {
    std::cout << "[SA] new: " << cl->toString() << std::endl;
  }

  if (cl->isPropositional()) {
    onNewUsefulPropositionalClause(cl);
  }

  if (_answerLiteralManager) {
    _answerLiteralManager->onNewClause(cl);
  }
}

void SaturationAlgorithm::onNewUsefulPropositionalClause(Clause* c)
{
  ASS(c->isPropositional());

  if (env.options->showNewPropositional()) {
    std::cout << "[SA] new propositional: " << c->toString() << std::endl;
  }

  if (_consFinder) {
    _consFinder->onNewPropositionalClause(c);
  }
  if (_labelFinder) {
    _labelFinder->onNewPropositionalClause(c);
  }
}

/**
 * Called when a clause successfully passes the forward simplification
 */
void SaturationAlgorithm::onClauseRetained(Clause* cl)
{
  //cout << "[SA] retained " << cl->toString() << endl;

}

/**
 * Called whenever a clause is simplified or deleted at any point of the
 * saturation algorithm
 */
void SaturationAlgorithm::onClauseReduction(Clause* cl, Clause **replacements, unsigned numOfReplacements,
                                            Clause* premise, bool forward)
{
  ASS(cl);

  ClauseIterator premises;

  if (premise) {
    premises = pvi(getSingletonIterator(premise));
  }
  else {
    premises = ClauseIterator::getEmpty();
  }

  onClauseReduction(cl, replacements, numOfReplacements, premises, forward);
}

void SaturationAlgorithm::onClauseReduction(Clause* cl, Clause **replacements, unsigned numOfReplacements,
                                            ClauseIterator premises, bool forward)
{
  ASS(cl);

  static ClauseStack premStack;
  premStack.reset();
  premStack.loadFromIterator(premises);

  Clause *replacement = numOfReplacements ? *replacements : 0;

  if (env.options->showReductions()) {
    std::cout << "[SA] " << (forward ? "forward" : "backward") << " reduce: " << cl->toString() << endl;
    for(unsigned i = 0; i < numOfReplacements; i++){
      Clause* replacement = *replacements;
      if(replacement){ std::cout << "      replaced by " << replacement->toString() << endl; }
      replacements++;
    }
    ClauseStack::Iterator pit(premStack);
    while(pit.hasNext()){
      Clause* premise = pit.next();
      if(premise){ std::cout << "     using " << premise->toString() << endl; }
    }
  }

  if (_splitter) {
    _splitter->onClauseReduction(cl, pvi(ClauseStack::Iterator(premStack)), replacement);
  }

  if (replacement) {
    // Where an inference has multiple conclusions, onParenthood will only be run
    // for the final conclusion. This is unsafe when running with symbol elimination.
    // At the moment the only simplification rules that have multiple conclusions
    // are higher-order and it is assumed that we will not run higher-order along
    // with symbol elimination.
    // In the future if a first-order simplification rule is added with multiple
    // conclusions, this code should be updated.
    onParenthood(replacement, cl);
    while (premStack.isNonEmpty()) {
      onParenthood(replacement, premStack.pop());
    }
  }
}

void SaturationAlgorithm::onNonRedundantClause(Clause* c)
{
  if (_symEl) {
    _symEl->onNonRedundantClause(c);
  }
}

/**
 * Called for clauses derived in the run of the saturation algorithm
 * for each pair clause-premise
 *
 * The propositional parts of clauses may not be set properly (the
 * clauses are always valid, however), also the function is not called
 * for clause merging (when the non-propositional parts would coincide).
 */
void SaturationAlgorithm::onParenthood(Clause* cl, Clause *parent)
{
  if (_symEl) {
    _symEl->onParenthood(cl, parent);
  }
}

/**
 * This function is subscribed to the remove event of the active container
 * instead of the @b onActiveRemoved function in the constructor, as the
 * @b onActiveRemoved function is virtual.
 */
void SaturationAlgorithm::activeRemovedHandler(Clause* cl)
{
  onActiveRemoved(cl);
}

/**
 * This function is subscribed to the remove event of the passive container
 * instead of the @b onPassiveRemoved function in the constructor, as the
 * @b onPassiveRemoved function is virtual.
 */
void SaturationAlgorithm::passiveRemovedHandler(Clause* cl)
{
  onPassiveRemoved(cl);
}

/**
<<<<<<< HEAD
=======
 * Return time spent by the run of the saturation algorithm
 */
int SaturationAlgorithm::elapsedTime()
{
  return env.timer->elapsedMilliseconds() - _startTime;
}

/**
>>>>>>> ce340a08
 * Add input clause @b cl into the SaturationAlgorithm object
 *
 * The clause @b cl is added into the unprocessed container, unless the
 * set-of-support option is enabled and @b cl has input type equal to
 * @b Clause::AXIOM. In this case, @b cl is put into the active container.
 */
void SaturationAlgorithm::addInputClause(Clause* cl)
{
  ASS_LE(toNumber(cl->inputType()),toNumber(UnitInputType::CLAIM)); // larger input types should not appear in proof search

  if (_symEl) {
    _symEl->onInputClause(cl);
  }

  bool sosForAxioms = _opt.sos() == Options::Sos::ON || _opt.sos() == Options::Sos::ALL;
  sosForAxioms = sosForAxioms && cl->inputType() == UnitInputType::AXIOM;

  bool sosForTheory = _opt.sos() == Options::Sos::THEORY && _opt.sosTheoryLimit() == 0;

  if (_opt.sineToAge()) {
    unsigned level = cl->getSineLevel();
    // cout << "Adding " << cl->toString() << " level " << level;
    if (level == UINT_MAX) {
      level = env.maxSineLevel - 1; // as the next available (unused) value
      // cout << " -> " << level;
    }
    // cout << endl;
    cl->setAge(level);
  }

  if (sosForAxioms || (cl->isPureTheoryDescendant() && sosForTheory)) {
    addInputSOSClause(cl);
  }
  else {
    addNewClause(cl);
  }

  if (_instantiation) {
    _instantiation->registerClause(cl);
  }

  env.statistics->initialClauses++;
}

/**
 * Return literal selector that is to be used for set-of-support clauses
 */
LiteralSelector& SaturationAlgorithm::getSosLiteralSelector()
{
  if (_opt.sos() == Options::Sos::ALL || _opt.sos() == Options::Sos::THEORY) {
    if (!_sosLiteralSelector) {
      _sosLiteralSelector = new TotalLiteralSelector(getOrdering(), getOptions());
    }
    return *_sosLiteralSelector;
  }
  else {
    return *_selector;
  }
}

/**
 * Add an input set-of-support clause @b cl into the active container
 */
void SaturationAlgorithm::addInputSOSClause(Clause* cl)
{
  ASS_EQ(toNumber(cl->inputType()),toNumber(UnitInputType::AXIOM));

  // we add an extra reference until the clause is added to some container, so that
  // it won't get deleted during some code e.g. in the onNewClause handler
  cl->incRefCnt();

  onNewClause(cl);

simpl_start:

  Clause *simplCl = _immediateSimplifier->simplify(cl);
  if (simplCl != cl) {
    if (!simplCl) {
      onClauseReduction(cl, 0, 0, 0);
      goto fin;
    }

    simplCl->incRefCnt();
    cl->decRefCnt(); // now cl is referenced from simplCl, so after removing the extra reference, it won't be destroyed

    onNewClause(simplCl);
    onClauseReduction(cl, &simplCl, 1, 0);
    cl = simplCl;
    goto simpl_start;
  }

  if (cl->isEmpty()) {
    addNewClause(cl);
    goto fin;
  }

  ASS(!cl->numSelected());
  {
    LiteralSelector& sosSelector = getSosLiteralSelector();
    sosSelector.select(cl);
  }

  cl->setStore(Clause::ACTIVE);
  env.statistics->activeClauses++;
  _active->add(cl);

  onSOSClauseAdded(cl);

fin:
  cl->decRefCnt();
}

/**
 * Insert clauses of the problem into the SaturationAlgorithm object
 * and initialize some internal structures.
 */
void SaturationAlgorithm::init()
{
  ClauseIterator toAdd;

  if (env.options->randomTraversals()) {
    TIME_TRACE(TimeTrace::SHUFFLING);

    Stack<Clause *> aux;
    aux.loadFromIterator(_prb.clauseIterator());
    Shuffling::shuffleArray(aux,aux.size());
    toAdd = pvi(arrayIter(std::move(aux)));
  } else {
    toAdd = _prb.clauseIterator();
  }

  while (toAdd.hasNext()) {
    Clause* cl = toAdd.next();
    addInputClause(cl);
  }

  if (_splitter) {
    _splitter->init(this);
  }
  if (_consFinder) {
    _consFinder->init(this);
  }
  if (_symEl) {
    _symEl->init(this);
  }

<<<<<<< HEAD
  _startTime=Timer::elapsedMilliseconds();
  _startInstrs=Timer::elapsedMegaInstructions();
=======
  _startTime = env.timer->elapsedMilliseconds();
  _startInstrs = env.timer->elapsedMegaInstructions();
>>>>>>> ce340a08
}

Clause *SaturationAlgorithm::doImmediateSimplification(Clause* cl0)
{
  TIME_TRACE("immediate simplification");

  static bool sosTheoryLimit = _opt.sos() == Options::Sos::THEORY;
  static unsigned sosTheoryLimitAge = _opt.sosTheoryLimit();
  static ClauseStack repStack;
  repStack.reset();

  SplitSet *splitSet = 0;

  if (sosTheoryLimit && cl0->isPureTheoryDescendant() && cl0->age() > sosTheoryLimitAge) {
    return 0;
  }

  Clause* cl = cl0;

  Clause *simplCl = _immediateSimplifier->simplify(cl);
  if (simplCl != cl) {
    if (simplCl) {
      addNewClause(simplCl);
    }
    onClauseReduction(cl, &simplCl, 1, 0);
    return 0;
  }

  ClauseIterator cIt = _immediateSimplifier->simplifyMany(cl);
  if (cIt.hasNext()) {
    while (cIt.hasNext()) {
      Clause *simpedCl = cIt.next();
      if (!splitSet) {
        splitSet = simpedCl->splits();
      }
      else {
        ASS(splitSet->isSubsetOf(simpedCl->splits()));
        ASS(simpedCl->splits()->isSubsetOf(splitSet));
      }
      ASS(simpedCl != cl);
      repStack.push(simpedCl);
      addNewClause(simpedCl);
    }
    onClauseReduction(cl, repStack.begin(), repStack.size(), 0);
    return 0;
  }

  return cl;
}

/**
 * Add a new clause to the saturation algorithm run
 *
 * At some point of the algorithm loop the @b newClausesToUnprocessed
 * function is called and all new clauses are added to the
 * unprocessed container.
 */
void SaturationAlgorithm::addNewClause(Clause* cl)
{
  if (env.options->randomTraversals()) {
    TIME_TRACE(TimeTrace::SHUFFLING);

    Shuffling::shuffle(cl);
  }

  // we increase the reference counter here so that the clause wouldn't
  // get destroyed during handling in the onNewClause handler
  //(there the control flow goes out of the SaturationAlgorithm class,
  // so we'd better not assume on what's happening out there)
  cl->incRefCnt();
  onNewClause(cl);
  _newClauses.push(cl);
  // we can decrease the counter here -- it won't get deleted because
  // the _newClauses RC stack already took over the clause
  cl->decRefCnt();
}

void SaturationAlgorithm::newClausesToUnprocessed()
{
  if (env.options->randomTraversals()) {
    TIME_TRACE(TimeTrace::SHUFFLING);

    Shuffling::shuffleArray(_newClauses.naked().begin(), _newClauses.size());
  }

  while (_newClauses.isNonEmpty()) {
    Clause* cl = _newClauses.popWithoutDec();
    switch (cl->store()) {
      case Clause::UNPROCESSED:
        break;
      case Clause::PASSIVE:
        onNonRedundantClause(cl);
        break;
      case Clause::NONE:
        addUnprocessedClause(cl);
        break;
      case Clause::SELECTED:
      case Clause::ACTIVE:
#if VDEBUG
        cout << "FAIL: " << cl->toString() << endl;
        // such clauses should not appear as new ones
        cout << cl->toString() << endl;
#endif
        ASSERTION_VIOLATION_REP(cl->store());
    }
    cl->decRefCnt(); // belongs to _newClauses.popWithoutDec()
  }
}

/**
 * Return true iff there are no clauses left to be processed
 *
 * More precisely, true is returned iff the unprocessed clause
 * container and the new clause stack are empty.
 */
bool SaturationAlgorithm::clausesFlushed()
{
  return _unprocessed->isEmpty() && _newClauses.isEmpty();
}

/**
 * Perform immediate simplifications and splitting on clause @b cl and add it
 * to unprocessed.
 *
 * Forward demodulation is also being performed on @b cl.
 */
void SaturationAlgorithm::addUnprocessedClause(Clause* cl)
{
  _generatedClauseCount++;
  env.statistics->generatedClauses++;

  cl=doImmediateSimplification(cl);
  if (!cl) {
    return;
  }

  if (cl->isEmpty()) {
    handleEmptyClause(cl);
    return;
  }

  cl->setStore(Clause::UNPROCESSED);
  _unprocessed->add(cl);
}

/**
 * Deal with clause that has an empty non-propositional part.
 *
 * The function receives a clause @b cl that has empty non-propositional part,
 * and returns a contradiction (an empty clause with false propositional part)
 * if it can be derived from @b cl and previously derived empty clauses.
 * Otherwise it returns 0.
 */
void SaturationAlgorithm::handleEmptyClause(Clause* cl)
{
  ASS(cl->isEmpty());

  if (isRefutation(cl)) {
    onNonRedundantClause(cl);

    throw RefutationFoundException(cl);
  }
  // as Clauses no longer have prop parts the only reason for an empty
  // clause not being a refutation is if it has splits

  if (_splitter && _splitter->handleEmptyClause(cl)) {
    return;
  }

  // splitter should only return false if splits isEmpty, which it cannot be
  ASSERTION_VIOLATION;
  // removed some code that dealt with the case where a clause is empty
  // but as a non-empty bdd prop part
}

/**
 * Forward-simplify the clause @b cl, return true iff the clause
 * should be retained
 *
 * If a weight-limit is imposed on clauses, it is being checked
 * by this function as well.
 */
bool SaturationAlgorithm::forwardSimplify(Clause* cl)
{
  TIME_TRACE("forward simplification");

  if (!_passive->fulfilsAgeLimit(cl) && !_passive->fulfilsWeightLimit(cl)) {
    RSTAT_CTR_INC("clauses discarded by weight limit in forward simplification");
    env.statistics->discardedNonRedundantClauses++;
    return false;
  }

  FwSimplList::Iterator fsit(_fwSimplifiers);

  while (fsit.hasNext()) {
    ForwardSimplificationEngine *fse = fsit.next();

    {
      Clause *replacement = 0;
      ClauseIterator premises = ClauseIterator::getEmpty();

      if (fse->perform(cl, replacement, premises)) {
        if (replacement) {
          addNewClause(replacement);
        }
        onClauseReduction(cl, &replacement, 1, premises);

        return false;
      }
    }
  }

  static ClauseStack repStack;

  repStack.reset();
  SimplList::Iterator sit(_simplifiers);

  while (sit.hasNext()) {
    SimplificationEngine *se = sit.next();

    {
      ClauseIterator results = se->perform(cl);

      if (results.hasNext()) {
        while (results.hasNext()) {
          Clause *simpedCl = results.next();
          ASS(simpedCl != cl);
          repStack.push(simpedCl);
          addNewClause(simpedCl);
        }
        onClauseReduction(cl, repStack.begin(), repStack.size(), 0);
        return false;
      }
    }
  }

  bool synthesis = (env.options->questionAnswering() == Options::QuestionAnsweringMode::SYNTHESIS);

  if (synthesis) {
    ASS((_answerLiteralManager != nullptr));
    Clause* ansLitCl = cl;
    if (_splitter && cl->hasAnswerLiteral() && !cl->noSplits() && cl->computable()) {
      ansLitCl = _splitter->reintroduceAvatarAssertions(cl);
    }
    Clause* reduced = _answerLiteralManager->recordAnswerAndReduce(ansLitCl);
    if (reduced) {
      ansLitCl = reduced;
    }
    if (ansLitCl != cl) {
      addNewClause(ansLitCl);
      onClauseReduction(cl, &ansLitCl, 1, 0);
      return false;
    }
  }

  //TODO: hack that only clauses deleted by forward simplification can be destroyed (other destruction needs debugging)
  cl->incRefCnt();

  if (_splitter && !_opt.splitAtActivation()) {
    if (_splitter->doSplitting(cl)) {
      return false;
    }
  }

  return true;
}

/**
 * The the backward simplification with the clause @b cl.
 */
void SaturationAlgorithm::backwardSimplify(Clause* cl)
{
  TIME_TRACE("backward simplification");

  BwSimplList::Iterator bsit(_bwSimplifiers);
  while (bsit.hasNext()) {
    BackwardSimplificationEngine *bse = bsit.next();

    BwSimplificationRecordIterator simplifications;
    bse->perform(cl, simplifications);
    while (simplifications.hasNext()) {
      BwSimplificationRecord srec = simplifications.next();
      Clause *redundant = srec.toRemove;
      ASS_NEQ(redundant, cl);

      Clause *replacement = srec.replacement;

      if (replacement) {
        addNewClause(replacement);
      }
      onClauseReduction(redundant, &replacement, 1, cl, false);

      // we must remove the redundant clause before adding its replacement,
      // as otherwise the redundant one might demodulate the replacement into
      // a tautology

      redundant->incRefCnt(); // we don't want the clause deleted before we record the simplification

      removeActiveOrPassiveClause(redundant);

      redundant->decRefCnt();
    }
  }
}

/**
 * Remove either passive or active (or reactivated, which is both)
 * clause @b cl
 *
 * In case the removal is requested during clause activation, when some indexes
 * might be traversed (and so cannot be modified), the clause deletion is postponed
 * until the clause activation is over. This is done by pushing the clause on the
 * @b _postponedClauseRemovals stack, which is then checked at the end of the
 * @b activate function.
 */
void SaturationAlgorithm::removeActiveOrPassiveClause(Clause* cl)
{
  if (_clauseActivationInProgress) {
    // we cannot remove clause now, as there indexes might be traversed now,
    // and so we cannot modify them
    _postponedClauseRemovals.push(cl);
    return;
  }

  switch (cl->store()) {
    case Clause::PASSIVE: {
      TIME_TRACE(TimeTrace::PASSIVE_CONTAINER_MAINTENANCE);
      _passive->remove(cl);
      break;
    }
    case Clause::ACTIVE:
      _active->remove(cl);
      break;
    default:
      ASS_REP2(false, cl->store(), *cl);
  }
  // at this point the cl object can be already deleted
}

/**
 * Add clause @b c to the passive container
 */
void SaturationAlgorithm::addToPassive(Clause* cl)
{
  ASS_EQ(cl->store(), Clause::UNPROCESSED);

  cl->setStore(Clause::PASSIVE);
  env.statistics->passiveClauses++;

  {
    TIME_TRACE(TimeTrace::PASSIVE_CONTAINER_MAINTENANCE);
    _passive->add(cl);
  }
}

void SaturationAlgorithm::removeSelected(Clause* cl)
{
  ASS_EQ(cl->store(), Clause::SELECTED);
  beforeSelectedRemoved(cl);
  cl->setStore(Clause::NONE);
}

/**
 * Activate clause @b cl
 *
 * This means putting the clause into the active container, and
 * performing generating inferences with it (in this order, so that
 * inferences such as self-superposition can happen).
 *
 * During clause activation the @b _clauseActivationInProgress value
 * is set to @b true, and clause removals by the @b removeBackwardSimplifiedClause
 * function are postponed. During the clause activation, generalisation
 * indexes should not be modified.
 */
void SaturationAlgorithm::activate(Clause* cl)
{
      TIME_TRACE("activation")

  {
    TIME_TRACE("redundancy check")
    if (_consFinder && _consFinder->isRedundant(cl)) {
      return removeSelected(cl);
    }
  }

  {
    TIME_TRACE("splitting")
    if (_splitter && _opt.splitAtActivation()) {
      if (_splitter->doSplitting(cl)) {
        return removeSelected(cl);
      }
    }
  }

  _clauseActivationInProgress = true;

  if (!cl->numSelected()) {
    TIME_TRACE("clause selection")
    TIME_TRACE("literal selection");

    if (env.options->randomTraversals()) {
      TIME_TRACE(TimeTrace::SHUFFLING);

      Shuffling::shuffle(cl);
    }

    _selector->select(cl);
  }

  ASS_EQ(cl->store(), Clause::SELECTED);
  cl->setStore(Clause::ACTIVE);
  env.statistics->activeClauses++;
  _active->add(cl);

  auto generated = TIME_TRACE_EXPR(TimeTrace::CLAUSE_GENERATION, _generator->generateSimplify(cl));
  auto toAdd = TIME_TRACE_ITER(TimeTrace::CLAUSE_GENERATION, generated.clauses);

  while (toAdd.hasNext()) {
    Clause *genCl = toAdd.next();
    addNewClause(genCl);

    Inference::Iterator iit = genCl->inference().iterator();
    while (genCl->inference().hasNext(iit)) {
      Unit *premUnit = genCl->inference().next(iit);
      // Now we can get generated clauses having parents that are not clauses
      // Indeed, from induction we can have generated clauses whose parents do
      // not include the activated clause
      if (premUnit->isClause()) {
        Clause *premCl = static_cast<Clause *>(premUnit);
        onParenthood(genCl, premCl);
      }
    }
  }

  _clauseActivationInProgress = false;

  // now we remove clauses that could not be removed during the clause activation process
  if (env.options->randomTraversals()) {
    TIME_TRACE(TimeTrace::SHUFFLING);

    Shuffling::shuffleArray(_postponedClauseRemovals.begin(), _postponedClauseRemovals.size());
  }
  while (_postponedClauseRemovals.isNonEmpty()) {
    Clause* cl = _postponedClauseRemovals.pop();
    if (cl->store() != Clause::ACTIVE && cl->store() != Clause::PASSIVE) {
      continue;
    }
    TIME_TRACE("clause removal")
    removeActiveOrPassiveClause(cl);
  }

  if (generated.premiseRedundant) {
    _active->remove(cl);
  }

  return;
}

/**
 * Perform the loop that puts clauses from the unprocessed to the passive container.
 */
void SaturationAlgorithm::doUnprocessedLoop()
{
start:

  newClausesToUnprocessed();

  while (!_unprocessed->isEmpty()) {
    Clause* c = _unprocessed->pop();
    ASS(!isRefutation(c));

    if (forwardSimplify(c)) {
      onClauseRetained(c);
      addToPassive(c);
      ASS_EQ(c->store(), Clause::PASSIVE);
    }
    else {
      ASS_EQ(c->store(), Clause::UNPROCESSED);
      c->setStore(Clause::NONE);
    }

    newClausesToUnprocessed();
  }

  ASS(clausesFlushed());
  onAllProcessed();
  if (!clausesFlushed()) {
    // there were some new clauses added, so let's process them
    goto start;
  }
}

/**
 * Return true if clause can be passed to activation
 *
 * If false is returned, disposing of the clause is responsibility of
 * this function.
 */
bool SaturationAlgorithm::handleClauseBeforeActivation(Clause* c)
{
  return true;
}

/**
 * This function should be called if (and only if) we will use
 * the @c doOneAlgorithmStep() function to run the saturation
 * algorithm, instead of the @c MailLoop::run() function.
 */
void SaturationAlgorithm::initAlgorithmRun()
{
  init();
}

UnitList *SaturationAlgorithm::collectSaturatedSet()
{
  UnitList* res = 0;
  ClauseIterator it = _active->clauses();
  while (it.hasNext()) {
    Clause* cl = it.next();
    cl->incRefCnt();
    UnitList::push(cl, res);
  }
  return res;
}

/**
 *
 * This function may throw RefutationFoundException and TimeLimitExceededException.
 */
void SaturationAlgorithm::doOneAlgorithmStep()
{
  doUnprocessedLoop();

  if (_passive->isEmpty()) {
    MainLoopResult::TerminationReason termReason =
        isComplete() ? Statistics::SATISFIABLE : Statistics::REFUTATION_NOT_FOUND;
    MainLoopResult res(termReason);

    // if (termReason == Statistics::REFUTATION_NOT_FOUND){
    //   Shell::UIHelper::outputSaturatedSet(cout, pvi(UnitList::Iterator(collectSaturatedSet())));
    // }

    if (termReason == Statistics::SATISFIABLE && getOptions().proof() != Options::Proof::OFF) {
      res.saturatedSet = collectSaturatedSet();

      if (_splitter) {
        res.saturatedSet = _splitter->preprendCurrentlyAssumedComponentClauses(res.saturatedSet);
      }
    }
    throw MainLoopFinishedException(res);
  }

  Clause* cl = nullptr;
  {
    TIME_TRACE(TimeTrace::PASSIVE_CONTAINER_MAINTENANCE);
    cl = _passive->popSelected();
  }
  ASS_EQ(cl->store(), Clause::PASSIVE);
  cl->setStore(Clause::SELECTED);

  if (!handleClauseBeforeActivation(cl)) {
    return;
  }

  activate(cl);
}

/**
 * Perform saturation on clauses that were added through
 * @b addInputClauses function
 */
MainLoopResult SaturationAlgorithm::runImpl()
{
  unsigned l = 0;
  try {
    for (;; l++) {
      if (_activationLimit && l > _activationLimit) {
        throw ActivationLimitExceededException();
      }

      doOneAlgorithmStep();
      env.statistics->activations = l;
    }
  }
  catch (ThrowableBase&) {
    tryUpdateFinalClauseCount();
    throw;
  }
}

/**
 * Assign an generating inference object @b generator to be used
 *
 * This object takes ownership of the @b generator object
 * and will be responsible for its deletion.
 *
 * To use multiple generating inferences, use the @b CompositeGIE
 * object.
 */
void SaturationAlgorithm::setGeneratingInferenceEngine(SimplifyingGeneratingInference *generator)
{
  ASS(!_generator);
  _generator = generator;
  _generator->attach(this);
}

/**
 * Assign an immediate simplifier object @b immediateSimplifier
 * to be used
 *
 * This object takes ownership of the @b immediateSimplifier object
 * and will be responsible for its deletion.
 *
 * For description of what an immediate simplifier is, see
 * @b ImmediateSimplificationEngine documentation.
 *
 * To use multiple immediate simplifiers, use the @b CompositeISE
 * object.
 */
void SaturationAlgorithm::setImmediateSimplificationEngine(ImmediateSimplificationEngine *immediateSimplifier)
{
  ASS(!_immediateSimplifier);
  _immediateSimplifier = immediateSimplifier;
  _immediateSimplifier->attach(this);
}

/**
 * Add a forward simplifier, so that it is applied before the
 * simplifiers that were added before it. The object takes ownership
 * of the forward simplifier and will take care of destroying it.
 *
 * Forward demodulation simplifier should be added by the
 * @b setFwDemodulator function, not by this one.
 */
void SaturationAlgorithm::addForwardSimplifierToFront(ForwardSimplificationEngine *fwSimplifier)
{
  FwSimplList::push(fwSimplifier, _fwSimplifiers);
  fwSimplifier->attach(this);
}

void SaturationAlgorithm::addSimplifierToFront(SimplificationEngine *simplifier)
{
  SimplList::push(simplifier, _simplifiers);
  simplifier->attach(this);
}

/**
 * Add a backward simplifier, so that it is applied before the
 * simplifiers that were added before it. The object takes ownership
 * of the backward simplifier and will take care of destroying it.
 */
void SaturationAlgorithm::addBackwardSimplifierToFront(BackwardSimplificationEngine *bwSimplifier)
{
  BwSimplList::push(bwSimplifier, _bwSimplifiers);
  bwSimplifier->attach(this);
}

/**
 * @since 05/05/2013 Manchester, splitting changed to new values
 * @author Andrei Voronkov
 */
SaturationAlgorithm *SaturationAlgorithm::createFromOptions(Problem& prb, const Options& opt, IndexManager *indexMgr)
{
  SaturationAlgorithm* res;
  switch(opt.saturationAlgorithm()) {
  case Shell::Options::SaturationAlgorithm::DISCOUNT:
    res=new Discount(prb, opt);
    break;
  case Shell::Options::SaturationAlgorithm::LRS:
    res=new LRS(prb, opt);
    break;
  case Shell::Options::SaturationAlgorithm::OTTER:
    res=new Otter(prb, opt);
    break;
  default:
    NOT_IMPLEMENTED;
  }
  if (indexMgr) {
    res->_imgr = SmartPtr<IndexManager>(indexMgr, true);
    indexMgr->setSaturationAlgorithm(res);
  }
  else {
    res->_imgr = SmartPtr<IndexManager>(new IndexManager(res));
  }

  if (opt.splitting()) {
    res->_splitter = new Splitter();
  }

  // create generating inference engine
  CompositeGIE *gie = new CompositeGIE();

  if(opt.functionDefinitionIntroduction()) {
    gie->addFront(new DefinitionIntroduction);
  }

  //TODO here induction is last, is that right?
  if(opt.induction()!=Options::Induction::NONE){
    gie->addFront(new Induction());
  }

  if (opt.instantiation() != Options::Instantiation::OFF) {
    res->_instantiation = new Instantiation();
    // res->_instantiation->init();
    gie->addFront(res->_instantiation);
  }

  if (prb.hasEquality()) {
    gie->addFront(new EqualityFactoring());
    gie->addFront(new EqualityResolution());
    if (env.options->superposition()) {
      gie->addFront(new Superposition());
    }
  }
  else if (opt.unificationWithAbstraction() != Options::UnificationWithAbstraction::OFF) {
    gie->addFront(new EqualityResolution());
  }

  if (opt.combinatorySup()) {
    gie->addFront(new ArgCong());
    gie->addFront(new NegativeExt()); // TODO add option
    if (opt.narrow() != Options::Narrow::OFF) {
      gie->addFront(new Narrow());
    }
    if (!opt.pragmatic()) {
      gie->addFront(new SubVarSup());
    }
  }

  if(prb.hasFOOL() &&
    prb.isHigherOrder() && env.options->booleanEqTrick()){
  //  gie->addFront(new ProxyElimination::NOTRemovalGIE());
    gie->addFront(new BoolEqToDiseq());
  }

  if(opt.complexBooleanReasoning() && prb.hasBoolVar() &&
     prb.isHigherOrder() && !opt.lambdaFreeHol()){
    gie->addFront(new PrimitiveInstantiation()); //TODO only add in some cases
    gie->addFront(new ElimLeibniz());
  }

  if (env.options->choiceReasoning()) {
    gie->addFront(new Choice());
  }

  gie->addFront(new Factoring());
  if (opt.binaryResolution()) {
    gie->addFront(new BinaryResolution());
  }
  if (opt.unitResultingResolution() != Options::URResolution::OFF) {
    gie->addFront(new URResolution(opt.unitResultingResolution() == Options::URResolution::FULL));
  }
  if (opt.extensionalityResolution() != Options::ExtensionalityResolution::OFF) {
    gie->addFront(new ExtensionalityResolution());
  }
  if (opt.FOOLParamodulation()) {
    gie->addFront(new FOOLParamodulation());
  }
  if (opt.cases() && prb.hasFOOL() && !opt.casesSimp()) {
    gie->addFront(new Cases());
  }

  if((prb.hasLogicalProxy() || prb.hasBoolVar() || prb.hasFOOL()) &&
      prb.isHigherOrder() && !prb.quantifiesOverPolymorphicVar()){
    if(env.options->cnfOnTheFly() != Options::CNFOnTheFly::EAGER &&
       env.options->cnfOnTheFly() != Options::CNFOnTheFly::OFF){
      gie->addFront(new LazyClausificationGIE());
    }
  }

  if (opt.injectivityReasoning()) {
    gie->addFront(new Injectivity());
  }
  if (prb.hasEquality() && env.signature->hasTermAlgebras()) {
    if (opt.termAlgebraCyclicityCheck() == Options::TACyclicityCheck::RULE) {
      gie->addFront(new AcyclicityGIE());
    }
    else if (opt.termAlgebraCyclicityCheck() == Options::TACyclicityCheck::RULELIGHT) {
      gie->addFront(new AcyclicityGIE1());
    }
    if (opt.termAlgebraInferences()) {
      gie->addFront(new InjectivityGIE());
    }
  }
  if (env.options->functionDefinitionRewriting()) {
    gie->addFront(new FunctionDefinitionRewriting());
    res->addForwardSimplifierToFront(new FunctionDefinitionDemodulation());
  }

  CompositeSGI *sgi = new CompositeSGI();
  sgi->push(gie);

  auto& ordering = res->getOrdering();

  if (opt.evaluationMode() == Options::EvaluationMode::POLYNOMIAL_CAUTIOUS) {
    sgi->push(new PolynomialEvaluation(ordering));
  }

  if (env.options->cancellation() == Options::ArithmeticSimplificationMode::CAUTIOUS) {
    sgi->push(new Cancellation(ordering));
  }

  if (env.options->gaussianVariableElimination() == Options::ArithmeticSimplificationMode::CAUTIOUS) {
    sgi->push(new LfpRule<GaussianVariableElimination>(GaussianVariableElimination()));
  }

  if (env.options->arithmeticSubtermGeneralizations() == Options::ArithmeticSimplificationMode::CAUTIOUS) {
    for (auto gen : allArithmeticSubtermGeneralizations()) {
      sgi->push(gen);
    }
  }

#if VZ3
  if (opt.theoryInstAndSimp() != Shell::Options::TheoryInstSimp::OFF) {
    sgi->push(new TheoryInstAndSimp());
  }
#endif

  res->setGeneratingInferenceEngine(sgi);

  res->setImmediateSimplificationEngine(createISE(prb, opt, res->getOrdering()));

  // create simplification engine

  if((prb.hasLogicalProxy() || prb.hasBoolVar() || prb.hasFOOL()) &&
      prb.isHigherOrder() && !prb.quantifiesOverPolymorphicVar()){
    if(env.options->cnfOnTheFly() != Options::CNFOnTheFly::EAGER &&
       env.options->cnfOnTheFly() != Options::CNFOnTheFly::OFF){
      res->addSimplifierToFront(new LazyClausification());
    }
  }

  // create forward simplification engine
  if (prb.hasEquality() && opt.innerRewriting()) {
    res->addForwardSimplifierToFront(new InnerRewriting());
  }
  if (opt.globalSubsumption()) {
    res->addForwardSimplifierToFront(new GlobalSubsumption(opt));
  }
  if (opt.forwardLiteralRewriting()) {
    res->addForwardSimplifierToFront(new ForwardLiteralRewriting());
  }
  if (prb.hasEquality()) {
    // NOTE:
    // fsd should be performed after forward subsumption,
    // because every successful forward subsumption will lead to a (useless) match in fsd.
    if (opt.forwardSubsumptionDemodulation()) {
      res->addForwardSimplifierToFront(new ForwardSubsumptionDemodulation(false));
    }
  }
  if (prb.hasEquality()) {
    switch (opt.forwardDemodulation()) {
      case Options::Demodulation::ALL:
      case Options::Demodulation::PREORDERED:
        if (opt.combinatorySup()) {
          res->addForwardSimplifierToFront(new ForwardDemodulationImpl<true>());
        }
        else {
          res->addForwardSimplifierToFront(new ForwardDemodulationImpl<false>());
        }
        break;
      case Options::Demodulation::OFF:
        break;
#if VDEBUG
      default:
        ASSERTION_VIOLATION;
#endif
    }
  }

  if (opt.forwardSubsumption()) {
    if (opt.forwardSubsumptionResolution()) {
      ForwardSubsumptionAndResolution* fwd = new ForwardSubsumptionAndResolution(true);
      res->addForwardSimplifierToFront(fwd);
    }
    else {
      ForwardSubsumptionAndResolution* fwd = new ForwardSubsumptionAndResolution(false);
      res->addForwardSimplifierToFront(fwd);
    }
  }
  else if (opt.forwardSubsumptionResolution()) {
    USER_ERROR("Forward subsumption resolution requires forward subsumption to be enabled.");
  }

  // create backward simplification engine
  if (prb.hasEquality()) {
    switch (opt.backwardDemodulation()) {
      case Options::Demodulation::ALL:
      case Options::Demodulation::PREORDERED:
        res->addBackwardSimplifierToFront(new BackwardDemodulation());
        break;
      case Options::Demodulation::OFF:
        break;
#if VDEBUG
      default:
        ASSERTION_VIOLATION;
#endif
    }
  }
  if (prb.hasEquality() && opt.backwardSubsumptionDemodulation()) {
    res->addBackwardSimplifierToFront(new BackwardSubsumptionDemodulation());
  }

  bool backSubsumption = opt.backwardSubsumption() != Options::Subsumption::OFF;
  bool backSR = opt.backwardSubsumptionResolution() != Options::Subsumption::OFF;
  bool subsumptionUnitOnly = opt.backwardSubsumption() == Options::Subsumption::UNIT_ONLY;
  bool srUnitOnly = opt.backwardSubsumptionResolution() == Options::Subsumption::UNIT_ONLY;
  if (backSubsumption || backSR) {
    res->addBackwardSimplifierToFront(new BackwardSubsumptionAndResolution(backSubsumption, subsumptionUnitOnly, backSR, srUnitOnly));
  }

  if (opt.mode() == Options::Mode::CONSEQUENCE_ELIMINATION) {
    res->_consFinder = new ConsequenceFinder();
  }
  if (opt.showSymbolElimination()) {
    res->_symEl = new SymElOutput();
  }
  res->_answerLiteralManager = AnswerLiteralManager::getInstance(); // selects the right one, according to options!
  ASS(!res->_answerLiteralManager||opt.questionAnswering()!=Options::QuestionAnsweringMode::OFF);
  ASS( res->_answerLiteralManager||opt.questionAnswering()==Options::QuestionAnsweringMode::OFF);
  return res;
} // SaturationAlgorithm::createFromOptions

/**
 * Create local clause simplifier for problem @c prb according to options @c opt
 */
ImmediateSimplificationEngine *SaturationAlgorithm::createISE(Problem& prb, const Options& opt, Ordering& ordering)
{
  CompositeISE* res=new CompositeISE();

  if (prb.hasEquality() && opt.equationalTautologyRemoval()) {
    res->addFront(new EquationalTautologyRemoval());
  }

  switch (opt.condensation()) {
    case Options::Condensation::ON:
      res->addFront(new Condensation());
      break;
    case Options::Condensation::FAST:
      res->addFront(new FastCondensation());
      break;
    case Options::Condensation::OFF:
      break;
  }

  if (env.options->combinatorySup()) {
    res->addFront(new CombinatorDemodISE());
    res->addFront(new CombinatorNormalisationISE());
  }

  if (env.options->choiceReasoning()) {
    res->addFront(new ChoiceDefinitionISE());
  }

  if((prb.hasLogicalProxy() || prb.hasBoolVar() || prb.hasFOOL()) &&
      prb.isHigherOrder() && !env.options->addProxyAxioms()){
    if(env.options->cnfOnTheFly() == Options::CNFOnTheFly::EAGER){
      /*res->addFrontMany(new ProxyISE());
      res->addFront(new OrImpAndProxyISE());
      res->addFront(new NotProxyISE());
      res->addFront(new EqualsProxyISE());
      res->addFront(new PiSigmaProxyISE());*/
      res->addFrontMany(new EagerClausificationISE());
    }
    else {
      res->addFront(new IFFXORRewriterISE());
    }
    res->addFront(new BoolSimp());
  }

  if (prb.hasFOOL() && opt.casesSimp() && !opt.cases()) {
    res->addFrontMany(new CasesSimp());
  }

  // Only add if there are distinct groups
  if (prb.hasEquality() && env.signature->hasDistinctGroups()) {
    res->addFront(new DistinctEqualitySimplifier());
  }
  if (prb.hasEquality() && env.signature->hasTermAlgebras()) {
    if (opt.termAlgebraInferences()) {
      res->addFront(new DistinctnessISE());
      res->addFront(new InjectivityISE());
      res->addFront(new NegativeInjectivityISE());
    }
  }
  if (prb.hasInterpretedOperations() || prb.hasNumerals()) {
    if (env.options->arithmeticSubtermGeneralizations() == Options::ArithmeticSimplificationMode::FORCE) {
      for (auto gen : allArithmeticSubtermGeneralizations()) {
        res->addFront(&gen->asISE());
      }
    }

    if (env.options->gaussianVariableElimination() == Options::ArithmeticSimplificationMode::FORCE) {
      res->addFront(&(new GaussianVariableElimination())->asISE());
    }

    if (env.options->cancellation() == Options::ArithmeticSimplificationMode::FORCE) {
      res->addFront(&(new Cancellation(ordering))->asISE());
    }

    switch (env.options->evaluationMode()) {
      case Options::EvaluationMode::SIMPLE:
        res->addFront(new InterpretedEvaluation(env.options->inequalityNormalization(), ordering));
        break;
      case Options::EvaluationMode::POLYNOMIAL_FORCE:
        res->addFront(&(new PolynomialEvaluation(ordering))->asISE());
        break;
      case Options::EvaluationMode::POLYNOMIAL_CAUTIOUS:
        break;
    }

    if (env.options->pushUnaryMinus()) {
      res->addFront(new PushUnaryMinus());
    }
  }
  if (prb.hasEquality()) {
    res->addFront(new TrivialInequalitiesRemovalISE());
  }
  res->addFront(new TautologyDeletionISE());
  if (env.options->newTautologyDel()) {
    res->addFront(new TautologyDeletionISE2());
  }
  res->addFront(new DuplicateLiteralRemovalISE());

  if (env.options->questionAnswering() == Options::QuestionAnsweringMode::PLAIN) {
    res->addFront(new AnswerLiteralResolver());
    if (env.options->questionAnsweringAvoidThese() != "") {
      res->addFront(new UndesiredAnswerLiteralRemoval(env.options->questionAnsweringAvoidThese()));
    }
  } else if (env.options->questionAnswering() == Options::QuestionAnsweringMode::SYNTHESIS) {
    res->addFront(new UncomputableAnswerLiteralRemoval());
  }
  return res;
}<|MERGE_RESOLUTION|>--- conflicted
+++ resolved
@@ -579,17 +579,6 @@
 }
 
 /**
-<<<<<<< HEAD
-=======
- * Return time spent by the run of the saturation algorithm
- */
-int SaturationAlgorithm::elapsedTime()
-{
-  return env.timer->elapsedMilliseconds() - _startTime;
-}
-
-/**
->>>>>>> ce340a08
  * Add input clause @b cl into the SaturationAlgorithm object
  *
  * The clause @b cl is added into the unprocessed container, unless the
@@ -736,13 +725,8 @@
     _symEl->init(this);
   }
 
-<<<<<<< HEAD
   _startTime=Timer::elapsedMilliseconds();
   _startInstrs=Timer::elapsedMegaInstructions();
-=======
-  _startTime = env.timer->elapsedMilliseconds();
-  _startInstrs = env.timer->elapsedMegaInstructions();
->>>>>>> ce340a08
 }
 
 Clause *SaturationAlgorithm::doImmediateSimplification(Clause* cl0)
