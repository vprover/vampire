--- conflicted
+++ resolved
@@ -302,14 +302,6 @@
   _passive->addedEvent.subscribe(this, &SaturationAlgorithm::onPassiveAdded);
   _passive->removedEvent.subscribe(this, &SaturationAlgorithm::passiveRemovedHandler);
   _passive->selectedEvent.subscribe(this, &SaturationAlgorithm::onPassiveSelected);
-<<<<<<< HEAD
-  /*
-  _unprocessed->addedEvent.subscribe(this, &SaturationAlgorithm::onUnprocessedAdded);
-  _unprocessed->removedEvent.subscribe(this, &SaturationAlgorithm::onUnprocessedRemoved);
-  _unprocessed->selectedEvent.subscribe(this, &SaturationAlgorithm::onUnprocessedSelected);
-  */
-=======
->>>>>>> 9b2f4232
 
   if (opt.extensionalityResolution() != Options::ExtensionalityResolution::OFF) {
     _extensionality = new ExtensionalityClauseContainer(opt);
@@ -580,12 +572,9 @@
  */
 void SaturationAlgorithm::onPassiveSelected(Clause* c)
 {
-<<<<<<< HEAD
   if (_neuralActivityRecoring) {
     _neuralModel->journal(NeuralClauseEvaluationModel::JOURNAL_SEL,c);
   }
-=======
->>>>>>> 9b2f4232
 }
 
 /**
@@ -1386,7 +1375,7 @@
 {
   TIME_TRACE("forward simplification");
 
-  if (_passive->exceedsAllLimits(cl)) {
+  if (env.options->lrsPreemptiveDeletes() && _passive->exceedsAllLimits(cl)) {
     RSTAT_CTR_INC("clauses discarded by limit in forward simplification");
     env.statistics->discardedNonRedundantClauses++;
     return false;
@@ -1676,7 +1665,7 @@
 {
   do {
     newClausesToUnprocessed();
-    if (_neuralModelGuidance && _passive->limitsActive() ) {
+    if (_neuralModelGuidance && _passive->limitsActive() && env.options->lrsPreemptiveDeletes()) {
       // so that we can start kicking out the really bad clauses already in forwardSimplify's exceedsAllLimits
       _neuralModel->bulkEval(*_unprocessed);
     }
@@ -1685,8 +1674,6 @@
     while (!_unprocessed->isEmpty()) {
       unprocessedPops++;
       Clause* c = _unprocessed->pop();
-      poppedFromUnprocessed(c); // tells LRS's it might make sense to update limits
-
       ASS(!isRefutation(c));
 
       if (forwardSimplify(c)) {
