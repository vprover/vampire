/*
 * This file is part of the source code of the software program
 * Vampire. It is protected by applicable
 * copyright laws.
 *
 * This source code is distributed under the licence found here
 * https://vprover.github.io/license.html
 * and in the source directory
 */
/**
 * @file SaturationAlgorithm.cpp
 * Implementing SaturationAlgorithm class.
 */

#include "Debug/RuntimeStatistics.hpp"

#include "Lib/DHSet.hpp"
#include "Lib/Environment.hpp"
#include "Lib/Metaiterators.hpp"
#include "Lib/SharedSet.hpp"
#include "Lib/Stack.hpp"
#include "Lib/Timer.hpp"
#include "Lib/VirtualIterator.hpp"
#include "Lib/System.hpp"
#include "Lib/STL.hpp"

#include "Indexing/LiteralIndexingStructure.hpp"

#include "Kernel/Clause.hpp"
#include "Kernel/ColorHelper.hpp"
#include "Kernel/EqHelper.hpp"
#include "Kernel/FormulaUnit.hpp"
#include "Kernel/Inference.hpp"
#include "Kernel/InferenceStore.hpp"
#include "Kernel/KBO.hpp"
#include "Kernel/LiteralSelector.hpp"
#include "Kernel/MLVariant.hpp"
#include "Kernel/Problem.hpp"
#include "Kernel/SubformulaIterator.hpp"
#include "Kernel/Unit.hpp"

#include "Inferences/InterpretedEvaluation.hpp"
#include "Inferences/PolynomialEvaluation.hpp"
#include "Inferences/PushUnaryMinus.hpp"
#include "Inferences/Cancellation.hpp"
#include "Inferences/GaussianVariableElimination.hpp"
#include "Inferences/EquationalTautologyRemoval.hpp"
#include "Inferences/Condensation.hpp"
#include "Inferences/FastCondensation.hpp"
#include "Inferences/DistinctEqualitySimplifier.hpp"

#include "Inferences/InferenceEngine.hpp"
#include "Inferences/BackwardDemodulation.hpp"
#include "Inferences/BackwardSubsumptionResolution.hpp"
#include "Inferences/BackwardSubsumptionDemodulation.hpp"
#include "Inferences/BinaryResolution.hpp"
#include "Inferences/CTFwSubsAndRes.hpp"
#include "Inferences/EqualityFactoring.hpp"
#include "Inferences/EqualityResolution.hpp"
#include "Inferences/BoolEqToDiseq.hpp"
#include "Inferences/ExtensionalityResolution.hpp"
#include "Inferences/FOOLParamodulation.hpp"
#include "Inferences/Injectivity.hpp"
#include "Inferences/Factoring.hpp"
#include "Inferences/FnDefRewriting.hpp"
#include "Inferences/ForwardDemodulation.hpp"
#include "Inferences/ForwardLiteralRewriting.hpp"
#include "Inferences/ForwardSubsumptionAndResolution.hpp"
#include "Inferences/ForwardSubsumptionDemodulation.hpp"
#include "Inferences/GeneralInduction.hpp"
#include "Inferences/GlobalSubsumption.hpp"
#include "Inferences/HyperSuperposition.hpp"
#include "Inferences/InductionHypothesisRewriting.hpp"
#include "Inferences/InnerRewriting.hpp"
#include "Inferences/TermAlgebraReasoning.hpp"
#include "Inferences/SLQueryBackwardSubsumption.hpp"
#include "Inferences/Superposition.hpp"
#include "Inferences/ArgCong.hpp"
#include "Inferences/NegativeExt.hpp"
#include "Inferences/Narrow.hpp"
#include "Inferences/PrimitiveInstantiation.hpp"
#include "Inferences/Choice.hpp"
#include "Inferences/ElimLeibniz.hpp"
#include "Inferences/SubVarSup.hpp"
#include "Inferences/CNFOnTheFly.hpp"
//#include "Inferences/RenamingOnTheFly.hpp"
#include "Inferences/URResolution.hpp"
#include "Inferences/Instantiation.hpp"
#include "Inferences/TheoryInstAndSimp.hpp"
#include "Inferences/Induction.hpp"
#include "Inferences/ArithmeticSubtermGeneralization.hpp"
#include "Inferences/TautologyDeletionISE.hpp"
#include "Inferences/CombinatorDemodISE.hpp"
#include "Inferences/CombinatorNormalisationISE.hpp"
#include "Inferences/BoolSimp.hpp"
#include "Inferences/CasesSimp.hpp"
#include "Inferences/Cases.hpp"

#include "Saturation/ExtensionalityClauseContainer.hpp"

#include "Shell/AnswerExtractor.hpp"
#include "Shell/Options.hpp"
#include "Shell/Statistics.hpp"
#include "Shell/UIHelper.hpp"

#include "Splitter.hpp"

#include "ConsequenceFinder.hpp"
#include "LabelFinder.hpp"
#include "Splitter.hpp"
#include "SymElOutput.hpp"
#include "SaturationAlgorithm.hpp"
#include "ManCSPassiveClauseContainer.hpp"
#include "AWPassiveClauseContainer.hpp"
#include "PredicateSplitPassiveClauseContainer.hpp"
#include "Discount.hpp"
#include "LRS.hpp"
#include "Otter.hpp"

using namespace Lib;
using namespace Kernel;
using namespace Shell;
using namespace Saturation;

/** Print information changes in clause containers */
#define REPORT_CONTAINERS 0
/** Print information about performed forward simplifications */
#define REPORT_FW_SIMPL 0
/** Print information about performed backward simplifications */
#define REPORT_BW_SIMPL 0


SaturationAlgorithm* SaturationAlgorithm::s_instance = 0;

std::unique_ptr<PassiveClauseContainer> makeLevel0(bool isOutermost, const Options& opt, vstring name)
{
  return std::make_unique<AWPassiveClauseContainer>(isOutermost, opt, name + "AWQ");
}

std::unique_ptr<PassiveClauseContainer> makeLevel1(bool isOutermost, const Options& opt, vstring name)
{
  if (opt.useTheorySplitQueues())
  {
    Lib::vvector<std::unique_ptr<PassiveClauseContainer>> queues;
    auto cutoffs = opt.theorySplitQueueCutoffs();
    for (unsigned i = 0; i < cutoffs.size(); i++)
    {
      auto queueName = name + "ThSQ" + Int::toString(cutoffs[i]) + ":";
      queues.push_back(makeLevel0(false, opt, queueName));
    }
    return std::make_unique<TheoryMultiSplitPassiveClauseContainer>(isOutermost, opt, name + "ThSQ", std::move(queues));
  }
  else
  {
    return makeLevel0(isOutermost, opt, name);
  }
}

std::unique_ptr<PassiveClauseContainer> makeLevel2(bool isOutermost, const Options& opt, vstring name)
{
  if (opt.useAvatarSplitQueues())
  {
    Lib::vvector<std::unique_ptr<PassiveClauseContainer>> queues;
    auto cutoffs = opt.avatarSplitQueueCutoffs();
    for (unsigned i = 0; i < cutoffs.size(); i++)
    {
      auto queueName = name + "AvSQ" + Int::toString(cutoffs[i]) + ":";
      queues.push_back(makeLevel1(false, opt, queueName));
    }
    return std::make_unique<AvatarMultiSplitPassiveClauseContainer>(isOutermost, opt, name + "AvSQ", std::move(queues));
  }
  else
  {
    return makeLevel1(isOutermost, opt, name);
  }
}

std::unique_ptr<PassiveClauseContainer> makeLevel3(bool isOutermost, const Options& opt, vstring name)
{
  if (opt.useSineLevelSplitQueues())
  {
    Lib::vvector<std::unique_ptr<PassiveClauseContainer>> queues;
    auto cutoffs = opt.sineLevelSplitQueueCutoffs();
    for (unsigned i = 0; i < cutoffs.size(); i++)
    {
      auto queueName = name + "SLSQ" + Int::toString(cutoffs[i]) + ":";
      queues.push_back(makeLevel2(false, opt, queueName));
    }
    return std::make_unique<SineLevelMultiSplitPassiveClauseContainer>(isOutermost, opt, name + "SLSQ", std::move(queues));
  }
  else
  {
    return makeLevel2(isOutermost, opt, name);
  }
}

std::unique_ptr<PassiveClauseContainer> makeLevel4(bool isOutermost, const Options& opt, vstring name)
{
  if (opt.usePositiveLiteralSplitQueues())
  {
    Lib::vvector<std::unique_ptr<PassiveClauseContainer>> queues;
    Lib::vvector<float> cutoffs = opt.positiveLiteralSplitQueueCutoffs();
    for (unsigned i = 0; i < cutoffs.size(); i++)
    {
      auto queueName = name + "PLSQ" + Int::toString(cutoffs[i]) + ":";
      queues.push_back(makeLevel3(false, opt, queueName));
    }
    return std::make_unique<PositiveLiteralMultiSplitPassiveClauseContainer>(isOutermost, opt, name + "PLSQ", std::move(queues));
  }
  else
  {
    return makeLevel3(isOutermost, opt, name);
  }
}

/**
 * Create a SaturationAlgorithm object
 *
 * The @b passiveContainer object will be used as a passive clause container, and
 * @b selector object to select literals before clauses are activated.
 */
SaturationAlgorithm::SaturationAlgorithm(Problem& prb, const Options& opt)
  : MainLoop(prb, opt),
    _clauseActivationInProgress(false),
    _fwSimplifiers(0), _simplifiers(0), _bwSimplifiers(0), _splitter(0),
    _consFinder(0), _labelFinder(0), _symEl(0), _answerLiteralManager(0),
    _instantiation(0),
    _generatedClauseCount(0),
    _activationLimit(0)
{
  CALL("SaturationAlgorithm::SaturationAlgorithm");
  ASS_EQ(s_instance, 0);  //there can be only one saturation algorithm at a time

  _activationLimit = opt.activationLimit();

  _ordering = OrderingSP(Ordering::create(prb, opt));
  if (!Ordering::trySetGlobalOrdering(_ordering)) {
    //this is not an error, it may just lead to lower performance (and most likely not significantly lower)
    cerr << "SaturationAlgorithm cannot set its ordering as global" << endl;
  }
  _selector = LiteralSelector::getSelector(*_ordering, opt, opt.selection());

  _completeOptionSettings = opt.complete(prb);

  _unprocessed = new UnprocessedClauseContainer();

  if (opt.useManualClauseSelection())
  {
    _passive = std::make_unique<ManCSPassiveClauseContainer>(true, opt);
  }
  else
  {
    _passive = makeLevel4(true, opt, "");
  }
  _active = new ActiveClauseContainer(opt);

  _active->attach(this);
  _passive->attach(this);

  _active->addedEvent.subscribe(this, &SaturationAlgorithm::onActiveAdded);
  _active->removedEvent.subscribe(this, &SaturationAlgorithm::activeRemovedHandler);
  _passive->addedEvent.subscribe(this, &SaturationAlgorithm::onPassiveAdded);
  _passive->removedEvent.subscribe(this, &SaturationAlgorithm::passiveRemovedHandler);
  _passive->selectedEvent.subscribe(this, &SaturationAlgorithm::onPassiveSelected);
  _unprocessed->addedEvent.subscribe(this, &SaturationAlgorithm::onUnprocessedAdded);
  _unprocessed->removedEvent.subscribe(this, &SaturationAlgorithm::onUnprocessedRemoved);
  _unprocessed->selectedEvent.subscribe(this, &SaturationAlgorithm::onUnprocessedSelected);

  if (opt.extensionalityResolution() != Options::ExtensionalityResolution::OFF) {
    _extensionality = new ExtensionalityClauseContainer(opt);
    //_active->addedEvent.subscribe(_extensionality, &ExtensionalityClauseContainer::addIfExtensionality);
  } else {
    _extensionality = 0;
  }

  s_instance=this;
}

/**
 * Destroy the SaturationAlgorithm object
 */
SaturationAlgorithm::~SaturationAlgorithm()
{
  CALL("SaturationAlgorithm::~SaturationAlgorithm");
  ASS_EQ(s_instance,this);

  s_instance=0;

  if (_splitter) {
    delete _splitter;
  }
  if (_consFinder) {
    delete _consFinder;
  }
  if (_symEl) {
    delete _symEl;
  }

  _active->detach();
  _passive->detach();

  if (_generator) {
    _generator->detach();
  }
  if (_immediateSimplifier) {
    _immediateSimplifier->detach();
  }

  while (_fwSimplifiers) {
    ForwardSimplificationEngine* fse = FwSimplList::pop(_fwSimplifiers);
    fse->detach();
    delete fse;
  }
  while (_simplifiers) {
    SimplificationEngine* fse = SimplList::pop(_simplifiers);
    fse->detach();
    delete fse;
  }
  while (_bwSimplifiers) {
    BackwardSimplificationEngine* bse = BwSimplList::pop(_bwSimplifiers);
    bse->detach();
    delete bse;
  }

  delete _unprocessed;
  delete _active;
}

void SaturationAlgorithm::tryUpdateFinalClauseCount()
{
  CALL("SaturationAlgorithm::tryUpdateFinalClauseCount");

  SaturationAlgorithm* inst = tryGetInstance();
  if (!inst) {
    return;
  }
  env.statistics->finalActiveClauses = inst->_active->sizeEstimate();
  env.statistics->finalPassiveClauses = inst->_passive->sizeEstimate();
  if (inst->_extensionality != 0) {
    env.statistics->finalExtensionalityClauses = inst->_extensionality->size();
  }
}

/**
 * Return true if the run of the prover so far is complete
 */
bool SaturationAlgorithm::isComplete()
{
  return _completeOptionSettings && !env.statistics->inferencesSkippedDueToColors;
}

ClauseIterator SaturationAlgorithm::activeClauses()
{
  CALL("SaturationAlgorithm::activeClauses");

  LiteralIndexingStructure* gis=getIndexManager()->getGeneratingLiteralIndexingStructure();
  return pvi( getMappingIterator(gis->getAll(), SLQueryResult::ClauseExtractFn()) );
}

/**
 * A function that is called when a clause is added to the active clause container.
 */
void SaturationAlgorithm::onActiveAdded(Clause* c)
{
  CALL("SaturationAlgorithm::onActiveAdded");

  if (env.options->showActive()) {
    env.beginOutput();    
    env.out() << "[SA] active: " << c->toString() << std::endl;
    env.endOutput();             
  }          
}

/**
 * A function that is called when a clause is removed from the active clause container.
 */
void SaturationAlgorithm::onActiveRemoved(Clause* c)
{
  CALL("SaturationAlgorithm::onActiveRemoved");

  ASS(c->store()==Clause::ACTIVE);
  c->setStore(Clause::NONE);
  //at this point the c object may be deleted
}

void SaturationAlgorithm::onAllProcessed()
{
  CALL("SaturationAlgorithm::onAllProcessed");
  ASS(clausesFlushed());

  if (_symEl) {
    _symEl->onAllProcessed();
  }

  if (_splitter) {
    _splitter->onAllProcessed();
  }

  if (_consFinder) {
    _consFinder->onAllProcessed();
  }
}

/**
 * A function that is called when a clause is added to the passive clause container.
 */
void SaturationAlgorithm::onPassiveAdded(Clause* c)
{
  if (env.options->showPassive()) {
    env.beginOutput();
    env.out() << "[SA] passive: " << c->toString() << std::endl;
    env.endOutput();
  }
  
  //when a clause is added to the passive container,
  //we know it is not redundant
  onNonRedundantClause(c);
}

/**
 * A function that is called when a clause is removed from the active clause container.
 * The function is not called when a selected clause is removed from the passive container.
 * In this case the @b onPassiveSelected method is called.
 */
void SaturationAlgorithm::onPassiveRemoved(Clause* c)
{
  CALL("SaturationAlgorithm::onPassiveRemoved");

  ASS(c->store()==Clause::PASSIVE);
  c->setStore(Clause::NONE);
  //at this point the c object can be deleted
}

/**
 * A function that is called when a clause is selected and removed from the passive
 * clause container to be activated.
 *
 * The clause @b c might not necessarily get to the activation, it can still be
 * removed by some simplification rule (in case of the Discount saturation algorithm).
 */
void SaturationAlgorithm::onPassiveSelected(Clause* c)
{

}

/**
 * A function that is called when a clause is added to the unprocessed clause container.
 */
void SaturationAlgorithm::onUnprocessedAdded(Clause* c)
{
}

/**
 * A function that is called when a clause is removed from the unprocessed clause container.
 */
void SaturationAlgorithm::onUnprocessedRemoved(Clause* c)
{
  
}

void SaturationAlgorithm::onUnprocessedSelected(Clause* c)
{
  
}


/**
 * A function that is called whenever a possibly new clause appears.
 */
void SaturationAlgorithm::onNewClause(Clause* cl)
{
  CALL("SaturationAlgorithm::onNewClause");

  if (_splitter) {
    _splitter->onNewClause(cl);
  }

  if (env.options->showNew()) {
    env.beginOutput();
    env.out() << "[SA] new: " << cl->toString() << std::endl;
    env.endOutput();
  }

  if (cl->isPropositional()) {
    onNewUsefulPropositionalClause(cl);
  }

  if (_answerLiteralManager) {
    _answerLiteralManager->onNewClause(cl);
  }
}

void SaturationAlgorithm::onNewUsefulPropositionalClause(Clause* c)
{
  CALL("SaturationAlgorithm::onNewUsefulPropositionalClause");
  ASS(c->isPropositional());
  
  if (env.options->showNewPropositional()) {
    env.beginOutput();
    env.out() << "[SA] new propositional: " << c->toString() << std::endl;
    env.endOutput();
  }

  if (_consFinder) {
    _consFinder->onNewPropositionalClause(c);
  }
  if (_labelFinder){
    _labelFinder->onNewPropositionalClause(c);
  }
}

/**
 * Called when a clause successfully passes the forward simplification
 */
void SaturationAlgorithm::onClauseRetained(Clause* cl)
{
  CALL("SaturationAlgorithm::onClauseRetained");

  //cout << "[SA] retained " << cl->toString() << endl;

}

/**
 * Called whenever a clause is simplified or deleted at any point of the
 * saturation algorithm
 */
void SaturationAlgorithm::onClauseReduction(Clause* cl, Clause** replacements, unsigned numOfReplacements,
    Clause* premise, bool forward)
{
  CALL("SaturationAlgorithm::onClauseReduction/5");
  ASS(cl);

  ClauseIterator premises;
  
  if (premise) {
    premises = pvi( getSingletonIterator(premise) );
  }
  else {
    premises=ClauseIterator::getEmpty();
  }

  onClauseReduction(cl, replacements, numOfReplacements, premises, forward);
}

void SaturationAlgorithm::onClauseReduction(Clause* cl, Clause** replacements, unsigned numOfReplacements,
    ClauseIterator premises, bool forward)
{
  CALL("SaturationAlgorithm::onClauseReduction/4");
  ASS(cl);

  static ClauseStack premStack;
  premStack.reset();
  premStack.loadFromIterator(premises);

  Clause* replacement = numOfReplacements ? *replacements : 0;

  if (env.options->showReductions()) {
    env.beginOutput();
    env.out() << "[SA] " << (forward ? "forward" : "backward") << " reduce: " << cl->toString() << endl;
    for(unsigned i = 0; i < numOfReplacements; i++){
      Clause* replacement = *replacements;
      if(replacement){ env.out() << "      replaced by " << replacement->toString() << endl; }
      replacements++;
    }
    ClauseStack::Iterator pit(premStack);
    while(pit.hasNext()){
      Clause* premise = pit.next();
      if(premise){ env.out() << "     using " << premise->toString() << endl; }
    }
    env.endOutput();
  }

  if (_splitter) {
    _splitter->onClauseReduction(cl, pvi( ClauseStack::Iterator(premStack) ), replacement);
  }

  if (replacement) {
    //Where an inference has multiple conclusions, onParenthood will only be run 
    //for the final conclusion. This is unsafe when running with symbol elimination.
    //At the moment the only simplification rules that have multiple conclusions
    //are higher-order and it is assumed that we will not run higher-order along
    //with symbol elimination.
    //In the future if a first-order simplification rule is added with multiple 
    //conclusions, this code should be updated.
    onParenthood(replacement, cl);
    while (premStack.isNonEmpty()) {
      onParenthood(replacement, premStack.pop());
    }
  }
}


void SaturationAlgorithm::onNonRedundantClause(Clause* c)
{
  CALL("SaturationAlgorithm::onNonRedundantClause");

  if (_symEl) {
    _symEl->onNonRedundantClause(c);
  }
}

/**
 * Called for clauses derived in the run of the saturation algorithm
 * for each pair clause-premise
 *
 * The propositional parts of clauses may not be set properly (the
 * clauses are always valid, however), also the function is not called
 * for clause merging (when the non-propositional parts would coincide).
 */
void SaturationAlgorithm::onParenthood(Clause* cl, Clause* parent)
{
  CALL("SaturationAlgorithm::onParenthood");

  if (_symEl) {
    _symEl->onParenthood(cl, parent);
  }
}

/**
 * This function is subscribed to the remove event of the active container
 * instead of the @b onActiveRemoved function in the constructor, as the
 * @b onActiveRemoved function is virtual.
 */
void SaturationAlgorithm::activeRemovedHandler(Clause* cl)
{
  CALL("SaturationAlgorithm::activeRemovedHandler");

  onActiveRemoved(cl);
}

/**
 * This function is subscribed to the remove event of the passive container
 * instead of the @b onPassiveRemoved function in the constructor, as the
 * @b onPassiveRemoved function is virtual.
 */
void SaturationAlgorithm::passiveRemovedHandler(Clause* cl)
{
  CALL("SaturationAlgorithm::passiveRemovedHandler");

  onPassiveRemoved(cl);
}

/**
 * Return time spent by the run of the saturation algorithm
 */
int SaturationAlgorithm::elapsedTime()
{
  return env.timer->elapsedMilliseconds()-_startTime;
}

/**
 * Add input clause @b cl into the SaturationAlgorithm object
 *
 * The clause @b cl is added into the unprocessed container, unless the
 * set-of-support option is enabled and @b cl has input type equal to
 * @b Clause::AXIOM. In this case, @b cl is put into the active container.
 */
void SaturationAlgorithm::addInputClause(Clause* cl)
{
  CALL("SaturationAlgorithm::addInputClause");
  ASS_LE(toNumber(cl->inputType()),toNumber(UnitInputType::CLAIM)); // larger input types should not appear in proof search

  if (_symEl) {
    _symEl->onInputClause(cl);
  }

  bool sosForAxioms = _opt.sos() == Options::Sos::ON || _opt.sos() == Options::Sos::ALL; 
  sosForAxioms = sosForAxioms && cl->inputType()==UnitInputType::AXIOM;

  bool sosForTheory = _opt.sos() == Options::Sos::THEORY && _opt.sosTheoryLimit() == 0;

  if (_opt.sineToAge()) {
    unsigned level = cl->getSineLevel();
    // cout << "Adding " << cl->toString() << " level " << level;
    if (level == UINT_MAX) {
      level = env.maxSineLevel-1; // as the next available (unused) value
      // cout << " -> " << level;
    }
    // cout << endl;
    cl->setAge(level);
  }

  if (sosForAxioms || (cl->isPureTheoryDescendant() && sosForTheory)){
    addInputSOSClause(cl);
  } else {
    addNewClause(cl);
  }

  if(_instantiation){
    _instantiation->registerClause(cl);
  }

  env.statistics->initialClauses++;
}

/**
 * Return literal selector that is to be used for set-of-support clauses
 */
LiteralSelector& SaturationAlgorithm::getSosLiteralSelector()
{
  CALL("SaturationAlgorithm::getSosLiteralSelector");

  if (_opt.sos() == Options::Sos::ALL || _opt.sos() == Options::Sos::THEORY) {
    if (!_sosLiteralSelector) {
      _sosLiteralSelector = new TotalLiteralSelector(getOrdering(), getOptions());
    }
    return *_sosLiteralSelector;
  }
  else {
    return *_selector;
  }
}

/**
 * Add an input set-of-support clause @b cl into the active container
 */
void SaturationAlgorithm::addInputSOSClause(Clause* cl)
{
  CALL("SaturationAlgorithm::addInputSOSClause");
  ASS_EQ(toNumber(cl->inputType()),toNumber(UnitInputType::AXIOM));

  //we add an extra reference until the clause is added to some container, so that
  //it won't get deleted during some code e.g. in the onNewClause handler
  cl->incRefCnt();

  onNewClause(cl);

simpl_start:

  Clause* simplCl=_immediateSimplifier->simplify(cl);
  if (simplCl != cl) {
    if (!simplCl) {
      onClauseReduction(cl, 0, 0, 0);
      goto fin;
    }

    simplCl->incRefCnt();
    cl->decRefCnt(); //now cl is referenced from simplCl, so after removing the extra reference, it won't be destroyed

    onNewClause(simplCl);
    onClauseReduction(cl, &simplCl, 1 , 0);
    cl=simplCl;
    goto simpl_start;
  }

  if (cl->isEmpty()) {
    addNewClause(cl);
    goto fin;
  }

  ASS(!cl->numSelected());
  {
    LiteralSelector& sosSelector = getSosLiteralSelector();
    sosSelector.select(cl);
  }

  cl->setStore(Clause::ACTIVE);
  env.statistics->activeClauses++;
  _active->add(cl);

  onSOSClauseAdded(cl);

fin:
  cl->decRefCnt();
}


/**
 * Insert clauses of the problem into the SaturationAlgorithm object
 * and initialize some internal structures.
 */
void SaturationAlgorithm::init()
{
  CALL("SaturationAlgorithm::init");

  ClauseIterator toAdd = _prb.clauseIterator();

  while (toAdd.hasNext()) {
    Clause* cl=toAdd.next();
    addInputClause(cl);
  }

  if (_splitter) {
    _splitter->init(this);
  }
  if (_consFinder) {
    _consFinder->init(this);
  }
  if (_symEl) {
    _symEl->init(this);
  }

  _startTime=env.timer->elapsedMilliseconds();
}

Clause* SaturationAlgorithm::doImmediateSimplification(Clause* cl0)
{
  CALL("SaturationAlgorithm::doImmediateSimplification");

  static bool sosTheoryLimit = _opt.sos()==Options::Sos::THEORY;
  static unsigned sosTheoryLimitAge = _opt.sosTheoryLimit();
  static ClauseStack repStack;
  repStack.reset();

  SplitSet* splitSet = 0;

  if(sosTheoryLimit && cl0->isPureTheoryDescendant() && cl0->age() > sosTheoryLimitAge){
    return 0;
  }

  Clause* cl=cl0;

  Clause* simplCl=_immediateSimplifier->simplify(cl);
  if (simplCl != cl) {
    if (simplCl) {
      addNewClause(simplCl);
    }
    onClauseReduction(cl, &simplCl, 1, 0);
    return 0;
  }

  ClauseIterator cIt=_immediateSimplifier->simplifyMany(cl);
  if(cIt.hasNext()){
    while(cIt.hasNext()){
      Clause* simpedCl = cIt.next();
      if(!splitSet){
        splitSet = simpedCl->splits();
      } else {
        ASS(splitSet->isSubsetOf(simpedCl->splits()));
        ASS(simpedCl->splits()->isSubsetOf(splitSet));
      }
      ASS(simpedCl != cl);
      repStack.push(simpedCl);
      addNewClause(simpedCl);
    }
    onClauseReduction(cl, repStack.begin(), repStack.size(), 0);
    return 0;
  }

  return cl;
}

/**
 * Add a new clause to the saturation algorithm run
 *
 * At some point of the algorithm loop the @b newClausesToUnprocessed
 * function is called and all new clauses are added to the
 * unprocessed container.
 */
void SaturationAlgorithm::addNewClause(Clause* cl)
{
  CALL("SaturationAlgorithm::addNewClause");

  //we increase the reference counter here so that the clause wouldn't
  //get destroyed during handling in the onNewClause handler
  //(there the control flow goes out of the SaturationAlgorithm class,
  //so we'd better not assume on what's happening out there)
  cl->incRefCnt();
  onNewClause(cl);
  _newClauses.push(cl);
  //we can decrease the counter here -- it won't get deleted because
  //the _newClauses RC stack already took over the clause
  cl->decRefCnt();
}

void SaturationAlgorithm::newClausesToUnprocessed()
{
  CALL("SaturationAlgorithm::newClausesToUnprocessed");

  while (_newClauses.isNonEmpty()) {
    Clause* cl=_newClauses.popWithoutDec();
    switch(cl->store())
    {
    case Clause::UNPROCESSED:
      break;
    case Clause::PASSIVE:
      onNonRedundantClause(cl);
      break;
    case Clause::NONE:
      addUnprocessedClause(cl);
      break;
    case Clause::SELECTED:
    case Clause::ACTIVE:
#if VDEBUG
      cout << "FAIL: " << cl->toString() << endl;
      //such clauses should not appear as new ones
      cout << cl->toString() << endl;
#endif
      ASSERTION_VIOLATION_REP(cl->store());
    }
    cl->decRefCnt(); //belongs to _newClauses.popWithoutDec()
  }
}

/**
 * Return true iff there are no clauses left to be processed
 *
 * More precisely, true is returned iff the unprocessed clause
 * container and the new clause stack are empty.
 */
bool SaturationAlgorithm::clausesFlushed()
{
  return _unprocessed->isEmpty() && _newClauses.isEmpty();
}


/**
 * Perform immediate simplifications and splitting on clause @b cl and add it
 * to unprocessed.
 *
 * Forward demodulation is also being performed on @b cl.
 */
void SaturationAlgorithm::addUnprocessedClause(Clause* cl)
{
  CALL("SaturationAlgorithm::addUnprocessedClause");

  _generatedClauseCount++;
  env.statistics->generatedClauses++;

  env.checkTimeSometime<64>();


  cl=doImmediateSimplification(cl);
  if (!cl) {
    return;
  }

  if (cl->isEmpty()) {
    handleEmptyClause(cl);
    return;
  }

  cl->setStore(Clause::UNPROCESSED);
  _unprocessed->add(cl);
}

/**
 * Deal with clause that has an empty non-propositional part.
 *
 * The function receives a clause @b cl that has empty non-propositional part,
 * and returns a contradiction (an empty clause with false propositional part)
 * if it can be derived from @b cl and previously derived empty clauses.
 * Otherwise it returns 0.
 */
void SaturationAlgorithm::handleEmptyClause(Clause* cl)
{
  CALL("SaturationAlgorithm::handleEmptyClause");
  ASS(cl->isEmpty());

  if (isRefutation(cl)) {
    onNonRedundantClause(cl);

    if(cl->isPureTheoryDescendant()) {
      ASSERTION_VIOLATION_REP("A pure theory descendant is empty, which means theory axioms are inconsistent");
      reportSpiderFail();
      // this is a poor way of handling this in release mode but it prevents unsound proofs
      throw MainLoop::MainLoopFinishedException(Statistics::REFUTATION_NOT_FOUND);
    }

    //TODO - warning, derivedFromInput potentially inefficient
    if(!cl->derivedFromInput()){
      ASSERTION_VIOLATION_REP("The proof does not contain any input clauses.");
      reportSpiderFail();
      // this is a poor way of handling this in release mode but it prevents unsound proofs
      throw MainLoop::MainLoopFinishedException(Statistics::REFUTATION_NOT_FOUND);
    }
    

    // Global Subsumption doesn't set the input type the way we want so we can't do this for now
    // TODO think of a better fix
    //if(cl->inputType() == UnitInputType::AXIOM){
    if(UIHelper::haveConjecture() && !cl->derivedFromGoalCheck()){
      UIHelper::setConjectureInProof(false);
    }

    throw RefutationFoundException(cl);
  }
  // as Clauses no longer have prop parts the only reason for an empty 
  // clause not being a refutation is if it has splits

  if (_splitter && _splitter->handleEmptyClause(cl)) {
    return;
  }

  // splitter should only return false if splits isEmpty, which it cannot be
  ASSERTION_VIOLATION;
  // removed some code that dealt with the case where a clause is empty
  // but as a non-empty bdd prop part
}

/**
 * Forward-simplify the clause @b cl, return true iff the clause
 * should be retained
 *
 * If a weight-limit is imposed on clauses, it is being checked
 * by this function as well.
 */
bool SaturationAlgorithm::forwardSimplify(Clause* cl)
{
  CALL("SaturationAlgorithm::forwardSimplify");

  if (!_passive->fulfilsAgeLimit(cl) && !_passive->fulfilsWeightLimit(cl)) {
    RSTAT_CTR_INC("clauses discarded by weight limit in forward simplification");
    env.statistics->discardedNonRedundantClauses++;
    return false;
  }

  FwSimplList::Iterator fsit(_fwSimplifiers);

  while (fsit.hasNext()) {
    ForwardSimplificationEngine* fse=fsit.next();

    {
      Clause* replacement = 0;
      ClauseIterator premises = ClauseIterator::getEmpty();

      if (fse->perform(cl,replacement,premises)) {
        if (replacement) {
          addNewClause(replacement);
        }
        onClauseReduction(cl, &replacement, 1, premises);

        return false;
      }
    }
  }

  static ClauseStack repStack;

  repStack.reset();
  SimplList::Iterator sit(_simplifiers);

  while (sit.hasNext()) {
    SimplificationEngine* se=sit.next();

    {
      ClauseIterator results = se->perform(cl);
 
      if (results.hasNext()) {
        while(results.hasNext()){
          Clause* simpedCl = results.next();
          ASS(simpedCl != cl);
          repStack.push(simpedCl);
          addNewClause(simpedCl);
        }
        onClauseReduction(cl, repStack.begin(), repStack.size(), 0);
        return false;
      }
    }
  }

  //TODO: hack that only clauses deleted by forward simplification can be destroyed (other destruction needs debugging)
  cl->incRefCnt();

  if ( _splitter && !_opt.splitAtActivation() ) {
    if (_splitter->doSplitting(cl)) {
      return false;
    }
  }

  return true;
}

/**
 * The the backward simplification with the clause @b cl.
 */
void SaturationAlgorithm::backwardSimplify(Clause* cl)
{
  CALL("SaturationAlgorithm::backwardSimplify");


  BwSimplList::Iterator bsit(_bwSimplifiers);
  while (bsit.hasNext()) {
    BackwardSimplificationEngine* bse=bsit.next();

    BwSimplificationRecordIterator simplifications;
    bse->perform(cl,simplifications);
    while (simplifications.hasNext()) {
      BwSimplificationRecord srec=simplifications.next();
      Clause* redundant=srec.toRemove;
      ASS_NEQ(redundant, cl);

      Clause* replacement=srec.replacement;

      if (replacement) {
	addNewClause(replacement);
      }
      onClauseReduction(redundant, &replacement, 1, cl, false);

      //we must remove the redundant clause before adding its replacement,
      //as otherwise the redundant one might demodulate the replacement into
      //a tautology

      redundant->incRefCnt(); //we don't want the clause deleted before we record the simplification

      removeActiveOrPassiveClause(redundant);

      redundant->decRefCnt();
    }
  }
}

/**
 * Remove either passive or active (or reactivated, which is both)
 * clause @b cl
 *
 * In case the removal is requested during clause activation, when some indexes
 * might be traversed (and so cannot be modified), the clause deletion is postponed
 * until the clause activation is over. This is done by pushing the clause on the
 * @b _postponedClauseRemovals stack, which is then checked at the end of the
 * @b activate function.
 */
void SaturationAlgorithm::removeActiveOrPassiveClause(Clause* cl)
{
  CALL("SaturationAlgorithm::removeActiveOrPassiveClause");

  if (_clauseActivationInProgress) {
    //we cannot remove clause now, as there indexes might be traversed now,
    //and so we cannot modify them
    _postponedClauseRemovals.push(cl);
    return;
  }

  switch(cl->store()) {
  case Clause::PASSIVE:
  {
    TimeCounter tc(TC_PASSIVE_CONTAINER_MAINTENANCE);
    _passive->remove(cl);
    break;
  }
  case Clause::ACTIVE:
    _active->remove(cl);
    break;
  default:
    ASS_REP2(false, cl->store(), *cl);
  }
  //at this point the cl object can be already deleted
}

/**
 * Add clause @b c to the passive container
 */
void SaturationAlgorithm::addToPassive(Clause* cl)
{
  CALL("SaturationAlgorithm::addToPassive");
  ASS_EQ(cl->store(), Clause::UNPROCESSED);

  cl->setStore(Clause::PASSIVE);
  env.statistics->passiveClauses++;

  {
    TimeCounter tc(TC_PASSIVE_CONTAINER_MAINTENANCE);
    _passive->add(cl);
  }
}

void SaturationAlgorithm::removeSelected(Clause* cl)
{
  ASS_EQ(cl->store(), Clause::SELECTED);
  beforeSelectedRemoved(cl);
  cl->setStore(Clause::NONE);
}

/**
 * Activate clause @b cl
 *
 * This means putting the clause into the active container, and
 * performing generating inferences with it (in this order, so that
 * inferences such as self-superposition can happen).
 *
 * During clause activation the @b _clauseActivationInProgress value
 * is set to @b true, and clause removals by the @b removeBackwardSimplifiedClause
 * function are postponed. During the clause activation, generalisation
 * indexes should not be modified.
 */
void SaturationAlgorithm::activate(Clause* cl)
{
  CALL("SaturationAlgorithm::activate");

  if (_consFinder && _consFinder->isRedundant(cl)) {
    return removeSelected(cl);
  }

  if (_splitter && _opt.splitAtActivation()) {
    if (_splitter->doSplitting(cl)) {
      return removeSelected(cl);
    }
  }

  _clauseActivationInProgress=true;

  if (!cl->numSelected()) {
    TimeCounter tc(TC_LITERAL_SELECTION);

    _selector->select(cl);
  }

  ASS_EQ(cl->store(), Clause::SELECTED);
  cl->setStore(Clause::ACTIVE);
  env.statistics->activeClauses++;
  _active->add(cl);

    
    auto generated = _generator->generateSimplify(cl);

    ClauseIterator toAdd = generated.clauses;

    while (toAdd.hasNext()) {
      Clause* genCl=toAdd.next();
      addNewClause(genCl);

      Inference::Iterator iit=genCl->inference().iterator();
      while (genCl->inference().hasNext(iit)) {
        Unit* premUnit=genCl->inference().next(iit);
        // Now we can get generated clauses having parents that are not clauses
        // Indeed, from induction we can have generated clauses whose parents do 
        // not include the activated clause
        if(premUnit->isClause()){
          Clause* premCl=static_cast<Clause*>(premUnit);
          onParenthood(genCl, premCl);
        }
      }
    }

  _clauseActivationInProgress=false;


  //now we remove clauses that could not be removed during the clause activation process
  while (_postponedClauseRemovals.isNonEmpty()) {
    Clause* cl=_postponedClauseRemovals.pop();
    if (cl->store() != Clause::ACTIVE &&
	cl->store() != Clause::PASSIVE) {
      continue;
    }
    removeActiveOrPassiveClause(cl);
  }

  if (generated.premiseRedundant) {
    _active->remove(cl);
  }

  return;
}

/**
 * Perform the loop that puts clauses from the unprocessed to the passive container.
 */
void SaturationAlgorithm::doUnprocessedLoop()
{
  CALL("SaturationAlgorithm::doUnprocessedLoop");

start:

  newClausesToUnprocessed();

  while (! _unprocessed->isEmpty()) {
    Clause* c = _unprocessed->pop();
    ASS(!isRefutation(c));

    if (forwardSimplify(c)) {
      onClauseRetained(c);
      addToPassive(c);
      ASS_EQ(c->store(), Clause::PASSIVE);
    }
    else {
      ASS_EQ(c->store(), Clause::UNPROCESSED);
      c->setStore(Clause::NONE);
    }

    newClausesToUnprocessed();

    if (env.timeLimitReached()) {
      throw TimeLimitExceededException();
    }
  }

  ASS(clausesFlushed());
  onAllProcessed();
  if (!clausesFlushed()) {
    //there were some new clauses added, so let's process them
    goto start;
  }

}

/**
 * Return true if clause can be passed to activation
 *
 * If false is returned, disposing of the clause is responsibility of
 * this function.
 */
bool SaturationAlgorithm::handleClauseBeforeActivation(Clause* c)
{
  return true;
}

/**
 * This function should be called if (and only if) we will use
 * the @c doOneAlgorithmStep() function to run the saturation
 * algorithm, instead of the @c MailLoop::run() function.
 */
void SaturationAlgorithm::initAlgorithmRun()
{
  CALL("SaturationAlgorithm::initAlgorithmRun");

  init();
}


UnitList* SaturationAlgorithm::collectSaturatedSet()
{
  CALL("SaturationAlgorithm::collectSaturatedSet");

  LiteralIndexingStructure* gis=getIndexManager()->getGeneratingLiteralIndexingStructure();

  UnitList* res = 0;
  SLQueryResultIterator qrit = gis->getAll();
  while (qrit.hasNext()) {
    SLQueryResult qres = qrit.next();
    UnitList::push(qres.clause, res);
    qres.clause->incRefCnt();
  }
  return res;
}

/**
 *
 * This function may throw RefutationFoundException and TimeLimitExceededException.
 */
void SaturationAlgorithm::doOneAlgorithmStep()
{
  CALL("SaturationAlgorithm::doOneAlgorithmStep");

  doUnprocessedLoop();

  if (_passive->isEmpty()) {
    MainLoopResult::TerminationReason termReason =
	isComplete() ? Statistics::SATISFIABLE : Statistics::REFUTATION_NOT_FOUND;
    MainLoopResult res(termReason);

    //if (termReason == Statistics::REFUTATION_NOT_FOUND){
    //  Shell::UIHelper::outputSaturatedSet(cout, pvi(UnitList::Iterator(collectSaturatedSet())));
    //}

    if (termReason == Statistics::SATISFIABLE && getOptions().proof() != Options::Proof::OFF) {
      res.saturatedSet = collectSaturatedSet();

      if (_splitter) {
        res.saturatedSet = _splitter->preprendCurrentlyAssumedComponentClauses(res.saturatedSet);
      }
    }
    throw MainLoopFinishedException(res);
  }

  Clause* cl = nullptr;
  {
    TimeCounter tc(TC_PASSIVE_CONTAINER_MAINTENANCE);
    cl = _passive->popSelected();
  }
  ASS_EQ(cl->store(),Clause::PASSIVE);
  cl->setStore(Clause::SELECTED);

  if (!handleClauseBeforeActivation(cl)) {
    return;
  }

  activate(cl);
}


/**
 * Perform saturation on clauses that were added through
 * @b addInputClauses function
 */
MainLoopResult SaturationAlgorithm::runImpl()
{
  CALL("SaturationAlgorithm::runImpl");

  unsigned l = 0;
  try
  {
    for (;;l++) {
      if (_activationLimit && l > _activationLimit) {
        throw ActivationLimitExceededException();
      }

      doOneAlgorithmStep();

      Timer::syncClock();
      if (env.timeLimitReached()) {
        throw TimeLimitExceededException();
      }
    }
  }
  catch(ThrowableBase&)
  {
    tryUpdateFinalClauseCount();
    throw;
  }

}

/**
 * Assign an generating inference object @b generator to be used
 *
 * This object takes ownership of the @b generator object
 * and will be responsible for its deletion.
 *
 * To use multiple generating inferences, use the @b CompositeGIE
 * object.
 */
void SaturationAlgorithm::setGeneratingInferenceEngine(SimplifyingGeneratingInference* generator)
{
  CALL("SaturationAlgorithm::setGeneratingInferenceEngine");

  ASS(!_generator);
  _generator=generator;
  _generator->attach(this);
}

/**
 * Assign an immediate simplifier object @b immediateSimplifier
 * to be used
 *
 * This object takes ownership of the @b immediateSimplifier object
 * and will be responsible for its deletion.
 *
 * For description of what an immediate simplifier is, see
 * @b ImmediateSimplificationEngine documentation.
 *
 * To use multiple immediate simplifiers, use the @b CompositeISE
 * object.
 */
void SaturationAlgorithm::setImmediateSimplificationEngine(ImmediateSimplificationEngine* immediateSimplifier)
{
  CALL("SaturationAlgorithm::setImmediateSimplificationEngine");

  ASS(!_immediateSimplifier);
  _immediateSimplifier=immediateSimplifier;
  _immediateSimplifier->attach(this);
}

/**
 * Add a forward simplifier, so that it is applied before the
 * simplifiers that were added before it. The object takes ownership
 * of the forward simplifier and will take care of destroying it.
 *
 * Forward demodulation simplifier should be added by the
 * @b setFwDemodulator function, not by this one.
 */
void SaturationAlgorithm::addForwardSimplifierToFront(ForwardSimplificationEngine* fwSimplifier)
{
  FwSimplList::push(fwSimplifier, _fwSimplifiers);
  fwSimplifier->attach(this);
}

void SaturationAlgorithm::addSimplifierToFront(SimplificationEngine* simplifier)
{
  SimplList::push(simplifier, _simplifiers);
  simplifier->attach(this);
}

/**
 * Add a backward simplifier, so that it is applied before the
 * simplifiers that were added before it. The object takes ownership
 * of the backward simplifier and will take care of destroying it.
 */
void SaturationAlgorithm::addBackwardSimplifierToFront(BackwardSimplificationEngine* bwSimplifier)
{
  BwSimplList::push(bwSimplifier, _bwSimplifiers);
  bwSimplifier->attach(this);
}

/**
 * @since 05/05/2013 Manchester, splitting changed to new values
 * @author Andrei Voronkov
 */
SaturationAlgorithm* SaturationAlgorithm::createFromOptions(Problem& prb, const Options& opt, IndexManager* indexMgr)
{
  CALL("SaturationAlgorithm::createFromOptions");

  SaturationAlgorithm* res;
  switch(opt.saturationAlgorithm()) {
  case Shell::Options::SaturationAlgorithm::DISCOUNT:
    res=new Discount(prb, opt);
    break;
  case Shell::Options::SaturationAlgorithm::LRS:
    res=new LRS(prb, opt);
    break;
  case Shell::Options::SaturationAlgorithm::OTTER:
    res=new Otter(prb, opt);
    break;
  default:
    NOT_IMPLEMENTED;
  }
  if (indexMgr) {
    res->_imgr = SmartPtr<IndexManager>(indexMgr, true);
    indexMgr->setSaturationAlgorithm(res);
  }
  else {
    res->_imgr = SmartPtr<IndexManager>(new IndexManager(res));
  }

  if(opt.splitting()){
    res->_splitter = new Splitter();
  }

  // create generating inference engine
  CompositeGIE* gie=new CompositeGIE();

  //TODO here induction is last, is that right?
  if(opt.induction()!=Options::Induction::NONE){
    //gie->addFront(new Induction());
    vvector<InductionSchemeGenerator*> generators;
    if (InductionHelper::isStructInductionOn()) {
      if (InductionHelper::isStructInductionOneOn()) {
        generators.push_back(new StructuralInductionSchemeGenerator());
      }
      if (InductionHelper::isStructInductionRecDefOn()) {
        generators.push_back(new RecursionInductionSchemeGenerator());
      }
    }
<<<<<<< HEAD
    if (InductionHelper::isIntInductionOn()) {
      generators.push_back(new IntegerInductionSchemeGenerator());
    }
    res->_induction = new GeneralInduction(generators, InferenceRule::INDUCTION_AXIOM);
    gie->addFront(res->_induction);
  }
  if (opt.inductionHypRewriting()) {
    gie->addFront(new InductionHypothesisRewriting());
=======
    auto induction = new GeneralInduction(generators, InferenceRule::INDUCTION_AXIOM);
    gie->addFront(induction);
    // since indhrw relies on induction, we create this
    // inference here and hand the induction object to it
    if (opt.inductionHypRewriting()) {
      gie->addFront(new InductionHypothesisRewriting(induction));
    }
>>>>>>> b42134ab
  }

  if(opt.instantiation()!=Options::Instantiation::OFF){
    res->_instantiation = new Instantiation();
    //res->_instantiation->init();
    gie->addFront(res->_instantiation);
  }

  if (prb.hasEquality()) {
    gie->addFront(new EqualityFactoring());
    gie->addFront(new EqualityResolution());
    if(env.options->superposition()){
      gie->addFront(new Superposition());
    }
  } else if(opt.unificationWithAbstraction()!=Options::UnificationWithAbstraction::OFF){
    gie->addFront(new EqualityResolution()); 
  }

  if(opt.combinatorySup()){
    gie->addFront(new ArgCong());
    gie->addFront(new NegativeExt());//TODO add option
    if(opt.narrow() != Options::Narrow::OFF){
      gie->addFront(new Narrow());
    }
    if(!opt.pragmatic()){
      gie->addFront(new SubVarSup());
    }
  }

  if(prb.hasFOOL() &&
    env.statistics->higherOrder && env.options->booleanEqTrick()){
  //  gie->addFront(new ProxyElimination::NOTRemovalGIE());
    gie->addFront(new BoolEqToDiseq());
  }

  if(opt.complexBooleanReasoning() && prb.hasBoolVar() &&
     env.statistics->higherOrder && !opt.lambdaFreeHol()){
    gie->addFront(new PrimitiveInstantiation()); //TODO only add in some cases
    gie->addFront(new ElimLeibniz());
  }

  if(env.options->choiceReasoning()){
    gie->addFront(new Choice());
  }

  gie->addFront(new Factoring());
  if (opt.binaryResolution()) {
    gie->addFront(new BinaryResolution());
  }
  if (opt.unitResultingResolution() != Options::URResolution::OFF) {
    gie->addFront(new URResolution());
  }
  if (opt.extensionalityResolution() != Options::ExtensionalityResolution::OFF) {
    gie->addFront(new ExtensionalityResolution());
  }
  if (opt.FOOLParamodulation()) {
    gie->addFront(new FOOLParamodulation());
  }
  if (opt.cases() && prb.hasFOOL() && !opt.casesSimp()) {
    gie->addFront(new Cases());
  }

  if((prb.hasLogicalProxy() || prb.hasBoolVar() || prb.hasFOOL()) &&
      env.statistics->higherOrder && !prb.quantifiesOverPolymorphicVar()){
    if(env.options->cnfOnTheFly() != Options::CNFOnTheFly::EAGER &&
       env.options->cnfOnTheFly() != Options::CNFOnTheFly::OFF){
      gie->addFront(new LazyClausificationGIE());
    }
  }

  if (opt.injectivityReasoning()) {
    gie->addFront(new Injectivity());
  }
  if(prb.hasEquality() && env.signature->hasTermAlgebras()) {
    if (opt.termAlgebraCyclicityCheck() == Options::TACyclicityCheck::RULE) {
      gie->addFront(new AcyclicityGIE());
    } else if (opt.termAlgebraCyclicityCheck() == Options::TACyclicityCheck::RULELIGHT) {
      gie->addFront(new AcyclicityGIE1());
    }
    if (opt.termAlgebraInferences()) {
      gie->addFront(new InjectivityGIE());
    }
  }
  if (env.options->functionDefinitionRewriting()) {
    gie->addFront(new FnDefRewriting());
    res->addForwardSimplifierToFront(new FnDefRewriting());
  }

  CompositeSGI* sgi = new CompositeSGI();
  sgi->push(gie);

  auto& ordering = res->getOrdering();

  if (opt.evaluationMode() == Options::EvaluationMode::POLYNOMIAL_CAUTIOUS) {
    sgi->push(new PolynomialEvaluation(ordering));
  }

  if (env.options->cancellation() == Options::ArithmeticSimplificationMode::CAUTIOUS) {
    sgi->push(new Cancellation(ordering)); 
  }

  if (env.options->gaussianVariableElimination() == Options::ArithmeticSimplificationMode::CAUTIOUS) {
    sgi->push(new LfpRule<GaussianVariableElimination>(GaussianVariableElimination())); 
  }

  if (env.options->arithmeticSubtermGeneralizations() == Options::ArithmeticSimplificationMode::CAUTIOUS) {
    for (auto gen : allArithmeticSubtermGeneralizations())  {
      sgi->push(gen);
    }
  }


#if VZ3
  if (opt.theoryInstAndSimp() != Shell::Options::TheoryInstSimp::OFF){
    sgi->push(new TheoryInstAndSimp());
  }
#endif

  res->setGeneratingInferenceEngine(sgi);

  res->setImmediateSimplificationEngine(createISE(prb, opt, res->getOrdering()));

  //create simplification engine

  if((prb.hasLogicalProxy() || prb.hasBoolVar() || prb.hasFOOL()) &&
      env.statistics->higherOrder && !prb.quantifiesOverPolymorphicVar()){
    if(env.options->cnfOnTheFly() != Options::CNFOnTheFly::EAGER &&
       env.options->cnfOnTheFly() != Options::CNFOnTheFly::OFF){
      res->addSimplifierToFront(new LazyClausification());
    }
    //res->addSimplifierToFront(new RenamingOnTheFly());
  }  

  // create forward simplification engine
  if (prb.hasEquality() && opt.innerRewriting()) {
    res->addForwardSimplifierToFront(new InnerRewriting());
  }
  if (opt.hyperSuperposition()) {
    res->addForwardSimplifierToFront(new HyperSuperposition());
  }
  if (opt.globalSubsumption()) {
    res->addForwardSimplifierToFront(new GlobalSubsumption(opt));
  }
  if (opt.forwardLiteralRewriting()) {
    res->addForwardSimplifierToFront(new ForwardLiteralRewriting());
  }
  if (prb.hasEquality()) {
    // NOTE:
    // fsd should be performed after forward subsumption,
    // because every successful forward subsumption will lead to a (useless) match in fsd.
    if (opt.forwardSubsumptionDemodulation()) {
      res->addForwardSimplifierToFront(new ForwardSubsumptionDemodulation(false));
    }
  }
  if (prb.hasEquality()) {
    switch(opt.forwardDemodulation()) {
    case Options::Demodulation::ALL:
    case Options::Demodulation::PREORDERED:
      if(opt.combinatorySup()){
        res->addForwardSimplifierToFront(new ForwardDemodulationImpl<true>());
      } else {
        res->addForwardSimplifierToFront(new ForwardDemodulationImpl<false>());
      }
      break;
    case Options::Demodulation::OFF:
      break;
#if VDEBUG
    default:
      ASSERTION_VIOLATION;
#endif
    }
  }
  if (opt.forwardSubsumption()) {
    if (opt.forwardSubsumptionResolution()) {
      //res->addForwardSimplifierToFront(new CTFwSubsAndRes(true));
      res->addForwardSimplifierToFront(new ForwardSubsumptionAndResolution(true));
    }
    else {
      //res->addForwardSimplifierToFront(new CTFwSubsAndRes(false));
      res->addForwardSimplifierToFront(new ForwardSubsumptionAndResolution(false));
    }
  }
  else if (opt.forwardSubsumptionResolution()) {
    USER_ERROR("Forward subsumption resolution requires forward subsumption to be enabled.");
  }

  // create backward simplification engine
  if (prb.hasEquality()) {
    switch(opt.backwardDemodulation()) {
    case Options::Demodulation::ALL:
    case Options::Demodulation::PREORDERED:
      res->addBackwardSimplifierToFront(new BackwardDemodulation());
      break;
    case Options::Demodulation::OFF:
      break;
#if VDEBUG
    default:
      ASSERTION_VIOLATION;
#endif
    }
  }
  if (prb.hasEquality() && opt.backwardSubsumptionDemodulation()) {
    res->addBackwardSimplifierToFront(new BackwardSubsumptionDemodulation());
  }
  if (opt.backwardSubsumption() != Options::Subsumption::OFF) {
    bool byUnitsOnly=opt.backwardSubsumption()==Options::Subsumption::UNIT_ONLY;
    res->addBackwardSimplifierToFront(new SLQueryBackwardSubsumption(byUnitsOnly));
  }
  if (opt.backwardSubsumptionResolution() != Options::Subsumption::OFF) {
    bool byUnitsOnly=opt.backwardSubsumptionResolution()==Options::Subsumption::UNIT_ONLY;
    res->addBackwardSimplifierToFront(new BackwardSubsumptionResolution(byUnitsOnly));
  }

  if (opt.mode()==Options::Mode::CONSEQUENCE_ELIMINATION) {
    res->_consFinder=new ConsequenceFinder();
  }
  if (opt.showSymbolElimination()) {
    res->_symEl=new SymElOutput();
  }
  if (opt.questionAnswering()==Options::QuestionAnsweringMode::ANSWER_LITERAL) {
    res->_answerLiteralManager = AnswerLiteralManager::getInstance();
  }
  return res;
} // SaturationAlgorithm::createFromOptions


/**
 * Create local clause simplifier for problem @c prb according to options @c opt
 */
ImmediateSimplificationEngine* SaturationAlgorithm::createISE(Problem& prb, const Options& opt, Ordering& ordering)
{
  CALL("MainLoop::createImmediateSE");

  CompositeISE* res=new CompositeISE();

  if(prb.hasEquality() && opt.equationalTautologyRemoval()) {
    res->addFront(new EquationalTautologyRemoval());
  }

  switch(opt.condensation()) {
  case Options::Condensation::ON:
    res->addFront(new Condensation());
    break;
  case Options::Condensation::FAST:
    res->addFront(new FastCondensation());
    break;
  case Options::Condensation::OFF:
    break;
  }

  if(env.options->combinatorySup()){
    res->addFront(new CombinatorDemodISE());
    res->addFront(new CombinatorNormalisationISE());
  }

  if(env.options->choiceReasoning()){
    res->addFront(new ChoiceDefinitionISE());
  }

  if((prb.hasLogicalProxy() || prb.hasBoolVar() || prb.hasFOOL()) &&
      env.statistics->higherOrder && !env.options->addProxyAxioms()){
    if(env.options->cnfOnTheFly() == Options::CNFOnTheFly::EAGER){
      /*res->addFrontMany(new ProxyISE());
      res->addFront(new OrImpAndProxyISE());
      res->addFront(new NotProxyISE());   
      res->addFront(new EqualsProxyISE());   
      res->addFront(new PiSigmaProxyISE());*/
      res->addFrontMany(new EagerClausificationISE());
    } else {
      res->addFront(new IFFXORRewriterISE());
    }
    res->addFront(new BoolSimp());
  }

  if (prb.hasFOOL() && opt.casesSimp() && !opt.cases()) {
    res->addFrontMany(new CasesSimp());
  }

  // Only add if there are distinct groups 
  if(prb.hasEquality() && env.signature->hasDistinctGroups()) {
    res->addFront(new DistinctEqualitySimplifier());
  }
  if(prb.hasEquality() && env.signature->hasTermAlgebras()) {
    if (opt.termAlgebraInferences()) {
      res->addFront(new DistinctnessISE());
      res->addFront(new InjectivityISE());
      res->addFront(new NegativeInjectivityISE());
    }
  }
  if(prb.hasInterpretedOperations() || prb.hasInterpretedEquality()) {
    if (env.options->arithmeticSubtermGeneralizations() == Options::ArithmeticSimplificationMode::FORCE) {
      for (auto gen : allArithmeticSubtermGeneralizations())  {
        res->addFront(&gen->asISE());
      }
    }

    if (env.options->gaussianVariableElimination() == Options::ArithmeticSimplificationMode::FORCE) {
      res->addFront(&(new GaussianVariableElimination())->asISE()); 
    }

    if (env.options->cancellation() == Options::ArithmeticSimplificationMode::FORCE) {
      res->addFront(&(new Cancellation(ordering))->asISE()); 
    }

    switch (env.options->evaluationMode()) {
      case Options::EvaluationMode::SIMPLE: 
        res->addFront(new InterpretedEvaluation(env.options->inequalityNormalization(), ordering));
        break;
      case Options::EvaluationMode::POLYNOMIAL_FORCE:
        res->addFront(&(new PolynomialEvaluation(ordering))->asISE());
        break;
      case Options::EvaluationMode::POLYNOMIAL_CAUTIOUS:
        break;
    }

    if (env.options->pushUnaryMinus()) {
      res->addFront(new PushUnaryMinus()); 
    }

  }
  if(prb.hasEquality()) {
    res->addFront(new TrivialInequalitiesRemovalISE());
  }
  res->addFront(new TautologyDeletionISE());
  if(env.options->newTautologyDel()){
    res->addFront(new TautologyDeletionISE2());
  }
  res->addFront(new DuplicateLiteralRemovalISE());

  return res;
}
<|MERGE_RESOLUTION|>--- conflicted
+++ resolved
@@ -1520,16 +1520,9 @@
         generators.push_back(new RecursionInductionSchemeGenerator());
       }
     }
-<<<<<<< HEAD
     if (InductionHelper::isIntInductionOn()) {
       generators.push_back(new IntegerInductionSchemeGenerator());
     }
-    res->_induction = new GeneralInduction(generators, InferenceRule::INDUCTION_AXIOM);
-    gie->addFront(res->_induction);
-  }
-  if (opt.inductionHypRewriting()) {
-    gie->addFront(new InductionHypothesisRewriting());
-=======
     auto induction = new GeneralInduction(generators, InferenceRule::INDUCTION_AXIOM);
     gie->addFront(induction);
     // since indhrw relies on induction, we create this
@@ -1537,7 +1530,6 @@
     if (opt.inductionHypRewriting()) {
       gie->addFront(new InductionHypothesisRewriting(induction));
     }
->>>>>>> b42134ab
   }
 
   if(opt.instantiation()!=Options::Instantiation::OFF){
