
/*
 * File SaturationAlgorithm.cpp.
 *
 * This file is part of the source code of the software program
 * Vampire. It is protected by applicable
 * copyright laws.
 *
 * This source code is distributed under the licence found here
 * https://vprover.github.io/license.html
 * and in the source directory
 *
 * In summary, you are allowed to use Vampire for non-commercial
 * purposes but not allowed to distribute, modify, copy, create derivatives,
 * or use in competitions. 
 * For other uses of Vampire please contact developers for a different
 * licence, which we will make an effort to provide. 
 */
/**
 * @file SaturationAlgorithm.cpp
 * Implementing SaturationAlgorithm class.
 */

#include "Debug/RuntimeStatistics.hpp"

#include "Lib/DHSet.hpp"
#include "Lib/Environment.hpp"
#include "Lib/Metaiterators.hpp"
#include "Lib/SharedSet.hpp"
#include "Lib/Stack.hpp"
#include "Lib/Timer.hpp"
#include "Lib/VirtualIterator.hpp"
#include "Lib/System.hpp"

#include "Indexing/LiteralIndexingStructure.hpp"

#include "Kernel/Clause.hpp"
#include "Kernel/ColorHelper.hpp"
#include "Kernel/EqHelper.hpp"
#include "Kernel/FormulaUnit.hpp"
#include "Kernel/Inference.hpp"
#include "Kernel/InferenceStore.hpp"
#include "Kernel/KBO.hpp"
#include "Kernel/LiteralSelector.hpp"
#include "Kernel/MLVariant.hpp"
#include "Kernel/Problem.hpp"
#include "Kernel/SubformulaIterator.hpp"
#include "Kernel/Unit.hpp"

#include "Inferences/InferenceEngine.hpp"
#include "Inferences/BackwardDemodulation.hpp"
#include "Inferences/BackwardSubsumptionResolution.hpp"
#include "Inferences/BinaryResolution.hpp"
#include "Inferences/CTFwSubsAndRes.hpp"
#include "Inferences/EqualityFactoring.hpp"
#include "Inferences/EqualityResolution.hpp"
#include "Inferences/ExtensionalityResolution.hpp"
#include "Inferences/FOOLParamodulation.hpp"
#include "Inferences/Factoring.hpp"
#include "Inferences/ForwardDemodulation.hpp"
#include "Inferences/ForwardLiteralRewriting.hpp"
#include "Inferences/ForwardSubsumptionAndResolution.hpp"
#include "Inferences/GlobalSubsumption.hpp"
#include "Inferences/HyperSuperposition.hpp"
#include "Inferences/InnerRewriting.hpp"
#include "Inferences/TermAlgebraReasoning.hpp"
#include "Inferences/SLQueryBackwardSubsumption.hpp"
#include "Inferences/Superposition.hpp"
#include "Inferences/URResolution.hpp"
#include "Inferences/Instantiation.hpp"
#include "Inferences/TheoryInstAndSimp.hpp"
#include "Inferences/Induction.hpp"

#include "Saturation/ExtensionalityClauseContainer.hpp"

#include "Shell/Analysis/TheorySubclauseAnalyser.hpp"
#include "Shell/AnswerExtractor.hpp"
#include "Shell/Options.hpp"
#include "Shell/Statistics.hpp"
#include "Shell/UIHelper.hpp"

#include "Splitter.hpp"

#include "ConsequenceFinder.hpp"
#include "LabelFinder.hpp"
#include "Splitter.hpp"
#include "SymElOutput.hpp"
#include "SaturationAlgorithm.hpp"
#include "ManCSPassiveClauseContainer.hpp"
#include "AWPassiveClauseContainer.hpp"
#include "Discount.hpp"
#include "LRS.hpp"
#include "Otter.hpp"

using namespace Lib;
using namespace Kernel;
using namespace Shell;
using namespace Shell::Analysis;
using namespace Saturation;


struct Dbg {
  vstring value;
  Dbg(vstring value) : value(value) {
    cout << "begin: " << value << endl;
  }
  ~Dbg(){
    cout << "end:   " << value << endl;
  }
};
/** Print information changes in clause containers */
#define REPORT_CONTAINERS 0
/** Print information about performed forward simplifications */
#define REPORT_FW_SIMPL 0
/** Print information about performed backward simplifications */
#define REPORT_BW_SIMPL 0


SaturationAlgorithm* SaturationAlgorithm::s_instance = 0;

/**
 * Create a SaturationAlgorithm object
 *
 * The @b passiveContainer object will be used as a passive clause container, and
 * @b selector object to select literals before clauses are activated.
 */
SaturationAlgorithm::SaturationAlgorithm(Problem& prb, const Options& opt)
  : MainLoop(prb, opt),
    _limits(opt),
    _clauseActivationInProgress(false),
    _fwSimplifiers(0), _bwSimplifiers(0), _splitter(0),
    _consFinder(0), _labelFinder(0), _symEl(0), _answerLiteralManager(0),
    _instantiation(0),
#if VZ3
    _theoryInstSimp(0),
#endif
    _generatedClauseCount(0),
    _activationLimit(0)
{
  CALL("SaturationAlgorithm::SaturationAlgorithm");
  ASS_EQ(s_instance, 0);  //there can be only one saturation algorithm at a time

  _activationLimit = opt.activationLimit();

  _ordering = OrderingSP(Ordering::create(prb, opt));
  if (!Ordering::trySetGlobalOrdering(_ordering)) {
    //this is not an error, it may just lead to lower performance (and most likely not significantly lower)
    cerr << "SaturationAlgorithm cannot set its ordering as global" << endl;
  }
  _selector = LiteralSelector::getSelector(*_ordering, opt, opt.selection());

  _completeOptionSettings = opt.complete(prb);

  _unprocessed = new UnprocessedClauseContainer();
  if (opt.useManualClauseSelection())
  {
    _passive = new ManCSPassiveClauseContainer(opt);
  }
  else
  {
    _passive = new AWPassiveClauseContainer(opt);
  }
    
  _active = new ActiveClauseContainer(opt);

  _active->attach(this);
  _passive->attach(this);

  _active->addedEvent.subscribe(this, &SaturationAlgorithm::onActiveAdded);
  _active->removedEvent.subscribe(this, &SaturationAlgorithm::activeRemovedHandler);
  _passive->addedEvent.subscribe(this, &SaturationAlgorithm::onPassiveAdded);
  _passive->removedEvent.subscribe(this, &SaturationAlgorithm::passiveRemovedHandler);
  _passive->selectedEvent.subscribe(this, &SaturationAlgorithm::onPassiveSelected);
  _unprocessed->addedEvent.subscribe(this, &SaturationAlgorithm::onUnprocessedAdded);
  _unprocessed->removedEvent.subscribe(this, &SaturationAlgorithm::onUnprocessedRemoved);
  _unprocessed->selectedEvent.subscribe(this, &SaturationAlgorithm::onUnprocessedSelected);

  if (opt.extensionalityResolution() != Options::ExtensionalityResolution::OFF) {
    _extensionality = new ExtensionalityClauseContainer(opt);
    //_active->addedEvent.subscribe(_extensionality, &ExtensionalityClauseContainer::addIfExtensionality);
  } else {
    _extensionality = 0;
  }
  
  if (opt.maxWeight()) {
    _limits.setLimits(0,opt.maxWeight(),true);
  }

  s_instance=this;
}

/**
 * Destroy the SaturationAlgorithm object
 */
SaturationAlgorithm::~SaturationAlgorithm()
{
  CALL("SaturationAlgorithm::~SaturationAlgorithm");
  ASS_EQ(s_instance,this);

  s_instance=0;

  if (_splitter) {
    delete _splitter;
  }
  if (_consFinder) {
    delete _consFinder;
  }
  if (_symEl) {
    delete _symEl;
  }

  _active->detach();
  _passive->detach();

  if (_generator) {
    _generator->detach();
  }
  if (_immediateSimplifier) {
    _immediateSimplifier->detach();
  }

  while (_fwSimplifiers) {
    ForwardSimplificationEngine* fse = FwSimplList::pop(_fwSimplifiers);
    fse->detach();
    delete fse;
  }
  while (_bwSimplifiers) {
    BackwardSimplificationEngine* bse = BwSimplList::pop(_bwSimplifiers);
    bse->detach();
    delete bse;
  }

  delete _unprocessed;
  delete _active;
  delete _passive;
}

void SaturationAlgorithm::tryUpdateFinalClauseCount()
{
  CALL("SaturationAlgorithm::tryUpdateFinalClauseCount");

  SaturationAlgorithm* inst = tryGetInstance();
  if (!inst) {
    return;
  }
  env.statistics->finalActiveClauses = inst->_active->size();
  env.statistics->finalPassiveClauses = inst->_passive->size();
  if (inst->_extensionality != 0) {
    env.statistics->finalExtensionalityClauses = inst->_extensionality->size();
  }
}

/**
 * Return true if the run of the prover so far is complete
 */
bool SaturationAlgorithm::isComplete()
{
  return _completeOptionSettings && !env.statistics->inferencesSkippedDueToColors;
}

ClauseIterator SaturationAlgorithm::activeClauses()
{
  CALL("SaturationAlgorithm::activeClauses");

  LiteralIndexingStructure* gis=getIndexManager()->getGeneratingLiteralIndexingStructure();
  return pvi( getMappingIterator(gis->getAll(), SLQueryResult::ClauseExtractFn()) );
}

ClauseIterator SaturationAlgorithm::passiveClauses()
{
  return _passive->iterator();
}

size_t SaturationAlgorithm::activeClauseCount()
{
  return _active->size();
}

size_t SaturationAlgorithm::passiveClauseCount()
{
  return _passive->size();
}


/**
 * A function that is called when a clause is added to the active clause container.
 */
void SaturationAlgorithm::onActiveAdded(Clause* c)
{
  CALL("SaturationAlgorithm::onActiveAdded");

  if (env.options->showActive()) {
    env.beginOutput();    
    env.out() << "[SA] active: " << c->toString() << std::endl;
    env.endOutput();             
  }          
}

/**
 * A function that is called when a clause is removed from the active clause container.
 */
void SaturationAlgorithm::onActiveRemoved(Clause* c)
{
  CALL("SaturationAlgorithm::onActiveRemoved");

  ASS(c->store()==Clause::ACTIVE);
  c->setStore(Clause::NONE);
  //at this point the c object may be deleted
}

void SaturationAlgorithm::onAllProcessed()
{
  CALL("SaturationAlgorithm::onAllProcessed");
  ASS(clausesFlushed());

  if (_symEl) {
    _symEl->onAllProcessed();
  }

  if (_splitter) {
    _splitter->onAllProcessed();
  }

  if (_consFinder) {
    _consFinder->onAllProcessed();
  }
}

/**
 * A function that is called when a clause is added to the passive clause container.
 */
void SaturationAlgorithm::onPassiveAdded(Clause* c)
{
  if (env.options->showPassive()) {
    env.beginOutput();
    env.out() << "[SA] passive: " << c->toString() << std::endl;
    env.endOutput();
  }
  
  //when a clause is added to the passive container,
  //we know it is not redundant
  onNonRedundantClause(c);
}

/**
 * A function that is called when a clause is removed from the active clause container.
 * The function is not called when a selected clause is removed from the passive container.
 * In this case the @b onPassiveSelected method is called.
 */
void SaturationAlgorithm::onPassiveRemoved(Clause* c)
{
  CALL("SaturationAlgorithm::onPassiveRemoved");

  ASS(c->store()==Clause::PASSIVE);
  c->setStore(Clause::NONE);
  //at this point the c object can be deleted
}

/**
 * A function that is called when a clause is selected and removed from the passive
 * clause container to be activated.
 *
 * The clause @b c might not necessarily get to the activation, it can still be
 * removed by some simplification rule (in case of the Discount saturation algorithm).
 */
void SaturationAlgorithm::onPassiveSelected(Clause* c)
{
}

/**
 * A function that is called when a clause is added to the unprocessed clause container.
 */
void SaturationAlgorithm::onUnprocessedAdded(Clause* c)
{
  
}

/**
 * A function that is called when a clause is removed from the unprocessed clause container.
 */
void SaturationAlgorithm::onUnprocessedRemoved(Clause* c)
{
  
}

void SaturationAlgorithm::onUnprocessedSelected(Clause* c)
{
  
}

/**
 * A function that is called whenever a possibly new clause appears.
 */
void SaturationAlgorithm::onNewClause(Clause* cl)
{
  CALL("SaturationAlgorithm::onNewClause");

  if (_splitter) {
    _splitter->onNewClause(cl);
  }

  if (env.options->showNew()) {
    env.beginOutput();
    env.out() << "[SA] new: " << cl->toString() << std::endl;
    env.endOutput();
  }

  if (cl->isPropositional()) {
    onNewUsefulPropositionalClause(cl);
  }

  if (_answerLiteralManager) {
    _answerLiteralManager->onNewClause(cl);
  }

}

void SaturationAlgorithm::onNewUsefulPropositionalClause(Clause* c)
{
  CALL("SaturationAlgorithm::onNewUsefulPropositionalClause");
  ASS(c->isPropositional());
  
  if (env.options->showNewPropositional()) {
    env.beginOutput();
    env.out() << "[SA] new propositional: " << c->toString() << std::endl;
    env.endOutput();
  }

  if (_consFinder) {
    _consFinder->onNewPropositionalClause(c);
  }
  if (_labelFinder){
    _labelFinder->onNewPropositionalClause(c);
  }
}

/**
 * Called when a clause successfully passes the forward simplification
 */
void SaturationAlgorithm::onClauseRetained(Clause* cl)
{
  CALL("SaturationAlgorithm::onClauseRetained");

  //cout << "[SA] retained " << cl->toString() << endl;

}

/**
 * Called whenever a clause is simplified or deleted at any point of the
 * saturation algorithm
 */
void SaturationAlgorithm::onClauseReduction(Clause* cl, Clause* replacement, Clause* premise, bool forward)
{
  CALL("SaturationAlgorithm::onClauseReduction/5");
  ASS(cl);

  ClauseIterator premises;
  
  if (premise) {
    premises = pvi( getSingletonIterator(premise) );
  }
  else {
    premises=ClauseIterator::getEmpty();
  }

  onClauseReduction(cl, replacement, premises, forward);
}

void SaturationAlgorithm::onClauseReduction(Clause* cl, Clause* replacement,
    ClauseIterator premises, bool forward)
{
  CALL("SaturationAlgorithm::onClauseReduction/4");
  ASS(cl);

  static ClauseStack premStack;
  premStack.reset();
  premStack.loadFromIterator(premises);

  if (env.options->showReductions()) {
    env.beginOutput();
    env.out() << "[SA] " << (forward ? "forward" : "backward") << " reduce: " << cl->toString() << endl;
    if(replacement){ env.out() << "     replaced by " << replacement->toString() << endl; }
    ClauseStack::Iterator pit(premStack);
    while(pit.hasNext()){
      Clause* premise = pit.next();
      if(premise){ env.out() << "     using " << premise->toString() << endl; }
    }
    env.endOutput();
  }

  if (_splitter) {
    _splitter->onClauseReduction(cl, pvi( ClauseStack::Iterator(premStack) ), replacement);
  }

  if (replacement) {
    onParenthood(replacement, cl);
    while (premStack.isNonEmpty()) {
      onParenthood(replacement, premStack.pop());
    }
  }
}


void SaturationAlgorithm::onNonRedundantClause(Clause* c)
{
  CALL("SaturationAlgorithm::onNonRedundantClause");

  if (_symEl) {
    _symEl->onNonRedundantClause(c);
  }
}

/**
 * Called for clauses derived in the run of the saturation algorithm
 * for each pair clause-premise
 *
 * The propositional parts of clauses may not be set properly (the
 * clauses are always valid, however), also the function is not called
 * for clause merging (when the non-propositional parts would coincide).
 */
void SaturationAlgorithm::onParenthood(Clause* cl, Clause* parent)
{
  CALL("SaturationAlgorithm::onParenthood");

  if (_symEl) {
    _symEl->onParenthood(cl, parent);
  }
}

/**
 * This function is subscribed to the remove event of the active container
 * instead of the @b onActiveRemoved function in the constructor, as the
 * @b onActiveRemoved function is virtual.
 */
void SaturationAlgorithm::activeRemovedHandler(Clause* cl)
{
  CALL("SaturationAlgorithm::activeRemovedHandler");

  onActiveRemoved(cl);
}

/**
 * This function is subscribed to the remove event of the passive container
 * instead of the @b onPassiveRemoved function in the constructor, as the
 * @b onPassiveRemoved function is virtual.
 */
void SaturationAlgorithm::passiveRemovedHandler(Clause* cl)
{
  CALL("SaturationAlgorithm::passiveRemovedHandler");

  onPassiveRemoved(cl);
}

/**
 * Return time spent by the run of the saturation algorithm
 */
int SaturationAlgorithm::elapsedTime()
{
  return env.timer->elapsedMilliseconds()-_startTime;
}

/**
 * Add input clause @b cl into the SaturationAlgorithm object
 *
 * The clause @b cl is added into the unprocessed container, unless the
 * set-of-support option is enabled and @b cl has input type equal to
 * @b Clause::AXIOM. In this case, @b cl is put into the active container.
 */
void SaturationAlgorithm::addInputClause(Clause* cl)
{
  CALL("SaturationAlgorithm::addInputClause");
  ASS_LE(cl->inputType(),Clause::CLAIM); // larger input types should not appear in proof search

  cl->markInput();

  if (_symEl) {
    _symEl->onInputClause(cl);
  }

  bool sosForAxioms = _opt.sos() == Options::Sos::ON || _opt.sos() == Options::Sos::ALL; 
  sosForAxioms = sosForAxioms && cl->inputType()==Clause::AXIOM;

  bool sosForTheory = _opt.sos() == Options::Sos::THEORY && _opt.sosTheoryLimit() == 0;

  if (_opt.sineToAge()) {
    unsigned level = cl->getSineLevel();
    // cout << "Adding " << cl->toString() << " level " << level;
    if (level == UINT_MAX) {
      level = env.maxClausePriority;
      // cout << " -> " << level;
    }
    // cout << endl;
    cl->setAge(level);
  }

  if (sosForAxioms || (cl->isTheoryAxiom() && sosForTheory)){
    addInputSOSClause(cl);
  } else {
    addNewClause(cl);
  }

  if(_instantiation){
    _instantiation->registerClause(cl);
  }

  env.statistics->initialClauses++;
}

/**
 * Return literal selector that is to be used for set-of-support clauses
 */
LiteralSelector& SaturationAlgorithm::getSosLiteralSelector()
{
  CALL("SaturationAlgorithm::getSosLiteralSelector");

  if (_opt.sos() == Options::Sos::ALL || _opt.sos() == Options::Sos::THEORY) {
    if (!_sosLiteralSelector) {
      _sosLiteralSelector = new TotalLiteralSelector(getOrdering(), getOptions());
    }
    return *_sosLiteralSelector;
  }
  else {
    return *_selector;
  }
}

/**
 * Add an input set-of-support clause @b cl into the active container
 */
void SaturationAlgorithm::addInputSOSClause(Clause* cl)
{
  CALL("SaturationAlgorithm::addInputSOSClause");
  ASS_EQ(cl->inputType(),Clause::AXIOM);

  //we add an extra reference until the clause is added to some container, so that
  //it won't get deleted during some code e.g. in the onNewClause handler
  cl->incRefCnt();

  onNewClause(cl);

simpl_start:

  Clause* simplCl=_immediateSimplifier->simplify(cl);
  if (simplCl != cl) {
    if (!simplCl) {
      onClauseReduction(cl, 0, 0);
      goto fin;
    }

    simplCl->incRefCnt();
    cl->decRefCnt(); //now cl is referenced from simplCl, so after removing the extra reference, it won't be destroyed

    onNewClause(simplCl);
    onClauseReduction(cl, simplCl, 0);
    cl=simplCl;
    goto simpl_start;
  }

  if (cl->isEmpty()) {
    addNewClause(cl);
    goto fin;
  }

  ASS(!cl->numSelected());
  {
    LiteralSelector& sosSelector = getSosLiteralSelector();
    sosSelector.select(cl);
  }

  cl->setStore(Clause::ACTIVE);
  env.statistics->activeClauses++;
  _active->add(cl);

  onSOSClauseAdded(cl);

fin:
  cl->decRefCnt();
}


/**
 * Insert clauses of the problem into the SaturationAlgorithm object
 * and initialize some internal structures.
 */
void SaturationAlgorithm::init()
{
  CALL("SaturationAlgorithm::init");

  ClauseIterator toAdd = _prb.clauseIterator();

  while (toAdd.hasNext()) {
    Clause* cl=toAdd.next();
    addInputClause(cl);
  }

  if (_splitter) {
    _splitter->init(this);
  }
  if (_consFinder) {
    _consFinder->init(this);
  }
  if (_symEl) {
    _symEl->init(this);
  }

  _startTime=env.timer->elapsedMilliseconds();
}

Clause* SaturationAlgorithm::doImmediateSimplification(Clause* cl0)
{
  CALL("SaturationAlgorithm::doImmediateSimplification");

  static bool sosTheoryLimit = _opt.sos()==Options::Sos::THEORY;
  static unsigned sosTheoryLimitDepth = _opt.sosTheoryLimit();

  if(sosTheoryLimit && cl0->isTheoryDescendant() && cl0->inference()->maxDepth() > sosTheoryLimitDepth){
    return 0;
  }

  Clause* cl=cl0;

  Clause* simplCl=_immediateSimplifier->simplify(cl);
  if (simplCl != cl) {
    if (simplCl) {
      addNewClause(simplCl);
    }
    onClauseReduction(cl, simplCl, 0);
    return 0;
  }

  if (cl != cl0 && cl0->isInput()) {
    //immediate simplifications maintain the state of a clause as input
    cl->markInput();
  }

  return cl;
}

/**
 * Add a new clause to the saturation algorithm run
 *
 * At some point of the algorithm loop the @b newClausesToUnprocessed
 * function is called and all new clauses are added to the
 * unprocessed container.
 */
void SaturationAlgorithm::addNewClause(Clause* cl)
{
  CALL("SaturationAlgorithm::addNewClause");

  //cout << "new clause: " << cl->toString() << endl;

  //we increase the reference counter here so that the clause wouldn't
  //get destroyed during handling in the onNewClause handler
  //(there the control flow goes out of the SaturationAlgorithm class,
  //so we'd better not assume on what's happening out there)
  cl->incRefCnt();
  onNewClause(cl);
  _newClauses.push(cl);
  
  //we can decrease the counter here -- it won't get deleted because
  //the _newClauses RC stack already took over the clause
  cl->decRefCnt();
}

void SaturationAlgorithm::newClausesToUnprocessed()
{
  CALL("SaturationAlgorithm::newClausesToUnprocessed");

  while (_newClauses.isNonEmpty()) {
    Clause* cl=_newClauses.popWithoutDec();

    switch(cl->store())
    {
    case Clause::UNPROCESSED:
      break;
    case Clause::PASSIVE:
      onNonRedundantClause(cl);
      break;
    case Clause::NONE:
      addUnprocessedClause(cl);
      break;
    case Clause::SELECTED:
    case Clause::ACTIVE:
#if VDEBUG
      cout << "FAIL: " << cl->toString() << endl;
      //such clauses should not appear as new ones
      cout << cl->toString() << endl;
#endif
      ASSERTION_VIOLATION_REP(cl->store());
    }
    cl->decRefCnt(); //belongs to _newClauses.popWithoutDec()
  }
}

/**
 * Return true iff there are no clauses left to be processed
 *
 * More precisely, true is returned iff the unprocessed clause
 * container and the new clause stack are empty.
 */
bool SaturationAlgorithm::clausesFlushed()
{
  return _unprocessed->isEmpty() && _newClauses.isEmpty();
}


/**
 * Perform immediate simplifications and splitting on clause @b cl and add it
 * to unprocessed.
 *
 * Forward demodulation is also being performed on @b cl.
 */
void SaturationAlgorithm::addUnprocessedClause(Clause* cl)
{
  CALL("SaturationAlgorithm::addUnprocessedClause");

  _generatedClauseCount++;
  env.statistics->generatedClauses++;

  env.checkTimeSometime<64>();


  cl=doImmediateSimplification(cl);
  if (!cl) {
    return;
  }

  {
  if (cl->isEmpty()) {
    handleEmptyClause(cl);
    return;
  }

  cl->setStore(Clause::UNPROCESSED);
  _unprocessed->add(cl);


  if (TheorySubclauseAnalyser::instance && cl) {
    TheorySubclauseAnalyser::instance->addClause(*cl);
  }
<<<<<<< HEAD
=======
  }
>>>>>>> f1781d06
}

/**
 * Deal with clause that has an empty non-propositional part.
 *
 * The function receives a clause @b cl that has empty non-propositional part,
 * and returns a contradiction (an empty clause with false propositional part)
 * if it can be derived from @b cl and previously derived empty clauses.
 * Otherwise it returns 0.
 */
void SaturationAlgorithm::handleEmptyClause(Clause* cl)
{
  CALL("SaturationAlgorithm::handleEmptyClause");
  ASS(cl->isEmpty());

  if (isRefutation(cl)) {
    onNonRedundantClause(cl);

    if(cl->isTheoryDescendant() ){
      ASSERTION_VIOLATION_REP("A pure theory descendant is empty, which means theory axioms are inconsistent");
      reportSpiderFail();
      // this is a poor way of handling this in release mode but it prevents unsound proofs
      throw MainLoop::MainLoopFinishedException(Statistics::REFUTATION_NOT_FOUND);
    }
    if(cl->inputType() == Unit::AXIOM){
      UIHelper::setConjectureInProof(false);
    }

    throw RefutationFoundException(cl);
  }
  // as Clauses no longer have prop parts the only reason for an empty 
  // clause not being a refutation is if it has splits

  if (_splitter && _splitter->handleEmptyClause(cl)) {
    return;
  }

  // splitter should only return false if splits isEmpty, which it cannot be
  ASSERTION_VIOLATION;
  // removed some code that dealt with the case where a clause is empty
  // but as a non-empty bdd prop part
}

/**
 * Forward-simplify the clause @b cl, return true iff the clause
 * should be retained
 *
 * If a weight-limit is imposed on clauses, it is being checked
 * by this function as well.
 */
bool SaturationAlgorithm::forwardSimplify(Clause* cl)
{
  CALL("SaturationAlgorithm::forwardSimplify");

  if (!getLimits()->fulfillsLimits(cl)) {
    RSTAT_CTR_INC("clauses discarded by weight limit in forward simplification");
    env.statistics->discardedNonRedundantClauses++;
    return false;
  }

  FwSimplList::Iterator fsit(_fwSimplifiers);

  while (fsit.hasNext()) {
    ForwardSimplificationEngine* fse=fsit.next();

    {
      Clause* replacement = 0;
      ClauseIterator premises = ClauseIterator::getEmpty();

      if (fse->perform(cl,replacement,premises)) {
        if (replacement) {
          addNewClause(replacement);
        }
        onClauseReduction(cl, replacement, premises);

        return false;
      }
    }
  }

  //TODO: hack that only clauses deleted by forward simplification can be destroyed (other destruction needs debugging)
  cl->incRefCnt();

  if ( _splitter && !_opt.splitAtActivation() ) {
    if (_splitter->doSplitting(cl)) {
      return false;
    }
  }

  return true;
}

/**
 * The the backward simplification with the clause @b cl.
 */
void SaturationAlgorithm::backwardSimplify(Clause* cl)
{
  CALL("SaturationAlgorithm::backwardSimplify");


  BwSimplList::Iterator bsit(_bwSimplifiers);
  while (bsit.hasNext()) {
    BackwardSimplificationEngine* bse=bsit.next();

    BwSimplificationRecordIterator simplifications;
    bse->perform(cl,simplifications);
    while (simplifications.hasNext()) {
      BwSimplificationRecord srec=simplifications.next();
      Clause* redundant=srec.toRemove;
      ASS_NEQ(redundant, cl);

      Clause* replacement=srec.replacement;

      if (replacement) {
	addNewClause(replacement);
      }
      onClauseReduction(redundant, replacement, cl, false);

      //we must remove the redundant clause before adding its replacement,
      //as otherwise the redundant one might demodulate the replacement into
      //a tautology

      redundant->incRefCnt(); //we don't want the clause deleted before we record the simplification

      removeActiveOrPassiveClause(redundant);

      redundant->decRefCnt();
    }
  }
}

/**
 * Remove either passive or active (or reactivated, which is both)
 * clause @b cl
 *
 * In case the removal is requested during clause activation, when some indexes
 * might be traversed (and so cannot be modified), the clause deletion is postponed
 * until the clause activation is over. This is done by pushing the clause on the
 * @b _postponedClauseRemovals stack, which is then checked at the end of the
 * @b activate function.
 */
void SaturationAlgorithm::removeActiveOrPassiveClause(Clause* cl)
{
  CALL("SaturationAlgorithm::removeActiveOrPassiveClause");

  if (_clauseActivationInProgress) {
    //we cannot remove clause now, as there indexes might be traversed now,
    //and so we cannot modify them
    _postponedClauseRemovals.push(cl);
    return;
  }

  switch(cl->store()) {
  case Clause::PASSIVE:
    _passive->remove(cl);
    break;
  case Clause::ACTIVE:
    _active->remove(cl);
    break;
  default:
    ASS_REP2(false, cl->store(), *cl);
  }
  //at this point the cl object can be already deleted
}

/**
 * Add clause @b c to the passive container
 */
void SaturationAlgorithm::addToPassive(Clause* cl)
{
  CALL("SaturationAlgorithm::addToPassive");
  ASS_EQ(cl->store(), Clause::UNPROCESSED);

  cl->setStore(Clause::PASSIVE);
  env.statistics->passiveClauses++;

  _passive->add(cl);
}

/**
 * Activate clause @b cl
 *
 * This means putting the clause into the active container, and
 * performing generating inferences with it (in this order, so that
 * inferences such as self-superposition can happen).
 *
 * During clause activation the @b _clauseActivationInProgress value
 * is set to @b true, and clause removals by the @b removeBackwardSimplifiedClause
 * function are postponed. During the clause activation, generalisation
 * indexes should not be modified.
 */
bool SaturationAlgorithm::activate(Clause* cl)
{
  CALL("SaturationAlgorithm::activate");

  if (_consFinder && _consFinder->isRedundant(cl)) {
    return false;
  }

  if (_splitter && _opt.splitAtActivation()) {
    if (_splitter->doSplitting(cl)) {
      return false;
    }
  }

  bool redundant=false;
  ClauseIterator instances = ClauseIterator::getEmpty();
#if VZ3
  if(_theoryInstSimp){
    instances = _theoryInstSimp->generateClauses(cl,redundant);
  }
#endif
  if(redundant){ 
    removeActiveOrPassiveClause(cl);
    return false; 
  }

  _clauseActivationInProgress=true;

  if (!cl->numSelected()) {
    TimeCounter tc(TC_LITERAL_SELECTION);

    _selector->select(cl);
  }

  ASS_EQ(cl->store(), Clause::SELECTED);
  cl->setStore(Clause::ACTIVE);
  env.statistics->activeClauses++;
  _active->add(cl);


    ClauseIterator toAdd= pvi(getConcatenatedIterator(instances,_generator->generateClauses(cl)));

    while (toAdd.hasNext()) {
      Clause* genCl=toAdd.next();

      addNewClause(genCl);

      Inference::Iterator iit=genCl->inference()->iterator();
      while (genCl->inference()->hasNext(iit)) {
        Unit* premUnit=genCl->inference()->next(iit);
        ASS(premUnit->isClause());
        Clause* premCl=static_cast<Clause*>(premUnit);

        onParenthood(genCl, premCl);
      }
    }

  _clauseActivationInProgress=false;


  //now we remove clauses that could not be removed during the clause activation process
  while (_postponedClauseRemovals.isNonEmpty()) {
    Clause* cl=_postponedClauseRemovals.pop();
    if (cl->store() != Clause::ACTIVE &&
	cl->store() != Clause::PASSIVE) {
      continue;
    }
    removeActiveOrPassiveClause(cl);
  }

  return true; 
}

/**
 * Perform the loop that puts clauses from the unprocessed to the passive container.
 */
void SaturationAlgorithm::doUnprocessedLoop()
{
  CALL("SaturationAlgorithm::doUnprocessedLoop");

start:

  newClausesToUnprocessed();

  while (! _unprocessed->isEmpty()) {
    Clause* c = _unprocessed->pop();
    ASS(!isRefutation(c));

    if (forwardSimplify(c)) {
      onClauseRetained(c);
      addToPassive(c);
      ASS_EQ(c->store(), Clause::PASSIVE);
    }
    else {
      ASS_EQ(c->store(), Clause::UNPROCESSED);
      c->setStore(Clause::NONE);
    }

    newClausesToUnprocessed();

    if (env.timeLimitReached()) {
      throw TimeLimitExceededException();
    }
  }

  ASS(clausesFlushed());
  onAllProcessed();
  if (!clausesFlushed()) {
    //there were some new clauses added, so let's process them
    goto start;
  }

}

void SaturationAlgorithm::handleUnsuccessfulActivation(Clause* cl)
{
  CALL("SaturationAlgorithm::handleUnsuccessfulActivation");

  //ASS_EQ(cl->store(), Clause::SELECTED);
  cl->setStore(Clause::NONE);
}

/**
 * Return true if clause can be passed to activation
 *
 * If false is returned, disposing of the clause is responsibility of
 * this function.
 */
bool SaturationAlgorithm::handleClauseBeforeActivation(Clause* c)
{
  return true;
}

/**
 * This function should be called if (and only if) we will use
 * the @c doOneAlgorithmStep() function to run the saturation
 * algorithm, instead of the @c MailLoop::run() function.
 */
void SaturationAlgorithm::initAlgorithmRun()
{
  CALL("SaturationAlgorithm::initAlgorithmRun");

  init();
}


UnitList* SaturationAlgorithm::collectSaturatedSet()
{
  CALL("SaturationAlgorithm::collectSaturatedSet");

  LiteralIndexingStructure* gis=getIndexManager()->getGeneratingLiteralIndexingStructure();

  UnitList* res = 0;
  SLQueryResultIterator qrit = gis->getAll();
  while (qrit.hasNext()) {
    SLQueryResult qres = qrit.next();
    UnitList::push(qres.clause, res);
    qres.clause->incRefCnt();
  }
  return res;
}

/**
 *
 * This function may throw RefutationFoundException and TimeLimitExceededException.
 */
void SaturationAlgorithm::doOneAlgorithmStep()
{
  CALL("SaturationAlgorithm::doOneAlgorithmStep");

  doUnprocessedLoop();

  if (_passive->isEmpty()) {
    MainLoopResult::TerminationReason termReason =
	isComplete() ? Statistics::SATISFIABLE : Statistics::REFUTATION_NOT_FOUND;
    MainLoopResult res(termReason);

    //if (termReason == Statistics::REFUTATION_NOT_FOUND){
    //  Shell::UIHelper::outputSaturatedSet(cout, pvi(UnitList::Iterator(collectSaturatedSet())));
    //}

    if (termReason == Statistics::SATISFIABLE && getOptions().proof() != Options::Proof::OFF) {
      res.saturatedSet = collectSaturatedSet();

      if (_splitter) {
        res.saturatedSet = _splitter->explicateAssertionsForSaturatedClauseSet(res.saturatedSet);
      }
    }
    throw MainLoopFinishedException(res);
  }

  Clause* cl = _passive->popSelected();
  ASS_EQ(cl->store(),Clause::PASSIVE);
  cl->setStore(Clause::SELECTED);

  if (!handleClauseBeforeActivation(cl)) {
    return;
  }

  bool isActivated=activate(cl);
  if (!isActivated) {
    handleUnsuccessfulActivation(cl);
  }
}


/**
 * Perform saturation on clauses that were added through
 * @b addInputClauses function
 */
MainLoopResult SaturationAlgorithm::runImpl()
{
  CALL("SaturationAlgorithm::runImpl");

  unsigned l = 0;
  try
  {
    for (;;l++) {
      if (_activationLimit && l > _activationLimit) {
        throw ActivationLimitExceededException();
      }

      doOneAlgorithmStep();

      Timer::syncClock();
      if (env.timeLimitReached()) {
        throw TimeLimitExceededException();
      }
    }
  }
  catch(ThrowableBase&)
  {
    tryUpdateFinalClauseCount();
    throw;
  }

}

#if VZ3
void SaturationAlgorithm::setTheoryInstAndSimp(TheoryInstAndSimp* t)
{
  ASS(t);
  _theoryInstSimp=t;
  _theoryInstSimp->attach(this);
}
#endif

/**
 * Assign an generating inference object @b generator to be used
 *
 * This object takes ownership of the @b generator object
 * and will be responsible for its deletion.
 *
 * To use multiple generating inferences, use the @b CompositeGIE
 * object.
 */
void SaturationAlgorithm::setGeneratingInferenceEngine(GeneratingInferenceEngine* generator)
{
  CALL("SaturationAlgorithm::setGeneratingInferenceEngine");

  ASS(!_generator);
  _generator=generator;
  _generator->attach(this);
}

/**
 * Assign an immediate simplifier object @b immediateSimplifier
 * to be used
 *
 * This object takes ownership of the @b immediateSimplifier object
 * and will be responsible for its deletion.
 *
 * For description of what an immediate simplifier is, see
 * @b ImmediateSimplificationEngine documentation.
 *
 * To use multiple immediate simplifiers, use the @b CompositeISE
 * object.
 */
void SaturationAlgorithm::setImmediateSimplificationEngine(ImmediateSimplificationEngine* immediateSimplifier)
{
  CALL("SaturationAlgorithm::setImmediateSimplificationEngine");

  ASS(!_immediateSimplifier);
  _immediateSimplifier=immediateSimplifier;
  _immediateSimplifier->attach(this);
}

/**
 * Add a forward simplifier, so that it is applied before the
 * simplifiers that were added before it. The object takes ownership
 * of the forward simplifier and will take care of destroying it.
 *
 * Forward demodulation simplifier should be added by the
 * @b setFwDemodulator function, not by this one.
 */
void SaturationAlgorithm::addForwardSimplifierToFront(ForwardSimplificationEngine* fwSimplifier)
{
  FwSimplList::push(fwSimplifier, _fwSimplifiers);
  fwSimplifier->attach(this);
}

/**
 * Add a backward simplifier, so that it is applied before the
 * simplifiers that were added before it. The object takes ownership
 * of the backward simplifier and will take care of destroying it.
 */
void SaturationAlgorithm::addBackwardSimplifierToFront(BackwardSimplificationEngine* bwSimplifier)
{
  BwSimplList::push(bwSimplifier, _bwSimplifiers);
  bwSimplifier->attach(this);
}

/**
 * @since 05/05/2013 Manchester, splitting changed to new values
 * @author Andrei Voronkov
 */
SaturationAlgorithm* SaturationAlgorithm::createFromOptions(Problem& prb, const Options& opt, IndexManager* indexMgr)
{
  CALL("SaturationAlgorithm::createFromOptions");

  SaturationAlgorithm* res;
  switch(opt.saturationAlgorithm()) {
  case Shell::Options::SaturationAlgorithm::DISCOUNT:
    res=new Discount(prb, opt);
    break;
  case Shell::Options::SaturationAlgorithm::LRS:
    res=new LRS(prb, opt);
    break;
  case Shell::Options::SaturationAlgorithm::OTTER:
    res=new Otter(prb, opt);
    break;
  default:
    NOT_IMPLEMENTED;
  }
  if (indexMgr) {
    res->_imgr = SmartPtr<IndexManager>(indexMgr, true);
    indexMgr->setSaturationAlgorithm(res);
  }
  else {
    res->_imgr = SmartPtr<IndexManager>(new IndexManager(res));
  }

  if(opt.splitting()){
    res->_splitter = new Splitter();
  }

  // create generating inference engine
  CompositeGIE* gie=new CompositeGIE();

  //TODO here induction is last, is that right?
  if(opt.induction()!=Options::Induction::NONE){
    gie->addFront(new Induction());
  }

  if(opt.instantiation()!=Options::Instantiation::OFF){
    res->_instantiation = new Instantiation();
    //res->_instantiation->init();
    gie->addFront(res->_instantiation);
  }

  if (prb.hasEquality()) {
    gie->addFront(new EqualityFactoring());
    gie->addFront(new EqualityResolution());
    gie->addFront(new Superposition());
  }
  else if(opt.unificationWithAbstraction()!=Options::UnificationWithAbstraction::OFF){
    gie->addFront(new EqualityResolution()); 
  }
  gie->addFront(new Factoring());
  if (opt.binaryResolution()) {
    gie->addFront(new BinaryResolution());
  }
  if (opt.unitResultingResolution() != Options::URResolution::OFF) {
    gie->addFront(new URResolution());
  }
  if (opt.extensionalityResolution() != Options::ExtensionalityResolution::OFF) {
    gie->addFront(new ExtensionalityResolution());
  }
  if (opt.FOOLParamodulation()) {
    gie->addFront(new FOOLParamodulation());
  }
  if(prb.hasEquality() && env.signature->hasTermAlgebras()) {
    if (opt.termAlgebraCyclicityCheck() == Options::TACyclicityCheck::RULE) {
      gie->addFront(new AcyclicityGIE());
    } else if (opt.termAlgebraCyclicityCheck() == Options::TACyclicityCheck::RULELIGHT) {
      gie->addFront(new AcyclicityGIE1());
    }
    if (opt.termAlgebraInferences()) {
      gie->addFront(new InjectivityGIE());
    }
  }
#if VZ3
  if (opt.theoryInstAndSimp() != Shell::Options::TheoryInstSimp::OFF){
    res->setTheoryInstAndSimp(new TheoryInstAndSimp());
    //gie->addFront(new TheoryInstAndSimp());
  }
#endif

  res->setGeneratingInferenceEngine(gie);

  res->setImmediateSimplificationEngine(createISE(prb, opt));

  // create forward simplification engine
  if (prb.hasEquality() && opt.innerRewriting()) {
    res->addForwardSimplifierToFront(new InnerRewriting());
  }
  if (opt.hyperSuperposition()) {
    res->addForwardSimplifierToFront(new HyperSuperposition());
  }
  if (opt.globalSubsumption()) {
    res->addForwardSimplifierToFront(new GlobalSubsumption(opt));
  }
  if (opt.forwardLiteralRewriting()) {
    res->addForwardSimplifierToFront(new ForwardLiteralRewriting());
  }
  if (prb.hasEquality()) {
    switch(opt.forwardDemodulation()) {
    case Options::Demodulation::ALL:
    case Options::Demodulation::PREORDERED:
      res->addForwardSimplifierToFront(new ForwardDemodulation());
      break;
    case Options::Demodulation::OFF:
      break;
#if VDEBUG
    default:
      ASSERTION_VIOLATION;
#endif
    }
  }
  if (opt.forwardSubsumption()) {
    if (opt.forwardSubsumptionResolution()) {
      //res->addForwardSimplifierToFront(new CTFwSubsAndRes(true));
      res->addForwardSimplifierToFront(new ForwardSubsumptionAndResolution(true));
    }
    else {
      //res->addForwardSimplifierToFront(new CTFwSubsAndRes(false));
      res->addForwardSimplifierToFront(new ForwardSubsumptionAndResolution(false));
    }
  }
  else if (opt.forwardSubsumptionResolution()) {
    USER_ERROR("Forward subsumption resolution requires forward subsumption to be enabled.");
  }

  // create backward simplification engine
  if (prb.hasEquality()) {
    switch(opt.backwardDemodulation()) {
    case Options::Demodulation::ALL:
    case Options::Demodulation::PREORDERED:
      res->addBackwardSimplifierToFront(new BackwardDemodulation());
      break;
    case Options::Demodulation::OFF:
      break;
#if VDEBUG
    default:
      ASSERTION_VIOLATION;
#endif
    }
  }
  if (opt.backwardSubsumption() != Options::Subsumption::OFF) {
    bool byUnitsOnly=opt.backwardSubsumption()==Options::Subsumption::UNIT_ONLY;
    res->addBackwardSimplifierToFront(new SLQueryBackwardSubsumption(byUnitsOnly));
  }
  if (opt.backwardSubsumptionResolution() != Options::Subsumption::OFF) {
    bool byUnitsOnly=opt.backwardSubsumptionResolution()==Options::Subsumption::UNIT_ONLY;
    res->addBackwardSimplifierToFront(new BackwardSubsumptionResolution(byUnitsOnly));
  }

  if (opt.mode()==Options::Mode::CONSEQUENCE_ELIMINATION) {
    res->_consFinder=new ConsequenceFinder();
  }
  if (opt.showSymbolElimination()) {
    res->_symEl=new SymElOutput();
  }
  if (opt.questionAnswering()==Options::QuestionAnsweringMode::ANSWER_LITERAL) {
    res->_answerLiteralManager = AnswerLiteralManager::getInstance();
  }
  return res;
} // SaturationAlgorithm::createFromOptions<|MERGE_RESOLUTION|>--- conflicted
+++ resolved
@@ -838,10 +838,7 @@
   if (TheorySubclauseAnalyser::instance && cl) {
     TheorySubclauseAnalyser::instance->addClause(*cl);
   }
-<<<<<<< HEAD
-=======
-  }
->>>>>>> f1781d06
+  }
 }
 
 /**
