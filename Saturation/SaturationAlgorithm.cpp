/*
 * This file is part of the source code of the software program
 * Vampire. It is protected by applicable
 * copyright laws.
 *
 * This source code is distributed under the licence found here
 * https://vprover.github.io/license.html
 * and in the source directory
 */
/**
 * @file SaturationAlgorithm.cpp
 * Implementing SaturationAlgorithm class.
 */
#include "Debug/RuntimeStatistics.hpp"

#include "Lib/DHSet.hpp"
#include "Lib/Environment.hpp"
#include "Lib/Metaiterators.hpp"
#include "Lib/SharedSet.hpp"
#include "Lib/Stack.hpp"
#include "Lib/Timer.hpp"
#include "Lib/VirtualIterator.hpp"
#include "Lib/System.hpp"

#include "Indexing/LiteralIndexingStructure.hpp"

#include "Kernel/Clause.hpp"
#include "Kernel/ColorHelper.hpp"
#include "Kernel/EqHelper.hpp"
#include "Kernel/FormulaUnit.hpp"
#include "Kernel/Inference.hpp"
#include "Kernel/InferenceStore.hpp"
#include "Kernel/KBO.hpp"
#include "Kernel/LiteralSelector.hpp"
#include "Kernel/MLVariant.hpp"
#include "Kernel/Problem.hpp"
#include "Kernel/SubformulaIterator.hpp"
#include "Kernel/Unit.hpp"

#include "Inferences/InterpretedEvaluation.hpp"
#include "Inferences/PolynomialEvaluation.hpp"
#include "Inferences/PushUnaryMinus.hpp"
#include "Inferences/Cancellation.hpp"
#include "Inferences/GaussianVariableElimination.hpp"
#include "Inferences/EquationalTautologyRemoval.hpp"
#include "Inferences/Condensation.hpp"
#include "Inferences/FastCondensation.hpp"
#include "Inferences/DistinctEqualitySimplifier.hpp"

#include "Inferences/InferenceEngine.hpp"
#include "Inferences/BackwardDemodulation.hpp"
#include "Inferences/BackwardSubsumptionAndResolution.hpp"
#include "Inferences/BackwardSubsumptionDemodulation.hpp"
#include "Inferences/BinaryResolution.hpp"
#include "Inferences/CodeTreeForwardSubsumptionAndResolution.hpp"
#include "Inferences/EqualityFactoring.hpp"
#include "Inferences/EqualityResolution.hpp"
#include "Inferences/BoolEqToDiseq.hpp"
#include "Inferences/ExtensionalityResolution.hpp"
#include "Inferences/FOOLParamodulation.hpp"
#include "Inferences/Injectivity.hpp"
#include "Inferences/Factoring.hpp"
#include "Inferences/FunctionDefinitionRewriting.hpp"
#include "Inferences/ForwardDemodulation.hpp"
#include "Inferences/ForwardLiteralRewriting.hpp"
#include "Inferences/ForwardSubsumptionAndResolution.hpp"
#include "Inferences/InvalidAnswerLiteralRemovals.hpp"
#include "Inferences/ForwardSubsumptionDemodulation.hpp"
#include "Inferences/GlobalSubsumption.hpp"
#include "Inferences/InnerRewriting.hpp"
#include "Inferences/TermAlgebraReasoning.hpp"
#include "Inferences/Superposition.hpp"
#include "Inferences/ArgCong.hpp"
#include "Inferences/NegativeExt.hpp"
#include "Inferences/Narrow.hpp"
#include "Inferences/PrimitiveInstantiation.hpp"
#include "Inferences/Choice.hpp"
#include "Inferences/ElimLeibniz.hpp"
#include "Inferences/SubVarSup.hpp"
#include "Inferences/CNFOnTheFly.hpp"
#include "Inferences/URResolution.hpp"
#include "Inferences/Instantiation.hpp"
#include "Inferences/TheoryInstAndSimp.hpp"
#include "Inferences/Induction.hpp"
#include "Inferences/ArithmeticSubtermGeneralization.hpp"
#include "Inferences/TautologyDeletionISE.hpp"
#include "Inferences/CombinatorDemodISE.hpp"
#include "Inferences/CombinatorNormalisationISE.hpp"
#include "Inferences/BoolSimp.hpp"
#include "Inferences/CasesSimp.hpp"
#include "Inferences/Cases.hpp"
#include "Inferences/DefinitionIntroduction.hpp"

#include "Saturation/ExtensionalityClauseContainer.hpp"

#include "Shell/AnswerLiteralManager.hpp"
#include "Shell/ConditionalRedundancyHandler.hpp"
#include "Shell/Options.hpp"
#include "Shell/Statistics.hpp"
#include "Shell/UIHelper.hpp"
#include "Shell/Shuffling.hpp"

#include "Splitter.hpp"

#include "ConsequenceFinder.hpp"
#include "LabelFinder.hpp"
#include "Splitter.hpp"
#include "SymElOutput.hpp"
#include "SaturationAlgorithm.hpp"
#include "ManCSPassiveClauseContainer.hpp"
#include "AWPassiveClauseContainer.hpp"
#include "PredicateSplitPassiveClauseContainer.hpp"
#include "Discount.hpp"
#include "LRS.hpp"
#include "Otter.hpp"

using namespace std;
using namespace Lib;
using namespace Kernel;
using namespace Shell;
using namespace Saturation;

/** Print information changes in clause containers */
#define REPORT_CONTAINERS 0
/** Print information about performed forward simplifications */
#define REPORT_FW_SIMPL 0
/** Print information about performed backward simplifications */
#define REPORT_BW_SIMPL 0

SaturationAlgorithm* SaturationAlgorithm::s_instance = 0;

std::unique_ptr<PassiveClauseContainer> makeLevel0(bool isOutermost, const Options& opt, std::string name)
{
  return std::make_unique<AWPassiveClauseContainer>(isOutermost, opt, name + "AWQ");
}

std::unique_ptr<PassiveClauseContainer> makeLevel1(bool isOutermost, const Options& opt, std::string name)
{
  if (opt.useTheorySplitQueues()) {
    std::vector<std::unique_ptr<PassiveClauseContainer>> queues;
    auto cutoffs = opt.theorySplitQueueCutoffs();
    for (unsigned i = 0; i < cutoffs.size(); i++) {
      auto queueName = name + "ThSQ" + Int::toString(cutoffs[i]) + ":";
      queues.push_back(makeLevel0(false, opt, queueName));
    }
    return std::make_unique<TheoryMultiSplitPassiveClauseContainer>(isOutermost, opt, name + "ThSQ", std::move(queues));
  }
  else {
    return makeLevel0(isOutermost, opt, name);
  }
}

std::unique_ptr<PassiveClauseContainer> makeLevel2(bool isOutermost, const Options& opt, std::string name)
{
  if (opt.useAvatarSplitQueues()) {
    std::vector<std::unique_ptr<PassiveClauseContainer>> queues;
    auto cutoffs = opt.avatarSplitQueueCutoffs();
    for (unsigned i = 0; i < cutoffs.size(); i++) {
      auto queueName = name + "AvSQ" + Int::toString(cutoffs[i]) + ":";
      queues.push_back(makeLevel1(false, opt, queueName));
    }
    return std::make_unique<AvatarMultiSplitPassiveClauseContainer>(isOutermost, opt, name + "AvSQ", std::move(queues));
  }
  else {
    return makeLevel1(isOutermost, opt, name);
  }
}

std::unique_ptr<PassiveClauseContainer> makeLevel3(bool isOutermost, const Options& opt, std::string name)
{
  if (opt.useSineLevelSplitQueues()) {
    std::vector<std::unique_ptr<PassiveClauseContainer>> queues;
    auto cutoffs = opt.sineLevelSplitQueueCutoffs();
    for (unsigned i = 0; i < cutoffs.size(); i++) {
      auto queueName = name + "SLSQ" + Int::toString(cutoffs[i]) + ":";
      queues.push_back(makeLevel2(false, opt, queueName));
    }
    return std::make_unique<SineLevelMultiSplitPassiveClauseContainer>(isOutermost, opt, name + "SLSQ", std::move(queues));
  }
  else {
    return makeLevel2(isOutermost, opt, name);
  }
}

std::unique_ptr<PassiveClauseContainer> makeLevel4(bool isOutermost, const Options& opt, std::string name)
{
  if (opt.usePositiveLiteralSplitQueues()) {
    std::vector<std::unique_ptr<PassiveClauseContainer>> queues;
    std::vector<float> cutoffs = opt.positiveLiteralSplitQueueCutoffs();
    for (unsigned i = 0; i < cutoffs.size(); i++) {
      auto queueName = name + "PLSQ" + Int::toString(cutoffs[i]) + ":";
      queues.push_back(makeLevel3(false, opt, queueName));
    }
    return std::make_unique<PositiveLiteralMultiSplitPassiveClauseContainer>(isOutermost, opt, name + "PLSQ", std::move(queues));
  }
  else {
    return makeLevel3(isOutermost, opt, name);
  }
}

/**
 * Create a SaturationAlgorithm object
 *
 * The @b passiveContainer object will be used as a passive clause container, and
 * @b selector object to select literals before clauses are activated.
 */
SaturationAlgorithm::SaturationAlgorithm(Problem& prb, const Options& opt)
  : MainLoop(prb, opt),
    _clauseActivationInProgress(false),
    _fwSimplifiers(0), _simplifiers(0), _bwSimplifiers(0), _splitter(0),
    _consFinder(0), _labelFinder(0), _symEl(0), _answerLiteralManager(0),
    _instantiation(0), _fnDefHandler(prb.getFunctionDefinitionHandler()),
    _conditionalRedundancyHandler(), _generatedClauseCount(0),
    _activationLimit(0)
{
  ASS_EQ(s_instance, 0);  //there can be only one saturation algorithm at a time

  _activationLimit = opt.activationLimit();

  _ordering = OrderingSP(Ordering::create(prb, opt));
  if (!Ordering::trySetGlobalOrdering(_ordering)) {
    // this is not an error, it may just lead to lower performance (and most likely not significantly lower)
    cerr << "SaturationAlgorithm cannot set its ordering as global" << endl;
  }
  _selector = LiteralSelector::getSelector(*_ordering, opt, opt.selection());

  _completeOptionSettings = opt.complete(prb);

  _unprocessed = new UnprocessedClauseContainer();

  if (opt.useManualClauseSelection()) {
    _passive = std::make_unique<ManCSPassiveClauseContainer>(true, opt);
  }
  else {
    _passive = makeLevel4(true, opt, "");
  }
  _active = new ActiveClauseContainer(opt);

  _active->attach(this);
  _passive->attach(this);

  _active->addedEvent.subscribe(this, &SaturationAlgorithm::onActiveAdded);
  _active->removedEvent.subscribe(this, &SaturationAlgorithm::activeRemovedHandler);
  _passive->addedEvent.subscribe(this, &SaturationAlgorithm::onPassiveAdded);
  _passive->removedEvent.subscribe(this, &SaturationAlgorithm::passiveRemovedHandler);
  _passive->selectedEvent.subscribe(this, &SaturationAlgorithm::onPassiveSelected);
  _unprocessed->addedEvent.subscribe(this, &SaturationAlgorithm::onUnprocessedAdded);
  _unprocessed->removedEvent.subscribe(this, &SaturationAlgorithm::onUnprocessedRemoved);
  _unprocessed->selectedEvent.subscribe(this, &SaturationAlgorithm::onUnprocessedSelected);

  if (opt.extensionalityResolution() != Options::ExtensionalityResolution::OFF) {
    _extensionality = new ExtensionalityClauseContainer(opt);
    //_active->addedEvent.subscribe(_extensionality, &ExtensionalityClauseContainer::addIfExtensionality);
  }
  else {
    _extensionality = 0;
  }

  s_instance = this;
}

/**
 * Destroy the SaturationAlgorithm object
 */
SaturationAlgorithm::~SaturationAlgorithm()
{
  ASS_EQ(s_instance,this);

  s_instance = 0;

  if (_splitter) {
    delete _splitter;
  }
  if (_consFinder) {
    delete _consFinder;
  }
  if (_symEl) {
    delete _symEl;
  }

  _active->detach();
  _passive->detach();

  if (_generator) {
    _generator->detach();
  }
  if (_immediateSimplifier) {
    _immediateSimplifier->detach();
  }

  while (_fwSimplifiers) {
    ForwardSimplificationEngine* fse = FwSimplList::pop(_fwSimplifiers);
    fse->detach();
    delete fse;
  }
  while (_simplifiers) {
    SimplificationEngine* fse = SimplList::pop(_simplifiers);
    fse->detach();
    delete fse;
  }
  while (_bwSimplifiers) {
    BackwardSimplificationEngine* bse = BwSimplList::pop(_bwSimplifiers);
    bse->detach();
    delete bse;
  }

  delete _unprocessed;
  delete _active;
}

void SaturationAlgorithm::tryUpdateFinalClauseCount()
{
  SaturationAlgorithm* inst = tryGetInstance();
  if (!inst) {
    return;
  }
  env.statistics->finalActiveClauses = inst->_active->sizeEstimate();
  env.statistics->finalPassiveClauses = inst->_passive->sizeEstimate();
  if (inst->_extensionality != 0) {
    env.statistics->finalExtensionalityClauses = inst->_extensionality->size();
  }
}

/**
 * Return true if the run of the prover so far is complete
 */
bool SaturationAlgorithm::isComplete()
{
  return _completeOptionSettings && !env.statistics->inferencesSkippedDueToColors;
}

ClauseIterator SaturationAlgorithm::activeClauses()
{
  return _active->clauses();
}

/**
 * A function that is called when a clause is added to the active clause container.
 */
void SaturationAlgorithm::onActiveAdded(Clause* c)
{
  if (env.options->showActive()) {
    std::cout << "[SA] active: " << c->toString() << std::endl;
  }
}

/**
 * A function that is called when a clause is removed from the active clause container.
 */
void SaturationAlgorithm::onActiveRemoved(Clause* c)
{
  ASS(c->store()==Clause::ACTIVE);
  c->setStore(Clause::NONE);
  // at this point the c object may be deleted
}

void SaturationAlgorithm::onAllProcessed()
{
  ASS(clausesFlushed());

  if (_symEl) {
    _symEl->onAllProcessed();
  }

  if (_splitter) {
    _splitter->onAllProcessed();
  }

  if (_consFinder) {
    _consFinder->onAllProcessed();
  }
}

/**
 * A function that is called when a clause is added to the passive clause container.
 */
void SaturationAlgorithm::onPassiveAdded(Clause* c)
{
  if (env.options->showPassive()) {
    std::cout << "[SA] passive: " << c->toString() << std::endl;
  }

  //when a clause is added to the passive container,
  //we know it is not redundant
  onNonRedundantClause(c);
}

/**
 * A function that is called when a clause is removed from the active clause container.
 * The function is not called when a selected clause is removed from the passive container.
 * In this case the @b onPassiveSelected method is called.
 */
void SaturationAlgorithm::onPassiveRemoved(Clause* c)
{
  ASS(c->store()==Clause::PASSIVE);
  c->setStore(Clause::NONE);
  // at this point the c object can be deleted
}

/**
 * A function that is called when a clause is selected and removed from the passive
 * clause container to be activated.
 *
 * The clause @b c might not necessarily get to the activation, it can still be
 * removed by some simplification rule (in case of the Discount saturation algorithm).
 */
void SaturationAlgorithm::onPassiveSelected(Clause* c)
{
}

/**
 * A function that is called when a clause is added to the unprocessed clause container.
 */
void SaturationAlgorithm::onUnprocessedAdded(Clause* c)
{
}

/**
 * A function that is called when a clause is removed from the unprocessed clause container.
 */
void SaturationAlgorithm::onUnprocessedRemoved(Clause* c)
{
}

void SaturationAlgorithm::onUnprocessedSelected(Clause* c)
{
}

/**
 * A function that is called whenever a possibly new clause appears.
 */
void SaturationAlgorithm::onNewClause(Clause* cl)
{
  if (_splitter) {
    _splitter->onNewClause(cl);
  }

  if (env.options->showNew()) {
    std::cout << "[SA] new: " << cl->toString() << std::endl;
  }

  if (cl->isPropositional()) {
    onNewUsefulPropositionalClause(cl);
  }

  if (_answerLiteralManager) {
    _answerLiteralManager->onNewClause(cl);
  }
}

void SaturationAlgorithm::onNewUsefulPropositionalClause(Clause* c)
{
  ASS(c->isPropositional());

  if (env.options->showNewPropositional()) {
    std::cout << "[SA] new propositional: " << c->toString() << std::endl;
  }

  if (_consFinder) {
    _consFinder->onNewPropositionalClause(c);
  }
  if (_labelFinder) {
    _labelFinder->onNewPropositionalClause(c);
  }
}

/**
 * Called when a clause successfully passes the forward simplification
 */
void SaturationAlgorithm::onClauseRetained(Clause* cl)
{
  //cout << "[SA] retained " << cl->toString() << endl;

}

/**
 * Called whenever a clause is simplified or deleted at any point of the
 * saturation algorithm
 */
void SaturationAlgorithm::onClauseReduction(Clause* cl, Clause **replacements, unsigned numOfReplacements,
                                            Clause* premise, bool forward)
{
  ASS(cl);

  ClauseIterator premises;

  if (premise) {
    premises = pvi(getSingletonIterator(premise));
  }
  else {
    premises = ClauseIterator::getEmpty();
  }

  onClauseReduction(cl, replacements, numOfReplacements, premises, forward);
}

void SaturationAlgorithm::onClauseReduction(Clause* cl, Clause **replacements, unsigned numOfReplacements,
                                            ClauseIterator premises, bool forward)
{
  ASS(cl);

  static ClauseStack premStack;
  premStack.reset();
  premStack.loadFromIterator(premises);

  Clause *replacement = numOfReplacements ? *replacements : 0;

  if (env.options->showReductions()) {
    std::cout << "[SA] " << (forward ? "forward" : "backward") << " reduce: " << cl->toString() << endl;
    for(unsigned i = 0; i < numOfReplacements; i++){
      Clause* replacement = *replacements;
      if(replacement){ std::cout << "      replaced by " << replacement->toString() << endl; }
      replacements++;
    }
    ClauseStack::Iterator pit(premStack);
    while(pit.hasNext()){
      Clause* premise = pit.next();
      if(premise){ std::cout << "     using " << premise->toString() << endl; }
    }
  }

  if (_splitter) {
    _splitter->onClauseReduction(cl, pvi(ClauseStack::Iterator(premStack)), replacement);
  }

  if (replacement) {
    // Where an inference has multiple conclusions, onParenthood will only be run
    // for the final conclusion. This is unsafe when running with symbol elimination.
    // At the moment the only simplification rules that have multiple conclusions
    // are higher-order and it is assumed that we will not run higher-order along
    // with symbol elimination.
    // In the future if a first-order simplification rule is added with multiple
    // conclusions, this code should be updated.
    onParenthood(replacement, cl);
    while (premStack.isNonEmpty()) {
      onParenthood(replacement, premStack.pop());
    }
  }
}

void SaturationAlgorithm::onNonRedundantClause(Clause* c)
{
  if (_symEl) {
    _symEl->onNonRedundantClause(c);
  }
}

/**
 * Called for clauses derived in the run of the saturation algorithm
 * for each pair clause-premise
 *
 * The propositional parts of clauses may not be set properly (the
 * clauses are always valid, however), also the function is not called
 * for clause merging (when the non-propositional parts would coincide).
 */
void SaturationAlgorithm::onParenthood(Clause* cl, Clause *parent)
{
  if (_symEl) {
    _symEl->onParenthood(cl, parent);
  }
}

/**
 * This function is subscribed to the remove event of the active container
 * instead of the @b onActiveRemoved function in the constructor, as the
 * @b onActiveRemoved function is virtual.
 */
void SaturationAlgorithm::activeRemovedHandler(Clause* cl)
{
  onActiveRemoved(cl);
}

/**
 * This function is subscribed to the remove event of the passive container
 * instead of the @b onPassiveRemoved function in the constructor, as the
 * @b onPassiveRemoved function is virtual.
 */
void SaturationAlgorithm::passiveRemovedHandler(Clause* cl)
{
  onPassiveRemoved(cl);
}

/**
 * Add input clause @b cl into the SaturationAlgorithm object
 *
 * The clause @b cl is added into the unprocessed container, unless the
 * set-of-support option is enabled and @b cl has input type equal to
 * @b Clause::AXIOM. In this case, @b cl is put into the active container.
 */
void SaturationAlgorithm::addInputClause(Clause* cl)
{
  ASS_LE(toNumber(cl->inputType()),toNumber(UnitInputType::CLAIM)); // larger input types should not appear in proof search

  if (_symEl) {
    _symEl->onInputClause(cl);
  }

  bool sosForAxioms = _opt.sos() == Options::Sos::ON || _opt.sos() == Options::Sos::ALL;
  sosForAxioms = sosForAxioms && cl->inputType() == UnitInputType::AXIOM;

  bool sosForTheory = _opt.sos() == Options::Sos::THEORY && _opt.sosTheoryLimit() == 0;

  if (_opt.sineToAge()) {
    unsigned level = cl->getSineLevel();
    // cout << "Adding " << cl->toString() << " level " << level;
    if (level == UINT_MAX) {
      level = env.maxSineLevel - 1; // as the next available (unused) value
      // cout << " -> " << level;
    }
    // cout << endl;
    cl->setAge(level);
  }

  if (sosForAxioms || (cl->isPureTheoryDescendant() && sosForTheory)) {
    addInputSOSClause(cl);
  }
  else {
    addNewClause(cl);
  }

  if (_instantiation) {
    _instantiation->registerClause(cl);
  }

  env.statistics->initialClauses++;
}

/**
 * Return literal selector that is to be used for set-of-support clauses
 */
LiteralSelector& SaturationAlgorithm::getSosLiteralSelector()
{
  if (_opt.sos() == Options::Sos::ALL || _opt.sos() == Options::Sos::THEORY) {
    if (!_sosLiteralSelector) {
      _sosLiteralSelector = new TotalLiteralSelector(getOrdering(), getOptions());
    }
    return *_sosLiteralSelector;
  }
  else {
    return *_selector;
  }
}

/**
 * Add an input set-of-support clause @b cl into the active container
 */
void SaturationAlgorithm::addInputSOSClause(Clause* cl)
{
  ASS_EQ(toNumber(cl->inputType()),toNumber(UnitInputType::AXIOM));

  // we add an extra reference until the clause is added to some container, so that
  // it won't get deleted during some code e.g. in the onNewClause handler
  cl->incRefCnt();

  onNewClause(cl);

simpl_start:

  Clause *simplCl = _immediateSimplifier->simplify(cl);
  if (simplCl != cl) {
    if (!simplCl) {
      onClauseReduction(cl, 0, 0, 0);
      goto fin;
    }

    simplCl->incRefCnt();
    cl->decRefCnt(); // now cl is referenced from simplCl, so after removing the extra reference, it won't be destroyed

    onNewClause(simplCl);
    onClauseReduction(cl, &simplCl, 1, 0);
    cl = simplCl;
    goto simpl_start;
  }

  if (cl->isEmpty()) {
    addNewClause(cl);
    goto fin;
  }

  ASS(!cl->numSelected());
  {
    LiteralSelector& sosSelector = getSosLiteralSelector();
    sosSelector.select(cl);
  }

  cl->setStore(Clause::ACTIVE);
  env.statistics->activeClauses++;
  _active->add(cl);

  onSOSClauseAdded(cl);

fin:
  cl->decRefCnt();
}

/**
 * Insert clauses of the problem into the SaturationAlgorithm object
 * and initialize some internal structures.
 */
void SaturationAlgorithm::init()
{
  ClauseIterator toAdd;

  if (env.options->randomTraversals()) {
    TIME_TRACE(TimeTrace::SHUFFLING);

    Stack<Clause *> aux;
    aux.loadFromIterator(_prb.clauseIterator());
    Shuffling::shuffleArray(aux,aux.size());
    toAdd = pvi(arrayIter(std::move(aux)));
  } else {
    toAdd = _prb.clauseIterator();
  }

  while (toAdd.hasNext()) {
    Clause* cl = toAdd.next();
    addInputClause(cl);
  }

  if (_splitter) {
    _splitter->init(this);
  }
  if (_consFinder) {
    _consFinder->init(this);
  }
  if (_symEl) {
    _symEl->init(this);
  }
}

Clause *SaturationAlgorithm::doImmediateSimplification(Clause* cl0)
{
  TIME_TRACE("immediate simplification");

  static bool sosTheoryLimit = _opt.sos() == Options::Sos::THEORY;
  static unsigned sosTheoryLimitAge = _opt.sosTheoryLimit();
  static ClauseStack repStack;
  repStack.reset();

  SplitSet *splitSet = 0;

  if (sosTheoryLimit && cl0->isPureTheoryDescendant() && cl0->age() > sosTheoryLimitAge) {
    return 0;
  }

  Clause* cl = cl0;

  Clause *simplCl = _immediateSimplifier->simplify(cl);
  if (simplCl != cl) {
    if (simplCl) {
      addNewClause(simplCl);
    }
    onClauseReduction(cl, &simplCl, 1, 0);
    return 0;
  }

  ClauseIterator cIt = _immediateSimplifier->simplifyMany(cl);
  if (cIt.hasNext()) {
    while (cIt.hasNext()) {
      Clause *simpedCl = cIt.next();
      if (!splitSet) {
        splitSet = simpedCl->splits();
      }
      else {
        ASS(splitSet->isSubsetOf(simpedCl->splits()));
        ASS(simpedCl->splits()->isSubsetOf(splitSet));
      }
      ASS(simpedCl != cl);
      repStack.push(simpedCl);
      addNewClause(simpedCl);
    }
    onClauseReduction(cl, repStack.begin(), repStack.size(), 0);
    return 0;
  }

  return cl;
}

/**
 * Add a new clause to the saturation algorithm run
 *
 * At some point of the algorithm loop the @b newClausesToUnprocessed
 * function is called and all new clauses are added to the
 * unprocessed container.
 */
void SaturationAlgorithm::addNewClause(Clause* cl)
{
  if (env.options->randomTraversals()) {
    TIME_TRACE(TimeTrace::SHUFFLING);

    Shuffling::shuffle(cl);
  }

  // we increase the reference counter here so that the clause wouldn't
  // get destroyed during handling in the onNewClause handler
  //(there the control flow goes out of the SaturationAlgorithm class,
  // so we'd better not assume on what's happening out there)
  cl->incRefCnt();
  onNewClause(cl);
  _newClauses.push(cl);
  // we can decrease the counter here -- it won't get deleted because
  // the _newClauses RC stack already took over the clause
  cl->decRefCnt();
}

void SaturationAlgorithm::newClausesToUnprocessed()
{
  if (env.options->randomTraversals()) {
    TIME_TRACE(TimeTrace::SHUFFLING);

    Shuffling::shuffleArray(_newClauses.naked().begin(), _newClauses.size());
  }

  while (_newClauses.isNonEmpty()) {
    Clause* cl = _newClauses.popWithoutDec();
    switch (cl->store()) {
      case Clause::UNPROCESSED:
        break;
      case Clause::PASSIVE:
        onNonRedundantClause(cl);
        break;
      case Clause::NONE:
        addUnprocessedClause(cl);
        break;
      case Clause::SELECTED:
      case Clause::ACTIVE:
#if VDEBUG
        cout << "FAIL: " << cl->toString() << endl;
        // such clauses should not appear as new ones
        cout << cl->toString() << endl;
#endif
        ASSERTION_VIOLATION_REP(cl->store());
    }
    cl->decRefCnt(); // belongs to _newClauses.popWithoutDec()
  }
}

/**
 * Return true iff there are no clauses left to be processed
 *
 * More precisely, true is returned iff the unprocessed clause
 * container and the new clause stack are empty.
 */
bool SaturationAlgorithm::clausesFlushed()
{
  return _unprocessed->isEmpty() && _newClauses.isEmpty();
}

/**
 * Perform immediate simplifications and splitting on clause @b cl and add it
 * to unprocessed.
 *
 * Forward demodulation is also being performed on @b cl.
 */
void SaturationAlgorithm::addUnprocessedClause(Clause* cl)
{
  _generatedClauseCount++;
  env.statistics->generatedClauses++;

  cl=doImmediateSimplification(cl);
  if (!cl) {
    return;
  }

  if (cl->isEmpty()) {
    handleEmptyClause(cl);
    return;
  }

  cl->setStore(Clause::UNPROCESSED);
  _unprocessed->add(cl);
}

/**
 * Deal with clause that has an empty non-propositional part.
 *
 * The function receives a clause @b cl that has empty non-propositional part,
 * and returns a contradiction (an empty clause with false propositional part)
 * if it can be derived from @b cl and previously derived empty clauses.
 * Otherwise it returns 0.
 */
void SaturationAlgorithm::handleEmptyClause(Clause* cl)
{
  ASS(cl->isEmpty());

  if (isRefutation(cl)) {
    onNonRedundantClause(cl);

    throw RefutationFoundException(cl);
  }
  // as Clauses no longer have prop parts the only reason for an empty
  // clause not being a refutation is if it has splits

  if (_splitter && _splitter->handleEmptyClause(cl)) {
    return;
  }

  // splitter should only return false if splits isEmpty, which it cannot be
  ASSERTION_VIOLATION;
  // removed some code that dealt with the case where a clause is empty
  // but as a non-empty bdd prop part
}

/**
 * Forward-simplify the clause @b cl, return true iff the clause
 * should be retained
 *
 * If a weight-limit is imposed on clauses, it is being checked
 * by this function as well.
 */
bool SaturationAlgorithm::forwardSimplify(Clause* cl)
{
  TIME_TRACE("forward simplification");

  if (!_passive->fulfilsAgeLimit(cl) && !_passive->fulfilsWeightLimit(cl)) {
    RSTAT_CTR_INC("clauses discarded by weight limit in forward simplification");
    env.statistics->discardedNonRedundantClauses++;
    return false;
  }

  FwSimplList::Iterator fsit(_fwSimplifiers);

  while (fsit.hasNext()) {
    ForwardSimplificationEngine *fse = fsit.next();

    {
      Clause *replacement = 0;
      ClauseIterator premises = ClauseIterator::getEmpty();

      if (fse->perform(cl, replacement, premises)) {
        if (replacement) {
          addNewClause(replacement);
        }
        onClauseReduction(cl, &replacement, 1, premises);

        return false;
      }
    }
  }

  static ClauseStack repStack;

  repStack.reset();
  SimplList::Iterator sit(_simplifiers);

  while (sit.hasNext()) {
    SimplificationEngine *se = sit.next();

    {
      ClauseIterator results = se->perform(cl);

      if (results.hasNext()) {
        while (results.hasNext()) {
          Clause *simpedCl = results.next();
          ASS(simpedCl != cl);
          repStack.push(simpedCl);
          addNewClause(simpedCl);
        }
        onClauseReduction(cl, repStack.begin(), repStack.size(), 0);
        return false;
      }
    }
  }

  bool synthesis = (env.options->questionAnswering() == Options::QuestionAnsweringMode::SYNTHESIS);

  if (synthesis) {
    ASS((_answerLiteralManager != nullptr));
    Clause* ansLitCl = cl;
    if (_splitter && cl->hasAnswerLiteral() && !cl->noSplits() && cl->computable()) {
      ansLitCl = _splitter->reintroduceAvatarAssertions(cl);
    }
    Clause* reduced = _answerLiteralManager->recordAnswerAndReduce(ansLitCl);
    if (reduced) {
      ansLitCl = reduced;
    }
    if (ansLitCl != cl) {
      addNewClause(ansLitCl);
      onClauseReduction(cl, &ansLitCl, 1, 0);
      return false;
    }
  }

  //TODO: hack that only clauses deleted by forward simplification can be destroyed (other destruction needs debugging)
  cl->incRefCnt();

  if (_splitter && !_opt.splitAtActivation()) {
    if (_splitter->doSplitting(cl)) {
      return false;
    }
  }

  return true;
}

/**
 * The the backward simplification with the clause @b cl.
 */
void SaturationAlgorithm::backwardSimplify(Clause* cl)
{
  TIME_TRACE("backward simplification");

  BwSimplList::Iterator bsit(_bwSimplifiers);
  while (bsit.hasNext()) {
    BackwardSimplificationEngine *bse = bsit.next();

    BwSimplificationRecordIterator simplifications;
    bse->perform(cl, simplifications);
    while (simplifications.hasNext()) {
      BwSimplificationRecord srec = simplifications.next();
      Clause *redundant = srec.toRemove;
      ASS_NEQ(redundant, cl);

      Clause *replacement = srec.replacement;

      if (replacement) {
        addNewClause(replacement);
      }
      onClauseReduction(redundant, &replacement, 1, cl, false);

      // we must remove the redundant clause before adding its replacement,
      // as otherwise the redundant one might demodulate the replacement into
      // a tautology

      redundant->incRefCnt(); // we don't want the clause deleted before we record the simplification

      removeActiveOrPassiveClause(redundant);

      redundant->decRefCnt();
    }
  }
}

/**
 * Remove either passive or active (or reactivated, which is both)
 * clause @b cl
 *
 * In case the removal is requested during clause activation, when some indexes
 * might be traversed (and so cannot be modified), the clause deletion is postponed
 * until the clause activation is over. This is done by pushing the clause on the
 * @b _postponedClauseRemovals stack, which is then checked at the end of the
 * @b activate function.
 */
void SaturationAlgorithm::removeActiveOrPassiveClause(Clause* cl)
{
  if (_clauseActivationInProgress) {
    // we cannot remove clause now, as there indexes might be traversed now,
    // and so we cannot modify them
    _postponedClauseRemovals.push(cl);
    return;
  }

  switch (cl->store()) {
    case Clause::PASSIVE: {
      TIME_TRACE(TimeTrace::PASSIVE_CONTAINER_MAINTENANCE);
      _passive->remove(cl);
      break;
    }
    case Clause::ACTIVE:
      _active->remove(cl);
      break;
    default:
      ASS_REP2(false, cl->store(), *cl);
  }
  // at this point the cl object can be already deleted
}

/**
 * Add clause @b c to the passive container
 */
void SaturationAlgorithm::addToPassive(Clause* cl)
{
  ASS_EQ(cl->store(), Clause::UNPROCESSED);

  cl->setStore(Clause::PASSIVE);
  env.statistics->passiveClauses++;

  {
    TIME_TRACE(TimeTrace::PASSIVE_CONTAINER_MAINTENANCE);
    _passive->add(cl);
  }
}

void SaturationAlgorithm::removeSelected(Clause* cl)
{
  ASS_EQ(cl->store(), Clause::SELECTED);
  beforeSelectedRemoved(cl);
  cl->setStore(Clause::NONE);
}

/**
 * Activate clause @b cl
 *
 * This means putting the clause into the active container, and
 * performing generating inferences with it (in this order, so that
 * inferences such as self-superposition can happen).
 *
 * During clause activation the @b _clauseActivationInProgress value
 * is set to @b true, and clause removals by the @b removeBackwardSimplifiedClause
 * function are postponed. During the clause activation, generalisation
 * indexes should not be modified.
 */
void SaturationAlgorithm::activate(Clause* cl)
{
      TIME_TRACE("activation")

  {
    TIME_TRACE("redundancy check")
    if (_consFinder && _consFinder->isRedundant(cl)) {
      return removeSelected(cl);
    }
  }

  {
    TIME_TRACE("splitting")
    if (_splitter && _opt.splitAtActivation()) {
      if (_splitter->doSplitting(cl)) {
        return removeSelected(cl);
      }
    }
  }

  _clauseActivationInProgress = true;

  if (!cl->numSelected()) {
    TIME_TRACE("clause selection")
    TIME_TRACE("literal selection");

    if (env.options->randomTraversals()) {
      TIME_TRACE(TimeTrace::SHUFFLING);

      Shuffling::shuffle(cl);
    }

    _selector->select(cl);
  }

  ASS_EQ(cl->store(), Clause::SELECTED);
  cl->setStore(Clause::ACTIVE);
  env.statistics->activeClauses++;
  _active->add(cl);

  _conditionalRedundancyHandler->checkEquations(cl);

  auto generated = TIME_TRACE_EXPR(TimeTrace::CLAUSE_GENERATION, _generator->generateSimplify(cl));
  auto toAdd = TIME_TRACE_ITER(TimeTrace::CLAUSE_GENERATION, generated.clauses);

  while (toAdd.hasNext()) {
    Clause *genCl = toAdd.next();
    addNewClause(genCl);

    Inference::Iterator iit = genCl->inference().iterator();
    while (genCl->inference().hasNext(iit)) {
      Unit *premUnit = genCl->inference().next(iit);
      // Now we can get generated clauses having parents that are not clauses
      // Indeed, from induction we can have generated clauses whose parents do
      // not include the activated clause
      if (premUnit->isClause()) {
        Clause *premCl = static_cast<Clause *>(premUnit);
        onParenthood(genCl, premCl);
      }
    }
  }

  _clauseActivationInProgress = false;

  // now we remove clauses that could not be removed during the clause activation process
  if (env.options->randomTraversals()) {
    TIME_TRACE(TimeTrace::SHUFFLING);

    Shuffling::shuffleArray(_postponedClauseRemovals.begin(), _postponedClauseRemovals.size());
  }
  while (_postponedClauseRemovals.isNonEmpty()) {
    Clause* cl = _postponedClauseRemovals.pop();
    if (cl->store() != Clause::ACTIVE && cl->store() != Clause::PASSIVE) {
      continue;
    }
    TIME_TRACE("clause removal")
    removeActiveOrPassiveClause(cl);
  }

  if (generated.premiseRedundant) {
    _active->remove(cl);
  }

  return;
}

/**
 * Perform the loop that puts clauses from the unprocessed to the passive container.
 */
void SaturationAlgorithm::doUnprocessedLoop()
{
start:

  newClausesToUnprocessed();

  while (!_unprocessed->isEmpty()) {
    Clause* c = _unprocessed->pop();
    ASS(!isRefutation(c));

    if (forwardSimplify(c)) {
      onClauseRetained(c);
      addToPassive(c);
      ASS_EQ(c->store(), Clause::PASSIVE);
    }
    else {
      ASS_EQ(c->store(), Clause::UNPROCESSED);
      c->setStore(Clause::NONE);
    }

    newClausesToUnprocessed();
  }

  ASS(clausesFlushed());
  onAllProcessed();
  if (!clausesFlushed()) {
    // there were some new clauses added, so let's process them
    goto start;
  }
}

/**
 * Return true if clause can be passed to activation
 *
 * If false is returned, disposing of the clause is responsibility of
 * this function.
 */
bool SaturationAlgorithm::handleClauseBeforeActivation(Clause* c)
{
  return true;
}

/**
 * This function should be called if (and only if) we will use
 * the @c doOneAlgorithmStep() function to run the saturation
 * algorithm, instead of the @c MailLoop::run() function.
 */
void SaturationAlgorithm::initAlgorithmRun()
{
  init();
}

UnitList *SaturationAlgorithm::collectSaturatedSet()
{
  UnitList* res = 0;
  ClauseIterator it = _active->clauses();
  while (it.hasNext()) {
    Clause* cl = it.next();
    cl->incRefCnt();
    UnitList::push(cl, res);
  }
  return res;
}

/**
 *
 * This function may throw RefutationFoundException and TimeLimitExceededException.
 */
void SaturationAlgorithm::doOneAlgorithmStep()
{
  doUnprocessedLoop();

  if (_passive->isEmpty()) {
    MainLoopResult::TerminationReason termReason =
        isComplete() ? Statistics::SATISFIABLE : Statistics::REFUTATION_NOT_FOUND;
    MainLoopResult res(termReason);

    // if (termReason == Statistics::REFUTATION_NOT_FOUND){
    //   Shell::UIHelper::outputSaturatedSet(cout, pvi(UnitList::Iterator(collectSaturatedSet())));
    // }

    if (termReason == Statistics::SATISFIABLE && getOptions().proof() != Options::Proof::OFF) {
      res.saturatedSet = collectSaturatedSet();

      if (_splitter) {
        res.saturatedSet = _splitter->preprendCurrentlyAssumedComponentClauses(res.saturatedSet);
      }
    }
    throw MainLoopFinishedException(res);
  }

  Clause* cl = nullptr;
  {
    TIME_TRACE(TimeTrace::PASSIVE_CONTAINER_MAINTENANCE);
    cl = _passive->popSelected();
  }
  ASS_EQ(cl->store(), Clause::PASSIVE);
  cl->setStore(Clause::SELECTED);

  if (!handleClauseBeforeActivation(cl)) {
    return;
  }

  activate(cl);
}

/**
 * Perform saturation on clauses that were added through
 * @b addInputClauses function
 */
MainLoopResult SaturationAlgorithm::runImpl()
{
  unsigned l = 0;

  // could be more precise, but we don't care too much
  unsigned startTime = Timer::elapsedDeciseconds();
  try {
    for (;; l++) {
      if (_activationLimit && l > _activationLimit) {
        throw ActivationLimitExceededException();
      }
      if(_softTimeLimit && Timer::elapsedDeciseconds() - startTime > _softTimeLimit)
        throw TimeLimitExceededException();

      doOneAlgorithmStep();
      env.statistics->activations = l;
    }
  }
  catch (ThrowableBase&) {
    tryUpdateFinalClauseCount();
    throw;
  }
}

/**
 * Assign an generating inference object @b generator to be used
 *
 * This object takes ownership of the @b generator object
 * and will be responsible for its deletion.
 *
 * To use multiple generating inferences, use the @b CompositeGIE
 * object.
 */
void SaturationAlgorithm::setGeneratingInferenceEngine(SimplifyingGeneratingInference *generator)
{
  ASS(!_generator);
  _generator = generator;
  _generator->attach(this);
}

/**
 * Assign an immediate simplifier object @b immediateSimplifier
 * to be used
 *
 * This object takes ownership of the @b immediateSimplifier object
 * and will be responsible for its deletion.
 *
 * For description of what an immediate simplifier is, see
 * @b ImmediateSimplificationEngine documentation.
 *
 * To use multiple immediate simplifiers, use the @b CompositeISE
 * object.
 */
void SaturationAlgorithm::setImmediateSimplificationEngine(ImmediateSimplificationEngine *immediateSimplifier)
{
  ASS(!_immediateSimplifier);
  _immediateSimplifier = immediateSimplifier;
  _immediateSimplifier->attach(this);
}

/**
 * Add a forward simplifier, so that it is applied before the
 * simplifiers that were added before it. The object takes ownership
 * of the forward simplifier and will take care of destroying it.
 *
 * Forward demodulation simplifier should be added by the
 * @b setFwDemodulator function, not by this one.
 */
void SaturationAlgorithm::addForwardSimplifierToFront(ForwardSimplificationEngine *fwSimplifier)
{
  FwSimplList::push(fwSimplifier, _fwSimplifiers);
  fwSimplifier->attach(this);
}

void SaturationAlgorithm::addSimplifierToFront(SimplificationEngine *simplifier)
{
  SimplList::push(simplifier, _simplifiers);
  simplifier->attach(this);
}

/**
 * Add a backward simplifier, so that it is applied before the
 * simplifiers that were added before it. The object takes ownership
 * of the backward simplifier and will take care of destroying it.
 */
void SaturationAlgorithm::addBackwardSimplifierToFront(BackwardSimplificationEngine *bwSimplifier)
{
  BwSimplList::push(bwSimplifier, _bwSimplifiers);
  bwSimplifier->attach(this);
}

/**
 * @since 05/05/2013 Manchester, splitting changed to new values
 * @author Andrei Voronkov
 */
SaturationAlgorithm *SaturationAlgorithm::createFromOptions(Problem& prb, const Options& opt, IndexManager *indexMgr)
{
  SaturationAlgorithm* res;
  switch(opt.saturationAlgorithm()) {
  case Shell::Options::SaturationAlgorithm::DISCOUNT:
    res=new Discount(prb, opt);
    break;
  case Shell::Options::SaturationAlgorithm::LRS:
    res=new LRS(prb, opt);
    break;
  case Shell::Options::SaturationAlgorithm::OTTER:
    res=new Otter(prb, opt);
    break;
  default:
    NOT_IMPLEMENTED;
  }
  if (indexMgr) {
    res->_imgr = SmartPtr<IndexManager>(indexMgr, true);
    indexMgr->setSaturationAlgorithm(res);
  }
  else {
    res->_imgr = SmartPtr<IndexManager>(new IndexManager(res));
  }

  if (opt.splitting()) {
    res->_splitter = new Splitter();
  }

  // create generating inference engine
  CompositeGIE *gie = new CompositeGIE();

  if(opt.functionDefinitionIntroduction()) {
    gie->addFront(new DefinitionIntroduction);
  }

  //TODO here induction is last, is that right?
  if(opt.induction()!=Options::Induction::NONE){
    gie->addFront(new Induction());
  }

  if (opt.instantiation() != Options::Instantiation::OFF) {
    res->_instantiation = new Instantiation();
    // res->_instantiation->init();
    gie->addFront(res->_instantiation);
  }

  if (prb.hasEquality()) {
    gie->addFront(new EqualityFactoring());
    gie->addFront(new EqualityResolution());
    if (env.options->superposition()) {
      gie->addFront(new Superposition());
    }
  }
  else if (opt.unificationWithAbstraction() != Options::UnificationWithAbstraction::OFF) {
    gie->addFront(new EqualityResolution());
  }

  if (opt.combinatorySup()) {
    gie->addFront(new ArgCong());
    gie->addFront(new NegativeExt()); // TODO add option
    if (opt.narrow() != Options::Narrow::OFF) {
      gie->addFront(new Narrow());
    }
    if (!opt.pragmatic()) {
      gie->addFront(new SubVarSup());
    }
  }

  if(prb.hasFOOL() &&
    prb.isHigherOrder() && env.options->booleanEqTrick()){
  //  gie->addFront(new ProxyElimination::NOTRemovalGIE());
    gie->addFront(new BoolEqToDiseq());
  }

  if(opt.complexBooleanReasoning() && prb.hasBoolVar() &&
     prb.isHigherOrder() && !opt.lambdaFreeHol()){
    gie->addFront(new PrimitiveInstantiation()); //TODO only add in some cases
    gie->addFront(new ElimLeibniz());
  }

  if (env.options->choiceReasoning()) {
    gie->addFront(new Choice());
  }

  gie->addFront(new Factoring());
  if (opt.binaryResolution()) {
    gie->addFront(new BinaryResolution());
  }
  if (opt.unitResultingResolution() != Options::URResolution::OFF) {
    gie->addFront(new URResolution(opt.unitResultingResolution() == Options::URResolution::FULL));
  }
  if (opt.extensionalityResolution() != Options::ExtensionalityResolution::OFF) {
    gie->addFront(new ExtensionalityResolution());
  }
  if (opt.FOOLParamodulation()) {
    gie->addFront(new FOOLParamodulation());
  }
  if (opt.cases() && prb.hasFOOL() && !opt.casesSimp()) {
    gie->addFront(new Cases());
  }

  if((prb.hasLogicalProxy() || prb.hasBoolVar() || prb.hasFOOL()) &&
      prb.isHigherOrder() && !prb.quantifiesOverPolymorphicVar()){
    if(env.options->cnfOnTheFly() != Options::CNFOnTheFly::EAGER &&
       env.options->cnfOnTheFly() != Options::CNFOnTheFly::OFF){
      gie->addFront(new LazyClausificationGIE());
    }
  }

  if (opt.injectivityReasoning()) {
    gie->addFront(new Injectivity());
  }
  if (prb.hasEquality() && env.signature->hasTermAlgebras()) {
    if (opt.termAlgebraCyclicityCheck() == Options::TACyclicityCheck::RULE) {
      gie->addFront(new AcyclicityGIE());
    }
    else if (opt.termAlgebraCyclicityCheck() == Options::TACyclicityCheck::RULELIGHT) {
      gie->addFront(new AcyclicityGIE1());
    }
    if (opt.termAlgebraInferences()) {
      gie->addFront(new InjectivityGIE());
    }
  }
  if (env.options->functionDefinitionRewriting()) {
    gie->addFront(new FunctionDefinitionRewriting());
    res->addForwardSimplifierToFront(new FunctionDefinitionDemodulation());
  }

  CompositeSGI *sgi = new CompositeSGI();
  sgi->push(gie);

  auto& ordering = res->getOrdering();

  if (opt.evaluationMode() == Options::EvaluationMode::POLYNOMIAL_CAUTIOUS) {
    sgi->push(new PolynomialEvaluation(ordering));
  }

  if (env.options->cancellation() == Options::ArithmeticSimplificationMode::CAUTIOUS) {
    sgi->push(new Cancellation(ordering));
  }

  if (env.options->gaussianVariableElimination() == Options::ArithmeticSimplificationMode::CAUTIOUS) {
    sgi->push(new LfpRule<GaussianVariableElimination>(GaussianVariableElimination()));
  }

  if (env.options->arithmeticSubtermGeneralizations() == Options::ArithmeticSimplificationMode::CAUTIOUS) {
    for (auto gen : allArithmeticSubtermGeneralizations()) {
      sgi->push(gen);
    }
  }

#if VZ3
  if (opt.theoryInstAndSimp() != Shell::Options::TheoryInstSimp::OFF) {
    sgi->push(new TheoryInstAndSimp());
  }
#endif

  res->setGeneratingInferenceEngine(sgi);

  res->setImmediateSimplificationEngine(createISE(prb, opt, res->getOrdering()));

  // create simplification engine

  if((prb.hasLogicalProxy() || prb.hasBoolVar() || prb.hasFOOL()) &&
      prb.isHigherOrder() && !prb.quantifiesOverPolymorphicVar()){
    if(env.options->cnfOnTheFly() != Options::CNFOnTheFly::EAGER &&
       env.options->cnfOnTheFly() != Options::CNFOnTheFly::OFF){
      res->addSimplifierToFront(new LazyClausification());
    }
  }

  // create forward simplification engine
  if (prb.hasEquality() && opt.innerRewriting()) {
    res->addForwardSimplifierToFront(new InnerRewriting());
  }
  if (opt.globalSubsumption()) {
    res->addForwardSimplifierToFront(new GlobalSubsumption(opt));
  }
  if (opt.forwardLiteralRewriting()) {
    res->addForwardSimplifierToFront(new ForwardLiteralRewriting());
  }
  if (prb.hasEquality()) {
    // NOTE:
    // fsd should be performed after forward subsumption,
    // because every successful forward subsumption will lead to a (useless) match in fsd.
    if (opt.forwardSubsumptionDemodulation()) {
      res->addForwardSimplifierToFront(new ForwardSubsumptionDemodulation(false));
    }
  }
  if (prb.hasEquality()) {
    switch (opt.forwardDemodulation()) {
      case Options::Demodulation::ALL:
      case Options::Demodulation::PREORDERED:
        if (opt.combinatorySup()) {
          res->addForwardSimplifierToFront(new ForwardDemodulationImpl<true>());
        }
        else {
          res->addForwardSimplifierToFront(new ForwardDemodulationImpl<false>());
        }
        break;
      case Options::Demodulation::OFF:
        break;
#if VDEBUG
      default:
        ASSERTION_VIOLATION;
#endif
    }
  }

#define CODE_TREE_SUBSUMPTION 1

  if (opt.forwardSubsumption()) {
<<<<<<< HEAD
#if CODE_TREE_SUBSUMPTION
    if (opt.forwardSubsumptionResolution()) {
      res->addForwardSimplifierToFront(new CodeTreeForwardSubsumptionAndResolution(true));
    } else {
      res->addForwardSimplifierToFront(new CodeTreeForwardSubsumptionAndResolution(false));
    }
#else
    if (opt.forwardSubsumptionResolution()) {
      ForwardSubsumptionAndResolution* fwd = new ForwardSubsumptionAndResolution(true);
      res->addForwardSimplifierToFront(fwd);
    }
    else {
      ForwardSubsumptionAndResolution* fwd = new ForwardSubsumptionAndResolution(false);
      res->addForwardSimplifierToFront(fwd);
=======
    if (opt.codeTreeSubsumption()) {
      res->addForwardSimplifierToFront(new CodeTreeForwardSubsumptionAndResolution(opt.forwardSubsumptionResolution()));
    } else {
      res->addForwardSimplifierToFront(new ForwardSubsumptionAndResolution(opt.forwardSubsumptionResolution()));
>>>>>>> 0e817679
    }
#endif
  }
  else if (opt.forwardSubsumptionResolution()) {
    USER_ERROR("Forward subsumption resolution requires forward subsumption to be enabled.");
  }

  // create backward simplification engine
  if (prb.hasEquality()) {
    switch (opt.backwardDemodulation()) {
      case Options::Demodulation::ALL:
      case Options::Demodulation::PREORDERED:
        res->addBackwardSimplifierToFront(new BackwardDemodulation());
        break;
      case Options::Demodulation::OFF:
        break;
#if VDEBUG
      default:
        ASSERTION_VIOLATION;
#endif
    }
  }
  if (prb.hasEquality() && opt.backwardSubsumptionDemodulation()) {
    res->addBackwardSimplifierToFront(new BackwardSubsumptionDemodulation());
  }

  bool backSubsumption = opt.backwardSubsumption() != Options::Subsumption::OFF;
  bool backSR = opt.backwardSubsumptionResolution() != Options::Subsumption::OFF;
  bool subsumptionUnitOnly = opt.backwardSubsumption() == Options::Subsumption::UNIT_ONLY;
  bool srUnitOnly = opt.backwardSubsumptionResolution() == Options::Subsumption::UNIT_ONLY;
  if (backSubsumption || backSR) {
    res->addBackwardSimplifierToFront(new BackwardSubsumptionAndResolution(backSubsumption, subsumptionUnitOnly, backSR, srUnitOnly));
  }

  if (opt.mode() == Options::Mode::CONSEQUENCE_ELIMINATION) {
    res->_consFinder = new ConsequenceFinder();
  }
  if (opt.showSymbolElimination()) {
    res->_symEl = new SymElOutput();
  }

  res->_conditionalRedundancyHandler.reset(ConditionalRedundancyHandler::create(opt, &ordering, res->_splitter));

  res->_answerLiteralManager = AnswerLiteralManager::getInstance(); // selects the right one, according to options!
  ASS(!res->_answerLiteralManager||opt.questionAnswering()!=Options::QuestionAnsweringMode::OFF);
  ASS( res->_answerLiteralManager||opt.questionAnswering()==Options::QuestionAnsweringMode::OFF);
  return res;
} // SaturationAlgorithm::createFromOptions

/**
 * Create local clause simplifier for problem @c prb according to options @c opt
 */
ImmediateSimplificationEngine *SaturationAlgorithm::createISE(Problem& prb, const Options& opt, Ordering& ordering)
{
  CompositeISE* res=new CompositeISE();

  if (prb.hasEquality() && opt.equationalTautologyRemoval()) {
    res->addFront(new EquationalTautologyRemoval());
  }

  switch (opt.condensation()) {
    case Options::Condensation::ON:
      res->addFront(new Condensation());
      break;
    case Options::Condensation::FAST:
      res->addFront(new FastCondensation());
      break;
    case Options::Condensation::OFF:
      break;
  }

  if (env.options->combinatorySup()) {
    res->addFront(new CombinatorDemodISE());
    res->addFront(new CombinatorNormalisationISE());
  }

  if (env.options->choiceReasoning()) {
    res->addFront(new ChoiceDefinitionISE());
  }

  if((prb.hasLogicalProxy() || prb.hasBoolVar() || prb.hasFOOL()) &&
      prb.isHigherOrder() && !env.options->addProxyAxioms()){
    if(env.options->cnfOnTheFly() == Options::CNFOnTheFly::EAGER){
      /*res->addFrontMany(new ProxyISE());
      res->addFront(new OrImpAndProxyISE());
      res->addFront(new NotProxyISE());
      res->addFront(new EqualsProxyISE());
      res->addFront(new PiSigmaProxyISE());*/
      res->addFrontMany(new EagerClausificationISE());
    }
    else {
      res->addFront(new IFFXORRewriterISE());
    }
    res->addFront(new BoolSimp());
  }

  if (prb.hasFOOL() && opt.casesSimp() && !opt.cases()) {
    res->addFrontMany(new CasesSimp());
  }

  // Only add if there are distinct groups
  if (prb.hasEquality() && env.signature->hasDistinctGroups()) {
    res->addFront(new DistinctEqualitySimplifier());
  }
  if (prb.hasEquality() && env.signature->hasTermAlgebras()) {
    if (opt.termAlgebraInferences()) {
      res->addFront(new DistinctnessISE());
      res->addFront(new InjectivityISE());
      res->addFront(new NegativeInjectivityISE());
    }
  }
  if (prb.hasInterpretedOperations() || prb.hasNumerals()) {
    if (env.options->arithmeticSubtermGeneralizations() == Options::ArithmeticSimplificationMode::FORCE) {
      for (auto gen : allArithmeticSubtermGeneralizations()) {
        res->addFront(&gen->asISE());
      }
    }

    if (env.options->gaussianVariableElimination() == Options::ArithmeticSimplificationMode::FORCE) {
      res->addFront(&(new GaussianVariableElimination())->asISE());
    }

    if (env.options->cancellation() == Options::ArithmeticSimplificationMode::FORCE) {
      res->addFront(&(new Cancellation(ordering))->asISE());
    }

    switch (env.options->evaluationMode()) {
      case Options::EvaluationMode::SIMPLE:
        res->addFront(new InterpretedEvaluation(env.options->inequalityNormalization(), ordering));
        break;
      case Options::EvaluationMode::POLYNOMIAL_FORCE:
        res->addFront(&(new PolynomialEvaluation(ordering))->asISE());
        break;
      case Options::EvaluationMode::POLYNOMIAL_CAUTIOUS:
        break;
    }

    if (env.options->pushUnaryMinus()) {
      res->addFront(new PushUnaryMinus());
    }
  }
  if (prb.hasEquality()) {
    res->addFront(new TrivialInequalitiesRemovalISE());
  }
  res->addFront(new TautologyDeletionISE());
  if (env.options->newTautologyDel()) {
    res->addFront(new TautologyDeletionISE2());
  }
  res->addFront(new DuplicateLiteralRemovalISE());

  if (env.options->questionAnswering() == Options::QuestionAnsweringMode::PLAIN) {
    res->addFront(new AnswerLiteralResolver());
    if (env.options->questionAnsweringAvoidThese() != "") {
      res->addFront(new UndesiredAnswerLiteralRemoval(env.options->questionAnsweringAvoidThese()));
    }
  } else if (env.options->questionAnswering() == Options::QuestionAnsweringMode::SYNTHESIS) {
    res->addFront(new UncomputableAnswerLiteralRemoval());
  }
  return res;
}<|MERGE_RESOLUTION|>--- conflicted
+++ resolved
@@ -1603,32 +1603,12 @@
     }
   }
 
-#define CODE_TREE_SUBSUMPTION 1
-
   if (opt.forwardSubsumption()) {
-<<<<<<< HEAD
-#if CODE_TREE_SUBSUMPTION
-    if (opt.forwardSubsumptionResolution()) {
-      res->addForwardSimplifierToFront(new CodeTreeForwardSubsumptionAndResolution(true));
-    } else {
-      res->addForwardSimplifierToFront(new CodeTreeForwardSubsumptionAndResolution(false));
-    }
-#else
-    if (opt.forwardSubsumptionResolution()) {
-      ForwardSubsumptionAndResolution* fwd = new ForwardSubsumptionAndResolution(true);
-      res->addForwardSimplifierToFront(fwd);
-    }
-    else {
-      ForwardSubsumptionAndResolution* fwd = new ForwardSubsumptionAndResolution(false);
-      res->addForwardSimplifierToFront(fwd);
-=======
     if (opt.codeTreeSubsumption()) {
       res->addForwardSimplifierToFront(new CodeTreeForwardSubsumptionAndResolution(opt.forwardSubsumptionResolution()));
     } else {
       res->addForwardSimplifierToFront(new ForwardSubsumptionAndResolution(opt.forwardSubsumptionResolution()));
->>>>>>> 0e817679
-    }
-#endif
+    }
   }
   else if (opt.forwardSubsumptionResolution()) {
     USER_ERROR("Forward subsumption resolution requires forward subsumption to be enabled.");
