/*
 * This file is part of the source code of the software program
 * Vampire. It is protected by applicable
 * copyright laws.
 *
 * This source code is distributed under the licence found here
 * https://vprover.github.io/license.html
 * and in the source directory
 */
/**
 * @file SaturationAlgorithm.cpp
 * Implementing SaturationAlgorithm class.
 */

#include "Debug/RuntimeStatistics.hpp"

#include "Lib/DHSet.hpp"
#include "Lib/Environment.hpp"
#include "Lib/Metaiterators.hpp"
#include "Lib/SharedSet.hpp"
#include "Lib/Stack.hpp"
#include "Lib/Timer.hpp"
#include "Lib/VirtualIterator.hpp"
#include "Lib/System.hpp"
#include "Lib/STL.hpp"

#include "Indexing/LiteralIndexingStructure.hpp"

#include "Kernel/Clause.hpp"
#include "Kernel/ColorHelper.hpp"
#include "Kernel/EqHelper.hpp"
#include "Kernel/FormulaUnit.hpp"
#include "Kernel/Inference.hpp"
#include "Kernel/InferenceStore.hpp"
#include "Kernel/KBO.hpp"
#include "Kernel/LaLpo.hpp"
#include "Kernel/QKbo.hpp"
#include "Kernel/LiteralSelector.hpp"
#include "Kernel/MLVariant.hpp"
#include "Kernel/Problem.hpp"
#include "Kernel/SubformulaIterator.hpp"
#include "Kernel/Unit.hpp"

#include "Inferences/InterpretedEvaluation.hpp"
#include "Inferences/PolynomialEvaluation.hpp"
#include "Inferences/PushUnaryMinus.hpp"
#include "Inferences/Cancellation.hpp"
#include "Inferences/GaussianVariableElimination.hpp"
#include "Inferences/LASCA/FourierMotzkin.hpp"
#include "Inferences/LASCA/Normalization.hpp"
#include "Inferences/LASCA/TermFactoring.hpp"
#include "Inferences/LASCA/EqFactoring.hpp"
#include "Inferences/LASCA/InequalityFactoring.hpp"
#include "Inferences/LASCA/Superposition.hpp"
#include "Inferences/LASCA/VariableElimination.hpp"
#include "Inferences/LASCA/FwdDemodulation.hpp"
#include "Inferences/LASCA/BwdDemodulation.hpp"
#include "Inferences/EquationalTautologyRemoval.hpp"
#include "Inferences/Condensation.hpp"
#include "Inferences/FastCondensation.hpp"
#include "Inferences/DistinctEqualitySimplifier.hpp"

#include "Inferences/InferenceEngine.hpp"
#include "Inferences/BackwardDemodulation.hpp"
#include "Inferences/BackwardSubsumptionResolution.hpp"
#include "Inferences/BackwardSubsumptionDemodulation.hpp"
#include "Inferences/BinaryResolution.hpp"
#include "Inferences/EqualityFactoring.hpp"
#include "Inferences/EqualityResolution.hpp"
#include "Inferences/BoolEqToDiseq.hpp"
#include "Inferences/ExtensionalityResolution.hpp"
#include "Inferences/FOOLParamodulation.hpp"
#include "Inferences/Injectivity.hpp"
#include "Inferences/Factoring.hpp"
#include "Inferences/FunctionDefinitionRewriting.hpp"
#include "Inferences/ForwardDemodulation.hpp"
#include "Inferences/ForwardLiteralRewriting.hpp"
#include "Inferences/ForwardSubsumptionAndResolution.hpp"
#include "Inferences/InvalidAnswerLiteralRemoval.hpp"
#include "Inferences/ForwardSubsumptionDemodulation.hpp"
#include "Inferences/GlobalSubsumption.hpp"
#include "Inferences/InnerRewriting.hpp"
#include "Inferences/TermAlgebraReasoning.hpp"
#include "Inferences/SLQueryBackwardSubsumption.hpp"
#include "Inferences/Superposition.hpp"
#include "Inferences/ArgCong.hpp"
#include "Inferences/NegativeExt.hpp"
#include "Inferences/Narrow.hpp"
#include "Inferences/PrimitiveInstantiation.hpp"
#include "Inferences/Choice.hpp"
#include "Inferences/ElimLeibniz.hpp"
#include "Inferences/SubVarSup.hpp"
#include "Inferences/CNFOnTheFly.hpp"
#include "Inferences/URResolution.hpp"
#include "Inferences/Instantiation.hpp"
#include "Inferences/TheoryInstAndSimp.hpp"
#include "Inferences/Induction.hpp"
#include "Inferences/ArithmeticSubtermGeneralization.hpp"
#include "Inferences/TautologyDeletionISE.hpp"
#include "Inferences/CombinatorDemodISE.hpp"
#include "Inferences/CombinatorNormalisationISE.hpp"
#include "Inferences/BoolSimp.hpp"
#include "Inferences/CasesSimp.hpp"
#include "Inferences/Cases.hpp"
#include "Inferences/DefinitionIntroduction.hpp"

#include "Saturation/ExtensionalityClauseContainer.hpp"

#include "Shell/AnswerExtractor.hpp"
#include "Shell/Options.hpp"
#include "Shell/Statistics.hpp"
#include "Debug/TimeProfiling.hpp"
#include "Shell/UIHelper.hpp"
#include "Shell/Shuffling.hpp"

#include "Splitter.hpp"

#include "ConsequenceFinder.hpp"
#include "LabelFinder.hpp"
#include "Splitter.hpp"
#include "SymElOutput.hpp"
#include "SaturationAlgorithm.hpp"
#include "ManCSPassiveClauseContainer.hpp"
#include "AWPassiveClauseContainer.hpp"
#include "PredicateSplitPassiveClauseContainer.hpp"
#include "Discount.hpp"
#include "LRS.hpp"
#include "Otter.hpp"

using namespace std;
using namespace Lib;
using namespace Kernel;
using namespace Shell;
using namespace Saturation;

/** Print information changes in clause containers */
#define REPORT_CONTAINERS 0
/** Print information about performed forward simplifications */
#define REPORT_FW_SIMPL 0
/** Print information about performed backward simplifications */
#define REPORT_BW_SIMPL 0


SaturationAlgorithm* SaturationAlgorithm::s_instance = 0;

std::unique_ptr<PassiveClauseContainer> makeLevel0(bool isOutermost, const Options& opt, vstring name)
{
  return std::make_unique<AWPassiveClauseContainer>(isOutermost, opt, name + "AWQ");
}

std::unique_ptr<PassiveClauseContainer> makeLevel1(bool isOutermost, const Options& opt, vstring name)
{
  if (opt.useTheorySplitQueues())
  {
    Lib::vvector<std::unique_ptr<PassiveClauseContainer>> queues;
    auto cutoffs = opt.theorySplitQueueCutoffs();
    for (unsigned i = 0; i < cutoffs.size(); i++)
    {
      auto queueName = name + "ThSQ" + Int::toString(cutoffs[i]) + ":";
      queues.push_back(makeLevel0(false, opt, queueName));
    }
    return std::make_unique<TheoryMultiSplitPassiveClauseContainer>(isOutermost, opt, name + "ThSQ", std::move(queues));
  }
  else
  {
    return makeLevel0(isOutermost, opt, name);
  }
}

std::unique_ptr<PassiveClauseContainer> makeLevel2(bool isOutermost, const Options& opt, vstring name)
{
  if (opt.useAvatarSplitQueues())
  {
    Lib::vvector<std::unique_ptr<PassiveClauseContainer>> queues;
    auto cutoffs = opt.avatarSplitQueueCutoffs();
    for (unsigned i = 0; i < cutoffs.size(); i++)
    {
      auto queueName = name + "AvSQ" + Int::toString(cutoffs[i]) + ":";
      queues.push_back(makeLevel1(false, opt, queueName));
    }
    return std::make_unique<AvatarMultiSplitPassiveClauseContainer>(isOutermost, opt, name + "AvSQ", std::move(queues));
  }
  else
  {
    return makeLevel1(isOutermost, opt, name);
  }
}

std::unique_ptr<PassiveClauseContainer> makeLevel3(bool isOutermost, const Options& opt, vstring name)
{
  if (opt.useSineLevelSplitQueues())
  {
    Lib::vvector<std::unique_ptr<PassiveClauseContainer>> queues;
    auto cutoffs = opt.sineLevelSplitQueueCutoffs();
    for (unsigned i = 0; i < cutoffs.size(); i++)
    {
      auto queueName = name + "SLSQ" + Int::toString(cutoffs[i]) + ":";
      queues.push_back(makeLevel2(false, opt, queueName));
    }
    return std::make_unique<SineLevelMultiSplitPassiveClauseContainer>(isOutermost, opt, name + "SLSQ", std::move(queues));
  }
  else
  {
    return makeLevel2(isOutermost, opt, name);
  }
}

std::unique_ptr<PassiveClauseContainer> makeLevel4(bool isOutermost, const Options& opt, vstring name)
{
  if (opt.usePositiveLiteralSplitQueues())
  {
    Lib::vvector<std::unique_ptr<PassiveClauseContainer>> queues;
    Lib::vvector<float> cutoffs = opt.positiveLiteralSplitQueueCutoffs();
    for (unsigned i = 0; i < cutoffs.size(); i++)
    {
      auto queueName = name + "PLSQ" + Int::toString(cutoffs[i]) + ":";
      queues.push_back(makeLevel3(false, opt, queueName));
    }
    return std::make_unique<PositiveLiteralMultiSplitPassiveClauseContainer>(isOutermost, opt, name + "PLSQ", std::move(queues));
  }
  else
  {
    return makeLevel3(isOutermost, opt, name);
  }
}

/**
 * Create a SaturationAlgorithm object
 *
 * The @b passiveContainer object will be used as a passive clause container, and
 * @b selector object to select literals before clauses are activated.
 */
SaturationAlgorithm::SaturationAlgorithm(Problem& prb, const Options& opt)
  : MainLoop(prb, opt),
    _clauseActivationInProgress(false),
    _fwSimplifiers(0), _simplifiers(0), _bwSimplifiers(0), _splitter(0),
    _consFinder(0), _labelFinder(0), _symEl(0), _answerLiteralManager(0),
    _instantiation(0), _fnDefHandler(prb.getFunctionDefinitionHandler()),
    _generatedClauseCount(0),
    _activationLimit(0)
{
  ASS_EQ(s_instance, 0);  //there can be only one saturation algorithm at a time

  _activationLimit = opt.activationLimit();

  _ordering = OrderingSP(Ordering::create(prb, opt));
  if (!Ordering::trySetGlobalOrdering(_ordering)) {
    //this is not an error, it may just lead to lower performance (and most likely not significantly lower)
    cerr << "SaturationAlgorithm cannot set its ordering as global" << endl;
  }
  _selector = LiteralSelector::getSelector(*_ordering, opt, opt.selection());

  _completeOptionSettings = opt.complete(prb);

  _unprocessed = new UnprocessedClauseContainer();

  if (opt.useManualClauseSelection())
  {
    _passive = std::make_unique<ManCSPassiveClauseContainer>(true, opt);
  }
  else
  {
    _passive = makeLevel4(true, opt, "");
  }
  _active = new ActiveClauseContainer(opt);

  _active->attach(this);
  _passive->attach(this);

  _active->addedEvent.subscribe(this, &SaturationAlgorithm::onActiveAdded);
  _active->removedEvent.subscribe(this, &SaturationAlgorithm::activeRemovedHandler);
  _passive->addedEvent.subscribe(this, &SaturationAlgorithm::onPassiveAdded);
  _passive->removedEvent.subscribe(this, &SaturationAlgorithm::passiveRemovedHandler);
  _passive->selectedEvent.subscribe(this, &SaturationAlgorithm::onPassiveSelected);
  _unprocessed->addedEvent.subscribe(this, &SaturationAlgorithm::onUnprocessedAdded);
  _unprocessed->removedEvent.subscribe(this, &SaturationAlgorithm::onUnprocessedRemoved);
  _unprocessed->selectedEvent.subscribe(this, &SaturationAlgorithm::onUnprocessedSelected);

  if (opt.extensionalityResolution() != Options::ExtensionalityResolution::OFF) {
    _extensionality = new ExtensionalityClauseContainer(opt);
    //_active->addedEvent.subscribe(_extensionality, &ExtensionalityClauseContainer::addIfExtensionality);
  } else {
    _extensionality = 0;
  }

  s_instance=this;
}

/**
 * Destroy the SaturationAlgorithm object
 */
SaturationAlgorithm::~SaturationAlgorithm()
{
  ASS_EQ(s_instance,this);

  s_instance=0;

  if (_splitter) {
    delete _splitter;
  }
  if (_consFinder) {
    delete _consFinder;
  }
  if (_symEl) {
    delete _symEl;
  }

  _active->detach();
  _passive->detach();

  if (_generator) {
    _generator->detach();
  }
  if (_immediateSimplifier) {
    _immediateSimplifier->detach();
  }

  while (_fwSimplifiers) {
    ForwardSimplificationEngine* fse = FwSimplList::pop(_fwSimplifiers);
    fse->detach();
    delete fse;
  }
  while (_simplifiers) {
    SimplificationEngine* fse = SimplList::pop(_simplifiers);
    fse->detach();
    delete fse;
  }
  while (_bwSimplifiers) {
    BackwardSimplificationEngine* bse = BwSimplList::pop(_bwSimplifiers);
    bse->detach();
    delete bse;
  }

  delete _unprocessed;
  delete _active;
}

void SaturationAlgorithm::tryUpdateFinalClauseCount()
{
  SaturationAlgorithm* inst = tryGetInstance();
  if (!inst) {
    return;
  }
  env.statistics->finalActiveClauses = inst->_active->sizeEstimate();
  env.statistics->finalPassiveClauses = inst->_passive->sizeEstimate();
  if (inst->_extensionality != 0) {
    env.statistics->finalExtensionalityClauses = inst->_extensionality->size();
  }
}

/**
 * Return true if the run of the prover so far is complete
 */
bool SaturationAlgorithm::isComplete()
{
  return _completeOptionSettings && !env.statistics->inferencesSkippedDueToColors;
}

ClauseIterator SaturationAlgorithm::activeClauses()
{
  return _active->clauses();
}

/**
 * A function that is called when a clause is added to the active clause container.
 */
void SaturationAlgorithm::onActiveAdded(Clause* c)
{
  if (env.options->showActive()) {
    std::cout << "[SA] active: " << c->toString() << std::endl;
  }
}

/**
 * A function that is called when a clause is removed from the active clause container.
 */
void SaturationAlgorithm::onActiveRemoved(Clause* c)
{
  ASS(c->store()==Clause::ACTIVE);
  c->setStore(Clause::NONE);
  //at this point the c object may be deleted
}

void SaturationAlgorithm::onAllProcessed()
{
  ASS(clausesFlushed());

  if (_symEl) {
    _symEl->onAllProcessed();
  }

  if (_splitter) {
    _splitter->onAllProcessed();
  }

  if (_consFinder) {
    _consFinder->onAllProcessed();
  }
}

/**
 * A function that is called when a clause is added to the passive clause container.
 */
void SaturationAlgorithm::onPassiveAdded(Clause* c)
{
  if (env.options->showPassive()) {
    std::cout << "[SA] passive: " << c->toString() << std::endl;
  }

  //when a clause is added to the passive container,
  //we know it is not redundant
  onNonRedundantClause(c);
}

/**
 * A function that is called when a clause is removed from the active clause container.
 * The function is not called when a selected clause is removed from the passive container.
 * In this case the @b onPassiveSelected method is called.
 */
void SaturationAlgorithm::onPassiveRemoved(Clause* c)
{
  ASS(c->store()==Clause::PASSIVE);
  c->setStore(Clause::NONE);
  //at this point the c object can be deleted
}

/**
 * A function that is called when a clause is selected and removed from the passive
 * clause container to be activated.
 *
 * The clause @b c might not necessarily get to the activation, it can still be
 * removed by some simplification rule (in case of the Discount saturation algorithm).
 */
void SaturationAlgorithm::onPassiveSelected(Clause* c)
{

}

/**
 * A function that is called when a clause is added to the unprocessed clause container.
 */
void SaturationAlgorithm::onUnprocessedAdded(Clause* c)
{
}

/**
 * A function that is called when a clause is removed from the unprocessed clause container.
 */
void SaturationAlgorithm::onUnprocessedRemoved(Clause* c)
{
  
}

void SaturationAlgorithm::onUnprocessedSelected(Clause* c)
{
  
}


/**
 * A function that is called whenever a possibly new clause appears.
 */
void SaturationAlgorithm::onNewClause(Clause* cl)
{
  if (_splitter) {
    _splitter->onNewClause(cl);
  }

  if (env.options->showNew()) {
    std::cout << "[SA] new: " << cl->toString() << std::endl;
  }

  if (cl->isPropositional()) {
    onNewUsefulPropositionalClause(cl);
  }

  if (_answerLiteralManager) {
    _answerLiteralManager->onNewClause(cl);
  }
}

void SaturationAlgorithm::onNewUsefulPropositionalClause(Clause* c)
{
  ASS(c->isPropositional());
  
  if (env.options->showNewPropositional()) {
    std::cout << "[SA] new propositional: " << c->toString() << std::endl;
  }

  if (_consFinder) {
    _consFinder->onNewPropositionalClause(c);
  }
  if (_labelFinder){
    _labelFinder->onNewPropositionalClause(c);
  }
}

/**
 * Called when a clause successfully passes the forward simplification
 */
void SaturationAlgorithm::onClauseRetained(Clause* cl)
{
  //cout << "[SA] retained " << cl->toString() << endl;

}

/**
 * Called whenever a clause is simplified or deleted at any point of the
 * saturation algorithm
 */
void SaturationAlgorithm::onClauseReduction(Clause* cl, Clause** replacements, unsigned numOfReplacements,
    Clause* premise, bool forward)
{
  ASS(cl);

  ClauseIterator premises;
  
  if (premise) {
    premises = pvi( getSingletonIterator(premise) );
  }
  else {
    premises=ClauseIterator::getEmpty();
  }

  onClauseReduction(cl, replacements, numOfReplacements, premises, forward);
}

void SaturationAlgorithm::onClauseReduction(Clause* cl, Clause** replacements, unsigned numOfReplacements,
    ClauseIterator premises, bool forward)
{
  ASS(cl);

  static ClauseStack premStack;
  premStack.reset();
  premStack.loadFromIterator(premises);

  Clause* replacement = numOfReplacements ? *replacements : 0;

  if (env.options->showReductions()) {
    std::cout << "[SA] " << (forward ? "forward" : "backward") << " reduce: " << cl->toString() << endl;
    for(unsigned i = 0; i < numOfReplacements; i++){
      Clause* replacement = *replacements;
      if(replacement){ std::cout << "      replaced by " << replacement->toString() << endl; }
      replacements++;
    }
    ClauseStack::Iterator pit(premStack);
    while(pit.hasNext()){
      Clause* premise = pit.next();
      if(premise){ std::cout << "     using " << premise->toString() << endl; }
    }
  }

  if (_splitter) {
    _splitter->onClauseReduction(cl, pvi( ClauseStack::Iterator(premStack) ), replacement);
  }

  if (replacement) {
    //Where an inference has multiple conclusions, onParenthood will only be run 
    //for the final conclusion. This is unsafe when running with symbol elimination.
    //At the moment the only simplification rules that have multiple conclusions
    //are higher-order and it is assumed that we will not run higher-order along
    //with symbol elimination.
    //In the future if a first-order simplification rule is added with multiple 
    //conclusions, this code should be updated.
    onParenthood(replacement, cl);
    while (premStack.isNonEmpty()) {
      onParenthood(replacement, premStack.pop());
    }
  }
}


void SaturationAlgorithm::onNonRedundantClause(Clause* c)
{
  if (_symEl) {
    _symEl->onNonRedundantClause(c);
  }
}

/**
 * Called for clauses derived in the run of the saturation algorithm
 * for each pair clause-premise
 *
 * The propositional parts of clauses may not be set properly (the
 * clauses are always valid, however), also the function is not called
 * for clause merging (when the non-propositional parts would coincide).
 */
void SaturationAlgorithm::onParenthood(Clause* cl, Clause* parent)
{
  if (_symEl) {
    _symEl->onParenthood(cl, parent);
  }
}

/**
 * This function is subscribed to the remove event of the active container
 * instead of the @b onActiveRemoved function in the constructor, as the
 * @b onActiveRemoved function is virtual.
 */
void SaturationAlgorithm::activeRemovedHandler(Clause* cl)
{
  onActiveRemoved(cl);
}

/**
 * This function is subscribed to the remove event of the passive container
 * instead of the @b onPassiveRemoved function in the constructor, as the
 * @b onPassiveRemoved function is virtual.
 */
void SaturationAlgorithm::passiveRemovedHandler(Clause* cl)
{
  onPassiveRemoved(cl);
}

/**
 * Return time spent by the run of the saturation algorithm
 */
int SaturationAlgorithm::elapsedTime()
{
  return env.timer->elapsedMilliseconds()-_startTime;
}

/**
 * Add input clause @b cl into the SaturationAlgorithm object
 *
 * The clause @b cl is added into the unprocessed container, unless the
 * set-of-support option is enabled and @b cl has input type equal to
 * @b Clause::AXIOM. In this case, @b cl is put into the active container.
 */
void SaturationAlgorithm::addInputClause(Clause* cl)
{
  ASS_LE(toNumber(cl->inputType()),toNumber(UnitInputType::CLAIM)); // larger input types should not appear in proof search

  if (_symEl) {
    _symEl->onInputClause(cl);
  }

  bool sosForAxioms = _opt.sos() == Options::Sos::ON || _opt.sos() == Options::Sos::ALL; 
  sosForAxioms = sosForAxioms && cl->inputType()==UnitInputType::AXIOM;

  bool sosForTheory = _opt.sos() == Options::Sos::THEORY && _opt.sosTheoryLimit() == 0;

  if (_opt.sineToAge()) {
    unsigned level = cl->getSineLevel();
    // cout << "Adding " << cl->toString() << " level " << level;
    if (level == UINT_MAX) {
      level = env.maxSineLevel-1; // as the next available (unused) value
      // cout << " -> " << level;
    }
    // cout << endl;
    cl->setAge(level);
  }

  if (sosForAxioms || (cl->isPureTheoryDescendant() && sosForTheory)){
    addInputSOSClause(cl);
  } else {
    addNewClause(cl);
  }

  if(_instantiation){
    _instantiation->registerClause(cl);
  }

  env.statistics->initialClauses++;
}

/**
 * Return literal selector that is to be used for set-of-support clauses
 */
LiteralSelector& SaturationAlgorithm::getSosLiteralSelector()
{
  if (_opt.sos() == Options::Sos::ALL || _opt.sos() == Options::Sos::THEORY) {
    if (!_sosLiteralSelector) {
      _sosLiteralSelector = new TotalLiteralSelector(getOrdering(), getOptions());
    }
    return *_sosLiteralSelector;
  }
  else {
    return *_selector;
  }
}

/**
 * Add an input set-of-support clause @b cl into the active container
 */
void SaturationAlgorithm::addInputSOSClause(Clause* cl)
{
  ASS_EQ(toNumber(cl->inputType()),toNumber(UnitInputType::AXIOM));

  //we add an extra reference until the clause is added to some container, so that
  //it won't get deleted during some code e.g. in the onNewClause handler
  cl->incRefCnt();

  onNewClause(cl);

simpl_start:

  Clause* simplCl=_immediateSimplifier->simplify(cl);
  if (simplCl != cl) {
    if (!simplCl) {
      onClauseReduction(cl, 0, 0, 0);
      goto fin;
    }

    simplCl->incRefCnt();
    cl->decRefCnt(); //now cl is referenced from simplCl, so after removing the extra reference, it won't be destroyed

    onNewClause(simplCl);
    onClauseReduction(cl, &simplCl, 1 , 0);
    cl=simplCl;
    goto simpl_start;
  }

  if (cl->isEmpty()) {
    addNewClause(cl);
    goto fin;
  }

  ASS(!cl->numSelected());
  {
    LiteralSelector& sosSelector = getSosLiteralSelector();
    sosSelector.select(cl);
  }

  cl->setStore(Clause::ACTIVE);
  env.statistics->activeClauses++;
  _active->add(cl);

  onSOSClauseAdded(cl);

fin:
  cl->decRefCnt();
}


/**
 * Insert clauses of the problem into the SaturationAlgorithm object
 * and initialize some internal structures.
 */
void SaturationAlgorithm::init()
{
  ClauseIterator toAdd;

  if (env.options->randomTraversals()) {
    TIME_TRACE(TimeTrace::SHUFFLING);

    Stack<Clause*> aux;
    aux.loadFromIterator(_prb.clauseIterator());
    Shuffling::shuffleArray(aux,aux.size());
    toAdd = pvi(arrayIter(std::move(aux)));
  } else {
    toAdd = _prb.clauseIterator();
  }

  while (toAdd.hasNext()) {
    Clause* cl=toAdd.next();
    addInputClause(cl);
  }

  if (_splitter) {
    _splitter->init(this);
  }
  if (_consFinder) {
    _consFinder->init(this);
  }
  if (_symEl) {
    _symEl->init(this);
  }

  _startTime=env.timer->elapsedMilliseconds();
  _startInstrs=env.timer->elapsedMegaInstructions();
}

Clause* SaturationAlgorithm::doImmediateSimplification(Clause* cl0)
{
  TIME_TRACE("immediate simplification");

  static bool sosTheoryLimit = _opt.sos()==Options::Sos::THEORY;
  static unsigned sosTheoryLimitAge = _opt.sosTheoryLimit();
  static ClauseStack repStack;
  repStack.reset();

  SplitSet* splitSet = 0;

  if(sosTheoryLimit && cl0->isPureTheoryDescendant() && cl0->age() > sosTheoryLimitAge){
    return 0;
  }

  Clause* cl=cl0;

  Clause* simplCl=_immediateSimplifier->simplify(cl);
  if (simplCl != cl) {
    if (simplCl) {
      addNewClause(simplCl);
    }
    onClauseReduction(cl, &simplCl, 1, 0);
    return 0;
  }

  ClauseIterator cIt=_immediateSimplifier->simplifyMany(cl);
  if(cIt.hasNext()){
    while(cIt.hasNext()){
      Clause* simpedCl = cIt.next();
      if(!splitSet){
        splitSet = simpedCl->splits();
      } else {
        ASS(splitSet->isSubsetOf(simpedCl->splits()));
        ASS(simpedCl->splits()->isSubsetOf(splitSet));
      }
      ASS(simpedCl != cl);
      repStack.push(simpedCl);
      addNewClause(simpedCl);
    }
    onClauseReduction(cl, repStack.begin(), repStack.size(), 0);
    return 0;
  }

  return cl;
}

/**
 * Add a new clause to the saturation algorithm run
 *
 * At some point of the algorithm loop the @b newClausesToUnprocessed
 * function is called and all new clauses are added to the
 * unprocessed container.
 */
void SaturationAlgorithm::addNewClause(Clause* cl)
{
  if (env.options->randomTraversals()) {
    TIME_TRACE(TimeTrace::SHUFFLING);

    Shuffling::shuffle(cl);
  }

  //we increase the reference counter here so that the clause wouldn't
  //get destroyed during handling in the onNewClause handler
  //(there the control flow goes out of the SaturationAlgorithm class,
  //so we'd better not assume on what's happening out there)
  cl->incRefCnt();
  onNewClause(cl);
  _newClauses.push(cl);
  //we can decrease the counter here -- it won't get deleted because
  //the _newClauses RC stack already took over the clause
  cl->decRefCnt();
}

void SaturationAlgorithm::newClausesToUnprocessed()
{
  if (env.options->randomTraversals()) {
    TIME_TRACE(TimeTrace::SHUFFLING);

    Shuffling::shuffleArray(_newClauses.naked().begin(),_newClauses.size());
  }

  while (_newClauses.isNonEmpty()) {
    Clause* cl=_newClauses.popWithoutDec();
    switch(cl->store())
    {
    case Clause::UNPROCESSED:
      break;
    case Clause::PASSIVE:
      onNonRedundantClause(cl);
      break;
    case Clause::NONE:
      addUnprocessedClause(cl);
      break;
    case Clause::SELECTED:
    case Clause::ACTIVE:
#if VDEBUG
      cout << "FAIL: " << cl->toString() << endl;
      //such clauses should not appear as new ones
      cout << cl->toString() << endl;
#endif
      ASSERTION_VIOLATION_REP(cl->store());
    }
    cl->decRefCnt(); //belongs to _newClauses.popWithoutDec()
  }
}

/**
 * Return true iff there are no clauses left to be processed
 *
 * More precisely, true is returned iff the unprocessed clause
 * container and the new clause stack are empty.
 */
bool SaturationAlgorithm::clausesFlushed()
{
  return _unprocessed->isEmpty() && _newClauses.isEmpty();
}


/**
 * Perform immediate simplifications and splitting on clause @b cl and add it
 * to unprocessed.
 *
 * Forward demodulation is also being performed on @b cl.
 */
void SaturationAlgorithm::addUnprocessedClause(Clause* cl)
{
  _generatedClauseCount++;
  env.statistics->generatedClauses++;

  env.checkTimeSometime<64>();

  cl=doImmediateSimplification(cl);
  if (!cl) {
    return;
  }

  if (cl->isEmpty()) {
    handleEmptyClause(cl);
    return;
  }

  cl->setStore(Clause::UNPROCESSED);
  _unprocessed->add(cl);
}

/**
 * Deal with clause that has an empty non-propositional part.
 *
 * The function receives a clause @b cl that has empty non-propositional part,
 * and returns a contradiction (an empty clause with false propositional part)
 * if it can be derived from @b cl and previously derived empty clauses.
 * Otherwise it returns 0.
 */
void SaturationAlgorithm::handleEmptyClause(Clause* cl)
{
  ASS(cl->isEmpty());

  if (isRefutation(cl)) {
    onNonRedundantClause(cl);

    if(cl->isPureTheoryDescendant()) {
      ASSERTION_VIOLATION_REP("A pure theory descendant is empty, which means theory axioms are inconsistent");
      reportSpiderFail();
      // this is a poor way of handling this in release mode but it prevents unsound proofs
      throw MainLoop::MainLoopFinishedException(Statistics::REFUTATION_NOT_FOUND);
    }

    //TODO - warning, derivedFromInput potentially inefficient
    if(!cl->derivedFromInput()){
      ASSERTION_VIOLATION_REP("The proof does not contain any input clauses.");
      reportSpiderFail();
      // this is a poor way of handling this in release mode but it prevents unsound proofs
      throw MainLoop::MainLoopFinishedException(Statistics::REFUTATION_NOT_FOUND);
    }
    

    // Global Subsumption doesn't set the input type the way we want so we can't do this for now
    // TODO think of a better fix
    //if(cl->inputType() == UnitInputType::AXIOM){
    if(UIHelper::haveConjecture() && !cl->derivedFromGoalCheck()){
      UIHelper::setConjectureInProof(false);
    }

    throw RefutationFoundException(cl);
  }
  // as Clauses no longer have prop parts the only reason for an empty 
  // clause not being a refutation is if it has splits

  if (_splitter && _splitter->handleEmptyClause(cl)) {
    return;
  }

  // splitter should only return false if splits isEmpty, which it cannot be
  ASSERTION_VIOLATION;
  // removed some code that dealt with the case where a clause is empty
  // but as a non-empty bdd prop part
}

/**
 * Forward-simplify the clause @b cl, return true iff the clause
 * should be retained
 *
 * If a weight-limit is imposed on clauses, it is being checked
 * by this function as well.
 */
bool SaturationAlgorithm::forwardSimplify(Clause* cl)
{
  TIME_TRACE("forward simplification");

  if (!_passive->fulfilsAgeLimit(cl) && !_passive->fulfilsWeightLimit(cl)) {
    RSTAT_CTR_INC("clauses discarded by weight limit in forward simplification");
    env.statistics->discardedNonRedundantClauses++;
    return false;
  }

  FwSimplList::Iterator fsit(_fwSimplifiers);

  while (fsit.hasNext()) {
    ForwardSimplificationEngine* fse=fsit.next();

    {
      Clause* replacement = 0;
      ClauseIterator premises = ClauseIterator::getEmpty();

      if (fse->perform(cl,replacement,premises)) {
        if (replacement) {
          addNewClause(replacement);
        }
        onClauseReduction(cl, &replacement, 1, premises);

        return false;
      }
    }
  }

  static ClauseStack repStack;

  repStack.reset();
  SimplList::Iterator sit(_simplifiers);

  while (sit.hasNext()) {
    SimplificationEngine* se=sit.next();

    {
      ClauseIterator results = se->perform(cl);
 
      if (results.hasNext()) {
        while(results.hasNext()){
          Clause* simpedCl = results.next();
          ASS(simpedCl != cl);
          repStack.push(simpedCl);
          addNewClause(simpedCl);
        }
        onClauseReduction(cl, repStack.begin(), repStack.size(), 0);
        return false;
      }
    }
  }

  bool synthesis = (env.options->questionAnswering() == Options::QuestionAnsweringMode::SYNTHESIS);

  if (synthesis) {
    ASS((_answerLiteralManager != nullptr));
    Clause* ansLitCl = cl;
    if (_splitter && cl->hasAnswerLiteral() && !cl->noSplits() && cl->computable()) {
      ansLitCl = _splitter->reintroduceAvatarAssertions(cl);
    }
    Clause* reduced = _answerLiteralManager->recordAnswerAndReduce(ansLitCl);
    if (reduced) {
      ansLitCl = reduced;
    }
    if (ansLitCl != cl) {
      addNewClause(ansLitCl);
      onClauseReduction(cl, &ansLitCl, 1, 0);
      return false;
    }
  }

  //TODO: hack that only clauses deleted by forward simplification can be destroyed (other destruction needs debugging)
  cl->incRefCnt();

  if ( _splitter && !_opt.splitAtActivation() ) {
    if (_splitter->doSplitting(cl)) {
      return false;
    }
  }

  return true;
}

/**
 * The the backward simplification with the clause @b cl.
 */
void SaturationAlgorithm::backwardSimplify(Clause* cl)
{
  TIME_TRACE("backward simplification");


  BwSimplList::Iterator bsit(_bwSimplifiers);
  while (bsit.hasNext()) {
    BackwardSimplificationEngine* bse=bsit.next();

    BwSimplificationRecordIterator simplifications;
    bse->perform(cl,simplifications);
    while (simplifications.hasNext()) {
      BwSimplificationRecord srec=simplifications.next();
      Clause* redundant=srec.toRemove;
      ASS_NEQ(redundant, cl);

      Clause* replacement=srec.replacement;

      if (replacement) {
	addNewClause(replacement);
      }
      onClauseReduction(redundant, &replacement, 1, cl, false);

      //we must remove the redundant clause before adding its replacement,
      //as otherwise the redundant one might demodulate the replacement into
      //a tautology

      redundant->incRefCnt(); //we don't want the clause deleted before we record the simplification

      removeActiveOrPassiveClause(redundant);

      redundant->decRefCnt();
    }
  }
}

/**
 * Remove either passive or active (or reactivated, which is both)
 * clause @b cl
 *
 * In case the removal is requested during clause activation, when some indexes
 * might be traversed (and so cannot be modified), the clause deletion is postponed
 * until the clause activation is over. This is done by pushing the clause on the
 * @b _postponedClauseRemovals stack, which is then checked at the end of the
 * @b activate function.
 */
void SaturationAlgorithm::removeActiveOrPassiveClause(Clause* cl)
{
  if (_clauseActivationInProgress) {
    //we cannot remove clause now, as there indexes might be traversed now,
    //and so we cannot modify them
    _postponedClauseRemovals.push(cl);
    return;
  }

  switch(cl->store()) {
  case Clause::PASSIVE:
  {
    TIME_TRACE(TimeTrace::PASSIVE_CONTAINER_MAINTENANCE);
    _passive->remove(cl);
    break;
  }
  case Clause::ACTIVE:
    _active->remove(cl);
    break;
  default:
    ASS_REP2(false, cl->store(), *cl);
  }
  //at this point the cl object can be already deleted
}

/**
 * Add clause @b c to the passive container
 */
void SaturationAlgorithm::addToPassive(Clause* cl)
{
  ASS_EQ(cl->store(), Clause::UNPROCESSED);

  cl->setStore(Clause::PASSIVE);
  env.statistics->passiveClauses++;

  {
    TIME_TRACE(TimeTrace::PASSIVE_CONTAINER_MAINTENANCE);
    _passive->add(cl);
  }
}

void SaturationAlgorithm::removeSelected(Clause* cl)
{
  ASS_EQ(cl->store(), Clause::SELECTED);
  beforeSelectedRemoved(cl);
  cl->setStore(Clause::NONE);
}

/**
 * Activate clause @b cl
 *
 * This means putting the clause into the active container, and
 * performing generating inferences with it (in this order, so that
 * inferences such as self-superposition can happen).
 *
 * During clause activation the @b _clauseActivationInProgress value
 * is set to @b true, and clause removals by the @b removeBackwardSimplifiedClause
 * function are postponed. During the clause activation, generalisation
 * indexes should not be modified.
 */
void SaturationAlgorithm::activate(Clause* cl)
{
      TIME_TRACE("activation")

  {
  TIME_TRACE("redundancy check")
  if (_consFinder && _consFinder->isRedundant(cl)) {
    return removeSelected(cl);
  }
  }

  {
  TIME_TRACE("splitting")
  if (_splitter && _opt.splitAtActivation()) {
    if (_splitter->doSplitting(cl)) {
      return removeSelected(cl);
    }
  }
  }

  _clauseActivationInProgress=true;

  if (!cl->numSelected()) {
    TIME_TRACE("clause selection")
    TIME_TRACE("literal selection");

    if (env.options->randomTraversals()) {
      TIME_TRACE(TimeTrace::SHUFFLING);

      Shuffling::shuffle(cl);
    }

    _selector->select(cl);
  }

  ASS_EQ(cl->store(), Clause::SELECTED);
  cl->setStore(Clause::ACTIVE);
  env.statistics->activeClauses++;
  _active->add(cl);
    
  auto generated = TIME_TRACE_EXPR(TimeTrace::CLAUSE_GENERATION, _generator->generateSimplify(cl));
  auto toAdd = TIME_TRACE_ITER(TimeTrace::CLAUSE_GENERATION, generated.clauses);

  while (toAdd.hasNext()) {
    Clause* genCl=toAdd.next();
    addNewClause(genCl);

    Inference::Iterator iit=genCl->inference().iterator();
    while (genCl->inference().hasNext(iit)) {
      Unit* premUnit=genCl->inference().next(iit);
      // Now we can get generated clauses having parents that are not clauses
      // Indeed, from induction we can have generated clauses whose parents do
      // not include the activated clause
      if(premUnit->isClause()){
        Clause* premCl=static_cast<Clause*>(premUnit);
        onParenthood(genCl, premCl);
      }
    }
  }

  _clauseActivationInProgress=false;

  //now we remove clauses that could not be removed during the clause activation process
  if (env.options->randomTraversals()) {
    TIME_TRACE(TimeTrace::SHUFFLING);

    Shuffling::shuffleArray(_postponedClauseRemovals.begin(),_postponedClauseRemovals.size());
  }
  while (_postponedClauseRemovals.isNonEmpty()) {
    Clause* cl=_postponedClauseRemovals.pop();
    if (cl->store() != Clause::ACTIVE && cl->store() != Clause::PASSIVE) {
      continue;
    }
    TIME_TRACE("clause removal")
    removeActiveOrPassiveClause(cl);
  }

  if (generated.premiseRedundant) {
    _active->remove(cl);
  }

  return;
}

/**
 * Perform the loop that puts clauses from the unprocessed to the passive container.
 */
void SaturationAlgorithm::doUnprocessedLoop()
{
<<<<<<< HEAD
  CALL("SaturationAlgorithm::doUnprocessedLoop");
  TIME_TRACE("unprocessed loop")

=======
>>>>>>> 1916f50e
start:

  newClausesToUnprocessed();
  while (! _unprocessed->isEmpty()) {
    Clause* c = _unprocessed->pop();
    ASS(!isRefutation(c));

    if (forwardSimplify(c)) {
      onClauseRetained(c);
      addToPassive(c);
      ASS_EQ(c->store(), Clause::PASSIVE);
    }
    else {
      ASS_EQ(c->store(), Clause::UNPROCESSED);
      c->setStore(Clause::NONE);
    }

    newClausesToUnprocessed();

    if (env.timeLimitReached()) {
      throw TimeLimitExceededException();
    }
  }

  ASS(clausesFlushed());
  onAllProcessed();
  if (!clausesFlushed()) {
    //there were some new clauses added, so let's process them
    goto start;
  }

}

/**
 * Return true if clause can be passed to activation
 *
 * If false is returned, disposing of the clause is responsibility of
 * this function.
 */
bool SaturationAlgorithm::handleClauseBeforeActivation(Clause* c)
{
  return true;
}

/**
 * This function should be called if (and only if) we will use
 * the @c doOneAlgorithmStep() function to run the saturation
 * algorithm, instead of the @c MailLoop::run() function.
 */
void SaturationAlgorithm::initAlgorithmRun()
{
  init();
}


UnitList* SaturationAlgorithm::collectSaturatedSet()
{
  UnitList* res = 0;
  ClauseIterator it = _active->clauses();
  while (it.hasNext()) {
    Clause* cl = it.next();
    cl->incRefCnt();
    UnitList::push(cl, res);    
  }
  return res;
}

/**
 *
 * This function may throw RefutationFoundException and TimeLimitExceededException.
 */
void SaturationAlgorithm::doOneAlgorithmStep()
{
  doUnprocessedLoop();

  if (_passive->isEmpty()) {
    MainLoopResult::TerminationReason termReason =
	isComplete() ? Statistics::SATISFIABLE : Statistics::REFUTATION_NOT_FOUND;
    MainLoopResult res(termReason);

    //if (termReason == Statistics::REFUTATION_NOT_FOUND){
    //  Shell::UIHelper::outputSaturatedSet(cout, pvi(UnitList::Iterator(collectSaturatedSet())));
    //}

    if (termReason == Statistics::SATISFIABLE && getOptions().proof() != Options::Proof::OFF) {
      res.saturatedSet = collectSaturatedSet();

      if (_splitter) {
        res.saturatedSet = _splitter->preprendCurrentlyAssumedComponentClauses(res.saturatedSet);
      }
    }
    throw MainLoopFinishedException(res);
  }

  Clause* cl = nullptr;
  {
    TIME_TRACE(TimeTrace::PASSIVE_CONTAINER_MAINTENANCE);
    cl = _passive->popSelected();
  }
  ASS_EQ(cl->store(),Clause::PASSIVE);
  cl->setStore(Clause::SELECTED);

  if (!handleClauseBeforeActivation(cl)) {
    return;
  }

  activate(cl);
}


/**
 * Perform saturation on clauses that were added through
 * @b addInputClauses function
 */
MainLoopResult SaturationAlgorithm::runImpl()
{
  unsigned l = 0;
  try
  {
    for (;;l++) {
      if (_activationLimit && l > _activationLimit) {
        throw ActivationLimitExceededException();
      }

      doOneAlgorithmStep();

      Timer::syncClock();
      if (env.timeLimitReached()) {
        throw TimeLimitExceededException();
      }

      env.statistics->activations = l;
    }
  }
  catch(ThrowableBase&)
  {
    tryUpdateFinalClauseCount();
    throw;
  }

}

/**
 * Assign an generating inference object @b generator to be used
 *
 * This object takes ownership of the @b generator object
 * and will be responsible for its deletion.
 *
 * To use multiple generating inferences, use the @b CompositeGIE
 * object.
 */
void SaturationAlgorithm::setGeneratingInferenceEngine(SimplifyingGeneratingInference* generator)
{
  ASS(!_generator);
  _generator=generator;
  _generator->attach(this);
}

/**
 * Assign an immediate simplifier object @b immediateSimplifier
 * to be used
 *
 * This object takes ownership of the @b immediateSimplifier object
 * and will be responsible for its deletion.
 *
 * For description of what an immediate simplifier is, see
 * @b ImmediateSimplificationEngine documentation.
 *
 * To use multiple immediate simplifiers, use the @b CompositeISE
 * object.
 */
void SaturationAlgorithm::setImmediateSimplificationEngine(ImmediateSimplificationEngine* immediateSimplifier)
{
  ASS(!_immediateSimplifier);
  _immediateSimplifier=immediateSimplifier;
  _immediateSimplifier->attach(this);
}

/**
 * Add a forward simplifier, so that it is applied before the
 * simplifiers that were added before it. The object takes ownership
 * of the forward simplifier and will take care of destroying it.
 *
 * Forward demodulation simplifier should be added by the
 * @b setFwDemodulator function, not by this one.
 */
void SaturationAlgorithm::addForwardSimplifierToFront(ForwardSimplificationEngine* fwSimplifier)
{
  FwSimplList::push(fwSimplifier, _fwSimplifiers);
  fwSimplifier->attach(this);
}

void SaturationAlgorithm::addSimplifierToFront(SimplificationEngine* simplifier)
{
  SimplList::push(simplifier, _simplifiers);
  simplifier->attach(this);
}

/**
 * Add a backward simplifier, so that it is applied before the
 * simplifiers that were added before it. The object takes ownership
 * of the backward simplifier and will take care of destroying it.
 */
void SaturationAlgorithm::addBackwardSimplifierToFront(BackwardSimplificationEngine* bwSimplifier)
{
  BwSimplList::push(bwSimplifier, _bwSimplifiers);
  bwSimplifier->attach(this);
}

/**
 * @since 05/05/2013 Manchester, splitting changed to new values
 * @author Andrei Voronkov
 */
SaturationAlgorithm* SaturationAlgorithm::createFromOptions(Problem& prb, const Options& opt, IndexManager* indexMgr)
{
  SaturationAlgorithm* res;
  switch(opt.saturationAlgorithm()) {
  case Shell::Options::SaturationAlgorithm::DISCOUNT:
    res=new Discount(prb, opt);
    break;
  case Shell::Options::SaturationAlgorithm::LRS:
    res=new LRS(prb, opt);
    break;
  case Shell::Options::SaturationAlgorithm::OTTER:
    res=new Otter(prb, opt);
    break;
  default:
    NOT_IMPLEMENTED;
  }
  if (indexMgr) {
    res->_imgr = SmartPtr<IndexManager>(indexMgr, true);
    indexMgr->setSaturationAlgorithm(res);
  }
  else {
    res->_imgr = SmartPtr<IndexManager>(new IndexManager(res));
  }

  if(opt.splitting()){
    res->_splitter = new Splitter();
  }

  // create generating inference engine
  CompositeGIE* gie=new CompositeGIE();

  if(opt.functionDefinitionIntroduction()) {
    gie->addFront(new DefinitionIntroduction);
  }

  //TODO here induction is last, is that right?
  if(opt.induction()!=Options::Induction::NONE){
    gie->addFront(new Induction());
  }

  if(opt.instantiation()!=Options::Instantiation::OFF){
    res->_instantiation = new Instantiation();
    //res->_instantiation->init();
    gie->addFront(res->_instantiation);
  }

  if (prb.hasEquality()) {
    if (!env.options->lasca()) { // in lasca we have a special equality factoring rule
      gie->addFront(new EqualityFactoring());
    }
    gie->addFront(new EqualityResolution());
    if(env.options->superposition() && !env.options->lasca()){ // in lasca we have a special equality factoring rule
      gie->addFront(new Superposition());
    }
  } else if(opt.unificationWithAbstraction()!=Options::UnificationWithAbstraction::OFF){
    gie->addFront(new EqualityResolution()); 
  }

  if(opt.combinatorySup()){
    gie->addFront(new ArgCong());
    gie->addFront(new NegativeExt());//TODO add option
    if(opt.narrow() != Options::Narrow::OFF){
      gie->addFront(new Narrow());
    }
    if(!opt.pragmatic()){
      gie->addFront(new SubVarSup());
    }
  }

  if(prb.hasFOOL() &&
    prb.isHigherOrder() && env.options->booleanEqTrick()){
  //  gie->addFront(new ProxyElimination::NOTRemovalGIE());
    gie->addFront(new BoolEqToDiseq());
  }

  if(opt.complexBooleanReasoning() && prb.hasBoolVar() &&
     prb.isHigherOrder() && !opt.lambdaFreeHol()){
    gie->addFront(new PrimitiveInstantiation()); //TODO only add in some cases
    gie->addFront(new ElimLeibniz());
  }

  if(env.options->choiceReasoning()){
    gie->addFront(new Choice());
  }

  gie->addFront(new Factoring());
  if (opt.binaryResolution()) {
    gie->addFront(new BinaryResolution());
  }
  if (opt.unitResultingResolution() != Options::URResolution::OFF) {
    gie->addFront(new URResolution(opt.unitResultingResolution() == Options::URResolution::FULL));
  }
  if (opt.extensionalityResolution() != Options::ExtensionalityResolution::OFF) {
    gie->addFront(new ExtensionalityResolution());
  }
  if (opt.FOOLParamodulation()) {
    gie->addFront(new FOOLParamodulation());
  }
  if (opt.cases() && prb.hasFOOL() && !opt.casesSimp()) {
    gie->addFront(new Cases());
  }

  if((prb.hasLogicalProxy() || prb.hasBoolVar() || prb.hasFOOL()) &&
      prb.isHigherOrder() && !prb.quantifiesOverPolymorphicVar()){
    if(env.options->cnfOnTheFly() != Options::CNFOnTheFly::EAGER &&
       env.options->cnfOnTheFly() != Options::CNFOnTheFly::OFF){
      gie->addFront(new LazyClausificationGIE());
    }
  }

  if (opt.injectivityReasoning()) {
    gie->addFront(new Injectivity());
  }
  if(prb.hasEquality() && env.signature->hasTermAlgebras()) {
    if (opt.termAlgebraCyclicityCheck() == Options::TACyclicityCheck::RULE) {
      gie->addFront(new AcyclicityGIE());
    } else if (opt.termAlgebraCyclicityCheck() == Options::TACyclicityCheck::RULELIGHT) {
      gie->addFront(new AcyclicityGIE1());
    }
    if (opt.termAlgebraInferences()) {
      gie->addFront(new InjectivityGIE());
    }
  }
<<<<<<< HEAD
  auto ise = createISE(prb, opt, res->getOrdering());
=======
  if (env.options->functionDefinitionRewriting()) {
    gie->addFront(new FunctionDefinitionRewriting());
    res->addForwardSimplifierToFront(new FunctionDefinitionDemodulation());
  }

>>>>>>> 1916f50e
  CompositeSGI* sgi = new CompositeSGI();
  sgi->push(gie);

  auto& ordering = res->getOrdering();

  if (opt.evaluationMode() == Options::EvaluationMode::POLYNOMIAL_CAUTIOUS) {
    sgi->push(new PolynomialEvaluationRule(ordering));
  }

  if (env.options->cancellation() == Options::ArithmeticSimplificationMode::CAUTIOUS) {
    sgi->push(new Cancellation(ordering)); 
  }

  if (env.options->gaussianVariableElimination() == Options::ArithmeticSimplificationMode::CAUTIOUS) {
    sgi->push(new LfpRule<GaussianVariableElimination>(GaussianVariableElimination())); 
  }

  if (env.options->arithmeticSubtermGeneralizations() == Options::ArithmeticSimplificationMode::CAUTIOUS) {
    for (auto gen : allArithmeticSubtermGeneralizations())  {
      sgi->push(gen);
    }
  }

  if (env.options->lasca()) {
    auto shared = Kernel::LascaState::create(
        InequalityNormalizer(env.options->lascaStrongNormalization()), 
        &ordering, 
        env.options->unificationWithAbstraction(),
        env.options->unificationWithAbstractionFixedPointIteration()
        );
#define SET_ORD_STATE(Ord, getOrd)                                                                  \
    try {                                                                                           \
      auto& o = dynamic_cast<Ord&>(ordering);                                                       \
      getOrd(o).setState(shared);                                                                   \
    } catch (std::bad_cast&) { /* do nothing */ }
    SET_ORD_STATE(Kernel::QKbo, [](auto& o) -> decltype(auto) { return o; })
    SET_ORD_STATE(Kernel::LaLpo, [](auto& o) -> decltype(auto) { return o; })
    SET_ORD_STATE(TimeTraceOrdering<Kernel::QKbo>, [](auto& o) -> decltype(auto) { return o.inner(); })
    SET_ORD_STATE(TimeTraceOrdering<Kernel::LaLpo>, [](auto& o) -> decltype(auto) { return o.inner(); })
    if (env.options->lascaDemodulation()) {
      res->addForwardSimplifierToFront(new LASCA::FwdDemodulation(shared));
      res->addBackwardSimplifierToFront(new LASCA::BwdDemodulation(shared));
    }
    ise->addFront(new InterpretedEvaluation(/* inequalityNormalization() */ false, ordering));
    ise->addFront(new LASCA::Normalization(shared)); 
    // TODO properly create an option for that, make it a simplifying rule
    sgi->push(new LASCA::InequalityTautologyDetection(shared));
    // TODO properly create an option for that, make it a simplifying rule
    sgi->push(new LASCA::VariableElimination(shared, /* simpl */ true ));
    sgi->push(new LASCA::TermFactoring(shared)); 
    sgi->push(new LASCA::InequalityFactoring(shared));
    sgi->push(new LASCA::EqFactoring(shared)); 
    sgi->push(new LASCA::FourierMotzkin(shared)); 
    sgi->push(new LASCA::Superposition(shared)); 
  }


#if VZ3
  if (opt.theoryInstAndSimp() != Shell::Options::TheoryInstSimp::OFF){
    sgi->push(new TheoryInstAndSimp());
  }
#endif

  res->setGeneratingInferenceEngine(sgi);

  res->setImmediateSimplificationEngine(ise);

  //create simplification engine

  if((prb.hasLogicalProxy() || prb.hasBoolVar() || prb.hasFOOL()) &&
      prb.isHigherOrder() && !prb.quantifiesOverPolymorphicVar()){
    if(env.options->cnfOnTheFly() != Options::CNFOnTheFly::EAGER &&
       env.options->cnfOnTheFly() != Options::CNFOnTheFly::OFF){
      res->addSimplifierToFront(new LazyClausification());
    }
  }  

  // create forward simplification engine
  if (prb.hasEquality() && opt.innerRewriting()) {
    res->addForwardSimplifierToFront(new InnerRewriting());
  }
  if (opt.globalSubsumption()) {
    res->addForwardSimplifierToFront(new GlobalSubsumption(opt));
  }
  if (opt.forwardLiteralRewriting()) {
    res->addForwardSimplifierToFront(new ForwardLiteralRewriting());
  }
  bool subDemodOrdOpt = /* enables ordering optimizations of subsumption demodulation rules */
            opt.termOrdering() == Shell::Options::TermOrdering::KBO
            || opt.termOrdering() == Shell::Options::TermOrdering::LPO;
  if (prb.hasEquality()) {
    // NOTE:
    // fsd should be performed after forward subsumption,
    // because every successful forward subsumption will lead to a (useless) match in fsd.
    if (opt.forwardSubsumptionDemodulation()) {
      res->addForwardSimplifierToFront(new ForwardSubsumptionDemodulation(false, subDemodOrdOpt));
    }
  }
  if (prb.hasEquality()) {
    switch(opt.forwardDemodulation()) {
    case Options::Demodulation::ALL:
    case Options::Demodulation::PREORDERED:
      if(opt.combinatorySup()){
        res->addForwardSimplifierToFront(new ForwardDemodulationImpl<true>());
      } else {
        res->addForwardSimplifierToFront(new ForwardDemodulationImpl<false>());
      }
      break;
    case Options::Demodulation::OFF:
      break;
#if VDEBUG
    default:
      ASSERTION_VIOLATION;
#endif
    }
  }
  if (opt.forwardSubsumption()) {
    if (opt.forwardSubsumptionResolution()) {
      //res->addForwardSimplifierToFront(new CTFwSubsAndRes(true));
      res->addForwardSimplifierToFront(new ForwardSubsumptionAndResolution(true));
    }
    else {
      //res->addForwardSimplifierToFront(new CTFwSubsAndRes(false));
      res->addForwardSimplifierToFront(new ForwardSubsumptionAndResolution(false));
    }
  }
  else if (opt.forwardSubsumptionResolution()) {
    USER_ERROR("Forward subsumption resolution requires forward subsumption to be enabled.");
  }

  // create backward simplification engine
  if (prb.hasEquality()) {
    switch(opt.backwardDemodulation()) {
    case Options::Demodulation::ALL:
    case Options::Demodulation::PREORDERED:
      res->addBackwardSimplifierToFront(new BackwardDemodulation());
      break;
    case Options::Demodulation::OFF:
      break;
#if VDEBUG
    default:
      ASSERTION_VIOLATION;
#endif
    }
  }
  if (prb.hasEquality() && opt.backwardSubsumptionDemodulation()) {
    res->addBackwardSimplifierToFront(new BackwardSubsumptionDemodulation(subDemodOrdOpt));
  }
  if (opt.backwardSubsumption() != Options::Subsumption::OFF) {
    bool byUnitsOnly=opt.backwardSubsumption()==Options::Subsumption::UNIT_ONLY;
    res->addBackwardSimplifierToFront(new SLQueryBackwardSubsumption(byUnitsOnly));
  }
  if (opt.backwardSubsumptionResolution() != Options::Subsumption::OFF) {
    bool byUnitsOnly=opt.backwardSubsumptionResolution()==Options::Subsumption::UNIT_ONLY;
    res->addBackwardSimplifierToFront(new BackwardSubsumptionResolution(byUnitsOnly));
  }

  if (opt.mode()==Options::Mode::CONSEQUENCE_ELIMINATION) {
    res->_consFinder=new ConsequenceFinder();
  }
  if (opt.showSymbolElimination()) {
    res->_symEl=new SymElOutput();
  }
  if (opt.questionAnswering()==Options::QuestionAnsweringMode::ANSWER_LITERAL) {
    res->_answerLiteralManager = AnswerLiteralManager::getInstance();
  } else if (opt.questionAnswering()==Options::QuestionAnsweringMode::SYNTHESIS) {
    res->_answerLiteralManager = SynthesisManager::getInstance();
  }
  return res;
} // SaturationAlgorithm::createFromOptions


/**
 * Create local clause simplifier for problem @c prb according to options @c opt
 */
CompositeISE* SaturationAlgorithm::createISE(Problem& prb, const Options& opt, Ordering& ordering)
{
  CompositeISE* res=new CompositeISE();

  if(prb.hasEquality() && opt.equationalTautologyRemoval()) {
    res->addFront(new EquationalTautologyRemoval());
  }

  switch(opt.condensation()) {
  case Options::Condensation::ON:
    res->addFront(new Condensation());
    break;
  case Options::Condensation::FAST:
    res->addFront(new FastCondensation());
    break;
  case Options::Condensation::OFF:
    break;
  }

  if(env.options->combinatorySup()){
    res->addFront(new CombinatorDemodISE());
    res->addFront(new CombinatorNormalisationISE());
  }

  if(env.options->choiceReasoning()){
    res->addFront(new ChoiceDefinitionISE());
  }

  if((prb.hasLogicalProxy() || prb.hasBoolVar() || prb.hasFOOL()) &&
      prb.isHigherOrder() && !env.options->addProxyAxioms()){
    if(env.options->cnfOnTheFly() == Options::CNFOnTheFly::EAGER){
      /*res->addFrontMany(new ProxyISE());
      res->addFront(new OrImpAndProxyISE());
      res->addFront(new NotProxyISE());   
      res->addFront(new EqualsProxyISE());   
      res->addFront(new PiSigmaProxyISE());*/
      res->addFrontMany(new EagerClausificationISE());
    } else {
      res->addFront(new IFFXORRewriterISE());
    }
    res->addFront(new BoolSimp());
  }

  if (prb.hasFOOL() && opt.casesSimp() && !opt.cases()) {
    res->addFrontMany(new CasesSimp());
  }

  // Only add if there are distinct groups 
  if(prb.hasEquality() && env.signature->hasDistinctGroups()) {
    res->addFront(new DistinctEqualitySimplifier());
  }
  if(prb.hasEquality() && env.signature->hasTermAlgebras()) {
    if (opt.termAlgebraInferences()) {
      res->addFront(new DistinctnessISE());
      res->addFront(new InjectivityISE());
      res->addFront(new NegativeInjectivityISE());
    }
  }
  if(prb.hasInterpretedOperations() || prb.hasNumerals()) {
    if (env.options->arithmeticSubtermGeneralizations() == Options::ArithmeticSimplificationMode::FORCE) {
      for (auto gen : allArithmeticSubtermGeneralizations())  {
        res->addFront(&gen->asISE());
      }
    }

    if (env.options->gaussianVariableElimination() == Options::ArithmeticSimplificationMode::FORCE) {
      res->addFront(&(new GaussianVariableElimination())->asISE()); 
    }

    if (env.options->cancellation() == Options::ArithmeticSimplificationMode::FORCE) {
      res->addFront(&(new Cancellation(ordering))->asISE()); 
    }

    if (env.options->lasca()) {
      // all lasca rules are added later
    } else switch (env.options->evaluationMode()) {
      case Options::EvaluationMode::OFF:
        break;
      case Options::EvaluationMode::SIMPLE: 
        res->addFront(new InterpretedEvaluation(env.options->inequalityNormalization(), ordering));
        break;
      case Options::EvaluationMode::POLYNOMIAL_FORCE:
        res->addFront(&(new PolynomialEvaluationRule(ordering))->asISE());
        break;
      case Options::EvaluationMode::POLYNOMIAL_CAUTIOUS:
        break;
    }


    if (env.options->pushUnaryMinus()) {
      res->addFront(new PushUnaryMinus()); 
    }

  }
  if(prb.hasEquality()) {
    res->addFront(new TrivialInequalitiesRemovalISE());
  }
  res->addFront(new TautologyDeletionISE());
  if(env.options->newTautologyDel()){
    res->addFront(new TautologyDeletionISE2());
  }
  res->addFront(new DuplicateLiteralRemovalISE());

  if (env.options->questionAnswering() == Options::QuestionAnsweringMode::SYNTHESIS)
     res->addFront(new InvalidAnswerLiteralRemoval());
  return res;
}
<|MERGE_RESOLUTION|>--- conflicted
+++ resolved
@@ -1260,12 +1260,6 @@
  */
 void SaturationAlgorithm::doUnprocessedLoop()
 {
-<<<<<<< HEAD
-  CALL("SaturationAlgorithm::doUnprocessedLoop");
-  TIME_TRACE("unprocessed loop")
-
-=======
->>>>>>> 1916f50e
 start:
 
   newClausesToUnprocessed();
@@ -1602,15 +1596,11 @@
       gie->addFront(new InjectivityGIE());
     }
   }
-<<<<<<< HEAD
-  auto ise = createISE(prb, opt, res->getOrdering());
-=======
   if (env.options->functionDefinitionRewriting()) {
     gie->addFront(new FunctionDefinitionRewriting());
     res->addForwardSimplifierToFront(new FunctionDefinitionDemodulation());
   }
 
->>>>>>> 1916f50e
   CompositeSGI* sgi = new CompositeSGI();
   sgi->push(gie);
 
@@ -1634,6 +1624,7 @@
     }
   }
 
+  auto ise = new CompositeISE();
   if (env.options->lasca()) {
     auto shared = Kernel::LascaState::create(
         InequalityNormalizer(env.options->lascaStrongNormalization()), 
@@ -1643,13 +1634,11 @@
         );
 #define SET_ORD_STATE(Ord, getOrd)                                                                  \
     try {                                                                                           \
-      auto& o = dynamic_cast<Ord&>(ordering);                                                       \
-      getOrd(o).setState(shared);                                                                   \
+      auto* o = dynamic_cast<Ord*>(&ordering);                                                       \
+      getOrd(*o).setState(shared);                                                                   \
     } catch (std::bad_cast&) { /* do nothing */ }
     SET_ORD_STATE(Kernel::QKbo, [](auto& o) -> decltype(auto) { return o; })
     SET_ORD_STATE(Kernel::LaLpo, [](auto& o) -> decltype(auto) { return o; })
-    SET_ORD_STATE(TimeTraceOrdering<Kernel::QKbo>, [](auto& o) -> decltype(auto) { return o.inner(); })
-    SET_ORD_STATE(TimeTraceOrdering<Kernel::LaLpo>, [](auto& o) -> decltype(auto) { return o.inner(); })
     if (env.options->lascaDemodulation()) {
       res->addForwardSimplifierToFront(new LASCA::FwdDemodulation(shared));
       res->addBackwardSimplifierToFront(new LASCA::BwdDemodulation(shared));
