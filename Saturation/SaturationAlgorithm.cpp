/*
 * This file is part of the source code of the software program
 * Vampire. It is protected by applicable
 * copyright laws.
 *
 * This source code is distributed under the licence found here
 * https://vprover.github.io/license.html
 * and in the source directory
 */
/**
 * @file SaturationAlgorithm.cpp
 * Implementing SaturationAlgorithm class.
 */

#include "Debug/Assertion.hpp"
#include "Debug/RuntimeStatistics.hpp"

#include "Lib/Environment.hpp"
#include "Lib/Metaiterators.hpp"
#include "Lib/Stack.hpp"
#include "Lib/Timer.hpp"
#include "Lib/VirtualIterator.hpp"


#include "Kernel/Clause.hpp"
#include "Kernel/Inference.hpp"
#include "Kernel/LiteralSelector.hpp"
#include "Kernel/Problem.hpp"
#include "Kernel/Unit.hpp"

#include "Inferences/InterpretedEvaluation.hpp"
#include "Inferences/PolynomialEvaluation.hpp"
#include "Inferences/PushUnaryMinus.hpp"
#include "Inferences/Cancellation.hpp"
#include "Inferences/GaussianVariableElimination.hpp"
#include "Inferences/ALASCA/VIRAS.hpp"
#include "Inferences/ALASCA/FourierMotzkin.hpp"
#include "Inferences/ALASCA/IntegerFourierMotzkin.hpp"
#include "Inferences/ALASCA/FloorFourierMotzkin.hpp"
#include "Inferences/ALASCA/Abstractions.hpp"
#include "Inferences/ALASCA/Normalization.hpp"
#include "Inferences/ALASCA/TermFactoring.hpp"
#include "Inferences/ALASCA/SubtermFactoring.hpp"
#include "Inferences/ALASCA/InequalityPredicateNormalization.hpp"
#include "Inferences/ALASCA/EqFactoring.hpp"
#include "Inferences/ALASCA/InequalityFactoring.hpp"
#include "Inferences/ALASCA/Superposition.hpp"
#include "Inferences/ALASCA/BinaryResolution.hpp"
#include "Inferences/ALASCA/Coherence.hpp"
#include "Inferences/ALASCA/FloorBounds.hpp"
#include "Inferences/ALASCA/VariableElimination.hpp"
#include "Inferences/ALASCA/FwdDemodulation.hpp"
#include "Inferences/ALASCA/BwdDemodulation.hpp"
#include "Inferences/ALASCA/TautologyDeletion.hpp"
#include "Inferences/EquationalTautologyRemoval.hpp"
#include "Inferences/Condensation.hpp"
#include "Inferences/FastCondensation.hpp"
#include "Inferences/DistinctEqualitySimplifier.hpp"

#include "Inferences/InferenceEngine.hpp"
#include "Inferences/BackwardDemodulation.hpp"
#include "Inferences/BackwardSubsumptionAndResolution.hpp"
#include "Inferences/BackwardSubsumptionDemodulation.hpp"
#include "Inferences/BinaryResolution.hpp"
#include "Inferences/CodeTreeForwardSubsumptionAndResolution.hpp"
#include "Inferences/EqualityFactoring.hpp"
#include "Inferences/EqualityResolution.hpp"
#include "Inferences/BoolEqToDiseq.hpp"
#include "Inferences/ExtensionalityResolution.hpp"
#include "Inferences/FOOLParamodulation.hpp"
#include "Inferences/Injectivity.hpp"
#include "Inferences/Factoring.hpp"
#include "Inferences/FunctionDefinitionRewriting.hpp"
#include "Inferences/ForwardDemodulation.hpp"
#include "Inferences/ForwardLiteralRewriting.hpp"
#include "Inferences/ForwardSubsumptionAndResolution.hpp"
#include "Inferences/InvalidAnswerLiteralRemovals.hpp"
#include "Inferences/ForwardSubsumptionDemodulation.hpp"
#include "Inferences/GlobalSubsumption.hpp"
#include "Inferences/InnerRewriting.hpp"
#include "Inferences/TermAlgebraReasoning.hpp"
#include "Inferences/Superposition.hpp"
#include "Inferences/ArgCong.hpp"
#include "Inferences/NegativeExt.hpp"
#include "Inferences/Narrow.hpp"
#include "Inferences/PrimitiveInstantiation.hpp"
#include "Inferences/Choice.hpp"
#include "Inferences/ElimLeibniz.hpp"
#include "Inferences/SubVarSup.hpp"
#include "Inferences/CNFOnTheFly.hpp"
#include "Inferences/URResolution.hpp"
#include "Inferences/Instantiation.hpp"
#include "Inferences/TheoryInstAndSimp.hpp"
#include "Inferences/Induction.hpp"
#include "Inferences/ArithmeticSubtermGeneralization.hpp"
#include "Inferences/TautologyDeletionISE.hpp"
#include "Inferences/CombinatorDemodISE.hpp"
#include "Inferences/CombinatorNormalisationISE.hpp"
#include "Inferences/BoolSimp.hpp"
#include "Inferences/CasesSimp.hpp"
#include "Inferences/Cases.hpp"
#include "Inferences/DefinitionIntroduction.hpp"

#include "Saturation/ExtensionalityClauseContainer.hpp"

#include "Shell/AnswerLiteralManager.hpp"
#include "Shell/ConditionalRedundancyHandler.hpp"
#include "Shell/Options.hpp"
#include "Shell/Statistics.hpp"
#include "Debug/TimeProfiling.hpp"
#include "Shell/Shuffling.hpp"

#include "Splitter.hpp"

#include "ConsequenceFinder.hpp"
#include "LabelFinder.hpp"
#include "Splitter.hpp"
#include "SymElOutput.hpp"
#include "SaturationAlgorithm.hpp"
#include "ManCSPassiveClauseContainer.hpp"
#include "AWPassiveClauseContainers.hpp"
#include "PredicateSplitPassiveClauseContainers.hpp"
#include "Discount.hpp"
#include "LRS.hpp"
#include "Otter.hpp"

using namespace std;
using namespace Lib;
using namespace Kernel;
using namespace Shell;
using namespace Saturation;

/** Print information changes in clause containers */
#define REPORT_CONTAINERS 0
/** Print information about performed forward simplifications */
#define REPORT_FW_SIMPL 0
/** Print information about performed backward simplifications */
#define REPORT_BW_SIMPL 0

SaturationAlgorithm* SaturationAlgorithm::s_instance = 0;

std::unique_ptr<PassiveClauseContainer> makeLevel0(bool isOutermost, const Options& opt, std::string name)
{
  if (opt.weightRatio() == 0) {
    ASS_G(opt.ageRatio(),0);
    return std::make_unique<AgeBasedPassiveClauseContainer>(isOutermost, opt, name + "AgeQ");
  } else if (opt.ageRatio() == 0) {
    return std::make_unique<WeightBasedPassiveClauseContainer>(isOutermost, opt, name + "WeightQ");
  }
  return std::make_unique<AWPassiveClauseContainer>(isOutermost, opt, name + "AWQ");
}

std::unique_ptr<PassiveClauseContainer> makeLevel1(bool isOutermost, const Options& opt, std::string name)
{
  if (opt.useTheorySplitQueues()) {
    std::vector<std::unique_ptr<PassiveClauseContainer>> queues;
    auto cutoffs = opt.theorySplitQueueCutoffs();
    for (unsigned i = 0; i < cutoffs.size(); i++) {
      auto queueName = name + "ThSQ" + Int::toString(cutoffs[i]) + ":";
      queues.push_back(makeLevel0(false, opt, queueName));
    }
    return std::make_unique<TheoryMultiSplitPassiveClauseContainer>(isOutermost, opt, name + "ThSQ", std::move(queues));
  }
  else {
    return makeLevel0(isOutermost, opt, name);
  }
}

std::unique_ptr<PassiveClauseContainer> makeLevel2(bool isOutermost, const Options& opt, std::string name)
{
  if (opt.useAvatarSplitQueues()) {
    std::vector<std::unique_ptr<PassiveClauseContainer>> queues;
    auto cutoffs = opt.avatarSplitQueueCutoffs();
    for (unsigned i = 0; i < cutoffs.size(); i++) {
      auto queueName = name + "AvSQ" + Int::toString(cutoffs[i]) + ":";
      queues.push_back(makeLevel1(false, opt, queueName));
    }
    return std::make_unique<AvatarMultiSplitPassiveClauseContainer>(isOutermost, opt, name + "AvSQ", std::move(queues));
  }
  else {
    return makeLevel1(isOutermost, opt, name);
  }
}

std::unique_ptr<PassiveClauseContainer> makeLevel3(bool isOutermost, const Options& opt, std::string name)
{
  if (opt.useSineLevelSplitQueues()) {
    std::vector<std::unique_ptr<PassiveClauseContainer>> queues;
    auto cutoffs = opt.sineLevelSplitQueueCutoffs();
    for (unsigned i = 0; i < cutoffs.size(); i++) {
      auto queueName = name + "SLSQ" + Int::toString(cutoffs[i]) + ":";
      queues.push_back(makeLevel2(false, opt, queueName));
    }
    return std::make_unique<SineLevelMultiSplitPassiveClauseContainer>(isOutermost, opt, name + "SLSQ", std::move(queues));
  }
  else {
    return makeLevel2(isOutermost, opt, name);
  }
}

std::unique_ptr<PassiveClauseContainer> makeLevel4(bool isOutermost, const Options& opt, std::string name)
{
  if (opt.usePositiveLiteralSplitQueues()) {
    std::vector<std::unique_ptr<PassiveClauseContainer>> queues;
    std::vector<float> cutoffs = opt.positiveLiteralSplitQueueCutoffs();
    for (unsigned i = 0; i < cutoffs.size(); i++) {
      auto queueName = name + "PLSQ" + Int::toString(cutoffs[i]) + ":";
      queues.push_back(makeLevel3(false, opt, queueName));
    }
    return std::make_unique<PositiveLiteralMultiSplitPassiveClauseContainer>(isOutermost, opt, name + "PLSQ", std::move(queues));
  }
  else {
    return makeLevel3(isOutermost, opt, name);
  }
}

/**
 * Create a SaturationAlgorithm object
 *
 * The @b passiveContainer object will be used as a passive clause container, and
 * @b selector object to select literals before clauses are activated.
 */
SaturationAlgorithm::SaturationAlgorithm(Problem& prb, const Options& opt)
  : MainLoop(prb, opt),
    _clauseActivationInProgress(false),
    _fwSimplifiers(0), _simplifiers(0), _bwSimplifiers(0), _splitter(0),
    _consFinder(0), _labelFinder(0), _symEl(0), _answerLiteralManager(0),
    _instantiation(0), _fnDefHandler(prb.getFunctionDefinitionHandler()),
    _generatedClauseCount(0),
    _activationLimit(0)
{
  ASS_EQ(s_instance, 0);  //there can be only one saturation algorithm at a time

  _activationLimit = opt.activationLimit();

  _ordering = OrderingSP(Ordering::create(prb, opt));
  if (!Ordering::trySetGlobalOrdering(_ordering)) {
    // this is not an error, it may just lead to lower performance (and most likely not significantly lower)
    cerr << "SaturationAlgorithm cannot set its ordering as global" << endl;
  }
  _selector = LiteralSelector::getSelector(*_ordering, opt, opt.selection());

  _completeOptionSettings = opt.complete(prb);

  _unprocessed = new UnprocessedClauseContainer();

  if (opt.useManualClauseSelection()) {
    _passive = std::make_unique<ManCSPassiveClauseContainer>(true, opt);
  }
  else {
    _passive = makeLevel4(true, opt, "");
  }
  _active = new ActiveClauseContainer();

  _active->attach(this);
  _passive->attach(this);

  _active->addedEvent.subscribe(this, &SaturationAlgorithm::onActiveAdded);
  _active->removedEvent.subscribe(this, &SaturationAlgorithm::activeRemovedHandler);
  _passive->addedEvent.subscribe(this, &SaturationAlgorithm::onPassiveAdded);
  _passive->removedEvent.subscribe(this, &SaturationAlgorithm::passiveRemovedHandler);
  _passive->selectedEvent.subscribe(this, &SaturationAlgorithm::onPassiveSelected);

  if (opt.extensionalityResolution() != Options::ExtensionalityResolution::OFF) {
    _extensionality = new ExtensionalityClauseContainer(opt);
    //_active->addedEvent.subscribe(_extensionality, &ExtensionalityClauseContainer::addIfExtensionality);
  }
  else {
    _extensionality = 0;
  }

  s_instance = this;
}

/**
 * Destroy the SaturationAlgorithm object
 */
SaturationAlgorithm::~SaturationAlgorithm()
{
  ASS_EQ(s_instance,this);

  s_instance = 0;

  if (_splitter) {
    delete _splitter;
  }
  if (_consFinder) {
    delete _consFinder;
  }
  if (_symEl) {
    delete _symEl;
  }

  _active->detach();
  _passive->detach();

  if (_generator) {
    _generator->detach();
  }
  if (_immediateSimplifier) {
    _immediateSimplifier->detach();
  }

  while (_fwSimplifiers) {
    ForwardSimplificationEngine* fse = FwSimplList::pop(_fwSimplifiers);
    fse->detach();
    delete fse;
  }
  while (_simplifiers) {
    SimplificationEngine* fse = SimplList::pop(_simplifiers);
    fse->detach();
    delete fse;
  }
  while (_bwSimplifiers) {
    BackwardSimplificationEngine* bse = BwSimplList::pop(_bwSimplifiers);
    bse->detach();
    delete bse;
  }

  delete _unprocessed;
  delete _active;
}

void SaturationAlgorithm::tryUpdateFinalClauseCount()
{
  SaturationAlgorithm* inst = tryGetInstance();
  if (!inst) {
    return;
  }
  env.statistics->finalActiveClauses = inst->_active->sizeEstimate();
  env.statistics->finalPassiveClauses = inst->_passive->sizeEstimate();
  if (inst->_extensionality != 0) {
    env.statistics->finalExtensionalityClauses = inst->_extensionality->size();
  }
}

/**
 * Return true if the run of the prover so far is complete
 */
bool SaturationAlgorithm::isComplete()
{
  return _completeOptionSettings && !env.statistics->inferencesSkippedDueToColors
        && !env.statistics->discardedNonRedundantClauses; // this covers removals from LRS!
}

ClauseIterator SaturationAlgorithm::activeClauses()
{
  return _active->clauses();
}

/**
 * A function that is called when a clause is added to the active clause container.
 */
void SaturationAlgorithm::onActiveAdded(Clause* c)
{
  if (env.options->showActive()) {
    std::cout << "[SA] active: " << c->toString() << std::endl;
  }
}

/**
 * A function that is called when a clause is removed from the active clause container.
 */
void SaturationAlgorithm::onActiveRemoved(Clause* c)
{
  ASS(c->store()==Clause::ACTIVE);
  c->setStore(Clause::NONE);
  // at this point the c object may be deleted
}

void SaturationAlgorithm::onAllProcessed()
{
  ASS(clausesFlushed());

  if (_symEl) {
    _symEl->onAllProcessed();
  }

  if (_splitter) {
    _splitter->onAllProcessed();
  }

  if (_consFinder) {
    _consFinder->onAllProcessed();
  }
}

/**
 * A function that is called when a clause is added to the passive clause container.
 */
void SaturationAlgorithm::onPassiveAdded(Clause* c)
{
  if (env.options->showPassive()) {
    std::cout << "[SA] passive: " << c->toString() << std::endl;
  }

  //when a clause is added to the passive container,
  //we know it is not redundant
  onNonRedundantClause(c);
}

/**
 * A function that is called when a clause is removed from the active clause container.
 * The function is not called when a selected clause is removed from the passive container.
 * In this case the @b onPassiveSelected method is called.
 */
void SaturationAlgorithm::onPassiveRemoved(Clause* c)
{
  ASS(c->store()==Clause::PASSIVE);
  c->setStore(Clause::NONE);
  // at this point the c object can be deleted
}

/**
 * A function that is called when a clause is selected and removed from the passive
 * clause container to be activated.
 *
 * The clause @b c might not necessarily get to the activation, it can still be
 * removed by some simplification rule (in case of the Discount saturation algorithm).
 */
void SaturationAlgorithm::onPassiveSelected(Clause* c)
{
}

/**
 * A function that is called whenever a possibly new clause appears.
 */
void SaturationAlgorithm::onNewClause(Clause* cl)
{
  if (_splitter) {
    _splitter->onNewClause(cl);
  }

  if (env.options->showNew()) {
    std::cout << "[SA] new: " << cl->toString() << std::endl;
  }

  if (cl->isPropositional()) {
    onNewUsefulPropositionalClause(cl);
  }

  if (_answerLiteralManager) {
    _answerLiteralManager->onNewClause(cl);
  }
}

void SaturationAlgorithm::onNewUsefulPropositionalClause(Clause* c)
{
  ASS(c->isPropositional());

  if (env.options->showNewPropositional()) {
    std::cout << "[SA] new propositional: " << c->toString() << std::endl;
  }

  if (_consFinder) {
    _consFinder->onNewPropositionalClause(c);
  }
  if (_labelFinder) {
    _labelFinder->onNewPropositionalClause(c);
  }
}

/**
 * Called when a clause successfully passes the forward simplification
 */
void SaturationAlgorithm::onClauseRetained(Clause* cl)
{
  //cout << "[SA] retained " << cl->toString() << endl;

}

/**
 * Called whenever a clause is simplified or deleted at any point of the
 * saturation algorithm
 */
void SaturationAlgorithm::onClauseReduction(Clause* cl, Clause **replacements, unsigned numOfReplacements,
                                            Clause* premise, bool forward)
{
  ASS(cl);

  ClauseIterator premises;

  if (premise) {
    premises = pvi(getSingletonIterator(premise));
  }
  else {
    premises = ClauseIterator::getEmpty();
  }

  onClauseReduction(cl, replacements, numOfReplacements, premises, forward);
}

void SaturationAlgorithm::onClauseReduction(Clause* cl, Clause **replacements, unsigned numOfReplacements,
                                            ClauseIterator premises, bool forward)
{
  ASS(cl);

  static ClauseStack premStack;
  premStack.reset();
  premStack.loadFromIterator(premises);

  Clause *replacement = numOfReplacements ? *replacements : 0;

  if (env.options->showReductions()) {
    std::cout << "[SA] " << (forward ? "forward" : "backward") << " reduce: " << cl->toString() << endl;
    for(unsigned i = 0; i < numOfReplacements; i++){
      Clause* replacement = *replacements;
      if(replacement){ std::cout << "      replaced by " << replacement->toString() << endl; }
      replacements++;
    }
    ClauseStack::Iterator pit(premStack);
    while(pit.hasNext()){
      Clause* premise = pit.next();
      if(premise){ std::cout << "     using " << premise->toString() << endl; }
    }
  }

  if (_splitter) {
    _splitter->onClauseReduction(cl, pvi(ClauseStack::Iterator(premStack)), replacement);
  }

  if (replacement) {
    // Where an inference has multiple conclusions, onParenthood will only be run
    // for the final conclusion. This is unsafe when running with symbol elimination.
    // At the moment the only simplification rules that have multiple conclusions
    // are higher-order and it is assumed that we will not run higher-order along
    // with symbol elimination.
    // In the future if a first-order simplification rule is added with multiple
    // conclusions, this code should be updated.
    onParenthood(replacement, cl);
    while (premStack.isNonEmpty()) {
      onParenthood(replacement, premStack.pop());
    }
  }
}

void SaturationAlgorithm::onNonRedundantClause(Clause* c)
{
  if (_symEl) {
    _symEl->onNonRedundantClause(c);
  }
}

/**
 * Called for clauses derived in the run of the saturation algorithm
 * for each pair clause-premise
 *
 * The propositional parts of clauses may not be set properly (the
 * clauses are always valid, however), also the function is not called
 * for clause merging (when the non-propositional parts would coincide).
 */
void SaturationAlgorithm::onParenthood(Clause* cl, Clause *parent)
{
  if (_symEl) {
    _symEl->onParenthood(cl, parent);
  }
}

/**
 * This function is subscribed to the remove event of the active container
 * instead of the @b onActiveRemoved function in the constructor, as the
 * @b onActiveRemoved function is virtual.
 */
void SaturationAlgorithm::activeRemovedHandler(Clause* cl)
{
  onActiveRemoved(cl);
}

/**
 * This function is subscribed to the remove event of the passive container
 * instead of the @b onPassiveRemoved function in the constructor, as the
 * @b onPassiveRemoved function is virtual.
 */
void SaturationAlgorithm::passiveRemovedHandler(Clause* cl)
{
  onPassiveRemoved(cl);
}

/**
 * Add input clause @b cl into the SaturationAlgorithm object
 *
 * The clause @b cl is added into the unprocessed container, unless the
 * set-of-support option is enabled and @b cl has input type equal to
 * @b Clause::AXIOM. In this case, @b cl is put into the active container.
 */
void SaturationAlgorithm::addInputClause(Clause* cl)
{
  ASS_LE(toNumber(cl->inputType()),toNumber(UnitInputType::CLAIM)); // larger input types should not appear in proof search

  if (_symEl) {
    _symEl->onInputClause(cl);
  }

  bool sosForAxioms = _opt.sos() == Options::Sos::ON || _opt.sos() == Options::Sos::ALL;
  sosForAxioms = sosForAxioms && cl->inputType() == UnitInputType::AXIOM;

  bool sosForTheory = _opt.sos() == Options::Sos::THEORY && _opt.sosTheoryLimit() == 0;

  if (_opt.sineToAge()) {
    unsigned level = cl->getSineLevel();
    // cout << "Adding " << cl->toString() << " level " << level;
    if (level == UINT_MAX) {
      level = env.maxSineLevel - 1; // as the next available (unused) value
      // cout << " -> " << level;
    }
    // cout << endl;
    cl->setAge(level);
  }

  if (sosForAxioms || (cl->isPureTheoryDescendant() && sosForTheory)) {
    addInputSOSClause(cl);
  }
  else {
    addNewClause(cl);
  }

  if (_instantiation) {
    _instantiation->registerClause(cl);
  }

  env.statistics->initialClauses++;
}

/**
 * Return literal selector that is to be used for set-of-support clauses
 */
LiteralSelector& SaturationAlgorithm::getSosLiteralSelector()
{
  if (_opt.sos() == Options::Sos::ALL || _opt.sos() == Options::Sos::THEORY) {
    if (!_sosLiteralSelector) {
      _sosLiteralSelector = new TotalLiteralSelector(getOrdering(), getOptions());
    }
    return *_sosLiteralSelector;
  }
  else {
    return *_selector;
  }
}

/**
 * Add an input set-of-support clause @b cl into the active container
 */
void SaturationAlgorithm::addInputSOSClause(Clause* cl)
{
  ASS_EQ(toNumber(cl->inputType()),toNumber(UnitInputType::AXIOM));

  // we add an extra reference until the clause is added to some container, so that
  // it won't get deleted during some code e.g. in the onNewClause handler
  cl->incRefCnt();

  onNewClause(cl);

simpl_start:

  Clause *simplCl = _immediateSimplifier->simplify(cl);
  if (simplCl != cl) {
    if (!simplCl) {
      onClauseReduction(cl, 0, 0, 0);
      goto fin;
    }

    simplCl->incRefCnt();
    cl->decRefCnt(); // now cl is referenced from simplCl, so after removing the extra reference, it won't be destroyed

    onNewClause(simplCl);
    onClauseReduction(cl, &simplCl, 1, 0);
    cl = simplCl;
    goto simpl_start;
  }

  if (cl->isEmpty()) {
    addNewClause(cl);
    goto fin;
  }

  ASS(!cl->numSelected());
  {
    LiteralSelector& sosSelector = getSosLiteralSelector();
    sosSelector.select(cl);
  }

  cl->setStore(Clause::ACTIVE);
  env.statistics->activeClauses++;
  _active->add(cl);

  onSOSClauseAdded(cl);

fin:
  cl->decRefCnt();
}

/**
 * Insert clauses of the problem into the SaturationAlgorithm object
 * and initialize some internal structures.
 */
void SaturationAlgorithm::init()
{
  ClauseIterator toAdd;

  if (env.options->randomTraversals()) {
    TIME_TRACE(TimeTrace::SHUFFLING);

    Stack<Clause *> aux;
    aux.loadFromIterator(_prb.clauseIterator());
    Shuffling::shuffleArray(aux,aux.size());
    toAdd = pvi(arrayIter(std::move(aux)));
  } else {
    toAdd = _prb.clauseIterator();
  }

  while (toAdd.hasNext()) {
    Clause* cl = toAdd.next();
    addInputClause(cl);
  }

  if (_splitter) {
    _splitter->init(this);
  }
  if (_consFinder) {
    _consFinder->init(this);
  }
  if (_symEl) {
    _symEl->init(this);
  }
}

Clause *SaturationAlgorithm::doImmediateSimplification(Clause* cl0)
{
  TIME_TRACE("immediate simplification");

  static bool sosTheoryLimit = _opt.sos() == Options::Sos::THEORY;
  static unsigned sosTheoryLimitAge = _opt.sosTheoryLimit();
  static ClauseStack repStack;
  repStack.reset();

  SplitSet *splitSet = 0;

  if (sosTheoryLimit && cl0->isPureTheoryDescendant() && cl0->age() > sosTheoryLimitAge) {
    return 0;
  }

  Clause* cl = cl0;

  Clause *simplCl = _immediateSimplifier->simplify(cl);
  if (simplCl != cl) {
    if (simplCl) {
      addNewClause(simplCl);
    }
    onClauseReduction(cl, &simplCl, 1, 0);
    return 0;
  }

  ClauseIterator cIt = _immediateSimplifier->simplifyMany(cl);
  if (cIt.hasNext()) {
    while (cIt.hasNext()) {
      Clause *simpedCl = cIt.next();
      if (!splitSet) {
        splitSet = simpedCl->splits();
      }
      else {
        ASS(splitSet->isSubsetOf(simpedCl->splits()));
        ASS(simpedCl->splits()->isSubsetOf(splitSet));
      }
      ASS(simpedCl != cl);
      repStack.push(simpedCl);
      addNewClause(simpedCl);
    }
    onClauseReduction(cl, repStack.begin(), repStack.size(), 0);
    return 0;
  }

  return cl;
}

/**
 * Add a new clause to the saturation algorithm run
 *
 * At some point of the algorithm loop the @b newClausesToUnprocessed
 * function is called and all new clauses are added to the
 * unprocessed container.
 */
void SaturationAlgorithm::addNewClause(Clause* cl)
{
  if (env.options->randomTraversals()) {
    TIME_TRACE(TimeTrace::SHUFFLING);

    Shuffling::shuffle(cl);
  }

  // we increase the reference counter here so that the clause wouldn't
  // get destroyed during handling in the onNewClause handler
  //(there the control flow goes out of the SaturationAlgorithm class,
  // so we'd better not assume on what's happening out there)
  cl->incRefCnt();
  onNewClause(cl);
  _newClauses.push(cl);
  // we can decrease the counter here -- it won't get deleted because
  // the _newClauses RC stack already took over the clause
  cl->decRefCnt();
}

void SaturationAlgorithm::newClausesToUnprocessed()
{
  if (env.options->randomTraversals()) {
    TIME_TRACE(TimeTrace::SHUFFLING);

    Shuffling::shuffleArray(_newClauses.naked().begin(), _newClauses.size());
  }

  while (_newClauses.isNonEmpty()) {
    Clause* cl = _newClauses.popWithoutDec();
    switch (cl->store()) {
      case Clause::UNPROCESSED:
        break;
      case Clause::PASSIVE:
        onNonRedundantClause(cl);
        break;
      case Clause::NONE:
        addUnprocessedClause(cl);
        break;
      case Clause::SELECTED:
      case Clause::ACTIVE:
#if VDEBUG
        cout << "FAIL: " << cl->toString() << endl;
        // such clauses should not appear as new ones
        cout << cl->toString() << endl;
#endif
        ASSERTION_VIOLATION_REP(cl->store());
    }
    cl->decRefCnt(); // belongs to _newClauses.popWithoutDec()
  }
}

/**
 * Return true iff there are no clauses left to be processed
 *
 * More precisely, true is returned iff the unprocessed clause
 * container and the new clause stack are empty.
 */
bool SaturationAlgorithm::clausesFlushed()
{
  return _unprocessed->isEmpty() && _newClauses.isEmpty();
}

/**
 * Perform immediate simplifications and splitting on clause @b cl and add it
 * to unprocessed.
 *
 * Forward demodulation is also being performed on @b cl.
 */
void SaturationAlgorithm::addUnprocessedClause(Clause* cl)
{
  _generatedClauseCount++;
  env.statistics->generatedClauses++;

  cl=doImmediateSimplification(cl);
  if (!cl) {
    return;
  }
  if (cl->isEmpty()) {
    handleEmptyClause(cl);
    return;
  }

  cl->setStore(Clause::UNPROCESSED);
  _unprocessed->add(cl);
}

/**
 * Deal with clause that has an empty non-propositional part.
 *
 * The function receives a clause @b cl that has empty non-propositional part,
 * and returns a contradiction (an empty clause with false propositional part)
 * if it can be derived from @b cl and previously derived empty clauses.
 * Otherwise it returns 0.
 */
void SaturationAlgorithm::handleEmptyClause(Clause* cl)
{
  ASS(cl->isEmpty());

  if (isRefutation(cl)) {
    onNonRedundantClause(cl);

    throw RefutationFoundException(cl);
  }
  // as Clauses no longer have prop parts the only reason for an empty
  // clause not being a refutation is if it has splits

  if (_splitter && _splitter->handleEmptyClause(cl)) {
    return;
  }

  // splitter should only return false if splits isEmpty, which it cannot be
  ASSERTION_VIOLATION;
  // removed some code that dealt with the case where a clause is empty
  // but as a non-empty bdd prop part
}

/**
 * Forward-simplify the clause @b cl, return true iff the clause
 * should be retained
 *
 * If a weight-limit is imposed on clauses, it is being checked
 * by this function as well.
 */
bool SaturationAlgorithm::forwardSimplify(Clause* cl)
{
  TIME_TRACE("forward simplification");

  if (_passive->exceedsAllLimits(cl)) {
    RSTAT_CTR_INC("clauses discarded by limit in forward simplification");
    env.statistics->discardedNonRedundantClauses++;
    return false;
  }

  FwSimplList::Iterator fsit(_fwSimplifiers);

  while (fsit.hasNext()) {
    ForwardSimplificationEngine *fse = fsit.next();

    {
      Clause *replacement = 0;
      ClauseIterator premises = ClauseIterator::getEmpty();

      if (fse->perform(cl, replacement, premises)) {
        if (replacement) {
          addNewClause(replacement);
        }
        onClauseReduction(cl, &replacement, 1, premises);

        return false;
      }
    }
  }

  static ClauseStack repStack;

  repStack.reset();
  SimplList::Iterator sit(_simplifiers);

  while (sit.hasNext()) {
    SimplificationEngine *se = sit.next();

    {
      ClauseIterator results = se->perform(cl);

      if (results.hasNext()) {
        while (results.hasNext()) {
          Clause *simpedCl = results.next();
          ASS(simpedCl != cl);
          repStack.push(simpedCl);
          addNewClause(simpedCl);
        }
        onClauseReduction(cl, repStack.begin(), repStack.size(), 0);
        return false;
      }
    }
  }

  bool synthesis = (env.options->questionAnswering() == Options::QuestionAnsweringMode::SYNTHESIS);

  if (synthesis) {
    ASS((_answerLiteralManager != nullptr));
    Clause* ansLitCl = cl;
    if (_splitter && cl->hasAnswerLiteral() && !cl->noSplits() && cl->computable()) {
      ansLitCl = _splitter->reintroduceAvatarAssertions(cl);
    }
    Clause* reduced = _answerLiteralManager->recordAnswerAndReduce(ansLitCl);
    if (reduced) {
      ansLitCl = reduced;
    }
    if (ansLitCl != cl) {
      addNewClause(ansLitCl);
      onClauseReduction(cl, &ansLitCl, 1, 0);
      return false;
    }
  }

  //TODO: hack that only clauses deleted by forward simplification can be destroyed (other destruction needs debugging)
  cl->incRefCnt();

  if (_splitter && !_opt.splitAtActivation()) {
    if (_splitter->doSplitting(cl)) {
      return false;
    }
  }

  return true;
}

/**
 * The the backward simplification with the clause @b cl.
 */
void SaturationAlgorithm::backwardSimplify(Clause* cl)
{
  TIME_TRACE("backward simplification");

  BwSimplList::Iterator bsit(_bwSimplifiers);
  while (bsit.hasNext()) {
    BackwardSimplificationEngine *bse = bsit.next();

    BwSimplificationRecordIterator simplifications;
    bse->perform(cl, simplifications);
    while (simplifications.hasNext()) {
      BwSimplificationRecord srec = simplifications.next();
      Clause *redundant = srec.toRemove;
      ASS_NEQ(redundant, cl);

      Clause *replacement = srec.replacement;

      if (replacement) {
        addNewClause(replacement);
      }
      onClauseReduction(redundant, &replacement, 1, cl, false);

      // we must remove the redundant clause before adding its replacement,
      // as otherwise the redundant one might demodulate the replacement into
      // a tautology

      redundant->incRefCnt(); // we don't want the clause deleted before we record the simplification

      removeActiveOrPassiveClause(redundant);

      redundant->decRefCnt();
    }
  }
}

/**
 * Remove either passive or active (or reactivated, which is both)
 * clause @b cl
 *
 * In case the removal is requested during clause activation, when some indexes
 * might be traversed (and so cannot be modified), the clause deletion is postponed
 * until the clause activation is over. This is done by pushing the clause on the
 * @b _postponedClauseRemovals stack, which is then checked at the end of the
 * @b activate function.
 */
void SaturationAlgorithm::removeActiveOrPassiveClause(Clause* cl)
{
  if (_clauseActivationInProgress) {
    // we cannot remove clause now, as there indexes might be traversed now,
    // and so we cannot modify them
    _postponedClauseRemovals.push(cl);
    return;
  }

  switch (cl->store()) {
    case Clause::PASSIVE: {
      TIME_TRACE(TimeTrace::PASSIVE_CONTAINER_MAINTENANCE);
      _passive->remove(cl);
      break;
    }
    case Clause::ACTIVE:
      _active->remove(cl);
      break;
    default:
      ASS_REP2(false, cl->store(), *cl);
  }
  // at this point the cl object can be already deleted
}

/**
 * Add clause @b c to the passive container
 */
void SaturationAlgorithm::addToPassive(Clause* cl)
{
  ASS_EQ(cl->store(), Clause::UNPROCESSED);

  cl->setStore(Clause::PASSIVE);
  env.statistics->passiveClauses++;

  {
    TIME_TRACE(TimeTrace::PASSIVE_CONTAINER_MAINTENANCE);
    _passive->add(cl);
  }
}

void SaturationAlgorithm::removeSelected(Clause* cl)
{
  ASS_EQ(cl->store(), Clause::SELECTED);
  beforeSelectedRemoved(cl);
  cl->setStore(Clause::NONE);
}

/**
 * Activate clause @b cl
 *
 * This means putting the clause into the active container, and
 * performing generating inferences with it (in this order, so that
 * inferences such as self-superposition can happen).
 *
 * During clause activation the @b _clauseActivationInProgress value
 * is set to @b true, and clause removals by the @b removeBackwardSimplifiedClause
 * function are postponed. During the clause activation, generalisation
 * indexes should not be modified.
 */
void SaturationAlgorithm::activate(Clause* cl)
{
      TIME_TRACE("activation")

  {
    TIME_TRACE("redundancy check")
    if (_consFinder && _consFinder->isRedundant(cl)) {
      return removeSelected(cl);
    }
  }

  {
    TIME_TRACE("splitting")
    if (_splitter && _opt.splitAtActivation()) {
      if (_splitter->doSplitting(cl)) {
        return removeSelected(cl);
      }
    }
  }

  _clauseActivationInProgress = true;

  if (!cl->numSelected()) {
    TIME_TRACE("clause selection")
    TIME_TRACE("literal selection");

    if (env.options->randomTraversals()) {
      TIME_TRACE(TimeTrace::SHUFFLING);

      Shuffling::shuffle(cl);
    }

    _selector->select(cl);
  }

  ASS_EQ(cl->store(), Clause::SELECTED);
  cl->setStore(Clause::ACTIVE);
  env.statistics->activeClauses++;
  _active->add(cl);

  _conditionalRedundancyHandler->checkEquations(cl);

  auto generated = TIME_TRACE_EXPR(TimeTrace::CLAUSE_GENERATION, _generator->generateSimplify(cl));
  auto toAdd = TIME_TRACE_ITER(TimeTrace::CLAUSE_GENERATION, generated.clauses);

  while (toAdd.hasNext()) {
    Clause *genCl = toAdd.next();
    addNewClause(genCl);

    Inference::Iterator iit = genCl->inference().iterator();
    while (genCl->inference().hasNext(iit)) {
      Unit *premUnit = genCl->inference().next(iit);
      // Now we can get generated clauses having parents that are not clauses
      // Indeed, from induction we can have generated clauses whose parents do
      // not include the activated clause
      if (premUnit->isClause()) {
        Clause *premCl = static_cast<Clause *>(premUnit);
        onParenthood(genCl, premCl);
      }
    }
  }

  _clauseActivationInProgress = false;

  // now we remove clauses that could not be removed during the clause activation process
  if (env.options->randomTraversals()) {
    TIME_TRACE(TimeTrace::SHUFFLING);

    Shuffling::shuffleArray(_postponedClauseRemovals.begin(), _postponedClauseRemovals.size());
  }
  while (_postponedClauseRemovals.isNonEmpty()) {
    Clause* cl = _postponedClauseRemovals.pop();
    if (cl->store() != Clause::ACTIVE && cl->store() != Clause::PASSIVE) {
      continue;
    }
    TIME_TRACE("clause removal")
    removeActiveOrPassiveClause(cl);
  }

  if (generated.premiseRedundant) {
    _active->remove(cl);
  }

  return;
}

/**
 * Perform the loop that puts clauses from the unprocessed to the passive container.
 */
void SaturationAlgorithm::doUnprocessedLoop()
{
  do {
    newClausesToUnprocessed();

    while (!_unprocessed->isEmpty()) {
      Clause* c = _unprocessed->pop();
      poppedFromUnprocessed(c); // tells LRS's it might make sense to update limits

      ASS(!isRefutation(c));

      if (forwardSimplify(c)) {
        onClauseRetained(c);
        addToPassive(c);
        ASS_EQ(c->store(), Clause::PASSIVE);
      }
      else {
        ASS_EQ(c->store(), Clause::UNPROCESSED);
        c->setStore(Clause::NONE);
      }

      newClausesToUnprocessed();
    }

    ASS(clausesFlushed());
    onAllProcessed(); // in particular, Splitter has now recomputed model which may have triggered deletions and additions
  } while (!clausesFlushed());
}

/**
 * Return true if clause can be passed to activation
 *
 * If false is returned, disposing of the clause is responsibility of
 * this function.
 */
bool SaturationAlgorithm::handleClauseBeforeActivation(Clause* c)
{
  return true;
}

/**
 * This function should be called if (and only if) we will use
 * the @c doOneAlgorithmStep() function to run the saturation
 * algorithm, instead of the @c MailLoop::run() function.
 */
void SaturationAlgorithm::initAlgorithmRun()
{
  init();
}

UnitList *SaturationAlgorithm::collectSaturatedSet()
{
  UnitList* res = 0;
  ClauseIterator it = _active->clauses();
  while (it.hasNext()) {
    Clause* cl = it.next();
    cl->incRefCnt();
    UnitList::push(cl, res);
  }
  return res;
}

/**
 *
 * This function may throw RefutationFoundException and TimeLimitExceededException.
 */
void SaturationAlgorithm::doOneAlgorithmStep()
{
  doUnprocessedLoop();

  if (_passive->isEmpty()) {
    MainLoopResult::TerminationReason termReason =
        isComplete() ? Statistics::SATISFIABLE : Statistics::REFUTATION_NOT_FOUND;
    MainLoopResult res(termReason);

    // if (termReason == Statistics::REFUTATION_NOT_FOUND){
    //   Shell::UIHelper::outputSaturatedSet(cout, pvi(UnitList::Iterator(collectSaturatedSet())));
    // }

    if (termReason == Statistics::SATISFIABLE && getOptions().proof() != Options::Proof::OFF) {
      res.saturatedSet = collectSaturatedSet();

      if (_splitter) {
        res.saturatedSet = _splitter->preprendCurrentlyAssumedComponentClauses(res.saturatedSet);
      }
    }
    throw MainLoopFinishedException(res);
  }

  /*
   * Only after processing the whole input (with the first call to doUnprocessedLoop)
   * it is time to recored for LRS the start time (and instrs) for the first iteration.
   */
  if (env.statistics->activations == 0) {
    _lrsStartTime = Timer::elapsedMilliseconds();
    _lrsStartInstrs = Timer::elapsedMegaInstructions();
  }

  Clause* cl = nullptr;
  {
    TIME_TRACE(TimeTrace::PASSIVE_CONTAINER_MAINTENANCE);
    cl = _passive->popSelected();
  }
  ASS_EQ(cl->store(), Clause::PASSIVE);
  cl->setStore(Clause::SELECTED);

  // we really want to do it here (it's explained "activations started" to the user)
  // and it should correspond to the number of times _passive->popSelected() was called (for good LRS estimates to work)
  env.statistics->activations++;

  if (!handleClauseBeforeActivation(cl)) {
    return;
  }

  activate(cl);
}

/**
 * Perform saturation on clauses that were added through
 * @b addInputClauses function
 */
MainLoopResult SaturationAlgorithm::runImpl()
{
  // could be more precise, but we don't care too much
  unsigned startTime = Timer::elapsedDeciseconds();
  try {
    env.statistics->activations = 0;
    while (true) {
      doOneAlgorithmStep(); // will bump env.statistics->activations by one

      if (_activationLimit && env.statistics->activations > _activationLimit) {
        throw ActivationLimitExceededException();
      }
      if(_softTimeLimit && Timer::elapsedDeciseconds() - startTime > _softTimeLimit)
        throw TimeLimitExceededException();
    }
  }
  catch (ThrowableBase&) {
    tryUpdateFinalClauseCount();
    throw;
  }
}

/**
 * Assign an generating inference object @b generator to be used
 *
 * This object takes ownership of the @b generator object
 * and will be responsible for its deletion.
 *
 * To use multiple generating inferences, use the @b CompositeGIE
 * object.
 */
void SaturationAlgorithm::setGeneratingInferenceEngine(SimplifyingGeneratingInference *generator)
{
  ASS(!_generator);
  _generator = generator;
  _generator->attach(this);
}

/**
 * Assign an immediate simplifier object @b immediateSimplifier
 * to be used
 *
 * This object takes ownership of the @b immediateSimplifier object
 * and will be responsible for its deletion.
 *
 * For description of what an immediate simplifier is, see
 * @b ImmediateSimplificationEngine documentation.
 *
 * To use multiple immediate simplifiers, use the @b CompositeISE
 * object.
 */
void SaturationAlgorithm::setImmediateSimplificationEngine(ImmediateSimplificationEngine *immediateSimplifier)
{
  ASS(!_immediateSimplifier);
  _immediateSimplifier = immediateSimplifier;
  _immediateSimplifier->attach(this);
}

/**
 * Add a forward simplifier, so that it is applied before the
 * simplifiers that were added before it. The object takes ownership
 * of the forward simplifier and will take care of destroying it.
 *
 * Forward demodulation simplifier should be added by the
 * @b setFwDemodulator function, not by this one.
 */
void SaturationAlgorithm::addForwardSimplifierToFront(ForwardSimplificationEngine *fwSimplifier)
{
  FwSimplList::push(fwSimplifier, _fwSimplifiers);
  fwSimplifier->attach(this);
}

void SaturationAlgorithm::addSimplifierToFront(SimplificationEngine *simplifier)
{
  SimplList::push(simplifier, _simplifiers);
  simplifier->attach(this);
}

/**
 * Add a backward simplifier, so that it is applied before the
 * simplifiers that were added before it. The object takes ownership
 * of the backward simplifier and will take care of destroying it.
 */
void SaturationAlgorithm::addBackwardSimplifierToFront(BackwardSimplificationEngine *bwSimplifier)
{
  BwSimplList::push(bwSimplifier, _bwSimplifiers);
  bwSimplifier->attach(this);
}

/**
 * @since 05/05/2013 Manchester, splitting changed to new values
 * @author Andrei Voronkov
 */
SaturationAlgorithm *SaturationAlgorithm::createFromOptions(Problem& prb, const Options& opt, IndexManager *indexMgr)
{
  SaturationAlgorithm* res;
  switch(opt.saturationAlgorithm()) {
  case Shell::Options::SaturationAlgorithm::DISCOUNT:
    res=new Discount(prb, opt);
    break;
  case Shell::Options::SaturationAlgorithm::LRS:
    res=new LRS(prb, opt);
    break;
  case Shell::Options::SaturationAlgorithm::OTTER:
    res=new Otter(prb, opt);
    break;
  default:
    NOT_IMPLEMENTED;
  }
  if (indexMgr) {
    res->_imgr = SmartPtr<IndexManager>(indexMgr, true);
    indexMgr->setSaturationAlgorithm(res);
  }
  else {
    res->_imgr = SmartPtr<IndexManager>(new IndexManager(res));
  }

  if (opt.splitting()) {
    res->_splitter = new Splitter();
  }

  // create generating inference engine
  CompositeGIE *gie = new CompositeGIE();

  bool alascaTakesOver = env.options->alasca() && prb.hasAlascaArithmetic();

  if(opt.functionDefinitionIntroduction()) {
    gie->addFront(new DefinitionIntroduction);
  }

  //TODO here induction is last, is that right?
  if(opt.induction()!=Options::Induction::NONE){
    gie->addFront(new Induction());
  }

  if (opt.instantiation() != Options::Instantiation::OFF) {
    res->_instantiation = new Instantiation();
    // res->_instantiation->init();
    gie->addFront(res->_instantiation);
  }

  if (prb.hasEquality()) {
    if (!alascaTakesOver) { // in alasca we have a special equality factoring rule
      gie->addFront(new EqualityFactoring());
    }
    gie->addFront(new EqualityResolution());
    if(env.options->superposition() && !alascaTakesOver){ // in alasca we have a special superposition rule
      gie->addFront(new Superposition());
    }
  }
  else if (opt.unificationWithAbstraction() != Options::UnificationWithAbstraction::OFF) {
    gie->addFront(new EqualityResolution());
  }

  if (opt.combinatorySup()) {
    gie->addFront(new ArgCong());
    gie->addFront(new NegativeExt()); // TODO add option
    if (opt.narrow() != Options::Narrow::OFF) {
      gie->addFront(new Narrow());
    }
    if (!opt.pragmatic()) {
      gie->addFront(new SubVarSup());
    }
  }

  if(prb.hasFOOL() &&
    prb.isHigherOrder() && env.options->booleanEqTrick()){
  //  gie->addFront(new ProxyElimination::NOTRemovalGIE());
    gie->addFront(new BoolEqToDiseq());
  }

  if(opt.complexBooleanReasoning() && prb.hasBoolVar() &&
     prb.isHigherOrder() && !opt.lambdaFreeHol()){
    gie->addFront(new PrimitiveInstantiation()); //TODO only add in some cases
    gie->addFront(new ElimLeibniz());
  }

  if (env.options->choiceReasoning()) {
    gie->addFront(new Choice());
  }

  gie->addFront(new Factoring());
  if (opt.binaryResolution() && !alascaTakesOver) { // in alasca we have a special resolution rule
    gie->addFront(new BinaryResolution());
  }
  if (opt.unitResultingResolution() != Options::URResolution::OFF) {
    gie->addFront(new URResolution(opt.unitResultingResolution() == Options::URResolution::FULL));
  }
  if (opt.extensionalityResolution() != Options::ExtensionalityResolution::OFF) {
    gie->addFront(new ExtensionalityResolution());
  }
  if (opt.FOOLParamodulation()) {
    gie->addFront(new FOOLParamodulation());
  }
  if (opt.cases() && prb.hasFOOL() && !opt.casesSimp()) {
    gie->addFront(new Cases());
  }

  if((prb.hasLogicalProxy() || prb.hasBoolVar() || prb.hasFOOL()) &&
      prb.isHigherOrder() && !prb.quantifiesOverPolymorphicVar()){
    if(env.options->cnfOnTheFly() != Options::CNFOnTheFly::EAGER &&
       env.options->cnfOnTheFly() != Options::CNFOnTheFly::OFF){
      gie->addFront(new LazyClausificationGIE());
    }
  }

  if (opt.injectivityReasoning()) {
    gie->addFront(new Injectivity());
  }
  if (prb.hasEquality() && env.signature->hasTermAlgebras()) {
    if (opt.termAlgebraCyclicityCheck() == Options::TACyclicityCheck::RULE) {
      gie->addFront(new AcyclicityGIE());
    }
    else if (opt.termAlgebraCyclicityCheck() == Options::TACyclicityCheck::RULELIGHT) {
      gie->addFront(new AcyclicityGIE1());
    }
    if (opt.termAlgebraInferences()) {
      gie->addFront(new InjectivityGIE());
    }
  }
  if (env.options->functionDefinitionRewriting()) {
    gie->addFront(new FunctionDefinitionRewriting());
    res->addForwardSimplifierToFront(new FunctionDefinitionDemodulation());
  }

  CompositeSGI *sgi = new CompositeSGI();
  sgi->push(gie);

  auto& ordering = res->getOrdering();

  if (opt.evaluationMode() == Options::EvaluationMode::POLYNOMIAL_CAUTIOUS) {
    sgi->push(new PolynomialEvaluationRule(ordering));
  }

  if (env.options->cancellation() == Options::ArithmeticSimplificationMode::CAUTIOUS) {
    sgi->push(new Cancellation(ordering));
  }

  if (env.options->gaussianVariableElimination() == Options::ArithmeticSimplificationMode::CAUTIOUS) {
    sgi->push(new LfpRule<GaussianVariableElimination>(GaussianVariableElimination()));
  }

  if (env.options->arithmeticSubtermGeneralizations() == Options::ArithmeticSimplificationMode::CAUTIOUS) {
    for (auto gen : allArithmeticSubtermGeneralizations()) {
      sgi->push(gen);
    }
  }

  auto ise = createISE(prb, opt, ordering, alascaTakesOver);
  if (alascaTakesOver) {
    auto shared = Kernel::AlascaState::create(
        InequalityNormalizer::global(),
        &ordering,
        env.options->unificationWithAbstraction(),
        env.options->unificationWithAbstractionFixedPointIteration()
        );
    if (env.options->alascaDemodulation()) {
      res->addForwardSimplifierToFront(new ALASCA::FwdDemodulation(shared));
      res->addBackwardSimplifierToFront(new ALASCA::BwdDemodulation(shared));
    }
    ise->addFront(new InterpretedEvaluation(/* inequalityNormalization() */ false, ordering));
    // TODO add an option for this
    ise->addFront(new ALASCA::FloorElimination(shared));
    if (env.options->alascaAbstraction()) {
      ise->addFront(new ALASCA::Abstraction<RealTraits>(shared));
      ise->addFront(new ALASCA::Abstraction<RatTraits>(shared));
    }

    if (env.options->alascaStrongNormalization()) {
      ise->addFront(new ALASCA::InequalityPredicateNormalization(shared));
    }

    // TODO properly create an option for that, make it a simplifying rule
    ise->addFront(new ALASCA::TautologyDeletion(shared));
    ise->addFront(new ALASCA::Normalization(shared));
    // TODO check when the other one is better
    if (env.options->viras()) {
      sgi->push(new ALASCA::VirasQuantifierElimination(shared));
    } else {
      sgi->push(new ALASCA::VariableElimination(shared, /* simpl */ true ));
<<<<<<< HEAD
    // TODO remove term distinction between term and subterm factoring (?)
    sgi->push(new ALASCA::TermFactoring(shared)); 
    if (env.options->alascaSubtermFactoring())
      sgi->push(new ALASCA::SubtermFactoring(shared)); 
=======
    }
    sgi->push(new ALASCA::TermFactoring(shared));
>>>>>>> 8f025a14
    sgi->push(new ALASCA::InequalityFactoring(shared));
    sgi->push(new ALASCA::EqFactoring(shared));
    sgi->push(new ALASCA::FourierMotzkin(shared));
    sgi->push(new ALASCA::FloorFourierMotzkin<RatTraits>(shared));
    sgi->push(new ALASCA::FloorFourierMotzkin<RealTraits>(shared));
    sgi->push(new ALASCA::IntegerFourierMotzkin<RealTraits>(shared));
    sgi->push(new ALASCA::IntegerFourierMotzkin<RatTraits>(shared));
    if (env.options->superposition()) {
      sgi->push(new ALASCA::Superposition(shared));
    }
    if (env.options->binaryResolution()) {
      sgi->push(new ALASCA::BinaryResolution(shared));
    }
    sgi->push(new ALASCA::CoherenceNormalization<RatTraits>(shared));
    sgi->push(new ALASCA::CoherenceNormalization<RealTraits>(shared));
    sgi->push(new ALASCA::Coherence<RealTraits>(shared));
    sgi->push(new ALASCA::FloorBounds(shared));
  }

#if VZ3
  if (opt.theoryInstAndSimp() != Shell::Options::TheoryInstSimp::OFF) {
    sgi->push(new TheoryInstAndSimp());
  }
#endif

  res->setGeneratingInferenceEngine(sgi);

  res->setImmediateSimplificationEngine(ise);

  // create simplification engine

  if((prb.hasLogicalProxy() || prb.hasBoolVar() || prb.hasFOOL()) &&
      prb.isHigherOrder() && !prb.quantifiesOverPolymorphicVar()){
    if(env.options->cnfOnTheFly() != Options::CNFOnTheFly::EAGER &&
       env.options->cnfOnTheFly() != Options::CNFOnTheFly::OFF){
      res->addSimplifierToFront(new LazyClausification());
    }
  }

  // create forward simplification engine
  if (prb.hasEquality() && opt.innerRewriting()) {
    res->addForwardSimplifierToFront(new InnerRewriting());
  }
  if (opt.globalSubsumption()) {
    res->addForwardSimplifierToFront(new GlobalSubsumption(opt));
  }
  if (opt.forwardLiteralRewriting()) {
    res->addForwardSimplifierToFront(new ForwardLiteralRewriting());
  }
  bool subDemodOrdOpt = /* enables ordering optimizations of subsumption demodulation rules */
            opt.termOrdering() == Shell::Options::TermOrdering::KBO
            || opt.termOrdering() == Shell::Options::TermOrdering::LPO;
  if (prb.hasEquality()) {
    // NOTE:
    // fsd should be performed after forward subsumption,
    // because every successful forward subsumption will lead to a (useless) match in fsd.
    if (opt.forwardSubsumptionDemodulation()) {
      res->addForwardSimplifierToFront(new ForwardSubsumptionDemodulation(false, subDemodOrdOpt));
    }
  }
  if (prb.hasEquality()) {
    switch (opt.forwardDemodulation()) {
      case Options::Demodulation::ALL:
      case Options::Demodulation::PREORDERED:
        if (opt.combinatorySup()) {
          res->addForwardSimplifierToFront(new ForwardDemodulationImpl<true>());
        }
        else {
          res->addForwardSimplifierToFront(new ForwardDemodulationImpl<false>());
        }
        break;
      case Options::Demodulation::OFF:
        break;
#if VDEBUG
      default:
        ASSERTION_VIOLATION;
#endif
    }
  }

  if (opt.forwardSubsumption()) {
    if (opt.codeTreeSubsumption()) {
      res->addForwardSimplifierToFront(new CodeTreeForwardSubsumptionAndResolution(opt.forwardSubsumptionResolution()));
    } else {
      res->addForwardSimplifierToFront(new ForwardSubsumptionAndResolution(opt.forwardSubsumptionResolution()));
    }
  }
  else if (opt.forwardSubsumptionResolution()) {
    USER_ERROR("Forward subsumption resolution requires forward subsumption to be enabled.");
  }

  // create backward simplification engine
  if (prb.hasEquality()) {
    switch (opt.backwardDemodulation()) {
      case Options::Demodulation::ALL:
      case Options::Demodulation::PREORDERED:
        res->addBackwardSimplifierToFront(new BackwardDemodulation());
        break;
      case Options::Demodulation::OFF:
        break;
#if VDEBUG
      default:
        ASSERTION_VIOLATION;
#endif
    }
  }
  if (prb.hasEquality() && opt.backwardSubsumptionDemodulation()) {
    res->addBackwardSimplifierToFront(new BackwardSubsumptionDemodulation(subDemodOrdOpt));
  }

  bool backSubsumption = opt.backwardSubsumption() != Options::Subsumption::OFF;
  bool backSR = opt.backwardSubsumptionResolution() != Options::Subsumption::OFF;
  bool subsumptionUnitOnly = opt.backwardSubsumption() == Options::Subsumption::UNIT_ONLY;
  bool srUnitOnly = opt.backwardSubsumptionResolution() == Options::Subsumption::UNIT_ONLY;
  if (backSubsumption || backSR) {
    res->addBackwardSimplifierToFront(new BackwardSubsumptionAndResolution(backSubsumption, subsumptionUnitOnly, backSR, srUnitOnly));
  }

  if (opt.mode() == Options::Mode::CONSEQUENCE_ELIMINATION) {
    res->_consFinder = new ConsequenceFinder();
  }
  if (opt.showSymbolElimination()) {
    res->_symEl = new SymElOutput();
  }

  res->_conditionalRedundancyHandler.reset(ConditionalRedundancyHandler::create(opt, &ordering, res->_splitter));

  res->_answerLiteralManager = AnswerLiteralManager::getInstance(); // selects the right one, according to options!
  ASS(!res->_answerLiteralManager||opt.questionAnswering()!=Options::QuestionAnsweringMode::OFF);
  ASS( res->_answerLiteralManager||opt.questionAnswering()==Options::QuestionAnsweringMode::OFF);
  return res;
} // SaturationAlgorithm::createFromOptions

/**
 * Create local clause simplifier for problem @c prb according to options @c opt
 */
CompositeISE* SaturationAlgorithm::createISE(Problem& prb, const Options& opt, Ordering& ordering, bool alascaTakesOver)
{
  CompositeISE* res =new CompositeISE();

  if (prb.hasEquality() && opt.equationalTautologyRemoval()) {
    res->addFront(new EquationalTautologyRemoval());
  }

  switch (opt.condensation()) {
    case Options::Condensation::ON:
      res->addFront(new Condensation());
      break;
    case Options::Condensation::FAST:
      res->addFront(new FastCondensation());
      break;
    case Options::Condensation::OFF:
      break;
  }

  if (env.options->combinatorySup()) {
    res->addFront(new CombinatorDemodISE());
    res->addFront(new CombinatorNormalisationISE());
  }

  if (env.options->choiceReasoning()) {
    res->addFront(new ChoiceDefinitionISE());
  }

  if((prb.hasLogicalProxy() || prb.hasBoolVar() || prb.hasFOOL()) &&
      prb.isHigherOrder() && !env.options->addProxyAxioms()){
    if(env.options->cnfOnTheFly() == Options::CNFOnTheFly::EAGER){
      /*res->addFrontMany(new ProxyISE());
      res->addFront(new OrImpAndProxyISE());
      res->addFront(new NotProxyISE());
      res->addFront(new EqualsProxyISE());
      res->addFront(new PiSigmaProxyISE());*/
      res->addFrontMany(new EagerClausificationISE());
    }
    else {
      res->addFront(new IFFXORRewriterISE());
    }
    res->addFront(new BoolSimp());
  }

  if (prb.hasFOOL() && opt.casesSimp() && !opt.cases()) {
    res->addFrontMany(new CasesSimp());
  }

  // Only add if there are distinct groups
  if (prb.hasEquality() && env.signature->hasDistinctGroups()) {
    res->addFront(new DistinctEqualitySimplifier());
  }
  if (prb.hasEquality() && env.signature->hasTermAlgebras()) {
    if (opt.termAlgebraInferences()) {
      res->addFront(new DistinctnessISE());
      res->addFront(new InjectivityISE());
      res->addFront(new NegativeInjectivityISE());
    }
  }
  if (prb.hasInterpretedOperations() || prb.hasNumerals()) {
    if (env.options->arithmeticSubtermGeneralizations() == Options::ArithmeticSimplificationMode::FORCE) {
      for (auto gen : allArithmeticSubtermGeneralizations()) {
        res->addFront(&gen->asISE());
      }
    }

    if (env.options->gaussianVariableElimination() == Options::ArithmeticSimplificationMode::FORCE) {
      res->addFront(&(new GaussianVariableElimination())->asISE());
    }

    if (env.options->cancellation() == Options::ArithmeticSimplificationMode::FORCE) {
      res->addFront(&(new Cancellation(ordering))->asISE());
    }

    if (alascaTakesOver) {
      // all alasca rules are added later
    } else switch (env.options->evaluationMode()) {
      case Options::EvaluationMode::OFF:
        break;
      case Options::EvaluationMode::SIMPLE:
        res->addFront(new InterpretedEvaluation(env.options->inequalityNormalization(), ordering));
        break;
      case Options::EvaluationMode::POLYNOMIAL_FORCE:
        res->addFront(&(new PolynomialEvaluationRule(ordering))->asISE());
        break;
      case Options::EvaluationMode::POLYNOMIAL_CAUTIOUS:
        break;
    }

    if (env.options->pushUnaryMinus()) {
      res->addFront(new PushUnaryMinus());
    }
  }
  if (prb.hasEquality()) {
    res->addFront(new TrivialInequalitiesRemovalISE());
  }
  res->addFront(new TautologyDeletionISE());
  if (env.options->newTautologyDel()) {
    res->addFront(new TautologyDeletionISE2());
  }
  res->addFront(new DuplicateLiteralRemovalISE());

  if (env.options->questionAnswering() == Options::QuestionAnsweringMode::PLAIN) {
    res->addFront(new AnswerLiteralResolver());
    if (env.options->questionAnsweringAvoidThese() != "") {
      res->addFront(new UndesiredAnswerLiteralRemoval(env.options->questionAnsweringAvoidThese()));
    }
  } else if (env.options->questionAnswering() == Options::QuestionAnsweringMode::SYNTHESIS) {
    res->addFront(new UncomputableAnswerLiteralRemoval());
    res->addFront(new MultipleAnswerLiteralRemoval());
  }
  return res;
}<|MERGE_RESOLUTION|>--- conflicted
+++ resolved
@@ -1585,15 +1585,11 @@
       sgi->push(new ALASCA::VirasQuantifierElimination(shared));
     } else {
       sgi->push(new ALASCA::VariableElimination(shared, /* simpl */ true ));
-<<<<<<< HEAD
+    }
     // TODO remove term distinction between term and subterm factoring (?)
     sgi->push(new ALASCA::TermFactoring(shared)); 
     if (env.options->alascaSubtermFactoring())
       sgi->push(new ALASCA::SubtermFactoring(shared)); 
-=======
-    }
-    sgi->push(new ALASCA::TermFactoring(shared));
->>>>>>> 8f025a14
     sgi->push(new ALASCA::InequalityFactoring(shared));
     sgi->push(new ALASCA::EqFactoring(shared));
     sgi->push(new ALASCA::FourierMotzkin(shared));
