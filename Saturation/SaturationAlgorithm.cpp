/*
 * This file is part of the source code of the software program
 * Vampire. It is protected by applicable
 * copyright laws.
 *
 * This source code is distributed under the licence found here
 * https://vprover.github.io/license.html
 * and in the source directory
 */
/**
 * @file SaturationAlgorithm.cpp
 * Implementing SaturationAlgorithm class.
 */

#include "Debug/Assertion.hpp"
#include "Debug/RuntimeStatistics.hpp"

#include "Lib/Environment.hpp"
#include "Lib/Metaiterators.hpp"
#include "Lib/Stack.hpp"
#include "Lib/Timer.hpp"
#include "Lib/VirtualIterator.hpp"


#include "Kernel/Clause.hpp"
#include "Kernel/Inference.hpp"
#include "Kernel/LiteralSelector.hpp"
#include "Kernel/Problem.hpp"
#include "Kernel/Unit.hpp"

#include "Inferences/InterpretedEvaluation.hpp"
#include "Inferences/PolynomialEvaluation.hpp"
#include "Inferences/PushUnaryMinus.hpp"
#include "Inferences/Cancellation.hpp"
#include "Inferences/GaussianVariableElimination.hpp"
#include "Inferences/ALASCA/VIRAS.hpp"
#include "Inferences/ALASCA/FourierMotzkin.hpp"
#include "Inferences/ALASCA/IntegerFourierMotzkin.hpp"
#include "Inferences/ALASCA/FloorFourierMotzkin.hpp"
#include "Inferences/ALASCA/Abstractions.hpp"
#include "Inferences/ALASCA/Normalization.hpp"
#include "Inferences/ALASCA/TermFactoring.hpp"
#include "Inferences/ALASCA/InequalityPredicateNormalization.hpp"
#include "Inferences/ALASCA/EqFactoring.hpp"
#include "Inferences/ALASCA/InequalityFactoring.hpp"
#include "Inferences/ALASCA/Superposition.hpp"
#include "Inferences/ALASCA/BinaryResolution.hpp"
#include "Inferences/ALASCA/Coherence.hpp"
#include "Inferences/ALASCA/FloorBounds.hpp"
#include "Inferences/ALASCA/VariableElimination.hpp"
#include "Inferences/ALASCA/FwdDemodulation.hpp"
#include "Inferences/ALASCA/BwdDemodulation.hpp"
#include "Inferences/ALASCA/TautologyDeletion.hpp"
#include "Inferences/EquationalTautologyRemoval.hpp"
#include "Inferences/Condensation.hpp"
#include "Inferences/FastCondensation.hpp"
#include "Inferences/DistinctEqualitySimplifier.hpp"

#include "Inferences/InferenceEngine.hpp"
#include "Inferences/AnswerLiteralProcessors.hpp"
#include "Inferences/BackwardDemodulation.hpp"
#include "Inferences/BackwardSubsumptionAndResolution.hpp"
#include "Inferences/BackwardSubsumptionDemodulation.hpp"
#include "Inferences/BinaryResolution.hpp"
#include "Inferences/CodeTreeForwardSubsumptionAndResolution.hpp"
#include "Inferences/EqualityFactoring.hpp"
#include "Inferences/EqualityResolution.hpp"
#include "Inferences/BoolEqToDiseq.hpp"
#include "Inferences/ExtensionalityResolution.hpp"
#include "Inferences/FOOLParamodulation.hpp"
#include "Inferences/Injectivity.hpp"
#include "Inferences/Factoring.hpp"
#include "Inferences/FunctionDefinitionRewriting.hpp"
#include "Inferences/ForwardDemodulation.hpp"
#include "Inferences/ForwardGroundJoinability.hpp"
#include "Inferences/ForwardLiteralRewriting.hpp"
#include "Inferences/ForwardSubsumptionAndResolution.hpp"
#include "Inferences/ForwardSubsumptionDemodulation.hpp"
#include "Inferences/GlobalSubsumption.hpp"
#include "Inferences/InnerRewriting.hpp"
#include "Inferences/TermAlgebraReasoning.hpp"
#include "Inferences/Superposition.hpp"
#include "Inferences/ArgCong.hpp"
#include "Inferences/NegativeExt.hpp"
#include "Inferences/Choice.hpp"
#include "Inferences/URResolution.hpp"
#include "Inferences/Instantiation.hpp"
#include "Inferences/TheoryInstAndSimp.hpp"
#include "Inferences/Induction.hpp"
#include "Inferences/ArithmeticSubtermGeneralization.hpp"
#include "Inferences/TautologyDeletionISE.hpp"
#include "Inferences/BoolSimp.hpp"
#include "Inferences/CasesSimp.hpp"
#include "Inferences/Cases.hpp"
#include "Inferences/DefinitionIntroduction.hpp"

#include "Saturation/ExtensionalityClauseContainer.hpp"

#include "Shell/AnswerLiteralManager.hpp"
#include "Shell/PartialRedundancyHandler.hpp"
#include "Shell/Options.hpp"
#include "Shell/Statistics.hpp"
#include "Debug/TimeProfiling.hpp"
#include "Shell/Shuffling.hpp"

#include "Splitter.hpp"

#include "ConsequenceFinder.hpp"
#include "LabelFinder.hpp"
#include "Splitter.hpp"
#include "SymElOutput.hpp"
#include "SaturationAlgorithm.hpp"
#include "ManCSPassiveClauseContainer.hpp"
#include "AWPassiveClauseContainers.hpp"
#include "PredicateSplitPassiveClauseContainers.hpp"
#include "Discount.hpp"
#include "LRS.hpp"
#include "Otter.hpp"

using namespace std;
using namespace Lib;
using namespace Kernel;
using namespace Shell;
using namespace Saturation;

/** Print information changes in clause containers */
#define REPORT_CONTAINERS 0
/** Print information about performed forward simplifications */
#define REPORT_FW_SIMPL 0
/** Print information about performed backward simplifications */
#define REPORT_BW_SIMPL 0

SaturationAlgorithm* SaturationAlgorithm::s_instance = 0;

std::unique_ptr<PassiveClauseContainer> makeLevel0(bool isOutermost, const Options& opt, std::string name)
{
  if (opt.weightRatio() == 0) {
    ASS_G(opt.ageRatio(),0);
    return std::make_unique<AgeBasedPassiveClauseContainer>(isOutermost, opt, name + "AgeQ");
  } else if (opt.ageRatio() == 0) {
    return std::make_unique<WeightBasedPassiveClauseContainer>(isOutermost, opt, name + "WeightQ");
  }
  return std::make_unique<AWPassiveClauseContainer>(isOutermost, opt, name + "AWQ");
}

std::unique_ptr<PassiveClauseContainer> makeLevel1(bool isOutermost, const Options& opt, std::string name)
{
  if (opt.useTheorySplitQueues()) {
    std::vector<std::unique_ptr<PassiveClauseContainer>> queues;
    auto cutoffs = opt.theorySplitQueueCutoffs();
    for (unsigned i = 0; i < cutoffs.size(); i++) {
      auto queueName = name + "ThSQ" + Int::toString(cutoffs[i]) + ":";
      queues.push_back(makeLevel0(false, opt, queueName));
    }
    return std::make_unique<TheoryMultiSplitPassiveClauseContainer>(isOutermost, opt, name + "ThSQ", std::move(queues));
  }
  else {
    return makeLevel0(isOutermost, opt, name);
  }
}

std::unique_ptr<PassiveClauseContainer> makeLevel2(bool isOutermost, const Options& opt, std::string name)
{
  if (opt.useAvatarSplitQueues()) {
    std::vector<std::unique_ptr<PassiveClauseContainer>> queues;
    auto cutoffs = opt.avatarSplitQueueCutoffs();
    for (unsigned i = 0; i < cutoffs.size(); i++) {
      auto queueName = name + "AvSQ" + Int::toString(cutoffs[i]) + ":";
      queues.push_back(makeLevel1(false, opt, queueName));
    }
    return std::make_unique<AvatarMultiSplitPassiveClauseContainer>(isOutermost, opt, name + "AvSQ", std::move(queues));
  }
  else {
    return makeLevel1(isOutermost, opt, name);
  }
}

std::unique_ptr<PassiveClauseContainer> makeLevel3(bool isOutermost, const Options& opt, std::string name)
{
  if (opt.useSineLevelSplitQueues()) {
    std::vector<std::unique_ptr<PassiveClauseContainer>> queues;
    auto cutoffs = opt.sineLevelSplitQueueCutoffs();
    for (unsigned i = 0; i < cutoffs.size(); i++) {
      auto queueName = name + "SLSQ" + Int::toString(cutoffs[i]) + ":";
      queues.push_back(makeLevel2(false, opt, queueName));
    }
    return std::make_unique<SineLevelMultiSplitPassiveClauseContainer>(isOutermost, opt, name + "SLSQ", std::move(queues));
  }
  else {
    return makeLevel2(isOutermost, opt, name);
  }
}

std::unique_ptr<PassiveClauseContainer> makeLevel4(bool isOutermost, const Options& opt, std::string name)
{
  if (opt.usePositiveLiteralSplitQueues()) {
    std::vector<std::unique_ptr<PassiveClauseContainer>> queues;
    std::vector<float> cutoffs = opt.positiveLiteralSplitQueueCutoffs();
    for (unsigned i = 0; i < cutoffs.size(); i++) {
      auto queueName = name + "PLSQ" + Int::toString(cutoffs[i]) + ":";
      queues.push_back(makeLevel3(false, opt, queueName));
    }
    return std::make_unique<PositiveLiteralMultiSplitPassiveClauseContainer>(isOutermost, opt, name + "PLSQ", std::move(queues));
  }
  else {
    return makeLevel3(isOutermost, opt, name);
  }
}

/**
 * Create a SaturationAlgorithm object
 *
 * The @b passiveContainer object will be used as a passive clause container, and
 * @b selector object to select literals before clauses are activated.
 */
SaturationAlgorithm::SaturationAlgorithm(Problem& prb, const Options& opt)
  : MainLoop(prb, opt),
    _clauseActivationInProgress(false),
    _fwSimplifiers(0), _expensiveFwSimplifiers(0), _simplifiers(0), _bwSimplifiers(0), _splitter(0),
    _consFinder(0), _labelFinder(0), _symEl(0), _answerLiteralManager(0),
    _instantiation(0), _fnDefHandler(prb.getFunctionDefinitionHandler()),
    _partialRedundancyHandler(), _generatedClauseCount(0),
    _activationLimit(0)
{
  ASS_EQ(s_instance, 0);  //there can be only one saturation algorithm at a time

  _activationLimit = opt.activationLimit();

  _ordering = OrderingSP(Ordering::create(prb, opt));
  if (!Ordering::trySetGlobalOrdering(_ordering)) {
    // this is not an error, it may just lead to lower performance (and most likely not significantly lower)
    cerr << "SaturationAlgorithm cannot set its ordering as global" << endl;
  }
  _selector = LiteralSelector::getSelector(*_ordering, opt, opt.selection());

  _completeOptionSettings = opt.complete(prb);

  _unprocessed = new UnprocessedClauseContainer();

  if (opt.useManualClauseSelection()) {
    _passive = std::make_unique<ManCSPassiveClauseContainer>(true, opt);
  }
  else {
    _passive = makeLevel4(true, opt, "");
  }
  _active = new ActiveClauseContainer();

  _active->attach(this);
  _passive->attach(this);

  _active->addedEvent.subscribe(this, &SaturationAlgorithm::onActiveAdded);
  _active->removedEvent.subscribe(this, &SaturationAlgorithm::activeRemovedHandler);
  _passive->addedEvent.subscribe(this, &SaturationAlgorithm::onPassiveAdded);
  _passive->removedEvent.subscribe(this, &SaturationAlgorithm::passiveRemovedHandler);
  _passive->selectedEvent.subscribe(this, &SaturationAlgorithm::onPassiveSelected);

  if (opt.extensionalityResolution() != Options::ExtensionalityResolution::OFF) {
    _extensionality = new ExtensionalityClauseContainer(opt);
    //_active->addedEvent.subscribe(_extensionality, &ExtensionalityClauseContainer::addIfExtensionality);
  }
  else {
    _extensionality = 0;
  }

  s_instance = this;
}

/**
 * Destroy the SaturationAlgorithm object
 */
SaturationAlgorithm::~SaturationAlgorithm()
{
  ASS_EQ(s_instance,this);

  s_instance = 0;

  if (_splitter) {
    delete _splitter;
  }
  if (_consFinder) {
    delete _consFinder;
  }
  if (_symEl) {
    delete _symEl;
  }

  _active->detach();
  _passive->detach();

  if (_generator) {
    _generator->detach();
  }
  if (_immediateSimplifier) {
    _immediateSimplifier->detach();
  }

  while (_fwSimplifiers) {
    ForwardSimplificationEngine* fse = FwSimplList::pop(_fwSimplifiers);
    fse->detach();
    delete fse;
  }
  while (_expensiveFwSimplifiers) {
    ForwardSimplificationEngine* fse = FwSimplList::pop(_expensiveFwSimplifiers);
    fse->detach();
    delete fse;
  }
  while (_simplifiers) {
    SimplificationEngine* fse = SimplList::pop(_simplifiers);
    fse->detach();
    delete fse;
  }
  while (_bwSimplifiers) {
    BackwardSimplificationEngine* bse = BwSimplList::pop(_bwSimplifiers);
    bse->detach();
    delete bse;
  }

  delete _unprocessed;
  delete _active;
}

void SaturationAlgorithm::tryUpdateFinalClauseCount()
{
  SaturationAlgorithm* inst = tryGetInstance();
  if (!inst) {
    return;
  }
  env.statistics->finalActiveClauses = inst->_active->sizeEstimate();
  env.statistics->finalPassiveClauses = inst->_passive->sizeEstimate();
  if (inst->_extensionality != 0) {
    env.statistics->finalExtensionalityClauses = inst->_extensionality->size();
  }
}

/**
 * Return true if the run of the prover so far is complete
 */
bool SaturationAlgorithm::isComplete()
{
  return _completeOptionSettings && !env.statistics->inferencesSkippedDueToColors
        && !env.statistics->discardedNonRedundantClauses; // this covers removals from LRS!
}

ClauseIterator SaturationAlgorithm::activeClauses()
{
  return _active->clauses();
}

/**
 * A function that is called when a clause is added to the active clause container.
 */
void SaturationAlgorithm::onActiveAdded(Clause* c)
{
  if (env.options->showActive()) {
    std::cout << "[SA] active: " << c->toString() << std::endl;
  }
}

/**
 * A function that is called when a clause is removed from the active clause container.
 */
void SaturationAlgorithm::onActiveRemoved(Clause* c)
{
  ASS(c->store()==Clause::ACTIVE);
  c->setStore(Clause::NONE);
  // at this point the c object may be deleted
}

void SaturationAlgorithm::onAllProcessed()
{
  ASS(clausesFlushed());

  if (_symEl) {
    _symEl->onAllProcessed();
  }

  if (_splitter) {
    _splitter->onAllProcessed();
  }

  if (_consFinder) {
    _consFinder->onAllProcessed();
  }
}

/**
 * A function that is called when a clause is added to the passive clause container.
 */
void SaturationAlgorithm::onPassiveAdded(Clause* c)
{
  if (env.options->showPassive()) {
    std::cout << "[SA] passive: " << c->toString() << std::endl;
  }

  //when a clause is added to the passive container,
  //we know it is not redundant
  onNonRedundantClause(c);
}

/**
 * A function that is called when a clause is removed from the active clause container.
 * The function is not called when a selected clause is removed from the passive container.
 * In this case the @b onPassiveSelected method is called.
 */
void SaturationAlgorithm::onPassiveRemoved(Clause* c)
{
  ASS(c->store()==Clause::PASSIVE);
  c->setStore(Clause::NONE);
  // at this point the c object can be deleted
}

/**
 * A function that is called when a clause is selected and removed from the passive
 * clause container to be activated.
 *
 * The clause @b c might not necessarily get to the activation, it can still be
 * removed by some simplification rule (in case of the Discount saturation algorithm).
 */
void SaturationAlgorithm::onPassiveSelected(Clause* c)
{
}

/**
 * A function that is called whenever a possibly new clause appears.
 */
void SaturationAlgorithm::onNewClause(Clause* cl)
{
#if VDEBUG && VZ3
  if (cl->isPureTheoryDescendant()){
    bool couldNotCheck = false;
    ASS_REP(TheoryInstAndSimp::isTheoryLemma(cl,couldNotCheck),cl->toString())
  }
#endif

  if (_splitter) {
    _splitter->onNewClause(cl);
  }

  if (env.options->showNew()) {
    std::cout << "[SA] new: " << cl->toString() << std::endl;
  }

  if (cl->isPropositional()) {
    onNewUsefulPropositionalClause(cl);
  }

  if (_answerLiteralManager) {
    _answerLiteralManager->onNewClause(cl);
  }
}

void SaturationAlgorithm::onNewUsefulPropositionalClause(Clause* c)
{
  ASS(c->isPropositional());

  if (env.options->showNewPropositional()) {
    std::cout << "[SA] new propositional: " << c->toString() << std::endl;
  }

  if (_consFinder) {
    _consFinder->onNewPropositionalClause(c);
  }
  if (_labelFinder) {
    _labelFinder->onNewPropositionalClause(c);
  }
}

/**
 * Called when a clause successfully passes the forward simplification
 */
void SaturationAlgorithm::onClauseRetained(Clause* cl)
{
  //cout << "[SA] retained " << cl->toString() << endl;

}

/**
 * Called whenever a clause is simplified or deleted at any point of the
 * saturation algorithm
 */
void SaturationAlgorithm::onClauseReduction(Clause* cl, Clause **replacements, unsigned numOfReplacements,
                                            Clause* premise, bool forward)
{
  ASS(cl);

  ClauseIterator premises;

  if (premise) {
    premises = pvi(getSingletonIterator(premise));
  }
  else {
    premises = ClauseIterator::getEmpty();
  }

  onClauseReduction(cl, replacements, numOfReplacements, premises, forward);
}

void SaturationAlgorithm::onClauseReduction(Clause* cl, Clause **replacements, unsigned numOfReplacements,
                                            ClauseIterator premises, bool forward)
{
  ASS(cl);

  static ClauseStack premStack;
  premStack.reset();
  premStack.loadFromIterator(premises);

  Clause *replacement = numOfReplacements ? *replacements : 0;

  if (env.options->showReductions()) {
    std::cout << "[SA] " << (forward ? "forward" : "backward") << " reduce: " << cl->toString() << endl;
    for(unsigned i = 0; i < numOfReplacements; i++){
      Clause* replacement = *replacements;
      if(replacement){ std::cout << "      replaced by " << replacement->toString() << endl; }
      replacements++;
    }
    ClauseStack::Iterator pit(premStack);
    while(pit.hasNext()){
      Clause* premise = pit.next();
      if(premise){ std::cout << "     using " << premise->toString() << endl; }
    }
  }

  if (_splitter) {
    _splitter->onClauseReduction(cl, pvi(ClauseStack::Iterator(premStack)), replacement);
  }

  if (replacement) {
    // Where an inference has multiple conclusions, onParenthood will only be run
    // for the final conclusion. This is unsafe when running with symbol elimination.
    // At the moment the only simplification rules that have multiple conclusions
    // are higher-order and it is assumed that we will not run higher-order along
    // with symbol elimination.
    // In the future if a first-order simplification rule is added with multiple
    // conclusions, this code should be updated.
    onParenthood(replacement, cl);
    while (premStack.isNonEmpty()) {
      onParenthood(replacement, premStack.pop());
    }
  }
}

void SaturationAlgorithm::onNonRedundantClause(Clause* c)
{
  if (_symEl) {
    _symEl->onNonRedundantClause(c);
  }
}

/**
 * Called for clauses derived in the run of the saturation algorithm
 * for each pair clause-premise
 *
 * The propositional parts of clauses may not be set properly (the
 * clauses are always valid, however), also the function is not called
 * for clause merging (when the non-propositional parts would coincide).
 */
void SaturationAlgorithm::onParenthood(Clause* cl, Clause *parent)
{
  if (_symEl) {
    _symEl->onParenthood(cl, parent);
  }
}

/**
 * This function is subscribed to the remove event of the active container
 * instead of the @b onActiveRemoved function in the constructor, as the
 * @b onActiveRemoved function is virtual.
 */
void SaturationAlgorithm::activeRemovedHandler(Clause* cl)
{
  onActiveRemoved(cl);
}

/**
 * This function is subscribed to the remove event of the passive container
 * instead of the @b onPassiveRemoved function in the constructor, as the
 * @b onPassiveRemoved function is virtual.
 */
void SaturationAlgorithm::passiveRemovedHandler(Clause* cl)
{
  onPassiveRemoved(cl);
}

/**
 * Add input clause @b cl into the SaturationAlgorithm object
 *
 * The clause @b cl is added into the unprocessed container, unless the
 * set-of-support option is enabled and @b cl has input type equal to
 * @b Clause::AXIOM. In this case, @b cl is put into the active container.
 */
void SaturationAlgorithm::addInputClause(Clause* cl)
{
  ASS_LE(toNumber(cl->inputType()),toNumber(UnitInputType::CLAIM)); // larger input types should not appear in proof search

  if (_symEl) {
    _symEl->onInputClause(cl);
  }

  bool sosForAxioms = _opt.sos() == Options::Sos::ON || _opt.sos() == Options::Sos::ALL;
  sosForAxioms = sosForAxioms && cl->inputType() == UnitInputType::AXIOM;

  bool sosForTheory = _opt.sos() == Options::Sos::THEORY && _opt.sosTheoryLimit() == 0;

  if (_opt.sineToAge()) {
    unsigned level = cl->getSineLevel();
    // cout << "Adding " << cl->toString() << " level " << level;
    if (level == UINT_MAX) {
      level = env.maxSineLevel - 1; // as the next available (unused) value
      // cout << " -> " << level;
    }
    // cout << endl;
    cl->setAge(level);
  }

  if (sosForAxioms || (cl->isPureTheoryDescendant() && sosForTheory)) {
    addInputSOSClause(cl);
  }
  else {
    addNewClause(cl);
  }

  if (_instantiation) {
    _instantiation->registerClause(cl);
  }

  env.statistics->initialClauses++;
}

/**
 * Return literal selector that is to be used for set-of-support clauses
 */
LiteralSelector& SaturationAlgorithm::getSosLiteralSelector()
{
  if (_opt.sos() == Options::Sos::ALL || _opt.sos() == Options::Sos::THEORY) {
    if (!_sosLiteralSelector) {
      _sosLiteralSelector = new TotalLiteralSelector(getOrdering(), getOptions());
    }
    return *_sosLiteralSelector;
  }
  else {
    return *_selector;
  }
}

/**
 * Add an input set-of-support clause @b cl into the active container
 */
void SaturationAlgorithm::addInputSOSClause(Clause* cl)
{
  ASS_EQ(toNumber(cl->inputType()),toNumber(UnitInputType::AXIOM));

  // we add an extra reference until the clause is added to some container, so that
  // it won't get deleted during some code e.g. in the onNewClause handler
  cl->incRefCnt();

  onNewClause(cl);

simpl_start:

  Clause *simplCl = _immediateSimplifier->simplify(cl);
  if (simplCl != cl) {
    if (!simplCl) {
      onClauseReduction(cl, 0, 0, 0);
      goto fin;
    }

    simplCl->incRefCnt();
    cl->decRefCnt(); // now cl is referenced from simplCl, so after removing the extra reference, it won't be destroyed

    onNewClause(simplCl);
    onClauseReduction(cl, &simplCl, 1, 0);
    cl = simplCl;
    goto simpl_start;
  }

  if (cl->isEmpty()) {
    addNewClause(cl);
    goto fin;
  }

  ASS(!cl->numSelected());
  {
    LiteralSelector& sosSelector = getSosLiteralSelector();
    sosSelector.select(cl);
  }

  cl->setStore(Clause::ACTIVE);
  env.statistics->activeClauses++;
  _active->add(cl);

  onSOSClauseAdded(cl);

fin:
  cl->decRefCnt();
}

/**
 * Insert clauses of the problem into the SaturationAlgorithm object
 * and initialize some internal structures.
 */
void SaturationAlgorithm::init()
{
  ClauseIterator toAdd;

  if (env.options->randomTraversals()) {
    TIME_TRACE(TimeTrace::SHUFFLING);

    Stack<Clause *> aux;
    aux.loadFromIterator(_prb.clauseIterator());
    Shuffling::shuffleArray(aux,aux.size());
    toAdd = pvi(arrayIter(std::move(aux)));
  } else {
    toAdd = _prb.clauseIterator();
  }

  while (toAdd.hasNext()) {
    Clause* cl = toAdd.next();
    addInputClause(cl);
  }

  if (_splitter) {
    _splitter->init(this);
  }
  if (_consFinder) {
    _consFinder->init(this);
  }
  if (_symEl) {
    _symEl->init(this);
  }
}

Clause *SaturationAlgorithm::doImmediateSimplification(Clause* cl0)
{
  TIME_TRACE("immediate simplification");

  static bool sosTheoryLimit = _opt.sos() == Options::Sos::THEORY;
  static unsigned sosTheoryLimitAge = _opt.sosTheoryLimit();
  static ClauseStack repStack;
  repStack.reset();

  SplitSet *splitSet = 0;

  if (sosTheoryLimit && cl0->isPureTheoryDescendant() && cl0->age() > sosTheoryLimitAge) {
    return 0;
  }

  Clause* cl = cl0;

<<<<<<< HEAD
  // Note: simplifyMany() has to go before simplify(), since the former
  // postprocesses clauses with answer literals, while the latter deletes
  // those which are invalid even after postprocessing.
  // TODO(hzzv): check if we can't do this check already in SyntesisAnswerLiteralProcessor.
  ClauseIterator cIt = _immediateSimplifier->simplifyMany(cl);
  if (cIt.hasNext()) {
    while (cIt.hasNext()) {
      Clause *simpedCl = cIt.next();
=======
  Clause *simplCl = _immediateSimplifier->simplify(cl);
  if (simplCl != cl) {
    if (simplCl) {
      addNewClause(simplCl);
    }
    onClauseReduction(cl, &simplCl, 1, 0);
    return 0;
  }

  if (auto  cIt = _immediateSimplifierMany.simplifyMany(cl)) {
    while (cIt->hasNext()) {
      Clause *simpedCl = cIt->next();
>>>>>>> 662b5f57
      if (!splitSet) {
        splitSet = simpedCl->splits();
      }
      else {
        ASS(splitSet->isSubsetOf(simpedCl->splits()));
        ASS(simpedCl->splits()->isSubsetOf(splitSet));
      }
      ASS(simpedCl != cl);
      repStack.push(simpedCl);
      addNewClause(simpedCl);
    }
    onClauseReduction(cl, repStack.begin(), repStack.size(), 0);
    return 0;
  }

  Clause *simplCl = _immediateSimplifier->simplify(cl);
  if (simplCl != cl) {
    if (simplCl) {
      addNewClause(simplCl);
    }
    onClauseReduction(cl, &simplCl, 1, 0);
    return 0;
  }

  return cl;
}

/**
 * Add a new clause to the saturation algorithm run
 *
 * At some point of the algorithm loop the @b newClausesToUnprocessed
 * function is called and all new clauses are added to the
 * unprocessed container.
 */
void SaturationAlgorithm::addNewClause(Clause* cl)
{
  if (env.options->randomTraversals()) {
    TIME_TRACE(TimeTrace::SHUFFLING);

    Shuffling::shuffle(cl);
  }

  // we increase the reference counter here so that the clause wouldn't
  // get destroyed during handling in the onNewClause handler
  //(there the control flow goes out of the SaturationAlgorithm class,
  // so we'd better not assume on what's happening out there)
  cl->incRefCnt();
  onNewClause(cl);
  _newClauses.push(cl);
  // we can decrease the counter here -- it won't get deleted because
  // the _newClauses RC stack already took over the clause
  cl->decRefCnt();
}

void SaturationAlgorithm::newClausesToUnprocessed()
{
  if (env.options->randomTraversals()) {
    TIME_TRACE(TimeTrace::SHUFFLING);

    Shuffling::shuffleArray(_newClauses.naked().begin(), _newClauses.size());
  }

  while (_newClauses.isNonEmpty()) {
    Clause* cl = _newClauses.popWithoutDec();
    switch (cl->store()) {
      case Clause::UNPROCESSED:
        break;
      case Clause::PASSIVE:
        onNonRedundantClause(cl);
        break;
      case Clause::NONE:
        addUnprocessedClause(cl);
        break;
      case Clause::SELECTED:
      case Clause::ACTIVE:
#if VDEBUG
        cout << "FAIL: " << cl->toString() << endl;
        // such clauses should not appear as new ones
        cout << cl->toString() << endl;
#endif
        ASSERTION_VIOLATION_REP(cl->store());
    }
    cl->decRefCnt(); // belongs to _newClauses.popWithoutDec()
  }
}

/**
 * Return true iff there are no clauses left to be processed
 *
 * More precisely, true is returned iff the unprocessed clause
 * container and the new clause stack are empty.
 */
bool SaturationAlgorithm::clausesFlushed()
{
  return _unprocessed->isEmpty() && _newClauses.isEmpty();
}

/**
 * Perform immediate simplifications and splitting on clause @b cl and add it
 * to unprocessed.
 *
 * Forward demodulation is also being performed on @b cl.
 */
void SaturationAlgorithm::addUnprocessedClause(Clause* cl)
{
  _generatedClauseCount++;
  env.statistics->generatedClauses++;

  cl=doImmediateSimplification(cl);
  if (!cl) {
    return;
  }
  if (cl->isEmpty()) {
    handleEmptyClause(cl);
    return;
  }

  cl->setStore(Clause::UNPROCESSED);
  _unprocessed->add(cl);
}

/**
 * Deal with clause that has an empty non-propositional part.
 *
 * The function receives a clause @b cl that has empty non-propositional part,
 * and returns a contradiction (an empty clause with false propositional part)
 * if it can be derived from @b cl and previously derived empty clauses.
 * Otherwise it returns 0.
 */
void SaturationAlgorithm::handleEmptyClause(Clause* cl)
{
  ASS(cl->isEmpty());

  if (isRefutation(cl)) {
    onNonRedundantClause(cl);

    throw RefutationFoundException(cl);
  }
  // as Clauses no longer have prop parts the only reason for an empty
  // clause not being a refutation is if it has splits

  if (_splitter && _splitter->handleEmptyClause(cl)) {
    return;
  }

  // splitter should only return false if splits isEmpty, which it cannot be
  ASSERTION_VIOLATION;
  // removed some code that dealt with the case where a clause is empty
  // but as a non-empty bdd prop part
}

/**
 * Forward-simplify the clause @b cl, return true iff the clause
 * should be retained
 *
 * If a weight-limit is imposed on clauses, it is being checked
 * by this function as well.
 */
bool SaturationAlgorithm::forwardSimplify(Clause* cl)
{
  TIME_TRACE("forward simplification");

  if (env.options->lrsPreemptiveDeletes() && _passive->exceedsAllLimits(cl)) {
    RSTAT_CTR_INC("clauses discarded by limit in forward simplification");
    env.statistics->discardedNonRedundantClauses++;
    return false;
  }

  FwSimplList::Iterator fsit(_fwSimplifiers);

  while (fsit.hasNext()) {
    ForwardSimplificationEngine *fse = fsit.next();

    {
      Clause *replacement = 0;
      ClauseIterator premises = ClauseIterator::getEmpty();

      if (fse->perform(cl, replacement, premises)) {
        if (replacement) {
          addNewClause(replacement);
        }
        onClauseReduction(cl, &replacement, 1, premises);

        return false;
      }
    }
  }

  static ClauseStack repStack;

  repStack.reset();
  SimplList::Iterator sit(_simplifiers);

  while (sit.hasNext()) {
    SimplificationEngine *se = sit.next();

    {
      ClauseIterator results = se->perform(cl);

      if (results.hasNext()) {
        while (results.hasNext()) {
          Clause *simpedCl = results.next();
          ASS(simpedCl != cl);
          repStack.push(simpedCl);
          addNewClause(simpedCl);
        }
        onClauseReduction(cl, repStack.begin(), repStack.size(), 0);
        return false;
      }
    }
  }

  bool synthesis = (env.options->questionAnswering() == Options::QuestionAnsweringMode::SYNTHESIS);

  if (synthesis) {
    ASS((_answerLiteralManager != nullptr));
    Clause* ansLitCl = cl;
    if (_splitter && cl->hasAnswerLiteral() && !cl->noSplits() && cl->computable()) {
      ansLitCl = _splitter->reintroduceAvatarAssertions(cl);
    }
    Clause* reduced = _answerLiteralManager->recordAnswerAndReduce(ansLitCl);
    if (reduced) {
      ansLitCl = reduced;
    }
    if (ansLitCl != cl) {
      addNewClause(ansLitCl);
      onClauseReduction(cl, &ansLitCl, 1, 0);
      return false;
    }
  }

  //TODO: hack that only clauses deleted by forward simplification can be destroyed (other destruction needs debugging)
  cl->incRefCnt();

  if (_splitter && !_opt.splitAtActivation()) {
    if (_splitter->doSplitting(cl)) {
      return false;
    }
  }

  return true;
}

/**
 * The the backward simplification with the clause @b cl.
 */
void SaturationAlgorithm::backwardSimplify(Clause* cl)
{
  TIME_TRACE("backward simplification");

  BwSimplList::Iterator bsit(_bwSimplifiers);
  while (bsit.hasNext()) {
    BackwardSimplificationEngine *bse = bsit.next();

    BwSimplificationRecordIterator simplifications;
    bse->perform(cl, simplifications);
    while (simplifications.hasNext()) {
      BwSimplificationRecord srec = simplifications.next();
      Clause *redundant = srec.toRemove;
      ASS_NEQ(redundant, cl);

      Clause *replacement = srec.replacement;

      if (replacement) {
        addNewClause(replacement);
      }
      onClauseReduction(redundant, &replacement, 1, cl, false);

      // we must remove the redundant clause before adding its replacement,
      // as otherwise the redundant one might demodulate the replacement into
      // a tautology

      redundant->incRefCnt(); // we don't want the clause deleted before we record the simplification

      removeActiveOrPassiveClause(redundant);

      redundant->decRefCnt();
    }
  }
}

/**
 * Remove either passive or active (or reactivated, which is both)
 * clause @b cl
 *
 * In case the removal is requested during clause activation, when some indexes
 * might be traversed (and so cannot be modified), the clause deletion is postponed
 * until the clause activation is over. This is done by pushing the clause on the
 * @b _postponedClauseRemovals stack, which is then checked at the end of the
 * @b activate function.
 */
void SaturationAlgorithm::removeActiveOrPassiveClause(Clause* cl)
{
  if (_clauseActivationInProgress) {
    // we cannot remove clause now, as there indexes might be traversed now,
    // and so we cannot modify them
    _postponedClauseRemovals.push(cl);
    return;
  }

  switch (cl->store()) {
    case Clause::PASSIVE: {
      TIME_TRACE(TimeTrace::PASSIVE_CONTAINER_MAINTENANCE);
      _passive->remove(cl);
      break;
    }
    case Clause::ACTIVE:
      _active->remove(cl);
      break;
    default:
      ASS_REP2(false, cl->store(), *cl);
  }
  // at this point the cl object can be already deleted
}

/**
 * Add clause @b c to the passive container
 */
void SaturationAlgorithm::addToPassive(Clause* cl)
{
  ASS_EQ(cl->store(), Clause::UNPROCESSED);

  cl->setStore(Clause::PASSIVE);
  env.statistics->passiveClauses++;

  {
    TIME_TRACE(TimeTrace::PASSIVE_CONTAINER_MAINTENANCE);
    _passive->add(cl);
  }
}

void SaturationAlgorithm::removeSelected(Clause* cl)
{
  ASS_EQ(cl->store(), Clause::SELECTED);
  beforeSelectedRemoved(cl);
  cl->setStore(Clause::NONE);
}

/**
 * Activate clause @b cl
 *
 * This means putting the clause into the active container, and
 * performing generating inferences with it (in this order, so that
 * inferences such as self-superposition can happen).
 *
 * During clause activation the @b _clauseActivationInProgress value
 * is set to @b true, and clause removals by the @b removeBackwardSimplifiedClause
 * function are postponed. During the clause activation, generalisation
 * indexes should not be modified.
 */
void SaturationAlgorithm::activate(Clause* cl)
{
      TIME_TRACE("activation")

  {
    TIME_TRACE("redundancy check")
    if (_consFinder && _consFinder->isRedundant(cl)) {
      return removeSelected(cl);
    }
  }

  {
    TIME_TRACE("splitting")
    if (_splitter && _opt.splitAtActivation()) {
      if (_splitter->doSplitting(cl)) {
        return removeSelected(cl);
      }
    }
  }

  _clauseActivationInProgress = true;

  if (!cl->numSelected()) {
    TIME_TRACE("clause selection")
    TIME_TRACE("literal selection");

    if (env.options->randomTraversals()) {
      TIME_TRACE(TimeTrace::SHUFFLING);

      Shuffling::shuffle(cl);
    }

    _selector->select(cl);
  }

  ASS_EQ(cl->store(), Clause::SELECTED);
  cl->setStore(Clause::ACTIVE);
  env.statistics->activeClauses++;
  _active->add(cl);

  _partialRedundancyHandler->checkEquations(cl);

  auto generated = TIME_TRACE_EXPR(TimeTrace::CLAUSE_GENERATION, _generator->generateSimplify(cl));
  auto toAdd = TIME_TRACE_ITER(TimeTrace::CLAUSE_GENERATION, generated.clauses);

  while (toAdd.hasNext()) {
    Clause *genCl = toAdd.next();
    addNewClause(genCl);

    Inference::Iterator iit = genCl->inference().iterator();
    while (genCl->inference().hasNext(iit)) {
      Unit *premUnit = genCl->inference().next(iit);
      // Now we can get generated clauses having parents that are not clauses
      // Indeed, from induction we can have generated clauses whose parents do
      // not include the activated clause
      if (premUnit->isClause()) {
        Clause *premCl = static_cast<Clause *>(premUnit);
        onParenthood(genCl, premCl);
      }
    }
  }

  _clauseActivationInProgress = false;

  // now we remove clauses that could not be removed during the clause activation process
  if (env.options->randomTraversals()) {
    TIME_TRACE(TimeTrace::SHUFFLING);

    Shuffling::shuffleArray(_postponedClauseRemovals.begin(), _postponedClauseRemovals.size());
  }
  while (_postponedClauseRemovals.isNonEmpty()) {
    Clause* cl = _postponedClauseRemovals.pop();
    if (cl->store() != Clause::ACTIVE && cl->store() != Clause::PASSIVE) {
      continue;
    }
    TIME_TRACE("clause removal")
    removeActiveOrPassiveClause(cl);
  }

  if (generated.premiseRedundant) {
    _active->remove(cl);
  }

  return;
}

/**
 * Perform the loop that puts clauses from the unprocessed to the passive container.
 */
void SaturationAlgorithm::doUnprocessedLoop()
{
  do {
    newClausesToUnprocessed();

    while (!_unprocessed->isEmpty()) {
      Clause* c = _unprocessed->pop();
      poppedFromUnprocessed(c); // tells LRS's it might make sense to update limits

      ASS(!isRefutation(c));

      if (forwardSimplify(c)) {
        onClauseRetained(c);
        addToPassive(c);
        ASS_EQ(c->store(), Clause::PASSIVE);
      }
      else {
        ASS_EQ(c->store(), Clause::UNPROCESSED);
        c->setStore(Clause::NONE);
      }

      newClausesToUnprocessed();
    }

    ASS(clausesFlushed());
    onAllProcessed(); // in particular, Splitter has now recomputed model which may have triggered deletions and additions
  } while (!clausesFlushed());
}

/**
 * Return true if clause can be passed to activation
 *
 * If false is returned, disposing of the clause is responsibility of
 * this function.
 */
bool SaturationAlgorithm::handleClauseBeforeActivation(Clause* c)
{
  return true;
}

/**
 * This function should be called if (and only if) we will use
 * the @c doOneAlgorithmStep() function to run the saturation
 * algorithm, instead of the @c MailLoop::run() function.
 */
void SaturationAlgorithm::initAlgorithmRun()
{
  init();
}

UnitList *SaturationAlgorithm::collectSaturatedSet()
{
  UnitList* res = 0;
  ClauseIterator it = _active->clauses();
  while (it.hasNext()) {
    Clause* cl = it.next();
    cl->incRefCnt();
    UnitList::push(cl, res);
  }
  return res;
}

/**
 *
 * This function may throw RefutationFoundException and TimeLimitExceededException.
 */
void SaturationAlgorithm::doOneAlgorithmStep()
{
  doUnprocessedLoop();

  if (_passive->isEmpty()) {
    TerminationReason termReason =
        isComplete() ? TerminationReason::SATISFIABLE : TerminationReason::REFUTATION_NOT_FOUND;
    MainLoopResult res(termReason);

    // if (termReason == Statistics::REFUTATION_NOT_FOUND){
    //   Shell::UIHelper::outputSaturatedSet(cout, pvi(UnitList::Iterator(collectSaturatedSet())));
    // }

    if (termReason == TerminationReason::SATISFIABLE && getOptions().proof() != Options::Proof::OFF) {
      res.saturatedSet = collectSaturatedSet();

      if (_splitter) {
        res.saturatedSet = _splitter->preprendCurrentlyAssumedComponentClauses(res.saturatedSet);
      }
    }
    throw MainLoopFinishedException(res);
  }

  /*
   * Only after processing the whole input (with the first call to doUnprocessedLoop)
   * it is time to record for LRS the start time (and instrs) for the first iteration.
   */
  if (env.statistics->activations == 0) {
    _lrsStartTime = Timer::elapsedMilliseconds();
    _lrsStartInstrs = Timer::elapsedMegaInstructions();
  }

  Clause* cl = nullptr;
  {
    TIME_TRACE(TimeTrace::PASSIVE_CONTAINER_MAINTENANCE);
    cl = _passive->popSelected();
  }
  ASS_EQ(cl->store(), Clause::PASSIVE);
  cl->setStore(Clause::SELECTED);

  // we really want to do it here (it's explained "activations started" to the user)
  // and it should correspond to the number of times _passive->popSelected() was called (for good LRS estimates to work)
  env.statistics->activations++;

  if (!handleClauseBeforeActivation(cl)) {
    return;
  }

  FwSimplList::Iterator fsit(_expensiveFwSimplifiers);
  while (fsit.hasNext()) {
    ForwardSimplificationEngine *fse = fsit.next();
    Clause *replacement = 0;
    auto premises = ClauseIterator::getEmpty();

    if (fse->perform(cl, replacement, premises)) {
      if (replacement) {
        addNewClause(replacement);
      }
      onClauseReduction(cl, nullptr, 0, premises);
      removeSelected(cl);
      return;
    }
  }

  activate(cl);
}

/**
 * Perform saturation on clauses that were added through
 * @b addInputClauses function
 */
MainLoopResult SaturationAlgorithm::runImpl()
{
  // could be more precise, but we don't care too much
  unsigned startTime = Timer::elapsedDeciseconds();
  try {
    env.statistics->activations = 0;
    while (true) {
      doOneAlgorithmStep(); // will bump env.statistics->activations by one

      if (_activationLimit && env.statistics->activations > _activationLimit) {
        throw ActivationLimitExceededException();
      }
      if(_softTimeLimit && Timer::elapsedDeciseconds() - startTime > _softTimeLimit)
        throw TimeLimitExceededException();
    }
  }
  catch (ThrowableBase&) {
    tryUpdateFinalClauseCount();
    throw;
  }
}

/**
 * Assign an generating inference object @b generator to be used
 *
 * This object takes ownership of the @b generator object
 * and will be responsible for its deletion.
 *
 * To use multiple generating inferences, use the @b CompositeGIE
 * object.
 */
void SaturationAlgorithm::setGeneratingInferenceEngine(SimplifyingGeneratingInference *generator)
{
  ASS(!_generator);
  _generator = generator;
  _generator->attach(this);
}

/**
 * Assign an immediate simplifier object @b immediateSimplifier
 * to be used
 *
 * This object takes ownership of the @b immediateSimplifier object
 * and will be responsible for its deletion.
 *
 * For description of what an immediate simplifier is, see
 * @b ImmediateSimplificationEngine documentation.
 *
 * To use multiple immediate simplifiers, use the @b CompositeISE
 * object.
 */
void SaturationAlgorithm::setImmediateSimplificationEngine(ImmediateSimplificationEngine *immediateSimplifier)
{
  ASS(!_immediateSimplifier);
  _immediateSimplifier = immediateSimplifier;
  _immediateSimplifier->attach(this);
}

/**
 * Add a forward simplifier, so that it is applied before the
 * simplifiers that were added before it. The object takes ownership
 * of the forward simplifier and will take care of destroying it.
 *
 * Forward demodulation simplifier should be added by the
 * @b setFwDemodulator function, not by this one.
 */
void SaturationAlgorithm::addForwardSimplifierToFront(ForwardSimplificationEngine *fwSimplifier)
{
  FwSimplList::push(fwSimplifier, _fwSimplifiers);
  fwSimplifier->attach(this);
}

void SaturationAlgorithm::addExpensiveForwardSimplifierToFront(ForwardSimplificationEngine *fwSimplifier)
{
  FwSimplList::push(fwSimplifier, _expensiveFwSimplifiers);
  fwSimplifier->attach(this);
}

void SaturationAlgorithm::addSimplifierToFront(SimplificationEngine *simplifier)
{
  SimplList::push(simplifier, _simplifiers);
  simplifier->attach(this);
}

/**
 * Add a backward simplifier, so that it is applied before the
 * simplifiers that were added before it. The object takes ownership
 * of the backward simplifier and will take care of destroying it.
 */
void SaturationAlgorithm::addBackwardSimplifierToFront(BackwardSimplificationEngine *bwSimplifier)
{
  BwSimplList::push(bwSimplifier, _bwSimplifiers);
  bwSimplifier->attach(this);
}

/**
 * @since 05/05/2013 Manchester, splitting changed to new values
 * @author Andrei Voronkov
 */
SaturationAlgorithm *SaturationAlgorithm::createFromOptions(Problem& prb, const Options& opt, IndexManager *indexMgr)
{
  bool alascaTakesOver = env.options->alasca() && prb.hasAlascaArithmetic();

  SaturationAlgorithm* res;
  switch(opt.saturationAlgorithm()) {
  case Shell::Options::SaturationAlgorithm::DISCOUNT:
    res=new Discount(prb, opt);
    break;
  case Shell::Options::SaturationAlgorithm::LRS:
    res=new LRS(prb, opt);
    break;
  case Shell::Options::SaturationAlgorithm::OTTER:
    res=new Otter(prb, opt);
    break;
  default:
    NOT_IMPLEMENTED;
  }
  if (indexMgr) {
    res->_imgr = SmartPtr<IndexManager>(indexMgr, true);
    indexMgr->setSaturationAlgorithm(res);
  }
  else {
    res->_imgr = SmartPtr<IndexManager>(new IndexManager(res));
  }

  if (opt.splitting()) {
    res->_splitter = new Splitter();
  }

  // create generating inference engine
  CompositeGIE *gie = new CompositeGIE();

  if(opt.functionDefinitionIntroduction()) {
    gie->addFront(new DefinitionIntroduction);
  }

  //TODO here induction is last, is that right?
  if(opt.induction()!=Options::Induction::NONE){
    gie->addFront(new Induction());
  }

  if (opt.instantiation() != Options::Instantiation::OFF) {
    res->_instantiation = new Instantiation();
    // res->_instantiation->init();
    gie->addFront(res->_instantiation);
  }

  bool mayHaveEquality = couldEqualityArise(prb,opt);

  if (mayHaveEquality) {
    if (!alascaTakesOver) { // in alasca we have a special equality factoring rule
      gie->addFront(new EqualityFactoring());
    }
    gie->addFront(new EqualityResolution());
    if(env.options->superposition() && !alascaTakesOver){ // in alasca we have a special superposition rule
      gie->addFront(new Superposition());
    }
  }
  else if (opt.unificationWithAbstraction() != Options::UnificationWithAbstraction::OFF) {
    gie->addFront(new EqualityResolution());
  }

  if (env.options->choiceReasoning()) {
    gie->addFront(new Choice());
  }

  gie->addFront(new Factoring());
  if (opt.binaryResolution() && !alascaTakesOver) { // in alasca we have a special resolution rule
    gie->addFront(new BinaryResolution());
  }
  if (opt.unitResultingResolution() != Options::URResolution::OFF) {
    gie->addFront(new URResolution(opt.unitResultingResolution() == Options::URResolution::FULL));
  }
  if (opt.extensionalityResolution() != Options::ExtensionalityResolution::OFF) {
    gie->addFront(new ExtensionalityResolution());
  }
  if (opt.FOOLParamodulation()) {
    gie->addFront(new FOOLParamodulation());
  }
  if (opt.cases() && prb.hasFOOL() && !opt.casesSimp()) {
    gie->addFront(new Cases());
  }


  if (opt.injectivityReasoning()) {
    gie->addFront(new Injectivity());
  }
  if (mayHaveEquality && env.signature->hasTermAlgebras()) {
    if (opt.termAlgebraCyclicityCheck() == Options::TACyclicityCheck::RULE) {
      gie->addFront(new AcyclicityGIE());
    }
    else if (opt.termAlgebraCyclicityCheck() == Options::TACyclicityCheck::RULELIGHT) {
      gie->addFront(new AcyclicityGIE1());
    }
    if (opt.termAlgebraInferences()) {
      gie->addFront(new InjectivityGIE());
    }
  }
  if (env.options->functionDefinitionRewriting()) {
    gie->addFront(new FunctionDefinitionRewriting());
    res->addForwardSimplifierToFront(new FunctionDefinitionDemodulation());
  }

  CompositeSGI *sgi = new CompositeSGI();
  sgi->push(gie);

  auto& ordering = res->getOrdering();

  if (opt.evaluationMode() == Options::EvaluationMode::POLYNOMIAL_CAUTIOUS) {
    sgi->push(new PolynomialEvaluationRule(ordering));
  }

  if (env.options->cancellation() == Options::ArithmeticSimplificationMode::CAUTIOUS) {
    sgi->push(new Cancellation(ordering));
  }

  if (env.options->gaussianVariableElimination() == Options::ArithmeticSimplificationMode::CAUTIOUS) {
    sgi->push(new LfpRule<GaussianVariableElimination>(GaussianVariableElimination()));
  }

  if (env.options->arithmeticSubtermGeneralizations() == Options::ArithmeticSimplificationMode::CAUTIOUS) {
    for (auto gen : allArithmeticSubtermGeneralizations()) {
      sgi->push(gen);
    }
  }

  auto [ise, iseMany] = createISE(prb, opt, ordering, alascaTakesOver);
  if (alascaTakesOver) {
    auto shared = Kernel::AlascaState::create(
        InequalityNormalizer::global(),
        &ordering,
        env.options->unificationWithAbstraction(),
        env.options->unificationWithAbstractionFixedPointIteration()
        );
    if (env.options->alascaDemodulation()) {
      res->addForwardSimplifierToFront(new ALASCA::FwdDemodulation(shared));
      res->addBackwardSimplifierToFront(new ALASCA::BwdDemodulation(shared));
    }
    ise->addFront(new InterpretedEvaluation(/* inequalityNormalization() */ false, ordering));
    // TODO add an option for this
    ise->addFront(new ALASCA::FloorElimination(shared));
    if (env.options->alascaAbstraction()) {
      ise->addFront(new ALASCA::Abstraction<RealTraits>(shared));
      ise->addFront(new ALASCA::Abstraction<RatTraits>(shared));
    }

    if (env.options->alascaStrongNormalization()) {
      ise->addFront(new ALASCA::InequalityPredicateNormalization(shared));
    }

    // TODO properly create an option for that, make it a simplifying rule
    ise->addFront(new ALASCA::TautologyDeletion(shared));
    ise->addFront(new ALASCA::Normalization(shared));
    // TODO check when the other one is better
    if (env.options->viras()) {
      sgi->push(new ALASCA::VirasQuantifierElimination(shared));
    } else {
      sgi->push(new ALASCA::VariableElimination(shared, /* simpl */ true ));
    }
    sgi->push(new ALASCA::TermFactoring(shared));
    sgi->push(new ALASCA::InequalityFactoring(shared));
    sgi->push(new ALASCA::EqFactoring(shared));
    sgi->push(new ALASCA::FourierMotzkin(shared));
    sgi->push(new ALASCA::FloorFourierMotzkin<RatTraits>(shared));
    sgi->push(new ALASCA::FloorFourierMotzkin<RealTraits>(shared));
    sgi->push(new ALASCA::IntegerFourierMotzkin<RealTraits>(shared));
    sgi->push(new ALASCA::IntegerFourierMotzkin<RatTraits>(shared));
    if (env.options->superposition()) {
      sgi->push(new ALASCA::Superposition(shared));
    }
    if (env.options->binaryResolution()) {
      sgi->push(new ALASCA::BinaryResolution(shared));
    }
    sgi->push(new ALASCA::CoherenceNormalization<RatTraits>(shared));
    sgi->push(new ALASCA::CoherenceNormalization<RealTraits>(shared));
    sgi->push(new ALASCA::Coherence<RealTraits>(shared));
    sgi->push(new ALASCA::FloorBounds(shared));
  }

#if VZ3
  if (opt.theoryInstAndSimp() != Shell::Options::TheoryInstSimp::OFF) {
    sgi->push(new TheoryInstAndSimp());
  }
#endif

  res->setGeneratingInferenceEngine(sgi);

  res->setImmediateSimplificationEngine(ise);
  res->setImmediateSimplificationEngineMany(std::move(iseMany));

  // create simplification engine

  // create forward simplification engine
  if (mayHaveEquality && opt.innerRewriting()) {
    res->addForwardSimplifierToFront(new InnerRewriting());
  }
  if (opt.globalSubsumption()) {
    res->addForwardSimplifierToFront(new GlobalSubsumption(opt));
  }
  if (opt.forwardLiteralRewriting()) {
    res->addForwardSimplifierToFront(new ForwardLiteralRewriting());
  }
  bool subDemodOrdOpt = /* enables ordering optimizations of subsumption demodulation rules */
            opt.termOrdering() == Shell::Options::TermOrdering::KBO
            || opt.termOrdering() == Shell::Options::TermOrdering::LPO;
  if (mayHaveEquality) {
    // NOTE:
    // fsd should be performed after forward subsumption,
    // because every successful forward subsumption will lead to a (useless) match in fsd.
    if (opt.forwardSubsumptionDemodulation()) {
      res->addForwardSimplifierToFront(new ForwardSubsumptionDemodulation(false, subDemodOrdOpt));
    }
  }
  if (mayHaveEquality) {
    if (opt.forwardGroundJoinability()) {
      res->addExpensiveForwardSimplifierToFront(new ForwardGroundJoinability());
    }
    switch (opt.forwardDemodulation()) {
      case Options::Demodulation::ALL:
      case Options::Demodulation::PREORDERED:
        res->addForwardSimplifierToFront(new ForwardDemodulationImpl());
        break;
      case Options::Demodulation::OFF:
        break;
#if VDEBUG
      default:
        ASSERTION_VIOLATION;
#endif
    }
  }

  if (opt.forwardSubsumption()) {
    if (opt.codeTreeSubsumption()) {
      res->addForwardSimplifierToFront(new CodeTreeForwardSubsumptionAndResolution(opt.forwardSubsumptionResolution()));
    } else {
      res->addForwardSimplifierToFront(new ForwardSubsumptionAndResolution(opt.forwardSubsumptionResolution()));
    }
  }
  else if (opt.forwardSubsumptionResolution()) {
    USER_ERROR("Forward subsumption resolution requires forward subsumption to be enabled.");
  }

  // create backward simplification engine
  if (mayHaveEquality) {
    switch (opt.backwardDemodulation()) {
      case Options::Demodulation::ALL:
      case Options::Demodulation::PREORDERED:
        res->addBackwardSimplifierToFront(new BackwardDemodulation());
        break;
      case Options::Demodulation::OFF:
        break;
#if VDEBUG
      default:
        ASSERTION_VIOLATION;
#endif
    }
  }
  
  if (mayHaveEquality && opt.backwardSubsumptionDemodulation()) {
    res->addBackwardSimplifierToFront(new BackwardSubsumptionDemodulation(subDemodOrdOpt));
  }

  bool backSubsumption = opt.backwardSubsumption() != Options::Subsumption::OFF;
  bool backSR = opt.backwardSubsumptionResolution() != Options::Subsumption::OFF;
  bool subsumptionUnitOnly = opt.backwardSubsumption() == Options::Subsumption::UNIT_ONLY;
  bool srUnitOnly = opt.backwardSubsumptionResolution() == Options::Subsumption::UNIT_ONLY;
  if (backSubsumption || backSR) {
    res->addBackwardSimplifierToFront(new BackwardSubsumptionAndResolution(backSubsumption, subsumptionUnitOnly, backSR, srUnitOnly));
  }

  if (opt.mode() == Options::Mode::CONSEQUENCE_ELIMINATION) {
    res->_consFinder = new ConsequenceFinder();
  }
  if (opt.showSymbolElimination()) {
    res->_symEl = new SymElOutput();
  }

  res->_partialRedundancyHandler.reset(PartialRedundancyHandler::create(opt, &ordering, res->_splitter));

  res->_answerLiteralManager = AnswerLiteralManager::getInstance(); // selects the right one, according to options!
  ASS(!res->_answerLiteralManager||opt.questionAnswering()!=Options::QuestionAnsweringMode::OFF);
  ASS( res->_answerLiteralManager||opt.questionAnswering()==Options::QuestionAnsweringMode::OFF);
  return res;
} // SaturationAlgorithm::createFromOptions

/**
 * Create local clause simplifier for problem @c prb according to options @c opt
 */
std::pair<CompositeISE*, CompositeISEMany> SaturationAlgorithm::createISE(Problem& prb, const Options& opt, Ordering& ordering, bool alascaTakesOver)
{
  CompositeISE* res =new CompositeISE();
  CompositeISEMany resMany;

  bool mayHaveEquality = couldEqualityArise(prb,opt);

  if (mayHaveEquality && opt.equationalTautologyRemoval()) {
    res->addFront(new EquationalTautologyRemoval());
  }

  switch (opt.condensation()) {
    case Options::Condensation::ON:
      res->addFront(new Condensation());
      break;
    case Options::Condensation::FAST:
      res->addFront(new FastCondensation());
      break;
    case Options::Condensation::OFF:
      break;
  }

  if (env.options->choiceReasoning()) {
    res->addFront(new ChoiceDefinitionISE());
  }

  if((prb.hasLogicalProxy() || prb.hasBoolVar() || prb.hasFOOL()) && prb.isHigherOrder()){
    HOL_ERROR;
    res->addFront(new BoolSimp());
  }

  if (prb.hasFOOL() && opt.casesSimp() && !opt.cases()) {
    resMany.addFront(std::make_unique<CasesSimp>());
  }

  // Only add if there are distinct groups
  if (mayHaveEquality && env.signature->hasDistinctGroups()) {
    res->addFront(new DistinctEqualitySimplifier());
  }
  if (mayHaveEquality && env.signature->hasTermAlgebras()) {
    if (opt.termAlgebraInferences()) {
      res->addFront(new DistinctnessISE());
      res->addFront(new InjectivityISE());
      res->addFront(new NegativeInjectivityISE());
    }
  }
  if (prb.hasInterpretedOperations() || prb.hasNumerals()) {
    if (env.options->arithmeticSubtermGeneralizations() == Options::ArithmeticSimplificationMode::FORCE) {
      for (auto gen : allArithmeticSubtermGeneralizations()) {
        res->addFront(&gen->asISE());
      }
    }

    if (env.options->gaussianVariableElimination() == Options::ArithmeticSimplificationMode::FORCE) {
      res->addFront(&(new GaussianVariableElimination())->asISE());
    }

    if (env.options->cancellation() == Options::ArithmeticSimplificationMode::FORCE) {
      res->addFront(&(new Cancellation(ordering))->asISE());
    }

    if (alascaTakesOver) {
      // all alasca rules are added later
    } else switch (env.options->evaluationMode()) {
      case Options::EvaluationMode::OFF:
        break;
      case Options::EvaluationMode::SIMPLE:
        res->addFront(new InterpretedEvaluation(env.options->inequalityNormalization(), ordering));
        break;
      case Options::EvaluationMode::POLYNOMIAL_FORCE:
        res->addFront(&(new PolynomialEvaluationRule(ordering))->asISE());
        break;
      case Options::EvaluationMode::POLYNOMIAL_CAUTIOUS:
        break;
    }

    if (env.options->pushUnaryMinus()) {
      res->addFront(new PushUnaryMinus());
    }
  }
  if (mayHaveEquality) {
    res->addFront(new TrivialInequalitiesRemovalISE());
  }
  res->addFront(new TautologyDeletionISE());
  if (env.options->newTautologyDel()) {
    res->addFront(new TautologyDeletionISE2());
  }
  res->addFront(new DuplicateLiteralRemovalISE());

  if (env.options->questionAnswering() == Options::QuestionAnsweringMode::PLAIN) {
    res->addFront(new AnswerLiteralResolver());
    if (env.options->questionAnsweringAvoidThese() != "") {
      res->addFront(new UndesiredAnswerLiteralRemoval(env.options->questionAnsweringAvoidThese()));
    }
  } else if (env.options->questionAnswering() == Options::QuestionAnsweringMode::SYNTHESIS) {
    res->addFront(new UncomputableAnswerLiteralRemoval());
    res->addFront(new MultipleAnswerLiteralRemoval());
    res->addFrontMany(new SynthesisAnswerLiteralProcessor());
  }
  return std::make_pair(res, std::move(resMany));
}<|MERGE_RESOLUTION|>--- conflicted
+++ resolved
@@ -746,29 +746,12 @@
 
   Clause* cl = cl0;
 
-<<<<<<< HEAD
   // Note: simplifyMany() has to go before simplify(), since the former
   // postprocesses clauses with answer literals, while the latter deletes
   // those which are invalid even after postprocessing.
-  // TODO(hzzv): check if we can't do this check already in SyntesisAnswerLiteralProcessor.
-  ClauseIterator cIt = _immediateSimplifier->simplifyMany(cl);
-  if (cIt.hasNext()) {
-    while (cIt.hasNext()) {
-      Clause *simpedCl = cIt.next();
-=======
-  Clause *simplCl = _immediateSimplifier->simplify(cl);
-  if (simplCl != cl) {
-    if (simplCl) {
-      addNewClause(simplCl);
-    }
-    onClauseReduction(cl, &simplCl, 1, 0);
-    return 0;
-  }
-
-  if (auto  cIt = _immediateSimplifierMany.simplifyMany(cl)) {
+  if (auto cIt = _immediateSimplifierMany.simplifyMany(cl)) {
     while (cIt->hasNext()) {
       Clause *simpedCl = cIt->next();
->>>>>>> 662b5f57
       if (!splitSet) {
         splitSet = simpedCl->splits();
       }
@@ -1830,7 +1813,7 @@
   } else if (env.options->questionAnswering() == Options::QuestionAnsweringMode::SYNTHESIS) {
     res->addFront(new UncomputableAnswerLiteralRemoval());
     res->addFront(new MultipleAnswerLiteralRemoval());
-    res->addFrontMany(new SynthesisAnswerLiteralProcessor());
+    resMany.addFront(std::make_unique<SynthesisAnswerLiteralProcessor>());
   }
   return std::make_pair(res, std::move(resMany));
 }