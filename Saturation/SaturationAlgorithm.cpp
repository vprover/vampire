/*
 * This file is part of the source code of the software program
 * Vampire. It is protected by applicable
 * copyright laws.
 *
 * This source code is distributed under the licence found here
 * https://vprover.github.io/license.html
 * and in the source directory
 */
/**
 * @file SaturationAlgorithm.cpp
 * Implementing SaturationAlgorithm class.
 */

#define USING_LIBTORCH // see Lib/Output.hpp

#include "Debug/RuntimeStatistics.hpp"

#include "Lib/DHSet.hpp"
#include "Lib/Environment.hpp"
#include "Lib/Metaiterators.hpp"
#include "Lib/SharedSet.hpp"
#include "Lib/Stack.hpp"
#include "Lib/Timer.hpp"
#include "Lib/VirtualIterator.hpp"
#include "Lib/System.hpp"

#include "Indexing/LiteralIndexingStructure.hpp"

#include "Kernel/Clause.hpp"
#include "Kernel/EqHelper.hpp"
#include "Kernel/FormulaUnit.hpp"
#include "Kernel/Inference.hpp"
#include "Kernel/InferenceStore.hpp"
#include "Kernel/KBO.hpp"
#include "Kernel/LiteralSelector.hpp"
#include "Kernel/MLVariant.hpp"
#include "Kernel/Problem.hpp"
#include "Kernel/SubformulaIterator.hpp"
#include "Kernel/Unit.hpp"

#include "Inferences/InterpretedEvaluation.hpp"
#include "Inferences/PolynomialEvaluation.hpp"
#include "Inferences/PushUnaryMinus.hpp"
#include "Inferences/Cancellation.hpp"
#include "Inferences/GaussianVariableElimination.hpp"
#include "Inferences/EquationalTautologyRemoval.hpp"
#include "Inferences/Condensation.hpp"
#include "Inferences/FastCondensation.hpp"
#include "Inferences/DistinctEqualitySimplifier.hpp"

#include "Inferences/InferenceEngine.hpp"
#include "Inferences/BackwardDemodulation.hpp"
#include "Inferences/BackwardSubsumptionAndResolution.hpp"
#include "Inferences/BackwardSubsumptionDemodulation.hpp"
#include "Inferences/BinaryResolution.hpp"
#include "Inferences/CodeTreeForwardSubsumptionAndResolution.hpp"
#include "Inferences/EqualityFactoring.hpp"
#include "Inferences/EqualityResolution.hpp"
#include "Inferences/BoolEqToDiseq.hpp"
#include "Inferences/ExtensionalityResolution.hpp"
#include "Inferences/FOOLParamodulation.hpp"
#include "Inferences/Injectivity.hpp"
#include "Inferences/Factoring.hpp"
#include "Inferences/FunctionDefinitionRewriting.hpp"
#include "Inferences/ForwardDemodulation.hpp"
#include "Inferences/ForwardLiteralRewriting.hpp"
#include "Inferences/ForwardSubsumptionAndResolution.hpp"
#include "Inferences/InvalidAnswerLiteralRemovals.hpp"
#include "Inferences/ForwardSubsumptionDemodulation.hpp"
#include "Inferences/GlobalSubsumption.hpp"
#include "Inferences/InnerRewriting.hpp"
#include "Inferences/TermAlgebraReasoning.hpp"
#include "Inferences/Superposition.hpp"
#include "Inferences/ArgCong.hpp"
#include "Inferences/NegativeExt.hpp"
#include "Inferences/Narrow.hpp"
#include "Inferences/PrimitiveInstantiation.hpp"
#include "Inferences/Choice.hpp"
#include "Inferences/ElimLeibniz.hpp"
#include "Inferences/SubVarSup.hpp"
#include "Inferences/CNFOnTheFly.hpp"
#include "Inferences/URResolution.hpp"
#include "Inferences/Instantiation.hpp"
#include "Inferences/TheoryInstAndSimp.hpp"
#include "Inferences/Induction.hpp"
#include "Inferences/ArithmeticSubtermGeneralization.hpp"
#include "Inferences/TautologyDeletionISE.hpp"
#include "Inferences/CombinatorDemodISE.hpp"
#include "Inferences/CombinatorNormalisationISE.hpp"
#include "Inferences/BoolSimp.hpp"
#include "Inferences/CasesSimp.hpp"
#include "Inferences/Cases.hpp"
#include "Inferences/DefinitionIntroduction.hpp"

#include "Saturation/ExtensionalityClauseContainer.hpp"

#include "Shell/AnswerLiteralManager.hpp"
#include "Shell/ConditionalRedundancyHandler.hpp"
#include "Shell/Options.hpp"
#include "Shell/Statistics.hpp"
#include "Shell/UIHelper.hpp"
#include "Shell/Shuffling.hpp"

#include "Splitter.hpp"

#include "ConsequenceFinder.hpp"
#include "LabelFinder.hpp"
#include "Splitter.hpp"
#include "SymElOutput.hpp"
#include "SaturationAlgorithm.hpp"
#include "ManCSPassiveClauseContainer.hpp"
#include "AWPassiveClauseContainer.hpp"
#include "PredicateSplitPassiveClauseContainer.hpp"
#include "Discount.hpp"
#include "LRS.hpp"
#include "Otter.hpp"

#include "NeuralPassiveClauseContainers.hpp"

#include <iomanip>

using namespace std;
using namespace Lib;
using namespace Kernel;
using namespace Shell;
using namespace Saturation;

/** Print information changes in clause containers */
#define REPORT_CONTAINERS 0
/** Print information about performed forward simplifications */
#define REPORT_FW_SIMPL 0
/** Print information about performed backward simplifications */
#define REPORT_BW_SIMPL 0

SaturationAlgorithm* SaturationAlgorithm::s_instance = 0;

std::unique_ptr<PassiveClauseContainer> makeLevel0(bool isOutermost, const Options& opt, std::string name)
{
  return std::make_unique<AWPassiveClauseContainer>(isOutermost, opt, name + "AWQ");
}

std::unique_ptr<PassiveClauseContainer> makeLevel1(bool isOutermost, const Options& opt, std::string name)
{
  if (opt.useTheorySplitQueues()) {
    std::vector<std::unique_ptr<PassiveClauseContainer>> queues;
    auto cutoffs = opt.theorySplitQueueCutoffs();
    for (unsigned i = 0; i < cutoffs.size(); i++) {
      auto queueName = name + "ThSQ" + Int::toString(cutoffs[i]) + ":";
      queues.push_back(makeLevel0(false, opt, queueName));
    }
    return std::make_unique<TheoryMultiSplitPassiveClauseContainer>(isOutermost, opt, name + "ThSQ", std::move(queues));
  }
  else {
    return makeLevel0(isOutermost, opt, name);
  }
}

std::unique_ptr<PassiveClauseContainer> makeLevel2(bool isOutermost, const Options& opt, std::string name)
{
  if (opt.useAvatarSplitQueues()) {
    std::vector<std::unique_ptr<PassiveClauseContainer>> queues;
    auto cutoffs = opt.avatarSplitQueueCutoffs();
    for (unsigned i = 0; i < cutoffs.size(); i++) {
      auto queueName = name + "AvSQ" + Int::toString(cutoffs[i]) + ":";
      queues.push_back(makeLevel1(false, opt, queueName));
    }
    return std::make_unique<AvatarMultiSplitPassiveClauseContainer>(isOutermost, opt, name + "AvSQ", std::move(queues));
  }
  else {
    return makeLevel1(isOutermost, opt, name);
  }
}

std::unique_ptr<PassiveClauseContainer> makeLevel3(bool isOutermost, const Options& opt, std::string name)
{
  if (opt.useSineLevelSplitQueues()) {
    std::vector<std::unique_ptr<PassiveClauseContainer>> queues;
    auto cutoffs = opt.sineLevelSplitQueueCutoffs();
    for (unsigned i = 0; i < cutoffs.size(); i++) {
      auto queueName = name + "SLSQ" + Int::toString(cutoffs[i]) + ":";
      queues.push_back(makeLevel2(false, opt, queueName));
    }
    return std::make_unique<SineLevelMultiSplitPassiveClauseContainer>(isOutermost, opt, name + "SLSQ", std::move(queues));
  }
  else {
    return makeLevel2(isOutermost, opt, name);
  }
}

std::unique_ptr<PassiveClauseContainer> makeLevel4(bool isOutermost, const Options& opt, std::string name)
{
  if (opt.usePositiveLiteralSplitQueues()) {
    std::vector<std::unique_ptr<PassiveClauseContainer>> queues;
    std::vector<float> cutoffs = opt.positiveLiteralSplitQueueCutoffs();
    for (unsigned i = 0; i < cutoffs.size(); i++) {
      auto queueName = name + "PLSQ" + Int::toString(cutoffs[i]) + ":";
      queues.push_back(makeLevel3(false, opt, queueName));
    }
    return std::make_unique<PositiveLiteralMultiSplitPassiveClauseContainer>(isOutermost, opt, name + "PLSQ", std::move(queues));
  }
  else {
    return makeLevel3(isOutermost, opt, name);
  }
}

std::unique_ptr<PassiveClauseContainer> makeLevel5(bool isOutermost, const Options& opt, std::string name, NeuralClauseEvaluationModel* neuralModel)
{
  if (opt.useNeuralEvalSplitQueues()) {
    std::vector<std::unique_ptr<PassiveClauseContainer>> queues;
    std::vector<float> cutoffs = opt.neuralEvalSplitQueueCutoffs();
    for (unsigned i = 0; i < cutoffs.size(); i++) {
      auto queueName = name + "NLSQ" + Int::toString(cutoffs[i]) + ":";
      queues.push_back(makeLevel4(false, opt, queueName));
    }
    return std::make_unique<NeuralEvalSplitPassiveClauseContainer>(isOutermost, opt, name + "NLSQ", std::move(queues), *neuralModel);
  }
  else {
    return makeLevel4(isOutermost, opt, name);
  }
}

/**
 * Create a SaturationAlgorithm object
 *
 * The @b passiveContainer object will be used as a passive clause container, and
 * @b selector object to select literals before clauses are activated.
 */
SaturationAlgorithm::SaturationAlgorithm(Problem& prb, const Options& opt)
  : MainLoop(prb, opt),
    _clauseActivationInProgress(false),
    _fwSimplifiers(0), _simplifiers(0), _bwSimplifiers(0), _splitter(0),
    _consFinder(0), _labelFinder(0), _symEl(0), _answerLiteralManager(0),
    _instantiation(0), _fnDefHandler(prb.getFunctionDefinitionHandler()),
    _generatedClauseCount(0),
    _activationLimit(0)
{
  ASS_EQ(s_instance, 0);  //there can be only one saturation algorithm at a time

  _activationLimit = opt.activationLimit();

  _ordering = OrderingSP(Ordering::create(prb, opt));
  if (!Ordering::trySetGlobalOrdering(_ordering)) {
    // this is not an error, it may just lead to lower performance (and most likely not significantly lower)
    cerr << "SaturationAlgorithm cannot set its ordering as global" << endl;
  }
  _selector = LiteralSelector::getSelector(*_ordering, opt, opt.selection());

  _completeOptionSettings = opt.complete(prb);

  _unprocessed = new UnprocessedClauseContainer();

  // If we talk to prb.getProperty() here below (both in the NeuralClauseEvaluationModel constructor and when accessing the Property::FeatureIterator), it's OK, but we only get the CNF perspective.

  const std::string& ncem = opt.neuralClauseEvaluationModel();
  _neuralActivityRecoring = !opt.neuralActivityRecording().empty();
  _neuralModelGuidance = opt.neuralPassiveClauseContainer();
  if (!ncem.empty()) {
    _neuralModel = new NeuralClauseEvaluationModel(ncem,
      // opt.neuralClauseEvaluationModelTweaks(),
      opt.randomSeed(),opt.numClauseFeatures(),opt.npccTemperature());

    if (_neuralActivityRecoring) {
      _neuralModel->setRecording();
    }

    if (_neuralModelGuidance) {
      _neuralModel->setComputing();
    }

    if (_neuralModel->useProblemFeatures() && (_neuralActivityRecoring || _neuralModelGuidance)) {
      _neuralModel->setProblemFeatures(opt.numProblemFeatures(),prb);
    }

    // will also set the strategy vector here at some point in the feature
  }

  if (_neuralModelGuidance) {
    // could also be part of level0, so that neural queues can be combined with splits
    _passive = std::make_unique<NeuralPassiveClauseContainer>(true, opt, *_neuralModel,
      std::bind(&SaturationAlgorithm::makeReadyForEval, this, std::placeholders::_1));
  }
  else if (opt.useManualClauseSelection()) {
    _passive = std::make_unique<ManCSPassiveClauseContainer>(true, opt);
  }
  else {
    _passive = makeLevel5(true, opt, "", _neuralModel.ptr());
  }
  _active = new ActiveClauseContainer();

  _active->attach(this);
  _passive->attach(this);

  _active->addedEvent.subscribe(this, &SaturationAlgorithm::onActiveAdded);
  _active->removedEvent.subscribe(this, &SaturationAlgorithm::activeRemovedHandler);
  _passive->addedEvent.subscribe(this, &SaturationAlgorithm::onPassiveAdded);
  _passive->removedEvent.subscribe(this, &SaturationAlgorithm::passiveRemovedHandler);
  _passive->selectedEvent.subscribe(this, &SaturationAlgorithm::onPassiveSelected);
  _unprocessed->addedEvent.subscribe(this, &SaturationAlgorithm::onUnprocessedAdded);
  _unprocessed->removedEvent.subscribe(this, &SaturationAlgorithm::onUnprocessedRemoved);
  _unprocessed->selectedEvent.subscribe(this, &SaturationAlgorithm::onUnprocessedSelected);

  if (opt.extensionalityResolution() != Options::ExtensionalityResolution::OFF) {
    _extensionality = new ExtensionalityClauseContainer(opt);
    //_active->addedEvent.subscribe(_extensionality, &ExtensionalityClauseContainer::addIfExtensionality);
  }
  else {
    _extensionality = 0;
  }

  s_instance = this;
}

/**
 * Destroy the SaturationAlgorithm object
 */
SaturationAlgorithm::~SaturationAlgorithm()
{
  ASS_EQ(s_instance,this);

  s_instance = 0;

  if (_splitter) {
    delete _splitter;
  }
  if (_consFinder) {
    delete _consFinder;
  }
  if (_symEl) {
    delete _symEl;
  }

  _active->detach();
  _passive->detach();

  if (_generator) {
    _generator->detach();
  }
  if (_immediateSimplifier) {
    _immediateSimplifier->detach();
  }

  while (_fwSimplifiers) {
    ForwardSimplificationEngine* fse = FwSimplList::pop(_fwSimplifiers);
    fse->detach();
    delete fse;
  }
  while (_simplifiers) {
    SimplificationEngine* fse = SimplList::pop(_simplifiers);
    fse->detach();
    delete fse;
  }
  while (_bwSimplifiers) {
    BackwardSimplificationEngine* bse = BwSimplList::pop(_bwSimplifiers);
    bse->detach();
    delete bse;
  }

  delete _unprocessed;
  delete _active;
}

void SaturationAlgorithm::tryUpdateFinalClauseCount()
{
  SaturationAlgorithm* inst = tryGetInstance();
  if (!inst) {
    return;
  }
  env.statistics->finalActiveClauses = inst->_active->sizeEstimate();
  env.statistics->finalPassiveClauses = inst->_passive->sizeEstimate();
  if (inst->_extensionality != 0) {
    env.statistics->finalExtensionalityClauses = inst->_extensionality->size();
  }
}

/**
 * Return true if the run of the prover so far is complete
 */
bool SaturationAlgorithm::isComplete()
{
  return _completeOptionSettings && !env.statistics->inferencesSkippedDueToColors
<<<<<<< HEAD
      && !env.statistics->discardedNonRedundantClauses;
=======
        && !env.statistics->discardedNonRedundantClauses; // this covers removals from LRS!
>>>>>>> 924100a3
}

ClauseIterator SaturationAlgorithm::activeClauses()
{
  return _active->clauses();
}

/**
 * A function that is called when a clause is added to the active clause container.
 */
void SaturationAlgorithm::onActiveAdded(Clause* c)
{
  if (env.options->showActive()) {
    std::cout << "[SA] active: " << c->toString() << std::endl;
    // _neuralModel->printStats();
  }
}

/**
 * A function that is called when a clause is removed from the active clause container.
 */
void SaturationAlgorithm::onActiveRemoved(Clause* c)
{
  ASS(c->store()==Clause::ACTIVE);
  c->setStore(Clause::NONE);
  // at this point the c object may be deleted
}

void SaturationAlgorithm::onAllProcessed()
{
  ASS(clausesFlushed());

  if (_symEl) {
    _symEl->onAllProcessed();
  }

  if (_splitter) {
    _splitter->onAllProcessed();
  }

  if (_consFinder) {
    _consFinder->onAllProcessed();
  }
}

void SaturationAlgorithm::showPredecessors(Clause* c) {
  if (c->isFromPreprocessing() ||
    _predecessorsShown.find(c)) return;

  vector<int64_t> parents;
  if (c->isComponent()) {
    Clause* p = _splitter->getCausalParent(c);
    ASS(p); // CAREFUL: causal parent can be none; for the ccModel thingie (we will not consider that!)
    showPredecessors(p);
    parents.push_back(p->number());
  } else {
    Inference& inf = c->inference();
    auto it1 = inf.iterator();
    while (inf.hasNext(it1)) {
      Unit* p = inf.next(it1);
      showPredecessors(p->asClause());
      parents.push_back(p->number());
    }
  }

  _neuralModel->gageEnqueue(c,parents);
  ALWAYS(_predecessorsShown.insert(c));
}

void SaturationAlgorithm::showSubterms(Term* t) {
  if (_subtermsShown.find(t->getId())) return;

  // cout << "showSubterms for " << t->getId() << " " << t->toString() << endl;

  vector<int64_t> args;
  for (unsigned n = 0; n < t->arity(); n++) {
    TermList arg = *t->nthArgument(n);
    if (arg.isTerm()) {
      showSubterms(arg.term());
      args.push_back(arg.term()->getId());
    } else {
      // using negative indices for variables
      args.push_back(-1-(int64_t)arg.var());
    }
  }

  _neuralModel->gweightEnqueueTerm(
      t->getId(),
      funcToSymb(t->functor()),
      0.0,
      args);

  ALWAYS(_subtermsShown.insert(t->getId()));
}

void SaturationAlgorithm::showClauseLiterals(Clause* c) {
  vector<int64_t> lits;
  for (Literal* lit : c->iterLits()) {
    // using negative indices for literals (otherwise might overlap with term ids!)
    int64_t litId = -1-(int64_t)lit->getId();
    lits.push_back(litId);

    if (_literalsShown.find(lit->getId())) // and having a dedicated DHSet form them
      continue;

    vector<int64_t> args;
    for (unsigned n = 0; n < lit->arity(); n++) {
      TermList arg = *lit->nthArgument(n);
      if (arg.isTerm()) {
        showSubterms(arg.term());
        args.push_back(arg.term()->getId());
      } else {
        // using negative indices for variables
        args.push_back(-1-(int64_t)arg.var());
      }
    }

    _neuralModel->gweightEnqueueTerm(
        litId,
        predToSymb(lit->functor()),
        lit->isPositive() ? 1.0 : -1.0,
        args);
    ALWAYS(_literalsShown.insert(lit->getId()));
  }

  _neuralModel->gweightEnqueueClause(c,lits);
}

void SaturationAlgorithm::makeReadyForEval(Clause* c) {
  if (!_neuralModel->useGage() && !_neuralModel->useGweight()) return;

  if (!_shown.find(c)) {
    if (_neuralModel->useGage()) {
      showPredecessors(c);
    }
    if (_neuralModel->useGweight()) {
      showClauseLiterals(c);
    }

    ALWAYS(_shown.insert(c));
  }
}

/**
 * A function that is called when a clause is added to the passive clause container.
 */
void SaturationAlgorithm::onPassiveAdded(Clause* c)
{
  if (env.options->showPassive()) {
    std::cout << "[SA] passive: " << c->toString() << std::endl;
  }

  if (_neuralActivityRecoring) {
    _neuralModel->journal(NeuralClauseEvaluationModel::JOURNAL_ADD,c);
  }

  //when a clause is added to the passive container,
  //we know it is not redundant
  onNonRedundantClause(c);
}

/**
 * A function that is called when a clause is removed from the active clause container.
 * The function is not called when a selected clause is removed from the passive container.
 * In this case the @b onPassiveSelected method is called.
 */
void SaturationAlgorithm::onPassiveRemoved(Clause* c)
{
  if (_neuralActivityRecoring) {
    _neuralModel->journal(NeuralClauseEvaluationModel::JOURNAL_REM,c);
  }

  ASS(c->store()==Clause::PASSIVE);
  c->setStore(Clause::NONE);
  // at this point the c object can be deleted
}

/**
 * A function that is called when a clause is selected and removed from the passive
 * clause container to be activated.
 *
 * The clause @b c might not necessarily get to the activation, it can still be
 * removed by some simplification rule (in case of the Discount saturation algorithm).
 */
void SaturationAlgorithm::onPassiveSelected(Clause* c)
{
  if (_neuralActivityRecoring) {
    _neuralModel->journal(NeuralClauseEvaluationModel::JOURNAL_SEL,c);
  }
}

/**
 * A function that is called when a clause is added to the unprocessed clause container.
 */
void SaturationAlgorithm::onUnprocessedAdded(Clause* c)
{
}

/**
 * A function that is called when a clause is removed from the unprocessed clause container.
 */
void SaturationAlgorithm::onUnprocessedRemoved(Clause* c)
{
}

void SaturationAlgorithm::onUnprocessedSelected(Clause* c)
{
}

/**
 * A function that is called whenever a possibly new clause appears.
 */
void SaturationAlgorithm::onNewClause(Clause* cl)
{
  if (_splitter) {
    _splitter->onNewClause(cl);
  }

  if (env.options->showNew()) {
    std::cout << "[SA] new: " << cl->toString() << std::endl;
  }

  if (cl->isPropositional()) {
    onNewUsefulPropositionalClause(cl);
  }

  if (_answerLiteralManager) {
    _answerLiteralManager->onNewClause(cl);
  }
}

void SaturationAlgorithm::onNewUsefulPropositionalClause(Clause* c)
{
  ASS(c->isPropositional());

  if (env.options->showNewPropositional()) {
    std::cout << "[SA] new propositional: " << c->toString() << std::endl;
  }

  if (_consFinder) {
    _consFinder->onNewPropositionalClause(c);
  }
  if (_labelFinder) {
    _labelFinder->onNewPropositionalClause(c);
  }
}

/**
 * Called when a clause successfully passes the forward simplification
 */
void SaturationAlgorithm::onClauseRetained(Clause* cl)
{
  //cout << "[SA] retained " << cl->toString() << endl;

}

/**
 * Called whenever a clause is simplified or deleted at any point of the
 * saturation algorithm
 */
void SaturationAlgorithm::onClauseReduction(Clause* cl, Clause **replacements, unsigned numOfReplacements,
                                            Clause* premise, bool forward)
{
  ASS(cl);

  ClauseIterator premises;

  if (premise) {
    premises = pvi(getSingletonIterator(premise));
  }
  else {
    premises = ClauseIterator::getEmpty();
  }

  onClauseReduction(cl, replacements, numOfReplacements, premises, forward);
}

void SaturationAlgorithm::onClauseReduction(Clause* cl, Clause **replacements, unsigned numOfReplacements,
                                            ClauseIterator premises, bool forward)
{
  ASS(cl);

  static ClauseStack premStack;
  premStack.reset();
  premStack.loadFromIterator(premises);

  Clause *replacement = numOfReplacements ? *replacements : 0;

  if (env.options->showReductions()) {
    std::cout << "[SA] " << (forward ? "forward" : "backward") << " reduce: " << cl->toString() << endl;
    for(unsigned i = 0; i < numOfReplacements; i++){
      Clause* replacement = *replacements;
      if(replacement){ std::cout << "      replaced by " << replacement->toString() << endl; }
      replacements++;
    }
    ClauseStack::Iterator pit(premStack);
    while(pit.hasNext()){
      Clause* premise = pit.next();
      if(premise){ std::cout << "     using " << premise->toString() << endl; }
    }
  }

  if (_splitter) {
    _splitter->onClauseReduction(cl, pvi(ClauseStack::Iterator(premStack)), replacement);
  }

  if (replacement) {
    // Where an inference has multiple conclusions, onParenthood will only be run
    // for the final conclusion. This is unsafe when running with symbol elimination.
    // At the moment the only simplification rules that have multiple conclusions
    // are higher-order and it is assumed that we will not run higher-order along
    // with symbol elimination.
    // In the future if a first-order simplification rule is added with multiple
    // conclusions, this code should be updated.
    onParenthood(replacement, cl);
    while (premStack.isNonEmpty()) {
      onParenthood(replacement, premStack.pop());
    }
  }
}

void SaturationAlgorithm::onNonRedundantClause(Clause* c)
{
  if (_symEl) {
    _symEl->onNonRedundantClause(c);
  }
}

/**
 * Called for clauses derived in the run of the saturation algorithm
 * for each pair clause-premise
 *
 * The propositional parts of clauses may not be set properly (the
 * clauses are always valid, however), also the function is not called
 * for clause merging (when the non-propositional parts would coincide).
 */
void SaturationAlgorithm::onParenthood(Clause* cl, Clause *parent)
{
  if (_symEl) {
    _symEl->onParenthood(cl, parent);
  }
}

/**
 * This function is subscribed to the remove event of the active container
 * instead of the @b onActiveRemoved function in the constructor, as the
 * @b onActiveRemoved function is virtual.
 */
void SaturationAlgorithm::activeRemovedHandler(Clause* cl)
{
  onActiveRemoved(cl);
}

/**
 * This function is subscribed to the remove event of the passive container
 * instead of the @b onPassiveRemoved function in the constructor, as the
 * @b onPassiveRemoved function is virtual.
 */
void SaturationAlgorithm::passiveRemovedHandler(Clause* cl)
{
  onPassiveRemoved(cl);
}

/**
 * Add input clause @b cl into the SaturationAlgorithm object
 *
 * The clause @b cl is added into the unprocessed container, unless the
 * set-of-support option is enabled and @b cl has input type equal to
 * @b Clause::AXIOM. In this case, @b cl is put into the active container.
 */
void SaturationAlgorithm::addInputClause(Clause* cl)
{
  ASS_LE(toNumber(cl->inputType()),toNumber(UnitInputType::CLAIM)); // larger input types should not appear in proof search

  if (_symEl) {
    _symEl->onInputClause(cl);
  }

  bool sosForAxioms = _opt.sos() == Options::Sos::ON || _opt.sos() == Options::Sos::ALL;
  sosForAxioms = sosForAxioms && cl->inputType() == UnitInputType::AXIOM;

  bool sosForTheory = _opt.sos() == Options::Sos::THEORY && _opt.sosTheoryLimit() == 0;

  if (_opt.sineToAge()) {
    unsigned level = cl->getSineLevel();
    // cout << "Adding " << cl->toString() << " level " << level;
    if (level == UINT_MAX) {
      level = env.maxSineLevel - 1; // as the next available (unused) value
      // cout << " -> " << level;
    }
    // cout << endl;
    cl->adaptAgeFrom(level);
  }

  if (sosForAxioms || (cl->isPureTheoryDescendant() && sosForTheory)) {
    addInputSOSClause(cl);
  }
  else {
    addNewClause(cl);
  }

  if (_instantiation) {
    _instantiation->registerClause(cl);
  }

  env.statistics->initialClauses++;
}

/**
 * Return literal selector that is to be used for set-of-support clauses
 */
LiteralSelector& SaturationAlgorithm::getSosLiteralSelector()
{
  if (_opt.sos() == Options::Sos::ALL || _opt.sos() == Options::Sos::THEORY) {
    if (!_sosLiteralSelector) {
      _sosLiteralSelector = new TotalLiteralSelector(getOrdering(), getOptions());
    }
    return *_sosLiteralSelector;
  }
  else {
    return *_selector;
  }
}

/**
 * Add an input set-of-support clause @b cl into the active container
 */
void SaturationAlgorithm::addInputSOSClause(Clause* cl)
{
  ASS_EQ(toNumber(cl->inputType()),toNumber(UnitInputType::AXIOM));

  // we add an extra reference until the clause is added to some container, so that
  // it won't get deleted during some code e.g. in the onNewClause handler
  cl->incRefCnt();

  onNewClause(cl);

simpl_start:

  Clause *simplCl = _immediateSimplifier->simplify(cl);
  if (simplCl != cl) {
    if (!simplCl) {
      onClauseReduction(cl, 0, 0, 0);
      goto fin;
    }

    simplCl->incRefCnt();
    cl->decRefCnt(); // now cl is referenced from simplCl, so after removing the extra reference, it won't be destroyed

    onNewClause(simplCl);
    onClauseReduction(cl, &simplCl, 1, 0);
    cl = simplCl;
    goto simpl_start;
  }

  if (cl->isEmpty()) {
    addNewClause(cl);
    goto fin;
  }

  ASS(!cl->numSelected());
  {
    LiteralSelector& sosSelector = getSosLiteralSelector();
    sosSelector.select(cl);
  }

  cl->setStore(Clause::ACTIVE);
  env.statistics->activeClauses++;
  _active->add(cl);

  onSOSClauseAdded(cl);

fin:
  cl->decRefCnt();
}

void SaturationAlgorithm::runGnnOnInput()
{
  TIME_TRACE("gnn-eval");

  _numPreds = env.signature->predicates();
  _numFuncs = env.signature->functions();
  _numSorts = env.signature->typeCons();

  // these guy must survive (in memory) until the gnnPerform call
  torch::Tensor sort_features = torch::empty({_numSorts,3}, torch::kFloat32);
  torch::Tensor symbol_features = torch::empty({_numPreds+_numFuncs,10}, torch::kFloat32);

  // sorts
  {
    float* sort_features_ptr = sort_features.data_ptr<float>();

    for (unsigned t = 0; t < _numSorts; t++) {
      Signature::Symbol* symb = env.signature->getTypeCon(t);
      if (symb->arity() > 0) {
        USER_ERROR("GNN currently only supports monomorphic FOL.");
      }
      (*sort_features_ptr++) = env.signature->isPlainCon(t);
      (*sort_features_ptr++) = env.signature->isBoolCon(t);
      (*sort_features_ptr++) = env.signature->isArithCon(t);
      // cout << "sort: " << t << " " << env.signature->isPlainCon(t) << " " << env.signature->isBoolCon(t) << " " << env.signature->isArithCon(t) << " # " << symb->name() << endl;
    }

    _neuralModel->gnnNodeKind("sort",sort_features);
  }

  // symbols
  {
    float* symbol_features_ptr = symbol_features.data_ptr<float>();

    vector<int64_t> symb2sort_one; // the symbs
    vector<int64_t> symb2sort_two; // the sorts

    vector<int64_t> symb2symb_one; // the smaller in prec
    vector<int64_t> symb2symb_two; // the larger in prec

    auto add_arity_symbol_features = [&symbol_features_ptr](unsigned arity) {
      (*symbol_features_ptr++) = (arity > 0);
      (*symbol_features_ptr++) = (arity > 1);
      (*symbol_features_ptr++) = (arity > 2);
      (*symbol_features_ptr++) = (arity > 4);
      (*symbol_features_ptr++) = (arity > 8);
    };

    for (unsigned p = 0; p < _numPreds; p++) {
      Signature::Symbol* symb = env.signature->getPredicate(p);
      (*symbol_features_ptr++) = (unsigned)(p==0);   // isEquality
      (*symbol_features_ptr++) = 0;                  // isFunction symbol
      (*symbol_features_ptr++) = symb->introduced();
      (*symbol_features_ptr++) = symb->skolem();
      (*symbol_features_ptr++) = symb->interpretedNumber();
      add_arity_symbol_features(symb->arity());

      //cout << "symb: " << p << " " << (unsigned)(p==0) << " 0 " << symb->introduced() << " " << symb->skolem()
      //    << " " << symb->interpretedNumber() << " " << symb->arity() << " # " << symb->name() << endl;
      // cout << "symb-to-sort: " << p << " " << env.signature->getBoolSort() << endl;
      symb2sort_one.push_back(p);
      symb2sort_two.push_back(env.signature->getBoolSort());
      // pred-to-sort: predId sortId (which is always 1 == $o)
    }
    {
      DArray<unsigned> predicates;
      predicates.initFromIterator(getRangeIterator(0u, _numPreds), _numPreds);
      _ordering->sortArrayByPredicatePrecedence(predicates);
      unsigned jumpLen = 1;
      do {
        unsigned prev = 0; // we hardcode = as the first predicate in the precedence (despite the precedence sometimes claiming otherwise), because = has always the smallest "level" anyway
        for (unsigned idx = 0; idx < _numPreds; idx += jumpLen) {
          if (predicates[idx] != 0) {
            // cout << "symb-prec-next: " << prev << " " << predicates[idx] << endl;
            symb2symb_one.push_back(prev);
            symb2symb_two.push_back(predicates[idx]);
            prev = predicates[idx];
          }
        }
        jumpLen *= 2;
      } while (jumpLen < _numPreds);
    }
    for (unsigned f = 0; f < _numFuncs; f++) {
      Signature::Symbol* symb = env.signature->getFunction(f);

      (*symbol_features_ptr++) = 0;                  // isEquality
      (*symbol_features_ptr++) = 1;                  // isFunction symbol
      (*symbol_features_ptr++) = symb->introduced();
      (*symbol_features_ptr++) = symb->skolem();
      (*symbol_features_ptr++) = symb->interpretedNumber();
      add_arity_symbol_features(symb->arity());

      //cout << "symb: " << FUNC_TO_SYMB(f) << " 0 1 " << symb->introduced() << " " << symb->skolem()
      //    << " " << symb->interpretedNumber() << " " << symb->arity() << " # " << symb->name() << endl;
      // cout << "symb-to-sort: " << FUNC_TO_SYMB(f) << " " << symb->fnType()->result().term()->functor() << endl;
      symb2sort_one.push_back(funcToSymb(f));
      symb2sort_two.push_back(symb->fnType()->result().term()->functor());
      // func-to-sort: funcId sortId --- this is the output sort (input sorts can be inferred from arguments' output sorts)
    }
    {
      DArray<unsigned> functions;
      functions.initFromIterator(getRangeIterator(0u, _numFuncs), _numFuncs);
      _ordering->sortArrayByFunctionPrecedence(functions);
      unsigned jumpLen = 1;
      do {
        for (unsigned idx = jumpLen; idx < _numFuncs; idx += jumpLen) {
          // cout << "symb-prec-next: " << FUNC_TO_SYMB(functions[idx-jumpLen]) << " " << FUNC_TO_SYMB(functions[idx]) << endl;
          symb2symb_one.push_back(funcToSymb(functions[idx-jumpLen]));
          symb2symb_two.push_back(funcToSymb(functions[idx]));
        }
        jumpLen *= 2;
      } while (jumpLen < _numFuncs);
    }

    _neuralModel->gnnNodeKind("symbol",symbol_features);
    _neuralModel->gnnEdgeKind("symbol","sort",symb2sort_one,symb2sort_two);
    _neuralModel->gnnEdgeKind("symbol","symbol",symb2symb_one,symb2symb_two); // for the symbol precendence
  }

  vector<int64_t> cls2trm_one; // clauses
  vector<int64_t> cls2trm_two; // literals

  vector<int64_t> trm2trm_one; // super-term
  vector<int64_t> trm2trm_two; // sub-term

  vector<int64_t> cls2var_one; // clauses
  vector<int64_t> cls2var_two; // variable

  vector<int64_t> var2srt_one; // variable
  vector<int64_t> var2srt_two; // sort

  vector<int64_t> trm2var_one; // a subterm is a
  vector<int64_t> trm2var_two; // variable

  vector<int64_t> trm2symb_one; // a (non-var) subterm
  vector<int64_t> trm2symb_two; // has a symbol

  vector<float> clause_features;
  vector<float> term_features;
  vector<float> var_features;

  ClauseIterator toAdd = _prb.clauseIterator();
  unsigned clauseId = 0;  // zero-based, ever growing
  unsigned subtermId = 0; // zero-based, ever growing
  unsigned clVarId = 0;   // zero-based, ever growing, each clause has its own variable nodes
  DHMap<unsigned,unsigned> clauseVariables; // from clause variables (as TermList::var()) to global variables of the whole CNF (non shared)

  struct TermTodo {
    Term* trm;        // the term to iterate through
    unsigned id;      // its id (for reporting edges)
    OperatorType* ot; // trm's operator type (careful, can't be used for twoVarEquality)
    unsigned idx = 0; // index into t's own subterms, when idx >= arity, we are done with this Todo
  };

  auto term_features_for_vars_and_weight = [&term_features](Term* t) {
    term_features.push_back(t->numVarOccs() > 0);   // non-ground
    term_features.push_back(t->numVarOccs() > 2);
    term_features.push_back(t->numVarOccs() > 4);
    term_features.push_back(t->numVarOccs() > 8);
    term_features.push_back(t->weight() > 1);       // non-leaf
    term_features.push_back(t->weight() > 4);
    term_features.push_back(t->weight() > 16);
    term_features.push_back(t->weight() > 64);
  };

  auto term_features_for_vars_and_weight_the_var_case = [&term_features]() {
    term_features.push_back(1.0);   // non-ground
    term_features.push_back(0.0);
    term_features.push_back(0.0);
    term_features.push_back(0.0);
    term_features.push_back(0.0);   // non-leaf
    term_features.push_back(0.0);
    term_features.push_back(0.0);
    term_features.push_back(0.0);
  };

  std::vector<int64_t> clauseNums;
  clauseNums.reserve(UnitList::length(_prb.units()));

  Stack<TermTodo> subterms;
  while (toAdd.hasNext()) {
    Clause* cl = toAdd.next();
    clauseNums.push_back(cl->number());
    clauseVariables.reset();
    unsigned clWeight = 0;
    for (Literal* lit : cl->iterLits()) {
      clWeight += lit->weight();

      cls2trm_one.push_back(clauseId);
      cls2trm_two.push_back(subtermId);
      // cout << "cls-trm: " << clauseId << " " << subtermId << endl;

      // each literal is a trm!
      term_features.push_back((lit->isPositive()) ? 1.0 : -1.0); // only non-zero for literals and encodes polarity
      term_features.push_back(0.0);                              // position under my parent (here the clause, but for literals positions don't matter)
      term_features_for_vars_and_weight(lit);
      // cout << "trm: " << subtermId << " " << ((lit->isPositive()) ? 1.0 : -1.0) << " " << 0.0 << " ... " << lit->toString() << endl;

      trm2symb_one.push_back(subtermId);
      trm2symb_two.push_back(lit->functor());
      // cout << "trm-symb: " << subtermId << " " << lit->functor() << endl;

      ASS(subterms.isEmpty());
      subterms.push({lit,subtermId++,env.signature->getPredicate(lit->functor())->predType()});
      while (subterms.isNonEmpty()) {
        TermTodo& top = subterms.top();

        if (top.idx < top.trm->arity()) {
          term_features.push_back(0.0);   // proper subterms are not literals
          if ((top.trm->isLiteral() && top.trm->functor() == 0) // our parent was = literal (order does not matter)
              || top.trm->arity() == 1) { // stick with 0.0 for this case too (to keep the features balanced around 0.0)
            term_features.push_back(0.0); // subterms of = not distinguishable by idx
          } else {
            term_features.push_back(static_cast<float>(top.idx)/(top.trm->arity()-1.0)); // interpolate idx between 0.0 and 1.0
          }
          TermList arg = *top.trm->nthArgument(top.idx);
          // cout << "trm: " << subtermId << " " << 0.0 << " " << term_features.back() << " ... " << arg.toString() << endl;
          // the rest of term_features will follow, depending on whether arg is a proper term or a var

          // will be only used, if we are a var
          unsigned varSrt = (top.trm->isTwoVarEquality() ? top.trm->twoVarEqSort() : top.ot->arg(top.idx)).term()->functor();
          top.idx++; // next time round, will look at the next argument or die

          trm2trm_one.push_back(top.id);
          trm2trm_two.push_back(subtermId);
          // cout << "trm-trm: " << top.id << " " << subtermId << endl;

          if (arg.isTerm()) {
            Term* t = arg.term();
            term_features_for_vars_and_weight(t);

            trm2symb_one.push_back(subtermId);
            trm2symb_two.push_back(funcToSymb(t->functor()));

            // cout << "trm-symb: " << subtermId << " " << FUNC_TO_SYMB(t->functor()) << endl;
            subterms.push({t,subtermId,env.signature->getFunction(t->functor())->fnType()});
            // don't touch top anymore (push could cause reallocatio)!
          } else {
            term_features_for_vars_and_weight_the_var_case();

            ASS(arg.isVar());
            unsigned var = arg.var();
            unsigned* normVar;
            if (clauseVariables.getValuePtr(var,normVar)) {
              *normVar = clVarId++;
              // cout << "var: " << *normVar << " " << clauseVariables.size()-1 << endl;
              var_features.push_back(clauseVariables.size()-1);
              // cls-var: clauseId varId
              // cout << "cls-var: " << clauseId << " " << *normVar << endl;       // a clause knows about its variables (and numbers them internally starting from 0)
              cls2var_one.push_back(clauseId);
              cls2var_two.push_back(*normVar);

              // cout << "var-srt: " << *normVar << " " << varSrt << endl;          // a variable knows about its sort
              var2srt_one.push_back(*normVar);
              var2srt_two.push_back(varSrt);
            }

            // cout << "trm-var: " << subtermId << " " << *normVar << endl; // this subterm is a variable
            trm2var_one.push_back(subtermId);
            trm2var_two.push_back(*normVar);
          }
          subtermId++;
        } else {
          subterms.pop();
        }
      }
    }

    // just register the clause and connect it with its number()
    // cout << "cls: " << clauseId << " " << cl->derivedFromGoal() << " " << cl->isTheoryAxiom() << " ... " << cl->toString() << endl;
    clause_features.push_back(cl->derivedFromGoal());
    clause_features.push_back(cl->isTheoryAxiom()); // TODO: could be more specific on which theory axiom this is (when it is one) - as was done in Deepire
    clause_features.push_back(cl->size() > 1);
    clause_features.push_back(cl->size() > 2);
    clause_features.push_back(cl->size() > 4);
    clause_features.push_back(cl->size() > 8);
    clause_features.push_back(clWeight > 4);
    clause_features.push_back(clWeight > 16);
    clause_features.push_back(clWeight > 64);
    clause_features.push_back(clWeight > 256);
    clauseId++;
  }

  // also here we (paranoidly) assume that the script module might not take any ownershipe of these tensors ...
  auto clause_features_t = torch::tensor(clause_features,torch::TensorOptions().dtype(torch::kFloat32)).reshape({clauseId,10});
  auto term_features_t = torch::tensor(term_features,torch::TensorOptions().dtype(torch::kFloat32)).reshape({subtermId,10});
  auto var_features_t = torch::tensor(var_features,torch::TensorOptions().dtype(torch::kFloat32)).reshape({clVarId,1});
  // ... and so want to have them in scope until the gnnPerform call

  _neuralModel->gnnNodeKind("clause",clause_features_t);
  _neuralModel->gnnNodeKind("term",term_features_t);
  _neuralModel->gnnNodeKind("var",var_features_t);

  _neuralModel->gnnEdgeKind("clause","term",cls2trm_one,cls2trm_two);
  _neuralModel->gnnEdgeKind("term","term",trm2trm_one,trm2trm_two);      // the sub-term (down) edges
  _neuralModel->gnnEdgeKind("clause","var",cls2var_one,cls2var_two);
  _neuralModel->gnnEdgeKind("var","sort",var2srt_one,var2srt_two);
  _neuralModel->gnnEdgeKind("term","var",trm2var_one,trm2var_two);       // some subterms are variables
  _neuralModel->gnnEdgeKind("term","symbol",trm2symb_one,trm2symb_two);  // and others are proper and thus have a symbol

  {
    torch::NoGradGuard no_grad; // This disables gradient computation
    _neuralModel->gnnPerform(clauseNums);
  }
}


/**
 * Insert clauses of the problem into the SaturationAlgorithm object
 * and initialize some internal structures.
 */
void SaturationAlgorithm::init()
{
  if (_neuralActivityRecoring || _neuralModelGuidance) {
    if (_neuralModel->useGage() || _neuralModel->useGweight()) {
      runGnnOnInput();
    }
  }

  ClauseIterator toAdd;
  if (env.options->randomTraversals()) {
    TIME_TRACE(TimeTrace::SHUFFLING);

    Stack<Clause *> aux;
    aux.loadFromIterator(_prb.clauseIterator());
    Shuffling::shuffleArray(aux,aux.size());
    toAdd = pvi(arrayIter(std::move(aux)));
  } else {
    toAdd = _prb.clauseIterator();
  }

  while (toAdd.hasNext()) {
    Clause* cl = toAdd.next();
    addInputClause(cl);
  }

  if (_splitter) {
    _splitter->init(this);
  }
  if (_consFinder) {
    _consFinder->init(this);
  }
  if (_symEl) {
    _symEl->init(this);
  }
}

Clause *SaturationAlgorithm::doImmediateSimplification(Clause* cl0)
{
  TIME_TRACE("immediate simplification");

  static bool sosTheoryLimit = _opt.sos() == Options::Sos::THEORY;
  static unsigned sosTheoryLimitAge = _opt.sosTheoryLimit();
  static ClauseStack repStack;
  repStack.reset();

  SplitSet *splitSet = 0;

  if (sosTheoryLimit && cl0->isPureTheoryDescendant() && cl0->age() > sosTheoryLimitAge) {
    return 0;
  }

  Clause* cl = cl0;

  Clause *simplCl = _immediateSimplifier->simplify(cl);
  if (simplCl != cl) {
    if (simplCl) {
      addNewClause(simplCl);
    }
    onClauseReduction(cl, &simplCl, 1, 0);
    return 0;
  }

  ClauseIterator cIt = _immediateSimplifier->simplifyMany(cl);
  if (cIt.hasNext()) {
    while (cIt.hasNext()) {
      Clause *simpedCl = cIt.next();
      if (!splitSet) {
        splitSet = simpedCl->splits();
      }
      else {
        ASS(splitSet->isSubsetOf(simpedCl->splits()));
        ASS(simpedCl->splits()->isSubsetOf(splitSet));
      }
      ASS(simpedCl != cl);
      repStack.push(simpedCl);
      addNewClause(simpedCl);
    }
    onClauseReduction(cl, repStack.begin(), repStack.size(), 0);
    return 0;
  }

  return cl;
}

/**
 * Add a new clause to the saturation algorithm run
 *
 * At some point of the algorithm loop the @b newClausesToUnprocessed
 * function is called and all new clauses are added to the
 * unprocessed container.
 */
void SaturationAlgorithm::addNewClause(Clause* cl)
{
  if (env.options->randomTraversals()) {
    TIME_TRACE(TimeTrace::SHUFFLING);

    Shuffling::shuffle(cl);
  }

  // we increase the reference counter here so that the clause wouldn't
  // get destroyed during handling in the onNewClause handler
  //(there the control flow goes out of the SaturationAlgorithm class,
  // so we'd better not assume on what's happening out there)
  cl->incRefCnt();
  onNewClause(cl);
  _newClauses.push(cl);
  // we can decrease the counter here -- it won't get deleted because
  // the _newClauses RC stack already took over the clause
  cl->decRefCnt();
}

void SaturationAlgorithm::newClausesToUnprocessed()
{
  if (env.options->randomTraversals()) {
    TIME_TRACE(TimeTrace::SHUFFLING);

    Shuffling::shuffleArray(_newClauses.naked().begin(), _newClauses.size());
  }

  while (_newClauses.isNonEmpty()) {
    Clause* cl = _newClauses.popWithoutDec();
    switch (cl->store()) {
      case Clause::UNPROCESSED:
        break;
      case Clause::PASSIVE:
        onNonRedundantClause(cl);
        break;
      case Clause::NONE:
        addUnprocessedClause(cl);
        break;
      case Clause::SELECTED:
      case Clause::ACTIVE:
#if VDEBUG
        cout << "FAIL: " << cl->toString() << endl;
        // such clauses should not appear as new ones
        cout << cl->toString() << endl;
#endif
        ASSERTION_VIOLATION_REP(cl->store());
    }
    cl->decRefCnt(); // belongs to _newClauses.popWithoutDec()
  }
}

/**
 * Return true iff there are no clauses left to be processed
 *
 * More precisely, true is returned iff the unprocessed clause
 * container and the new clause stack are empty.
 */
bool SaturationAlgorithm::clausesFlushed()
{
  return _unprocessed->isEmpty() && _newClauses.isEmpty();
}

/**
 * Perform immediate simplifications and splitting on clause @b cl and add it
 * to unprocessed.
 *
 * Forward demodulation is also being performed on @b cl.
 */
void SaturationAlgorithm::addUnprocessedClause(Clause* cl)
{
  _generatedClauseCount++;
  env.statistics->generatedClauses++;

  cl=doImmediateSimplification(cl);
  if (!cl) {
    return;
  }

  if (cl->isEmpty()) {
    handleEmptyClause(cl);
    return;
  }

  cl->setStore(Clause::UNPROCESSED);
  _unprocessed->add(cl);
}

/**
 * Deal with clause that has an empty non-propositional part.
 *
 * The function receives a clause @b cl that has empty non-propositional part,
 * and returns a contradiction (an empty clause with false propositional part)
 * if it can be derived from @b cl and previously derived empty clauses.
 * Otherwise it returns 0.
 */
void SaturationAlgorithm::handleEmptyClause(Clause* cl)
{
  ASS(cl->isEmpty());

  if (isRefutation(cl)) {
    onNonRedundantClause(cl);

    throw RefutationFoundException(cl);
  }
  // as Clauses no longer have prop parts the only reason for an empty
  // clause not being a refutation is if it has splits

  if (_splitter && _splitter->handleEmptyClause(cl)) {
    return;
  }

  // splitter should only return false if splits isEmpty, which it cannot be
  ASSERTION_VIOLATION;
  // removed some code that dealt with the case where a clause is empty
  // but as a non-empty bdd prop part
}

/**
 * Forward-simplify the clause @b cl, return true iff the clause
 * should be retained
 *
 * If a weight-limit is imposed on clauses, it is being checked
 * by this function as well.
 */
bool SaturationAlgorithm::forwardSimplify(Clause* cl)
{
  TIME_TRACE("forward simplification");

  if (!_passive->fulfilsAgeLimit(cl) && !_passive->fulfilsWeightLimit(cl)) {
    RSTAT_CTR_INC("clauses discarded by limit in forward simplification");
    env.statistics->discardedNonRedundantClauses++;
    return false;
  }

  FwSimplList::Iterator fsit(_fwSimplifiers);

  while (fsit.hasNext()) {
    ForwardSimplificationEngine *fse = fsit.next();

    {
      Clause *replacement = 0;
      ClauseIterator premises = ClauseIterator::getEmpty();

      if (fse->perform(cl, replacement, premises)) {
        if (replacement) {
          addNewClause(replacement);
        }
        onClauseReduction(cl, &replacement, 1, premises);

        return false;
      }
    }
  }

  static ClauseStack repStack;

  repStack.reset();
  SimplList::Iterator sit(_simplifiers);

  while (sit.hasNext()) {
    SimplificationEngine *se = sit.next();

    {
      ClauseIterator results = se->perform(cl);

      if (results.hasNext()) {
        while (results.hasNext()) {
          Clause *simpedCl = results.next();
          ASS(simpedCl != cl);
          repStack.push(simpedCl);
          addNewClause(simpedCl);
        }
        onClauseReduction(cl, repStack.begin(), repStack.size(), 0);
        return false;
      }
    }
  }

  bool synthesis = (env.options->questionAnswering() == Options::QuestionAnsweringMode::SYNTHESIS);

  if (synthesis) {
    ASS((_answerLiteralManager != nullptr));
    Clause* ansLitCl = cl;
    if (_splitter && cl->hasAnswerLiteral() && !cl->noSplits() && cl->computable()) {
      ansLitCl = _splitter->reintroduceAvatarAssertions(cl);
    }
    Clause* reduced = _answerLiteralManager->recordAnswerAndReduce(ansLitCl);
    if (reduced) {
      ansLitCl = reduced;
    }
    if (ansLitCl != cl) {
      addNewClause(ansLitCl);
      onClauseReduction(cl, &ansLitCl, 1, 0);
      return false;
    }
  }

  //TODO: hack that only clauses deleted by forward simplification can be destroyed (other destruction needs debugging)
  cl->incRefCnt();

  if (_splitter && !_opt.splitAtActivation()) {
    if (_splitter->doSplitting(cl)) {
      return false;
    }
  }

  return true;
}

/**
 * The the backward simplification with the clause @b cl.
 */
void SaturationAlgorithm::backwardSimplify(Clause* cl)
{
  TIME_TRACE("backward simplification");

  BwSimplList::Iterator bsit(_bwSimplifiers);
  while (bsit.hasNext()) {
    BackwardSimplificationEngine *bse = bsit.next();

    BwSimplificationRecordIterator simplifications;
    bse->perform(cl, simplifications);
    while (simplifications.hasNext()) {
      BwSimplificationRecord srec = simplifications.next();
      Clause *redundant = srec.toRemove;
      ASS_NEQ(redundant, cl);

      Clause *replacement = srec.replacement;

      if (replacement) {
        addNewClause(replacement);
      }
      onClauseReduction(redundant, &replacement, 1, cl, false);

      // we must remove the redundant clause before adding its replacement,
      // as otherwise the redundant one might demodulate the replacement into
      // a tautology

      redundant->incRefCnt(); // we don't want the clause deleted before we record the simplification

      removeActiveOrPassiveClause(redundant);

      redundant->decRefCnt();
    }
  }
}

/**
 * Remove either passive or active (or reactivated, which is both)
 * clause @b cl
 *
 * In case the removal is requested during clause activation, when some indexes
 * might be traversed (and so cannot be modified), the clause deletion is postponed
 * until the clause activation is over. This is done by pushing the clause on the
 * @b _postponedClauseRemovals stack, which is then checked at the end of the
 * @b activate function.
 */
void SaturationAlgorithm::removeActiveOrPassiveClause(Clause* cl)
{
  if (_clauseActivationInProgress) {
    // we cannot remove clause now, as there indexes might be traversed now,
    // and so we cannot modify them
    _postponedClauseRemovals.push(cl);
    return;
  }

  switch (cl->store()) {
    case Clause::PASSIVE: {
      TIME_TRACE(TimeTrace::PASSIVE_CONTAINER_MAINTENANCE);
      _passive->remove(cl);
      break;
    }
    case Clause::ACTIVE:
      _active->remove(cl);
      break;
    default:
      ASS_REP2(false, cl->store(), *cl);
  }
  // at this point the cl object can be already deleted
}

/**
 * Add clause @b c to the passive container
 */
void SaturationAlgorithm::addToPassive(Clause* cl)
{
  ASS_EQ(cl->store(), Clause::UNPROCESSED);

  cl->setStore(Clause::PASSIVE);
  env.statistics->passiveClauses++;

  if (_neuralActivityRecoring && !_neuralModelGuidance) {
    // doing this specifically, for the "IMITATION" pathway
    makeReadyForEval(cl);

    Stack<Clause*> singleton;
    singleton.push(cl);
    _neuralModel->evalClauses(singleton,/* justRecord = */ true);
  }

  {
    TIME_TRACE(TimeTrace::PASSIVE_CONTAINER_MAINTENANCE);
    _passive->add(cl);
  }
}

void SaturationAlgorithm::removeSelected(Clause* cl)
{
  ASS_EQ(cl->store(), Clause::SELECTED);
  beforeSelectedRemoved(cl);
  cl->setStore(Clause::NONE);
}

/**
 * Activate clause @b cl
 *
 * This means putting the clause into the active container, and
 * performing generating inferences with it (in this order, so that
 * inferences such as self-superposition can happen).
 *
 * During clause activation the @b _clauseActivationInProgress value
 * is set to @b true, and clause removals by the @b removeBackwardSimplifiedClause
 * function are postponed. During the clause activation, generalisation
 * indexes should not be modified.
 */
void SaturationAlgorithm::activate(Clause* cl)
{
      TIME_TRACE("activation")

  {
    TIME_TRACE("redundancy check")
    if (_consFinder && _consFinder->isRedundant(cl)) {
      return removeSelected(cl);
    }
  }

  {
    TIME_TRACE("splitting")
    if (_splitter && _opt.splitAtActivation()) {
      if (_splitter->doSplitting(cl)) {
        return removeSelected(cl);
      }
    }
  }

  _clauseActivationInProgress = true;

  if (!cl->numSelected()) {
    TIME_TRACE("clause selection")
    TIME_TRACE("literal selection");

    if (env.options->randomTraversals()) {
      TIME_TRACE(TimeTrace::SHUFFLING);

      Shuffling::shuffle(cl);
    }

    _selector->select(cl);
  }

  ASS_EQ(cl->store(), Clause::SELECTED);
  cl->setStore(Clause::ACTIVE);
  env.statistics->activeClauses++;
  _active->add(cl);

  _conditionalRedundancyHandler->checkEquations(cl);

  auto generated = TIME_TRACE_EXPR(TimeTrace::CLAUSE_GENERATION, _generator->generateSimplify(cl));
  auto toAdd = TIME_TRACE_ITER(TimeTrace::CLAUSE_GENERATION, generated.clauses);

  while (toAdd.hasNext()) {
    Clause *genCl = toAdd.next();
    addNewClause(genCl);

    Inference::Iterator iit = genCl->inference().iterator();
    while (genCl->inference().hasNext(iit)) {
      Unit *premUnit = genCl->inference().next(iit);
      // Now we can get generated clauses having parents that are not clauses
      // Indeed, from induction we can have generated clauses whose parents do
      // not include the activated clause
      if (premUnit->isClause()) {
        Clause *premCl = static_cast<Clause *>(premUnit);
        onParenthood(genCl, premCl);
      }
    }
  }

  _clauseActivationInProgress = false;

  // now we remove clauses that could not be removed during the clause activation process
  if (env.options->randomTraversals()) {
    TIME_TRACE(TimeTrace::SHUFFLING);

    Shuffling::shuffleArray(_postponedClauseRemovals.begin(), _postponedClauseRemovals.size());
  }
  while (_postponedClauseRemovals.isNonEmpty()) {
    Clause* cl = _postponedClauseRemovals.pop();
    if (cl->store() != Clause::ACTIVE && cl->store() != Clause::PASSIVE) {
      continue;
    }
    TIME_TRACE("clause removal")
    removeActiveOrPassiveClause(cl);
  }

  if (generated.premiseRedundant) {
    _active->remove(cl);
  }

  return;
}

/**
 * Perform the loop that puts clauses from the unprocessed to the passive container.
 */
void SaturationAlgorithm::doUnprocessedLoop()
{
  do {
    newClausesToUnprocessed();

    while (!_unprocessed->isEmpty()) {
      Clause* c = _unprocessed->pop();
      ASS(!isRefutation(c));

      if (forwardSimplify(c)) {
        onClauseRetained(c);
        addToPassive(c);
        ASS_EQ(c->store(), Clause::PASSIVE);
      }
      else {
        ASS_EQ(c->store(), Clause::UNPROCESSED);
        c->setStore(Clause::NONE);
      }

      newClausesToUnprocessed();
    }

    ASS(clausesFlushed());
    onAllProcessed(); // in particular, Splitter has now recomputed model which may have triggered deletions and additions
  } while (!clausesFlushed());
}

/**
 * Return true if clause can be passed to activation
 *
 * If false is returned, disposing of the clause is responsibility of
 * this function.
 */
bool SaturationAlgorithm::handleClauseBeforeActivation(Clause* c)
{
  return true;
}

/**
 * This function should be called if (and only if) we will use
 * the @c doOneAlgorithmStep() function to run the saturation
 * algorithm, instead of the @c MailLoop::run() function.
 */
void SaturationAlgorithm::initAlgorithmRun()
{
  init();
}

UnitList *SaturationAlgorithm::collectSaturatedSet()
{
  UnitList* res = 0;
  ClauseIterator it = _active->clauses();
  while (it.hasNext()) {
    Clause* cl = it.next();
    cl->incRefCnt();
    UnitList::push(cl, res);
  }
  return res;
}

/**
 *
 * This function may throw RefutationFoundException and TimeLimitExceededException.
 */
void SaturationAlgorithm::doOneAlgorithmStep(unsigned iter)
{
  doUnprocessedLoop();

  if (_passive->isEmpty()) {
    MainLoopResult::TerminationReason termReason =
        isComplete() ? Statistics::SATISFIABLE : Statistics::REFUTATION_NOT_FOUND;
    MainLoopResult res(termReason);

    // if (termReason == Statistics::REFUTATION_NOT_FOUND){
    //   Shell::UIHelper::outputSaturatedSet(cout, pvi(UnitList::Iterator(collectSaturatedSet())));
    // }

    if (termReason == Statistics::SATISFIABLE && getOptions().proof() != Options::Proof::OFF) {
      res.saturatedSet = collectSaturatedSet();

      if (_splitter) {
        res.saturatedSet = _splitter->preprendCurrentlyAssumedComponentClauses(res.saturatedSet);
      }
    }
    throw MainLoopFinishedException(res);
  }

  /*
   * Only after processing the whole input (with the first call to doUnprocessedLoop)
   * it is time to recored for LRS the start time (and instrs) for the first iteration.
   */
  if (iter == 0) {
    _lrsStartTime = Timer::elapsedMilliseconds();
    _lrsStartInstrs = Timer::elapsedMegaInstructions();
  }

  Clause* cl = nullptr;
  {
    TIME_TRACE(TimeTrace::PASSIVE_CONTAINER_MAINTENANCE);
    cl = _passive->popSelected();
  }
  ASS_EQ(cl->store(), Clause::PASSIVE);
  cl->setStore(Clause::SELECTED);

  if (!handleClauseBeforeActivation(cl)) {
    return;
  }

  activate(cl);
}

/**
 * Perform saturation on clauses that were added through
 * @b addInputClauses function
 */
MainLoopResult SaturationAlgorithm::runImpl()
{
  // could be more precise, but we don't care too much
  unsigned startTime = Timer::elapsedDeciseconds();
  try {
    for (unsigned iter = 0;; iter++) {
      if (_activationLimit && iter > _activationLimit) {
        throw ActivationLimitExceededException();
      }
      if(_softTimeLimit && Timer::elapsedDeciseconds() - startTime > _softTimeLimit)
        throw TimeLimitExceededException();

      doOneAlgorithmStep(iter);
      env.statistics->activations = iter;
    }
  }
  catch(const RefutationFoundException& r) {
    if (_neuralActivityRecoring) {
      Timer::disableLimitEnforcement();
      saveNeuralActivity(r.refutation);
    }

    throw;
  } catch (const ThrowableBase&) {
    tryUpdateFinalClauseCount();
    throw;
  }
}

void SaturationAlgorithm::saveNeuralActivity(Clause* refutation)
{
  DHSet<Unit*> done; // will contain the processed proof units
  refutation->minimizeAncestorsAndUpdateSelectedStats(done);

  std::vector<int64_t> proof_units;
  auto it = done.iterator();
  while (it.hasNext()) {
    proof_units.push_back(it.next()->number());
  }
  _neuralModel->setProofUnitsAndSaveRecorded(proof_units,env.options->neuralActivityRecording());
}


/**
 * Assign an generating inference object @b generator to be used
 *
 * This object takes ownership of the @b generator object
 * and will be responsible for its deletion.
 *
 * To use multiple generating inferences, use the @b CompositeGIE
 * object.
 */
void SaturationAlgorithm::setGeneratingInferenceEngine(SimplifyingGeneratingInference *generator)
{
  ASS(!_generator);
  _generator = generator;
  _generator->attach(this);
}

/**
 * Assign an immediate simplifier object @b immediateSimplifier
 * to be used
 *
 * This object takes ownership of the @b immediateSimplifier object
 * and will be responsible for its deletion.
 *
 * For description of what an immediate simplifier is, see
 * @b ImmediateSimplificationEngine documentation.
 *
 * To use multiple immediate simplifiers, use the @b CompositeISE
 * object.
 */
void SaturationAlgorithm::setImmediateSimplificationEngine(ImmediateSimplificationEngine *immediateSimplifier)
{
  ASS(!_immediateSimplifier);
  _immediateSimplifier = immediateSimplifier;
  _immediateSimplifier->attach(this);
}

/**
 * Add a forward simplifier, so that it is applied before the
 * simplifiers that were added before it. The object takes ownership
 * of the forward simplifier and will take care of destroying it.
 *
 * Forward demodulation simplifier should be added by the
 * @b setFwDemodulator function, not by this one.
 */
void SaturationAlgorithm::addForwardSimplifierToFront(ForwardSimplificationEngine *fwSimplifier)
{
  FwSimplList::push(fwSimplifier, _fwSimplifiers);
  fwSimplifier->attach(this);
}

void SaturationAlgorithm::addSimplifierToFront(SimplificationEngine *simplifier)
{
  SimplList::push(simplifier, _simplifiers);
  simplifier->attach(this);
}

/**
 * Add a backward simplifier, so that it is applied before the
 * simplifiers that were added before it. The object takes ownership
 * of the backward simplifier and will take care of destroying it.
 */
void SaturationAlgorithm::addBackwardSimplifierToFront(BackwardSimplificationEngine *bwSimplifier)
{
  BwSimplList::push(bwSimplifier, _bwSimplifiers);
  bwSimplifier->attach(this);
}

/**
 * @since 05/05/2013 Manchester, splitting changed to new values
 * @author Andrei Voronkov
 */
SaturationAlgorithm *SaturationAlgorithm::createFromOptions(Problem& prb, const Options& opt, IndexManager *indexMgr)
{
  SaturationAlgorithm* res;
  switch(opt.saturationAlgorithm()) {
  case Shell::Options::SaturationAlgorithm::DISCOUNT:
    res=new Discount(prb, opt);
    break;
  case Shell::Options::SaturationAlgorithm::LRS:
    res=new LRS(prb, opt);
    break;
  case Shell::Options::SaturationAlgorithm::OTTER:
    res=new Otter(prb, opt);
    break;
  default:
    NOT_IMPLEMENTED;
  }
  if (indexMgr) {
    res->_imgr = SmartPtr<IndexManager>(indexMgr, true);
    indexMgr->setSaturationAlgorithm(res);
  }
  else {
    res->_imgr = SmartPtr<IndexManager>(new IndexManager(res));
  }

  if (opt.splitting()) {
    res->_splitter = new Splitter();
  }

  // create generating inference engine
  CompositeGIE *gie = new CompositeGIE();

  if(opt.functionDefinitionIntroduction()) {
    gie->addFront(new DefinitionIntroduction);
  }

  //TODO here induction is last, is that right?
  if(opt.induction()!=Options::Induction::NONE){
    gie->addFront(new Induction());
  }

  if (opt.instantiation() != Options::Instantiation::OFF) {
    res->_instantiation = new Instantiation();
    // res->_instantiation->init();
    gie->addFront(res->_instantiation);
  }

  if (prb.hasEquality()) {
    gie->addFront(new EqualityFactoring());
    gie->addFront(new EqualityResolution());
    if (env.options->superposition()) {
      gie->addFront(new Superposition());
    }
  }
  else if (opt.unificationWithAbstraction() != Options::UnificationWithAbstraction::OFF) {
    gie->addFront(new EqualityResolution());
  }

  if (opt.combinatorySup()) {
    gie->addFront(new ArgCong());
    gie->addFront(new NegativeExt()); // TODO add option
    if (opt.narrow() != Options::Narrow::OFF) {
      gie->addFront(new Narrow());
    }
    if (!opt.pragmatic()) {
      gie->addFront(new SubVarSup());
    }
  }

  if(prb.hasFOOL() &&
    prb.isHigherOrder() && env.options->booleanEqTrick()){
  //  gie->addFront(new ProxyElimination::NOTRemovalGIE());
    gie->addFront(new BoolEqToDiseq());
  }

  if(opt.complexBooleanReasoning() && prb.hasBoolVar() &&
     prb.isHigherOrder() && !opt.lambdaFreeHol()){
    gie->addFront(new PrimitiveInstantiation()); //TODO only add in some cases
    gie->addFront(new ElimLeibniz());
  }

  if (env.options->choiceReasoning()) {
    gie->addFront(new Choice());
  }

  gie->addFront(new Factoring());
  if (opt.binaryResolution()) {
    gie->addFront(new BinaryResolution());
  }
  if (opt.unitResultingResolution() != Options::URResolution::OFF) {
    gie->addFront(new URResolution(opt.unitResultingResolution() == Options::URResolution::FULL));
  }
  if (opt.extensionalityResolution() != Options::ExtensionalityResolution::OFF) {
    gie->addFront(new ExtensionalityResolution());
  }
  if (opt.FOOLParamodulation()) {
    gie->addFront(new FOOLParamodulation());
  }
  if (opt.cases() && prb.hasFOOL() && !opt.casesSimp()) {
    gie->addFront(new Cases());
  }

  if((prb.hasLogicalProxy() || prb.hasBoolVar() || prb.hasFOOL()) &&
      prb.isHigherOrder() && !prb.quantifiesOverPolymorphicVar()){
    if(env.options->cnfOnTheFly() != Options::CNFOnTheFly::EAGER &&
       env.options->cnfOnTheFly() != Options::CNFOnTheFly::OFF){
      gie->addFront(new LazyClausificationGIE());
    }
  }

  if (opt.injectivityReasoning()) {
    gie->addFront(new Injectivity());
  }
  if (prb.hasEquality() && env.signature->hasTermAlgebras()) {
    if (opt.termAlgebraCyclicityCheck() == Options::TACyclicityCheck::RULE) {
      gie->addFront(new AcyclicityGIE());
    }
    else if (opt.termAlgebraCyclicityCheck() == Options::TACyclicityCheck::RULELIGHT) {
      gie->addFront(new AcyclicityGIE1());
    }
    if (opt.termAlgebraInferences()) {
      gie->addFront(new InjectivityGIE());
    }
  }
  if (env.options->functionDefinitionRewriting()) {
    gie->addFront(new FunctionDefinitionRewriting());
    res->addForwardSimplifierToFront(new FunctionDefinitionDemodulation());
  }

  CompositeSGI *sgi = new CompositeSGI();
  sgi->push(gie);

  auto& ordering = res->getOrdering();

  if (opt.evaluationMode() == Options::EvaluationMode::POLYNOMIAL_CAUTIOUS) {
    sgi->push(new PolynomialEvaluation(ordering));
  }

  if (env.options->cancellation() == Options::ArithmeticSimplificationMode::CAUTIOUS) {
    sgi->push(new Cancellation(ordering));
  }

  if (env.options->gaussianVariableElimination() == Options::ArithmeticSimplificationMode::CAUTIOUS) {
    sgi->push(new LfpRule<GaussianVariableElimination>(GaussianVariableElimination()));
  }

  if (env.options->arithmeticSubtermGeneralizations() == Options::ArithmeticSimplificationMode::CAUTIOUS) {
    for (auto gen : allArithmeticSubtermGeneralizations()) {
      sgi->push(gen);
    }
  }

#if VZ3
  if (opt.theoryInstAndSimp() != Shell::Options::TheoryInstSimp::OFF) {
    sgi->push(new TheoryInstAndSimp());
  }
#endif

  res->setGeneratingInferenceEngine(sgi);

  res->setImmediateSimplificationEngine(createISE(prb, opt, res->getOrdering()));

  // create simplification engine

  if((prb.hasLogicalProxy() || prb.hasBoolVar() || prb.hasFOOL()) &&
      prb.isHigherOrder() && !prb.quantifiesOverPolymorphicVar()){
    if(env.options->cnfOnTheFly() != Options::CNFOnTheFly::EAGER &&
       env.options->cnfOnTheFly() != Options::CNFOnTheFly::OFF){
      res->addSimplifierToFront(new LazyClausification());
    }
  }

  // create forward simplification engine
  if (prb.hasEquality() && opt.innerRewriting()) {
    res->addForwardSimplifierToFront(new InnerRewriting());
  }
  if (opt.globalSubsumption()) {
    res->addForwardSimplifierToFront(new GlobalSubsumption(opt));
  }
  if (opt.forwardLiteralRewriting()) {
    res->addForwardSimplifierToFront(new ForwardLiteralRewriting());
  }
  if (prb.hasEquality()) {
    // NOTE:
    // fsd should be performed after forward subsumption,
    // because every successful forward subsumption will lead to a (useless) match in fsd.
    if (opt.forwardSubsumptionDemodulation()) {
      res->addForwardSimplifierToFront(new ForwardSubsumptionDemodulation(false));
    }
  }
  if (prb.hasEquality()) {
    switch (opt.forwardDemodulation()) {
      case Options::Demodulation::ALL:
      case Options::Demodulation::PREORDERED:
        if (opt.combinatorySup()) {
          res->addForwardSimplifierToFront(new ForwardDemodulationImpl<true>());
        }
        else {
          res->addForwardSimplifierToFront(new ForwardDemodulationImpl<false>());
        }
        break;
      case Options::Demodulation::OFF:
        break;
#if VDEBUG
      default:
        ASSERTION_VIOLATION;
#endif
    }
  }

  if (opt.forwardSubsumption()) {
    if (opt.codeTreeSubsumption()) {
      res->addForwardSimplifierToFront(new CodeTreeForwardSubsumptionAndResolution(opt.forwardSubsumptionResolution()));
    } else {
      res->addForwardSimplifierToFront(new ForwardSubsumptionAndResolution(opt.forwardSubsumptionResolution()));
    }
  }
  else if (opt.forwardSubsumptionResolution()) {
    USER_ERROR("Forward subsumption resolution requires forward subsumption to be enabled.");
  }

  // create backward simplification engine
  if (prb.hasEquality()) {
    switch (opt.backwardDemodulation()) {
      case Options::Demodulation::ALL:
      case Options::Demodulation::PREORDERED:
        res->addBackwardSimplifierToFront(new BackwardDemodulation());
        break;
      case Options::Demodulation::OFF:
        break;
#if VDEBUG
      default:
        ASSERTION_VIOLATION;
#endif
    }
  }
  if (prb.hasEquality() && opt.backwardSubsumptionDemodulation()) {
    res->addBackwardSimplifierToFront(new BackwardSubsumptionDemodulation());
  }

  bool backSubsumption = opt.backwardSubsumption() != Options::Subsumption::OFF;
  bool backSR = opt.backwardSubsumptionResolution() != Options::Subsumption::OFF;
  bool subsumptionUnitOnly = opt.backwardSubsumption() == Options::Subsumption::UNIT_ONLY;
  bool srUnitOnly = opt.backwardSubsumptionResolution() == Options::Subsumption::UNIT_ONLY;
  if (backSubsumption || backSR) {
    res->addBackwardSimplifierToFront(new BackwardSubsumptionAndResolution(backSubsumption, subsumptionUnitOnly, backSR, srUnitOnly));
  }

  if (opt.mode() == Options::Mode::CONSEQUENCE_ELIMINATION) {
    res->_consFinder = new ConsequenceFinder();
  }
  if (opt.showSymbolElimination()) {
    res->_symEl = new SymElOutput();
  }

  res->_conditionalRedundancyHandler.reset(ConditionalRedundancyHandler::create(opt, &ordering, res->_splitter));

  res->_answerLiteralManager = AnswerLiteralManager::getInstance(); // selects the right one, according to options!
  ASS(!res->_answerLiteralManager||opt.questionAnswering()!=Options::QuestionAnsweringMode::OFF);
  ASS( res->_answerLiteralManager||opt.questionAnswering()==Options::QuestionAnsweringMode::OFF);
  return res;
} // SaturationAlgorithm::createFromOptions

/**
 * Create local clause simplifier for problem @c prb according to options @c opt
 */
ImmediateSimplificationEngine *SaturationAlgorithm::createISE(Problem& prb, const Options& opt, Ordering& ordering)
{
  CompositeISE* res=new CompositeISE();

  if (prb.hasEquality() && opt.equationalTautologyRemoval()) {
    res->addFront(new EquationalTautologyRemoval());
  }

  switch (opt.condensation()) {
    case Options::Condensation::ON:
      res->addFront(new Condensation());
      break;
    case Options::Condensation::FAST:
      res->addFront(new FastCondensation());
      break;
    case Options::Condensation::OFF:
      break;
  }

  if (env.options->combinatorySup()) {
    res->addFront(new CombinatorDemodISE());
    res->addFront(new CombinatorNormalisationISE());
  }

  if (env.options->choiceReasoning()) {
    res->addFront(new ChoiceDefinitionISE());
  }

  if((prb.hasLogicalProxy() || prb.hasBoolVar() || prb.hasFOOL()) &&
      prb.isHigherOrder() && !env.options->addProxyAxioms()){
    if(env.options->cnfOnTheFly() == Options::CNFOnTheFly::EAGER){
      /*res->addFrontMany(new ProxyISE());
      res->addFront(new OrImpAndProxyISE());
      res->addFront(new NotProxyISE());
      res->addFront(new EqualsProxyISE());
      res->addFront(new PiSigmaProxyISE());*/
      res->addFrontMany(new EagerClausificationISE());
    }
    else {
      res->addFront(new IFFXORRewriterISE());
    }
    res->addFront(new BoolSimp());
  }

  if (prb.hasFOOL() && opt.casesSimp() && !opt.cases()) {
    res->addFrontMany(new CasesSimp());
  }

  // Only add if there are distinct groups
  if (prb.hasEquality() && env.signature->hasDistinctGroups()) {
    res->addFront(new DistinctEqualitySimplifier());
  }
  if (prb.hasEquality() && env.signature->hasTermAlgebras()) {
    if (opt.termAlgebraInferences()) {
      res->addFront(new DistinctnessISE());
      res->addFront(new InjectivityISE());
      res->addFront(new NegativeInjectivityISE());
    }
  }
  if (prb.hasInterpretedOperations() || prb.hasNumerals()) {
    if (env.options->arithmeticSubtermGeneralizations() == Options::ArithmeticSimplificationMode::FORCE) {
      for (auto gen : allArithmeticSubtermGeneralizations()) {
        res->addFront(&gen->asISE());
      }
    }

    if (env.options->gaussianVariableElimination() == Options::ArithmeticSimplificationMode::FORCE) {
      res->addFront(&(new GaussianVariableElimination())->asISE());
    }

    if (env.options->cancellation() == Options::ArithmeticSimplificationMode::FORCE) {
      res->addFront(&(new Cancellation(ordering))->asISE());
    }

    switch (env.options->evaluationMode()) {
      case Options::EvaluationMode::SIMPLE:
        res->addFront(new InterpretedEvaluation(env.options->inequalityNormalization(), ordering));
        break;
      case Options::EvaluationMode::POLYNOMIAL_FORCE:
        res->addFront(&(new PolynomialEvaluation(ordering))->asISE());
        break;
      case Options::EvaluationMode::POLYNOMIAL_CAUTIOUS:
        break;
    }

    if (env.options->pushUnaryMinus()) {
      res->addFront(new PushUnaryMinus());
    }
  }
  if (prb.hasEquality()) {
    res->addFront(new TrivialInequalitiesRemovalISE());
  }
  res->addFront(new TautologyDeletionISE());
  if (env.options->newTautologyDel()) {
    res->addFront(new TautologyDeletionISE2());
  }
  res->addFront(new DuplicateLiteralRemovalISE());

  if (env.options->questionAnswering() == Options::QuestionAnsweringMode::PLAIN) {
    res->addFront(new AnswerLiteralResolver());
    if (env.options->questionAnsweringAvoidThese() != "") {
      res->addFront(new UndesiredAnswerLiteralRemoval(env.options->questionAnsweringAvoidThese()));
    }
  } else if (env.options->questionAnswering() == Options::QuestionAnsweringMode::SYNTHESIS) {
    res->addFront(new UncomputableAnswerLiteralRemoval());
    res->addFront(new MultipleAnswerLiteralRemoval());
  }
  return res;
}<|MERGE_RESOLUTION|>--- conflicted
+++ resolved
@@ -379,11 +379,7 @@
 bool SaturationAlgorithm::isComplete()
 {
   return _completeOptionSettings && !env.statistics->inferencesSkippedDueToColors
-<<<<<<< HEAD
-      && !env.statistics->discardedNonRedundantClauses;
-=======
         && !env.statistics->discardedNonRedundantClauses; // this covers removals from LRS!
->>>>>>> 924100a3
 }
 
 ClauseIterator SaturationAlgorithm::activeClauses()
