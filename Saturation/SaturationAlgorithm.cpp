--- conflicted
+++ resolved
@@ -11,11 +11,8 @@
  * @file SaturationAlgorithm.cpp
  * Implementing SaturationAlgorithm class.
  */
-<<<<<<< HEAD
 
 #include "Debug/Assertion.hpp"
-=======
->>>>>>> e7b2fd1b
 #include "Debug/RuntimeStatistics.hpp"
 
 #include "Lib/DHSet.hpp"
@@ -1219,12 +1216,7 @@
 start:
 
   newClausesToUnprocessed();
-<<<<<<< HEAD
-  while (! _unprocessed->isEmpty()) {
-=======
-
   while (!_unprocessed->isEmpty()) {
->>>>>>> e7b2fd1b
     Clause* c = _unprocessed->pop();
     ASS(!isRefutation(c));
 
@@ -1474,11 +1466,7 @@
       gie->addFront(new EqualityFactoring());
     }
     gie->addFront(new EqualityResolution());
-<<<<<<< HEAD
     if(env.options->superposition() && !env.options->lasca()){ // in lasca we have a special equality factoring rule
-=======
-    if (env.options->superposition()) {
->>>>>>> e7b2fd1b
       gie->addFront(new Superposition());
     }
   }
@@ -1580,7 +1568,6 @@
     }
   }
 
-<<<<<<< HEAD
   auto ise = createISE(prb, opt, ordering);
   if (env.options->lasca()) {
     auto shared = Kernel::LascaState::create(
@@ -1626,8 +1613,6 @@
   }
 
 
-=======
->>>>>>> e7b2fd1b
 #if VZ3
   if (opt.theoryInstAndSimp() != Shell::Options::TheoryInstSimp::OFF) {
     sgi->push(new TheoryInstAndSimp());
@@ -1745,11 +1730,7 @@
 /**
  * Create local clause simplifier for problem @c prb according to options @c opt
  */
-<<<<<<< HEAD
 CompositeISE* SaturationAlgorithm::createISE(Problem& prb, const Options& opt, Ordering& ordering)
-=======
-ImmediateSimplificationEngine *SaturationAlgorithm::createISE(Problem& prb, const Options& opt, Ordering& ordering)
->>>>>>> e7b2fd1b
 {
   CompositeISE* res =new CompositeISE();
 
@@ -1823,17 +1804,12 @@
       res->addFront(&(new Cancellation(ordering))->asISE());
     }
 
-<<<<<<< HEAD
     if (env.options->lasca()) {
       // all lasca rules are added later
     } else switch (env.options->evaluationMode()) {
       case Options::EvaluationMode::OFF:
         break;
       case Options::EvaluationMode::SIMPLE: 
-=======
-    switch (env.options->evaluationMode()) {
-      case Options::EvaluationMode::SIMPLE:
->>>>>>> e7b2fd1b
         res->addFront(new InterpretedEvaluation(env.options->inequalityNormalization(), ordering));
         break;
       case Options::EvaluationMode::POLYNOMIAL_FORCE:
