/*
 * This file is part of the source code of the software program
 * Vampire. It is protected by applicable
 * copyright laws.
 *
 * This source code is distributed under the licence found here
 * https://vprover.github.io/license.html
 * and in the source directory
 */
/**
 * @file SaturationAlgorithm.cpp
 * Implementing SaturationAlgorithm class.
 */

#include "Debug/Assertion.hpp"
#include "Debug/RuntimeStatistics.hpp"

#include "Lib/Environment.hpp"
#include "Lib/Metaiterators.hpp"
#include "Lib/Stack.hpp"
#include "Lib/Timer.hpp"
#include "Lib/VirtualIterator.hpp"


#include "Kernel/Clause.hpp"
#include "Kernel/Inference.hpp"
#include "Kernel/LiteralSelector.hpp"
#include "Kernel/Problem.hpp"
#include "Kernel/Unit.hpp"

#include "Inferences/InterpretedEvaluation.hpp"
#include "Inferences/PolynomialEvaluation.hpp"
#include "Inferences/PushUnaryMinus.hpp"
#include "Inferences/Cancellation.hpp"
#include "Inferences/GaussianVariableElimination.hpp"
#include "Inferences/ALASCA/VIRAS.hpp"
#include "Inferences/ALASCA/FourierMotzkin.hpp"
#include "Inferences/ALASCA/IntegerFourierMotzkin.hpp"
#include "Inferences/ALASCA/FloorFourierMotzkin.hpp"
#include "Inferences/ALASCA/Abstractions.hpp"
#include "Inferences/ALASCA/Normalization.hpp"
#include "Inferences/ALASCA/TermFactoring.hpp"
#include "Inferences/ALASCA/InequalityPredicateNormalization.hpp"
#include "Inferences/ALASCA/EqFactoring.hpp"
#include "Inferences/ALASCA/InequalityFactoring.hpp"
#include "Inferences/ALASCA/Superposition.hpp"
#include "Inferences/ALASCA/BinaryResolution.hpp"
#include "Inferences/ALASCA/Coherence.hpp"
#include "Inferences/ALASCA/FloorBounds.hpp"
#include "Inferences/ALASCA/VariableElimination.hpp"
#include "Inferences/ALASCA/FwdDemodulation.hpp"
#include "Inferences/ALASCA/BwdDemodulation.hpp"
#include "Inferences/ALASCA/TautologyDeletion.hpp"
#include "Inferences/EquationalTautologyRemoval.hpp"
#include "Inferences/Condensation.hpp"
#include "Inferences/FastCondensation.hpp"
#include "Inferences/DistinctEqualitySimplifier.hpp"

#include "Inferences/InferenceEngine.hpp"
#include "Inferences/BackwardDemodulation.hpp"
#include "Inferences/BackwardSubsumptionAndResolution.hpp"
#include "Inferences/BackwardSubsumptionDemodulation.hpp"
#include "Inferences/BinaryResolution.hpp"
#include "Inferences/CodeTreeForwardSubsumptionAndResolution.hpp"
#include "Inferences/EqualityFactoring.hpp"
#include "Inferences/EqualityResolution.hpp"
#include "Inferences/BoolEqToDiseq.hpp"
#include "Inferences/ExtensionalityResolution.hpp"
#include "Inferences/FOOLParamodulation.hpp"
#include "Inferences/Injectivity.hpp"
#include "Inferences/Factoring.hpp"
#include "Inferences/FunctionDefinitionRewriting.hpp"
#include "Inferences/ForwardDemodulation.hpp"
#include "Inferences/ForwardLiteralRewriting.hpp"
#include "Inferences/ForwardSubsumptionAndResolution.hpp"
#include "Inferences/InvalidAnswerLiteralRemovals.hpp"
#include "Inferences/ForwardSubsumptionDemodulation.hpp"
#include "Inferences/GlobalSubsumption.hpp"
#include "Inferences/InnerRewriting.hpp"
#include "Inferences/TermAlgebraReasoning.hpp"
#include "Inferences/Superposition.hpp"
#include "Inferences/ArgCong.hpp"
#include "Inferences/NegativeExt.hpp"
#include "Inferences/Narrow.hpp"
#include "Inferences/PrimitiveInstantiation.hpp"
#include "Inferences/Choice.hpp"
#include "Inferences/ElimLeibniz.hpp"
#include "Inferences/SubVarSup.hpp"
#include "Inferences/CNFOnTheFly.hpp"
#include "Inferences/URResolution.hpp"
#include "Inferences/Instantiation.hpp"
#include "Inferences/TheoryInstAndSimp.hpp"
#include "Inferences/Induction.hpp"
#include "Inferences/ArithmeticSubtermGeneralization.hpp"
#include "Inferences/TautologyDeletionISE.hpp"
#include "Inferences/CombinatorDemodISE.hpp"
#include "Inferences/CombinatorNormalisationISE.hpp"
#include "Inferences/BoolSimp.hpp"
#include "Inferences/CasesSimp.hpp"
#include "Inferences/Cases.hpp"
#include "Inferences/DefinitionIntroduction.hpp"

#include "Saturation/ExtensionalityClauseContainer.hpp"

#include "Shell/AnswerLiteralManager.hpp"
#include "Shell/ConditionalRedundancyHandler.hpp"
#include "Shell/Options.hpp"
#include "Shell/Statistics.hpp"
#include "Debug/TimeProfiling.hpp"
#include "Shell/Shuffling.hpp"

#include "Splitter.hpp"

#include "ConsequenceFinder.hpp"
#include "LabelFinder.hpp"
#include "Splitter.hpp"
#include "SymElOutput.hpp"
#include "SaturationAlgorithm.hpp"
#include "ManCSPassiveClauseContainer.hpp"
#include "AWPassiveClauseContainers.hpp"
#include "PredicateSplitPassiveClauseContainers.hpp"
#include "Discount.hpp"
#include "LRS.hpp"
#include "Otter.hpp"

using namespace std;
using namespace Lib;
using namespace Kernel;
using namespace Shell;
using namespace Saturation;

/** Print information changes in clause containers */
#define REPORT_CONTAINERS 0
/** Print information about performed forward simplifications */
#define REPORT_FW_SIMPL 0
/** Print information about performed backward simplifications */
#define REPORT_BW_SIMPL 0

SaturationAlgorithm* SaturationAlgorithm::s_instance = 0;

std::unique_ptr<PassiveClauseContainer> makeLevel0(bool isOutermost, const Options& opt, std::string name)
{
  if (opt.weightRatio() == 0) {
    ASS_G(opt.ageRatio(),0);
    return std::make_unique<AgeBasedPassiveClauseContainer>(isOutermost, opt, name + "AgeQ");
  } else if (opt.ageRatio() == 0) {
    return std::make_unique<WeightBasedPassiveClauseContainer>(isOutermost, opt, name + "WeightQ");
  }
  return std::make_unique<AWPassiveClauseContainer>(isOutermost, opt, name + "AWQ");
}

std::unique_ptr<PassiveClauseContainer> makeLevel1(bool isOutermost, const Options& opt, std::string name)
{
  if (opt.useTheorySplitQueues()) {
    std::vector<std::unique_ptr<PassiveClauseContainer>> queues;
    auto cutoffs = opt.theorySplitQueueCutoffs();
    for (unsigned i = 0; i < cutoffs.size(); i++) {
      auto queueName = name + "ThSQ" + Int::toString(cutoffs[i]) + ":";
      queues.push_back(makeLevel0(false, opt, queueName));
    }
    return std::make_unique<TheoryMultiSplitPassiveClauseContainer>(isOutermost, opt, name + "ThSQ", std::move(queues));
  }
  else {
    return makeLevel0(isOutermost, opt, name);
  }
}

std::unique_ptr<PassiveClauseContainer> makeLevel2(bool isOutermost, const Options& opt, std::string name)
{
  if (opt.useAvatarSplitQueues()) {
    std::vector<std::unique_ptr<PassiveClauseContainer>> queues;
    auto cutoffs = opt.avatarSplitQueueCutoffs();
    for (unsigned i = 0; i < cutoffs.size(); i++) {
      auto queueName = name + "AvSQ" + Int::toString(cutoffs[i]) + ":";
      queues.push_back(makeLevel1(false, opt, queueName));
    }
    return std::make_unique<AvatarMultiSplitPassiveClauseContainer>(isOutermost, opt, name + "AvSQ", std::move(queues));
  }
  else {
    return makeLevel1(isOutermost, opt, name);
  }
}

std::unique_ptr<PassiveClauseContainer> makeLevel3(bool isOutermost, const Options& opt, std::string name)
{
  if (opt.useSineLevelSplitQueues()) {
    std::vector<std::unique_ptr<PassiveClauseContainer>> queues;
    auto cutoffs = opt.sineLevelSplitQueueCutoffs();
    for (unsigned i = 0; i < cutoffs.size(); i++) {
      auto queueName = name + "SLSQ" + Int::toString(cutoffs[i]) + ":";
      queues.push_back(makeLevel2(false, opt, queueName));
    }
    return std::make_unique<SineLevelMultiSplitPassiveClauseContainer>(isOutermost, opt, name + "SLSQ", std::move(queues));
  }
  else {
    return makeLevel2(isOutermost, opt, name);
  }
}

std::unique_ptr<PassiveClauseContainer> makeLevel4(bool isOutermost, const Options& opt, std::string name)
{
  if (opt.usePositiveLiteralSplitQueues()) {
    std::vector<std::unique_ptr<PassiveClauseContainer>> queues;
    std::vector<float> cutoffs = opt.positiveLiteralSplitQueueCutoffs();
    for (unsigned i = 0; i < cutoffs.size(); i++) {
      auto queueName = name + "PLSQ" + Int::toString(cutoffs[i]) + ":";
      queues.push_back(makeLevel3(false, opt, queueName));
    }
    return std::make_unique<PositiveLiteralMultiSplitPassiveClauseContainer>(isOutermost, opt, name + "PLSQ", std::move(queues));
  }
  else {
    return makeLevel3(isOutermost, opt, name);
  }
}

/**
 * Create a SaturationAlgorithm object
 *
 * The @b passiveContainer object will be used as a passive clause container, and
 * @b selector object to select literals before clauses are activated.
 */
SaturationAlgorithm::SaturationAlgorithm(Problem& prb, const Options& opt)
  : MainLoop(prb, opt),
    _clauseActivationInProgress(false),
    _fwSimplifiers(0), _simplifiers(0), _bwSimplifiers(0), _splitter(0),
    _consFinder(0), _labelFinder(0), _symEl(0), _answerLiteralManager(0),
    _instantiation(0), _fnDefHandler(prb.getFunctionDefinitionHandler()),
    _generatedClauseCount(0),
    _activationLimit(0)
{
  ASS_EQ(s_instance, 0);  //there can be only one saturation algorithm at a time

  _activationLimit = opt.activationLimit();

  _ordering = OrderingSP(Ordering::create(prb, opt));
  if (!Ordering::trySetGlobalOrdering(_ordering)) {
    // this is not an error, it may just lead to lower performance (and most likely not significantly lower)
    cerr << "SaturationAlgorithm cannot set its ordering as global" << endl;
  }
  _selector = LiteralSelector::getSelector(*_ordering, opt, opt.selection());

  _completeOptionSettings = opt.complete(prb);

  _unprocessed = new UnprocessedClauseContainer();

  if (opt.useManualClauseSelection()) {
    _passive = std::make_unique<ManCSPassiveClauseContainer>(true, opt);
  }
  else {
    _passive = makeLevel4(true, opt, "");
  }
  _active = new ActiveClauseContainer();

  _active->attach(this);
  _passive->attach(this);

  _active->addedEvent.subscribe(this, &SaturationAlgorithm::onActiveAdded);
  _active->removedEvent.subscribe(this, &SaturationAlgorithm::activeRemovedHandler);
  _passive->addedEvent.subscribe(this, &SaturationAlgorithm::onPassiveAdded);
  _passive->removedEvent.subscribe(this, &SaturationAlgorithm::passiveRemovedHandler);
  _passive->selectedEvent.subscribe(this, &SaturationAlgorithm::onPassiveSelected);

  if (opt.extensionalityResolution() != Options::ExtensionalityResolution::OFF) {
    _extensionality = new ExtensionalityClauseContainer(opt);
    //_active->addedEvent.subscribe(_extensionality, &ExtensionalityClauseContainer::addIfExtensionality);
  }
  else {
    _extensionality = 0;
  }

  s_instance = this;
}

/**
 * Destroy the SaturationAlgorithm object
 */
SaturationAlgorithm::~SaturationAlgorithm()
{
  ASS_EQ(s_instance,this);

  s_instance = 0;

  if (_splitter) {
    delete _splitter;
  }
  if (_consFinder) {
    delete _consFinder;
  }
  if (_symEl) {
    delete _symEl;
  }

  _active->detach();
  _passive->detach();

  if (_generator) {
    _generator->detach();
  }
  if (_immediateSimplifier) {
    _immediateSimplifier->detach();
  }

  while (_fwSimplifiers) {
    ForwardSimplificationEngine* fse = FwSimplList::pop(_fwSimplifiers);
    fse->detach();
    delete fse;
  }
  while (_simplifiers) {
    SimplificationEngine* fse = SimplList::pop(_simplifiers);
    fse->detach();
    delete fse;
  }
  while (_bwSimplifiers) {
    BackwardSimplificationEngine* bse = BwSimplList::pop(_bwSimplifiers);
    bse->detach();
    delete bse;
  }

  delete _unprocessed;
  delete _active;
}

void SaturationAlgorithm::tryUpdateFinalClauseCount()
{
  SaturationAlgorithm* inst = tryGetInstance();
  if (!inst) {
    return;
  }
  env.statistics->finalActiveClauses = inst->_active->sizeEstimate();
  env.statistics->finalPassiveClauses = inst->_passive->sizeEstimate();
  if (inst->_extensionality != 0) {
    env.statistics->finalExtensionalityClauses = inst->_extensionality->size();
  }
}

/**
 * Return true if the run of the prover so far is complete
 */
bool SaturationAlgorithm::isComplete()
{
  return _completeOptionSettings && !env.statistics->inferencesSkippedDueToColors
        && !env.statistics->discardedNonRedundantClauses; // this covers removals from LRS!
}

ClauseIterator SaturationAlgorithm::activeClauses()
{
  return _active->clauses();
}

/**
 * A function that is called when a clause is added to the active clause container.
 */
void SaturationAlgorithm::onActiveAdded(Clause* c)
{
  if (env.options->showActive()) {
    std::cout << "[SA] active: " << c->toString() << std::endl;
  }
}

/**
 * A function that is called when a clause is removed from the active clause container.
 */
void SaturationAlgorithm::onActiveRemoved(Clause* c)
{
  ASS(c->store()==Clause::ACTIVE);
  c->setStore(Clause::NONE);
  // at this point the c object may be deleted
}

void SaturationAlgorithm::onAllProcessed()
{
  ASS(clausesFlushed());

  if (_symEl) {
    _symEl->onAllProcessed();
  }

  if (_splitter) {
    _splitter->onAllProcessed();
  }

  if (_consFinder) {
    _consFinder->onAllProcessed();
  }
}

/**
 * A function that is called when a clause is added to the passive clause container.
 */
void SaturationAlgorithm::onPassiveAdded(Clause* c)
{
  if (env.options->showPassive()) {
    std::cout << "[SA] passive: " << c->toString() << std::endl;
  }

  //when a clause is added to the passive container,
  //we know it is not redundant
  onNonRedundantClause(c);
}

/**
 * A function that is called when a clause is removed from the active clause container.
 * The function is not called when a selected clause is removed from the passive container.
 * In this case the @b onPassiveSelected method is called.
 */
void SaturationAlgorithm::onPassiveRemoved(Clause* c)
{
  ASS(c->store()==Clause::PASSIVE);
  c->setStore(Clause::NONE);
  // at this point the c object can be deleted
}

/**
 * A function that is called when a clause is selected and removed from the passive
 * clause container to be activated.
 *
 * The clause @b c might not necessarily get to the activation, it can still be
 * removed by some simplification rule (in case of the Discount saturation algorithm).
 */
void SaturationAlgorithm::onPassiveSelected(Clause* c)
{
}

/**
 * A function that is called whenever a possibly new clause appears.
 */
void SaturationAlgorithm::onNewClause(Clause* cl)
{
  if (_splitter) {
    _splitter->onNewClause(cl);
  }

  if (env.options->showNew()) {
    std::cout << "[SA] new: " << cl->toString() << std::endl;
  }

  if (cl->isPropositional()) {
    onNewUsefulPropositionalClause(cl);
  }

  if (_answerLiteralManager) {
    _answerLiteralManager->onNewClause(cl);
  }
}

void SaturationAlgorithm::onNewUsefulPropositionalClause(Clause* c)
{
  ASS(c->isPropositional());

  if (env.options->showNewPropositional()) {
    std::cout << "[SA] new propositional: " << c->toString() << std::endl;
  }

  if (_consFinder) {
    _consFinder->onNewPropositionalClause(c);
  }
  if (_labelFinder) {
    _labelFinder->onNewPropositionalClause(c);
  }
}

/**
 * Called when a clause successfully passes the forward simplification
 */
void SaturationAlgorithm::onClauseRetained(Clause* cl)
{
  //cout << "[SA] retained " << cl->toString() << endl;

}

/**
 * Called whenever a clause is simplified or deleted at any point of the
 * saturation algorithm
 */
void SaturationAlgorithm::onClauseReduction(Clause* cl, Clause **replacements, unsigned numOfReplacements,
                                            Clause* premise, bool forward)
{
  ASS(cl);

  ClauseIterator premises;

  if (premise) {
    premises = pvi(getSingletonIterator(premise));
  }
  else {
    premises = ClauseIterator::getEmpty();
  }

  onClauseReduction(cl, replacements, numOfReplacements, premises, forward);
}

void SaturationAlgorithm::onClauseReduction(Clause* cl, Clause **replacements, unsigned numOfReplacements,
                                            ClauseIterator premises, bool forward)
{
  ASS(cl);

  static ClauseStack premStack;
  premStack.reset();
  premStack.loadFromIterator(premises);

  Clause *replacement = numOfReplacements ? *replacements : 0;

  if (env.options->showReductions()) {
    std::cout << "[SA] " << (forward ? "forward" : "backward") << " reduce: " << cl->toString() << endl;
    for(unsigned i = 0; i < numOfReplacements; i++){
      Clause* replacement = *replacements;
      if(replacement){ std::cout << "      replaced by " << replacement->toString() << endl; }
      replacements++;
    }
    ClauseStack::Iterator pit(premStack);
    while(pit.hasNext()){
      Clause* premise = pit.next();
      if(premise){ std::cout << "     using " << premise->toString() << endl; }
    }
  }

  if (_splitter) {
    _splitter->onClauseReduction(cl, pvi(ClauseStack::Iterator(premStack)), replacement);
  }

  if (replacement) {
    // Where an inference has multiple conclusions, onParenthood will only be run
    // for the final conclusion. This is unsafe when running with symbol elimination.
    // At the moment the only simplification rules that have multiple conclusions
    // are higher-order and it is assumed that we will not run higher-order along
    // with symbol elimination.
    // In the future if a first-order simplification rule is added with multiple
    // conclusions, this code should be updated.
    onParenthood(replacement, cl);
    while (premStack.isNonEmpty()) {
      onParenthood(replacement, premStack.pop());
    }
  }
}

void SaturationAlgorithm::onNonRedundantClause(Clause* c)
{
  if (_symEl) {
    _symEl->onNonRedundantClause(c);
  }
}

/**
 * Called for clauses derived in the run of the saturation algorithm
 * for each pair clause-premise
 *
 * The propositional parts of clauses may not be set properly (the
 * clauses are always valid, however), also the function is not called
 * for clause merging (when the non-propositional parts would coincide).
 */
void SaturationAlgorithm::onParenthood(Clause* cl, Clause *parent)
{
  if (_symEl) {
    _symEl->onParenthood(cl, parent);
  }
}

/**
 * This function is subscribed to the remove event of the active container
 * instead of the @b onActiveRemoved function in the constructor, as the
 * @b onActiveRemoved function is virtual.
 */
void SaturationAlgorithm::activeRemovedHandler(Clause* cl)
{
  onActiveRemoved(cl);
}

/**
 * This function is subscribed to the remove event of the passive container
 * instead of the @b onPassiveRemoved function in the constructor, as the
 * @b onPassiveRemoved function is virtual.
 */
void SaturationAlgorithm::passiveRemovedHandler(Clause* cl)
{
  onPassiveRemoved(cl);
}

/**
 * Add input clause @b cl into the SaturationAlgorithm object
 *
 * The clause @b cl is added into the unprocessed container, unless the
 * set-of-support option is enabled and @b cl has input type equal to
 * @b Clause::AXIOM. In this case, @b cl is put into the active container.
 */
void SaturationAlgorithm::addInputClause(Clause* cl)
{
  ASS_LE(toNumber(cl->inputType()),toNumber(UnitInputType::CLAIM)); // larger input types should not appear in proof search

  if (_symEl) {
    _symEl->onInputClause(cl);
  }

  bool sosForAxioms = _opt.sos() == Options::Sos::ON || _opt.sos() == Options::Sos::ALL;
  sosForAxioms = sosForAxioms && cl->inputType() == UnitInputType::AXIOM;

  bool sosForTheory = _opt.sos() == Options::Sos::THEORY && _opt.sosTheoryLimit() == 0;

  if (_opt.sineToAge()) {
    unsigned level = cl->getSineLevel();
    // cout << "Adding " << cl->toString() << " level " << level;
    if (level == UINT_MAX) {
      level = env.maxSineLevel - 1; // as the next available (unused) value
      // cout << " -> " << level;
    }
    // cout << endl;
    cl->setAge(level);
  }

  if (sosForAxioms || (cl->isPureTheoryDescendant() && sosForTheory)) {
    addInputSOSClause(cl);
  }
  else {
    addNewClause(cl);
  }

  if (_instantiation) {
    _instantiation->registerClause(cl);
  }

  env.statistics->initialClauses++;
}

/**
 * Return literal selector that is to be used for set-of-support clauses
 */
LiteralSelector& SaturationAlgorithm::getSosLiteralSelector()
{
  if (_opt.sos() == Options::Sos::ALL || _opt.sos() == Options::Sos::THEORY) {
    if (!_sosLiteralSelector) {
      _sosLiteralSelector = new TotalLiteralSelector(getOrdering(), getOptions());
    }
    return *_sosLiteralSelector;
  }
  else {
    return *_selector;
  }
}

/**
 * Add an input set-of-support clause @b cl into the active container
 */
void SaturationAlgorithm::addInputSOSClause(Clause* cl)
{
  ASS_EQ(toNumber(cl->inputType()),toNumber(UnitInputType::AXIOM));

  // we add an extra reference until the clause is added to some container, so that
  // it won't get deleted during some code e.g. in the onNewClause handler
  cl->incRefCnt();

  onNewClause(cl);

simpl_start:

  Clause *simplCl = _immediateSimplifier->simplify(cl);
  if (simplCl != cl) {
    if (!simplCl) {
      onClauseReduction(cl, 0, 0, 0);
      goto fin;
    }

    simplCl->incRefCnt();
    cl->decRefCnt(); // now cl is referenced from simplCl, so after removing the extra reference, it won't be destroyed

    onNewClause(simplCl);
    onClauseReduction(cl, &simplCl, 1, 0);
    cl = simplCl;
    goto simpl_start;
  }

  if (cl->isEmpty()) {
    addNewClause(cl);
    goto fin;
  }

  ASS(!cl->numSelected());
  {
    LiteralSelector& sosSelector = getSosLiteralSelector();
    sosSelector.select(cl);
  }

  cl->setStore(Clause::ACTIVE);
  env.statistics->activeClauses++;
  _active->add(cl);

  onSOSClauseAdded(cl);

fin:
  cl->decRefCnt();
}

/**
 * Insert clauses of the problem into the SaturationAlgorithm object
 * and initialize some internal structures.
 */
void SaturationAlgorithm::init()
{
  ClauseIterator toAdd;

  if (env.options->randomTraversals()) {
    TIME_TRACE(TimeTrace::SHUFFLING);

    Stack<Clause *> aux;
    aux.loadFromIterator(_prb.clauseIterator());
    Shuffling::shuffleArray(aux,aux.size());
    toAdd = pvi(arrayIter(std::move(aux)));
  } else {
    toAdd = _prb.clauseIterator();
  }

  while (toAdd.hasNext()) {
    Clause* cl = toAdd.next();
    addInputClause(cl);
  }

  if (_splitter) {
    _splitter->init(this);
  }
  if (_consFinder) {
    _consFinder->init(this);
  }
  if (_symEl) {
    _symEl->init(this);
  }
}

Clause *SaturationAlgorithm::doImmediateSimplification(Clause* cl0)
{
  TIME_TRACE("immediate simplification");

  static bool sosTheoryLimit = _opt.sos() == Options::Sos::THEORY;
  static unsigned sosTheoryLimitAge = _opt.sosTheoryLimit();
  static ClauseStack repStack;
  repStack.reset();

  SplitSet *splitSet = 0;

  if (sosTheoryLimit && cl0->isPureTheoryDescendant() && cl0->age() > sosTheoryLimitAge) {
    return 0;
  }

  Clause* cl = cl0;

  Clause *simplCl = _immediateSimplifier->simplify(cl);
  if (simplCl != cl) {
    if (simplCl) {
      addNewClause(simplCl);
    }
    onClauseReduction(cl, &simplCl, 1, 0);
    return 0;
  }

  ClauseIterator cIt = _immediateSimplifier->simplifyMany(cl);
  if (cIt.hasNext()) {
    while (cIt.hasNext()) {
      Clause *simpedCl = cIt.next();
      if (!splitSet) {
        splitSet = simpedCl->splits();
      }
      else {
        ASS(splitSet->isSubsetOf(simpedCl->splits()));
        ASS(simpedCl->splits()->isSubsetOf(splitSet));
      }
      ASS(simpedCl != cl);
      repStack.push(simpedCl);
      addNewClause(simpedCl);
    }
    onClauseReduction(cl, repStack.begin(), repStack.size(), 0);
    return 0;
  }

  return cl;
}

/**
 * Add a new clause to the saturation algorithm run
 *
 * At some point of the algorithm loop the @b newClausesToUnprocessed
 * function is called and all new clauses are added to the
 * unprocessed container.
 */
void SaturationAlgorithm::addNewClause(Clause* cl)
{
  if (env.options->randomTraversals()) {
    TIME_TRACE(TimeTrace::SHUFFLING);

    Shuffling::shuffle(cl);
  }

  // we increase the reference counter here so that the clause wouldn't
  // get destroyed during handling in the onNewClause handler
  //(there the control flow goes out of the SaturationAlgorithm class,
  // so we'd better not assume on what's happening out there)
  cl->incRefCnt();
  onNewClause(cl);
  _newClauses.push(cl);
  // we can decrease the counter here -- it won't get deleted because
  // the _newClauses RC stack already took over the clause
  cl->decRefCnt();
}

void SaturationAlgorithm::newClausesToUnprocessed()
{
  if (env.options->randomTraversals()) {
    TIME_TRACE(TimeTrace::SHUFFLING);

    Shuffling::shuffleArray(_newClauses.naked().begin(), _newClauses.size());
  }

  while (_newClauses.isNonEmpty()) {
    Clause* cl = _newClauses.popWithoutDec();
    switch (cl->store()) {
      case Clause::UNPROCESSED:
        break;
      case Clause::PASSIVE:
        onNonRedundantClause(cl);
        break;
      case Clause::NONE:
        addUnprocessedClause(cl);
        break;
      case Clause::SELECTED:
      case Clause::ACTIVE:
#if VDEBUG
        cout << "FAIL: " << cl->toString() << endl;
        // such clauses should not appear as new ones
        cout << cl->toString() << endl;
#endif
        ASSERTION_VIOLATION_REP(cl->store());
    }
    cl->decRefCnt(); // belongs to _newClauses.popWithoutDec()
  }
}

/**
 * Return true iff there are no clauses left to be processed
 *
 * More precisely, true is returned iff the unprocessed clause
 * container and the new clause stack are empty.
 */
bool SaturationAlgorithm::clausesFlushed()
{
  return _unprocessed->isEmpty() && _newClauses.isEmpty();
}

/**
 * Perform immediate simplifications and splitting on clause @b cl and add it
 * to unprocessed.
 *
 * Forward demodulation is also being performed on @b cl.
 */
void SaturationAlgorithm::addUnprocessedClause(Clause* cl)
{
  _generatedClauseCount++;
  env.statistics->generatedClauses++;

  cl=doImmediateSimplification(cl);
  if (!cl) {
    return;
  }
  if (cl->isEmpty()) {
    handleEmptyClause(cl);
    return;
  }

  cl->setStore(Clause::UNPROCESSED);
  _unprocessed->add(cl);
}

/**
 * Deal with clause that has an empty non-propositional part.
 *
 * The function receives a clause @b cl that has empty non-propositional part,
 * and returns a contradiction (an empty clause with false propositional part)
 * if it can be derived from @b cl and previously derived empty clauses.
 * Otherwise it returns 0.
 */
void SaturationAlgorithm::handleEmptyClause(Clause* cl)
{
  ASS(cl->isEmpty());

  if (isRefutation(cl)) {
    onNonRedundantClause(cl);

    throw RefutationFoundException(cl);
  }
  // as Clauses no longer have prop parts the only reason for an empty
  // clause not being a refutation is if it has splits

  if (_splitter && _splitter->handleEmptyClause(cl)) {
    return;
  }

  // splitter should only return false if splits isEmpty, which it cannot be
  ASSERTION_VIOLATION;
  // removed some code that dealt with the case where a clause is empty
  // but as a non-empty bdd prop part
}

/**
 * Forward-simplify the clause @b cl, return true iff the clause
 * should be retained
 *
 * If a weight-limit is imposed on clauses, it is being checked
 * by this function as well.
 */
bool SaturationAlgorithm::forwardSimplify(Clause* cl)
{
  TIME_TRACE("forward simplification");

  if (_passive->exceedsAllLimits(cl)) {
    RSTAT_CTR_INC("clauses discarded by limit in forward simplification");
    env.statistics->discardedNonRedundantClauses++;
    return false;
  }

  FwSimplList::Iterator fsit(_fwSimplifiers);

  while (fsit.hasNext()) {
    ForwardSimplificationEngine *fse = fsit.next();

    {
      Clause *replacement = 0;
      ClauseIterator premises = ClauseIterator::getEmpty();

      if (fse->perform(cl, replacement, premises)) {
        if (replacement) {
          addNewClause(replacement);
        }
        onClauseReduction(cl, &replacement, 1, premises);

        return false;
      }
    }
  }

  static ClauseStack repStack;

  repStack.reset();
  SimplList::Iterator sit(_simplifiers);

  while (sit.hasNext()) {
    SimplificationEngine *se = sit.next();

    {
      ClauseIterator results = se->perform(cl);

      if (results.hasNext()) {
        while (results.hasNext()) {
          Clause *simpedCl = results.next();
          ASS(simpedCl != cl);
          repStack.push(simpedCl);
          addNewClause(simpedCl);
        }
        onClauseReduction(cl, repStack.begin(), repStack.size(), 0);
        return false;
      }
    }
  }

  bool synthesis = (env.options->questionAnswering() == Options::QuestionAnsweringMode::SYNTHESIS);

  if (synthesis) {
    ASS((_answerLiteralManager != nullptr));
    Clause* ansLitCl = cl;
    if (_splitter && cl->hasAnswerLiteral() && !cl->noSplits() && cl->computable()) {
      ansLitCl = _splitter->reintroduceAvatarAssertions(cl);
    }
    Clause* reduced = _answerLiteralManager->recordAnswerAndReduce(ansLitCl);
    if (reduced) {
      ansLitCl = reduced;
    }
    if (ansLitCl != cl) {
      addNewClause(ansLitCl);
      onClauseReduction(cl, &ansLitCl, 1, 0);
      return false;
    }
  }

  //TODO: hack that only clauses deleted by forward simplification can be destroyed (other destruction needs debugging)
  cl->incRefCnt();

  if (_splitter && !_opt.splitAtActivation()) {
    if (_splitter->doSplitting(cl)) {
      return false;
    }
  }

  return true;
}

/**
 * The the backward simplification with the clause @b cl.
 */
void SaturationAlgorithm::backwardSimplify(Clause* cl)
{
  TIME_TRACE("backward simplification");

  BwSimplList::Iterator bsit(_bwSimplifiers);
  while (bsit.hasNext()) {
    BackwardSimplificationEngine *bse = bsit.next();

    BwSimplificationRecordIterator simplifications;
    bse->perform(cl, simplifications);
    while (simplifications.hasNext()) {
      BwSimplificationRecord srec = simplifications.next();
      Clause *redundant = srec.toRemove;
      ASS_NEQ(redundant, cl);

      Clause *replacement = srec.replacement;

      if (replacement) {
        addNewClause(replacement);
      }
      onClauseReduction(redundant, &replacement, 1, cl, false);

      // we must remove the redundant clause before adding its replacement,
      // as otherwise the redundant one might demodulate the replacement into
      // a tautology

      redundant->incRefCnt(); // we don't want the clause deleted before we record the simplification

      removeActiveOrPassiveClause(redundant);

      redundant->decRefCnt();
    }
  }
}

/**
 * Remove either passive or active (or reactivated, which is both)
 * clause @b cl
 *
 * In case the removal is requested during clause activation, when some indexes
 * might be traversed (and so cannot be modified), the clause deletion is postponed
 * until the clause activation is over. This is done by pushing the clause on the
 * @b _postponedClauseRemovals stack, which is then checked at the end of the
 * @b activate function.
 */
void SaturationAlgorithm::removeActiveOrPassiveClause(Clause* cl)
{
  if (_clauseActivationInProgress) {
    // we cannot remove clause now, as there indexes might be traversed now,
    // and so we cannot modify them
    _postponedClauseRemovals.push(cl);
    return;
  }

  switch (cl->store()) {
    case Clause::PASSIVE: {
      TIME_TRACE(TimeTrace::PASSIVE_CONTAINER_MAINTENANCE);
      _passive->remove(cl);
      break;
    }
    case Clause::ACTIVE:
      _active->remove(cl);
      break;
    default:
      ASS_REP2(false, cl->store(), *cl);
  }
  // at this point the cl object can be already deleted
}

/**
 * Add clause @b c to the passive container
 */
void SaturationAlgorithm::addToPassive(Clause* cl)
{
  ASS_EQ(cl->store(), Clause::UNPROCESSED);

  cl->setStore(Clause::PASSIVE);
  env.statistics->passiveClauses++;

  {
    TIME_TRACE(TimeTrace::PASSIVE_CONTAINER_MAINTENANCE);
    _passive->add(cl);
  }
}

void SaturationAlgorithm::removeSelected(Clause* cl)
{
  ASS_EQ(cl->store(), Clause::SELECTED);
  beforeSelectedRemoved(cl);
  cl->setStore(Clause::NONE);
}

/**
 * Activate clause @b cl
 *
 * This means putting the clause into the active container, and
 * performing generating inferences with it (in this order, so that
 * inferences such as self-superposition can happen).
 *
 * During clause activation the @b _clauseActivationInProgress value
 * is set to @b true, and clause removals by the @b removeBackwardSimplifiedClause
 * function are postponed. During the clause activation, generalisation
 * indexes should not be modified.
 */
void SaturationAlgorithm::activate(Clause* cl)
{
      TIME_TRACE("activation")

  {
    TIME_TRACE("redundancy check")
    if (_consFinder && _consFinder->isRedundant(cl)) {
      return removeSelected(cl);
    }
  }

  {
    TIME_TRACE("splitting")
    if (_splitter && _opt.splitAtActivation()) {
      if (_splitter->doSplitting(cl)) {
        return removeSelected(cl);
      }
    }
  }

  _clauseActivationInProgress = true;

  if (!cl->numSelected()) {
    TIME_TRACE("clause selection")
    TIME_TRACE("literal selection");

    if (env.options->randomTraversals()) {
      TIME_TRACE(TimeTrace::SHUFFLING);

      Shuffling::shuffle(cl);
    }

    _selector->select(cl);
  }

  ASS_EQ(cl->store(), Clause::SELECTED);
  cl->setStore(Clause::ACTIVE);
  env.statistics->activeClauses++;
  _active->add(cl);

  _conditionalRedundancyHandler->checkEquations(cl);

  auto generated = TIME_TRACE_EXPR(TimeTrace::CLAUSE_GENERATION, _generator->generateSimplify(cl));
  auto toAdd = TIME_TRACE_ITER(TimeTrace::CLAUSE_GENERATION, generated.clauses);

  while (toAdd.hasNext()) {
    Clause *genCl = toAdd.next();
    addNewClause(genCl);

    Inference::Iterator iit = genCl->inference().iterator();
    while (genCl->inference().hasNext(iit)) {
      Unit *premUnit = genCl->inference().next(iit);
      // Now we can get generated clauses having parents that are not clauses
      // Indeed, from induction we can have generated clauses whose parents do
      // not include the activated clause
      if (premUnit->isClause()) {
        Clause *premCl = static_cast<Clause *>(premUnit);
        onParenthood(genCl, premCl);
      }
    }
  }

  _clauseActivationInProgress = false;

  // now we remove clauses that could not be removed during the clause activation process
  if (env.options->randomTraversals()) {
    TIME_TRACE(TimeTrace::SHUFFLING);

    Shuffling::shuffleArray(_postponedClauseRemovals.begin(), _postponedClauseRemovals.size());
  }
  while (_postponedClauseRemovals.isNonEmpty()) {
    Clause* cl = _postponedClauseRemovals.pop();
    if (cl->store() != Clause::ACTIVE && cl->store() != Clause::PASSIVE) {
      continue;
    }
    TIME_TRACE("clause removal")
    removeActiveOrPassiveClause(cl);
  }

  if (generated.premiseRedundant) {
    _active->remove(cl);
  }

  return;
}

/**
 * Perform the loop that puts clauses from the unprocessed to the passive container.
 */
void SaturationAlgorithm::doUnprocessedLoop()
{
  do {
    newClausesToUnprocessed();

<<<<<<< HEAD
  newClausesToUnprocessed();
  while (!_unprocessed->isEmpty()) {
    Clause* c = _unprocessed->pop();
    ASS(!isRefutation(c));
=======
    while (!_unprocessed->isEmpty()) {
      Clause* c = _unprocessed->pop();
      poppedFromUnprocessed(c); // tells LRS's it might make sense to update limits

      ASS(!isRefutation(c));
>>>>>>> dd5c11c6

      if (forwardSimplify(c)) {
        onClauseRetained(c);
        addToPassive(c);
        ASS_EQ(c->store(), Clause::PASSIVE);
      }
      else {
        ASS_EQ(c->store(), Clause::UNPROCESSED);
        c->setStore(Clause::NONE);
      }

      newClausesToUnprocessed();
    }

    ASS(clausesFlushed());
    onAllProcessed(); // in particular, Splitter has now recomputed model which may have triggered deletions and additions
  } while (!clausesFlushed());
}

/**
 * Return true if clause can be passed to activation
 *
 * If false is returned, disposing of the clause is responsibility of
 * this function.
 */
bool SaturationAlgorithm::handleClauseBeforeActivation(Clause* c)
{
  return true;
}

/**
 * This function should be called if (and only if) we will use
 * the @c doOneAlgorithmStep() function to run the saturation
 * algorithm, instead of the @c MailLoop::run() function.
 */
void SaturationAlgorithm::initAlgorithmRun()
{
  init();
}

UnitList *SaturationAlgorithm::collectSaturatedSet()
{
  UnitList* res = 0;
  ClauseIterator it = _active->clauses();
  while (it.hasNext()) {
    Clause* cl = it.next();
    cl->incRefCnt();
    UnitList::push(cl, res);
  }
  return res;
}

/**
 *
 * This function may throw RefutationFoundException and TimeLimitExceededException.
 */
void SaturationAlgorithm::doOneAlgorithmStep()
{
  doUnprocessedLoop();

  if (_passive->isEmpty()) {
    MainLoopResult::TerminationReason termReason =
        isComplete() ? Statistics::SATISFIABLE : Statistics::REFUTATION_NOT_FOUND;
    MainLoopResult res(termReason);

    // if (termReason == Statistics::REFUTATION_NOT_FOUND){
    //   Shell::UIHelper::outputSaturatedSet(cout, pvi(UnitList::Iterator(collectSaturatedSet())));
    // }

    if (termReason == Statistics::SATISFIABLE && getOptions().proof() != Options::Proof::OFF) {
      res.saturatedSet = collectSaturatedSet();

      if (_splitter) {
        res.saturatedSet = _splitter->preprendCurrentlyAssumedComponentClauses(res.saturatedSet);
      }
    }
    throw MainLoopFinishedException(res);
  }

  /*
   * Only after processing the whole input (with the first call to doUnprocessedLoop)
   * it is time to recored for LRS the start time (and instrs) for the first iteration.
   */
  if (env.statistics->activations == 0) {
    _lrsStartTime = Timer::elapsedMilliseconds();
    _lrsStartInstrs = Timer::elapsedMegaInstructions();
  }

  Clause* cl = nullptr;
  {
    TIME_TRACE(TimeTrace::PASSIVE_CONTAINER_MAINTENANCE);
    cl = _passive->popSelected();
  }
  ASS_EQ(cl->store(), Clause::PASSIVE);
  cl->setStore(Clause::SELECTED);

  // we really want to do it here (it's explained "activations started" to the user)
  // and it should correspond to the number of times _passive->popSelected() was called (for good LRS estimates to work)
  env.statistics->activations++;

  if (!handleClauseBeforeActivation(cl)) {
    return;
  }

  activate(cl);
}

/**
 * Perform saturation on clauses that were added through
 * @b addInputClauses function
 */
MainLoopResult SaturationAlgorithm::runImpl()
{
  // could be more precise, but we don't care too much
  unsigned startTime = Timer::elapsedDeciseconds();
  try {
    env.statistics->activations = 0;
    while (true) {
      doOneAlgorithmStep(); // will bump env.statistics->activations by one

      if (_activationLimit && env.statistics->activations > _activationLimit) {
        throw ActivationLimitExceededException();
      }
      if(_softTimeLimit && Timer::elapsedDeciseconds() - startTime > _softTimeLimit)
        throw TimeLimitExceededException();
    }
  }
  catch (ThrowableBase&) {
    tryUpdateFinalClauseCount();
    throw;
  }
}

/**
 * Assign an generating inference object @b generator to be used
 *
 * This object takes ownership of the @b generator object
 * and will be responsible for its deletion.
 *
 * To use multiple generating inferences, use the @b CompositeGIE
 * object.
 */
void SaturationAlgorithm::setGeneratingInferenceEngine(SimplifyingGeneratingInference *generator)
{
  ASS(!_generator);
  _generator = generator;
  _generator->attach(this);
}

/**
 * Assign an immediate simplifier object @b immediateSimplifier
 * to be used
 *
 * This object takes ownership of the @b immediateSimplifier object
 * and will be responsible for its deletion.
 *
 * For description of what an immediate simplifier is, see
 * @b ImmediateSimplificationEngine documentation.
 *
 * To use multiple immediate simplifiers, use the @b CompositeISE
 * object.
 */
void SaturationAlgorithm::setImmediateSimplificationEngine(ImmediateSimplificationEngine *immediateSimplifier)
{
  ASS(!_immediateSimplifier);
  _immediateSimplifier = immediateSimplifier;
  _immediateSimplifier->attach(this);
}

/**
 * Add a forward simplifier, so that it is applied before the
 * simplifiers that were added before it. The object takes ownership
 * of the forward simplifier and will take care of destroying it.
 *
 * Forward demodulation simplifier should be added by the
 * @b setFwDemodulator function, not by this one.
 */
void SaturationAlgorithm::addForwardSimplifierToFront(ForwardSimplificationEngine *fwSimplifier)
{
  FwSimplList::push(fwSimplifier, _fwSimplifiers);
  fwSimplifier->attach(this);
}

void SaturationAlgorithm::addSimplifierToFront(SimplificationEngine *simplifier)
{
  SimplList::push(simplifier, _simplifiers);
  simplifier->attach(this);
}

/**
 * Add a backward simplifier, so that it is applied before the
 * simplifiers that were added before it. The object takes ownership
 * of the backward simplifier and will take care of destroying it.
 */
void SaturationAlgorithm::addBackwardSimplifierToFront(BackwardSimplificationEngine *bwSimplifier)
{
  BwSimplList::push(bwSimplifier, _bwSimplifiers);
  bwSimplifier->attach(this);
}

/**
 * @since 05/05/2013 Manchester, splitting changed to new values
 * @author Andrei Voronkov
 */
SaturationAlgorithm *SaturationAlgorithm::createFromOptions(Problem& prb, const Options& opt, IndexManager *indexMgr)
{
  SaturationAlgorithm* res;
  switch(opt.saturationAlgorithm()) {
  case Shell::Options::SaturationAlgorithm::DISCOUNT:
    res=new Discount(prb, opt);
    break;
  case Shell::Options::SaturationAlgorithm::LRS:
    res=new LRS(prb, opt);
    break;
  case Shell::Options::SaturationAlgorithm::OTTER:
    res=new Otter(prb, opt);
    break;
  default:
    NOT_IMPLEMENTED;
  }
  if (indexMgr) {
    res->_imgr = SmartPtr<IndexManager>(indexMgr, true);
    indexMgr->setSaturationAlgorithm(res);
  }
  else {
    res->_imgr = SmartPtr<IndexManager>(new IndexManager(res));
  }

  if (opt.splitting()) {
    res->_splitter = new Splitter();
  }

  // create generating inference engine
  CompositeGIE *gie = new CompositeGIE();

  if(opt.functionDefinitionIntroduction()) {
    gie->addFront(new DefinitionIntroduction);
  }

  //TODO here induction is last, is that right?
  if(opt.induction()!=Options::Induction::NONE){
    gie->addFront(new Induction());
  }

  if (opt.instantiation() != Options::Instantiation::OFF) {
    res->_instantiation = new Instantiation();
    // res->_instantiation->init();
    gie->addFront(res->_instantiation);
  }

  if (prb.hasEquality()) {
    if (!env.options->alasca()) { // in alasca we have a special equality factoring rule
      gie->addFront(new EqualityFactoring());
    }
    gie->addFront(new EqualityResolution());
    if(env.options->superposition() && !env.options->alasca()){ // in alasca we have a special equality factoring rule
      gie->addFront(new Superposition());
    }
  }
  else if (opt.unificationWithAbstraction() != Options::UnificationWithAbstraction::OFF) {
    gie->addFront(new EqualityResolution());
  }

  if (opt.combinatorySup()) {
    gie->addFront(new ArgCong());
    gie->addFront(new NegativeExt()); // TODO add option
    if (opt.narrow() != Options::Narrow::OFF) {
      gie->addFront(new Narrow());
    }
    if (!opt.pragmatic()) {
      gie->addFront(new SubVarSup());
    }
  }

  if(prb.hasFOOL() &&
    prb.isHigherOrder() && env.options->booleanEqTrick()){
  //  gie->addFront(new ProxyElimination::NOTRemovalGIE());
    gie->addFront(new BoolEqToDiseq());
  }

  if(opt.complexBooleanReasoning() && prb.hasBoolVar() &&
     prb.isHigherOrder() && !opt.lambdaFreeHol()){
    gie->addFront(new PrimitiveInstantiation()); //TODO only add in some cases
    gie->addFront(new ElimLeibniz());
  }

  if (env.options->choiceReasoning()) {
    gie->addFront(new Choice());
  }

  gie->addFront(new Factoring());
  if (opt.binaryResolution() && !opt.alasca()) {
    gie->addFront(new BinaryResolution());
  }
  if (opt.unitResultingResolution() != Options::URResolution::OFF) {
    gie->addFront(new URResolution(opt.unitResultingResolution() == Options::URResolution::FULL));
  }
  if (opt.extensionalityResolution() != Options::ExtensionalityResolution::OFF) {
    gie->addFront(new ExtensionalityResolution());
  }
  if (opt.FOOLParamodulation()) {
    gie->addFront(new FOOLParamodulation());
  }
  if (opt.cases() && prb.hasFOOL() && !opt.casesSimp()) {
    gie->addFront(new Cases());
  }

  if((prb.hasLogicalProxy() || prb.hasBoolVar() || prb.hasFOOL()) &&
      prb.isHigherOrder() && !prb.quantifiesOverPolymorphicVar()){
    if(env.options->cnfOnTheFly() != Options::CNFOnTheFly::EAGER &&
       env.options->cnfOnTheFly() != Options::CNFOnTheFly::OFF){
      gie->addFront(new LazyClausificationGIE());
    }
  }

  if (opt.injectivityReasoning()) {
    gie->addFront(new Injectivity());
  }
  if (prb.hasEquality() && env.signature->hasTermAlgebras()) {
    if (opt.termAlgebraCyclicityCheck() == Options::TACyclicityCheck::RULE) {
      gie->addFront(new AcyclicityGIE());
    }
    else if (opt.termAlgebraCyclicityCheck() == Options::TACyclicityCheck::RULELIGHT) {
      gie->addFront(new AcyclicityGIE1());
    }
    if (opt.termAlgebraInferences()) {
      gie->addFront(new InjectivityGIE());
    }
  }
  if (env.options->functionDefinitionRewriting()) {
    gie->addFront(new FunctionDefinitionRewriting());
    res->addForwardSimplifierToFront(new FunctionDefinitionDemodulation());
  }

  CompositeSGI *sgi = new CompositeSGI();
  sgi->push(gie);

  auto& ordering = res->getOrdering();

  if (opt.evaluationMode() == Options::EvaluationMode::POLYNOMIAL_CAUTIOUS) {
    sgi->push(new PolynomialEvaluationRule(ordering));
  }

  if (env.options->cancellation() == Options::ArithmeticSimplificationMode::CAUTIOUS) {
    sgi->push(new Cancellation(ordering));
  }

  if (env.options->gaussianVariableElimination() == Options::ArithmeticSimplificationMode::CAUTIOUS) {
    sgi->push(new LfpRule<GaussianVariableElimination>(GaussianVariableElimination()));
  }

  if (env.options->arithmeticSubtermGeneralizations() == Options::ArithmeticSimplificationMode::CAUTIOUS) {
    for (auto gen : allArithmeticSubtermGeneralizations()) {
      sgi->push(gen);
    }
  }

  auto ise = createISE(prb, opt, ordering);
  if (env.options->alasca()) {
    auto shared = Kernel::AlascaState::create(
        InequalityNormalizer::global(),
        &ordering, 
        env.options->unificationWithAbstraction(),
        env.options->unificationWithAbstractionFixedPointIteration()
        );
    if (env.options->alascaDemodulation()) {
      res->addForwardSimplifierToFront(new ALASCA::FwdDemodulation(shared));
      res->addBackwardSimplifierToFront(new ALASCA::BwdDemodulation(shared));
    }
    ise->addFront(new InterpretedEvaluation(/* inequalityNormalization() */ false, ordering));
    // TODO add parameter for this
    ise->addFront(new ALASCA::FloorElimination(shared)); 
    // TODO also for rationals?
    if (env.options->alascaAbstraction())
      ise->addFront(new ALASCA::Abstraction<RealTraits>(shared)); 

    if (env.options->alascaStrongNormalization())
      ise->addFront(new ALASCA::InequalityPredicateNormalization(shared)); 
    
    // TODO properly create an option for that, make it a simplifying rule
    ise->addFront(new ALASCA::TautologyDeletion(shared));
    ise->addFront(new ALASCA::Normalization(shared)); 
    // TODO check when the other one is better
    if (env.options->viras())
      sgi->push(new ALASCA::VirasQuantifierElimination(shared));
    else
      sgi->push(new ALASCA::VariableElimination(shared, /* simpl */ true ));
    sgi->push(new ALASCA::TermFactoring(shared)); 
    sgi->push(new ALASCA::InequalityFactoring(shared));
    sgi->push(new ALASCA::EqFactoring(shared)); 
    sgi->push(new ALASCA::FourierMotzkin(shared)); 
    // TODO also for rats?
    sgi->push(new ALASCA::FloorFourierMotzkin<RealTraits>(shared)); 
    sgi->push(new ALASCA::IntegerFourierMotzkin<RealTraits>(shared)); 
    if (env.options->superposition())
      sgi->push(new ALASCA::Superposition(shared)); 
    if (env.options->binaryResolution())
      sgi->push(new ALASCA::BinaryResolution(shared)); 
    // TODO also for rationals?
    sgi->push(new ALASCA::CoherenceNormalization<RealTraits>(shared)); 
    sgi->push(new ALASCA::Coherence<RealTraits>(shared)); 
    sgi->push(new ALASCA::FloorBounds(shared)); 
  }


#if VZ3
  if (opt.theoryInstAndSimp() != Shell::Options::TheoryInstSimp::OFF) {
    sgi->push(new TheoryInstAndSimp());
  }
#endif

  res->setGeneratingInferenceEngine(sgi);

  res->setImmediateSimplificationEngine(ise);

  // create simplification engine

  if((prb.hasLogicalProxy() || prb.hasBoolVar() || prb.hasFOOL()) &&
      prb.isHigherOrder() && !prb.quantifiesOverPolymorphicVar()){
    if(env.options->cnfOnTheFly() != Options::CNFOnTheFly::EAGER &&
       env.options->cnfOnTheFly() != Options::CNFOnTheFly::OFF){
      res->addSimplifierToFront(new LazyClausification());
    }
  }

  // create forward simplification engine
  if (prb.hasEquality() && opt.innerRewriting()) {
    res->addForwardSimplifierToFront(new InnerRewriting());
  }
  if (opt.globalSubsumption()) {
    res->addForwardSimplifierToFront(new GlobalSubsumption(opt));
  }
  if (opt.forwardLiteralRewriting()) {
    res->addForwardSimplifierToFront(new ForwardLiteralRewriting());
  }
  bool subDemodOrdOpt = /* enables ordering optimizations of subsumption demodulation rules */
            opt.termOrdering() == Shell::Options::TermOrdering::KBO
            || opt.termOrdering() == Shell::Options::TermOrdering::LPO;
  if (prb.hasEquality()) {
    // NOTE:
    // fsd should be performed after forward subsumption,
    // because every successful forward subsumption will lead to a (useless) match in fsd.
    if (opt.forwardSubsumptionDemodulation()) {
      res->addForwardSimplifierToFront(new ForwardSubsumptionDemodulation(false, subDemodOrdOpt));
    }
  }
  if (prb.hasEquality()) {
    switch (opt.forwardDemodulation()) {
      case Options::Demodulation::ALL:
      case Options::Demodulation::PREORDERED:
        if (opt.combinatorySup()) {
          res->addForwardSimplifierToFront(new ForwardDemodulationImpl<true>());
        }
        else {
          res->addForwardSimplifierToFront(new ForwardDemodulationImpl<false>());
        }
        break;
      case Options::Demodulation::OFF:
        break;
#if VDEBUG
      default:
        ASSERTION_VIOLATION;
#endif
    }
  }

  if (opt.forwardSubsumption()) {
    if (opt.codeTreeSubsumption()) {
      res->addForwardSimplifierToFront(new CodeTreeForwardSubsumptionAndResolution(opt.forwardSubsumptionResolution()));
    } else {
      res->addForwardSimplifierToFront(new ForwardSubsumptionAndResolution(opt.forwardSubsumptionResolution()));
    }
  }
  else if (opt.forwardSubsumptionResolution()) {
    USER_ERROR("Forward subsumption resolution requires forward subsumption to be enabled.");
  }

  // create backward simplification engine
  if (prb.hasEquality()) {
    switch (opt.backwardDemodulation()) {
      case Options::Demodulation::ALL:
      case Options::Demodulation::PREORDERED:
        res->addBackwardSimplifierToFront(new BackwardDemodulation());
        break;
      case Options::Demodulation::OFF:
        break;
#if VDEBUG
      default:
        ASSERTION_VIOLATION;
#endif
    }
  }
  if (prb.hasEquality() && opt.backwardSubsumptionDemodulation()) {
    res->addBackwardSimplifierToFront(new BackwardSubsumptionDemodulation(subDemodOrdOpt));
  }

  bool backSubsumption = opt.backwardSubsumption() != Options::Subsumption::OFF;
  bool backSR = opt.backwardSubsumptionResolution() != Options::Subsumption::OFF;
  bool subsumptionUnitOnly = opt.backwardSubsumption() == Options::Subsumption::UNIT_ONLY;
  bool srUnitOnly = opt.backwardSubsumptionResolution() == Options::Subsumption::UNIT_ONLY;
  if (backSubsumption || backSR) {
    res->addBackwardSimplifierToFront(new BackwardSubsumptionAndResolution(backSubsumption, subsumptionUnitOnly, backSR, srUnitOnly));
  }

  if (opt.mode() == Options::Mode::CONSEQUENCE_ELIMINATION) {
    res->_consFinder = new ConsequenceFinder();
  }
  if (opt.showSymbolElimination()) {
    res->_symEl = new SymElOutput();
  }

  res->_conditionalRedundancyHandler.reset(ConditionalRedundancyHandler::create(opt, &ordering, res->_splitter));

  res->_answerLiteralManager = AnswerLiteralManager::getInstance(); // selects the right one, according to options!
  ASS(!res->_answerLiteralManager||opt.questionAnswering()!=Options::QuestionAnsweringMode::OFF);
  ASS( res->_answerLiteralManager||opt.questionAnswering()==Options::QuestionAnsweringMode::OFF);
  return res;
} // SaturationAlgorithm::createFromOptions

/**
 * Create local clause simplifier for problem @c prb according to options @c opt
 */
CompositeISE* SaturationAlgorithm::createISE(Problem& prb, const Options& opt, Ordering& ordering)
{
  CompositeISE* res =new CompositeISE();

  if (prb.hasEquality() && opt.equationalTautologyRemoval()) {
    res->addFront(new EquationalTautologyRemoval());
  }

  switch (opt.condensation()) {
    case Options::Condensation::ON:
      res->addFront(new Condensation());
      break;
    case Options::Condensation::FAST:
      res->addFront(new FastCondensation());
      break;
    case Options::Condensation::OFF:
      break;
  }

  if (env.options->combinatorySup()) {
    res->addFront(new CombinatorDemodISE());
    res->addFront(new CombinatorNormalisationISE());
  }

  if (env.options->choiceReasoning()) {
    res->addFront(new ChoiceDefinitionISE());
  }

  if((prb.hasLogicalProxy() || prb.hasBoolVar() || prb.hasFOOL()) &&
      prb.isHigherOrder() && !env.options->addProxyAxioms()){
    if(env.options->cnfOnTheFly() == Options::CNFOnTheFly::EAGER){
      /*res->addFrontMany(new ProxyISE());
      res->addFront(new OrImpAndProxyISE());
      res->addFront(new NotProxyISE());
      res->addFront(new EqualsProxyISE());
      res->addFront(new PiSigmaProxyISE());*/
      res->addFrontMany(new EagerClausificationISE());
    }
    else {
      res->addFront(new IFFXORRewriterISE());
    }
    res->addFront(new BoolSimp());
  }

  if (prb.hasFOOL() && opt.casesSimp() && !opt.cases()) {
    res->addFrontMany(new CasesSimp());
  }

  // Only add if there are distinct groups
  if (prb.hasEquality() && env.signature->hasDistinctGroups()) {
    res->addFront(new DistinctEqualitySimplifier());
  }
  if (prb.hasEquality() && env.signature->hasTermAlgebras()) {
    if (opt.termAlgebraInferences()) {
      res->addFront(new DistinctnessISE());
      res->addFront(new InjectivityISE());
      res->addFront(new NegativeInjectivityISE());
    }
  }
  if (prb.hasInterpretedOperations() || prb.hasNumerals()) {
    if (env.options->arithmeticSubtermGeneralizations() == Options::ArithmeticSimplificationMode::FORCE) {
      for (auto gen : allArithmeticSubtermGeneralizations()) {
        res->addFront(&gen->asISE());
      }
    }

    if (env.options->gaussianVariableElimination() == Options::ArithmeticSimplificationMode::FORCE) {
      res->addFront(&(new GaussianVariableElimination())->asISE());
    }

    if (env.options->cancellation() == Options::ArithmeticSimplificationMode::FORCE) {
      res->addFront(&(new Cancellation(ordering))->asISE());
    }

    if (env.options->alasca()) {
      // all alasca rules are added later
    } else switch (env.options->evaluationMode()) {
      case Options::EvaluationMode::OFF:
        break;
      case Options::EvaluationMode::SIMPLE: 
        res->addFront(new InterpretedEvaluation(env.options->inequalityNormalization(), ordering));
        break;
      case Options::EvaluationMode::POLYNOMIAL_FORCE:
        res->addFront(&(new PolynomialEvaluationRule(ordering))->asISE());
        break;
      case Options::EvaluationMode::POLYNOMIAL_CAUTIOUS:
        break;
    }


    if (env.options->pushUnaryMinus()) {
      res->addFront(new PushUnaryMinus());
    }
  }
  if (prb.hasEquality()) {
    res->addFront(new TrivialInequalitiesRemovalISE());
  }
  res->addFront(new TautologyDeletionISE());
  if (env.options->newTautologyDel()) {
    res->addFront(new TautologyDeletionISE2());
  }
  res->addFront(new DuplicateLiteralRemovalISE());

  if (env.options->questionAnswering() == Options::QuestionAnsweringMode::PLAIN) {
    res->addFront(new AnswerLiteralResolver());
    if (env.options->questionAnsweringAvoidThese() != "") {
      res->addFront(new UndesiredAnswerLiteralRemoval(env.options->questionAnsweringAvoidThese()));
    }
  } else if (env.options->questionAnswering() == Options::QuestionAnsweringMode::SYNTHESIS) {
    res->addFront(new UncomputableAnswerLiteralRemoval());
    res->addFront(new MultipleAnswerLiteralRemoval());
  }
  return res;
}<|MERGE_RESOLUTION|>--- conflicted
+++ resolved
@@ -1188,18 +1188,11 @@
   do {
     newClausesToUnprocessed();
 
-<<<<<<< HEAD
-  newClausesToUnprocessed();
-  while (!_unprocessed->isEmpty()) {
-    Clause* c = _unprocessed->pop();
-    ASS(!isRefutation(c));
-=======
     while (!_unprocessed->isEmpty()) {
       Clause* c = _unprocessed->pop();
       poppedFromUnprocessed(c); // tells LRS's it might make sense to update limits
 
       ASS(!isRefutation(c));
->>>>>>> dd5c11c6
 
       if (forwardSimplify(c)) {
         onClauseRetained(c);
