--- conflicted
+++ resolved
@@ -1674,12 +1674,8 @@
       res->addForwardSimplifierToFront(new ForwardSubsumptionDemodulation(false, subDemodOrdOpt));
     }
   }
-<<<<<<< HEAD
-  if (prb.hasEquality()) {
+  if (mayHaveEquality) {
     // TODO disable normal demodulation if alsca demodulation is enabled (?)
-=======
-  if (mayHaveEquality) {
->>>>>>> fd2f69ff
     switch (opt.forwardDemodulation()) {
       case Options::Demodulation::ALL:
       case Options::Demodulation::PREORDERED:
