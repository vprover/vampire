/*
 * This file is part of the source code of the software program
 * Vampire. It is protected by applicable
 * copyright laws.
 *
 * This source code is distributed under the licence found here
 * https://vprover.github.io/license.html
 * and in the source directory
 */
/**
 * @file ClauseContainer.hpp
 * Defines class ClauseContainer
 *
 */

#ifndef __ClauseContainer__
#define __ClauseContainer__

#include "Forwards.hpp"

#include "Lib/Event.hpp"
#include "Lib/VirtualIterator.hpp"
#include "Lib/Deque.hpp"
#include "Lib/Stack.hpp"
#include "Kernel/Clause.hpp"
#include "Lib/Set.hpp"

#include "Lib/Allocator.hpp"

#define OUTPUT_LRS_DETAILS 0

namespace Saturation
{

using namespace Lib;
using namespace Kernel;
using namespace Shell;

class ClauseContainer
{
public:
  virtual ~ClauseContainer() {}
  ClauseEvent addedEvent;
  /**
   * This event fires when a clause is removed from the
   * container because it is no longer needed, e.g. it was
   * backward-simplified, or the container is destroyed.
   * It does not fire for clauses that are removed from the
   * container because they are selected to be further
   * processed by the saturation algorithm (e.g. activated).
   */
  ClauseEvent removedEvent;
  /**
   * This event fires when a clause is removed from the
   * container to be further processed by the saturation
   * algorithm (e.g. activated).
   */
  ClauseEvent selectedEvent;
  virtual void add(Clause* c) = 0;
  void addClauses(ClauseIterator cit) {
    while (cit.hasNext()) {
      add(cit.next());
    }
  }
};

class RandomAccessClauseContainer
: public ClauseContainer
{
public:
  /**
   * Attach to the SaturationAlgorithm object.
   *
   * This method is being called in the SaturationAlgorithm constructor,
   * so no virtual methods of SaturationAlgorithm should be called.
   */
  void attach(SaturationAlgorithm* salg) {
    ASS(!_salg);
    _salg=salg;
  }

  /**
   * Detach from the SaturationAlgorithm object.
   *
   * This method is being called in the SaturationAlgorithm destructor,
   * so no virtual methods of SaturationAlgorithm should be called.
   */
  void detach() {
    ASS(_salg);
    _salg=0;
  }

  virtual unsigned sizeEstimate() const = 0;
  virtual void remove(Clause* c) = 0;

  void removeClauses(ClauseIterator cit) {
    while (cit.hasNext()) {
      remove(cit.next());
    }
  }

protected:
  RandomAccessClauseContainer() :_salg(0) {}
  SaturationAlgorithm* getSaturationAlgorithm() { return _salg; }
private:
  SaturationAlgorithm* _salg;
};

class PlainClauseContainer : public ClauseContainer {
public:
  void add(Clause* c) override
  {
    addedEvent.fire(c);
  }
};


class UnprocessedClauseContainer
: public ClauseContainer
{
public:
  virtual ~UnprocessedClauseContainer();
  UnprocessedClauseContainer() : _data(64) {}
  void add(Clause* c) override;
  Clause* pop();
  bool isEmpty() const { return _data.isEmpty(); }
  unsigned size() const { return _data.size(); }
  Deque<Clause*>::Iterator iter() { return Deque<Clause*>::Iterator(_data); }
private:
  Deque<Clause*> _data;
};

typedef PlainEvent LimitsChangeEvent;

class PassiveClauseContainer
: public RandomAccessClauseContainer
{
public:
  PassiveClauseContainer(bool isOutermost, const Shell::Options& opt, std::string name = "") : _isOutermost(isOutermost), _opt(opt), _name(name) {}
  virtual ~PassiveClauseContainer(){};

  virtual bool isEmpty() const = 0;
  virtual Clause* popSelected() = 0;

  virtual unsigned sizeEstimate() const = 0;

  /*
   * LRS specific methods for computation of Limits
   */
  void updateLimits(long long estReachableCnt);

  virtual void simulationInit() = 0;
  virtual bool simulationHasNext() = 0;
  virtual void simulationPopSelected() = 0;

  // returns whether at least one of the limits was tightened
  virtual bool setLimitsToMax() = 0;
  // returns whether at least one of the limits was tightened
  virtual bool setLimitsFromSimulation() = 0;

  virtual void onLimitsUpdated() = 0;

  /*
   * LRS specific methods and fields for usage of limits
   */

  // it this is true, there is a chance that allChildrenNecessarilyExceedLimits will ever return true
  virtual bool mayBeAbleToDiscriminateChildrenOnLimits() const = 0;
  // given a clause cl and an upper bound on the number of selected literals in that clause and taking into account the current LRS limits,
  // this will return true whenever it can be esablished for cl that all its children necessirly exceed the limits
  virtual bool allChildrenNecessarilyExceedLimits(Clause* cl, unsigned upperBoundNumSelLits) const = 0;

  // it this is true, an inference may try to establish whether a clause under construction can be discarded early
  // by first checking, using exceedsAgeLimit(unsigned,unsigned,...), whether it exceeds the current ageLimit (if applicable)
  // and second checking, using exceedsWeightLimit(unsigned,unsigned,...) wether it exceeds the current weight (if applicable)
  virtual bool mayBeAbleToDiscriminateClausesUnderConstructionOnLimits() const = 0;

  // age is to be recovered from inference
  virtual bool exceedsAgeLimit(unsigned numPositiveLiterals, const Inference& inference, bool& andThatsIt) const = 0;
  // if age limit is all there is, the function sets andThatsIt to true (and the clause under construction can be discarded immediately)
  // if there is currently no weight limiting in place, yet the clause should later also be weight-limit-checked, the call to
  // mayBeAbleToDiscriminateClausesUnderConstructionOnLimits should have returned false already

  // note: w here denotes the weight as returned by weight().
  // age is to be recovered from inference
  // this method internally takes care of computing the corresponding weightForClauseSelection.
<<<<<<< HEAD
  virtual bool fulfilsWeightLimit(unsigned w, unsigned numPositiveLiterals, const Inference& inference) const = 0;

  virtual bool childrenPotentiallyFulfilLimits(Clause* cl, unsigned upperBoundNumSelLits) const = 0;
=======
  virtual bool exceedsWeightLimit(unsigned w, unsigned numPositiveLiterals, const Inference& inference) const = 0;

  // if limits are active, LRS checks more frequently what the reachables are
  virtual bool limitsActive() const = 0;
>>>>>>> a354f56a

  // The calls to exceedsAllLimits establishes (in the SaturationAlgorithm) if the newly derived clause should be discarded.
  // (The method is called exceedsAllLimits, because if we alternate between more than one queue, such as with awr,
  // all queues must agree that a clause is discardable, before that is done. In this regards, LRS is conservative.)
  virtual bool exceedsAllLimits(Clause* c) const = 0;
protected:
  bool _isOutermost;
  const Shell::Options& _opt;

public:
  std::string _name;
};

class ActiveClauseContainer
: public RandomAccessClauseContainer
{
public:
  ActiveClauseContainer() {}

  void add(Clause* c) override;
  void remove(Clause* c) override;

  unsigned sizeEstimate() const override { return _clauses.size(); }
  ClauseIterator clauses() const { return pvi(_clauses.iter()); }

protected:
  friend PassiveClauseContainer;
  void onLimitsUpdated(PassiveClauseContainer* limits);
private:
  Set<Clause*> _clauses;
  // const Shell::Options& _opt;
};


};

#endif /*__ClauseContainer__*/<|MERGE_RESOLUTION|>--- conflicted
+++ resolved
@@ -184,16 +184,10 @@
   // note: w here denotes the weight as returned by weight().
   // age is to be recovered from inference
   // this method internally takes care of computing the corresponding weightForClauseSelection.
-<<<<<<< HEAD
-  virtual bool fulfilsWeightLimit(unsigned w, unsigned numPositiveLiterals, const Inference& inference) const = 0;
-
-  virtual bool childrenPotentiallyFulfilLimits(Clause* cl, unsigned upperBoundNumSelLits) const = 0;
-=======
   virtual bool exceedsWeightLimit(unsigned w, unsigned numPositiveLiterals, const Inference& inference) const = 0;
 
   // if limits are active, LRS checks more frequently what the reachables are
   virtual bool limitsActive() const = 0;
->>>>>>> a354f56a
 
   // The calls to exceedsAllLimits establishes (in the SaturationAlgorithm) if the newly derived clause should be discarded.
   // (The method is called exceedsAllLimits, because if we alternate between more than one queue, such as with awr,
