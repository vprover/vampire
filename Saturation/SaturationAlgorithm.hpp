--- conflicted
+++ resolved
@@ -187,12 +187,6 @@
 
   static SaturationAlgorithm* s_instance;
 protected:
-<<<<<<< HEAD
-  int _startTime;
-  int _startInstrs;
-=======
->>>>>>> 06f2f899
-
   bool _completeOptionSettings;
   bool _clauseActivationInProgress;
 
