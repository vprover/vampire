/*
 * This file is part of the source code of the software program
 * Vampire. It is protected by applicable
 * copyright laws.
 *
 * This source code is distributed under the licence found here
 * https://vprover.github.io/license.html
 * and in the source directory
 */
/**
 * @file SaturationAlgorithm.hpp
 * Defines class SaturationAlgorithm
 *
 */

#ifndef __SaturationAlgorithm__
#define __SaturationAlgorithm__

#include "Forwards.hpp"

#include "Lib/DHMap.hpp"
#include "Lib/Event.hpp"
#include "Lib/List.hpp"
#include "Lib/ScopedPtr.hpp"

#include "Kernel/Clause.hpp"
#include "Kernel/MainLoop.hpp"
#include "Kernel/RCClauseStack.hpp"

#include "Indexing/IndexManager.hpp"

#include "Inferences/InferenceEngine.hpp"
#include "Inferences/Instantiation.hpp"
#include "Inferences/TheoryInstAndSimp.hpp"

#include "Saturation/ExtensionalityClauseContainer.hpp"

#if VDEBUG
#include<iostream>
#endif

namespace Shell { class AnswerLiteralManager; }

namespace Saturation
{

using namespace Lib;
using namespace Kernel;
using namespace Indexing;
using namespace Inferences;
using namespace Shell;

class ConsequenceFinder;
class LabelFinder;
class SymElOutput;
class Splitter;
class NeuralClauseEvaluationModel;

class SaturationAlgorithm : public MainLoop
{
public:
  static SaturationAlgorithm* createFromOptions(Problem& prb, const Options& opt, IndexManager* indexMgr=0);

  SaturationAlgorithm(Problem& prb, const Options& opt);
  virtual ~SaturationAlgorithm();


  //the following two functions allow to run the saturation algorithm step by step.
  void initAlgorithmRun();
  void doOneAlgorithmStep(unsigned iter);

  UnitList* collectSaturatedSet();

  void setGeneratingInferenceEngine(SimplifyingGeneratingInference* generator);
  void setImmediateSimplificationEngine(ImmediateSimplificationEngine* immediateSimplifier);

  void setLabelFinder(LabelFinder* finder){ _labelFinder = finder; }

  void addForwardSimplifierToFront(ForwardSimplificationEngine* fwSimplifier);
  void addSimplifierToFront(SimplificationEngine* simplifier);
  void addBackwardSimplifierToFront(BackwardSimplificationEngine* bwSimplifier);


  void addNewClause(Clause* cl);
  bool clausesFlushed();

  void removeActiveOrPassiveClause(Clause* cl);

  //Run when clause cl has been simplified. Replacement is the array of replacing
  //clauses which can be empty
  void onClauseReduction(Clause* cl, Clause** replacements, unsigned numOfReplacements,
                         Clause* premise, bool forward=true);
  void onClauseReduction(Clause* cl, Clause** replacements, unsigned numOfReplacements,
                         ClauseIterator premises,
      bool forward=true);
  void onNonRedundantClause(Clause* c);
  void onParenthood(Clause* cl, Clause* parent);

  virtual ClauseContainer* getSimplifyingClauseContainer() = 0;
  virtual ClauseContainer* getGeneratingClauseContainer() { return _active; }
  ExtensionalityClauseContainer* getExtensionalityClauseContainer() {
    return _extensionality;
  }

  ClauseIterator activeClauses();

  PassiveClauseContainer* getPassiveClauseContainer() { return _passive.get(); }
  IndexManager* getIndexManager() { return _imgr.ptr(); }
  Ordering& getOrdering() const {  return *_ordering; }
  LiteralSelector& getLiteralSelector() const { return *_selector; }
  const ConditionalRedundancyHandler& condRedHandler() const { return *_conditionalRedundancyHandler; }

  /** Return the number of clauses that entered the passive container */
  unsigned getGeneratedClauseCount() { return _generatedClauseCount; }

  /**
   * if an intermediate clause is derived somewhere, it still needs to be passed to this function
   */
  void onNewClause(Clause* c);


  /**
   * If the saturation algorithm run is in progress, return pointer
   * to the object; otherwise return zero.
   */
  static SaturationAlgorithm* tryGetInstance() { return s_instance; }
  static void tryUpdateFinalClauseCount();

  Splitter* getSplitter() { return _splitter; }
  FunctionDefinitionHandler& getFunctionDefinitionHandler() const { return _fnDefHandler; }

  // set a "soft" time limit to be checked periodically
  // separate to, and not as carefully checked as, Lib::Timer
  // used by FMB's FunctionRelationshipInference
  void setSoftTimeLimit(unsigned deciseconds) { _softTimeLimit = deciseconds; }

protected:
  virtual void init();
  virtual MainLoopResult runImpl();
  void doUnprocessedLoop();
  virtual bool handleClauseBeforeActivation(Clause* c);
  void addInputSOSClause(Clause* cl);

  void newClausesToUnprocessed();
  void addUnprocessedClause(Clause* cl);
  bool forwardSimplify(Clause* c);
  void backwardSimplify(Clause* c);
  void addToPassive(Clause* c);
  void activate(Clause* c);
  void removeSelected(Clause*);
  virtual void onSOSClauseAdded(Clause* c) {}
  void onActiveAdded(Clause* c);
  virtual void onActiveRemoved(Clause* c);
  virtual void onPassiveAdded(Clause* c);
  virtual void onPassiveRemoved(Clause* c);
  void onPassiveSelected(Clause* c);
  void onUnprocessedAdded(Clause* c);
  void onUnprocessedRemoved(Clause* c);
  virtual void onUnprocessedSelected(Clause* c);
  void onNewUsefulPropositionalClause(Clause* c);
  virtual void onClauseRetained(Clause* cl);
  /** called before the selected clause is deleted from the searchspace */
  virtual void beforeSelectedRemoved(Clause* cl) {};
  void onAllProcessed();
  virtual bool isComplete();

private:
  DHSet<Clause*> _predecessorsShown;
  void showPredecessors(Clause* c);
  // we need both as literal have a different counter in term sharing than terms
  DHSet<unsigned> _subtermsShown;
  DHSet<unsigned> _literalsShown;
  void showSubterms(Term* t);
  void showClauseLiterals(Clause* c);

  // to remember which clauses have already had their feature vector shown
  DHSet<Clause*> _shown;

  void passiveRemovedHandler(Clause* cl);
  void activeRemovedHandler(Clause* cl);
  void addInputClause(Clause* cl);

  LiteralSelector& getSosLiteralSelector();

  void handleEmptyClause(Clause* cl);
  Clause* doImmediateSimplification(Clause* cl);
  MainLoopResult saturateImpl();
  SmartPtr<IndexManager> _imgr;

  class TotalSimplificationPerformer;
  class PartialSimplificationPerformer;

  static SaturationAlgorithm* s_instance;
protected:
  bool _completeOptionSettings;
  bool _clauseActivationInProgress;

  RCClauseStack _newClauses;

  ClauseStack _postponedClauseRemovals;

  UnprocessedClauseContainer* _unprocessed;
  std::unique_ptr<PassiveClauseContainer> _passive;
  ActiveClauseContainer* _active;
  ExtensionalityClauseContainer* _extensionality;

  ScopedPtr<SimplifyingGeneratingInference> _generator;
  ScopedPtr<ImmediateSimplificationEngine> _immediateSimplifier;

  typedef List<ForwardSimplificationEngine*> FwSimplList;
  FwSimplList* _fwSimplifiers;

  //Simplification occurs at the same point in the loop
  //as forward and backward simplification, but does not involve
  //clauses in active. At the moment, the only simplification inference
  //is the higher-order cnfOnTheFly
  typedef List<SimplificationEngine*> SimplList;
  SimplList* _simplifiers;

  typedef List<BackwardSimplificationEngine*> BwSimplList;
  BwSimplList* _bwSimplifiers;

  OrderingSP _ordering;
  ScopedPtr<LiteralSelector> _selector;

  Splitter* _splitter;

  ConsequenceFinder* _consFinder;
  LabelFinder* _labelFinder;
  SymElOutput* _symEl;
  AnswerLiteralManager* _answerLiteralManager;
  Instantiation* _instantiation;
  FunctionDefinitionHandler& _fnDefHandler;
  std::unique_ptr<ConditionalRedundancyHandler> _conditionalRedundancyHandler;

  SubscriptionData _passiveContRemovalSData;
  SubscriptionData _activeContRemovalSData;

  /**
   * Literal selector for set-of-support.
   *
   * This variable is initialized and used only by the
   * @c getSosLiteralSelector() function
   */
  ScopedPtr<LiteralSelector> _sosLiteralSelector;

<<<<<<< HEAD
  void runGnnOnInput();
  void saveNeuralActivity(Clause* refutation);
  void makeReadyForEval(Clause* cl);

  bool _neuralActivityRecoring;
  bool _neuralModelGuidance;

  ScopedPtr<NeuralClauseEvaluationModel> _neuralModel;

  // record the size of the signature at the time of gnn invocation
  unsigned _numPreds;
  unsigned _numFuncs;
  unsigned _numSorts;

  unsigned funcToSymb(unsigned f) {
    if (f > _numFuncs) {
      // the idea is that any function symbol that gets created during saturation (for now it's the ari numerals)
      // gets represented by the final embedding of the respective output sort
      return _numPreds + _numFuncs + env.signature->getFunction(f)->fnType()->result().term()->functor();
    } else {
      // other than that, function symbols are (for the NN) represented as lying "after" the predicate symbols in a single table
      return _numPreds+f;
    }
  }

  unsigned predToSymb(unsigned p) {
    if (p > _numPreds) {
      throw InvalidOperationException("Predicate introduced after preprocessing.");
    }
    return p;
  }
=======
  // start for the first activation, for the LRS estimate
  long _lrsStartTime = 0;
  long _lrsStartInstrs = 0;
>>>>>>> 924100a3

  // counters

  /** Number of clauses that entered the unprocessed container */
  unsigned _generatedClauseCount;
  unsigned _activationLimit;
private:
  static ImmediateSimplificationEngine* createISE(Problem& prb, const Options& opt, Ordering& ordering);

  // a "soft" time limit in deciseconds, checked manually: 0 is no limit
  unsigned _softTimeLimit = 0;
};


};

#endif /*__SaturationAlgorithm__*/<|MERGE_RESOLUTION|>--- conflicted
+++ resolved
@@ -244,7 +244,6 @@
    */
   ScopedPtr<LiteralSelector> _sosLiteralSelector;
 
-<<<<<<< HEAD
   void runGnnOnInput();
   void saveNeuralActivity(Clause* refutation);
   void makeReadyForEval(Clause* cl);
@@ -276,11 +275,10 @@
     }
     return p;
   }
-=======
+
   // start for the first activation, for the LRS estimate
   long _lrsStartTime = 0;
   long _lrsStartInstrs = 0;
->>>>>>> 924100a3
 
   // counters
 
