/*
 * This file is part of the source code of the software program
 * Vampire. It is protected by applicable
 * copyright laws.
 *
 * This source code is distributed under the licence found here
 * https://vprover.github.io/license.html
 * and in the source directory
 */
/**
 * @file SaturationAlgorithm.hpp
 * Defines class SaturationAlgorithm
 *
 */

#ifndef __SaturationAlgorithm__
#define __SaturationAlgorithm__

#include "Forwards.hpp"

#include "Lib/DHMap.hpp"
#include "Lib/Event.hpp"
#include "Lib/List.hpp"
#include "Lib/ScopedPtr.hpp"

#include "Kernel/Clause.hpp"
#include "Kernel/MainLoop.hpp"
#include "Kernel/RCClauseStack.hpp"

#include "Indexing/IndexManager.hpp"

#include "Inferences/InferenceEngine.hpp"
#include "Inferences/Instantiation.hpp"
#include "Inferences/TheoryInstAndSimp.hpp"

#include "Saturation/ExtensionalityClauseContainer.hpp"

#if VDEBUG
#include<iostream>
#endif

namespace Shell { class AnswerLiteralManager; }

struct ExternalSource {
  Formula* f;
  std::string exec;
  List<std::string>* already_asked = 0;
};

namespace Saturation
{

using namespace Lib;
using namespace Kernel;
using namespace Indexing;
using namespace Inferences;
using namespace Shell;

class ConsequenceFinder;
class LabelFinder;
class SymElOutput;
class Splitter;

class SaturationAlgorithm : public MainLoop
{
public:
  static SaturationAlgorithm* createFromOptions(Problem& prb, const Options& opt, IndexManager* indexMgr=0);

  SaturationAlgorithm(Problem& prb, const Options& opt);
  virtual ~SaturationAlgorithm();


  //the following two functions allow to run the saturation algorithm step by step.
  void initAlgorithmRun();
  void doOneAlgorithmStep();

  UnitList* collectSaturatedSet();

  void setGeneratingInferenceEngine(SimplifyingGeneratingInference* generator);
  void setImmediateSimplificationEngine(ImmediateSimplificationEngine* immediateSimplifier);

  void setLabelFinder(LabelFinder* finder){ _labelFinder = finder; }

  void addForwardSimplifierToFront(ForwardSimplificationEngine* fwSimplifier);
  void addSimplifierToFront(SimplificationEngine* simplifier);
  void addBackwardSimplifierToFront(BackwardSimplificationEngine* bwSimplifier);


  void addNewClause(Clause* cl);
  bool clausesFlushed();

  void removeActiveOrPassiveClause(Clause* cl);

  //Run when clause cl has been simplified. Replacement is the array of replacing
  //clauses which can be empty
  void onClauseReduction(Clause* cl, Clause** replacements, unsigned numOfReplacements, 
                         Clause* premise, bool forward=true);
  void onClauseReduction(Clause* cl, Clause** replacements, unsigned numOfReplacements, 
                         ClauseIterator premises,
      bool forward=true);
  void onNonRedundantClause(Clause* c);
  void onParenthood(Clause* cl, Clause* parent);

  virtual ClauseContainer* getSimplifyingClauseContainer() = 0;
  virtual ClauseContainer* getGeneratingClauseContainer() { return _active; }
  ExtensionalityClauseContainer* getExtensionalityClauseContainer() {
    return _extensionality;
  }

  ClauseIterator activeClauses();

  ActiveClauseContainer* getActiveClauseContainer() { return _active; }
  PassiveClauseContainer* getPassiveClauseContainer() { return _passive.get(); }
  IndexManager* getIndexManager() { return _imgr.ptr(); }
  Ordering& getOrdering() const {  return *_ordering; }
  LiteralSelector& getLiteralSelector() const { return *_selector; }
  const ConditionalRedundancyHandler& condRedHandler() const { return *_conditionalRedundancyHandler; }

  /** Return the number of clauses that entered the passive container */
  unsigned getGeneratedClauseCount() { return _generatedClauseCount; }

  /**
   * if an intermediate clause is derived somewhere, it still needs to be passed to this function
   */
  void onNewClause(Clause* c);


  /**
   * If the saturation algorithm run is in progress, return pointer
   * to the object; otherwise return zero.
   */
  static SaturationAlgorithm* tryGetInstance() { return s_instance; }
  static void tryUpdateFinalClauseCount();

  Splitter* getSplitter() { return _splitter; }
  FunctionDefinitionHandler& getFunctionDefinitionHandler() const { return _fnDefHandler; }

  // set a "soft" time limit to be checked periodically
  // separate to, and not as carefully checked as, Lib::Timer
  // used by FMB's FunctionRelationshipInference
  void setSoftTimeLimit(unsigned deciseconds) { _softTimeLimit = deciseconds; }

protected:
  virtual void init();
  virtual MainLoopResult runImpl();
  void doUnprocessedLoop();
  virtual bool handleClauseBeforeActivation(Clause* c);
  void addInputSOSClause(Clause* cl);

  void newClausesToUnprocessed();
  void addUnprocessedClause(Clause* cl);
  bool forwardSimplify(Clause* c);
  void backwardSimplify(Clause* c);
  void addToPassive(Clause* c);
  void activate(Clause* c);
  void removeSelected(Clause*);
  virtual void onSOSClauseAdded(Clause* c) {}
  void onActiveAdded(Clause* c);
  virtual void onActiveRemoved(Clause* c);
  virtual void onPassiveAdded(Clause* c);
  virtual void onPassiveRemoved(Clause* c);
  void onPassiveSelected(Clause* c);
  void onNewUsefulPropositionalClause(Clause* c);
  virtual void onClauseRetained(Clause* cl);
  /** called before the selected clause is deleted from the searchspace */
  virtual void beforeSelectedRemoved(Clause* cl) {};
  void onAllProcessed();
  virtual bool isComplete();
  virtual void poppedFromUnprocessed(Clause* cl) {}; // mainly for LRS to inherit and update its estimates there

private:
  void passiveRemovedHandler(Clause* cl);
  void activeRemovedHandler(Clause* cl);
  void addInputClause(Clause* cl);

  LiteralSelector& getSosLiteralSelector();

  void handleEmptyClause(Clause* cl);
  Clause* doImmediateSimplification(Clause* cl);
  MainLoopResult saturateImpl();
  SmartPtr<IndexManager> _imgr;

  class TotalSimplificationPerformer;
  class PartialSimplificationPerformer;

  static SaturationAlgorithm* s_instance;
protected:
  bool _completeOptionSettings;
  bool _clauseActivationInProgress;

  RCClauseStack _newClauses;

  ClauseStack _postponedClauseRemovals;

  UnprocessedClauseContainer* _unprocessed;
  std::unique_ptr<PassiveClauseContainer> _passive;
  ActiveClauseContainer* _active;
  ExtensionalityClauseContainer* _extensionality;

  ScopedPtr<SimplifyingGeneratingInference> _generator;
  ScopedPtr<ImmediateSimplificationEngine> _immediateSimplifier;

  typedef List<ForwardSimplificationEngine*> FwSimplList;
  FwSimplList* _fwSimplifiers;

  //Simplification occurs at the same point in the loop
  //as forward and backward simplification, but does not involve
  //clauses in active. At the moment, the only simplification inference
  //is the higher-order cnfOnTheFly
  typedef List<SimplificationEngine*> SimplList;
  SimplList* _simplifiers;

  typedef List<BackwardSimplificationEngine*> BwSimplList;
  BwSimplList* _bwSimplifiers;

  OrderingSP _ordering;
  ScopedPtr<LiteralSelector> _selector;

  Splitter* _splitter;

  ConsequenceFinder* _consFinder;
  LabelFinder* _labelFinder;
  SymElOutput* _symEl;
  AnswerLiteralManager* _answerLiteralManager;
  Instantiation* _instantiation;
  FunctionDefinitionHandler& _fnDefHandler;
  std::unique_ptr<ConditionalRedundancyHandler> _conditionalRedundancyHandler;

  SubscriptionData _passiveContRemovalSData;
  SubscriptionData _activeContRemovalSData;

  /**
   * Literal selector for set-of-support.
   *
   * This variable is initialized and used only by the
   * @c getSosLiteralSelector() function
   */
  ScopedPtr<LiteralSelector> _sosLiteralSelector;

<<<<<<< HEAD
  // external sources indexed by their predicate symbol
  DHMap<unsigned,ESList*> _indexedExternals;
=======
  // start for the first activation, for the LRS estimate
  long _lrsStartTime = 0;
  long _lrsStartInstrs = 0;
>>>>>>> b7ce420a

  // counters

  /** Number of clauses that entered the unprocessed container */
  unsigned _generatedClauseCount;
  unsigned _activationLimit;
private:
  static ImmediateSimplificationEngine* createISE(Problem& prb, const Options& opt, Ordering& ordering);

  // a "soft" time limit in deciseconds, checked manually: 0 is no limit
  unsigned _softTimeLimit = 0;
};


};

#endif /*__SaturationAlgorithm__*/<|MERGE_RESOLUTION|>--- conflicted
+++ resolved
@@ -237,14 +237,12 @@
    */
   ScopedPtr<LiteralSelector> _sosLiteralSelector;
 
-<<<<<<< HEAD
   // external sources indexed by their predicate symbol
   DHMap<unsigned,ESList*> _indexedExternals;
-=======
+
   // start for the first activation, for the LRS estimate
   long _lrsStartTime = 0;
   long _lrsStartInstrs = 0;
->>>>>>> b7ce420a
 
   // counters
 
