/*
 * This file is part of the source code of the software program
 * Vampire. It is protected by applicable
 * copyright laws.
 *
 * This source code is distributed under the licence found here
 * https://vprover.github.io/license.html
 * and in the source directory
 */
/**
 * @file LRS.hpp
 * Defines class LRS.
 */


#ifndef __LRS__
#define __LRS__

#include "Forwards.hpp"

#include "Lib/Event.hpp"

#include "Otter.hpp"

namespace Saturation {

using namespace Kernel;

class LRS
: public Otter
{
public:
  LRS(Problem& prb, const Options& opt) : Otter(prb, opt) {}
<<<<<<< HEAD
protected:
  void onUnprocessedSelected(Clause* c) override;
=======

protected:
  //overrides SaturationAlgorithm::onUnprocessedSelected
  void onUnprocessedSelected(Clause* c);

>>>>>>> 924100a3
  bool shouldUpdateLimits();
  long long estimatedReachableCount();
};

};

#endif /* __LRS__ */<|MERGE_RESOLUTION|>--- conflicted
+++ resolved
@@ -31,16 +31,11 @@
 {
 public:
   LRS(Problem& prb, const Options& opt) : Otter(prb, opt) {}
-<<<<<<< HEAD
-protected:
-  void onUnprocessedSelected(Clause* c) override;
-=======
 
 protected:
   //overrides SaturationAlgorithm::onUnprocessedSelected
   void onUnprocessedSelected(Clause* c);
 
->>>>>>> 924100a3
   bool shouldUpdateLimits();
   long long estimatedReachableCount();
 };
