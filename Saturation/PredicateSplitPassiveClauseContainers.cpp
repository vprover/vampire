--- conflicted
+++ resolved
@@ -235,7 +235,6 @@
   auto cl = _queues[currIndex]->popSelected();
   ASS(cl->store() == Clause::PASSIVE);
 
-<<<<<<< HEAD
   if (currIndex < (long int)_queues.size()-1 && // not the last index
       hasDelayedEval()) { // we can re-evaluate
     doEvaluate(cl); // the expensive version
@@ -247,10 +246,7 @@
     }
   }
 
-  // note: for a non-layered arrangement, the clause only occured in _queues[currIndex] (from which it was just removed using popSelected(), so we don't need any additional clause-removal
-=======
   // note: for a non-layered arrangement, the clause only occurred in _queues[currIndex] (from which it was just removed using popSelected(), so we don't need any additional clause-removal
->>>>>>> f22aac94
   if (_layeredArrangement)
   {
     // remove clause from all queues
