--- conflicted
+++ resolved
@@ -40,15 +40,11 @@
   SingleQueuePassiveClauseContainer(bool isOutermost, const Shell::Options& opt, std::string name)
     : PassiveClauseContainer(isOutermost, opt, name), _queue(opt), _size(0), _simulationIt(_queue) {}
 
-<<<<<<< HEAD
   template<typename... Args>
   SingleQueuePassiveClauseContainer(bool isOutermost, const Shell::Options& opt, Args&&... args)
     : PassiveClauseContainer(isOutermost, opt), _queue(std::forward<Args>(args)...), _size(0), _simulationIt(_queue) {}
 
-  ~SingleQueuePassiveClauseContainer() {
-=======
   ~SingleQueuePassiveClauseContainer() override {
->>>>>>> f107674d
     ClauseQueue::Iterator cit(_queue);
     while (cit.hasNext()) {
       Clause* cl=cit.next();
