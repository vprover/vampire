--- conflicted
+++ resolved
@@ -49,10 +49,6 @@
 using namespace Lib;
 using namespace Kernel;
 
-<<<<<<< HEAD
-
-=======
->>>>>>> f4cbb935
 AWPassiveClauseContainer::AWPassiveClauseContainer(bool isOutermost, const Shell::Options& opt, vstring name) :
   PassiveClauseContainer(isOutermost, opt, name),
   _ageQueue(opt),
@@ -95,10 +91,7 @@
   }
 }
 
-<<<<<<< HEAD
-
-=======
->>>>>>> f4cbb935
+
 /**
  * Weight comparison of clauses.
  * @return the result of comparison (LESS, EQUAL or GREATER)
@@ -109,11 +102,7 @@
 Comparison AWPassiveClauseContainer::compareWeight(Clause* cl1, Clause* cl2, const Options& opt)
 {
   CALL("AWPassiveClauseContainer::compareWeight");
-<<<<<<< HEAD
-
-=======
-  
->>>>>>> f4cbb935
+
   return Int::compare(cl1->weightForClauseSelection(opt), cl2->weightForClauseSelection(opt));
 }
 
@@ -334,7 +323,6 @@
 void AWPassiveClauseContainer::onLimitsUpdated()
 {
   CALL("AWPassiveClauseContainer::onLimitsUpdated");
-<<<<<<< HEAD
 
   if ( (_ageRatio > 0 && !ageLimited()) || (_weightRatio > 0 && !weightLimited()) )
   {
@@ -369,42 +357,6 @@
     env.statistics->discardedNonRedundantClauses++;
     remove(removed);
   }
-=======
-
-  if ( (_ageRatio > 0 && !ageLimited()) || (_weightRatio > 0 && !weightLimited()) )
-  {
-    return;
-  }
-
-  //Here we rely on (and maintain) the invariant, that
-  //_weightQueue and _ageQueue contain the same set
-  //of clauses, differing only in their order.
-  //(unless one of _ageRation or _weightRatio is equal to 0)
-
-  static Stack<Clause*> toRemove(256);
-  ClauseQueue::Iterator wit(_weightQueue);
-  while (wit.hasNext()) {
-    Clause* cl=wit.next();
-    if (!fulfilsAgeLimit(cl) && !fulfilsWeightLimit(cl)) {
-      toRemove.push(cl);
-    } else if (!childrenPotentiallyFulfilLimits(cl, cl->length())) {
-      toRemove.push(cl);
-    }
-  }
-
-#if OUTPUT_LRS_DETAILS
-  if (toRemove.isNonEmpty()) {
-    cout<<toRemove.size()<<" passive deleted, "<< (size()-toRemove.size()) <<" remains\n";
-  }
-#endif
-
-  while (toRemove.isNonEmpty()) {
-    Clause* removed=toRemove.pop();
-    RSTAT_CTR_INC("clauses discarded from passive on weight limit update");
-    env.statistics->discardedNonRedundantClauses++;
-    remove(removed);
-  }
->>>>>>> f4cbb935
 }
 
 void AWPassiveClauseContainer::simulationInit()
@@ -449,7 +401,6 @@
     {
       // degenerate case: weight-container is empty (and we don't use the age-container), so return false
       return false;
-<<<<<<< HEAD
     }
   }
   else if (_weightRatio == 0)
@@ -472,30 +423,6 @@
       return false;
     }
   }
-=======
-    }
-  }
-  else if (_weightRatio == 0)
-  {
-    if (_simulationCurrAgeCl == nullptr)
-    {
-      // degenerate case: age-container is empty (and we don't use the weight-container), so return false
-      return false;
-    }
-  }
-  else
-  {
-    ASS(_ageRatio > 0 && _weightRatio > 0);
-    ASS(_simulationCurrAgeCl != nullptr || _simulationCurrWeightCl == nullptr);
-    ASS(_simulationCurrAgeCl == nullptr || _simulationCurrWeightCl != nullptr);
-
-    if (_simulationCurrAgeCl == nullptr)
-    {
-      // degenerate case: both containers are empty, so return false
-      return false;
-    }
-  }
->>>>>>> f4cbb935
 
   // if we reach this point, we know that there is at least one clause in the aw-container (but it could already been deleted in the simulation)
   // Part 2: advance each iterator to point to a clause not deleted in the simulation (if possible)
@@ -698,7 +625,6 @@
       //and also over weight limit
       return false;
     }
-<<<<<<< HEAD
   }
   return true;
 }
@@ -726,35 +652,6 @@
     _weightSelectionMaxWeight=newWeightSelectionMaxWeight;
     _weightSelectionMaxAge=newWeightSelectionMaxAge;
   }
-=======
-  }
-  return true;
-}
-
-bool AWPassiveClauseContainer::setLimits(unsigned newAgeSelectionMaxAge, unsigned newAgeSelectionMaxWeight, unsigned newWeightSelectionMaxWeight, unsigned newWeightSelectionMaxAge)
-{
-  CALL("AWPassiveClauseContainer::setLimits");
-
-  bool atLeastOneTightened = false;
-  if(newAgeSelectionMaxAge != _ageSelectionMaxAge || newAgeSelectionMaxWeight != _ageSelectionMaxWeight) {
-    if(newAgeSelectionMaxAge < _ageSelectionMaxAge) {
-      atLeastOneTightened = true;
-    } else if (newAgeSelectionMaxAge == _ageSelectionMaxAge && newAgeSelectionMaxWeight < _ageSelectionMaxWeight) {
-      atLeastOneTightened = true;
-    }
-    _ageSelectionMaxAge=newAgeSelectionMaxAge;
-    _ageSelectionMaxWeight=newAgeSelectionMaxWeight;
-  }
-  if(newWeightSelectionMaxWeight != _weightSelectionMaxWeight || newWeightSelectionMaxAge != _weightSelectionMaxAge) {
-    if(newWeightSelectionMaxWeight < _weightSelectionMaxWeight) {
-      atLeastOneTightened = true;
-    } else if (newWeightSelectionMaxWeight == _weightSelectionMaxWeight && newWeightSelectionMaxAge < _weightSelectionMaxAge) {
-      atLeastOneTightened = true;
-    }
-    _weightSelectionMaxWeight=newWeightSelectionMaxWeight;
-    _weightSelectionMaxAge=newWeightSelectionMaxAge;
-  }
->>>>>>> f4cbb935
   return atLeastOneTightened;
 }
 
