/*
 * This file is part of the source code of the software program
 * Vampire. It is protected by applicable
 * copyright laws.
 *
 * This source code is distributed under the licence found here
 * https://vprover.github.io/license.html
 * and in the source directory
 */
/**
 * @file LRS.cpp
 * Implements class LRS.
 */

#include "Lib/Environment.hpp"
#include "Lib/Timer.hpp"
#include "Lib/ScopedPtr.hpp"
#include "Debug/TimeProfiling.hpp"
#include "Lib/VirtualIterator.hpp"
#include "Kernel/Clause.hpp"
#include "Kernel/LiteralSelector.hpp"
#include "Shell/Statistics.hpp"
#include "Shell/Options.hpp"

#include "LRS.hpp"

#include <fstream>
namespace Saturation
{

using namespace std;
using namespace Lib;
using namespace Kernel;
using namespace Shell;

<<<<<<< HEAD
void LRS::onUnprocessedSelected(Clause* c)
=======

void LRS::afterUnprocessedLoop(unsigned popsElapsed)
>>>>>>> 687505b1
{
  if(shouldUpdateLimits(popsElapsed)) {
    TIME_TRACE("LRS limit maintenance");

    long long estimatedReachable=estimatedReachableCount();
    if(estimatedReachable>=0) {
      _passive->updateLimits(estimatedReachable);
    }
  }
}

/**
 * Return true if it is time to update age and weight
 * limits of the LRS strategy
 *
 * The time of the limit update is determined by a counter
 * of calls of this method.
 */
bool LRS::shouldUpdateLimits(unsigned popsElapsed)
{
  static unsigned leftoverPops=0;
  leftoverPops += popsElapsed;

  if (env.statistics->activations <= 10)
    return false;

  //when there are limits, we check more frequently so we don't skip too much inferences
  if(leftoverPops>500 || (_passive->limitsActive() && leftoverPops>50 )) {
    leftoverPops = 0;
    return true;
  }
  return false;
}

/**
 * Return an estimate of the number of clauses that the saturation
 * algorithm will be able to activate in the remaining time
 */
long long LRS::estimatedReachableCount()
{
  static ScopedPtr<std::ifstream> infile((!env.options->lrsLoadTraceFile().empty()) ? new std::ifstream(env.options->lrsLoadTraceFile()) : 0);
  if (infile) {
    long long thing;
    if (*infile >> thing) {
      // cout << "reading " << thing << endl;
      return thing;
    }
  }

  long currTime = Timer::elapsedMilliseconds();
  // time spent in saturation (parsing, preprocessing, and the initial loading up of the input into passive are excluded)
  long timeSpent=currTime-_lrsStartTime; // (in milliseconds)

  int opt_timeLimitDeci = _opt.timeLimitInDeciseconds();
  float correction_coef = _opt.lrsEstimateCorrectionCoef();
  int firstCheck=_opt.lrsFirstTimeCheck(); // (in percent)!

  long int opt_instruction_limit = 0; // (in mega-instructions)
#if VAMPIRE_PERF_EXISTS
  opt_instruction_limit = _opt.simulatedInstructionLimit()
    ? _opt.simulatedInstructionLimit()
    : _opt.instructionLimit();
#endif

  long currInstructions = Timer::elapsedMegaInstructions();
  long instrsBurned = currInstructions - _lrsStartInstrs;

  long long result = -1;

  if ((opt_timeLimitDeci > 0 && currTime < firstCheck*opt_timeLimitDeci) ||
      // the above, unit-wise: cf milliseconds on the left, and deci * percent on the right
      (opt_instruction_limit > 0 && currInstructions*100 < firstCheck*opt_instruction_limit)
  ) {
    goto finish;
  }

  {
    long long processed=env.statistics->activations;

    long long timeLeft; // (in milliseconds)
    if(_opt.simulatedTimeLimit()) {
      timeLeft=_opt.simulatedTimeLimit()*100 - currTime;
    } else {
      timeLeft=opt_timeLimitDeci*100 - currTime;
    }

    long int instrsLeft = opt_instruction_limit - instrsBurned;

    // note that result is -1 here already

    if(timeLeft > 0) {
      result = correction_coef*(processed*timeLeft)/timeSpent;
    } // otherwise, it's somehow past the deadline, or no timilimit set

    if (instrsLeft > 0) {
      long long res_by_instr = correction_coef*(processed*instrsLeft)/instrsBurned;
      if (result > 0) {
        result = std::min(result,res_by_instr);
      } else {
        result = res_by_instr;
      }
    } // otherwise, it's somehow past the deadline, or on instruction limit set
  }

  finish:

  static ScopedPtr<std::ofstream> outfile((!env.options->lrsSaveTraceFile().empty()) ? new std::ofstream(env.options->lrsSaveTraceFile()) : 0);
  if (outfile) {
    (*outfile) << result << std::endl;
  }

  return result;
}

}<|MERGE_RESOLUTION|>--- conflicted
+++ resolved
@@ -33,12 +33,8 @@
 using namespace Kernel;
 using namespace Shell;
 
-<<<<<<< HEAD
-void LRS::onUnprocessedSelected(Clause* c)
-=======
 
 void LRS::afterUnprocessedLoop(unsigned popsElapsed)
->>>>>>> 687505b1
 {
   if(shouldUpdateLimits(popsElapsed)) {
     TIME_TRACE("LRS limit maintenance");
