--- conflicted
+++ resolved
@@ -33,10 +33,6 @@
 using namespace Kernel;
 using namespace Shell;
 
-<<<<<<< HEAD
-=======
-
->>>>>>> 924100a3
 void LRS::onUnprocessedSelected(Clause* c)
 {
   SaturationAlgorithm::onUnprocessedSelected(c);
