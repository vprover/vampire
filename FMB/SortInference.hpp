/*
 * This file is part of the source code of the software program
 * Vampire. It is protected by applicable
 * copyright laws.
 *
 * This source code is distributed under the licence found here
 * https://vprover.github.io/license.html
 * and in the source directory
 */
/**
 * @file SortInference.hpp
 * Defines class SortInference.
 *
 *
 * NOTE: An important convention to remember is that when we have a DArray representing
 *       the signature or grounding of a function the lastt argument is the return
 *       so array[arity] is return and array[i] is the ith argument of the function
 */

#ifndef __SortInference__
#define __SortInference__

#include "Forwards.hpp"

#include "Lib/DHMap.hpp"
#include "Lib/IntUnionFind.hpp"
#include "Kernel/Signature.hpp"

namespace FMB {
using namespace Kernel;
using namespace Shell;
using namespace Lib;

struct SortedSignature{
    CLASS_NAME(SortedSignature);
    USE_ALLOCATOR(SortedSignature);

    unsigned sorts;
    DArray<Stack<unsigned>> sortedConstants;
    DArray<Stack<unsigned>> sortedFunctions;

    // for f(x,y) = z this will store sort(z),sort(x),sort(y)
    DArray<DArray<unsigned>> functionSignatures;
    // for p(x,y) this will store sort(x),sort(y)
    DArray<DArray<unsigned>> predicateSignatures;

    // gives the maximum size of a sort
    DArray<unsigned> sortBounds;
    
    // the number of distinct sorts that might have different sizes
    unsigned distinctSorts;

    // for each distinct sort gives a sort that can be used for variable equalities that are otherwise unsorted
    // some of these will not be used, we could detect these cases... but it is not interesting
    DArray<unsigned> varEqSorts;

    // the distinct parents of sorts
    // has length sorts with contents from distinctSorts
    // invariant: all monotonic sorts will have parent 0, the first non-monotonic sort
    DArray<unsigned> parents;

    // Map the distinct sorts back to their vampire parents
    // A distinct sort may merge multipe vampire sorts (due to monotonicity)
    DHMap<unsigned,Stack<unsigned>*> distinctToVampire;
    // A vampire sort can only be mapped to more than one distinct sort under certain conditions i.e. when
    // (i) the option for fmbSortInference = expand
    // (ii) at most one sort has non-monotonic subsorts and that is called parent
    // (iii) additional constraints have been added making expanded <= parent
    DHMap<unsigned,Stack<unsigned>*> vampireToDistinct;
    // This maps to the distinct parent
    // invariant: domain of the two maps are the same and the second maps to something in the stack of the first
    DHMap<unsigned,unsigned> vampireToDistinctParent;

    // has size distinctSorts
    // is 1 if that distinct sort is monotonic
    ZIArray<bool> monotonicSorts;
};

class SortInference {
public:
  CLASS_NAME(SortInference);
  USE_ALLOCATOR(SortInference);    
  
  SortInference(ClauseList* clauses,
                DArray<unsigned> del_f,
                DArray<unsigned> del_p,
                Stack<DHSet<unsigned>*> equiv_v_sorts,
                Stack<std::pair<unsigned,unsigned>>& cons) :
                _clauses(clauses), _del_f(del_f), _del_p(del_p),
<<<<<<< HEAD
                _equiv_v_sorts(equiv_v_sorts), _equiv_vs(env->sorts->count()),
=======
                _equiv_v_sorts(equiv_v_sorts), _equiv_vs(env.signature->typeCons()),
>>>>>>> b96158b4
                _sort_constraints(cons) {

                  _sig = new SortedSignature();
                  _print = env->options->showFMBsortInfo();

                   // ignore inference if there are no clauses
                  _ignoreInference = !clauses; 
                  _expandSubsorts = env->options->fmbAdjustSorts() == Options::FMBAdjustSorts::EXPAND;

                  _usingMonotonicity = true;
                  _collapsingMonotonicSorts = (env->options->fmbAdjustSorts() != Options::FMBAdjustSorts::OFF && 
                                               env->options->fmbAdjustSorts() != Options::FMBAdjustSorts::EXPAND);
                  _assumeMonotonic = _collapsingMonotonicSorts && 
                                     env->options->fmbAdjustSorts() != Options::FMBAdjustSorts::GROUP;

                  _distinctSorts=0;
                  _collapsed=0;

                  ASS(! (_expandSubsorts && _collapsingMonotonicSorts) );
                  ASS( _collapsingMonotonicSorts || !_assumeMonotonic); 
                }

   void doInference();                

   SortedSignature* getSignature(){ return _sig; } 

private:

   unsigned getDistinctSort(unsigned subsort, unsigned vampireSort, bool createNew=true);

  bool _print;
  bool _ignoreInference;
  bool _expandSubsorts;
  bool _usingMonotonicity;
  bool _collapsingMonotonicSorts;
  bool _assumeMonotonic;

  unsigned _distinctSorts;
  unsigned _collapsed;
  DHSet<unsigned> monotonicVampireSorts;
  ZIArray<unsigned> posEqualitiesOnSort;

  SortedSignature* _sig;
  ClauseList* _clauses;
  DArray<unsigned> _del_f;
  DArray<unsigned> _del_p;
  Stack<DHSet<unsigned>*> _equiv_v_sorts;
  IntUnionFind _equiv_vs;

  Stack<std::pair<unsigned,unsigned>>& _sort_constraints;

};

}

#endif // __SortInference__<|MERGE_RESOLUTION|>--- conflicted
+++ resolved
@@ -87,11 +87,7 @@
                 Stack<DHSet<unsigned>*> equiv_v_sorts,
                 Stack<std::pair<unsigned,unsigned>>& cons) :
                 _clauses(clauses), _del_f(del_f), _del_p(del_p),
-<<<<<<< HEAD
-                _equiv_v_sorts(equiv_v_sorts), _equiv_vs(env->sorts->count()),
-=======
                 _equiv_v_sorts(equiv_v_sorts), _equiv_vs(env.signature->typeCons()),
->>>>>>> b96158b4
                 _sort_constraints(cons) {
 
                   _sig = new SortedSignature();
