--- conflicted
+++ resolved
@@ -29,11 +29,6 @@
 
   //TODO mark as an actual iterator?
   class DefinitionIntroduction{
-<<<<<<< HEAD
-     static const char* TIMER;
-
-=======
->>>>>>> 1b962d70
   public:
     DefinitionIntroduction(ClauseIterator cit) : _cit(cit) {
       //_ng = env.options->fmbNonGroundDefs();
@@ -41,11 +36,7 @@
 
 
     bool hasNext(){
-<<<<<<< HEAD
-      TIME_TRACE(TIMER);
-=======
       TIME_TRACE(TimeTrace::FMB_DEFINITION_INTRODUCTION);
->>>>>>> 1b962d70
       CALL("DefinitionIntroduction::hasNext");
       // first see if we have any processed clauses
       if(_processed.length()==0){
@@ -58,11 +49,7 @@
     }
 
     Clause* next(){
-<<<<<<< HEAD
-      TIME_TRACE(TIMER);
-=======
       TIME_TRACE(TimeTrace::FMB_DEFINITION_INTRODUCTION);
->>>>>>> 1b962d70
       CALL("DefinitionIntroduction::next");
       ASS_G(_processed.length(),0);
       return _processed.pop();
