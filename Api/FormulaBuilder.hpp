/*
 * This file is part of the source code of the software program
 * Vampire. It is protected by applicable
 * copyright laws.
 *
 * This source code is distributed under the licence found here
 * https://vprover.github.io/license.html
 * and in the source directory
 */
/**
 * @file FormulaBuilder.hpp
 * Defines class FormulaBuilder.
 */

#ifndef __API_FormulaBuilder__
#define __API_FormulaBuilder__

#include <ostream>
#include <climits>

//#include "Helper.hpp"

#include <vector>
#include <string>

namespace Vampire {

using namespace std;

/**
 * Exception that is thrown when some of the Api code
 * is used in an invalid manner.
 */
class ApiException
{
public:
  ApiException(std::string msg)
  : _msg(msg) {}

  /** Description of the cause of the exception */
  std::string msg() const { return _msg; }
protected:
  std::string _msg;
};

/**
 * Exception that is thrown when the @b FormulaBuilder related code
 * is used in an invalid manner.
 */
class FormulaBuilderException
: public ApiException
{
public:
  FormulaBuilderException(std::string msg)
  : ApiException(msg) {}
};


/**
 * Exception that is thrown when the sort of the argument term and
 * parent symbol are different.
 */
class SortMismatchException
: public FormulaBuilderException
{
public:
  SortMismatchException(std::string msg)
  : FormulaBuilderException(msg) {}
};

/**
 * Exception that is thrown when a name is given that is not
 * a valid TPTP name for respective entity.
 */
class InvalidTPTPNameException
: public FormulaBuilderException
{
public:
  InvalidTPTPNameException(std::string msg, std::string name)
  : FormulaBuilderException(msg), _name(name) {}

  /** The invalid name that caused the exception to be thrown */
  std::string name() const { return _name; }
private:
  std::string _name;
};

typedef unsigned Var;
class Sort;
class Symbol;
class Expression;
class AnnotatedFormula;

/**
 * A factory class for terms, formulas and annotated formulas
 */
class FormulaBuilder
{
private:
  /**
   * Create the API for building formulas
   * @param checkNames - flag to check names of function and predicate symbols. If true,
   *        then an attempt to create a function or a predicate starting with a capital-case
   *        letter will result in an exception
   * @param checkBindingBoundVariables if true, then an attempt to bind an already bound variable
   *        will result in an exception
   * @param allowImplicitlyTypedVariables allow creating variables without explicitely
   *        specifying a type. If false, the Var var(const string& varName) function
   *        will throw and exception.
   * @param outputDummyNames if true, dummy names are output instead of actual predicate names
   */
  FormulaBuilder(bool checkNames=true, bool checkBindingBoundVariables=true,
      bool allowImplicitlyTypedVariables=true, bool outputDummyNames=false);

  /** Annotation of formulas */
  enum Annotation {
    /** Axiom or derives from axioms */
    AXIOM,
    /** Assumption or derives from axioms and assumptions */
    ASSUMPTION,
    /** Goal or derives from the goal */
    CONJECTURE
  };

  /** Connective of formulas */
  enum Connective {
    AND,
    OR,
    EXISTS,
    FORALL
  };

  /**
   * Create, or retrieve already existing sort with name @c sortName.
   */
  Sort sort(const std::string& sortName);
  /** Return sort for integers */
  Sort integerSort();
  /** Return sort for rationals */
  Sort rationalSort();
  /** Return sort for reals */
  Sort realSort();
  /** Return array sort */
  Sort arraySort(const Sort& indexSort, const Sort& innerSort);
  
  /** Return the sort of formulas */
  static Sort boolSort();

  /**
   * Return the default sort that is used when no sort is specified.
   */
  static Sort defaultSort();

  /** Create a variable with the default sort
   * @param varName name of the variable. Must be a valid TPTP variable name, that is, start
   *        with a capital-case letter. If the variable name does not conform to TPTP, an exception
   *        will be raised.
   */
  Var var(const std::string& varName);

  /** Create a variable
   * @param varName name of the variable. Must be a valid TPTP variable name, that is, start
   *        with a capital-case letter. If the variable name does not conform to TPTP, an exception
   *        will be raised.
   * @param varSort sort of the new variable
   */
  Var var(const std::string& varName, Sort varSort);

  /**
   * Create a symbol with specified range and domain sorts (BOOL_SORT for predicates). 
   * If @b builtIn is true, the symbol will not be eliminated during preprocessing.
   *
   * @warning Functions of the same name and arity must have always
   * also the same type, even across different instances of the
   * FormulaBuilder class. */
  Symbol symbol(const std::string& funName, unsigned arity, Sort rangeSort, std::vector<Sort>& domainSorts, bool builtIn=false);

  /** Return constant symbol representing @c i */
  Symbol integerConstant(int i);

  /**
   * Return constant symbol representing @c i
   *
   * @c FormulaBuilderException may be thrown if @c i is not a proper value, or too large
   * for Vampire internal representation.
   */
  Symbol integerConstant(std::string i);

  Symbol rationalConstantSymbol(std::string r);

  Symbol realConstantSymbol(std::string r);

  /**
   * Create interpreted predicate
   */
  //Symbol interpretedSymbol(Kernel::Theory::Interpretation interp);

  /**
   * Return name of the sort @c s.
   */
  std::string getSortName(Sort s);

  /**
   * Return name of the symbol @c s.
   *
   * If the output of dummy names is enabled, the dummy name will be returned here.
   */
  std::string getSymbolName(Symbol s);

  /**
   * Return name of the variable @c v.
   *
   * If the output of dummy names is enabled, the dummy name will be returned here.
   */
  std::string getVariableName(Var v);

  /** build a variable term */
  Expression varTerm(const Var& v);

  /** build a term f(t,ts) */
  Expression term(const Symbol& f,const std::vector<Expression>& args);

  /** build an equality */
  Expression equality(const Expression& lhs,const Expression& rhs, bool positive=true);

  /** build an equality and check the sorts of the equality sides to be equal to @c sort*/
  Expression equality(const Expression& lhs,const Expression& rhs, Sort sort, bool positive=true);

  /** build a true formula */
  Expression trueFormula();

  /** build a false formula */
  Expression falseFormula();

  /** build the negation of f */
  Expression negation(const Expression& f);

  /** build f1 /\ f2 */
  Expression andFormula(const Expression& f1,const Expression& f2);

  /** build f1 \/ f2 */
  Expression orFormula(const Expression& f1,const Expression& f2);

  Expression andOrOrFormula(Connective con, const Expression& f1,const Expression& f2);

  /** build f1 -> f2 */
  Expression implies(const Expression& f1,const Expression& f2);

  /** build f1 <-> f2 */
  Expression iff(const Expression& f1,const Expression& f2);

  /** build f1 XOR f2 */
  Expression exor(const Expression& f1,const Expression& f2);

  /** build quantified formula (q v)f */
  Expression forall(const Var& v,const Expression& f);

  /** build quantified formula (q v)f */
  Expression exists(const Var& v,const Expression& f);

  Expression quantifiedFormula(Connective con, const Var& v,const Expression& f);
  // Special cases, convenient to have

  /** build a constant expression c */
  Expression term(const Symbol& c);

  /** build a unary term f(t) */
  Expression term(const Symbol& s,const Expression& t);

  /** build a binary term f(t1,t2) */
  Expression term(const Symbol& s,const Expression& t1,const Expression& t2);

  /** build a term f(t1,t2,t3) */
  Expression term(const Symbol& s,const Expression& t1,const Expression& t2,const Expression& t3);

  /** Build a conditional: if cond then t1 else t2 */
  Expression ite(const Expression& cond,const Expression& t1,const Expression& t2); 

  /** Return constant representing @c i */
  Expression integerConstantTerm(int i);

  /** Return constant representing @c i */
  Expression integerConstantTerm(std::string i);

  /** Return constant representing @c i */
  Expression rationalConstant(std::string r);

  /** Return constant representing @c i */
  Expression realConstant(std::string r);

  /** build t1 + t2 */
  Expression sum(const Expression& t1,const Expression& t2);

  /** build t1 - t2 */
  Expression difference(const Expression& t1,const Expression& t2);

  /** build t1 x t2 */
  Expression multiply(const Expression& t1,const Expression& t2);

  /** build t1 / t2 */
  Expression div(const Expression& t1,const Expression& t2);

  /** build t1 mod t2 */
  Expression mod(const Expression& t1,const Expression& t2);

  /** build -t */
  Expression neg(const Expression& t);

  /** convert t to a real */
  Expression int2real(const Expression& t);

  /** convert t to an integer */
  Expression real2int(const Expression& t);

  /** build floor(t1) */
  Expression floor(const Expression& t1);

  /** create ceiling (t1) */
  Expression ceiling(const Expression& t1);

  /** build  | t1 | */
  Expression absolute(const Expression& t1);
  
  /** build the formula t1 >= t2 */
  Expression geq(const Expression& t1, const Expression& t2);

  /** build the formula t1 <= t2 */
  Expression leq(const Expression& t1, const Expression& t2);

  /** build the formula t1 > t2 */
  Expression gt(const Expression& t1, const Expression& t2);

  /** build the formula t1 < t2 */
  Expression lt(const Expression& t1, const Expression& t2);

  /** build expression store(array, index, newval) */
  Expression store(const Expression& array, const Expression& index, const Expression& newVal);

  /** Build the term select(array, index) */
  Expression select(const Expression& array, const Expression& index);

  /** build an annotated formula (i.e. formula that is either axiom, goal, etc...) */
  AnnotatedFormula annotatedFormula(Expression& f, Annotation a, std::string name="");

  void checkForNumericalSortError(std::initializer_list<Expression> exprs);
  void checkForTermError(std::initializer_list<Expression> exprs);
  template<class T>
  void checkForValidity(std::initializer_list<T> list);

  /**
   * Return copy of expression @b original with all occurrences of variable @c v
   * replaced by @c t.
   * 
   * If @c original is a formula, @c v must not be bound inside the formula.
   * @c t must no contain any varialbes that are bound inside the formula.
   *
   * @warning Substitution can change order of arguments of the equality
   * predicate.
   */
  Expression substitute(Expression original, Var v, Expression t);

  AnnotatedFormula substitute(AnnotatedFormula af, Var v, Expression t);

  /**
   * Return copy of term @c original that has all occurrences of term
   * @c replaced replaced by @c target. @c replaced must be a constant.
   */
  Expression replaceConstant(Expression original, Expression replaced, Expression target);

  /** Return true if function and predicate symbols need to be checked for
    * syntactic correctness.
    */
  bool checkNames();

  void reset();

  /**
   * Return copy of formula @c f that has all occurrences of term
   * @c replaced replaced by @c target. @c replaced must be a constant.
   * Variables in @c target must not be bound in @c f.
   *
   * @warning Constant replacement can change order of arguments of the equality
   * predicate.
   */
<<<<<<< HEAD
  // The old method of carrying this out was to create a formula level let statement
  // and then use FOOLElimination to get rid of the let.
  // Formula level lets are no longer supported, so we need to find another
  // strategy.
  //Formula replaceConstant(Formula f, Term replaced, Term target);
  //AnnotatedFormula replaceConstant(AnnotatedFormula f, Term replaced, Term target);
  FBHelper _aux;
=======
  Formula replaceConstant(Formula f, Term replaced, Term target);
  AnnotatedFormula replaceConstant(AnnotatedFormula f, Term replaced, Term target);
private:
  // FBHelper _aux;
>>>>>>> 54529512

  friend class Solver;
  friend class StringIterator;
  friend class Expression;
  friend class AnnotatedFormula;
};

}

std::ostream& operator<< (std::ostream& str,const Vampire::Sort& sort);
std::ostream& operator<< (std::ostream& str,const Vampire::Expression& f);
std::ostream& operator<< (std::ostream& str,const Vampire::AnnotatedFormula& f);

namespace Vampire
{

using namespace std;
using namespace Lib;

class Problem;

class OutputOptions
{
public:
  /**
   * If true, equality is output as $$equality_sorted(sort_name, t1,t2) instead of t1=t2.
   * The default value is false.
   */
  static bool sortedEquality() { return _sortedEquality; }
  static void setSortedEquality(bool newVal) { _sortedEquality = newVal; }

  /**
   * If true, clauses and formulas are output as tff with all quantified variables.
   * The default value is false.
   */
  static bool tffFormulas() { return _tffFormulas; }
  static void setTffFormulas(bool newVal) { _tffFormulas = newVal; }

  /**
   * If false, names assigned to formulas will be ignored.
   */
  static bool assignFormulaNames() { return _assignFormulaNames; }
  static void setAssignFormulaNames(bool newVal);
private:
  static bool _sortedEquality;
  static bool _tffFormulas;
  static bool _assignFormulaNames;
};

//TODO, update the iterator to return std::strings
/**
 * An iterator object for strings
 */
/*class StringIterator
{
public:
  StringIterator() : _impl(0) {};
  explicit StringIterator(const VirtualIterator<Lib::vstring>& vit);
  ~StringIterator();
  StringIterator(const StringIterator& it);
  StringIterator& operator=(const StringIterator& it);

  /**
   * Return true if there is a Lib::vstring to be returned by a call
   * to the @b next() function
   */
  //bool hasNext();
  /**
   * Return the next available Lib::vstring
   *
   * The @b hasNext() function must return true before a call
   * to this function.
   */
  //Lib::vstring next();

//private:
//  VirtualIterator<Lib::vstring>* _impl;
//};

class Sort
{
public:
  Sort() {}
  explicit Sort(unsigned num) : _num(num) {}
  explicit Sort(unsigned num, ApiHelper aux) : _aux(aux), _num(num) {}

  operator unsigned() const { return _num; }

  bool isTupleSort() const;
  bool isArraySort() const;
  bool isBoolSort() const;

  /** the arity of a tuple sort */
  unsigned arity() const;
  /** the index sort of an array sort */
  Sort indexSort() const;
  /** the inner sort of an array sort */
  Sort innerSort() const;

  static Sort getInvalid() { return Sort(UINT_MAX); }
  bool isValid() const;  
private:
  ApiHelper _aux;

  unsigned _num;
  friend class FormulaBuilder;
};

class Symbol
{
public:
  Symbol(){}
  explicit Symbol(unsigned num, bool pred) : _num(num), _pred(pred) {}
  explicit Symbol(unsigned num, bool pred, ApiHelper aux) : 
           _aux(aux), _num(num), _pred(pred) {}
  
  operator unsigned() const { return _num; }

  bool isFunctionSymbol() const { return !_pred; }
private:
  ApiHelper _aux;

  bool isValid() const;

  unsigned _num;
  bool _pred;

  friend class FBHelperCore;
  friend class FormulaBuilder;
};

/** Class to represents terms and formulas.
 *  Most SMT solver APIs do not differentiate between the two.
 *  To allow Vampire to mimic an SMT solver more easily,
 *  we do the same.
 */

class Expression
{
public:
  //cannot create a formula with this constructor
  Expression() : _isTerm(1), _content(0) {}

  std::string toString() const;

  /**
   * Return true if this object is not initialized to a term
   * or formula
   */
  bool isNull() const { return !_content; }


  /**
   * Return true if this expression is not of Boolean sort
   */
  bool isTerm() const { return _isTerm; }

  /**
   * Return true if expression is a variable
   */
  bool isVar() const;

  /**
   * Return true if the expression is a conditional
   */
  bool isIte() const;

  /**
   * For a variable expression return its variable
   */
  Var var() const;

  /**
   * Return the top function / predicate symbol of a non-variable expression
   */
  Symbol functor() const;

  /**
   * Return the sort of this expression
   */
  Sort sort() const;
<<<<<<< HEAD
=======

  operator Kernel::TermList() const;
  explicit Term(Kernel::TermList t);
  // explicit Term(Kernel::TermList t, ApiHelper aux);

  bool operator==(const Term& o) const {
    return toString()==o.toString();
  }
private:
  size_t content;
  // ApiHelper _aux;

  friend class FormulaBuilder;
  friend class FBHelperCore;
};

class Formula
{
public:
  Formula() : form(0) {}

  Lib::vstring toString() const;

>>>>>>> 54529512
  /**
   * For a non-variable expression, return arity of the top function
   * or connective (in the case of a formula)
   */
  unsigned arity() const;

  /**
   * Return true if this is a true formula
   */
  bool isTrue() const;

  /**
   * Return true if this is a false formula
   */
  bool isFalse() const;

  /**
   * Return true if the topmost connective is a negation
   */
  bool isNegation() const;

  /**
   * If expression is ATOM, return true if it's polarity is positive and false
   * if it is negative.
   */
  bool atomPolarity() const;

  /**
   * Return @c i -th argument of expression.
   * Throws an error if the index is out of range.
   */
  Expression arg(unsigned i);

  /**
   * Return iterator on names of free variables
   *
   * Each free variable is returned by the iterator just once
   */
  //StringIterator freeVars();

  /**
   * Return iterator on names of bound variables
   *
   * If a variable is bound multiple times, it is returned
   * by the iterator the same number of times as well.
   */
  //StringIterator boundVars();

<<<<<<< HEAD
  operator Kernel::TermList() const;
  operator Kernel::Formula*() const;
=======
  operator Kernel::Formula*() const { return form; }
  explicit Formula(Kernel::Formula* f) : form(f) {}
  // explicit Formula(Kernel::Formula* f, ApiHelper aux) : form(f), _aux(aux) {}
>>>>>>> 54529512

  bool operator==(const Expression& e) const {
    return toString()==e.toString();
  }
<<<<<<< HEAD

private:  

  explicit Expression(Kernel::TermList t);
  explicit Expression(Kernel::TermList t, ApiHelper aux);

  explicit Expression(Kernel::Formula* f) : _isTerm(0), _form(f) {}
  explicit Expression(Kernel::Formula* f, ApiHelper aux) : _isTerm(0), _form(f), _aux(aux) {}

  Expression formulaArg(unsigned i);
  bool isValid() const; 

  bool _isTerm;

  union {
    /** reference to a formula */
    Kernel::Formula* _form;
    /** if a term, contains a TermlList */
    size_t _content;
  };

  ApiHelper _aux;
=======
private:
  Kernel::Formula* form;
  // ApiHelper _aux;
>>>>>>> 54529512

  friend class FormulaBuilder;
  friend class FBHelperCore;
  friend class Problem;
  friend class AnnotatedFormula;  
};


class AnnotatedFormula
{
public:
  AnnotatedFormula() : unit(0) {}

  std::string toString() const;

  /**
   * Return name of the annotated formula
   *
   * If a name was specified at the call of the
   * @b FormulaBuilder::annotatedFormula() function, that name is
   * returned, otherwise an automatically generated one is returned.
   */
  std::string name() const;

  /**
   * Return true if this object is not initialized to
   * an annotated formula
   */
  bool isNull() const { return unit==0; }

  /**
   * Return iterator on names of free variables
   *
   * Each free variable is returned by the iterator just once
   */
 //StringIterator freeVars();

  /**
   * Return iterator on names of bound variables
   *
   * If a variable is bound multiple times, it is returned
   * by the iterator the same number of times as well.
   */
 // StringIterator boundVars();

  /** Return annotation of the annotated formula */
  FormulaBuilder::Annotation annotation() const;

  /** Return the formula inside this annotated formula */
  Expression formula();

  operator Kernel::Unit*() const { return unit; }
  explicit AnnotatedFormula(Kernel::Unit* fu) : unit(fu) {}
  // explicit AnnotatedFormula(Kernel::Unit* fu, ApiHelper aux) : unit(fu), _aux(aux) {}

  bool operator==(const AnnotatedFormula& o) const {
    return toString()==o.toString();
  }
private:
  static void assignName(AnnotatedFormula& form, std::string name);

  Kernel::Unit* unit;
  // ApiHelper _aux;

  bool isValid() const;

  friend class FormulaBuilder;
  friend class Problem;
};

}

#endif // __API_FormulaBuilder__<|MERGE_RESOLUTION|>--- conflicted
+++ resolved
@@ -18,7 +18,7 @@
 #include <ostream>
 #include <climits>
 
-//#include "Helper.hpp"
+#include "Helper.hpp"
 
 #include <vector>
 #include <string>
@@ -382,7 +382,7 @@
    * @warning Constant replacement can change order of arguments of the equality
    * predicate.
    */
-<<<<<<< HEAD
+
   // The old method of carrying this out was to create a formula level let statement
   // and then use FOOLElimination to get rid of the let.
   // Formula level lets are no longer supported, so we need to find another
@@ -390,12 +390,6 @@
   //Formula replaceConstant(Formula f, Term replaced, Term target);
   //AnnotatedFormula replaceConstant(AnnotatedFormula f, Term replaced, Term target);
   FBHelper _aux;
-=======
-  Formula replaceConstant(Formula f, Term replaced, Term target);
-  AnnotatedFormula replaceConstant(AnnotatedFormula f, Term replaced, Term target);
-private:
-  // FBHelper _aux;
->>>>>>> 54529512
 
   friend class Solver;
   friend class StringIterator;
@@ -479,28 +473,33 @@
 {
 public:
   Sort() {}
-  explicit Sort(unsigned num) : _num(num) {}
-  explicit Sort(unsigned num, ApiHelper aux) : _aux(aux), _num(num) {}
-
-  operator unsigned() const { return _num; }
+  explicit Sort(Kernel::TermList s);
+  explicit Sort(Kernel::TermList s, ApiHelper aux);
+
+  operator Kernel::TermList() const;
+  bool operator==(const Sort& o) const;
+  bool operator!=(const Sort& o) const;
 
   bool isTupleSort() const;
   bool isArraySort() const;
   bool isBoolSort() const;
 
-  /** the arity of a tuple sort */
+  std::string toString() const;
+
+  bool isVar() const;
+  /** the arity of a sort */
   unsigned arity() const;
   /** the index sort of an array sort */
   Sort indexSort() const;
   /** the inner sort of an array sort */
   Sort innerSort() const;
 
-  static Sort getInvalid() { return Sort(UINT_MAX); }
+  static Sort getInvalid();
   bool isValid() const;  
 private:
   ApiHelper _aux;
 
-  unsigned _num;
+  size_t _content;
   friend class FormulaBuilder;
 };
 
@@ -577,32 +576,7 @@
    * Return the sort of this expression
    */
   Sort sort() const;
-<<<<<<< HEAD
-=======
-
-  operator Kernel::TermList() const;
-  explicit Term(Kernel::TermList t);
-  // explicit Term(Kernel::TermList t, ApiHelper aux);
-
-  bool operator==(const Term& o) const {
-    return toString()==o.toString();
-  }
-private:
-  size_t content;
-  // ApiHelper _aux;
-
-  friend class FormulaBuilder;
-  friend class FBHelperCore;
-};
-
-class Formula
-{
-public:
-  Formula() : form(0) {}
-
-  Lib::vstring toString() const;
-
->>>>>>> 54529512
+
   /**
    * For a non-variable expression, return arity of the top function
    * or connective (in the case of a formula)
@@ -651,19 +625,12 @@
    */
   //StringIterator boundVars();
 
-<<<<<<< HEAD
   operator Kernel::TermList() const;
   operator Kernel::Formula*() const;
-=======
-  operator Kernel::Formula*() const { return form; }
-  explicit Formula(Kernel::Formula* f) : form(f) {}
-  // explicit Formula(Kernel::Formula* f, ApiHelper aux) : form(f), _aux(aux) {}
->>>>>>> 54529512
 
   bool operator==(const Expression& e) const {
     return toString()==e.toString();
   }
-<<<<<<< HEAD
 
 private:  
 
@@ -686,11 +653,6 @@
   };
 
   ApiHelper _aux;
-=======
-private:
-  Kernel::Formula* form;
-  // ApiHelper _aux;
->>>>>>> 54529512
 
   friend class FormulaBuilder;
   friend class FBHelperCore;
@@ -744,7 +706,7 @@
 
   operator Kernel::Unit*() const { return unit; }
   explicit AnnotatedFormula(Kernel::Unit* fu) : unit(fu) {}
-  // explicit AnnotatedFormula(Kernel::Unit* fu, ApiHelper aux) : unit(fu), _aux(aux) {}
+  explicit AnnotatedFormula(Kernel::Unit* fu, ApiHelper aux) : unit(fu), _aux(aux) {}
 
   bool operator==(const AnnotatedFormula& o) const {
     return toString()==o.toString();
@@ -753,7 +715,7 @@
   static void assignName(AnnotatedFormula& form, std::string name);
 
   Kernel::Unit* unit;
-  // ApiHelper _aux;
+  ApiHelper _aux;
 
   bool isValid() const;
 
