/**
 * @file ConflictingVariableSelector.cpp
 * Implements class ConflictingVariableSelector.
 */

#if GNUMP

#include <limits>

#include "Lib/Environment.hpp"

#include "Kernel/Signature.hpp"

#include "Solver.hpp"

#include "ConflictingVariableSelector.hpp"

#undef LOGGING
#define LOGGING 0

namespace Solving
{

using namespace Lib;
using namespace Kernel;

ConflictAwareVariableSelector::ConflictAwareVariableSelector(Solver& s)
 : VariableSelector(s)
{
  CALL("ConflictAwareVariableSelector::ConflictAwareVariableSelector");

  _onConflictSD = s.onConflict.subscribe(this, &ConflictingVariableSelector::conflictHandler);
}

void ConflictAwareVariableSelector::conflictHandler(Var v, Constraint* constr)
{
  CALL("ConflictAwareVariableSelector::conflictHandler");

  onConflict(v, constr);
}

/////////////////////////////////
// ConflictingVariableSelector

ConflictingVariableSelector::ConflictingVariableSelector(Solver& s, bool considerCollapsing)
 : ConflictAwareVariableSelector(s), _considerCollapsing(considerCollapsing), _varStats(s.varCnt())
{}


Var ConflictingVariableSelector::getNextVariable()
{
  CALL("ConflictingVariableSelector::getNextVariable");

  Var best;
  ALWAYS(getNextEligibleVariable(0, best));

  Var cur = best;
  while(getNextEligibleVariable(cur+1, cur)) {
    if(secondIsBetter(best, cur)) {
      best = cur;
    }
  }
<<<<<<< HEAD
  TRACE("tkv_vselect",tout<<"Picking most conflicting variable "<<env -> signature->varName(best)<<" as a decision point\n";);
=======
>>>>>>> eaef0d47
  return best;
}

bool ConflictingVariableSelector::secondIsBetter(Var v1, Var v2)
{
  CALL("ConflictingVariableSelector::secondIsBetter");

  const VarStats& vs1 = _varStats[v1];
  const VarStats& vs2 = _varStats[v2];

  if(_considerCollapsing) {
    return vs1._conflictCnt+vs1._conflictCollapsingClauseAppearances < vs2._conflictCnt+vs2._conflictCollapsingClauseAppearances;
  }
  else {
    return vs1._conflictCnt<vs2._conflictCnt ||
	(vs1._conflictCnt==vs2._conflictCnt &&
	    vs1._conflictCollapsingClauseAppearances < vs2._conflictCollapsingClauseAppearances);
  }
}

void ConflictingVariableSelector::onConflict(Var v, Constraint* constr)
{
  CALL("ConflictingVariableSelector::onConflict");

  _varStats[v]._conflictCnt++;

  Constraint::CoeffIterator cit = constr->coeffs();
  while(cit.hasNext()) {
    const Constraint::Coeff& coeff = cit.next();
    _varStats[coeff.var]._conflictCollapsingClauseAppearances++;
  }
}

/////////////////////////////////////////
//VSIDS variable selector
VSIDSVariableSelector::VSIDSVariableSelector(Solver& s, unsigned int iterationsToDecay) :
    ConflictAwareVariableSelector(s), _iterationToDecay(iterationsToDecay), _varList(s.varCnt()),_orderList(s.varCnt())
{
CALL("VSIDSVariableSelector::VSIDSVariableSelector");
}

void VSIDSVariableSelector::onConflict(Var v, Constraint* constr)
{
    CALL("VSIDSVariableSelector::onConflict()");
    //check if we have first to decay

    _varList[v]._conflictCount++;

    Constraint::CoeffIterator coefIte = constr->coeffs();
    while(coefIte.hasNext()) {
	const Constraint::Coeff& c = coefIte.next();
	_varList[c.var]._conflictCollapsingAppearenceCount++;
    }

}

Var VSIDSVariableSelector::getNextVariable()
{
    Var best;
    return best;
}


/////////////////////////////////////////
// RecentlyConflictingVariableSelector

const Var RecentlyConflictingVariableSelector::VAR_NIL = std::numeric_limits<Var>::max();

RecentlyConflictingVariableSelector::RecentlyConflictingVariableSelector(Solver& s, bool considerCollapsing)
 : ConflictAwareVariableSelector(s), _considerCollapsing(considerCollapsing), _varList(s.varCnt())
{
  CALL("RecentlyConflictingVariableSelector::RecentlyConflictingVariableSelector");

  Var sz = s.varCnt();
  if(sz==0) {
    return;
  }

  //build the list in some order (here it is ascending but that does not matter.)
  _varList[0]._prev = VAR_NIL;
  _varList[sz-1]._next = VAR_NIL;
  if(sz>1) {
    _varList[1]._prev = 0;
    _varList[sz-2]._next = sz-1;
  }
  for(Var i=1; i<sz-1; i++) {
    _varList[i-1]._next = i;
    _varList[i+1]._prev = i;
  }
  _first = 0;
}

Var RecentlyConflictingVariableSelector::getNextVariable()
{
  CALL("RecentlyConflictingVariableSelector::getNextVariable");

#if VDEBUG
  size_t cnt = 0;
#endif
  Var v = _first;

  for(;;) {
    if(isEligible(v)) {
      return v;
    }
    v = _varList[v]._next;
    ASS_NEQ(v, VAR_NIL); //there must always be at least one eligible variable
#if VDEBUG
    cnt++;
    ASS_L(cnt, _solver.varCnt()); //we visit each variable at most once
#endif
  }
}

void RecentlyConflictingVariableSelector::onConflict(Var v, Constraint* constr)
{
  CALL("RecentlyConflictingVariableSelector::onConflict");

  if(_considerCollapsing) {
    Constraint::CoeffIterator cit = constr->coeffs();
    while(cit.hasNext()) {
      Var colVar = cit.next().var;
      makeRecent(colVar);
    }
  }
  else {
    makeRecent(v);
  }
}

void RecentlyConflictingVariableSelector::makeRecent(Var v)
{
  CALL("RecentlyConflictingVariableSelector::makeRecent");

  if(v==_first) {
    return;
  }

  Var prev = _varList[v]._prev;
  Var next = _varList[v]._next;

  if(prev!=VAR_NIL) {
    ASS_EQ(_varList[prev]._next, v);
    _varList[prev]._next = next;
  }
  if(next!=VAR_NIL) {
    ASS_EQ(_varList[next]._prev, v);
    _varList[next]._prev = prev;
  }

  _varList[v]._prev = VAR_NIL;
  _varList[v]._next = _first;
  _varList[_first]._prev = v;

  _first = v;
}


}

#endif //GNUMP
<|MERGE_RESOLUTION|>--- conflicted
+++ resolved
@@ -60,10 +60,6 @@
       best = cur;
     }
   }
-<<<<<<< HEAD
-  TRACE("tkv_vselect",tout<<"Picking most conflicting variable "<<env -> signature->varName(best)<<" as a decision point\n";);
-=======
->>>>>>> eaef0d47
   return best;
 }
 
