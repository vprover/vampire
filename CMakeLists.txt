################################################################
# general configuration
################################################################
cmake_minimum_required (VERSION 3.14.0)
project(Vampire)

include(CheckIPOSupported)
include(CheckPIESupported)

# require the compiler to use C++14
set(CMAKE_CXX_STANDARD 14)
set(CMAKE_CXX_STANDARD_REQUIRED ON)
set(CMAKE_CXX_EXTENSIONS OFF)

# configure compilers
if(CMAKE_CXX_COMPILER_ID STREQUAL GNU OR CMAKE_CXX_COMPILER_ID MATCHES Clang$)
  add_compile_options(-Wall)
  # we don't use multithreading in (mainline!) Vampire
  add_compile_options(-fno-threadsafe-statics)
  # ...or RTTI
  add_compile_options(-fno-rtti)
  # enable standards-compliant standard library with sized operator delete
  add_compile_options(-fsized-deallocation)
endif()

# compile command database
set(CMAKE_EXPORT_COMPILE_COMMANDS ON)

# variables for binary name, set later
set(VAMPIRE_BINARY vampire)
set(VAMPIRE_BINARY_BUILD)
set(VAMPIRE_BINARY_STATIC)
set(VAMPIRE_BINARY_Z3)
set(VAMPIRE_BINARY_HASH)
set(VAMPIRE_BINARY_BRANCH)
set(VAMPIRE_BINARY_REV_COUNT)

# set build type if not set
if(NOT CMAKE_BUILD_TYPE)
  message(STATUS "Setting build type to 'Release' as none was specified.")
  set(CMAKE_BUILD_TYPE Release CACHE STRING "Choose the type of build." FORCE)
endif()

# statically link libraries
option(BUILD_SHARED_LIBS "Build an executable dynamically linking to libraries instead of a statically-linked one (static not working on Mac)" ON)
if (NOT BUILD_SHARED_LIBS)
  set(CMAKE_FIND_LIBRARY_SUFFIXES .a)
  set(CMAKE_EXE_LINKER_FLAGS -static)
  set(VAMPIRE_BINARY_STATIC _static)
endif()

# We compile tests only in debug mode, since in release mode assertions are NOPs anyways.
if(CMAKE_BUILD_TYPE STREQUAL Debug)
  SET(COMPILE_TESTS ON)
else()
  SET(COMPILE_TESTS OFF)
endif()

# options for inter-procedural optimisation, which you might know as "LTO"
option(IPO "If supported, build with link-time optimisation." OFF)
option(DEBUG_IPO "Print information about why IPO isn't supported" OFF)

# check whether IPO is available
check_ipo_supported(RESULT IPO_SUPPORTED OUTPUT IPO_ERROR)
if (IPO_SUPPORTED)
  message(STATUS "IPO supported")
else()
  message(STATUS "IPO not supported")
  if(DEBUG_IPO)
    message(STATUS "${IPO_ERROR}")
  else()
    message(STATUS "(if you need IPO, set DEBUG_IPO=ON to investigate)")
  endif()
endif()

################################################################
# define all vampire sources,
# generate the main target and
# link it against the libraries
# NOTE: we add the header files here such that they are considered
#       to be a part of the project and therefore are displayed
#       displayed by the IDEs (we wouldn't need to add them because
#       of dependendy tracking, this is figured out automatically
#       by the compiler)
################################################################

set(VAMPIRE_MINISAT_SOURCES
    Minisat/core/Solver.cc
    Minisat/simp/SimpSolver.cc
    Minisat/utils/Options.cc
    Minisat/utils/System.cc
    SAT/MinisatInterfacing.cpp
    SAT/MinisatInterfacingNewSimp.cpp
    Minisat/core/Dimacs.h
    Minisat/core/Solver.h
    Minisat/core/SolverTypes.h
    Minisat/mtl/Alg.h
    Minisat/mtl/Alloc.h
    Minisat/mtl/Heap.h
    Minisat/mtl/IntMap.h
    Minisat/mtl/IntTypes.h
    Minisat/mtl/Map.h
    Minisat/mtl/Queue.h
    Minisat/mtl/Rnd.h
    Minisat/mtl/Sort.h
    Minisat/mtl/Vec.h
    Minisat/mtl/XAlloc.h
    Minisat/simp/SimpSolver.h
    Minisat/utils/Options.h
    Minisat/utils/ParseUtils.h
    Minisat/utils/System.h
    )
source_group(minisat_source_files FILES ${VAMPIRE_MINISAT_SOURCES})

set(VAMPIRE_DEBUG_SOURCES
    Debug/Assertion.cpp
    Debug/RuntimeStatistics.cpp
    Debug/Tracer.cpp
    Debug/Assertion.hpp
    Debug/RuntimeStatistics.hpp
    Debug/Tracer.hpp
    Debug/Output.hpp
    )
source_group(debug_source_files FILES ${VAMPIRE_DEBUG_SOURCES})

set(VAMPIRE_LIB_SOURCES
    Lib/Allocator.cpp
    Lib/DHMap.cpp
    Lib/Environment.cpp
    Lib/Event.cpp
    Lib/Exception.cpp
    Lib/Int.cpp
    Lib/IntNameTable.cpp
    Lib/IntUnionFind.cpp
    Lib/MemoryLeak.cpp
    Lib/NameArray.cpp
    Lib/Random.cpp
    Lib/StringUtils.cpp
    Lib/System.cpp
    Lib/Timer.cpp

    Lib/Allocator.hpp
    Lib/Array.hpp
    Lib/ArrayMap.hpp
    Lib/Backtrackable.hpp
    Lib/BacktrackIterators.hpp
    Lib/BinaryHeap.hpp
    Lib/BitUtils.hpp
    Lib/Comparison.hpp
    Lib/Counter.hpp
    Lib/DArray.hpp
    Lib/Deque.hpp
    Lib/DHMap.hpp
    Lib/DHMultiset.hpp
    Lib/DHSet.hpp
    Lib/DynamicHeap.hpp
    Lib/Environment.hpp
    Lib/Event.hpp
    Lib/Exception.hpp
    Lib/fdstream.hpp
    Lib/FreshnessGuard.hpp
    Lib/Hash.hpp
    Lib/Int.hpp
    Lib/IntNameTable.hpp
    Lib/IntUnionFind.hpp
    Lib/InverseLookup.hpp
    Lib/List.hpp
    Lib/Map.hpp
    Lib/MaybeBool.hpp
    Lib/MemoryLeak.hpp
    Lib/Metaiterators.hpp
    Lib/MultiCounter.hpp
    Lib/NameArray.hpp
    Lib/Numbering.hpp
    Lib/PairUtils.hpp
    Lib/Portability.hpp
    Lib/Random.hpp
    Lib/RatioKeeper.hpp
    Lib/Recycled.hpp
    Lib/Reflection.hpp
    Lib/SafeRecursion.hpp
    Lib/ScopedLet.hpp
    Lib/ScopedPtr.hpp
    Lib/Set.hpp
    Lib/SharedSet.hpp
    Lib/SkipList.hpp
    Lib/SmartPtr.hpp
    Lib/Sort.hpp
    Lib/Stack.hpp
    Lib/STLAllocator.hpp
    Lib/StringUtils.hpp
    Lib/System.hpp
    Lib/Timer.hpp
    Lib/TriangularArray.hpp
    Lib/Vector.hpp
    Lib/VirtualIterator.hpp
    Lib/VString.hpp
    Lib/STL.hpp
    )
source_group(lib_source_files FILES ${VAMPIRE_LIB_SOURCES})

set(VAMPIRE_LIB_SYS_SOURCES
    Lib/Sys/Multiprocessing.cpp
    Lib/Sys/Semaphore.cpp
    Lib/Sys/SyncPipe.cpp
    Lib/Sys/Multiprocessing.hpp
    Lib/Sys/Semaphore.hpp
    Lib/Sys/SyncPipe.hpp
    )
source_group(lib_sys_source_files FILES ${VAMPIRE_LIB_SYS_SOURCES})

set(VAMPIRE_KERNEL_SOURCES
    Kernel/Clause.cpp
    Kernel/ClauseQueue.cpp
    Kernel/ColorHelper.cpp
    Kernel/ELiteralSelector.cpp
    Kernel/EqHelper.cpp
    Kernel/FlatTerm.cpp
    Kernel/Formula.cpp
    Kernel/FormulaTransformer.cpp
    Kernel/FormulaUnit.cpp
    Kernel/FormulaVarIterator.cpp
    Kernel/Grounder.cpp
    Kernel/Inference.cpp
    Kernel/InferenceStore.cpp
    Kernel/InterpretedLiteralEvaluator.cpp
    Kernel/Rebalancing.cpp
    Kernel/KBO.cpp
    Kernel/KBOForEPR.cpp
    Kernel/LiteralSelector.cpp
    Kernel/LookaheadLiteralSelector.cpp
    Kernel/MainLoop.cpp
    Kernel/Matcher.cpp
    Kernel/MaximalLiteralSelector.cpp
    Kernel/MLMatcher.cpp
    Kernel/MLMatcherSD.cpp
    Kernel/MLVariant.cpp
    Kernel/Ordering.cpp
    Kernel/Ordering_Equality.cpp
    Kernel/PartialOrdering.cpp
    Kernel/Problem.cpp
    Kernel/Renaming.cpp
    Kernel/RewritingData.cpp
    Kernel/RobSubstitution.cpp
    Kernel/MismatchHandler.cpp
    Kernel/Signature.cpp
    Kernel/SortHelper.cpp
    Kernel/OperatorType.cpp
    Kernel/SpassLiteralSelector.cpp
    Kernel/RndLiteralSelector.cpp
    Kernel/SubformulaIterator.cpp
    Kernel/Substitution.cpp
    Kernel/Term.cpp
    Kernel/TermIterators.cpp
    Kernel/TermTransformer.cpp
    Kernel/Theory.cpp
    Kernel/Signature.cpp
    Kernel/Unit.cpp
    Kernel/BottomUpEvaluation.hpp
    Kernel/BestLiteralSelector.hpp
    Kernel/Clause.hpp
    Kernel/ClauseQueue.hpp
    Kernel/ColorHelper.hpp
    Kernel/Connective.hpp
    Kernel/ELiteralSelector.hpp
    Kernel/EqHelper.hpp
    Kernel/FlatTerm.hpp
    Kernel/Formula.hpp
    Kernel/FormulaTransformer.hpp
    Kernel/FormulaUnit.hpp
    Kernel/FormulaVarIterator.hpp
    Kernel/Grounder.hpp
    Kernel/Inference.hpp
    Kernel/InferenceStore.hpp
    Kernel/InterpretedLiteralEvaluator.hpp
    Kernel/Rebalancing.cpp
    Kernel/KBO.hpp
    Kernel/KBOForEPR.hpp
    Kernel/LiteralComparators.hpp
    Kernel/LiteralSelector.hpp
    Kernel/LookaheadLiteralSelector.hpp
    Kernel/MainLoop.hpp
    Kernel/Matcher.hpp
    Kernel/MaximalLiteralSelector.hpp
    Kernel/MLMatcher.hpp
    Kernel/MLVariant.hpp
    Kernel/Ordering.hpp
    Kernel/PartialOrdering.hpp
    Kernel/Problem.hpp
    Kernel/RCClauseStack.hpp
    Kernel/Renaming.hpp
    Kernel/RewritingData.hpp
    Kernel/RobSubstitution.hpp
    Kernel/MismatchHandler.hpp
    Kernel/Signature.hpp
    Kernel/SortHelper.hpp
    Kernel/OperatorType.hpp
    Kernel/SpassLiteralSelector.hpp
    Kernel/RndLiteralSelector.hpp
    Kernel/SubformulaIterator.hpp
    Kernel/SubstHelper.hpp
    Kernel/Substitution.hpp
    Kernel/Term.hpp
    Kernel/TermIterators.hpp
    Kernel/TermTransformer.hpp
    Kernel/Theory.hpp
    Kernel/Signature.hpp
    Kernel/Unit.hpp
    Kernel/LPO.cpp
    Kernel/LPO.hpp
    Kernel/PartialOrdering.hpp
    Kernel/PartialOrdering.cpp
    Kernel/Polynomial.hpp
    Kernel/Polynomial.cpp
    Kernel/PolynomialNormalizer.hpp
    Kernel/PolynomialNormalizer.cpp
    Kernel/ApplicativeHelper.hpp
    Kernel/ApplicativeHelper.cpp
    Kernel/SKIKBO.hpp
    Kernel/SKIKBO.cpp
<<<<<<< HEAD
    Kernel/VarOrder.hpp
    Kernel/VarOrder.cpp
=======
    Kernel/VarOrder.cpp
    Kernel/VarOrder.hpp
>>>>>>> 1d0084d0
    Inferences/CNFOnTheFly.cpp
    Inferences/CNFOnTheFly.hpp
    Inferences/CombinatorDemodISE.cpp
    Inferences/CombinatorDemodISE.hpp
    Inferences/CombinatorNormalisationISE.hpp
    Inferences/CombinatorNormalisationISE.cpp
    Inferences/ArgCong.hpp
    Inferences/ArgCong.cpp
    Inferences/NegativeExt.cpp
    Inferences/NegativeExt.hpp
    Inferences/Narrow.hpp
    Inferences/Narrow.cpp
    Inferences/SubVarSup.hpp
    Inferences/SubVarSup.cpp
    Inferences/BoolEqToDiseq.hpp
    Inferences/BoolEqToDiseq.cpp
    Inferences/PrimitiveInstantiation.cpp
    Inferences/PrimitiveInstantiation.hpp
    Inferences/ElimLeibniz.cpp
    Inferences/ElimLeibniz.hpp
    Inferences/Choice.cpp
    Inferences/Choice.hpp
    Inferences/Injectivity.hpp
    Inferences/Injectivity.cpp
    Inferences/BoolSimp.hpp
    Inferences/BoolSimp.cpp
    Inferences/CasesSimp.cpp
    Inferences/CasesSimp.hpp
    Inferences/Cases.cpp
    Inferences/Cases.hpp
    Shell/LambdaElimination.cpp
    Shell/LambdaElimination.hpp
    )
source_group(kernel_source_files FILES ${VAMPIRE_KERNEL_SOURCES})

set(VAMPIRE_INDEXING_SOURCES
    Indexing/AcyclicityIndex.cpp
    Indexing/ClauseCodeTree.cpp
    Indexing/ClauseVariantIndex.cpp
    Indexing/CodeTree.cpp
    Indexing/CodeTreeInterfaces.cpp
    Indexing/GroundingIndex.cpp
    Indexing/Index.cpp
    Indexing/IndexManager.cpp
    Indexing/InductionFormulaIndex.cpp
    Indexing/LiteralIndex.cpp
    Indexing/LiteralMiniIndex.cpp
    Indexing/LiteralSubstitutionTree.cpp
    Indexing/ResultSubstitution.cpp
    Indexing/SubstitutionTree.cpp
    Indexing/SubstitutionTree_FastGen.cpp
    Indexing/SubstitutionTree_FastInst.cpp
    Indexing/SubstitutionTree_Nodes.cpp
    Indexing/TermCodeTree.cpp
    Indexing/TermIndex.cpp
    Indexing/TermSharing.cpp
    Indexing/TermSubstitutionTree.cpp
    Indexing/AcyclicityIndex.hpp
    Indexing/ClauseCodeTree.hpp
    Indexing/ClauseVariantIndex.hpp
    Indexing/CodeTree.hpp
    Indexing/CodeTreeInterfaces.hpp
    Indexing/GroundingIndex.hpp
    Indexing/Index.hpp
    Indexing/IndexManager.hpp
    Indexing/InductionFormulaIndex.hpp
    Indexing/LiteralIndex.hpp
    Indexing/LiteralIndexingStructure.hpp
    Indexing/LiteralMiniIndex.hpp
    Indexing/LiteralSubstitutionTree.hpp
    Indexing/ResultSubstitution.hpp
    Indexing/SubstitutionTree.hpp
    Indexing/TermCodeTree.hpp
    Indexing/TermIndex.hpp
    Indexing/TermIndexingStructure.hpp
    Indexing/TermSharing.hpp
    Indexing/TermSubstitutionTree.hpp
    )
source_group(indexing_source_files FILES ${VAMPIRE_INDEXING_SOURCES})

set(VAMPIRE_INFERENCE_SOURCES
    Inferences/BackwardDemodulation.cpp
    Inferences/BackwardSubsumptionDemodulation.cpp
    Inferences/BackwardSubsumptionResolution.cpp
    Inferences/BinaryResolution.cpp
    Inferences/Condensation.cpp
    Inferences/DistinctEqualitySimplifier.cpp
    Inferences/EqualityFactoring.cpp
    Inferences/EqualityResolution.cpp
    Inferences/ExtensionalityResolution.cpp
    Inferences/Factoring.cpp
    Inferences/FastCondensation.cpp
    Inferences/FOOLParamodulation.cpp
    Inferences/ForwardDemodulation.cpp
    Inferences/ForwardGroundJoinability.cpp
    Inferences/ForwardLiteralRewriting.cpp
    Inferences/ForwardSubsumptionAndResolution.cpp
    Inferences/ForwardSubsumptionDemodulation.cpp
    Inferences/GlobalSubsumption.cpp
    Inferences/InnerRewriting.cpp
    Inferences/EquationalTautologyRemoval.cpp
    Inferences/Induction.cpp
    Inferences/InductionHelper.cpp
    Inferences/InferenceEngine.cpp
    Inferences/Instantiation.cpp
    Inferences/InterpretedEvaluation.cpp
    Inferences/InvalidAnswerLiteralRemoval.cpp
    Inferences/PushUnaryMinus.cpp
    Inferences/Cancellation.cpp
    Inferences/ArithmeticSubtermGeneralization.cpp
    Kernel/NumTraits.cpp
    Inferences/GaussianVariableElimination.cpp
    Kernel/Rebalancing.cpp
    Kernel/Rebalancing/Inverters.cpp
    Inferences/SLQueryBackwardSubsumption.cpp
    Inferences/Superposition.cpp
    Inferences/TautologyDeletionISE.cpp
    Inferences/TermAlgebraReasoning.cpp
    Inferences/URResolution.cpp
    Inferences/DefinitionIntroduction.cpp
    Inferences/BackwardDemodulation.hpp
    Inferences/BackwardSubsumptionResolution.hpp
    Inferences/BinaryResolution.hpp
    Inferences/Condensation.hpp
    Inferences/DistinctEqualitySimplifier.hpp
    Inferences/EqualityFactoring.hpp
    Inferences/EqualityResolution.hpp
    Inferences/ExtensionalityResolution.hpp
    Inferences/Factoring.hpp
    Inferences/FastCondensation.hpp
    Inferences/FOOLParamodulation.hpp
    Inferences/ForwardDemodulation.hpp
    Inferences/ForwardGroundJoinability.hpp
    Inferences/ForwardLiteralRewriting.hpp
    Inferences/ForwardSubsumptionAndResolution.hpp
    Inferences/GlobalSubsumption.hpp
    Inferences/InnerRewriting.hpp
    Inferences/EquationalTautologyRemoval.hpp
    Inferences/InductionHelper.hpp
    Inferences/InferenceEngine.hpp
    Inferences/Instantiation.hpp
    Inferences/InterpretedEvaluation.hpp
    Inferences/InvalidAnswerLiteralRemoval.hpp
    Inferences/PushUnaryMinus.hpp
    Inferences/Cancellation.hpp
    Inferences/ArithmeticSubtermGeneralization.hpp
    Kernel/NumTraits.cpp
    Inferences/GaussianVariableElimination.hpp
    Kernel/Rebalancing.hpp
    Kernel/Rebalancing/Inverters.hpp
    Inferences/SLQueryBackwardSubsumption.hpp
    Inferences/SubsumptionDemodulationHelper.cpp
    Inferences/Superposition.hpp
    Inferences/TautologyDeletionISE.hpp
    Inferences/TermAlgebraReasoning.hpp
    Inferences/URResolution.hpp
    Inferences/DefinitionIntroduction.hpp
    Inferences/TheoryInstAndSimp.hpp
    Inferences/TheoryInstAndSimp.cpp  # this is theory instantiation
    Inferences/ArithmeticSubtermGeneralization.hpp
    Inferences/ArithmeticSubtermGeneralization.cpp
    Inferences/PolynomialEvaluation.hpp
    Inferences/PolynomialEvaluation.cpp
    Inferences/Cancellation.hpp
    Inferences/Cancellation.cpp
<<<<<<< HEAD
    Inferences/ReducibilityChecker.hpp
    Inferences/ReducibilityChecker.cpp
=======
    Inferences/RewritingByRule.hpp
    Inferences/RewritingByRule.cpp
    Inferences/DeletionByRule.hpp
    Inferences/DeletionByRule.cpp
>>>>>>> 1d0084d0
    )
source_group(inference_source_files FILES ${VAMPIRE_INFERENCE_SOURCES})

set(VAMPIRE_SAT_SOURCES
    SAT/BufferedSolver.cpp
    SAT/FallbackSolverWrapper.cpp
    SAT/MinimizingSolver.cpp
    SAT/SAT2FO.cpp
    SAT/SATClause.cpp
    SAT/SATInference.cpp
    SAT/SATLiteral.cpp
    SAT/Z3Interfacing.cpp

    SAT/BufferedSolver.hpp
    SAT/FallbackSolverWrapper.hpp
    SAT/MinimizingSolver.hpp
    SAT/SAT2FO.hpp
    SAT/SATClause.hpp
    SAT/SATInference.hpp
    SAT/SATLiteral.hpp
    SAT/SATSolver.hpp
    SAT/Z3Interfacing.hpp
    )
source_group(sat_source_files FILES ${VAMPIRE_SAT_SOURCES})

set(VAMPIRE_DECISION_PROCEDURES_SOURCES
    DP/ShortConflictMetaDP.cpp
    DP/SimpleCongruenceClosure.cpp
    DP/DecisionProcedure.hpp
    DP/ShortConflictMetaDP.hpp
    DP/SimpleCongruenceClosure.hpp
    )
source_group(decision_procedures_source_files FILES ${VAMPIRE_DECISION_PROCEDURES_SOURCES})

set(VAMPIRE_SATURATION_SOURCES
    Saturation/AWPassiveClauseContainer.cpp
    Saturation/ManCSPassiveClauseContainer.cpp
    Saturation/ClauseContainer.cpp
    Saturation/ConsequenceFinder.cpp
    Saturation/Discount.cpp
    Saturation/ExtensionalityClauseContainer.cpp
    Saturation/LabelFinder.cpp
    Saturation/LRS.cpp
    Saturation/Otter.cpp
    Saturation/ProvingHelper.cpp
    Saturation/SaturationAlgorithm.cpp
    Saturation/Splitter.cpp
    Saturation/SymElOutput.cpp
    Saturation/PredicateSplitPassiveClauseContainer.cpp
    Saturation/AWPassiveClauseContainer.hpp
    Saturation/ClauseContainer.hpp
    Saturation/ConsequenceFinder.hpp
    Saturation/Discount.hpp
    Saturation/ExtensionalityClauseContainer.hpp
    Saturation/LabelFinder.hpp
    Saturation/LRS.hpp
    Saturation/Otter.hpp
    Saturation/ProvingHelper.hpp
    Saturation/SaturationAlgorithm.hpp
    Saturation/Splitter.hpp
    Saturation/SymElOutput.hpp
    Saturation/PredicateSplitPassiveClauseContainer.hpp
    )
source_group(saturation_source_files FILES ${VAMPIRE_SATURATION_SOURCES})

set(VAMPIRE_SHELL_SOURCES
    Shell/AnswerExtractor.cpp
    Shell/CommandLine.cpp
    Shell/CNF.cpp
    Shell/NewCNF.cpp
    Shell/DistinctProcessor.cpp
    Shell/DistinctGroupExpansion.cpp
    Shell/EqResWithDeletion.cpp
    Shell/EqualityProxy.cpp
    Shell/EqualityProxyMono.cpp
    Shell/Flattening.cpp
    Shell/FunctionDefinition.cpp
    Shell/GeneralSplitting.cpp
    Shell/GoalGuessing.cpp
    Shell/InequalitySplitting.cpp
    Shell/InterpolantMinimizer.cpp
    Shell/Interpolants.cpp
    Shell/InterpretedNormalizer.cpp
    Shell/LaTeX.cpp
    Shell/Lexer.cpp
    Shell/LispLexer.cpp
    Shell/LispParser.cpp
    Shell/Naming.cpp
    Shell/NNF.cpp
    Shell/Normalisation.cpp
    Shell/Shuffling.cpp
    Shell/Shuffling.hpp
    Shell/Options.cpp
    Shell/PredicateDefinition.cpp
    Shell/Preprocess.cpp
    Shell/Property.cpp
    Shell/Rectify.cpp
    Shell/Skolem.cpp
    Shell/SimplifyFalseTrue.cpp
    Shell/SineUtils.cpp
    Shell/FOOLElimination.cpp
    Shell/Statistics.cpp
    Debug/TimeProfiling.hpp
    Debug/TimeProfiling.cpp
    Shell/SymbolDefinitionInlining.cpp
    Shell/SymbolOccurrenceReplacement.cpp
    Shell/SymCounter.cpp
    Shell/TermAlgebra.cpp
    Shell/TheoryAxioms.cpp
    Shell/TheoryFinder.cpp
    Shell/TheoryFlattening.cpp
    Shell/BlockedClauseElimination.cpp
    Shell/Token.cpp
    Shell/TPTPPrinter.cpp
    Shell/TweeGoalTransformation.cpp
    Shell/UIHelper.cpp
    Shell/VarManager.cpp
    Shell/Lexer.cpp
    Shell/Preprocess.cpp
    Shell/AnswerExtractor.hpp
    Shell/CommandLine.hpp
    Shell/CNF.hpp
    Shell/NewCNF.hpp
    Shell/DistinctProcessor.hpp
    Shell/DistinctGroupExpansion.hpp
    Shell/EqResWithDeletion.hpp
    Shell/EqualityProxy.hpp
    Shell/EqualityProxyMono.hpp
    Shell/Flattening.hpp
    Shell/FunctionDefinition.hpp
    Shell/GeneralSplitting.hpp
    Shell/InequalitySplitting.hpp
    Shell/InterpolantMinimizer.hpp
    Shell/Interpolants.hpp
    Shell/InterpretedNormalizer.hpp
    Shell/LaTeX.hpp
    Shell/Lexer.hpp
    Shell/LispLexer.hpp
    Shell/LispParser.hpp
    Shell/Naming.hpp
    Shell/NNF.hpp
    Shell/Normalisation.hpp
    Shell/Options.hpp
    Shell/PredicateDefinition.hpp
    Shell/Preprocess.hpp
    Shell/Property.hpp
    Shell/Rectify.hpp
    Shell/Skolem.hpp
    Shell/SimplifyFalseTrue.hpp
    Shell/SineUtils.hpp
    Shell/SMTLIBLogic.hpp
    Shell/FOOLElimination.hpp
    Shell/Statistics.hpp
    Shell/SymbolDefinitionInlining.hpp
    Shell/SymbolOccurrenceReplacement.hpp
    Shell/SymCounter.hpp
    Shell/TermAlgebra.hpp
    Shell/TheoryAxioms.hpp
    Shell/TheoryFinder.hpp
    Shell/TheoryFlattening.hpp
    Shell/BlockedClauseElimination.hpp
    Shell/Token.hpp
    Shell/TPTPPrinter.hpp
    Shell/TweeGoalTransformation.hpp
    Shell/UnificationWithAbstractionConfig.hpp
    Shell/UnificationWithAbstractionConfig.cpp
    Shell/UIHelper.hpp
    Shell/VarManager.hpp
    Shell/Lexer.hpp
    Shell/Preprocess.hpp
    Shell/SubexpressionIterator.cpp
    Shell/SubexpressionIterator.hpp
    )
source_group(shell_source_files FILES ${VAMPIRE_SHELL_SOURCES})

set(VAMPIRE_PARSE_SOURCES
    Parse/SMTLIB2.cpp
    Parse/TPTP.cpp
    Parse/SMTLIB2.hpp
    Parse/TPTP.hpp
    )
source_group(parse_source_files FILES ${VAMPIRE_PARSE_SOURCES})

set(
    VAMPIRE_FINITEMODELBUILDING_SOURCES
    FMB/ClauseFlattening.cpp
    FMB/FiniteModel.cpp
    FMB/FiniteModelBuilder.cpp
    FMB/FiniteModelMultiSorted.cpp
    FMB/FunctionRelationshipInference.cpp
    FMB/Monotonicity.cpp
    FMB/SortInference.cpp
    FMB/ClauseFlattening.hpp
    FMB/DefinitionIntroduction.hpp
    FMB/FiniteModel.hpp
    FMB/FiniteModelBuilder.hpp
    FMB/FiniteModelMultiSorted.hpp
    FMB/FunctionRelationshipInference.hpp
    FMB/ModelCheck.hpp
    FMB/Monotonicity.hpp
    FMB/SortInference.hpp
    )
source_group(finitemodelbuilding_source_files FILES ${VAMPIRE_FINITEMODELBUILDING_SOURCES})

set(VAMPIRE_SMTCOMP_SOURCES
    SAT/Z3MainLoop.cpp
    SAT/Z3MainLoop.hpp
    )
source_group(smt_comp_source_files FILES ${VAMPIRE_SMTCOMP_SOURCES})

set(VAMPIRE_CASC_SOURCES
    CASC/PortfolioMode.cpp
    CASC/Schedules.cpp
    CASC/CLTBMode.cpp
    CASC/CLTBModeLearning.cpp
    CASC/PortfolioMode.hpp
    CASC/Schedules.hpp
    CASC/CLTBMode.hpp
    CASC/CLTBModeLearning.hpp
    )
source_group(casc_source_files FILES ${VAMPIRE_CASC_SOURCES})

set(VAMPIRE_TESTING_SOURCES
    Test/UnitTesting.cpp
    Test/UnitTesting.hpp
    Test/SyntaxSugar.hpp
    Test/SyntaxSugar.cpp
    Test/TestUtils.hpp
    Test/TestUtils.cpp
    Test/GenerationTester.hpp
    Test/SimplificationTester.hpp
    Test/ForwardSimplificationTester.hpp
    )
source_group(testing_files FILES ${VAMPIRE_TESTING_SOURCES})

set(UNIT_TESTS
    UnitTests/tDHMap.cpp
    UnitTests/tQuotientE.cpp
    UnitTests/tUnificationWithAbstraction.cpp
    UnitTests/tForwardGroundJoinability.cpp
    UnitTests/tGaussianElimination.cpp
    UnitTests/tPushUnaryMinus.cpp
    UnitTests/tArithmeticSubtermGeneralization.cpp
    UnitTests/tInterpretedFunctions.cpp
    UnitTests/tRebalance.cpp
    UnitTests/tDisagreement.cpp
    UnitTests/tDynamicHeap.cpp
    UnitTests/tInduction.cpp
    UnitTests/tIntegerConstantType.cpp
    UnitTests/tSATSolver.cpp
    UnitTests/tArithCompare.cpp
    UnitTests/tSyntaxSugar.cpp
    UnitTests/tSkipList.cpp
    UnitTests/tBinaryHeap.cpp
    UnitTests/tSafeRecursion.cpp
    UnitTests/tKBO.cpp
    UnitTests/tSKIKBO.cpp
    UnitTests/tLPO.cpp
    UnitTests/tRatioKeeper.cpp
    UnitTests/tTwoVampires.cpp
    UnitTests/tOptionConstraints.cpp
    UnitTests/tDHMultiset.cpp
    UnitTests/tList.cpp
    UnitTests/tBottomUpEvaluation.cpp
    UnitTests/tCoproduct.cpp
    UnitTests/tEqualityResolution.cpp
    UnitTests/tIterator.cpp
    UnitTests/tOption.cpp
    UnitTests/tStack.cpp
    UnitTests/tSet.cpp
    UnitTests/tDeque.cpp
    )
source_group(unit_tests FILES ${UNIT_TESTS})

set(UNIT_TESTS_Z3
    UnitTests/tTheoryInstAndSimp.cpp
    UnitTests/tZ3Interfacing.cpp
    )
source_group(unit_tests_z3 FILES ${UNIT_TESTS_Z3})



# also include forwards.hpp?
set(VAMPIRE_SOURCES
    ${VAMPIRE_DEBUG_SOURCES}
    ${VAMPIRE_LIB_SOURCES}
    ${VAMPIRE_LIB_SYS_SOURCES}
    ${VAMPIRE_KERNEL_SOURCES}
    ${VAMPIRE_INDEXING_SOURCES}
    ${VAMPIRE_INFERENCE_SOURCES}
    ${VAMPIRE_SAT_SOURCES}
    ${VAMPIRE_DECISION_PROCEDURES_SOURCES}
    ${VAMPIRE_SATURATION_SOURCES}
    ${VAMPIRE_SHELL_SOURCES}
    ${VAMPIRE_PARSE_SOURCES}
    ${VAMPIRE_FINITEMODELBUILDING_SOURCES}
    ${VAMPIRE_SMTCOMP_SOURCES}
    ${VAMPIRE_MINISAT_SOURCES}
    ${VAMPIRE_CASC_SOURCES}
    Forwards.hpp
    "${CMAKE_CURRENT_BINARY_DIR}/version.cpp"
    )

################################################################
# compiler flag configuration
################################################################
# possible flags that might be useful in future
# "-ftrapv"
# "-pedantic"
# "-Wextra"
# "-Wconversion"
# "$<$<CONFIG:DEBUG>:-fsanitize=undefined>"
# "$<$<CONFIG:DEBUG>:-fsanitize=integer>"
# "$<$<CONFIG:DEBUG>:-fsanitize=address>"
# "$<$<CONFIG:DEBUG>:-O0>"
# "$<$<CONFIG:RELEASE>:-O3>"

# add top level directory to the search path of compiler
include_directories(${CMAKE_CURRENT_SOURCE_DIR})

# set preprocessor defines
add_compile_definitions(CHECK_LEAKS=0)
if(CMAKE_BUILD_TYPE STREQUAL Debug)
  add_compile_definitions(VDEBUG=1)
elseif(CMAKE_BUILD_TYPE STREQUAL Release)
  add_compile_definitions(VDEBUG=0)
endif()

# enable for time profiling
add_compile_definitions(VTIME_PROFILING=1)

if (CYGWIN)
 add_compile_definitions(_BSD_SOURCE)
endif()

################################################################
# z3 stuff
################################################################

# find Z3 automatically!
# normally this is just in /z3/build/, but this can be overridden
find_package(
  Z3
  CONFIG
    NO_CMAKE_PATH
    NO_CMAKE_ENVIRONMENT_PATH
    NO_SYSTEM_ENVIRONMENT_PATH
    NO_CMAKE_PACKAGE_REGISTRY
    NO_CMAKE_SYSTEM_PATH
    NO_CMAKE_SYSTEM_PACKAGE_REGISTRY
    PATHS
      ${CMAKE_SOURCE_DIR}/z3/build/
)
if (NOT Z3_FOUND)
  message(STATUS "No Z3 found -- Compiling without SMT support.")
  add_compile_definitions(VZ3=0)
else ()
  message(STATUS "Found Z3 ${Z3_VERSION_STRING}")
  include_directories(${Z3_CXX_INCLUDE_DIRS})
  if(NOT BUILD_SHARED_LIBS AND Z3_FOUND AND CMAKE_CXX_COMPILER_ID STREQUAL GNU)
    # https://stackoverflow.com/questions/58848694/gcc-whole-archive-recipe-for-static-linking-to-pthread-stopped-working-in-rec
    message(STATUS "Adding workaround for gcc static linking against pthread")
    link_libraries(${Z3_LIBRARIES} -pthread -Wl,--whole-archive -lrt -lpthread -Wl,--no-whole-archive)
  else()
    link_libraries(${Z3_LIBRARIES})
  endif()

  # Z3 needs threads now
  if (APPLE)
    set(CMAKE_THREAD_LIBS_INIT "-lpthread")
    set(CMAKE_HAVE_THREADS_LIBRARY 1)
    set(CMAKE_USE_WIN32_THREADS_INIT 0)
    set(CMAKE_USE_PTHREADS_INIT 1)
    set(THREADS_PREFER_PTHREAD_FLAG ON)
  else ()
    set(CMAKE_THREAD_PREFER_PTHREAD TRUE)
    set(THREADS_PREFER_PTHREAD_FLAG TRUE)
    find_package(Threads REQUIRED)
    link_libraries(Threads::Threads)
  endif ()

  add_library(Z3 SHARED IMPORTED)
  set_property(TARGET Z3 PROPERTY IMPORTED_LOCATION ${Z3_LIBRARY})
  add_compile_definitions(VZ3=1)
  set(VAMPIRE_BINARY_Z3 _z3)
  set(UNIT_TESTS ${UNIT_TESTS} ${UNIT_TESTS_Z3})
endif()

################################################################
# build objects
################################################################
add_library(obj OBJECT ${VAMPIRE_SOURCES})
if (COMPILE_TESTS)
  add_library(test_obj OBJECT ${VAMPIRE_TESTING_SOURCES})
endif()

################################################################
# UNIT TESTING
################################################################

set(UNIT_TEST_OBJ   )
set(UNIT_TEST_CASES )
if (COMPILE_TESTS)
  include(CTest)
  foreach(test_file ${UNIT_TESTS})
    get_filename_component(test_name ${test_file} NAME_WE)
    string(REGEX REPLACE "^t" "" test_name ${test_name})

    # compiling the test case object
    add_library(${test_name}_obj OBJECT ${test_file})
    target_compile_definitions(${test_name}_obj PUBLIC
      UNIT_ID_STR=\"${test_name}\"
      UNIT_ID=${test_name}
      )
    set(UNIT_TEST_OBJ   ${UNIT_TEST_OBJ}   $<TARGET_OBJECTS:${test_name}_obj>)
    set(UNIT_TEST_CASES ${UNIT_TEST_CASES} ${test_name})
  endforeach()

  # build test executable
  add_executable(
    vtest
    ${UNIT_TEST_OBJ}
    $<TARGET_OBJECTS:obj>
    $<TARGET_OBJECTS:test_obj>
    )

  # add indivitual units as test cases
  foreach(case ${UNIT_TEST_CASES})
    add_test(${case} ${CMAKE_BINARY_DIR}/vtest run ${case})
    set_tests_properties(${case}
          PROPERTIES
          TIMEOUT 20)
  endforeach()

endif() # COMPILE_TESTS

#################################################################
# automated generation of Vampire revision information from git #
#################################################################
set(VAMPIRE_VERSION_NUMBER 4.8)

execute_process(
    COMMAND git rev-parse --is-inside-work-tree
    WORKING_DIRECTORY ${CMAKE_SOURCE_DIR}
    OUTPUT_VARIABLE GIT_IS_REPOSITORY
    OUTPUT_STRIP_TRAILING_WHITESPACE
    )

if (GIT_IS_REPOSITORY STREQUAL true)

  execute_process(
    COMMAND git log -1 --format=%h\ on\ %ci
    WORKING_DIRECTORY ${CMAKE_SOURCE_DIR}
    OUTPUT_VARIABLE GIT_COMMIT_DESCRIPTION
    OUTPUT_STRIP_TRAILING_WHITESPACE
    )

  execute_process(
    COMMAND git rev-parse --abbrev-ref HEAD
    WORKING_DIRECTORY ${CMAKE_SOURCE_DIR}
    OUTPUT_VARIABLE GIT_BRANCH
    OUTPUT_STRIP_TRAILING_WHITESPACE
    )

  execute_process(
    COMMAND git rev-list HEAD --count
    WORKING_DIRECTORY ${CMAKE_SOURCE_DIR}
    OUTPUT_VARIABLE GIT_REV_COUNT
    OUTPUT_STRIP_TRAILING_WHITESPACE
    )

  execute_process(
    COMMAND git log -1 --format=%h
    WORKING_DIRECTORY ${CMAKE_SOURCE_DIR}
    OUTPUT_VARIABLE GIT_COMMIT_HASH
    OUTPUT_STRIP_TRAILING_WHITESPACE
    )

  set(VAMPIRE_BINARY_HASH "_${GIT_COMMIT_HASH}")
  set(VAMPIRE_BINARY_BRANCH "_${GIT_BRANCH}")
  set(VAMPIRE_BINARY_REV_COUNT "_${GIT_REV_COUNT}")
endif()

################################################################
# binary name
################################################################
if(CMAKE_BUILD_TYPE STREQUAL Debug)
  set(VAMPIRE_BINARY_BUILD _dbg)
elseif(CMAKE_BUILD_TYPE STREQUAL Release)
  set(VAMPIRE_BINARY_BUILD _rel)
else()
  set(VAMPIRE_BINARY_BUILD "_${CMAKE_BUILD_TYPE}")
endif()
set(VAMPIRE_BINARY "vampire${VAMPIRE_BINARY_Z3}${VAMPIRE_BINARY_BUILD}${VAMPIRE_BINARY_STATIC}${VAMPIRE_BINARY_BRANCH}${VAMPIRE_BINARY_REV_COUNT}")
message(STATUS "Setting binary name to '${VAMPIRE_BINARY}'")

################################################################
# epilogue
################################################################
add_executable(vampire vampire.cpp $<TARGET_OBJECTS:obj>)
set_target_properties(vampire PROPERTIES
  OUTPUT_NAME ${VAMPIRE_BINARY}
  RUNTIME_OUTPUT_DIRECTORY ${CMAKE_BINARY_DIR}/bin
  )
configure_file(version.cpp.in version.cpp)

# enable IPO
if(CMAKE_BUILD_TYPE STREQUAL Release AND IPO)
  message(STATUS "compiling Vampire with IPO: this might take a while")
  set_property(TARGET obj PROPERTY INTERPROCEDURAL_OPTIMIZATION true)
  set_property(TARGET vampire PROPERTY INTERPROCEDURAL_OPTIMIZATION true)
endif()

# do not generate position-independent code:
# 1. it has some overhead
# 2. it's used for ASLR, which isn't a huge concern for us and messes with our backtrace support
check_pie_supported(OUTPUT_VARIABLE PIE_ERROR LANGUAGES CXX)
if(NOT CMAKE_CXX_LINK_PIE_SUPPORTED)
  message(STATUS "disabling position-independent code not supported, stack traces may be broken")
  message(STATUS "${PIE_ERROR}")
endif()

# FIXME this guard should not be necessary but is currently because of how we do static linking above
if(BUILD_SHARED_LIBS)
  set_property(TARGET vampire PROPERTY POSITION_INDEPENDENT_CODE false)
endif()<|MERGE_RESOLUTION|>--- conflicted
+++ resolved
@@ -318,13 +318,8 @@
     Kernel/ApplicativeHelper.cpp
     Kernel/SKIKBO.hpp
     Kernel/SKIKBO.cpp
-<<<<<<< HEAD
     Kernel/VarOrder.hpp
     Kernel/VarOrder.cpp
-=======
-    Kernel/VarOrder.cpp
-    Kernel/VarOrder.hpp
->>>>>>> 1d0084d0
     Inferences/CNFOnTheFly.cpp
     Inferences/CNFOnTheFly.hpp
     Inferences/CombinatorDemodISE.cpp
@@ -490,15 +485,12 @@
     Inferences/PolynomialEvaluation.cpp
     Inferences/Cancellation.hpp
     Inferences/Cancellation.cpp
-<<<<<<< HEAD
     Inferences/ReducibilityChecker.hpp
     Inferences/ReducibilityChecker.cpp
-=======
     Inferences/RewritingByRule.hpp
     Inferences/RewritingByRule.cpp
     Inferences/DeletionByRule.hpp
     Inferences/DeletionByRule.cpp
->>>>>>> 1d0084d0
     )
 source_group(inference_source_files FILES ${VAMPIRE_INFERENCE_SOURCES})
 
