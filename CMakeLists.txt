--- conflicted
+++ resolved
@@ -22,7 +22,7 @@
   # we don't use multithreading in (mainline!) Vampire
   add_compile_options(-fno-threadsafe-statics)
   # ...or RTTI
-  add_compile_options(-fno-rtti)
+  # add_compile_options(-fno-rtti) TODO i enabled this to do the SET_ORD_STATE cases in SaturationAlgorithm. Do we really want this? think how to be able to avoid it
   # enable standards-compliant standard library with sized operator delete
   add_compile_options(-fsized-deallocation)
 endif()
@@ -226,12 +226,8 @@
     Kernel/InterpretedLiteralEvaluator.cpp
     Kernel/Rebalancing.cpp
     Kernel/KBO.cpp
-<<<<<<< HEAD
+    Kernel/QKbo.cpp
     Kernel/LaLpo.cpp
-    Kernel/QKbo.cpp
-    Kernel/KBOForEPR.cpp
-=======
->>>>>>> 1916f50e
     Kernel/LiteralSelector.cpp
     Kernel/LookaheadLiteralSelector.cpp
     Kernel/MainLoop.cpp
@@ -278,12 +274,8 @@
     Kernel/InterpretedLiteralEvaluator.hpp
     Kernel/Rebalancing.cpp
     Kernel/KBO.hpp
-<<<<<<< HEAD
+    Kernel/QKbo.hpp
     Kernel/LaLpo.hpp
-    Kernel/QKbo.hpp
-    Kernel/KBOForEPR.hpp
-=======
->>>>>>> 1916f50e
     Kernel/LiteralComparators.hpp
     Kernel/LiteralSelector.hpp
     Kernel/LookaheadLiteralSelector.hpp
@@ -853,13 +845,9 @@
   add_compile_definitions(VDEBUG=0)
 endif()
 
-<<<<<<< HEAD
-add_compile_definitions(VTIME_PROFILING=1)
 add_compile_definitions(ABSOLUTE_SOURCE_DIR="${CMAKE_SOURCE_DIR}")
-=======
 # enable for time profiling
 add_compile_definitions(VTIME_PROFILING=0)
->>>>>>> 1916f50e
 
 if (CYGWIN)
  add_compile_definitions(_BSD_SOURCE)
