################################################################
# general configuration
################################################################
cmake_minimum_required (VERSION 3.12.0)
project(Vampire)

# require the compiler to use C++14
set(CMAKE_CXX_STANDARD 14)
set(CMAKE_CXX_STANDARD_REQUIRED ON)
set(CMAKE_CXX_EXTENSIONS OFF)
set(CMAKE_MODULE_PATH cmake/modules/)

# make __FILENAME__ macro as relative path used instead of absoulte source path __FILE__
set(CMAKE_CXX_FLAGS "${CMAKE_CXX_FLAGS} -D__FILENAME__='\"$(subst ${CMAKE_SOURCE_DIR}/,,$(abspath $<))\"'")

# configure compilers
if(CMAKE_CXX_COMPILER_ID STREQUAL GNU OR CMAKE_CXX_COMPILER_ID MATCHES Clang$)
  add_compile_options(-Wall)
  # we don't use multithreading in (mainline!) Vampire
  add_compile_options(-fno-threadsafe-statics)
endif()

# compile command database
set(CMAKE_EXPORT_COMPILE_COMMANDS ON)

# variables for binary name, set later
set(VAMPIRE_BINARY vampire)
set(VAMPIRE_BINARY_BUILD)
set(VAMPIRE_BINARY_STATIC)
set(VAMPIRE_BINARY_Z3)
set(VAMPIRE_BINARY_HASH)
set(VAMPIRE_BINARY_BRANCH)
set(VAMPIRE_BINARY_REV_COUNT)

find_package(Threads REQUIRED)

# set build type if not set
if(NOT CMAKE_BUILD_TYPE)
  message(STATUS "Setting build type to 'Release' as none was specified.")
  set(CMAKE_BUILD_TYPE Release CACHE STRING "Choose the type of build." FORCE)
endif()

# statically link libraries
option(BUILD_SHARED_LIBS "Build an executable dynamically linking to libraries instead of a statically-linked one (static not working on Mac)" ON)
if (NOT BUILD_SHARED_LIBS)
  set(CMAKE_FIND_LIBRARY_SUFFIXES .a)
  set(CMAKE_EXE_LINKER_FLAGS -static)
  set(VAMPIRE_BINARY_STATIC _static)
endif()

# We compile tests only in debug mode, since in release mode assertions are NOPs anyways.
if(CMAKE_BUILD_TYPE STREQUAL Debug)
  SET(COMPILE_TESTS ON)
else()
  SET(COMPILE_TESTS OFF)
endif()

option(IPO "If supported, build with link-time optimisation." OFF)
option(DEBUG_IPO "Print information about why IPO isn't supported" OFF)
# check whether IPO is available
include(CheckIPOSupported)
check_ipo_supported(RESULT IPO_SUPPORTED OUTPUT IPO_ERROR)
if (IPO_SUPPORTED)
  message(STATUS "IPO supported")
else()
  message(STATUS "IPO not supported")
  if(DEBUG_IPO)
    message(STATUS "${IPO_ERROR}")
  else()
    message(STATUS "(if you need IPO, set DEBUG_IPO=ON to investigate)")
  endif()
endif()

################################################################
# define all vampire sources,
# generate the main target and 
# link it against the libraries
# NOTE: we add the header files here such that they are considered
#       to be a part of the project and therefore are displayed
#       displayed by the IDEs (we wouldn't need to add them because
#       of dependendy tracking, this is figured out automatically
#       by the compiler)
################################################################

set(VAMPIRE_MINISAT_SOURCES
    Minisat/core/Solver.cc
    Minisat/simp/SimpSolver.cc
    Minisat/utils/Options.cc
    Minisat/utils/System.cc
    SAT/MinisatInterfacing.cpp
    SAT/MinisatInterfacingNewSimp.cpp
    Minisat/core/Dimacs.h
    Minisat/core/Solver.h
    Minisat/core/SolverTypes.h
    Minisat/mtl/Alg.h
    Minisat/mtl/Alloc.h
    Minisat/mtl/Heap.h
    Minisat/mtl/IntMap.h
    Minisat/mtl/IntTypes.h
    Minisat/mtl/Map.h
    Minisat/mtl/Queue.h
    Minisat/mtl/Rnd.h
    Minisat/mtl/Sort.h
    Minisat/mtl/Vec.h
    Minisat/mtl/XAlloc.h
    Minisat/simp/SimpSolver.h
    Minisat/utils/Options.h
    Minisat/utils/ParseUtils.h
    Minisat/utils/System.h
    )
source_group(minisat_source_files FILES ${VAMPIRE_MINISAT_SOURCES})

set(VAMPIRE_DEBUG_SOURCES
    Debug/Assertion.cpp
    Debug/RuntimeStatistics.cpp
    Debug/Tracer.cpp    
    Debug/Assertion.hpp
    Debug/RuntimeStatistics.hpp
    Debug/Tracer.hpp
    Debug/Output.hpp
    )
source_group(debug_source_files FILES ${VAMPIRE_DEBUG_SOURCES})

set(VAMPIRE_LIB_SOURCES
    Lib/Allocator.cpp
    Lib/DHMap.cpp
    Lib/Environment.cpp
    Lib/Event.cpp
    Lib/Exception.cpp
    Lib/Int.cpp
    Lib/IntNameTable.cpp
    Lib/IntUnionFind.cpp
    Lib/MemoryLeak.cpp
    Lib/MultiCounter.cpp
    Lib/NameArray.cpp
    Lib/Random.cpp
    Lib/StringUtils.cpp
    Lib/System.cpp
    Lib/Timer.cpp

    Lib/Allocator.hpp
    Lib/Array.hpp
    Lib/ArrayMap.hpp
    Lib/Backtrackable.hpp
    Lib/BacktrackIterators.hpp
    Lib/BinaryHeap.hpp
    Lib/BitUtils.hpp
    Lib/Comparison.hpp
    Lib/Counter.hpp
    Lib/DArray.hpp
    Lib/Deque.hpp
    Lib/DHMap.hpp
    Lib/DHMultiset.hpp
    Lib/DHSet.hpp
    Lib/DynamicHeap.hpp
    Lib/Environment.hpp
    Lib/Event.hpp
    Lib/Exception.hpp
    Lib/fdstream.hpp
    Lib/FreshnessGuard.hpp
    Lib/Hash.hpp
    Lib/Int.hpp
    Lib/IntNameTable.hpp
    Lib/IntUnionFind.hpp
    Lib/InverseLookup.hpp
    Lib/List.hpp
    Lib/Map.hpp
    Lib/MaybeBool.hpp
    Lib/MemoryLeak.hpp
    Lib/Metaiterators.hpp
    Lib/MultiCounter.hpp
    Lib/NameArray.hpp
    Lib/Numbering.hpp
    Lib/PairUtils.hpp
    Lib/Portability.hpp
    Lib/Random.hpp
    Lib/RatioKeeper.hpp
    Lib/Recycled.hpp
    Lib/Reflection.hpp
    Lib/SafeRecursion.hpp
    Lib/ScopedLet.hpp
    Lib/ScopedPtr.hpp
    Lib/Set.hpp
    Lib/SharedSet.hpp
    Lib/SkipList.hpp
    Lib/SmartPtr.hpp
    Lib/Sort.hpp
    Lib/Stack.hpp
    Lib/STLAllocator.hpp
    Lib/StringUtils.hpp
    Lib/System.hpp
    Lib/Timer.hpp
    Lib/TriangularArray.hpp
    Lib/Vector.hpp
    Lib/VirtualIterator.hpp
    Lib/VString.hpp
    Lib/STL.hpp
    )
source_group(lib_source_files FILES ${VAMPIRE_LIB_SOURCES})

set(VAMPIRE_LIB_SYS_SOURCES
    Lib/Sys/Multiprocessing.cpp
    Lib/Sys/Semaphore.cpp
    Lib/Sys/SyncPipe.cpp
    Lib/Sys/Multiprocessing.hpp
    Lib/Sys/Semaphore.hpp
    Lib/Sys/SyncPipe.hpp
    )
source_group(lib_sys_source_files FILES ${VAMPIRE_LIB_SYS_SOURCES})

set(VAMPIRE_KERNEL_SOURCES
    Kernel/Clause.cpp
    Kernel/ClauseQueue.cpp
    Kernel/ColorHelper.cpp
    Kernel/ELiteralSelector.cpp
    Kernel/EqHelper.cpp
    Kernel/FlatTerm.cpp
    Kernel/Formula.cpp
    Kernel/FormulaTransformer.cpp
    Kernel/FormulaUnit.cpp
    Kernel/FormulaVarIterator.cpp
    Kernel/Grounder.cpp
    Kernel/Inference.cpp
    Kernel/InferenceStore.cpp
    Kernel/InterpretedLiteralEvaluator.cpp
    Kernel/Rebalancing.cpp
    Kernel/KBO.cpp
    Kernel/LaLpo.cpp
    Kernel/QKbo.cpp
    Kernel/KBOForEPR.cpp
    Kernel/LiteralSelector.cpp
    Kernel/LookaheadLiteralSelector.cpp
    Kernel/MainLoop.cpp
    Kernel/Matcher.cpp
    Kernel/MaximalLiteralSelector.cpp
    Kernel/MLMatcher.cpp
    Kernel/MLMatcherSD.cpp
    Kernel/MLVariant.cpp
    Kernel/Ordering.cpp
    Kernel/Ordering_Equality.cpp
    Kernel/Problem.cpp
    Kernel/Renaming.cpp
    Kernel/RobSubstitution.cpp
    Kernel/MismatchHandler.cpp
    Kernel/Signature.cpp
    Kernel/SortHelper.cpp
    Kernel/OperatorType.cpp
    Kernel/SpassLiteralSelector.cpp
    Kernel/RndLiteralSelector.cpp    
    Kernel/SubformulaIterator.cpp
    Kernel/Substitution.cpp
    Kernel/Term.cpp
    Kernel/TermIterators.cpp
    Kernel/TermTransformer.cpp
    Kernel/Theory.cpp
    Kernel/Signature.cpp
    Kernel/Unit.cpp
    Kernel/BottomUpEvaluation.hpp
    Kernel/BottomUpEvaluation/TermList.hpp
    Kernel/BottomUpEvaluation/TypedTermList.hpp
    Kernel/BottomUpEvaluation/PolyNf.hpp
    Kernel/BestLiteralSelector.hpp
    Kernel/Clause.hpp
    Kernel/ClauseQueue.hpp
    Kernel/ColorHelper.hpp
    Kernel/Connective.hpp
    Kernel/ELiteralSelector.hpp
    Kernel/EqHelper.hpp
    Kernel/FlatTerm.hpp
    Kernel/Formula.hpp
    Kernel/FormulaTransformer.hpp
    Kernel/FormulaUnit.hpp
    Kernel/FormulaVarIterator.hpp
    Kernel/Grounder.hpp
    Kernel/Inference.hpp
    Kernel/InferenceStore.hpp
    Kernel/InterpretedLiteralEvaluator.hpp
    Kernel/Rebalancing.cpp
    Kernel/KBO.hpp
    Kernel/LaLpo.hpp
    Kernel/QKbo.hpp
    Kernel/KBOForEPR.hpp
    Kernel/LiteralComparators.hpp
    Kernel/LiteralSelector.hpp
    Kernel/LookaheadLiteralSelector.hpp
    Kernel/MainLoop.hpp
    Kernel/Matcher.hpp
    Kernel/MaximalLiteralSelector.hpp
    Kernel/MLMatcher.hpp
    Kernel/MLVariant.hpp
    Kernel/Ordering.hpp
    Kernel/Problem.hpp
    Kernel/RCClauseStack.hpp
    Kernel/Renaming.hpp
    Kernel/RobSubstitution.hpp
    Kernel/MismatchHandler.hpp
    Kernel/Signature.hpp
    Kernel/SortHelper.hpp
    Kernel/OperatorType.hpp
    Kernel/SpassLiteralSelector.hpp
    Kernel/RndLiteralSelector.hpp    
    Kernel/SubformulaIterator.hpp
    Kernel/SubstHelper.hpp
    Kernel/Substitution.hpp
    Kernel/Term.hpp
    Kernel/TermIterators.hpp
    Kernel/TermTransformer.hpp
    Kernel/Theory.hpp
    Kernel/Signature.hpp
    Kernel/Unit.hpp
    Kernel/LPO.cpp
    Kernel/LPO.hpp
    Kernel/Polynomial.hpp
    Kernel/Polynomial.cpp
    Kernel/PolynomialNormalizer.hpp
    Kernel/PolynomialNormalizer.cpp
    Kernel/ApplicativeHelper.hpp
    Kernel/ApplicativeHelper.cpp
    Kernel/SKIKBO.hpp
    Kernel/SKIKBO.cpp
<<<<<<< HEAD
    Kernel/LASCA.hpp
    Kernel/LASCA.cpp
    Indexing/TypeSubstitutionTree.hpp
=======
>>>>>>> 1b962d70
    Inferences/CNFOnTheFly.cpp
    Inferences/CNFOnTheFly.hpp
    Inferences/CombinatorDemodISE.cpp
    Inferences/CombinatorDemodISE.hpp
    Inferences/CombinatorNormalisationISE.hpp
    Inferences/CombinatorNormalisationISE.cpp
    Inferences/ArgCong.hpp
    Inferences/ArgCong.cpp
    Inferences/NegativeExt.cpp
    Inferences/NegativeExt.hpp
    Inferences/Narrow.hpp
    Inferences/Narrow.cpp
    Inferences/SubVarSup.hpp
    Inferences/SubVarSup.cpp
    Inferences/BoolEqToDiseq.hpp
    Inferences/BoolEqToDiseq.cpp
    Inferences/PrimitiveInstantiation.cpp
    Inferences/PrimitiveInstantiation.hpp
    Inferences/ElimLeibniz.cpp
    Inferences/ElimLeibniz.hpp
    Inferences/Choice.cpp
    Inferences/Choice.hpp
    Inferences/Injectivity.hpp
    Inferences/Injectivity.cpp
    Inferences/BoolSimp.hpp
    Inferences/BoolSimp.cpp
    Inferences/CasesSimp.cpp
    Inferences/CasesSimp.hpp
    Inferences/Cases.cpp
    Inferences/Cases.hpp
    Shell/LambdaElimination.cpp
    Shell/LambdaElimination.hpp
    )
source_group(kernel_source_files FILES ${VAMPIRE_KERNEL_SOURCES})

set(VAMPIRE_INDEXING_SOURCES
    Indexing/AcyclicityIndex.cpp
    Indexing/ClauseCodeTree.cpp
    Indexing/ClauseVariantIndex.cpp
    Indexing/CodeTree.cpp
    Indexing/CodeTreeInterfaces.cpp
    Indexing/GroundingIndex.cpp
    Indexing/Index.cpp
    Indexing/IndexManager.cpp
    Indexing/InductionFormulaIndex.cpp
    Indexing/LiteralIndex.cpp
    Indexing/LiteralMiniIndex.cpp
    Indexing/ResultSubstitution.cpp
    Indexing/TermCodeTree.cpp
    Indexing/TermIndex.cpp
    Indexing/TermSharing.cpp
    Indexing/AcyclicityIndex.hpp
    Indexing/ClauseCodeTree.hpp
    Indexing/ClauseVariantIndex.hpp
    Indexing/CodeTree.hpp
    Indexing/CodeTreeInterfaces.hpp
    Indexing/GroundingIndex.hpp
    Indexing/Index.hpp
    Indexing/IndexManager.hpp
    Indexing/InductionFormulaIndex.hpp
    Indexing/LiteralIndex.hpp
    Indexing/LiteralIndexingStructure.hpp
    Indexing/LiteralMiniIndex.hpp
    Indexing/LiteralSubstitutionTree.hpp
    Indexing/ResultSubstitution.hpp
    Indexing/SubstitutionTree.hpp
    Indexing/TermCodeTree.hpp
    Indexing/TermIndex.hpp
    Indexing/TermIndexingStructure.hpp
    Indexing/TermSharing.hpp
    Indexing/TermSubstitutionTree.hpp
    Indexing/LascaIndex.cpp
    Indexing/LascaIndex.hpp
    )
source_group(indexing_source_files FILES ${VAMPIRE_INDEXING_SOURCES})

set(VAMPIRE_INFERENCE_SOURCES
    Inferences/BackwardDemodulation.cpp
    Inferences/BackwardSubsumptionDemodulation.cpp
    Inferences/BackwardSubsumptionResolution.cpp
    Inferences/BinaryResolution.cpp
    Inferences/Condensation.cpp
    Inferences/DistinctEqualitySimplifier.cpp
    Inferences/EqualityFactoring.cpp
    Inferences/EqualityResolution.cpp
    Inferences/ExtensionalityResolution.cpp
    Inferences/Factoring.cpp
    Inferences/FastCondensation.cpp
    Inferences/FOOLParamodulation.cpp
    Inferences/ForwardDemodulation.cpp
    Inferences/ForwardLiteralRewriting.cpp
    Inferences/ForwardSubsumptionAndResolution.cpp
    Inferences/ForwardSubsumptionDemodulation.cpp
    Inferences/GlobalSubsumption.cpp
    Inferences/HyperSuperposition.cpp
    Inferences/InnerRewriting.cpp
    Inferences/EquationalTautologyRemoval.cpp
    Inferences/Induction.cpp
    Inferences/InductionHelper.cpp
    Inferences/InferenceEngine.cpp
    Inferences/Instantiation.cpp
    Inferences/InterpretedEvaluation.cpp
    Inferences/PushUnaryMinus.cpp
    Inferences/Cancellation.cpp
    Inferences/ArithmeticSubtermGeneralization.cpp
    Kernel/NumTraits.cpp
    Inferences/GaussianVariableElimination.cpp
    Kernel/Rebalancing.cpp
    Kernel/Rebalancing/Inverters.cpp
    Inferences/SLQueryBackwardSubsumption.cpp
    Inferences/Superposition.cpp
    Inferences/LASCA/Normalization.cpp
    Inferences/LASCA/Normalization.hpp
    Inferences/LASCA/IsIntFactoring.cpp
    Inferences/LASCA/IsIntFactoring.hpp
    Inferences/LASCA/InequalityFactoring.cpp
    Inferences/LASCA/InequalityFactoring.hpp
    Inferences/LASCA/EqFactoring.cpp
    Inferences/LASCA/EqFactoring.hpp
    Inferences/LASCA/VariableElimination.cpp
    Inferences/LASCA/VariableElimination.hpp
    Inferences/LASCA/Superposition.cpp
    Inferences/LASCA/Superposition.hpp
    Inferences/LASCA/Demodulation.cpp
    Inferences/LASCA/Demodulation.hpp
    Inferences/LASCA/FwdDemodulation.cpp
    Inferences/LASCA/FwdDemodulation.hpp
    Inferences/LASCA/BwdDemodulation.cpp
    Inferences/LASCA/BwdDemodulation.hpp
    Inferences/LASCA/InequalityStrengthening.cpp
    Inferences/LASCA/InequalityStrengthening.hpp
    Inferences/LASCA/IsIntResolution.cpp
    Inferences/LASCA/IsIntResolution.hpp
    Inferences/LASCA/FourierMotzkin.cpp
    Inferences/LASCA/FourierMotzkin.hpp
    Inferences/LASCA/TermFactoring.cpp
    Inferences/LASCA/TermFactoring.hpp
    Inferences/TautologyDeletionISE.cpp
    Inferences/TermAlgebraReasoning.cpp
    Inferences/URResolution.cpp
    Inferences/BackwardDemodulation.hpp
    Inferences/BackwardSubsumptionResolution.hpp
    Inferences/BinaryResolution.hpp
    Inferences/Condensation.hpp
    Inferences/DistinctEqualitySimplifier.hpp
    Inferences/EqualityFactoring.hpp
    Inferences/EqualityResolution.hpp
    Inferences/ExtensionalityResolution.hpp
    Inferences/Factoring.hpp
    Inferences/FastCondensation.hpp
    Inferences/FOOLParamodulation.hpp
    Inferences/ForwardDemodulation.hpp
    Inferences/ForwardLiteralRewriting.hpp
    Inferences/ForwardSubsumptionAndResolution.hpp
    Inferences/GlobalSubsumption.hpp
    Inferences/HyperSuperposition.hpp
    Inferences/InnerRewriting.hpp
    Inferences/EquationalTautologyRemoval.hpp
    Inferences/InductionHelper.hpp
    Inferences/InferenceEngine.hpp
    Inferences/Instantiation.hpp
    Inferences/InterpretedEvaluation.hpp
    Inferences/PushUnaryMinus.hpp
    Inferences/Cancellation.hpp
    Inferences/ArithmeticSubtermGeneralization.hpp
    Kernel/NumTraits.cpp
    Inferences/GaussianVariableElimination.hpp
    Kernel/Rebalancing.hpp
    Kernel/Rebalancing/Inverters.hpp
    Inferences/SLQueryBackwardSubsumption.hpp
    Inferences/SubsumptionDemodulationHelper.cpp
    Inferences/Superposition.hpp
    Inferences/TautologyDeletionISE.hpp
    Inferences/TermAlgebraReasoning.hpp
    Inferences/URResolution.hpp
    Inferences/TheoryInstAndSimp.hpp
    Inferences/TheoryInstAndSimp.cpp  # this is theory instantiation
    Inferences/ArithmeticSubtermGeneralization.hpp
    Inferences/ArithmeticSubtermGeneralization.cpp
    Inferences/PolynomialEvaluation.hpp
    Inferences/PolynomialEvaluation.cpp
    Inferences/Cancellation.hpp
    Inferences/Cancellation.cpp
    )
source_group(inference_source_files FILES ${VAMPIRE_INFERENCE_SOURCES})

set(VAMPIRE_INSTANCEGENERATION_SOURCES
    InstGen/IGAlgorithm.cpp
    InstGen/ModelPrinter.cpp
    InstGen/IGAlgorithm.hpp
    InstGen/ModelPrinter.hpp
    )
source_group(instancegeneration_source_files FILES ${VAMPIRE_INSTANCEGENERATION_SOURCES})

set(VAMPIRE_SAT_SOURCES
    SAT/BufferedSolver.cpp
    SAT/FallbackSolverWrapper.cpp
    SAT/MinimizingSolver.cpp
    SAT/SAT2FO.cpp
    SAT/SATClause.cpp
    SAT/SATInference.cpp
    SAT/SATLiteral.cpp
    SAT/Z3Interfacing.cpp

    SAT/BufferedSolver.hpp
    SAT/FallbackSolverWrapper.hpp
    SAT/MinimizingSolver.hpp
    SAT/SAT2FO.hpp
    SAT/SATClause.hpp
    SAT/SATInference.hpp
    SAT/SATLiteral.hpp
    SAT/SATSolver.hpp
    SAT/Z3Interfacing.hpp
    )
source_group(sat_source_files FILES ${VAMPIRE_SAT_SOURCES})

set(VAMPIRE_DECISION_PROCEDURES_SOURCES
    DP/ShortConflictMetaDP.cpp
    DP/SimpleCongruenceClosure.cpp
    DP/DecisionProcedure.hpp
    DP/ShortConflictMetaDP.hpp
    DP/SimpleCongruenceClosure.hpp
    )
source_group(decision_procedures_source_files FILES ${VAMPIRE_DECISION_PROCEDURES_SOURCES})

set(VAMPIRE_SATURATION_SOURCES
    Saturation/AWPassiveClauseContainer.cpp
    Saturation/ManCSPassiveClauseContainer.cpp
    Saturation/ClauseContainer.cpp
    Saturation/ConsequenceFinder.cpp
    Saturation/Discount.cpp
    Saturation/ExtensionalityClauseContainer.cpp
    Saturation/LabelFinder.cpp
    Saturation/LRS.cpp
    Saturation/Otter.cpp
    Saturation/ProvingHelper.cpp
    Saturation/SaturationAlgorithm.cpp
    Saturation/Splitter.cpp
    Saturation/SymElOutput.cpp
    Saturation/PredicateSplitPassiveClauseContainer.cpp
    Saturation/AWPassiveClauseContainer.hpp
    Saturation/ClauseContainer.hpp
    Saturation/ConsequenceFinder.hpp
    Saturation/Discount.hpp
    Saturation/ExtensionalityClauseContainer.hpp
    Saturation/LabelFinder.hpp
    Saturation/LRS.hpp
    Saturation/Otter.hpp
    Saturation/ProvingHelper.hpp
    Saturation/SaturationAlgorithm.hpp
    Saturation/Splitter.hpp
    Saturation/SymElOutput.hpp
    Saturation/PredicateSplitPassiveClauseContainer.hpp
    )
source_group(saturation_source_files FILES ${VAMPIRE_SATURATION_SOURCES})

set(VAMPIRE_SHELL_SOURCES
    Shell/AnswerExtractor.cpp
    Shell/CommandLine.cpp
    Shell/CNF.cpp
    Shell/NewCNF.cpp
    Shell/NameReuse.cpp
    Shell/DistinctProcessor.cpp
    Shell/DistinctGroupExpansion.cpp
    Shell/EqResWithDeletion.cpp
    Shell/EqualityProxy.cpp
    Shell/EqualityProxyMono.cpp    
    Shell/Flattening.cpp
    Shell/FunctionDefinition.cpp
    Shell/GeneralSplitting.cpp
    Shell/GoalGuessing.cpp
    Shell/InequalitySplitting.cpp
    Shell/InterpolantMinimizer.cpp
    Shell/Interpolants.cpp
    Shell/InterpretedNormalizer.cpp
    Shell/LaTeX.cpp
    Shell/Lexer.cpp
    Shell/LispLexer.cpp
    Shell/LispParser.cpp
    Shell/Naming.cpp
    Shell/NNF.cpp
    Shell/Normalisation.cpp
    Shell/Shuffling.cpp
    Shell/Shuffling.hpp
    Shell/Options.cpp
    Shell/PredicateDefinition.cpp
    Shell/Preprocess.cpp
    Shell/Property.cpp
    Shell/Rectify.cpp
    Shell/Skolem.cpp
    Shell/SimplifyFalseTrue.cpp
    Shell/SineUtils.cpp
    Shell/FOOLElimination.cpp
    Shell/Statistics.cpp
    Debug/TimeProfiling.hpp
    Debug/TimeProfiling.cpp
    Shell/SymbolDefinitionInlining.cpp
    Shell/SymbolOccurrenceReplacement.cpp
    Shell/SymCounter.cpp
    Shell/TermAlgebra.cpp
    Shell/TheoryAxioms.cpp
    Shell/TheoryFinder.cpp
    Shell/TheoryFlattening.cpp
    Shell/BlockedClauseElimination.cpp
    Shell/Token.cpp
    Shell/TPTPPrinter.cpp
    Shell/TweeGoalTransformation.cpp
    Shell/UIHelper.cpp
    Shell/VarManager.cpp
    Shell/Lexer.cpp
    Shell/Preprocess.cpp
    Shell/AnswerExtractor.hpp
    Shell/CommandLine.hpp
    Shell/CNF.hpp
    Shell/NewCNF.hpp
    Shell/NameReuse.hpp
    Shell/DistinctProcessor.hpp
    Shell/DistinctGroupExpansion.hpp
    Shell/EqResWithDeletion.hpp
    Shell/EqualityProxy.hpp
    Shell/EqualityProxyMono.hpp
    Shell/Flattening.hpp
    Shell/FunctionDefinition.hpp
    Shell/GeneralSplitting.hpp
    Shell/InequalitySplitting.hpp
    Shell/InterpolantMinimizer.hpp
    Shell/Interpolants.hpp
    Shell/InterpretedNormalizer.hpp
    Shell/LaTeX.hpp
    Shell/Lexer.hpp
    Shell/LispLexer.hpp
    Shell/LispParser.hpp
    Shell/Naming.hpp
    Shell/NNF.hpp
    Shell/Normalisation.hpp
    Shell/Options.hpp
    Shell/PredicateDefinition.hpp
    Shell/Preprocess.hpp
    Shell/Property.hpp
    Shell/Rectify.hpp
    Shell/Skolem.hpp
    Shell/SimplifyFalseTrue.hpp
    Shell/SineUtils.hpp
    Shell/SMTLIBLogic.hpp
    Shell/FOOLElimination.hpp
    Shell/Statistics.hpp
    Shell/SymbolDefinitionInlining.hpp
    Shell/SymbolOccurrenceReplacement.hpp
    Shell/SymCounter.hpp
    Shell/TermAlgebra.hpp
    Shell/TheoryAxioms.hpp
    Shell/TheoryFinder.hpp
    Shell/TheoryFlattening.hpp
    Shell/BlockedClauseElimination.hpp
    Shell/Token.hpp
    Shell/TPTPPrinter.hpp
    Shell/TweeGoalTransformation.hpp
    Shell/UIHelper.hpp
    Shell/VarManager.hpp
    Shell/Lexer.hpp
    Shell/Preprocess.hpp
    Shell/SubexpressionIterator.cpp
    Shell/SubexpressionIterator.hpp
    )
source_group(shell_source_files FILES ${VAMPIRE_SHELL_SOURCES})

set(VAMPIRE_PARSE_SOURCES
    Parse/SMTLIB2.cpp
    Parse/TPTP.cpp
    Parse/SMTLIB2.hpp
    Parse/TPTP.hpp
    )
source_group(parse_source_files FILES ${VAMPIRE_PARSE_SOURCES})

set(
    VAMPIRE_FINITEMODELBUILDING_SOURCES
    FMB/ClauseFlattening.cpp
    FMB/FiniteModel.cpp
    FMB/FiniteModelBuilder.cpp
    FMB/FiniteModelMultiSorted.cpp
    FMB/FunctionRelationshipInference.cpp
    FMB/Monotonicity.cpp
    FMB/SortInference.cpp
    FMB/ClauseFlattening.hpp
    FMB/DefinitionIntroduction.hpp
    FMB/DefinitionIntroduction.cpp
    FMB/FiniteModel.hpp
    FMB/FiniteModelBuilder.hpp
    FMB/FiniteModelMultiSorted.hpp    
    FMB/FunctionRelationshipInference.hpp
    FMB/ModelCheck.hpp
    FMB/Monotonicity.hpp
    FMB/SortInference.hpp
    )
source_group(finitemodelbuilding_source_files FILES ${VAMPIRE_FINITEMODELBUILDING_SOURCES})

set(VAMPIRE_SMTCOMP_SOURCES
    SAT/Z3MainLoop.cpp
    SAT/Z3MainLoop.hpp
    )
source_group(smt_comp_source_files FILES ${VAMPIRE_SMTCOMP_SOURCES})

set(VAMPIRE_CASC_SOURCES
    CASC/PortfolioMode.cpp
    CASC/Schedules.cpp
    CASC/CLTBMode.cpp
    CASC/CLTBModeLearning.cpp
    CASC/PortfolioMode.hpp
    CASC/Schedules.hpp
    CASC/CLTBMode.hpp
    CASC/CLTBModeLearning.hpp
    )
source_group(casc_source_files FILES ${VAMPIRE_CASC_SOURCES})

set(VAMPIRE_TESTING_SOURCES
    Test/TermIndexTester.hpp
    Test/BuilderPattern.hpp
    Test/SimplificationTester.hpp
    Test/GenerationTester.hpp
    Test/UnitTesting.cpp
    Test/UnitTesting.hpp
    Test/SyntaxSugar.hpp
    Test/SyntaxSugar.cpp
    Test/TestUtils.hpp
    Test/TestUtils.cpp
    )
source_group(testing_files FILES ${VAMPIRE_TESTING_SOURCES})

set(UNIT_TESTS
    UnitTests/tDHMap.cpp
    UnitTests/tQuotientE.cpp
    UnitTests/tUnificationWithAbstraction.cpp
    UnitTests/tTermIndex.cpp
    UnitTests/tGaussianElimination.cpp
    UnitTests/tLASCA_FourierMotzkin.cpp
    UnitTests/tLASCA_InequalityStrengthening.cpp
    UnitTests/tLASCA_IsIntResolution.cpp
    UnitTests/tLASCA_InequalityFactoring.cpp
    UnitTests/tLASCA_IsIntFactoring.cpp
    UnitTests/tLASCA_Normalization.cpp
    UnitTests/tLASCA_Superposition.cpp
    UnitTests/tLASCA_EqFactoring.cpp
    UnitTests/tLASCA_VariableElimination.cpp
    UnitTests/tLASCA_TermFactoring.cpp
    UnitTests/tLASCA_Demodulation.cpp
    UnitTests/tPushUnaryMinus.cpp
    UnitTests/tArithmeticSubtermGeneralization.cpp
    UnitTests/tInterpretedFunctions.cpp
    UnitTests/tRebalance.cpp
    UnitTests/tDisagreement.cpp
    UnitTests/tDynamicHeap.cpp
    UnitTests/tInduction.cpp
    UnitTests/tIntegerConstantType.cpp
    UnitTests/tSATSolver.cpp
    UnitTests/tArithCompare.cpp
    UnitTests/tSyntaxSugar.cpp
    UnitTests/tSkipList.cpp
    UnitTests/tBinaryHeap.cpp
    UnitTests/tSafeRecursion.cpp
    UnitTests/tKBO.cpp
    UnitTests/tLaLpo.cpp
    UnitTests/tQKbo.cpp
    UnitTests/tSKIKBO.cpp
    UnitTests/tLPO.cpp
    UnitTests/tRatioKeeper.cpp
    UnitTests/tTwoVampires.cpp
    UnitTests/tOptionConstraints.cpp
    UnitTests/tDHMultiset.cpp
    UnitTests/tList.cpp
    UnitTests/tBottomUpEvaluation.cpp
    UnitTests/tCoproduct.cpp
    # UnitTests/tEqualityResolution.cpp
    UnitTests/tIterator.cpp
    UnitTests/tOption.cpp
    UnitTests/tStack.cpp
    )
source_group(unit_tests FILES ${UNIT_TESTS})

set(UNIT_TESTS_Z3
    UnitTests/tTheoryInstAndSimp.cpp
    UnitTests/tZ3Interfacing.cpp
    )
source_group(unit_tests_z3 FILES ${UNIT_TESTS_Z3})



# also include forwards.hpp?
set(VAMPIRE_SOURCES 
    ${VAMPIRE_DEBUG_SOURCES}
    ${VAMPIRE_LIB_SOURCES}
    ${VAMPIRE_LIB_SYS_SOURCES}
    ${VAMPIRE_KERNEL_SOURCES}
    ${VAMPIRE_INDEXING_SOURCES}
    ${VAMPIRE_INFERENCE_SOURCES}
    ${VAMPIRE_INSTANCEGENERATION_SOURCES}
    ${VAMPIRE_SAT_SOURCES}
    ${VAMPIRE_DECISION_PROCEDURES_SOURCES}
    ${VAMPIRE_SATURATION_SOURCES}
    ${VAMPIRE_SHELL_SOURCES}
    ${VAMPIRE_PARSE_SOURCES}
    ${VAMPIRE_FINITEMODELBUILDING_SOURCES}
    ${VAMPIRE_SMTCOMP_SOURCES}
    ${VAMPIRE_MINISAT_SOURCES}
    ${VAMPIRE_CASC_SOURCES}
    Forwards.hpp
    "${CMAKE_CURRENT_BINARY_DIR}/version.cpp"
    )

################################################################
# compiler flag configuration
################################################################
# possible flags that might be useful in future
# "-ftrapv"
# "-pedantic"
# "-Wextra"
# "-Wconversion"
# "$<$<CONFIG:DEBUG>:-fsanitize=undefined>"
# "$<$<CONFIG:DEBUG>:-fsanitize=integer>"
# "$<$<CONFIG:DEBUG>:-fsanitize=address>"
# "$<$<CONFIG:DEBUG>:-O0>"
# "$<$<CONFIG:RELEASE>:-O3>"

# add top level directory to the search path of compiler
include_directories(${CMAKE_CURRENT_SOURCE_DIR})

# set preprocessor defines
add_compile_definitions(CHECK_LEAKS=0)
if(CMAKE_BUILD_TYPE STREQUAL Debug)
  add_compile_definitions(VDEBUG=1)
elseif(CMAKE_BUILD_TYPE STREQUAL Release)
  add_compile_definitions(VDEBUG=0)
endif()

add_compile_definitions(VTIME_PROFILING=1)

if (CYGWIN)
 add_compile_definitions(_BSD_SOURCE)
endif()
                    
# configure warning flags
if(CMAKE_CXX_COMPILER_ID STREQUAL GNU OR CMAKE_CXX_COMPILER_ID MATCHES Clang$)
  add_compile_options(-Wall)
endif()

################################################################
# gmp stuff
################################################################

FIND_PATH(GMP_INCLUDE_DIR gmpxx.h)
FIND_PATH(GMPXX_INCLUDE_DIR gmpxx.h)
include_directories(${GMPXX_INCLUDE_DIR} ${GMP_INCLUDE_DIR})

find_library(GMP gmp)
link_libraries(${GMP})

################################################################
# z3 stuff
################################################################

# find Z3 automatically!
# normally this is just in /z3/build/, but this can be overridden
find_package(
  Z3
  CONFIG
    NO_CMAKE_PATH
    NO_CMAKE_ENVIRONMENT_PATH
    NO_SYSTEM_ENVIRONMENT_PATH
    NO_CMAKE_PACKAGE_REGISTRY
    NO_CMAKE_SYSTEM_PATH
    NO_CMAKE_SYSTEM_PACKAGE_REGISTRY
    PATHS
      ${CMAKE_SOURCE_DIR}/z3/build/
)
if (NOT Z3_FOUND)
  message(STATUS "No Z3 found -- Compiling without SMT support.")
  add_compile_definitions(VZ3=0)
else ()
  message(STATUS "Found Z3 ${Z3_VERSION_STRING}")
  include_directories(${Z3_CXX_INCLUDE_DIRS})
  if(NOT BUILD_SHARED_LIBS AND Z3_FOUND AND CMAKE_CXX_COMPILER_ID STREQUAL GNU)
    # https://stackoverflow.com/questions/58848694/gcc-whole-archive-recipe-for-static-linking-to-pthread-stopped-working-in-rec
    message(STATUS "Adding workaround for gcc static linking against pthread")
    link_libraries(${Z3_LIBRARIES} -pthread -Wl,--whole-archive -lrt -lpthread -Wl,--no-whole-archive)
  else()
    link_libraries(${Z3_LIBRARIES})
  endif()

  # Z3 needs threads now
  if (APPLE)
    set(CMAKE_THREAD_LIBS_INIT "-lpthread")
    set(CMAKE_HAVE_THREADS_LIBRARY 1)
    set(CMAKE_USE_WIN32_THREADS_INIT 0)
    set(CMAKE_USE_PTHREADS_INIT 1)
    set(THREADS_PREFER_PTHREAD_FLAG ON)
  else ()
    set(CMAKE_THREAD_PREFER_PTHREAD TRUE)
    set(THREADS_PREFER_PTHREAD_FLAG TRUE)
    find_package(Threads REQUIRED)
    link_libraries(Threads::Threads)
  endif ()

  add_library(Z3 SHARED IMPORTED)
  set_property(TARGET Z3 PROPERTY IMPORTED_LOCATION ${Z3_LIBRARY})
  add_compile_definitions(VZ3=1)
  set(VAMPIRE_BINARY_Z3 _z3)
  set(UNIT_TESTS ${UNIT_TESTS} ${UNIT_TESTS_Z3})
endif()

################################################################
# build objects
################################################################
add_library(obj OBJECT ${VAMPIRE_SOURCES})
if (COMPILE_TESTS) 
  add_library(test_obj OBJECT ${VAMPIRE_TESTING_SOURCES})
endif()

################################################################
# UNIT TESTING 
################################################################

set(UNIT_TEST_OBJ   )
set(UNIT_TEST_CASES )
if (COMPILE_TESTS) 
  include(CTest)
  foreach(test_file ${UNIT_TESTS})
    get_filename_component(test_name ${test_file} NAME_WE)
    string(REGEX REPLACE "^t" "" test_name ${test_name})

    # compiling the test case object 
    add_library(${test_name}_obj OBJECT ${test_file})
    target_compile_definitions(${test_name}_obj PUBLIC 
      UNIT_ID_STR=\"${test_name}\"
      UNIT_ID=${test_name}
      )
    set(UNIT_TEST_OBJ   ${UNIT_TEST_OBJ}   $<TARGET_OBJECTS:${test_name}_obj>)
    set(UNIT_TEST_CASES ${UNIT_TEST_CASES} ${test_name})
  endforeach()

  # build test executable
  add_executable(
    vtest
    ${UNIT_TEST_OBJ}
    $<TARGET_OBJECTS:obj>
    $<TARGET_OBJECTS:test_obj>
    )

  # add indivitual units as test cases
  foreach(case ${UNIT_TEST_CASES})
    add_test(${case} ${CMAKE_BINARY_DIR}/vtest run ${case})
    set_tests_properties(${case}
          PROPERTIES
          TIMEOUT 20)
  endforeach()

endif() # COMPILE_TESTS

#################################################################
# automated generation of Vampire revision information from git #
#################################################################
set(VAMPIRE_VERSION_NUMBER 4.7)

execute_process(
    COMMAND git rev-parse --is-inside-work-tree
    WORKING_DIRECTORY ${CMAKE_SOURCE_DIR}
    OUTPUT_VARIABLE GIT_IS_REPOSITORY
    OUTPUT_STRIP_TRAILING_WHITESPACE
    )

if (GIT_IS_REPOSITORY STREQUAL true)

  execute_process(
    COMMAND git log -1 --format=%h\ on\ %ci
    WORKING_DIRECTORY ${CMAKE_SOURCE_DIR}
    OUTPUT_VARIABLE GIT_COMMIT_DESCRIPTION
    OUTPUT_STRIP_TRAILING_WHITESPACE
    )

  execute_process(
    COMMAND git rev-parse --abbrev-ref HEAD
    WORKING_DIRECTORY ${CMAKE_SOURCE_DIR}
    OUTPUT_VARIABLE GIT_BRANCH
    OUTPUT_STRIP_TRAILING_WHITESPACE
    )

  execute_process(
    COMMAND git rev-list HEAD --count
    WORKING_DIRECTORY ${CMAKE_SOURCE_DIR}
    OUTPUT_VARIABLE GIT_REV_COUNT
    OUTPUT_STRIP_TRAILING_WHITESPACE
    )

  execute_process(
    COMMAND git log -1 --format=%h
    WORKING_DIRECTORY ${CMAKE_SOURCE_DIR}
    OUTPUT_VARIABLE GIT_COMMIT_HASH
    OUTPUT_STRIP_TRAILING_WHITESPACE
    )

  set(VAMPIRE_BINARY_HASH "_${GIT_COMMIT_HASH}")
  set(VAMPIRE_BINARY_BRANCH "_${GIT_BRANCH}")
  set(VAMPIRE_BINARY_REV_COUNT "_${GIT_REV_COUNT}")
endif()

################################################################
# binary name
################################################################
if(CMAKE_BUILD_TYPE STREQUAL Debug)
  set(VAMPIRE_BINARY_BUILD _dbg)
elseif(CMAKE_BUILD_TYPE STREQUAL Release)
  set(VAMPIRE_BINARY_BUILD _rel)
else()
  set(VAMPIRE_BINARY_BUILD "_${CMAKE_BUILD_TYPE}")
endif()
set(VAMPIRE_BINARY "vampire${VAMPIRE_BINARY_Z3}${VAMPIRE_BINARY_BUILD}${VAMPIRE_BINARY_STATIC}${VAMPIRE_BINARY_BRANCH}${VAMPIRE_BINARY_REV_COUNT}")
message(STATUS "Setting binary name to '${VAMPIRE_BINARY}'")

################################################################
# epilogue
################################################################
add_executable(vampire vampire.cpp $<TARGET_OBJECTS:obj>)
set_target_properties(vampire PROPERTIES
  OUTPUT_NAME ${VAMPIRE_BINARY}
  RUNTIME_OUTPUT_DIRECTORY ${CMAKE_BINARY_DIR}/bin
  )
configure_file(version.cpp.in version.cpp)

if(CMAKE_BUILD_TYPE STREQUAL Release AND IPO)
  message(STATUS "compiling Vampire with IPO: this might take a while")
  set_property(TARGET obj PROPERTY INTERPROCEDURAL_OPTIMIZATION true)
  set_property(TARGET vampire PROPERTY INTERPROCEDURAL_OPTIMIZATION true)
endif()<|MERGE_RESOLUTION|>--- conflicted
+++ resolved
@@ -318,12 +318,8 @@
     Kernel/ApplicativeHelper.cpp
     Kernel/SKIKBO.hpp
     Kernel/SKIKBO.cpp
-<<<<<<< HEAD
     Kernel/LASCA.hpp
     Kernel/LASCA.cpp
-    Indexing/TypeSubstitutionTree.hpp
-=======
->>>>>>> 1b962d70
     Inferences/CNFOnTheFly.cpp
     Inferences/CNFOnTheFly.hpp
     Inferences/CombinatorDemodISE.cpp
@@ -709,7 +705,6 @@
     FMB/SortInference.cpp
     FMB/ClauseFlattening.hpp
     FMB/DefinitionIntroduction.hpp
-    FMB/DefinitionIntroduction.cpp
     FMB/FiniteModel.hpp
     FMB/FiniteModelBuilder.hpp
     FMB/FiniteModelMultiSorted.hpp    
