--- conflicted
+++ resolved
@@ -356,14 +356,7 @@
     Indexing/LiteralIndex.cpp
     Indexing/LiteralMiniIndex.cpp
     Indexing/ResultSubstitution.cpp
-<<<<<<< HEAD
     Indexing/SubstitutionCoverTree.cpp
-    Indexing/SubstitutionTree.cpp
-    Indexing/SubstitutionTree_FastGen.cpp
-    Indexing/SubstitutionTree_FastInst.cpp
-    Indexing/SubstitutionTree_Nodes.cpp
-=======
->>>>>>> 5a168f85
     Indexing/TermCodeTree.cpp
     Indexing/TermIndex.cpp
     Indexing/TermSharing.cpp
