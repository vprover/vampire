--- conflicted
+++ resolved
@@ -194,12 +194,8 @@
 if (Z3_FOUND)
   message(STATUS "found Z3 " ${Z3_VERSION_STRING})
   include_directories(${Z3_CXX_INCLUDE_DIRS})
-<<<<<<< HEAD
-  link_libraries(${Z3_LIBRARIES})
-=======
   link_directories(${Z3_DIR})
   link_libraries(z3)
->>>>>>> 47147603
   add_compile_definitions(VZ3=1)
   set(UNIT_TESTS ${UNIT_TESTS} ${UNIT_TESTS_Z3})
 else ()
