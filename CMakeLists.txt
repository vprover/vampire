--- conflicted
+++ resolved
@@ -716,18 +716,14 @@
     )
 source_group(casc_source_files FILES ${VAMPIRE_CASC_SOURCES})
 
-<<<<<<< HEAD
-set(VAMPIRE_TESTING_SOURCES 
-  Test/UnitTesting.cpp
-  Test/SyntaxSugar.cpp
-  Test/TestUtils.cpp
-  )
-=======
 set(VAMPIRE_TESTING_SOURCES
     Test/UnitTesting.cpp
     Test/UnitTesting.hpp
-)
->>>>>>> 829d87ff
+    Test/SyntaxSugar.hpp
+    Test/SyntaxSugar.cpp
+    Test/TestUtils.hpp
+    Test/TestUtils.cpp
+    )
 source_group(testing_files FILES ${VAMPIRE_TESTING_SOURCES})
 
 set(UNIT_TESTS
