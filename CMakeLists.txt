--- conflicted
+++ resolved
@@ -505,12 +505,8 @@
 source_group(decision_procedures_source_files FILES ${VAMPIRE_DECISION_PROCEDURES_SOURCES})
 
 set(VAMPIRE_SATURATION_SOURCES
-<<<<<<< HEAD
-    Saturation/AWPassiveClauseContainer.cpp
+    Saturation/AWPassiveClauseContainers.cpp
     Saturation/NeuralPassiveClauseContainers.cpp
-=======
-    Saturation/AWPassiveClauseContainers.cpp
->>>>>>> a354f56a
     Saturation/ManCSPassiveClauseContainer.cpp
     Saturation/ClauseContainer.cpp
     Saturation/ConsequenceFinder.cpp
@@ -523,14 +519,9 @@
     Saturation/SaturationAlgorithm.cpp
     Saturation/Splitter.cpp
     Saturation/SymElOutput.cpp
-<<<<<<< HEAD
-    Saturation/PredicateSplitPassiveClauseContainer.cpp
-    Saturation/AWPassiveClauseContainer.hpp
-    Saturation/NeuralPassiveClauseContainers.hpp
-=======
     Saturation/PredicateSplitPassiveClauseContainers.cpp
     Saturation/AWPassiveClauseContainers.hpp
->>>>>>> a354f56a
+    Saturation/NeuralPassiveClauseContainers.hpp
     Saturation/ClauseContainer.hpp
     Saturation/ConsequenceFinder.hpp
     Saturation/Discount.hpp
