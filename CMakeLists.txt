################################################################
# general configuration
################################################################
cmake_minimum_required (VERSION 3.12.0)
project(Vampire)

# require the compiler to use C++14
set(CMAKE_CXX_STANDARD 14)
set(CMAKE_CXX_STANDARD_REQUIRED ON)
set(CMAKE_CXX_EXTENSIONS OFF)

# compile command database
set(CMAKE_EXPORT_COMPILE_COMMANDS ON)

# variables for binary name, set later
set(VAMPIRE_BINARY vampire)
set(VAMPIRE_BINARY_BUILD)
set(VAMPIRE_BINARY_STATIC)
set(VAMPIRE_BINARY_Z3)
set(VAMPIRE_BINARY_HASH)
set(VAMPIRE_BINARY_BRANCH)
set(VAMPIRE_BINARY_REV_COUNT)

# set build type if not set
if(NOT CMAKE_BUILD_TYPE)
  message(STATUS "Setting build type to 'Release' as none was specified.")
  set(CMAKE_BUILD_TYPE Release CACHE STRING "Choose the type of build." FORCE)
endif()

# statically link libraries
option(BUILD_SHARED_LIBS "Build an executable dynamically linking to libraries instead of a statically-linked one (static not working on Mac)" ON)
if (NOT BUILD_SHARED_LIBS)
  set(CMAKE_FIND_LIBRARY_SUFFIXES .a)
  set(CMAKE_EXE_LINKER_FLAGS -static)
  set(VAMPIRE_BINARY_STATIC _static)
endif()

# We compile tests only in debug mode, since in release mode assertions are NOPs anyways.
if(CMAKE_BUILD_TYPE STREQUAL Debug)
  SET(COMPILE_TESTS ON)
else()
  SET(COMPILE_TESTS OFF)
endif()

option(IPO "If supported, build with link-time optimisation." OFF)
option(DEBUG_IPO "Print information about why IPO isn't supported" OFF)
# check whether IPO is available
include(CheckIPOSupported)
check_ipo_supported(RESULT IPO_SUPPORTED OUTPUT IPO_ERROR)
if (IPO_SUPPORTED)
  message(STATUS "IPO supported")
else()
  message(STATUS "IPO not supported")
  if(DEBUG_IPO)
    message(STATUS "${IPO_ERROR}")
  else()
    message(STATUS "(if you need IPO, set DEBUG_IPO=ON to investigate)")
  endif()
endif()

################################################################
# define all vampire sources,
# generate the main target and 
# link it against the libraries
# NOTE: we add the header files here such that they are considered
#       to be a part of the project and therefore are displayed
#       displayed by the IDEs (we wouldn't need to add them because
#       of dependendy tracking, this is figured out automatically
#       by the compiler)
################################################################

set(VAMPIRE_MINISAT_SOURCES
    Minisat/core/Solver.cc
    Minisat/simp/SimpSolver.cc
    Minisat/utils/Options.cc
    Minisat/utils/System.cc
    SAT/MinisatInterfacing.cpp
    SAT/MinisatInterfacingNewSimp.cpp
    Minisat/core/Dimacs.h
    Minisat/core/Solver.h
    Minisat/core/SolverTypes.h
    Minisat/mtl/Alg.h
    Minisat/mtl/Alloc.h
    Minisat/mtl/Heap.h
    Minisat/mtl/IntMap.h
    Minisat/mtl/IntTypes.h
    Minisat/mtl/Map.h
    Minisat/mtl/Queue.h
    Minisat/mtl/Rnd.h
    Minisat/mtl/Sort.h
    Minisat/mtl/Vec.h
    Minisat/mtl/XAlloc.h
    Minisat/simp/SimpSolver.h
    Minisat/utils/Options.h
    Minisat/utils/ParseUtils.h
    Minisat/utils/System.h
    )
source_group(minisat_source_files FILES ${VAMPIRE_MINISAT_SOURCES})

set(VAMPIRE_DEBUG_SOURCES
    Debug/Assertion.cpp
    Debug/RuntimeStatistics.cpp
    Debug/Tracer.cpp    
    Debug/Assertion.hpp
    Debug/RuntimeStatistics.hpp
    Debug/Tracer.hpp
    )
source_group(debug_source_files FILES ${VAMPIRE_DEBUG_SOURCES})

set(VAMPIRE_LIB_SOURCES
    Lib/Allocator.cpp
    Lib/DHMap.cpp
    Lib/Environment.cpp
    Lib/Event.cpp
    Lib/Exception.cpp
    Lib/Int.cpp
    Lib/IntNameTable.cpp
    Lib/IntUnionFind.cpp
    Lib/MemoryLeak.cpp
    Lib/MultiCounter.cpp
    Lib/NameArray.cpp
    Lib/Random.cpp
    Lib/StringUtils.cpp
    Lib/System.cpp
    Lib/TimeCounter.cpp
    Lib/Timer.cpp

    Lib/Allocator.hpp
    Lib/Array.hpp
    Lib/ArrayMap.hpp
    Lib/Backtrackable.hpp
    Lib/BacktrackIterators.hpp
    Lib/BinaryHeap.hpp
    Lib/BitUtils.hpp
    Lib/BucketSorter.hpp
    Lib/Cache.hpp
    Lib/Comparison.hpp
    Lib/Counter.hpp
    Lib/DArray.hpp
    Lib/Deque.hpp
    Lib/DHMap.hpp
    Lib/DHMultiset.hpp
    Lib/DHSet.hpp
    Lib/DynamicHeap.hpp
    Lib/Environment.hpp
    Lib/Event.hpp
    Lib/Exception.hpp
    Lib/fdstream.hpp
    Lib/FreshnessGuard.hpp
    Lib/Hash.hpp
    Lib/ImplicationSetClosure.hpp
    Lib/Int.hpp
    Lib/IntNameTable.hpp
    Lib/IntUnionFind.hpp
    Lib/InverseLookup.hpp
    Lib/LastCopyWatcher.hpp
    Lib/List.hpp
    Lib/Map.hpp
    Lib/MapToLIFO.hpp
    Lib/MaybeBool.hpp
    Lib/MemoryLeak.hpp
    Lib/Metaarrays.hpp
    Lib/Metaiterators.hpp
    Lib/MultiColumnMap.hpp
    Lib/MultiCounter.hpp
    Lib/NameArray.hpp
    Lib/Numbering.hpp
    Lib/PairUtils.hpp
    Lib/Portability.hpp
    Lib/Random.hpp
    Lib/RatioKeeper.hpp
    Lib/RCPtr.hpp
    Lib/Recycler.hpp
    Lib/ReferenceCounter.hpp
    Lib/Reflection.hpp
    Lib/SafeRecursion.hpp
    Lib/SCCAnalyzer.hpp
    Lib/ScopedLet.hpp
    Lib/ScopedPtr.hpp
    Lib/Set.hpp
    Lib/SharedSet.hpp
    Lib/SkipList.hpp
    Lib/SmartPtr.hpp
    Lib/Sort.hpp
    Lib/Stack.hpp
    Lib/STLAllocator.hpp
    Lib/StringUtils.hpp
    Lib/System.hpp
    Lib/TimeCounter.hpp
    Lib/Timer.hpp
    Lib/TriangularArray.hpp
    Lib/Vector.hpp
    Lib/VirtualIterator.hpp
    Lib/VString.hpp
    Lib/STL.hpp
    )
source_group(lib_source_files FILES ${VAMPIRE_LIB_SOURCES})

set(VAMPIRE_LIB_SYS_SOURCES
    Lib/Sys/Multiprocessing.cpp
    Lib/Sys/Semaphore.cpp
    Lib/Sys/SyncPipe.cpp
    Lib/Sys/Multiprocessing.hpp
    Lib/Sys/Semaphore.hpp
    Lib/Sys/SyncPipe.hpp
    )
source_group(lib_sys_source_files FILES ${VAMPIRE_LIB_SYS_SOURCES})

set(VAMPIRE_KERNEL_SOURCES
    Kernel/Clause.cpp
    Kernel/ClauseQueue.cpp
    Kernel/ColorHelper.cpp
    Kernel/ELiteralSelector.cpp
    Kernel/EqHelper.cpp
    Kernel/FlatTerm.cpp
    Kernel/Formula.cpp
    Kernel/FormulaTransformer.cpp
    Kernel/FormulaUnit.cpp
    Kernel/FormulaVarIterator.cpp
    Kernel/Grounder.cpp
    Kernel/Inference.cpp
    Kernel/InferenceStore.cpp
    Kernel/InterpretedLiteralEvaluator.cpp
    Kernel/Rebalancing.cpp
    Kernel/KBO.cpp
    Kernel/KBOForEPR.cpp
    Kernel/LiteralSelector.cpp
    Kernel/LookaheadLiteralSelector.cpp
    Kernel/MainLoop.cpp
    Kernel/Matcher.cpp
    Kernel/MaximalLiteralSelector.cpp
    Kernel/MLMatcher.cpp
    Kernel/MLMatcherSD.cpp
    Kernel/MLVariant.cpp
    Kernel/Ordering.cpp
    Kernel/Ordering_Equality.cpp
    Kernel/Problem.cpp
    Kernel/Renaming.cpp
    Kernel/RobSubstitution.cpp
    Kernel/MismatchHandler.cpp
    Kernel/Signature.cpp
    Kernel/SortHelper.cpp
    Kernel/OperatorType.cpp
    Kernel/SpassLiteralSelector.cpp
    Kernel/SubformulaIterator.cpp
    Kernel/Substitution.cpp
    Kernel/Term.cpp
    Kernel/TermIterators.cpp
    Kernel/TermTransformer.cpp
    Kernel/Theory.cpp
    Kernel/Signature.cpp
    Kernel/Unit.cpp
    Kernel/BottomUpEvaluation.hpp
    Kernel/BottomUpEvaluation/TermList.hpp
    Kernel/BottomUpEvaluation/TypedTermList.hpp
    Kernel/BottomUpEvaluation/PolyNf.hpp
    Kernel/BestLiteralSelector.hpp
    Kernel/Clause.hpp
    Kernel/ClauseQueue.hpp
    Kernel/ColorHelper.hpp
    Kernel/Connective.hpp
    Kernel/ELiteralSelector.hpp
    Kernel/EqHelper.hpp
    Kernel/FlatTerm.hpp
    Kernel/Formula.hpp
    Kernel/FormulaTransformer.hpp
    Kernel/FormulaUnit.hpp
    Kernel/FormulaVarIterator.hpp
    Kernel/Grounder.hpp
    Kernel/Inference.hpp
    Kernel/InferenceStore.hpp
    Kernel/InterpretedLiteralEvaluator.hpp
    Kernel/Rebalancing.cpp
    Kernel/KBO.hpp
    Kernel/KBOForEPR.hpp
    Kernel/LiteralComparators.hpp
    Kernel/LiteralSelector.hpp
    Kernel/LookaheadLiteralSelector.hpp
    Kernel/MainLoop.hpp
    Kernel/Matcher.hpp
    Kernel/MaximalLiteralSelector.hpp
    Kernel/MLMatcher.hpp
    Kernel/MLVariant.hpp
    Kernel/Ordering.hpp
    Kernel/Problem.hpp
    Kernel/RCClauseStack.hpp
    Kernel/Renaming.hpp
    Kernel/RobSubstitution.hpp
    Kernel/MismatchHandler.hpp
    Kernel/Signature.hpp
    Kernel/SortHelper.hpp
    Kernel/OperatorType.hpp
    Kernel/SpassLiteralSelector.hpp
    Kernel/SubformulaIterator.hpp
    Kernel/SubstHelper.hpp
    Kernel/Substitution.hpp
    Kernel/Term.hpp
    Kernel/TermIterators.hpp
    Kernel/TermTransformer.hpp
    Kernel/Theory.hpp
    Kernel/Signature.hpp
    Kernel/Unit.hpp
    Kernel/LPO.cpp
    Kernel/LPO.hpp
    Kernel/Polynomial.hpp
    Kernel/Polynomial.cpp
    Kernel/PolynomialNormalizer.hpp
    Kernel/PolynomialNormalizer.cpp
    Kernel/ApplicativeHelper.hpp
    Kernel/ApplicativeHelper.cpp
    Kernel/SKIKBO.hpp
    Kernel/SKIKBO.cpp
    Indexing/TypeSubstitutionTree.cpp
    Indexing/TypeSubstitutionTree.hpp
    Inferences/CNFOnTheFly.cpp
    Inferences/CNFOnTheFly.hpp
    Inferences/CombinatorDemodISE.cpp
    Inferences/CombinatorDemodISE.hpp
    Inferences/CombinatorNormalisationISE.hpp
    Inferences/CombinatorNormalisationISE.cpp
    Inferences/ArgCong.hpp
    Inferences/ArgCong.cpp
    Inferences/NegativeExt.cpp
    Inferences/NegativeExt.hpp
    Inferences/Narrow.hpp
    Inferences/Narrow.cpp
    Inferences/SubVarSup.hpp
    Inferences/SubVarSup.cpp
    Inferences/BoolEqToDiseq.hpp
    Inferences/BoolEqToDiseq.cpp
    Inferences/PrimitiveInstantiation.cpp
    Inferences/PrimitiveInstantiation.hpp
    Inferences/ElimLeibniz.cpp
    Inferences/ElimLeibniz.hpp
    Inferences/Choice.cpp
    Inferences/Choice.hpp
    Inferences/Injectivity.hpp
    Inferences/Injectivity.cpp
    Inferences/BoolSimp.hpp
    Inferences/BoolSimp.cpp
    Inferences/CasesSimp.cpp
    Inferences/CasesSimp.hpp
    Inferences/Cases.cpp
    Inferences/Cases.hpp
    Shell/LambdaElimination.cpp
    Shell/LambdaElimination.hpp
    )
source_group(kernel_source_files FILES ${VAMPIRE_KERNEL_SOURCES})

set(VAMPIRE_INDEXING_SOURCES
    Indexing/AcyclicityIndex.cpp
    Indexing/ClauseCodeTree.cpp
    Indexing/ClauseVariantIndex.cpp
    Indexing/CodeTree.cpp
    Indexing/CodeTreeInterfaces.cpp
    Indexing/GroundingIndex.cpp
    Indexing/Index.cpp
    Indexing/IndexManager.cpp
    Indexing/InductionFormulaIndex.cpp
    Indexing/LiteralIndex.cpp
    Indexing/LiteralMiniIndex.cpp
    Indexing/LiteralSubstitutionTree.cpp
    Indexing/ResultSubstitution.cpp
    Indexing/SubstitutionTree.cpp
    Indexing/SubstitutionTree_FastGen.cpp
    Indexing/SubstitutionTree_FastInst.cpp
    Indexing/SubstitutionTree_Nodes.cpp
    Indexing/TermCodeTree.cpp
    Indexing/TermIndex.cpp
    Indexing/TermSharing.cpp
    Indexing/TermSubstitutionTree.cpp
    Indexing/AcyclicityIndex.hpp
    Indexing/ClauseCodeTree.hpp
    Indexing/ClauseVariantIndex.hpp
    Indexing/CodeTree.hpp
    Indexing/CodeTreeInterfaces.hpp
    Indexing/GroundingIndex.hpp
    Indexing/Index.hpp
    Indexing/IndexManager.hpp
    Indexing/InductionFormulaIndex.hpp
    Indexing/LiteralIndex.hpp
    Indexing/LiteralIndexingStructure.hpp
    Indexing/LiteralMiniIndex.hpp
    Indexing/LiteralSubstitutionTree.hpp
    Indexing/ResultSubstitution.hpp
    Indexing/SubstitutionTree.hpp
    Indexing/TermCodeTree.hpp
    Indexing/TermIndex.hpp
    Indexing/TermIndexingStructure.hpp
    Indexing/TermSharing.hpp
    Indexing/TermSubstitutionTree.hpp
    )
source_group(indexing_source_files FILES ${VAMPIRE_INDEXING_SOURCES})

set(VAMPIRE_INFERENCE_SOURCES
    Inferences/BackwardDemodulation.cpp
    Inferences/BackwardSubsumptionDemodulation.cpp
    Inferences/BackwardSubsumptionResolution.cpp
    Inferences/BinaryResolution.cpp
    Inferences/Condensation.cpp
    Inferences/DistinctEqualitySimplifier.cpp
    Inferences/EqualityFactoring.cpp
    Inferences/EqualityResolution.cpp
    Inferences/ExtensionalityResolution.cpp
    Inferences/Factoring.cpp
    Inferences/FastCondensation.cpp
    Inferences/FOOLParamodulation.cpp
    Inferences/ForwardDemodulation.cpp
    Inferences/ForwardLiteralRewriting.cpp
    Inferences/ForwardSubsumptionAndResolution.cpp
    Inferences/ForwardSubsumptionDemodulation.cpp
    Inferences/GlobalSubsumption.cpp
    Inferences/HyperSuperposition.cpp
    Inferences/InnerRewriting.cpp
    Inferences/EquationalTautologyRemoval.cpp
    Inferences/Induction.cpp
    Inferences/InductionHelper.cpp
    Inferences/InferenceEngine.cpp
    Inferences/Instantiation.cpp
    Inferences/InterpretedEvaluation.cpp
    Inferences/PushUnaryMinus.cpp
    Inferences/Cancellation.cpp
    Inferences/ArithmeticSubtermGeneralization.cpp
    Kernel/NumTraits.cpp
    Inferences/GaussianVariableElimination.cpp
    Kernel/Rebalancing.cpp
    Kernel/Rebalancing/Inverters.cpp
    Inferences/SLQueryBackwardSubsumption.cpp
    Inferences/Superposition.cpp
    Inferences/TautologyDeletionISE.cpp
    Inferences/TermAlgebraReasoning.cpp
    Inferences/URResolution.cpp
    Inferences/BackwardDemodulation.hpp
    Inferences/BackwardSubsumptionResolution.hpp
    Inferences/BinaryResolution.hpp
    Inferences/Condensation.hpp
    Inferences/DistinctEqualitySimplifier.hpp
    Inferences/EqualityFactoring.hpp
    Inferences/EqualityResolution.hpp
    Inferences/ExtensionalityResolution.hpp
    Inferences/Factoring.hpp
    Inferences/FastCondensation.hpp
    Inferences/FOOLParamodulation.hpp
    Inferences/ForwardDemodulation.hpp
    Inferences/ForwardLiteralRewriting.hpp
    Inferences/ForwardSubsumptionAndResolution.hpp
    Inferences/GlobalSubsumption.hpp
    Inferences/HyperSuperposition.hpp
    Inferences/InnerRewriting.hpp
    Inferences/EquationalTautologyRemoval.hpp
    Inferences/InductionHelper.hpp
    Inferences/InferenceEngine.hpp
    Inferences/Instantiation.hpp
    Inferences/InterpretedEvaluation.hpp
    Inferences/PushUnaryMinus.hpp
    Inferences/Cancellation.hpp
    Inferences/ArithmeticSubtermGeneralization.hpp
    Kernel/NumTraits.cpp
    Inferences/GaussianVariableElimination.hpp
    Kernel/Rebalancing.hpp
    Kernel/Rebalancing/Inverters.hpp
    Inferences/SLQueryBackwardSubsumption.hpp
    Inferences/SubsumptionDemodulationHelper.cpp
    Inferences/Superposition.hpp
    Inferences/TautologyDeletionISE.hpp
    Inferences/TermAlgebraReasoning.hpp
    Inferences/URResolution.hpp
    Inferences/TheoryInstAndSimp.hpp
    Inferences/TheoryInstAndSimp.cpp  # this is theory instantiation
    Inferences/ArithmeticSubtermGeneralization.hpp
    Inferences/ArithmeticSubtermGeneralization.cpp
    Inferences/PolynomialEvaluation.hpp
    Inferences/PolynomialEvaluation.cpp
    Inferences/Cancellation.hpp
    Inferences/Cancellation.cpp
    )
source_group(inference_source_files FILES ${VAMPIRE_INFERENCE_SOURCES})

set(VAMPIRE_INSTANCEGENERATION_SOURCES
    InstGen/IGAlgorithm.cpp
    InstGen/ModelPrinter.cpp
    InstGen/IGAlgorithm.hpp
    InstGen/ModelPrinter.hpp
    )
source_group(instancegeneration_source_files FILES ${VAMPIRE_INSTANCEGENERATION_SOURCES})

set(VAMPIRE_SAT_SOURCES
    SAT/BufferedSolver.cpp
    SAT/DIMACS.cpp
    SAT/FallbackSolverWrapper.cpp
    SAT/MinimizingSolver.cpp
    SAT/SAT2FO.cpp
    SAT/SATClause.cpp
    SAT/SATInference.cpp
    SAT/SATLiteral.cpp
    SAT/Z3Interfacing.cpp

    SAT/BufferedSolver.hpp
    SAT/DIMACS.hpp
    SAT/FallbackSolverWrapper.hpp
    SAT/MinimizingSolver.hpp
    SAT/SAT2FO.hpp
    SAT/SATClause.hpp
    SAT/SATInference.hpp
    SAT/SATLiteral.hpp
    SAT/SATSolver.hpp
    SAT/Z3Interfacing.hpp
    )
source_group(sat_source_files FILES ${VAMPIRE_SAT_SOURCES})

set(VAMPIRE_DECISION_PROCEDURES_SOURCES
    DP/ShortConflictMetaDP.cpp
    DP/SimpleCongruenceClosure.cpp
    DP/DecisionProcedure.hpp
    DP/ShortConflictMetaDP.hpp
    DP/SimpleCongruenceClosure.hpp
    )
source_group(decision_procedures_source_files FILES ${VAMPIRE_DECISION_PROCEDURES_SOURCES})

set(VAMPIRE_SATURATION_SOURCES
    Saturation/AWPassiveClauseContainer.cpp
    Saturation/ManCSPassiveClauseContainer.cpp
    Saturation/ClauseContainer.cpp
    Saturation/ConsequenceFinder.cpp
    Saturation/Discount.cpp
    Saturation/ExtensionalityClauseContainer.cpp
    Saturation/LabelFinder.cpp
    Saturation/LRS.cpp
    Saturation/Otter.cpp
    Saturation/ProvingHelper.cpp
    Saturation/SaturationAlgorithm.cpp
    Saturation/Splitter.cpp
    Saturation/SymElOutput.cpp
    Saturation/PredicateSplitPassiveClauseContainer.cpp
    Saturation/AWPassiveClauseContainer.hpp
    Saturation/ClauseContainer.hpp
    Saturation/ConsequenceFinder.hpp
    Saturation/Discount.hpp
    Saturation/ExtensionalityClauseContainer.hpp
    Saturation/LabelFinder.hpp
    Saturation/LRS.hpp
    Saturation/Otter.hpp
    Saturation/ProvingHelper.hpp
    Saturation/SaturationAlgorithm.hpp
    Saturation/Splitter.hpp
    Saturation/SymElOutput.hpp
    Saturation/PredicateSplitPassiveClauseContainer.hpp
    )
source_group(saturation_source_files FILES ${VAMPIRE_SATURATION_SOURCES})

set(VAMPIRE_SHELL_SOURCES
    Shell/AnswerExtractor.cpp
    Shell/CommandLine.cpp
    Shell/CNF.cpp
    Shell/NewCNF.cpp
    Shell/NameReuse.cpp
    Shell/DistinctProcessor.cpp
    Shell/DistinctGroupExpansion.cpp
    Shell/EqResWithDeletion.cpp
    Shell/EqualityProxy.cpp
    Shell/EqualityProxyMono.cpp    
    Shell/Flattening.cpp
    Shell/FunctionDefinition.cpp
    Shell/GeneralSplitting.cpp
    Shell/GoalGuessing.cpp
    Shell/Grounding.cpp
    Shell/InequalitySplitting.cpp
    Shell/InterpolantMinimizer.cpp
    Shell/Interpolants.cpp
    Shell/InterpretedNormalizer.cpp
    Shell/LaTeX.cpp
    Shell/Lexer.cpp
    Shell/LispLexer.cpp
    Shell/LispParser.cpp
    Shell/Naming.cpp
    Shell/NNF.cpp
    Shell/Normalisation.cpp
    Shell/Options.cpp
    Shell/PredicateDefinition.cpp
    Shell/Preprocess.cpp
    Shell/Property.cpp
    Shell/Rectify.cpp
    Shell/Skolem.cpp
    Shell/SimplifyFalseTrue.cpp
    Shell/SineUtils.cpp
    Shell/FOOLElimination.cpp
    Shell/Statistics.cpp
    Shell/SymbolDefinitionInlining.cpp
    Shell/SymbolOccurrenceReplacement.cpp
    Shell/SymCounter.cpp
    Shell/TermAlgebra.cpp
    Shell/TheoryAxioms.cpp
    Shell/TheoryFinder.cpp
    Shell/TheoryFlattening.cpp
    Shell/BlockedClauseElimination.cpp
    Shell/Token.cpp
    Shell/TPTPPrinter.cpp
    Shell/TweeGoalTransformation.cpp
    Shell/UIHelper.cpp
    Shell/VarManager.cpp
    Shell/Lexer.cpp
    Shell/Preprocess.cpp
    Shell/AnswerExtractor.hpp
    Shell/CommandLine.hpp
    Shell/CNF.hpp
    Shell/NewCNF.hpp
    Shell/NameReuse.hpp
    Shell/DistinctProcessor.hpp
    Shell/DistinctGroupExpansion.hpp
    Shell/EqResWithDeletion.hpp
    Shell/EqualityProxy.hpp
    Shell/EqualityProxyMono.hpp
    Shell/Flattening.hpp
    Shell/FunctionDefinition.hpp
    Shell/GeneralSplitting.hpp
    Shell/Grounding.hpp
    Shell/InequalitySplitting.hpp
    Shell/InterpolantMinimizer.hpp
    Shell/Interpolants.hpp
    Shell/InterpretedNormalizer.hpp
    Shell/LaTeX.hpp
    Shell/Lexer.hpp
    Shell/LispLexer.hpp
    Shell/LispParser.hpp
    Shell/Naming.hpp
    Shell/NNF.hpp
    Shell/Normalisation.hpp
    Shell/Options.hpp
    Shell/PredicateDefinition.hpp
    Shell/Preprocess.hpp
    Shell/Property.hpp
    Shell/Rectify.hpp
    Shell/Skolem.hpp
    Shell/SimplifyFalseTrue.hpp
    Shell/SineUtils.hpp
    Shell/SMTLIBLogic.hpp
    Shell/FOOLElimination.hpp
    Shell/Statistics.hpp
    Shell/SymbolDefinitionInlining.hpp
    Shell/SymbolOccurrenceReplacement.hpp
    Shell/SymCounter.hpp
    Shell/TermAlgebra.hpp
    Shell/TheoryAxioms.hpp
    Shell/TheoryFinder.hpp
    Shell/TheoryFlattening.hpp
    Shell/BlockedClauseElimination.hpp
    Shell/Token.hpp
    Shell/TPTPPrinter.hpp
    Shell/TweeGoalTransformation.hpp
    Shell/UnificationWithAbstractionConfig.hpp
    Shell/UnificationWithAbstractionConfig.cpp
    Shell/UIHelper.hpp
    Shell/VarManager.hpp
    Shell/Lexer.hpp
    Shell/Preprocess.hpp
    Shell/SubexpressionIterator.cpp
    Shell/SubexpressionIterator.hpp
    )
source_group(shell_source_files FILES ${VAMPIRE_SHELL_SOURCES})

set(VAMPIRE_PARSE_SOURCES
    Parse/SMTLIB2.cpp
    Parse/TPTP.cpp
    Parse/SMTLIB2.hpp
    Parse/TPTP.hpp
    )
source_group(parse_source_files FILES ${VAMPIRE_PARSE_SOURCES})

set(
    VAMPIRE_FINITEMODELBUILDING_SOURCES
    FMB/ClauseFlattening.cpp
    FMB/FiniteModel.cpp
    FMB/FiniteModelBuilder.cpp
    FMB/FiniteModelMultiSorted.cpp
    FMB/FunctionRelationshipInference.cpp
    FMB/Monotonicity.cpp
    FMB/SortInference.cpp
    FMB/ClauseFlattening.hpp
    FMB/DefinitionIntroduction.hpp
    FMB/FiniteModel.hpp
    FMB/FiniteModelBuilder.hpp
    FMB/FiniteModelMultiSorted.hpp    
    FMB/FunctionRelationshipInference.hpp
    FMB/ModelCheck.hpp
    FMB/Monotonicity.hpp
    FMB/SortInference.hpp
    )
source_group(finitemodelbuilding_source_files FILES ${VAMPIRE_FINITEMODELBUILDING_SOURCES})

set(VAMPIRE_SMTCOMP_SOURCES
    SAT/Z3MainLoop.cpp
    SAT/Z3MainLoop.hpp
    )
source_group(smt_comp_source_files FILES ${VAMPIRE_SMTCOMP_SOURCES})

set(VAMPIRE_CASC_SOURCES
    CASC/PortfolioMode.cpp
    CASC/Schedules.cpp
    CASC/CLTBMode.cpp
    CASC/CLTBModeLearning.cpp
    CASC/PortfolioMode.hpp
    CASC/Schedules.hpp
    CASC/CLTBMode.hpp
    CASC/CLTBModeLearning.hpp
    )
source_group(casc_source_files FILES ${VAMPIRE_CASC_SOURCES})

set(VAMPIRE_TESTING_SOURCES
    Test/UnitTesting.cpp
    Test/UnitTesting.hpp
    Test/SyntaxSugar.hpp
    Test/SyntaxSugar.cpp
    Test/TestUtils.hpp
    Test/TestUtils.cpp
    )
source_group(testing_files FILES ${VAMPIRE_TESTING_SOURCES})

set(UNIT_TESTS
    UnitTests/tDHMap.cpp
    UnitTests/tQuotientE.cpp
    UnitTests/tImplicationSetClosure.cpp
    UnitTests/tUnificationWithAbstraction.cpp
    UnitTests/tGaussianElimination.cpp
    UnitTests/tPushUnaryMinus.cpp
    UnitTests/tArithmeticSubtermGeneralization.cpp
    UnitTests/tInterpretedFunctions.cpp
    UnitTests/tRebalance.cpp
    UnitTests/tDisagreement.cpp
    UnitTests/tDynamicHeap.cpp
    UnitTests/tInduction.cpp
    UnitTests/tIntegerConstantType.cpp
    UnitTests/tSATSolver.cpp
    UnitTests/tArithCompare.cpp
    UnitTests/tSyntaxSugar.cpp
    UnitTests/tSkipList.cpp
    UnitTests/tBinaryHeap.cpp
    UnitTests/tSafeRecursion.cpp
    UnitTests/tKBO.cpp
<<<<<<< HEAD
    UnitTests/tSKIKBO.cpp
=======
    UnitTests/tLPO.cpp
>>>>>>> 001d1ef8
    UnitTests/tRatioKeeper.cpp
    UnitTests/tTwoVampires.cpp
    UnitTests/tOptionConstraints.cpp
    UnitTests/tSCCAnalyzer.cpp
    UnitTests/tDHMultiset.cpp
    UnitTests/tList.cpp
    UnitTests/tBottomUpEvaluation.cpp
    UnitTests/tCoproduct.cpp
    UnitTests/tEqualityResolution.cpp
    UnitTests/tIterator.cpp
    UnitTests/tOption.cpp
    UnitTests/tStack.cpp
    )
source_group(unit_tests FILES ${UNIT_TESTS})

set(UNIT_TESTS_Z3
    UnitTests/tTheoryInstAndSimp.cpp
    UnitTests/tZ3Interfacing.cpp
    )
source_group(unit_tests_z3 FILES ${UNIT_TESTS_Z3})



# also include forwards.hpp?
set(VAMPIRE_SOURCES 
    ${VAMPIRE_DEBUG_SOURCES}
    ${VAMPIRE_LIB_SOURCES}
    ${VAMPIRE_LIB_SYS_SOURCES}
    ${VAMPIRE_KERNEL_SOURCES}
    ${VAMPIRE_INDEXING_SOURCES}
    ${VAMPIRE_INFERENCE_SOURCES}
    ${VAMPIRE_INSTANCEGENERATION_SOURCES}
    ${VAMPIRE_SAT_SOURCES}
    ${VAMPIRE_DECISION_PROCEDURES_SOURCES}
    ${VAMPIRE_SATURATION_SOURCES}
    ${VAMPIRE_SHELL_SOURCES}
    ${VAMPIRE_PARSE_SOURCES}
    ${VAMPIRE_FINITEMODELBUILDING_SOURCES}
    ${VAMPIRE_SMTCOMP_SOURCES}
    ${VAMPIRE_MINISAT_SOURCES}
    ${VAMPIRE_CASC_SOURCES}
    Forwards.hpp
    "${CMAKE_CURRENT_BINARY_DIR}/version.cpp"
    )

################################################################
# compiler flag configuration
################################################################
# possible flags that might be useful in future
# "-ftrapv"
# "-pedantic"
# "-Wextra"
# "-Wconversion"
# "$<$<CONFIG:DEBUG>:-fsanitize=undefined>"
# "$<$<CONFIG:DEBUG>:-fsanitize=integer>"
# "$<$<CONFIG:DEBUG>:-fsanitize=address>"
# "$<$<CONFIG:DEBUG>:-O0>"
# "$<$<CONFIG:RELEASE>:-O3>"

# add top level directory to the search path of compiler
include_directories(${CMAKE_CURRENT_SOURCE_DIR})

# set preprocessor defines
add_compile_definitions(CHECK_LEAKS=0)
if(CMAKE_BUILD_TYPE STREQUAL Debug)
  add_compile_definitions(VDEBUG=1)
elseif(CMAKE_BUILD_TYPE STREQUAL Release)
  add_compile_definitions(VDEBUG=0)
endif()

if (CYGWIN)
 add_compile_definitions(_BSD_SOURCE)
endif()
                    
# configure warning flags
if(CMAKE_CXX_COMPILER_ID STREQUAL GNU OR CMAKE_CXX_COMPILER_ID MATCHES Clang$)
  add_compile_options(-Wall)
endif()

################################################################
# z3 stuff
################################################################

# find Z3 automatically!
# normally this is just in /z3/build/, but this can be overridden
find_package(
  Z3
  CONFIG
    NO_CMAKE_PATH
    NO_CMAKE_ENVIRONMENT_PATH
    NO_SYSTEM_ENVIRONMENT_PATH
    NO_CMAKE_PACKAGE_REGISTRY
    NO_CMAKE_SYSTEM_PATH
    NO_CMAKE_SYSTEM_PACKAGE_REGISTRY
    PATHS
      ${CMAKE_SOURCE_DIR}/z3/build/
)
if (NOT Z3_FOUND)
  message(STATUS "No Z3 found -- Compiling without SMT support.")
  add_compile_definitions(VZ3=0)
else ()
  message(STATUS "Found Z3 ${Z3_VERSION_STRING}")
  include_directories(${Z3_CXX_INCLUDE_DIRS})
  if(NOT BUILD_SHARED_LIBS AND Z3_FOUND AND CMAKE_CXX_COMPILER_ID STREQUAL GNU)
    # https://stackoverflow.com/questions/58848694/gcc-whole-archive-recipe-for-static-linking-to-pthread-stopped-working-in-rec
    message(STATUS "Adding workaround for gcc static linking against pthread")
    link_libraries(${Z3_LIBRARIES} -pthread -Wl,--whole-archive -lrt -lpthread -Wl,--no-whole-archive)
  else()
    link_libraries(${Z3_LIBRARIES})
  endif()

  # Z3 needs threads now
  if (APPLE)
    set(CMAKE_THREAD_LIBS_INIT "-lpthread")
    set(CMAKE_HAVE_THREADS_LIBRARY 1)
    set(CMAKE_USE_WIN32_THREADS_INIT 0)
    set(CMAKE_USE_PTHREADS_INIT 1)
    set(THREADS_PREFER_PTHREAD_FLAG ON)
  else ()
    set(CMAKE_THREAD_PREFER_PTHREAD TRUE)
    set(THREADS_PREFER_PTHREAD_FLAG TRUE)
    find_package(Threads REQUIRED)
    link_libraries(Threads::Threads)
  endif ()

  add_library(Z3 SHARED IMPORTED)
  set_property(TARGET Z3 PROPERTY IMPORTED_LOCATION ${Z3_LIBRARY})
  add_compile_definitions(VZ3=1)
  set(VAMPIRE_BINARY_Z3 _z3)
  set(UNIT_TESTS ${UNIT_TESTS} ${UNIT_TESTS_Z3})
endif()

################################################################
# build objects
################################################################
add_library(obj OBJECT ${VAMPIRE_SOURCES})
if (COMPILE_TESTS) 
  add_library(test_obj OBJECT ${VAMPIRE_TESTING_SOURCES})
endif()

################################################################
# UNIT TESTING 
################################################################

set(UNIT_TEST_OBJ   )
set(UNIT_TEST_CASES )
if (COMPILE_TESTS) 
  include(CTest)
  foreach(test_file ${UNIT_TESTS})
    get_filename_component(test_name ${test_file} NAME_WE)
    string(REGEX REPLACE "^t" "" test_name ${test_name})

    # compiling the test case object 
    add_library(${test_name}_obj OBJECT ${test_file})
    target_compile_definitions(${test_name}_obj PUBLIC 
      UNIT_ID_STR=\"${test_name}\"
      UNIT_ID=${test_name}
      )
    set(UNIT_TEST_OBJ   ${UNIT_TEST_OBJ}   $<TARGET_OBJECTS:${test_name}_obj>)
    set(UNIT_TEST_CASES ${UNIT_TEST_CASES} ${test_name})
  endforeach()

  # build test executable
  add_executable(
    vtest
    ${UNIT_TEST_OBJ}
    $<TARGET_OBJECTS:obj>
    $<TARGET_OBJECTS:test_obj>
    )

  # add indivitual units as test cases
  foreach(case ${UNIT_TEST_CASES})
    add_test(${case} ${CMAKE_BINARY_DIR}/vtest run ${case})
    set_tests_properties(${case}
          PROPERTIES
          TIMEOUT 20)
  endforeach()

endif() # COMPILE_TESTS

#################################################################
# automated generation of Vampire revision information from git #
#################################################################
set(VAMPIRE_VERSION_NUMBER 4.6.1)

execute_process(
    COMMAND git rev-parse --is-inside-work-tree
    WORKING_DIRECTORY ${CMAKE_SOURCE_DIR}
    OUTPUT_VARIABLE GIT_IS_REPOSITORY
    OUTPUT_STRIP_TRAILING_WHITESPACE
    )

if (GIT_IS_REPOSITORY STREQUAL true)

  execute_process(
    COMMAND git log -1 --format=%h\ on\ %ci
    WORKING_DIRECTORY ${CMAKE_SOURCE_DIR}
    OUTPUT_VARIABLE GIT_COMMIT_DESCRIPTION
    OUTPUT_STRIP_TRAILING_WHITESPACE
    )

  execute_process(
    COMMAND git rev-parse --abbrev-ref HEAD
    WORKING_DIRECTORY ${CMAKE_SOURCE_DIR}
    OUTPUT_VARIABLE GIT_BRANCH
    OUTPUT_STRIP_TRAILING_WHITESPACE
    )

  execute_process(
    COMMAND git rev-list HEAD --count
    WORKING_DIRECTORY ${CMAKE_SOURCE_DIR}
    OUTPUT_VARIABLE GIT_REV_COUNT
    OUTPUT_STRIP_TRAILING_WHITESPACE
    )

  execute_process(
    COMMAND git log -1 --format=%h
    WORKING_DIRECTORY ${CMAKE_SOURCE_DIR}
    OUTPUT_VARIABLE GIT_COMMIT_HASH
    OUTPUT_STRIP_TRAILING_WHITESPACE
    )

  set(VAMPIRE_BINARY_HASH "_${GIT_COMMIT_HASH}")
  set(VAMPIRE_BINARY_BRANCH "_${GIT_BRANCH}")
  set(VAMPIRE_BINARY_REV_COUNT "_${GIT_REV_COUNT}")
endif()

################################################################
# binary name
################################################################
if(CMAKE_BUILD_TYPE STREQUAL Debug)
  set(VAMPIRE_BINARY_BUILD _dbg)
elseif(CMAKE_BUILD_TYPE STREQUAL Release)
  set(VAMPIRE_BINARY_BUILD _rel)
else()
  set(VAMPIRE_BINARY_BUILD "_${CMAKE_BUILD_TYPE}")
endif()
set(VAMPIRE_BINARY "vampire${VAMPIRE_BINARY_Z3}${VAMPIRE_BINARY_BUILD}${VAMPIRE_BINARY_STATIC}${VAMPIRE_BINARY_BRANCH}${VAMPIRE_BINARY_REV_COUNT}")
message(STATUS "Setting binary name to '${VAMPIRE_BINARY}'")

################################################################
# epilogue
################################################################
add_executable(vampire vampire.cpp $<TARGET_OBJECTS:obj>)
set_target_properties(vampire PROPERTIES
  OUTPUT_NAME ${VAMPIRE_BINARY}
  RUNTIME_OUTPUT_DIRECTORY ${CMAKE_BINARY_DIR}/bin
  )
configure_file(version.cpp.in version.cpp)

if(CMAKE_BUILD_TYPE STREQUAL Release AND IPO)
  message(STATUS "compiling Vampire with IPO: this might take a while")
  set_property(TARGET obj PROPERTY INTERPROCEDURAL_OPTIMIZATION true)
  set_property(TARGET vampire PROPERTY INTERPROCEDURAL_OPTIMIZATION true)
endif()<|MERGE_RESOLUTION|>--- conflicted
+++ resolved
@@ -736,11 +736,8 @@
     UnitTests/tBinaryHeap.cpp
     UnitTests/tSafeRecursion.cpp
     UnitTests/tKBO.cpp
-<<<<<<< HEAD
     UnitTests/tSKIKBO.cpp
-=======
     UnitTests/tLPO.cpp
->>>>>>> 001d1ef8
     UnitTests/tRatioKeeper.cpp
     UnitTests/tTwoVampires.cpp
     UnitTests/tOptionConstraints.cpp
