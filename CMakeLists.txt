--- conflicted
+++ resolved
@@ -17,13 +17,8 @@
   add_compile_options(-Wall)
   # we don't use multithreading in (mainline!) Vampire
   add_compile_options(-fno-threadsafe-statics)
-<<<<<<< HEAD
-  # enable standards-compliant standard library with sized operator delete
-  add_compile_options(-fsized-deallocation)
-=======
   # ...or RTTI
   add_compile_options(-fno-rtti)
->>>>>>> 200cc4d8
 endif()
 
 # compile command database
