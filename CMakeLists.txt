--- conflicted
+++ resolved
@@ -24,13 +24,7 @@
   # we don't use multithreading in (mainline!) Vampire
   add_compile_options(-fno-threadsafe-statics)
   # ...or RTTI
-<<<<<<< HEAD
-  # add_compile_options(-fno-rtti) TODO i enabled this to do the SET_ORD_STATE cases in SaturationAlgorithm. Do we really want this? think how to be able to avoid it
-  # enable standards-compliant standard library with sized operator delete
-  add_compile_options(-fsized-deallocation)
-=======
   add_compile_options(-fno-rtti)
->>>>>>> e7b2fd1b
 endif()
 
 # compile command database
@@ -922,11 +916,8 @@
   set(UNIT_TESTS ${UNIT_TESTS} ${UNIT_TESTS_Z3})
 endif()
 
-<<<<<<< HEAD
 # add viras package source
 include_directories(${CMAKE_CURRENT_SOURCE_DIR}/viras/src)
-=======
->>>>>>> e7b2fd1b
 
 ################################################################
 # build objects
