--- conflicted
+++ resolved
@@ -705,7 +705,6 @@
     FMB/SortInference.cpp
     FMB/ClauseFlattening.hpp
     FMB/DefinitionIntroduction.hpp
-    FMB/DefinitionIntroduction.cpp
     FMB/FiniteModel.hpp
     FMB/FiniteModelBuilder.hpp
     FMB/FiniteModelMultiSorted.hpp    
@@ -854,10 +853,7 @@
 endif()
 
 add_compile_definitions(VTIME_PROFILING=1)
-<<<<<<< HEAD
-=======
 add_compile_definitions(ABSOLUTE_SOURCE_DIR="${CMAKE_SOURCE_DIR}")
->>>>>>> e2c0692b
 
 if (CYGWIN)
  add_compile_definitions(_BSD_SOURCE)
