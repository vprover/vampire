--- conflicted
+++ resolved
@@ -551,10 +551,6 @@
     Shell/GoalGuessing.cpp
     Shell/FunctionDefinitionHandler.cpp
     Shell/InequalitySplitting.cpp
-<<<<<<< HEAD
-    Shell/ConditionalRedundancyHandler.cpp
-=======
->>>>>>> 0304de2c
     Shell/InterpolantMinimizer.cpp
     Shell/Interpolants.cpp
     Shell/InterpretedNormalizer.cpp
@@ -608,10 +604,6 @@
     Shell/FunctionDefinitionHandler.hpp
     Shell/GeneralSplitting.hpp
     Shell/InequalitySplitting.hpp
-<<<<<<< HEAD
-    Shell/ConditionalRedundancyHandler.hpp
-=======
->>>>>>> 0304de2c
     Shell/InterpolantMinimizer.hpp
     Shell/Interpolants.hpp
     Shell/InterpretedNormalizer.hpp
