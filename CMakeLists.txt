--- conflicted
+++ resolved
@@ -249,15 +249,7 @@
     Kernel/TermIterators.cpp
     Kernel/TermTransformer.cpp
     Kernel/Theory.cpp
-<<<<<<< HEAD
     Kernel/RapidHelper.cpp    
-#    Kernel/Assignment.cpp
-#    Kernel/Constraint.cpp
-#    Kernel/Number.cpp
-#    Kernel/Rational.cpp
-#    Kernel/V2CIndex.cpp
-=======
->>>>>>> 54529512
     Kernel/Signature.cpp
     Kernel/Unit.cpp
     Kernel/BottomUpEvaluation.hpp
@@ -486,13 +478,8 @@
     Inferences/PolynomialEvaluation.cpp
     Inferences/Cancellation.hpp
     Inferences/Cancellation.cpp
-<<<<<<< HEAD
     Inferences/MultiClauseNatInduction.hpp 
     Inferences/RapidArrayInduction.hpp       
-#    Inferences/TheoryRuleAttempt.hpp
-#    Inferences/TheoryRuleAttempt.cpp
-=======
->>>>>>> 54529512
     )
 source_group(inference_source_files FILES ${VAMPIRE_INFERENCE_SOURCES})
 
