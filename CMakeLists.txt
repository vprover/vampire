--- conflicted
+++ resolved
@@ -54,436 +54,8 @@
 # compiler configuration
 ################################################################
 
-<<<<<<< HEAD
-set(VAMPIRE_MINISAT_SOURCES
-    Minisat/core/Solver.cc
-    Minisat/simp/SimpSolver.cc
-    Minisat/utils/Options.cc
-    Minisat/utils/System.cc
-    SAT/MinisatInterfacing.cpp
-    SAT/MinisatInterfacingNewSimp.cpp
-    Minisat/core/Dimacs.h
-    Minisat/core/Solver.h
-    Minisat/core/SolverTypes.h
-    Minisat/mtl/Alg.h
-    Minisat/mtl/Alloc.h
-    Minisat/mtl/Heap.h
-    Minisat/mtl/IntMap.h
-    Minisat/mtl/IntTypes.h
-    Minisat/mtl/Map.h
-    Minisat/mtl/Queue.h
-    Minisat/mtl/Rnd.h
-    Minisat/mtl/Sort.h
-    Minisat/mtl/Vec.h
-    Minisat/mtl/XAlloc.h
-    Minisat/simp/SimpSolver.h
-    Minisat/utils/Options.h
-    Minisat/utils/ParseUtils.h
-    Minisat/utils/System.h
-    )
-source_group(minisat_source_files FILES ${VAMPIRE_MINISAT_SOURCES})
-
-set(VAMPIRE_DEBUG_SOURCES
-    Debug/Assertion.cpp
-    Debug/RuntimeStatistics.cpp
-    Debug/Tracer.cpp
-    Debug/Assertion.hpp
-    Debug/RuntimeStatistics.hpp
-    Debug/Tracer.hpp
-    Lib/Output.hpp
-    )
-source_group(debug_source_files FILES ${VAMPIRE_DEBUG_SOURCES})
-
-set(VAMPIRE_LIB_SOURCES
-    Lib/Allocator.cpp
-    Lib/DHMap.cpp
-    Lib/Environment.cpp
-    Lib/Event.cpp
-    Lib/Exception.cpp
-    Lib/Int.cpp
-    Lib/IntNameTable.cpp
-    Lib/IntUnionFind.cpp
-    Lib/NameArray.cpp
-    Lib/Random.cpp
-    Lib/StringUtils.cpp
-    Lib/System.cpp
-    Lib/Timer.cpp
-
-    Lib/Allocator.hpp
-    Lib/Array.hpp
-    Lib/ArrayMap.hpp
-    Lib/Backtrackable.hpp
-    Lib/BacktrackIterators.hpp
-    Lib/BinaryHeap.hpp
-    Lib/BitUtils.hpp
-    Lib/Comparison.hpp
-    Lib/Counter.hpp
-    Lib/DArray.hpp
-    Lib/Deque.hpp
-    Lib/DHMap.hpp
-    Lib/DHMultiset.hpp
-    Lib/DHSet.hpp
-    Lib/DynamicHeap.hpp
-    Lib/Environment.hpp
-    Lib/Event.hpp
-    Lib/Exception.hpp
-    Lib/Hash.hpp
-    Lib/Int.hpp
-    Lib/IntNameTable.hpp
-    Lib/IntUnionFind.hpp
-    Lib/InverseLookup.hpp
-    Lib/List.hpp
-    Lib/Map.hpp
-    Lib/MaybeBool.hpp
-    Lib/Metaiterators.hpp
-    Lib/MultiCounter.hpp
-    Lib/NameArray.hpp
-    Lib/Numbering.hpp
-    Lib/PairUtils.hpp
-    Lib/Portability.hpp
-    Lib/ProofExtra.hpp
-    Lib/Random.hpp
-    Lib/RatioKeeper.hpp
-    Lib/Recycled.hpp
-    Lib/Reflection.hpp
-    Lib/SafeRecursion.hpp
-    Lib/ScopedLet.hpp
-    Lib/ScopedPtr.hpp
-    Lib/Set.hpp
-    Lib/SharedSet.hpp
-    Lib/SkipList.hpp
-    Lib/SmartPtr.hpp
-    Lib/Sort.hpp
-    Lib/Stack.hpp
-    Lib/StringUtils.hpp
-    Lib/System.hpp
-    Lib/Timer.hpp
-    Lib/TriangularArray.hpp
-    Lib/Vector.hpp
-    Lib/VirtualIterator.hpp
-    )
-source_group(lib_source_files FILES ${VAMPIRE_LIB_SOURCES})
-
-set(VAMPIRE_LIB_SYS_SOURCES
-    Lib/Sys/Multiprocessing.cpp
-    Lib/Sys/Multiprocessing.hpp
-    )
-source_group(lib_sys_source_files FILES ${VAMPIRE_LIB_SYS_SOURCES})
-
-set(VAMPIRE_KERNEL_SOURCES
-    Kernel/Clause.cpp
-    Kernel/ClauseQueue.cpp
-    Kernel/ELiteralSelector.cpp
-    Kernel/EqHelper.cpp
-    Kernel/FlatTerm.cpp
-    Kernel/Formula.cpp
-    Kernel/FormulaTransformer.cpp
-    Kernel/FormulaUnit.cpp
-    Kernel/FormulaVarIterator.cpp
-    Kernel/Grounder.cpp
-    Kernel/Inference.cpp
-    Kernel/InferenceStore.cpp
-    Kernel/InterpretedLiteralEvaluator.cpp
-    Kernel/Rebalancing.cpp
-    Kernel/KBO.cpp
-    Kernel/QKbo.cpp
-    Kernel/KBOComparator.cpp
-    Kernel/LiteralSelector.cpp
-    Kernel/LookaheadLiteralSelector.cpp
-    Kernel/MainLoop.cpp
-    Kernel/Matcher.cpp
-    Kernel/MaximalLiteralSelector.cpp
-    Kernel/MLMatcher.cpp
-    Kernel/MLMatcherSD.cpp
-    Kernel/MLVariant.cpp
-    Kernel/Ordering.cpp
-    Kernel/OrderingComparator.cpp
-    Kernel/Ordering_Equality.cpp
-    Kernel/PartialOrdering.cpp
-    Kernel/Problem.cpp
-    Kernel/Renaming.cpp
-    Kernel/RobSubstitution.cpp
-    Kernel/UnificationWithAbstraction.cpp
-    Kernel/Signature.cpp
-    Kernel/SortHelper.cpp
-    Kernel/OperatorType.cpp
-    Kernel/SpassLiteralSelector.cpp
-    Kernel/RndLiteralSelector.cpp
-    Kernel/SubformulaIterator.cpp
-    Kernel/Substitution.cpp
-    Kernel/Term.cpp
-    Kernel/TermIterators.cpp
-    Kernel/TermPartialOrdering.cpp
-    Kernel/TermTransformer.cpp
-    Kernel/Theory.cpp
-    Kernel/Signature.cpp
-    Kernel/Unit.cpp
-    Kernel/BottomUpEvaluation.hpp
-    Kernel/BestLiteralSelector.hpp
-    Kernel/Clause.hpp
-    Kernel/ClauseQueue.hpp
-    Kernel/ColorHelper.hpp
-    Kernel/Connective.hpp
-    Kernel/ELiteralSelector.hpp
-    Kernel/EqHelper.hpp
-    Kernel/FlatTerm.hpp
-    Kernel/Formula.hpp
-    Kernel/FormulaTransformer.hpp
-    Kernel/FormulaUnit.hpp
-    Kernel/FormulaVarIterator.hpp
-    Kernel/Grounder.hpp
-    Kernel/Inference.hpp
-    Kernel/InferenceStore.hpp
-    Kernel/InterpretedLiteralEvaluator.hpp
-    Kernel/Rebalancing.cpp
-    Kernel/KBO.hpp
-    Kernel/QKbo.hpp
-    Kernel/KBOComparator.hpp
-    Kernel/LiteralComparators.hpp
-    Kernel/LiteralSelector.hpp
-    Kernel/LookaheadLiteralSelector.hpp
-    Kernel/MainLoop.hpp
-    Kernel/Matcher.hpp
-    Kernel/MaximalLiteralSelector.hpp
-    Kernel/MLMatcher.hpp
-    Kernel/MLVariant.hpp
-    Kernel/Ordering.hpp
-    Kernel/OrderingComparator.hpp
-    Kernel/PartialOrdering.hpp
-    Kernel/Problem.hpp
-    Kernel/RCClauseStack.hpp
-    Kernel/Renaming.hpp
-    Kernel/RobSubstitution.hpp
-    Kernel/UnificationWithAbstraction.hpp
-    Kernel/Signature.hpp
-    Kernel/SortHelper.hpp
-    Kernel/OperatorType.hpp
-    Kernel/SpassLiteralSelector.hpp
-    Kernel/RndLiteralSelector.hpp
-    Kernel/SubformulaIterator.hpp
-    Kernel/SubstHelper.hpp
-    Kernel/Substitution.hpp
-    Kernel/Term.hpp
-    Kernel/TermIterators.hpp
-    Kernel/TermPartialOrdering.hpp
-    Kernel/TermTransformer.hpp
-    Kernel/Theory.hpp
-    Kernel/Signature.hpp
-    Kernel/Unit.hpp
-    Kernel/LPO.cpp
-    Kernel/LPO.hpp
-    Kernel/LPOComparator.cpp
-    Kernel/LPOComparator.hpp
-    Kernel/Polynomial.hpp
-    Kernel/Polynomial.cpp
-    Kernel/PolynomialNormalizer.hpp
-    Kernel/PolynomialNormalizer.cpp
-    Kernel/ApplicativeHelper.hpp
-    Kernel/ApplicativeHelper.cpp
-    Kernel/SKIKBO.hpp
-    Kernel/SKIKBO.cpp
-    Kernel/ALASCA.hpp
-    Kernel/ALASCA/Signature.hpp
-    Kernel/ALASCA/Signature.cpp
-    Kernel/ALASCA/SelectionPrimitves.hpp
-    Kernel/ALASCA/Normalization.cpp
-    Kernel/ALASCA/Normalization.hpp
-    Kernel/ALASCA/Preprocessor.hpp
-    Kernel/ALASCA/Ordering.hpp
-    Kernel/ALASCA/State.hpp
-    Kernel/ALASCA/State.cpp
-    Kernel/ALASCA/Index.hpp
-    Kernel/ALASCA/Selection.hpp
-    Kernel/ALASCA/Selection.cpp
-    Inferences/CNFOnTheFly.cpp
-    Inferences/CNFOnTheFly.hpp
-    Inferences/CombinatorDemodISE.cpp
-    Inferences/CombinatorDemodISE.hpp
-    Inferences/CombinatorNormalisationISE.hpp
-    Inferences/CombinatorNormalisationISE.cpp
-    Inferences/ArgCong.hpp
-    Inferences/ArgCong.cpp
-    Inferences/NegativeExt.cpp
-    Inferences/NegativeExt.hpp
-    Inferences/Narrow.hpp
-    Inferences/Narrow.cpp
-    Inferences/SubVarSup.hpp
-    Inferences/SubVarSup.cpp
-    Inferences/BoolEqToDiseq.hpp
-    Inferences/BoolEqToDiseq.cpp
-    Inferences/PrimitiveInstantiation.cpp
-    Inferences/PrimitiveInstantiation.hpp
-    Inferences/ElimLeibniz.cpp
-    Inferences/ElimLeibniz.hpp
-    Inferences/Choice.cpp
-    Inferences/Choice.hpp
-    Inferences/Injectivity.hpp
-    Inferences/Injectivity.cpp
-    Inferences/BoolSimp.hpp
-    Inferences/BoolSimp.cpp
-    Inferences/CasesSimp.cpp
-    Inferences/CasesSimp.hpp
-    Inferences/Cases.cpp
-    Inferences/Cases.hpp
-    Inferences/ProofExtra.hpp
-    Inferences/ProofExtra.cpp
-    Shell/LambdaElimination.cpp
-    Shell/LambdaElimination.hpp
-    )
-source_group(kernel_source_files FILES ${VAMPIRE_KERNEL_SOURCES})
-
-set(VAMPIRE_INDEXING_SOURCES
-    Indexing/AcyclicityIndex.cpp
-    Indexing/ClauseCodeTree.cpp
-    Indexing/ClauseVariantIndex.cpp
-    Indexing/CodeTree.cpp
-    Indexing/CodeTreeInterfaces.cpp
-    Indexing/GroundingIndex.cpp
-    Indexing/Index.cpp
-    Indexing/IndexManager.cpp
-    Indexing/InductionFormulaIndex.cpp
-    Indexing/LiteralIndex.cpp
-    Indexing/LiteralMiniIndex.cpp
-    Indexing/ResultSubstitution.cpp
-    Indexing/TermCodeTree.cpp
-    Indexing/TermIndex.cpp
-    Indexing/TermSharing.cpp
-    Indexing/AcyclicityIndex.hpp
-    Indexing/ClauseCodeTree.hpp
-    Indexing/ClauseVariantIndex.hpp
-    Indexing/CodeTree.hpp
-    Indexing/CodeTreeInterfaces.hpp
-    Indexing/GroundingIndex.hpp
-    Indexing/Index.hpp
-    Indexing/IndexManager.hpp
-    Indexing/InductionFormulaIndex.hpp
-    Indexing/LiteralIndex.hpp
-    Indexing/LiteralIndexingStructure.hpp
-    Indexing/LiteralMiniIndex.hpp
-    Indexing/LiteralSubstitutionTree.hpp
-    Indexing/ResultSubstitution.hpp
-    Indexing/SubstitutionTree.hpp
-    Indexing/TermCodeTree.hpp
-    Indexing/TermIndex.hpp
-    Indexing/TermIndexingStructure.hpp
-    Indexing/TermSharing.hpp
-    Indexing/TermSubstitutionTree.hpp
-    )
-source_group(indexing_source_files FILES ${VAMPIRE_INDEXING_SOURCES})
-
-set(VAMPIRE_INFERENCE_SOURCES
-    Inferences/BackwardDemodulation.cpp
-    Inferences/BackwardSubsumptionDemodulation.cpp
-    Inferences/BackwardSubsumptionAndResolution.cpp
-    Inferences/BinaryResolution.cpp
-    Inferences/CodeTreeForwardSubsumptionAndResolution.cpp
-    Inferences/Condensation.cpp
-    Inferences/DemodulationHelper.cpp
-    Inferences/DistinctEqualitySimplifier.cpp
-    Inferences/EqualityFactoring.cpp
-    Inferences/EqualityResolution.cpp
-    Inferences/ExtensionalityResolution.cpp
-    Inferences/Factoring.cpp
-    Inferences/FastCondensation.cpp
-    Inferences/FOOLParamodulation.cpp
-    Inferences/ForwardDemodulation.cpp
-    Inferences/ForwardLiteralRewriting.cpp
-    Inferences/ForwardSubsumptionAndResolution.cpp
-    Inferences/ForwardSubsumptionDemodulation.cpp
-    Inferences/FunctionDefinitionRewriting.cpp
-    Inferences/GlobalSubsumption.cpp
-    Inferences/InnerRewriting.cpp
-    Inferences/EquationalTautologyRemoval.cpp
-    Inferences/Induction.cpp
-    Inferences/InductionHelper.cpp
-    Inferences/InferenceEngine.cpp
-    Inferences/Instantiation.cpp
-    Inferences/InterpretedEvaluation.cpp
-    Inferences/InvalidAnswerLiteralRemovals.cpp
-    Inferences/PushUnaryMinus.cpp
-    Inferences/Cancellation.cpp
-    Inferences/ArithmeticSubtermGeneralization.cpp
-    Kernel/NumTraits.cpp
-    Inferences/GaussianVariableElimination.cpp
-    Kernel/Rebalancing.cpp
-    Kernel/Rebalancing/Inverters.cpp
-    Inferences/Superposition.cpp
-    Inferences/ALASCA/Normalization.cpp
-    Inferences/ALASCA/Normalization.hpp
-    Inferences/ALASCA/InequalityFactoring.cpp
-    Inferences/ALASCA/InequalityFactoring.hpp
-    Inferences/ALASCA/EqFactoring.cpp
-    Inferences/ALASCA/EqFactoring.hpp
-    Inferences/ALASCA/VariableElimination.cpp
-    Inferences/ALASCA/VariableElimination.hpp
-    Inferences/ALASCA/VIRAS.cpp
-    Inferences/ALASCA/VIRAS.hpp
-    Inferences/ALASCA/Superposition.cpp
-    Inferences/ALASCA/Superposition.hpp
-    Inferences/ALASCA/Demodulation.cpp
-    Inferences/ALASCA/Demodulation.hpp
-    Inferences/ALASCA/FourierMotzkin.cpp
-    Inferences/ALASCA/FourierMotzkin.hpp
-    Inferences/ALASCA/SubtermFactoring.cpp
-    Inferences/ALASCA/SubtermFactoring.hpp
-    Inferences/ALASCA/TermFactoring.cpp
-    Inferences/ALASCA/TermFactoring.hpp
-    Inferences/TautologyDeletionISE.cpp
-    Inferences/TermAlgebraReasoning.cpp
-    Inferences/URResolution.cpp
-    Inferences/DefinitionIntroduction.cpp
-    Inferences/BackwardDemodulation.hpp
-    Inferences/BackwardSubsumptionAndResolution.hpp
-    Inferences/BinaryResolution.hpp
-    Inferences/CodeTreeForwardSubsumptionAndResolution.hpp
-    Inferences/Condensation.hpp
-    Inferences/DemodulationHelper.hpp
-    Inferences/DistinctEqualitySimplifier.hpp
-    Inferences/EqualityFactoring.hpp
-    Inferences/EqualityResolution.hpp
-    Inferences/ExtensionalityResolution.hpp
-    Inferences/Factoring.hpp
-    Inferences/FastCondensation.hpp
-    Inferences/FOOLParamodulation.hpp
-    Inferences/ForwardDemodulation.hpp
-    Inferences/ForwardLiteralRewriting.hpp
-    Inferences/ForwardSubsumptionAndResolution.hpp
-    Inferences/FunctionDefinitionRewriting.hpp
-    Inferences/GlobalSubsumption.hpp
-    Inferences/InnerRewriting.hpp
-    Inferences/EquationalTautologyRemoval.hpp
-    Inferences/InductionHelper.hpp
-    Inferences/InferenceEngine.hpp
-    Inferences/Instantiation.hpp
-    Inferences/InterpretedEvaluation.hpp
-    Inferences/InvalidAnswerLiteralRemovals.hpp
-    Inferences/PushUnaryMinus.hpp
-    Inferences/Cancellation.hpp
-    Inferences/ArithmeticSubtermGeneralization.hpp
-    Kernel/NumTraits.cpp
-    Inferences/GaussianVariableElimination.hpp
-    Kernel/Rebalancing.hpp
-    Kernel/Rebalancing/Inverters.hpp
-    Inferences/SubsumptionDemodulationHelper.cpp
-    Inferences/Superposition.hpp
-    Inferences/TautologyDeletionISE.hpp
-    Inferences/TermAlgebraReasoning.hpp
-    Inferences/URResolution.hpp
-    Inferences/DefinitionIntroduction.hpp
-    Inferences/TheoryInstAndSimp.hpp
-    Inferences/TheoryInstAndSimp.cpp  # this is theory instantiation
-    Inferences/ArithmeticSubtermGeneralization.hpp
-    Inferences/ArithmeticSubtermGeneralization.cpp
-    Inferences/PolynomialEvaluation.hpp
-    Inferences/PolynomialEvaluation.cpp
-    Inferences/Cancellation.hpp
-    Inferences/Cancellation.cpp
-    )
-source_group(inference_source_files FILES ${VAMPIRE_INFERENCE_SOURCES})
-=======
 # add top level directory to the search path of compiler
 include_directories(${CMAKE_CURRENT_SOURCE_DIR})
->>>>>>> 5066f29a
 
 add_compile_definitions(ABSOLUTE_SOURCE_DIR="${CMAKE_SOURCE_DIR}")
 
@@ -552,72 +124,10 @@
   )
 endif()
 
-<<<<<<< HEAD
-set(UNIT_TESTS
-    UnitTests/tDHMap.cpp
-    UnitTests/tQuotientE.cpp
-    UnitTests/tUnificationWithAbstraction.cpp
-    UnitTests/tTermIndex.cpp
-    UnitTests/tGaussianElimination.cpp
-    UnitTests/tALASCA_FourierMotzkin.cpp
-    UnitTests/tALASCA_TautologyDeletion.cpp
-    UnitTests/tALASCA_IntegerFourierMotzkin.cpp
-    UnitTests/tALASCA_InequalityFactoring.cpp
-    UnitTests/tALASCA_Normalization.cpp
-    UnitTests/tALASCA_FloorElimination.cpp
-    UnitTests/tALASCA_CoherenceNormalization.cpp
-    UnitTests/tALASCA_Abstraction.cpp
-    UnitTests/tALASCA_Superposition.cpp
-    UnitTests/tALASCA_Coherence.cpp
-    UnitTests/tALASCA_EqFactoring.cpp
-    UnitTests/tALASCA_VariableElimination.cpp
-    UnitTests/tALASCA_TermFactoring.cpp
-    UnitTests/tALASCA_SubtermFactoring.cpp
-    UnitTests/tALASCA_Demodulation.cpp
-    UnitTests/tALASCA_VIRAS.cpp
-    UnitTests/tALASCA_LaKbo.cpp
-    UnitTests/tALASCA_Selection.cpp
-    UnitTests/tPushUnaryMinus.cpp
-    UnitTests/tArithmeticSubtermGeneralization.cpp
-    UnitTests/tInterpretedFunctions.cpp
-    UnitTests/tRebalance.cpp
-    UnitTests/tDisagreement.cpp
-    UnitTests/tDynamicHeap.cpp
-    UnitTests/tInduction.cpp
-    UnitTests/tIntegerConstantType.cpp
-    UnitTests/tSATSolver.cpp
-    UnitTests/tArithCompare.cpp
-    UnitTests/tSyntaxSugar.cpp
-    UnitTests/tSkipList.cpp
-    UnitTests/tBinaryHeap.cpp
-    UnitTests/tSafeRecursion.cpp
-    UnitTests/tKBO.cpp
-    UnitTests/tQKbo.cpp
-    UnitTests/tSKIKBO.cpp
-    UnitTests/tLPO.cpp
-    UnitTests/tRatioKeeper.cpp
-    UnitTests/tOptionConstraints.cpp
-    UnitTests/tDHMultiset.cpp
-    UnitTests/tList.cpp
-    UnitTests/tBottomUpEvaluation.cpp
-    UnitTests/tCoproduct.cpp
-    UnitTests/tIterator.cpp
-    UnitTests/tOption.cpp
-    UnitTests/tStack.cpp
-    UnitTests/tSet.cpp
-    UnitTests/tSATSubsumptionResolution.cpp
-    UnitTests/tDeque.cpp
-    UnitTests/tTermAlgebra.cpp
-    UnitTests/tFunctionDefinitionHandler.cpp
-    UnitTests/tFunctionDefinitionRewriting.cpp
-    )
-source_group(unit_tests FILES ${UNIT_TESTS})
-=======
 # check for VIRAS
 if(NOT EXISTS "${PROJECT_SOURCE_DIR}/viras/README.md")
   message(FATAL_ERROR "VIRAS not found")
 endif()
->>>>>>> 5066f29a
 
 include_directories(${CMAKE_CURRENT_SOURCE_DIR}/viras/src)
 
