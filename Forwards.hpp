/*
 * This file is part of the source code of the software program
 * Vampire. It is protected by applicable
 * copyright laws.
 *
 * This source code is distributed under the licence found here
 * https://vprover.github.io/license.html
 * and in the source directory
 */
/**
 * @file Forwards.hpp
 * Forward declarations of some classes
 */

#ifndef __Forwards__
#define __Forwards__

#include "Lib/VString.hpp"

namespace Lib
{
struct EmptyStruct {};
typedef void (*VoidFunc)();

template<typename T> class VirtualIterator;
template<typename T, template<class> class ref_t> class ArrayishObjectIterator;

template<typename T> class ScopedPtr;
template<typename T> class SmartPtr;

template<typename T> class SingleParamEvent;

template<class C> class DArray;
template<class C> class Stack;
template<class C> class Vector;
template<typename T> class List;
template<typename T> class SharedSet;

typedef List<int> IntList;
typedef Stack<vstring> StringStack;
typedef List<VoidFunc> VoidFuncList;

class DefaultHash;
class DefaultHash2;
template <typename Key, typename Val,class Hash=DefaultHash> class Map;
template<class A, class B, class HashA=DefaultHash, class HashB=DefaultHash> class BiMap;
template <typename Key, typename Val, class Hash1=DefaultHash, class Hash2=DefaultHash2> class DHMap;
template <typename Val, class Hash1=DefaultHash, class Hash2=DefaultHash2> class DHSet;
template <typename Val, class Hash1=DefaultHash, class Hash2=DefaultHash2> class DHMultiset;
template <typename Val, class Hash=DefaultHash> class Set;

class Timer;
};

namespace Kernel
{
using namespace Lib;

class Signature;

class Term;
class TermList;
typedef TermList SortId;
typedef VirtualIterator<TermList> TermIterator;
typedef Stack<TermList> TermStack;

typedef List<unsigned> VList; // a list of variables (which are unsigned)
typedef List<TermList> SList; // a list of sorts (which are now, with polymorphism, TermLists)
typedef const SharedSet<unsigned> VarSet;


class Literal;
typedef List<Literal*> LiteralList;
typedef Stack<Literal*> LiteralStack;
typedef VirtualIterator<Literal*> LiteralIterator;

class Inference;

class Unit;
typedef List<Unit*> UnitList;
typedef Stack<Unit*> UnitStack;
typedef VirtualIterator<Unit*> UnitIterator;

class FormulaUnit;
class Formula;
typedef List<Formula*> FormulaList;
typedef VirtualIterator<Formula*> FormulaIterator;
typedef Stack<Formula*> FormulaStack;

class Clause;
typedef VirtualIterator<Clause*> ClauseIterator;
typedef SingleParamEvent<Clause*> ClauseEvent;
typedef List<Clause*> ClauseList;
typedef Stack<Clause*> ClauseStack;

class Problem;

class Renaming;
class Substitution;

class RobSubstitution;
typedef VirtualIterator<RobSubstitution*> SubstIterator;
typedef Lib::SmartPtr<RobSubstitution> RobSubstitutionSP;

class Matcher;
typedef VirtualIterator<Matcher*> MatchIterator;

class LiteralSelector;

class Ordering;
typedef Lib::SmartPtr<Ordering> OrderingSP;

typedef unsigned SplitLevel;
typedef const SharedSet<SplitLevel> SplitSet;

/**
 * Color of a term
 *
 * To be used for symbol elimination or interpolant extraction.
 */
enum Color {
  COLOR_TRANSPARENT = 0u,
  COLOR_LEFT = 1u,
  COLOR_RIGHT = 2u,

  /**
   * This color can never occur
   *
   * It can be used as an initial value to mark that the color is
   * yet to be determined. */
  COLOR_INVALID = 3u
};

};

namespace Indexing
{
class Index;
class IndexManager;
class LiteralIndex;
<<<<<<< HEAD
class LiteralIndexingStructure;
=======
>>>>>>> 1b962d70
struct DefaultLiteralLeafData;
struct DefaultTermLeafData;
template<class Data = DefaultTermLeafData>
class TermIndex;
template<class Data = DefaultTermLeafData>
class TermIndexingStructure;

class TermSharing;

class ResultSubstitution;
typedef Lib::SmartPtr<ResultSubstitution> ResultSubstitutionSP;
<<<<<<< HEAD

struct SLQueryResult;
template<class Data>
struct TermQueryResult;

class GeneratingLiteralIndex;
class SimplifyingLiteralIndex;
class UnitClauseLiteralIndex;
class FwSubsSimplifyingLiteralIndex;

template<class LeafData = DefaultTermLeafData>
class SubstitutionTree;
template<class LeafData = DefaultLiteralLeafData>
class LiteralSubstitutionTree;

class CodeTree;
class TermCodeTree;
class ClauseCodeTree;

class CodeTreeTIS;
class CodeTreeLIS;
class CodeTreeSubsumptionIndex;

class ConstraintDatabase;
=======
>>>>>>> 1b962d70
};

namespace Saturation
{
class SaturationAlgorithm;

class ClauseContainer;
class UnprocessedClauseContainer;
class PassiveClauseContainer;
class ActiveClauseContainer;
}

namespace Inferences
{
class InferenceEngine;
class GeneratingInferenceEngine;
class ImmediateSimplificationEngine;
class ForwardSimplificationEngine;
class BackwardSimplificationEngine;
}

namespace SAT
{
using namespace Lib;

class SATClause;
class SATLiteral;
class SATInference;
class SATSolver;

typedef VirtualIterator<SATClause*> SATClauseIterator;
typedef List<SATClause*> SATClauseList;
typedef Stack<SATClause*> SATClauseStack;
typedef Stack<SATLiteral> SATLiteralStack;
<<<<<<< HEAD

#if VZ3
class Z3Interfacing;
#endif
=======
>>>>>>> 1b962d70
}

namespace Shell
{
class Options;
class Property;
class Statistics;
}

<<<<<<< HEAD

namespace InstGen
{
class IGAlgorithm;
class ModelPrinter;
}

namespace DP
{
class DecisionProcedure;
class ScopedDecisionProcedure;
}

/**
 * Deletion of incomplete class types causes memory leaks. Using this
 * causes compile error when deleting incomplete classes.
 *
 * (see http://www.boost.org/doc/libs/1_36_0/libs/utility/checked_delete.html )
 */
template<class T> inline void checked_delete(T * x)
{
    CALL("Forwards/checked_delete");
    // intentionally complex - simplification causes regressions
    typedef char type_must_be_complete[ sizeof(T)? 1: -1 ];
    (void) sizeof(type_must_be_complete);
    delete x;
}

namespace Solving
{
using namespace Lib;

/**
 * Represents number of decision points at a given moment.
 * Negative values have special meaning depending on where they occur.
 */
typedef int DecisionLevel;

class AssignmentSelector;
class VariableSelector;
class Solver;
class BoundsArray;
class BoundInfo;

typedef Stack<BoundInfo> BoundStack;
}

template<class F, class... As> using ResultOf = typename std::result_of<F(As...)>::type;

namespace std {
  template<unsigned i, unsigned sz, class Tup> 
  struct OutputTuple
  {
    static void apply(ostream& out, Tup const& self)
    {
      out << std::get<i>(self) << ", ";
      OutputTuple<i + 1, sz, Tup>::apply(out, self);
    }
  };

  template<unsigned i, class Tup> 
  struct OutputTuple<i, i, Tup>  {
    static void apply(ostream& out, Tup const& self)
    {
      out << std::get<i>(self);
    }
  };

  template<class... As> ostream& operator<<(ostream& out, tuple<As...> const& self)
  { 
    out << "(";
    OutputTuple<0, std::tuple_size<tuple<As...>>::value - 1, tuple<As...>>::apply(out, self);
    out << ")";
    return out;
  }

  template<class A, class B>
  ostream& operator<<(ostream& out, pair<A,B> const& self)
  { return out << "(" << self.first << ", " << self.second << ")"; }
}

=======
>>>>>>> 1b962d70
#endif /* __Forwards__ */<|MERGE_RESOLUTION|>--- conflicted
+++ resolved
@@ -138,10 +138,6 @@
 class Index;
 class IndexManager;
 class LiteralIndex;
-<<<<<<< HEAD
-class LiteralIndexingStructure;
-=======
->>>>>>> 1b962d70
 struct DefaultLiteralLeafData;
 struct DefaultTermLeafData;
 template<class Data = DefaultTermLeafData>
@@ -153,33 +149,6 @@
 
 class ResultSubstitution;
 typedef Lib::SmartPtr<ResultSubstitution> ResultSubstitutionSP;
-<<<<<<< HEAD
-
-struct SLQueryResult;
-template<class Data>
-struct TermQueryResult;
-
-class GeneratingLiteralIndex;
-class SimplifyingLiteralIndex;
-class UnitClauseLiteralIndex;
-class FwSubsSimplifyingLiteralIndex;
-
-template<class LeafData = DefaultTermLeafData>
-class SubstitutionTree;
-template<class LeafData = DefaultLiteralLeafData>
-class LiteralSubstitutionTree;
-
-class CodeTree;
-class TermCodeTree;
-class ClauseCodeTree;
-
-class CodeTreeTIS;
-class CodeTreeLIS;
-class CodeTreeSubsumptionIndex;
-
-class ConstraintDatabase;
-=======
->>>>>>> 1b962d70
 };
 
 namespace Saturation
@@ -214,13 +183,7 @@
 typedef List<SATClause*> SATClauseList;
 typedef Stack<SATClause*> SATClauseStack;
 typedef Stack<SATLiteral> SATLiteralStack;
-<<<<<<< HEAD
 
-#if VZ3
-class Z3Interfacing;
-#endif
-=======
->>>>>>> 1b962d70
 }
 
 namespace Shell
@@ -230,88 +193,4 @@
 class Statistics;
 }
 
-<<<<<<< HEAD
-
-namespace InstGen
-{
-class IGAlgorithm;
-class ModelPrinter;
-}
-
-namespace DP
-{
-class DecisionProcedure;
-class ScopedDecisionProcedure;
-}
-
-/**
- * Deletion of incomplete class types causes memory leaks. Using this
- * causes compile error when deleting incomplete classes.
- *
- * (see http://www.boost.org/doc/libs/1_36_0/libs/utility/checked_delete.html )
- */
-template<class T> inline void checked_delete(T * x)
-{
-    CALL("Forwards/checked_delete");
-    // intentionally complex - simplification causes regressions
-    typedef char type_must_be_complete[ sizeof(T)? 1: -1 ];
-    (void) sizeof(type_must_be_complete);
-    delete x;
-}
-
-namespace Solving
-{
-using namespace Lib;
-
-/**
- * Represents number of decision points at a given moment.
- * Negative values have special meaning depending on where they occur.
- */
-typedef int DecisionLevel;
-
-class AssignmentSelector;
-class VariableSelector;
-class Solver;
-class BoundsArray;
-class BoundInfo;
-
-typedef Stack<BoundInfo> BoundStack;
-}
-
-template<class F, class... As> using ResultOf = typename std::result_of<F(As...)>::type;
-
-namespace std {
-  template<unsigned i, unsigned sz, class Tup> 
-  struct OutputTuple
-  {
-    static void apply(ostream& out, Tup const& self)
-    {
-      out << std::get<i>(self) << ", ";
-      OutputTuple<i + 1, sz, Tup>::apply(out, self);
-    }
-  };
-
-  template<unsigned i, class Tup> 
-  struct OutputTuple<i, i, Tup>  {
-    static void apply(ostream& out, Tup const& self)
-    {
-      out << std::get<i>(self);
-    }
-  };
-
-  template<class... As> ostream& operator<<(ostream& out, tuple<As...> const& self)
-  { 
-    out << "(";
-    OutputTuple<0, std::tuple_size<tuple<As...>>::value - 1, tuple<As...>>::apply(out, self);
-    out << ")";
-    return out;
-  }
-
-  template<class A, class B>
-  ostream& operator<<(ostream& out, pair<A,B> const& self)
-  { return out << "(" << self.first << ", " << self.second << ")"; }
-}
-
-=======
->>>>>>> 1b962d70
 #endif /* __Forwards__ */