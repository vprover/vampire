--- conflicted
+++ resolved
@@ -28,18 +28,7 @@
  */
 class SubtermReplacer : public TermTransformer {
 public:
-<<<<<<< HEAD
-  SubtermReplacer(TermList what, TermList by, bool liftFree = false)
-      : _what(what),
-        _by(by),
-        _liftFreeIndices(liftFree),
-        _shiftBy(0) {
-    ASS(what.isVar() || by.isVar() || what.resultSort() == by.resultSort());
-    dontTransformSorts();
-  }
-=======
   SubtermReplacer(TermList what, TermList by, bool liftFree);
->>>>>>> 9eb515a4
 
   TermList replace(TermList t) {
     return transform(t);
