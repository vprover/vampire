/*
 * This file is part of the source code of the software program
 * Vampire. It is protected by applicable
 * copyright laws.
 *
 * This source code is distributed under the licence found here
 * https://vprover.github.io/license.html
 * and in the source directory
 */

#include "KBO.hpp"
#include "SubstHelper.hpp"
#include "Term.hpp"
#include "TermIterators.hpp"

#include "KBOComparator.hpp"

namespace Kernel {

using namespace std;
using namespace Lib;
using namespace Shell;

<<<<<<< HEAD
void KBOComparator::expandTermCase()
=======
void KBOComparator::processTermNode()
>>>>>>> d2552848
{
  const auto& kbo = static_cast<const KBO&>(_ord);

  // weight and variable balances first

  // we only care about the non-zero weights and counts
  bool varInbalance = false;
  auto state = kbo._state.get();
#if VDEBUG
<<<<<<< HEAD
  //this is to make sure _state isn't used while we're using it
=======
  // we make sure kbo._state is not used while we're using it
>>>>>>> d2552848
  auto __state = std::move(kbo._state);
#endif
  auto w = state->_weightDiff;
  decltype(state->_varDiffs)::Iterator vit(state->_varDiffs);
  Stack<VarCoeffPair> nonzeros;
  while (vit.hasNext()) {
    unsigned v;
    int cnt;
    vit.next(v,cnt);
    if (cnt!=0) {
      nonzeros.push({ v, cnt });
      w-=cnt; // we have to remove the variable weights from w
    }
    if (cnt<0) {
      varInbalance = true;
    }
  }
#if VDEBUG
  kbo._state = std::move(__state);
#endif

  auto node = _curr->node();
  ASS(node->lhs.isTerm() && node->rhs.isTerm());
  auto lhs = node->lhs.term();
  auto rhs = node->rhs.term();

  auto eqBranch = node->eqBranch;
  auto gtBranch = node->gtBranch;
  auto ngeBranch = node->ngeBranch;

  auto curr = _curr;
  bool weightAdded = (w < 0 || varInbalance);
  if (weightAdded) {
    // we mutate the original node
<<<<<<< HEAD
    curr->node()->tag = T_POLY;
=======
    curr->node()->tag = Node::T_POLY;
>>>>>>> d2552848
    curr->node()->poly = Polynomial::get(w, nonzeros);
    curr->node()->gtBranch = gtBranch;
    curr->node()->ngeBranch = ngeBranch;
    curr = &curr->node()->eqBranch;
  }

  Ordering::Result prec = lhs->isSort()
    ? kbo.compareTypeConPrecedences(lhs->functor(),rhs->functor())
    : kbo.compareFunctionPrecedences(lhs->functor(),rhs->functor());
  switch (prec)
  {
    case Ordering::LESS: {
      *curr = ngeBranch;
      break;
    }
    case Ordering::GREATER: {
      *curr = gtBranch;
      break;
    }
    case Ordering::EQUAL: {
      for (unsigned i = 0; i < lhs->arity(); i++) {
        auto lhsArg = *lhs->nthArgument(i);
        auto rhsArg = *rhs->nthArgument(i);
        // we mutate the original node in the first iteration
        if (!weightAdded && i==0) {
          curr->node()->lhs = lhsArg;
          curr->node()->rhs = rhsArg;
        } else {
          *curr = Branch(lhsArg,rhsArg);
          curr->node()->gtBranch = gtBranch;
          curr->node()->ngeBranch = ngeBranch;
        }
        curr = &curr->node()->eqBranch;
      }
      *curr = eqBranch;
      break;
    }
    default: {
      ASSERTION_VIOLATION;
    }
  }
}

}<|MERGE_RESOLUTION|>--- conflicted
+++ resolved
@@ -21,11 +21,7 @@
 using namespace Lib;
 using namespace Shell;
 
-<<<<<<< HEAD
-void KBOComparator::expandTermCase()
-=======
 void KBOComparator::processTermNode()
->>>>>>> d2552848
 {
   const auto& kbo = static_cast<const KBO&>(_ord);
 
@@ -35,11 +31,7 @@
   bool varInbalance = false;
   auto state = kbo._state.get();
 #if VDEBUG
-<<<<<<< HEAD
-  //this is to make sure _state isn't used while we're using it
-=======
   // we make sure kbo._state is not used while we're using it
->>>>>>> d2552848
   auto __state = std::move(kbo._state);
 #endif
   auto w = state->_weightDiff;
@@ -74,11 +66,7 @@
   bool weightAdded = (w < 0 || varInbalance);
   if (weightAdded) {
     // we mutate the original node
-<<<<<<< HEAD
-    curr->node()->tag = T_POLY;
-=======
     curr->node()->tag = Node::T_POLY;
->>>>>>> d2552848
     curr->node()->poly = Polynomial::get(w, nonzeros);
     curr->node()->gtBranch = gtBranch;
     curr->node()->ngeBranch = ngeBranch;
