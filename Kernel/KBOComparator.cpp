/*
 * This file is part of the source code of the software program
 * Vampire. It is protected by applicable
 * copyright laws.
 *
 * This source code is distributed under the licence found here
 * https://vprover.github.io/license.html
 * and in the source directory
 */

#include "SubstHelper.hpp"
#include "Term.hpp"
#include "TermIterators.hpp"

#include "KBOComparator.hpp"

namespace Kernel {

using namespace std;
using namespace Lib;
using namespace Shell;

KBOComparator::KBOComparator(TermList tl1, TermList tl2, const KBO& kbo)
  : _kbo(kbo), _instructions()
{
  // stack of subcomparisons in lexicographic order (w.r.t. tl1 and tl2)
  Stack<pair<TermList,TermList>> todo;
  todo.push(make_pair(tl1,tl2));

  while (todo.isNonEmpty()) {
    auto kv = todo.pop();
    auto lhs = kv.first;
    auto rhs = kv.second;

    auto comp = kbo.compare(lhs,rhs);
    switch (comp) {
      case Ordering::LESS:
      case Ordering::LESS_EQ: {
        // at this point the execution will fail, no further instructions
        return;
      }
      case Ordering::GREATER:
      case Ordering::GREATER_EQ: {
        // at this point the execution will succeed, push SUCCESS
        _instructions.push(Instruction::uintUint(InstructionTag::SUCCESS));
        return;
      }
      default:
        break;
    }
    // this essentially means the EQUAL case
    if (comp != Ordering::INCOMPARABLE) {
      continue;
    }
    // if either term is a variable, we cannot preprocess them further
    if (lhs.isVar() || rhs.isVar()) {
      if (lhs.isVar() && rhs.isVar()) {
        _instructions.push(Instruction::uintUint(InstructionTag::COMPARE_VV,lhs.var(),rhs.var()));
      } else if (lhs.isVar()) {
        _instructions.push(Instruction::uintUint(InstructionTag::COMPARE_VT,lhs.var()));
        _instructions.push(Instruction::term(rhs.term()));
      } else if (rhs.isVar()) {
        // note that lhs is the second argument in this case
        _instructions.push(Instruction::uintUint(InstructionTag::COMPARE_TV,rhs.var()));
        _instructions.push(Instruction::term(lhs.term()));
      }

      // Prepare further cases if this is equal.
      // Note that lhs and rhs are incomparable,
      // so we don't need an occurs check.
      Substitution subst;
      if (lhs.isVar()) {
        subst.bind(lhs.var(),rhs);
      } else {
        subst.bind(rhs.var(),lhs);
      }
      for (auto& kv : todo) {
        kv.first = SubstHelper::apply(kv.first,subst);
        kv.second = SubstHelper::apply(kv.second,subst);
      }
      continue;
    }

    // if both are proper terms, we calculate
    // weight and variable balances first

    // we only care about the non-zero weights and counts
    bool varInbalance = false;
    // TODO _kbo.state could be nulled out until this
    // to make sure no one overwrites the values
    auto state = _kbo._state;
    auto w = _kbo._state->_weightDiff;
    decltype(state->_varDiffs)::Iterator vit(state->_varDiffs);
    Stack<pair<unsigned,int>> nonzeros;
    while (vit.hasNext()) {
      unsigned v;
      int cnt;
      vit.next(v,cnt);
      if (cnt!=0) {
        nonzeros.push(make_pair(v,cnt));
        w-=cnt; // we have to remove the variable weights from w
      }
      if (cnt<0) {
        varInbalance = true;
      }
    }
    // if the condition below does not hold, the weight/var balances are satisfied
    if (w < 0 || varInbalance) {
      // reinterpret weight here to unsigned because the compiler might not do it
      unsigned wu = reinterpret_cast<unsigned&>(w);

      _instructions.push(Instruction::uintUint(InstructionTag::WEIGHT, (unsigned)nonzeros.size(), wu));
      // sort the [var,count] pairs by count descending so that
      // we can exit early during execution if needed
      sort(nonzeros.begin(),nonzeros.end(),[](const auto& e1, const auto& e2) {
        return e1.second>e2.second;
      });
      for (const auto& [v,cnt] : nonzeros) {
        // see same with weight above
        unsigned cntu = reinterpret_cast<const unsigned&>(cnt);

        _instructions.push(Instruction::uintUint(InstructionTag::DATA, v, cntu));
      }
    }

    auto lhst = lhs.term();
    auto rhst = rhs.term();

    Ordering::Result prec = lhst->isSort()
      ? kbo.compareTypeConPrecedences(lhst->functor(),rhst->functor())
      : kbo.compareFunctionPrecedences(lhst->functor(),rhst->functor());
    switch (prec)
    {
      case Ordering::LESS:
      case Ordering::LESS_EQ: {
        // again, this means the execution failed
        return;
      }
      case Ordering::GREATER:
      case Ordering::GREATER_EQ: {
        // and this means the execution succeeded
        _instructions.push(Instruction::uintUint(InstructionTag::SUCCESS));
        return;
      }
      case Ordering::EQUAL: {
        // push the arguments in reverse order to maintain
        // left-to-right lexicographic order in todo
        for (unsigned i = 0; i < lhst->arity(); i++) {
          auto lhsArg = *lhst->nthArgument(lhst->arity()-i-1);
          auto rhsArg = *rhst->nthArgument(lhst->arity()-i-1);
          todo.push(make_pair(lhsArg,rhsArg));
        }
        break;
      }
      default: {
        ASSERTION_VIOLATION;
      }
    }
  }
}

bool KBOComparator::check(const SubstApplicator* applicator) const
{
  for (unsigned i = 0; i < _instructions.size();) {
    switch (static_cast<InstructionTag>(_instructions[i]._tag())) {
      case InstructionTag::WEIGHT: {

        // check weight and var balance
        auto arity = _instructions[i]._firstUint();
        auto weight = _instructions[i]._coeff();
        ZIArray<int> varDiffs;
        for (unsigned j = i+1; j < i+1+arity; j++) {
          ASS(_instructions[j]._tag()==InstructionTag::DATA);

          auto var = _instructions[j]._firstUint();
          auto coeff = _instructions[j]._coeff();
          AppliedTerm tt(TermList(var,false), applicator, true);

          VariableIterator vit(tt.term);
          while (vit.hasNext()) {
            auto v = vit.next();
            varDiffs[v.var()] += coeff;
            // since the counts are sorted in descending order,
            // this can only mean we will fail
            if (varDiffs[v.var()]<0) {
              return false;
            }
          }
          auto w = _kbo.computeWeight(tt);
          weight += coeff*w;
          // due to descending order of counts,
          // this also means failure
          if (coeff<0 && weight<0) {
            return false;
          }
        }

        if (weight > 0) {
          return true;
        } else if (weight < 0) {
          return false;
        }
        // jump over the [var,count] pairs
        i += 1+arity;
        break;
      }
      case InstructionTag::COMPARE_VV: {
        auto res = _kbo.isGreaterOrEq(
          AppliedTerm(TermList::var(_instructions[i]._firstUint()), applicator, true),
          AppliedTerm(TermList::var(_instructions[i]._secondUint()), applicator, true));
        if (res==Ordering::EQUAL) {
            i++;
            break;
        }
        return res==Ordering::GREATER;
      }
      case InstructionTag::COMPARE_VT: {
        ASS(_instructions[i+1]._tag()==InstructionTag::DATA);
        auto res = _kbo.isGreaterOrEq(
          AppliedTerm(TermList::var(_instructions[i]._firstUint()), applicator, true),
          AppliedTerm(TermList(_instructions[i+1]._term()), applicator, true));
        if (res==Ordering::EQUAL) {
            i += 2;
            break;
        }
        return res==Ordering::GREATER;
      }
      case InstructionTag::COMPARE_TV: {
        ASS(_instructions[i+1]._tag()==InstructionTag::DATA);
        // note that in this case the term is the second argument
        auto res = _kbo.isGreaterOrEq(
          AppliedTerm(TermList(_instructions[i+1]._term()), applicator, true),
          AppliedTerm(TermList::var(_instructions[i]._firstUint()), applicator, true));
        if (res==Ordering::EQUAL) {
            i += 2;
            break;
        }
        return res==Ordering::GREATER;
      }
      case InstructionTag::SUCCESS: {
        return true;
      }
      default:
        ASSERTION_VIOLATION;
    }
  }
  return false;
}

<<<<<<< HEAD
vstring KBOComparator::toString() const
=======

void KBOComparator::countSymbols(const KBO& kbo, DHMap<unsigned,int>& vars, int& w, TermList t, int coeff)
{
  if (t.isVar()) {
    int* vcnt;
    vars.getValuePtr(t.var(), vcnt, 0);
    (*vcnt) += coeff;
    return;
  }

  w += coeff*kbo.symbolWeight(t.term());
  SubtermIterator sti(t.term());
  while (sti.hasNext()) {
    auto st = sti.next();
    if (st.isVar()) {
      int* vcnt;
      vars.getValuePtr(st.var(), vcnt, 0);
      (*vcnt) += coeff;
    } else {
      w += coeff*kbo.symbolWeight(st.term());
    }
  }
}

std::string KBOComparator::toString() const
>>>>>>> ce340a08
{
  std::stringstream str;

  unsigned cnt = 1;
  for (unsigned i = 0; i < _instructions.size();) {
    switch (static_cast<InstructionTag>(_instructions[i]._tag())) {
      case InstructionTag::SUCCESS: {
        str << Int::toString(cnt++) << " success" << endl;
        i += 1;
        break;
      }
      case InstructionTag::WEIGHT: {
        auto arity = _instructions[i]._firstUint();
        auto w = _instructions[i]._coeff();
        str << Int::toString(cnt++) << " weight " << Int::toString(w);

        for (unsigned j = i+1; j < i+1+arity; j++) {
          ASS(_instructions[j]._tag()==InstructionTag::DATA);
          auto var = _instructions[j]._firstUint();
          auto coeff = _instructions[j]._coeff();

          str << " w(X" << Int::toString(var) << ")*" << Int::toString(coeff);
        }
        str << endl;
        i += 1+arity;
        break;
      }
      case InstructionTag::COMPARE_VV: {
        auto v1 = _instructions[i]._firstUint();
        auto v2 = _instructions[i]._secondUint();
        str << Int::toString(cnt++) << " compare X" << Int::toString(v1) << " X" << Int::toString(v2) << endl;
        i++;
        break;
      }
      case InstructionTag::COMPARE_VT: {
        ASS(_instructions[i+1]._tag()==InstructionTag::DATA);
        auto v1 = _instructions[i]._firstUint();
        auto t2 = _instructions[i+1]._term();
        str << Int::toString(cnt++) << " compare X" << Int::toString(v1) << " " << *t2 << endl;
        i += 2;
        break;
      }
      case InstructionTag::COMPARE_TV: {
        ASS(_instructions[i+1]._tag()==InstructionTag::DATA);
        auto t1 = _instructions[i+1]._term();
        auto v2 = _instructions[i]._firstUint();
        str << Int::toString(cnt++) << " compare " << *t1 << " X" << Int::toString(v2) << endl;
        i += 2;
        break;
      }
      default:
        ASSERTION_VIOLATION;
    }
  }
  str << endl;
  return str.str();
}


}<|MERGE_RESOLUTION|>--- conflicted
+++ resolved
@@ -247,35 +247,7 @@
   return false;
 }
 
-<<<<<<< HEAD
-vstring KBOComparator::toString() const
-=======
-
-void KBOComparator::countSymbols(const KBO& kbo, DHMap<unsigned,int>& vars, int& w, TermList t, int coeff)
-{
-  if (t.isVar()) {
-    int* vcnt;
-    vars.getValuePtr(t.var(), vcnt, 0);
-    (*vcnt) += coeff;
-    return;
-  }
-
-  w += coeff*kbo.symbolWeight(t.term());
-  SubtermIterator sti(t.term());
-  while (sti.hasNext()) {
-    auto st = sti.next();
-    if (st.isVar()) {
-      int* vcnt;
-      vars.getValuePtr(st.var(), vcnt, 0);
-      (*vcnt) += coeff;
-    } else {
-      w += coeff*kbo.symbolWeight(st.term());
-    }
-  }
-}
-
 std::string KBOComparator::toString() const
->>>>>>> ce340a08
 {
   std::stringstream str;
 
