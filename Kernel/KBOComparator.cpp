--- conflicted
+++ resolved
@@ -104,105 +104,10 @@
       *curr = eqBranch;
       break;
     }
-<<<<<<< HEAD
-  }
-  return false;
-}
-
-std::string KBOComparator::toString() const
-{
-  std::stringstream str;
-
-  unsigned cnt = 1;
-  for (unsigned i = 0; i < _instructions.size();) {
-    if (cnt>1) {
-      str << ",";
-    }
-    switch (static_cast<InstructionTag>(_instructions[i]._tag())) {
-      case InstructionTag::SUCCESS: {
-        str << Int::toString(cnt++) << " success";
-        i += 1;
-        break;
-      }
-      case InstructionTag::WEIGHT: {
-        auto arity = _instructions[i]._firstUint();
-        auto w = _instructions[i]._coeff();
-        str << Int::toString(cnt++) << " weight " << Int::toString(w);
-
-        for (unsigned j = i+1; j < i+1+arity; j++) {
-          ASS(_instructions[j]._tag()==InstructionTag::DATA);
-          auto var = _instructions[j]._firstUint();
-          auto coeff = _instructions[j]._coeff();
-
-          str << " w(X" << Int::toString(var) << ")*" << Int::toString(coeff);
-        }
-        i += 1+arity;
-        break;
-      }
-      case InstructionTag::COMPARE_VV: {
-        auto v1 = _instructions[i]._firstUint();
-        auto v2 = _instructions[i]._secondUint();
-        str << Int::toString(cnt++) << " compare X" << Int::toString(v1) << " X" << Int::toString(v2);
-        i++;
-        break;
-      }
-      case InstructionTag::COMPARE_VT: {
-        ASS(_instructions[i+1]._tag()==InstructionTag::DATA);
-        auto v1 = _instructions[i]._firstUint();
-        auto t2 = _instructions[i+1]._term();
-        str << Int::toString(cnt++) << " compare X" << Int::toString(v1) << " " << *t2;
-        i += 2;
-        break;
-      }
-      case InstructionTag::COMPARE_TV: {
-        ASS(_instructions[i+1]._tag()==InstructionTag::DATA);
-        auto t1 = _instructions[i+1]._term();
-        auto v2 = _instructions[i]._firstUint();
-        str << Int::toString(cnt++) << " compare " << *t1 << " X" << Int::toString(v2);
-        i += 2;
-        break;
-      }
-      default:
-        ASSERTION_VIOLATION;
-    }
-  }
-  return str.str();
-}
-
-bool KBOComparator::extractVarOrders(const VarOrder* base, Stack<const VarOrder*>& vos) const
-{
-  for (unsigned i = 0; i < _instructions.size();) {
-    switch (static_cast<InstructionTag>(_instructions[i]._tag())) {
-      case InstructionTag::COMPARE_VV: {
-        auto gt = VarOrder::add_gt(base,_instructions[i]._firstUint(),_instructions[i]._secondUint());
-        if (gt) {
-          vos.push(gt);
-        }
-        base = VarOrder::add_eq(base,_instructions[i]._firstUint(),_instructions[i]._secondUint());
-        if (base) {
-          i++;
-          break;
-        }
-        return false;
-      }
-      case InstructionTag::SUCCESS: {
-        vos.push(base);
-        return true;
-      }
-      default: {
-        return false;
-      }
-    }
-  }
-  return true;
-}
-
-=======
     default: {
       ASSERTION_VIOLATION;
     }
   }
 }
 
->>>>>>> b7ce420a
 }