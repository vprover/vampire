--- conflicted
+++ resolved
@@ -28,17 +28,11 @@
 #include "OperatorType.hpp"
 #include "Term.hpp"
 
-<<<<<<< HEAD
-#define WITH_GMP 1
-#if WITH_GMP
-#include <gmpxx.h>
-=======
 #if VMINI_GMP
 #include "mini-gmp.h"
 #include "mini-mpq.h"
 #else 
 #include <gmp.h>
->>>>>>> bbc1d2b5
 #endif
 
 namespace Kernel {
@@ -47,22 +41,6 @@
 struct RationalConstantType;
 class RealConstantType;
 
-<<<<<<< HEAD
-#define MK_CAST_OP(Type, OP, ToCast) \
-  friend auto operator OP(Type l, ToCast const& r) { return l OP Type(r); } \
-  friend auto operator OP(ToCast const& l, Type r) { return Type(l) OP r; } \
-
-#define MK_CAST_OPS(Type, ToCast) \
-  MK_CAST_OP(Type, *, ToCast) \
-  MK_CAST_OP(Type, +, ToCast) \
-  MK_CAST_OP(Type, -, ToCast) \
-  MK_CAST_OP(Type, <, ToCast) \
-  MK_CAST_OP(Type, >, ToCast) \
-  MK_CAST_OP(Type, <=,ToCast) \
-  MK_CAST_OP(Type, >=,ToCast) \
-  MK_CAST_OP(Type, ==,ToCast) \
-  MK_CAST_OP(Type, !=,ToCast) \
-=======
 template<class T>
 struct QR { T quot; T rem; };
 
@@ -82,10 +60,10 @@
   MK_CAST_OP(Type, !=,ToCast)                                                             \
 
 #define MK_SIGN_OPS                                                                       \
+  Sign sign()       const;                                                                \
   bool isZero()     const { return sign() == Sign::Zero; }                                \
   bool isNegative() const { return sign() == Sign::Neg;  }                                \
   bool isPositive() const { return sign() == Sign::Pos;  }                                \
->>>>>>> bbc1d2b5
 
 
 /**
@@ -95,16 +73,6 @@
 class ArithmeticException : public Exception {
 protected:
   ArithmeticException(std::string msg) : Exception(msg) {}
-<<<<<<< HEAD
-};
-
-class MachineArithmeticException : public ArithmeticException 
-{ 
-public:
-  MachineArithmeticException() : ArithmeticException("machine arithmetic exception"){} 
-  MachineArithmeticException(std::string msg) : ArithmeticException("machine arithmetic exception: " + msg){} 
-=======
->>>>>>> bbc1d2b5
 };
 
 class DivByZeroException         : public ArithmeticException 
@@ -119,9 +87,6 @@
   Neg = 2,
 };
 
-<<<<<<< HEAD
-std::ostream& operator<<(std::ostream& out, Sign const& self);
-=======
 inline std::ostream& operator<<(std::ostream& out, Sign const& self)
 {
   switch(self) {
@@ -174,7 +139,6 @@
 };
 
 
->>>>>>> bbc1d2b5
 
 class IntegerConstantType
 {
@@ -182,27 +146,8 @@
 public:
   static TermList getSort() { return AtomicSort::intSort(); }
 
-<<<<<<< HEAD
-#if WITH_GMP
-  using InnerType = mpz_class;
-#else // !WITH_GMP
-  typedef int InnerType;
-#endif // WITH_GMP
-
-  IntegerConstantType() {}
-  IntegerConstantType(IntegerConstantType&&) = default;
-  IntegerConstantType(const IntegerConstantType&) = default;
-  IntegerConstantType& operator=(const IntegerConstantType&) = default;
-#if WITH_GMP
-  explicit IntegerConstantType(InnerType v) : _val(v) {}
-  explicit IntegerConstantType(int v) : _val(v) {}
-#else // !WITH_GMP
-  IntegerConstantType(int v) : _val(v) {} // <- not explicit to support legacy code from Theory_int.cpp
-#endif // WITH_GMP
-=======
   IntegerConstantType() { mpz_init(_val); }
   explicit IntegerConstantType(int v) : IntegerConstantType() { mpz_set_si(_val, v); }
->>>>>>> bbc1d2b5
   explicit IntegerConstantType(const std::string& str);
 
   IntegerConstantType(IntegerConstantType     && o) : IntegerConstantType() { mpz_swap(_val, o._val); }
@@ -217,38 +162,6 @@
 
   IntegerConstantType operator-() const;
   IntegerConstantType operator*(const IntegerConstantType& num) const;
-<<<<<<< HEAD
-  IntegerConstantType operator++() { return IntegerConstantType(++_val); }
-  IntegerConstantType operator--() { return IntegerConstantType(--_val); }
-  IntegerConstantType operator++(int) { return IntegerConstantType(_val++); }
-  IntegerConstantType operator--(int) { return IntegerConstantType(_val--); }
-
-  IntegerConstantType& operator*=(IntegerConstantType const& r) { _val *= r._val; return *this; }
-  IntegerConstantType& operator+=(IntegerConstantType const& r) { _val += r._val; return *this; }
-  IntegerConstantType& operator-=(IntegerConstantType const& r) { _val -= r._val; return *this; }
-
-  // true if this divides num
-  bool divides(const IntegerConstantType& num) const ;
-#if !WITH_GMP
-  float realDivide(const IntegerConstantType& num) const { 
-    if(num._val==0) throw DivByZeroException();
-    return ((float)_val)/num._val; 
-  }
-#endif // WITH_GMP
-  IntegerConstantType inverseModulo(IntegerConstantType const& modulus) const;  
-  IntegerConstantType intDivide(const IntegerConstantType& num) const ;  
-  IntegerConstantType remainderE(const IntegerConstantType& num) const; 
-  IntegerConstantType quotientE(const IntegerConstantType& num) const; 
-  IntegerConstantType quotientT(const IntegerConstantType& num) const;
-  IntegerConstantType quotientF(const IntegerConstantType& num) const; 
-  static IntegerConstantType gcd(IntegerConstantType const& lhs, IntegerConstantType const& rhs);
-  static IntegerConstantType lcm(IntegerConstantType const& lhs, IntegerConstantType const& rhs);
-  IntegerConstantType gcd(IntegerConstantType const& rhs) const { return IntegerConstantType::gcd(*this, rhs); }
-  IntegerConstantType lcm(IntegerConstantType const& rhs) const { return IntegerConstantType::lcm(*this, rhs); }
-
-  IntegerConstantType remainderT(const IntegerConstantType& num) const;
-  IntegerConstantType remainderF(const IntegerConstantType& num) const;
-=======
   IntegerConstantType& operator++() { mpz_add_ui(_val,_val,1); return *this; }
   IntegerConstantType& operator--() { mpz_sub_ui(_val,_val,1); return *this; }
   IntegerConstantType operator++(int) { auto out = IntegerConstantType(*this); mpz_add_ui(_val,_val, 1); return out; }
@@ -283,7 +196,6 @@
   Comparison compare(IntegerConstantType const& num) const { return Comparison(mpz_cmp(_val, num._val)); }
   IMPL_COMPARISONS_FROM_COMPARE(IntegerConstantType);
   IMPL_EQ_FROM_COMPARE(IntegerConstantType);
->>>>>>> bbc1d2b5
 
   template<class T> 
   bool fits() const { return MpzToMachineInt<T>::fits(_val); }
@@ -291,53 +203,23 @@
   template<class T> 
   Option<T> cvt() const { return someIf(MpzToMachineInt<T>::fits(_val), [&]() { return MpzToMachineInt<T>::cvt(_val); }); }
 
-<<<<<<< HEAD
-  InnerType const& toInner() const { return _val; }
-
-  bool isZero()     const { return _val == 0; }
-  bool isNegative() const { return _val  < 0; }
-  bool isPositive() const { return _val  > 0; }
-
-  Sign sign() const;
-=======
   template<class T> 
   T truncate() { return MpzToMachineInt<T>::truncate(_val); }
 
   void rshiftBits(mp_bitcnt_t cnt) { mpz_tdiv_q_2exp(_val, _val, cnt); }
->>>>>>> bbc1d2b5
-
-  Sign sign() const;
 
   MK_SIGN_OPS
 
   IntegerConstantType abs() const;
   IntegerConstantType log2() const;
-<<<<<<< HEAD
-
-  // might throw an exception
-  int unwrapInt() const;
-=======
->>>>>>> bbc1d2b5
 
   static Comparison comparePrecedence(IntegerConstantType n1, IntegerConstantType n2);
   size_t hash() const;
 
-<<<<<<< HEAD
-  std::string toString() const;
-  friend std::ostream& operator<<(std::ostream& out, const IntegerConstantType& val);
-private:
-  InnerType _val;
-  IntegerConstantType operator/(const IntegerConstantType& num) const;
-  IntegerConstantType operator%(const IntegerConstantType& num) const;
-#if VZ3
-  friend class SAT::Z3Interfacing;
-#endif
-=======
   friend std::ostream& operator<<(std::ostream& out, const IntegerConstantType& val);
   friend struct RationalConstantType;
   friend void init_mpq(mpq_t out, RationalConstantType const&);
 private:
->>>>>>> bbc1d2b5
   MK_CAST_OPS(IntegerConstantType, int)
 };
 
@@ -356,10 +238,6 @@
 
   RationalConstantType() {}
 
-<<<<<<< HEAD
-  RationalConstantType(const std::string& num, const std::string& den);
-=======
->>>>>>> bbc1d2b5
   explicit RationalConstantType(int n);
   explicit RationalConstantType(IntegerConstantType num);
   RationalConstantType(int num, int den);
@@ -377,20 +255,9 @@
   RationalConstantType& operator/=(RationalConstantType const& r) { _num *= r._den; _den *= r._num;  cannonize(); return *this; }
 
   RationalConstantType inverse() const { return RationalConstantType(1) / *this; }
-<<<<<<< HEAD
-  IntegerConstantType floor() const { return IntegerConstantType::floor(*this); }
-  RationalConstantType floorRat() const { return RationalConstantType(floor()); }
-  RationalConstantType ceiling() const { 
-    return RationalConstantType(IntegerConstantType::ceiling(*this));
-  }
-  RationalConstantType truncate() const { 
-    return RationalConstantType(_num.quotientT(_den));
-  }
-=======
   IntegerConstantType floor() const;
   IntegerConstantType ceiling() const;
   IntegerConstantType truncate() const { return _num.quotientT(_den); }
->>>>>>> bbc1d2b5
 
   bool isInt() const;
 
@@ -402,23 +269,11 @@
   bool operator>=(const RationalConstantType& o) const { return !(o>(*this)); }
   bool operator<=(const RationalConstantType& o) const { return !((*this)>o); }
 
-<<<<<<< HEAD
-
-  bool isZero() const { return _num.toInner()==0; } 
-  // relies on the fact that cannonize ensures that _den>=0
-  bool isNegative() const { ASS(_den >= IntegerConstantType(0)); return _num.toInner() < 0; }
-  bool isPositive() const { ASS(_den >= IntegerConstantType(0)); return _num.toInner() > 0; }
-
-=======
->>>>>>> bbc1d2b5
   RationalConstantType abs() const;
 
   const InnerType& numerator() const { return _num; }
   const InnerType& denominator() const { return _den; }
   size_t hash() const;
-  Sign sign() const;
-
-  Sign sign() const;
 
   MK_SIGN_OPS
 
@@ -429,14 +284,6 @@
   MK_CAST_OPS(RationalConstantType, int)
   MK_CAST_OPS(RationalConstantType, IntegerConstantType)
   MK_CAST_OP(RationalConstantType, /, int)
-<<<<<<< HEAD
-
-#if !WITH_GMP
-protected:
-  void init(InnerType num, InnerType den);
-#endif
-=======
->>>>>>> bbc1d2b5
 
 private:
   void cannonize();
@@ -464,8 +311,6 @@
   RealConstantType(int num, int den) : RationalConstantType(num, den) {}
   explicit RealConstantType(int number) : RealConstantType(RationalConstantType(number)) {}
   RealConstantType(typename RationalConstantType::InnerType  num, typename RationalConstantType::InnerType den) : RealConstantType(RationalConstantType(num, den)) {}
-<<<<<<< HEAD
-=======
 
 #define BIN_OP_FROM_RAT(op) \
   RealConstantType operator op(const RealConstantType& num) const \
@@ -475,32 +320,14 @@
   BIN_OP_FROM_RAT(-)
   BIN_OP_FROM_RAT(*)
   BIN_OP_FROM_RAT(/)
->>>>>>> bbc1d2b5
 
   RealConstantType operator-() const
   { return RealConstantType(RationalConstantType::operator-()); }
 
-<<<<<<< HEAD
-  IntegerConstantType floor() const { return RationalConstantType::floor(); }
-  RealConstantType floorRat() const { return RealConstantType(floor()); }
-  RealConstantType truncate() const { return RealConstantType(RationalConstantType::truncate()); }
-  RealConstantType ceiling() const { return RealConstantType(RationalConstantType::ceiling()); }
-
-
-  bool isZero()     const { return RationalConstantType::isZero(); }
-  bool isNegative() const { return RationalConstantType::isNegative(); }
-  bool isPositive() const { return RationalConstantType::isPositive(); }
-  Sign sign() const;
-
-  RealConstantType abs() const;
-=======
   IntegerConstantType floor() const { return this->RationalConstantType::floor(); }
   IntegerConstantType ceiling() const { return this->RationalConstantType::ceiling(); }
   IntegerConstantType truncate() const { return this->RationalConstantType::truncate(); }
 
-  Sign sign() const;
->>>>>>> bbc1d2b5
-
   MK_SIGN_OPS
 
   RealConstantType abs() const;
@@ -508,21 +335,9 @@
   size_t hash() const;
   static Comparison comparePrecedence(RealConstantType n1, RealConstantType n2);
 
-<<<<<<< HEAD
-  /** 
-   * returns the internal represenation of this RealConstantType. 
-   * 
-   * Currently we represent Reals as Rationals. We might
-   * change this representation in the future in order to represent numerals other algebraic numbers (e.g.  sqrt(2)). 
-   * In order to make this future proof this function is called in places where we rely on the representation of reals,
-   * so we get a compiler error if we change the underlying datatype.
-   */
-  RationalConstantType representation() const;
-=======
   /* currently we only represent rational numerals */ 
   bool isRat() const { return true;  }
 
->>>>>>> bbc1d2b5
   RealConstantType inverse() const { return RealConstantType(1) / *this; }
 
   friend std::ostream& operator<<(std::ostream& out, const RealConstantType& val);
@@ -940,7 +755,7 @@
 
 std::ostream& operator<<(std::ostream& out, Kernel::Theory::Interpretation const& self);
 
-}
+} // namespace Kernel
 
 template<>
 struct std::hash<Kernel::IntegerConstantType>
