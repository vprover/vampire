/*
 * This file is part of the source code of the software program
 * Vampire. It is protected by applicable
 * copyright laws.
 *
 * This source code is distributed under the licence found here
 * https://vprover.github.io/license.html
 * and in the source directory
 */
/**
 * @file Theory.hpp
 * Defines class Theory.
 */

#ifndef __Theory__
#define __Theory__

#include <cmath>
#include <cstdint>

#include "Forwards.hpp"

#include "Lib/DHMap.hpp"
#include "Lib/Exception.hpp"

#include "Lib/Reflection.hpp"
#include "Shell/TermAlgebra.hpp"

#include "OperatorType.hpp"
#include "Term.hpp"

#if VMINI_GMP
#include "mini-gmp.h"
#include "mini-mpq.h"
#else 
#include <gmp.h>
#endif

namespace Kernel {

class IntegerConstantType;
struct RationalConstantType;
class RealConstantType;

template<class T>
struct QR { T quot; T rem; };

#define MK_CAST_OP(Type, OP, ToCast)                                                      \
  friend auto operator OP(Type l, ToCast const& r) { return l OP Type(r); }               \
  friend auto operator OP(ToCast const& l, Type r) { return Type(l) OP r; }               \

#define MK_CAST_OPS(Type, ToCast)                                                         \
  MK_CAST_OP(Type, *, ToCast)                                                             \
  MK_CAST_OP(Type, +, ToCast)                                                             \
  MK_CAST_OP(Type, -, ToCast)                                                             \
  MK_CAST_OP(Type, <, ToCast)                                                             \
  MK_CAST_OP(Type, >, ToCast)                                                             \
  MK_CAST_OP(Type, <=,ToCast)                                                             \
  MK_CAST_OP(Type, >=,ToCast)                                                             \
  MK_CAST_OP(Type, ==,ToCast)                                                             \
  MK_CAST_OP(Type, !=,ToCast)                                                             \

#define MK_SIGN_OPS                                                                       \
  Sign sign()       const;                                                                \
  bool isZero()     const { return sign() == Sign::Zero; }                                \
  bool isNegative() const { return sign() == Sign::Neg;  }                                \
  bool isPositive() const { return sign() == Sign::Pos;  }                                \


class DivByZeroException : public Exception 
{ 
public:
  DivByZeroException() : Exception("divided by zero"){} 
};

enum class Sign : std::uint8_t {
  Zero = 0,
  Pos = 1,
  Neg = 2,
<<<<<<< HEAD
};

inline std::ostream& operator<<(std::ostream& out, Sign const& self)
{
  switch(self) {
    case Sign::Zero: return out << "0";
    case Sign::Pos: return out << "+";
    case Sign::Neg: return out << "-";
  }
  ASSERTION_VIOLATION
}

template<class T> struct MpzToMachineInt;

template<> struct MpzToMachineInt<long> {
  using Int = long;
  static bool fits(mpz_t const self) { return mpz_fits_sint_p(self);  }
  static Int cvt(mpz_t const self) { return mpz_get_si(self);  }
};
#define CONV_FROM_NUM_LIMITS(Long) \
  static Option<Int> _cvt(mpz_t const self) {  \
    if (!MpzToMachineInt<Long>::fits(self)) \
      return {}; \
    auto v = MpzToMachineInt<Long>::cvt(self); \
    auto lim = std::numeric_limits<Int>{}; \
    if (lim.min() <= v && v <= lim.max()) { \
      return some(Int(v)); \
    } else { \
      return {}; \
    } \
  } \
  static bool fits(mpz_t const self) { return _cvt(self).isSome(); } \
  static Int cvt(mpz_t const self) { return _cvt(self).unwrap(); } \

template<> struct MpzToMachineInt<unsigned long> {
  using Int = unsigned long;

  static Int truncate(mpz_t const self) { return mpz_get_ui(self); }
  static bool fits(mpz_t const self) { return mpz_sgn(self) >= 0 && mpz_fits_uint_p(self);  }
  static Int cvt(mpz_t const self) { return mpz_get_ui(self);  }
};

=======
};

inline std::ostream& operator<<(std::ostream& out, Sign const& self)
{
  switch(self) {
    case Sign::Zero: return out << "0";
    case Sign::Pos: return out << "+";
    case Sign::Neg: return out << "-";
  }
  ASSERTION_VIOLATION
}

template<class T> struct MpzToMachineInt;

template<> struct MpzToMachineInt<long> {
  using Int = long;
  static bool fits(mpz_t const self) { return mpz_fits_sint_p(self);  }
  static Int cvt(mpz_t const self) { return mpz_get_si(self);  }
};
#define CONV_FROM_NUM_LIMITS(Long) \
  static Option<Int> _cvt(mpz_t const self) {  \
    if (!MpzToMachineInt<Long>::fits(self)) \
      return {}; \
    auto v = MpzToMachineInt<Long>::cvt(self); \
    auto lim = std::numeric_limits<Int>{}; \
    if (lim.min() <= v && v <= lim.max()) { \
      return some(Int(v)); \
    } else { \
      return {}; \
    } \
  } \
  static bool fits(mpz_t const self) { return _cvt(self).isSome(); } \
  static Int cvt(mpz_t const self) { return _cvt(self).unwrap(); } \

template<> struct MpzToMachineInt<unsigned long> {
  using Int = unsigned long;

  static Int truncate(mpz_t const self) { return mpz_get_ui(self); }
  static bool fits(mpz_t const self) { return mpz_sgn(self) >= 0 && mpz_fits_uint_p(self);  }
  static Int cvt(mpz_t const self) { return mpz_get_ui(self);  }
};

>>>>>>> b6962adf
template<> struct MpzToMachineInt<int> {
  using Int = int;
  CONV_FROM_NUM_LIMITS(long)
};

template<> struct MpzToMachineInt<unsigned> {
  using Int = unsigned;
  CONV_FROM_NUM_LIMITS(unsigned long)
  static Int truncate(mpz_t const self) { return mpz_get_ui(self); }
};



class IntegerConstantType
{
  mpz_t _val;
public:
  static TermList getSort() { return AtomicSort::intSort(); }

  IntegerConstantType() { mpz_init(_val); }
  explicit IntegerConstantType(int v) : IntegerConstantType() { mpz_set_si(_val, v); }
<<<<<<< HEAD

  IntegerConstantType(IntegerConstantType     && o) : IntegerConstantType() { mpz_swap(_val, o._val); }
  IntegerConstantType(IntegerConstantType const& o) : IntegerConstantType() {  mpz_set(_val, o._val); }
  IntegerConstantType& operator=(IntegerConstantType     && o) { mpz_swap(_val, o._val); return *this; }
  IntegerConstantType& operator=(IntegerConstantType const& o) {  mpz_set(_val, o._val); return *this; }

=======

  IntegerConstantType(IntegerConstantType     && o) : IntegerConstantType() { mpz_swap(_val, o._val); }
  IntegerConstantType(IntegerConstantType const& o) : IntegerConstantType() {  mpz_set(_val, o._val); }
  IntegerConstantType& operator=(IntegerConstantType     && o) { mpz_swap(_val, o._val); return *this; }
  IntegerConstantType& operator=(IntegerConstantType const& o) {  mpz_set(_val, o._val); return *this; }

>>>>>>> b6962adf
  ~IntegerConstantType() { mpz_clear(_val); }

  IntegerConstantType operator+(const IntegerConstantType& num) const;
  IntegerConstantType operator-(const IntegerConstantType& num) const;
  IntegerConstantType operator^(unsigned long num) const;

  static Option<IntegerConstantType> parse(std::string const&);

  IntegerConstantType operator-() const;
  IntegerConstantType operator*(const IntegerConstantType& num) const;
  IntegerConstantType& operator++() { mpz_add_ui(_val,_val,1); return *this; }
  IntegerConstantType& operator--() { mpz_sub_ui(_val,_val,1); return *this; }
  IntegerConstantType operator++(int) { auto out = IntegerConstantType(*this); mpz_add_ui(_val,_val, 1); return out; }
  IntegerConstantType operator--(int) { auto out = IntegerConstantType(*this); mpz_sub_ui(_val,_val, 1); return out; }

  IntegerConstantType& operator*=(IntegerConstantType const& r) { mpz_mul(_val, _val, r._val); return *this; }
  IntegerConstantType& operator+=(IntegerConstantType const& r) { mpz_add(_val, _val, r._val); return *this; }
  IntegerConstantType& operator-=(IntegerConstantType const& r) { mpz_sub(_val, _val, r._val); return *this; }

  // true if this divides num
  bool divides(const IntegerConstantType& num) const;
  IntegerConstantType inverseModulo(IntegerConstantType const& modulus) const;
  IntegerConstantType intDivide(const IntegerConstantType& num) const;

  using QR = Kernel::QR<IntegerConstantType>;

#define MK_QR(X)                                                                          \
  QR div ## X(int i) const;                                                               \
  QR div ## X(const IntegerConstantType& num) const;                                      \
  template<class T>                                                                       \
  IntegerConstantType remainder ## X(T const& num) const { return div ## X(num).rem;  }   \
  template<class T>                                                                       \
  IntegerConstantType  quotient ## X(T const& num) const { return div ## X(num).quot; }   \

  MK_QR(E)
  MK_QR(T)
  MK_QR(F)
<<<<<<< HEAD

  IntegerConstantType gcd(IntegerConstantType const& rhs) const;
  IntegerConstantType lcm(IntegerConstantType const& rhs) const;

  Comparison compare(IntegerConstantType const& num) const { return Comparison(mpz_cmp(_val, num._val)); }
  IMPL_COMPARISONS_FROM_COMPARE(IntegerConstantType);
  IMPL_EQ_FROM_COMPARE(IntegerConstantType);

  template<class T> 
  bool fits() const { return MpzToMachineInt<T>::fits(_val); }

  template<class T> 
  Option<T> cvt() const { return someIf(MpzToMachineInt<T>::fits(_val), [&]() { return MpzToMachineInt<T>::cvt(_val); }); }

  template<class T> 
  T truncate() const { return MpzToMachineInt<T>::truncate(_val); }

  void rshiftBits(mp_bitcnt_t cnt) { mpz_tdiv_q_2exp(_val, _val, cnt); }

=======

  IntegerConstantType gcd(IntegerConstantType const& rhs) const;
  IntegerConstantType lcm(IntegerConstantType const& rhs) const;

  Comparison compare(IntegerConstantType const& num) const { return Comparison(mpz_cmp(_val, num._val)); }
  IMPL_COMPARISONS_FROM_COMPARE(IntegerConstantType);
  IMPL_EQ_FROM_COMPARE(IntegerConstantType);

  template<class T> 
  bool fits() const { return MpzToMachineInt<T>::fits(_val); }

  template<class T> 
  Option<T> cvt() const { return someIf(MpzToMachineInt<T>::fits(_val), [&]() { return MpzToMachineInt<T>::cvt(_val); }); }

  template<class T> 
  T truncate() const { return MpzToMachineInt<T>::truncate(_val); }

  void rshiftBits(mp_bitcnt_t cnt) { mpz_tdiv_q_2exp(_val, _val, cnt); }

>>>>>>> b6962adf
  MK_SIGN_OPS

  IntegerConstantType abs() const;
  IntegerConstantType log2() const;

  static Comparison comparePrecedence(IntegerConstantType n1, IntegerConstantType n2);
  size_t hash() const;
  auto defaultHash () const { return DefaultHash ::hash(truncate<unsigned long>()); }
  auto defaultHash2() const { return DefaultHash2::hash(truncate<unsigned long>()); }

  friend std::ostream& operator<<(std::ostream& out, const IntegerConstantType& val);
  friend struct RationalConstantType;
  friend void init_mpq(mpq_t out, RationalConstantType const&);
private:
  MK_CAST_OPS(IntegerConstantType, int)
};

/**
 * A class for representing rational numbers
 *
 * The class uses IntegerConstantType to store the numerator and denominator.
 * This ensures that if there is an overflow in the operations, an exception
 * will be raised by the IntegerConstantType methods.
 */
struct RationalConstantType {
  typedef IntegerConstantType InnerType;
  friend void init_mpq(mpq_t out, RationalConstantType const&);

  static TermList getSort() { return AtomicSort::rationalSort(); }



  RationalConstantType() {}

  explicit RationalConstantType(int n);
  explicit RationalConstantType(IntegerConstantType num);
  RationalConstantType(int num, int den);
  RationalConstantType(IntegerConstantType num, IntegerConstantType den);

  static Option<RationalConstantType> parse(std::string const& number)
  {
    size_t i = number.find_first_of("/");
    if (i == std::string::npos) {
      return IntegerConstantType::parse(number)
        .map([](auto x) { return RationalConstantType(std::move(x)); });
    } else {
      return IntegerConstantType::parse(number.substr(0,i))
        .map([&](auto a) {
            return IntegerConstantType::parse(number.substr(i + 1))
               .map([&](auto b) {
                   return RationalConstantType(std::move(a),std::move(b));
               });
            }).flatten();
    }
  }

  RationalConstantType operator+(const RationalConstantType& num) const;
  RationalConstantType operator-(const RationalConstantType& num) const;
  RationalConstantType operator-() const;
  RationalConstantType operator*(const RationalConstantType& num) const;
  RationalConstantType operator/(const RationalConstantType& num) const;

  RationalConstantType& operator*=(RationalConstantType const& r) { _num *= r._num; _den *= r._den;  cannonize(); return *this; }
  RationalConstantType& operator+=(RationalConstantType const& r) { *this = *this + r; return *this; }
  RationalConstantType& operator-=(RationalConstantType const& r) { *this = *this - r; return *this; }
  RationalConstantType& operator/=(RationalConstantType const& r) { _num *= r._den; _den *= r._num;  cannonize(); return *this; }

  RationalConstantType inverse() const { return RationalConstantType(1) / *this; }
  IntegerConstantType floor() const;
  IntegerConstantType ceiling() const;
  IntegerConstantType truncate() const { return _num.quotientT(_den); }

  bool isInt() const;

  bool operator==(const RationalConstantType& num) const;
  bool operator>(const RationalConstantType& num) const;

  bool operator!=(const RationalConstantType& num) const { return !((*this)==num); }
  bool operator<(const RationalConstantType& o) const { return o>(*this); }
  bool operator>=(const RationalConstantType& o) const { return !(o>(*this)); }
  bool operator<=(const RationalConstantType& o) const { return !((*this)>o); }

  RationalConstantType abs() const;

  const InnerType& numerator() const { return _num; }
  const InnerType& denominator() const { return _den; }
  size_t hash() const;

  MK_SIGN_OPS

  static Comparison comparePrecedence(RationalConstantType n1, RationalConstantType n2);

  friend std::ostream& operator<<(std::ostream& out, const RationalConstantType& val); 

  MK_CAST_OPS(RationalConstantType, int)
  MK_CAST_OPS(RationalConstantType, IntegerConstantType)
  MK_CAST_OP(RationalConstantType, /, int)

  auto defaultHash () const { return HashUtils::combine(_num.defaultHash(), _den.defaultHash()); }
  auto defaultHash2() const { return HashUtils::combine(_num.defaultHash2(), _den.defaultHash2()); }

private:
  void cannonize();

  InnerType _num;
  InnerType _den;
};

std::ostream& operator<<(std::ostream& out, const IntegerConstantType& val); 


class RealConstantType : public RationalConstantType
{
public:
  static TermList getSort() { return AtomicSort::realSort(); }

  RealConstantType() {}
  RealConstantType(RealConstantType&&) = default;
  RealConstantType(const RealConstantType&) = default;
  RealConstantType& operator=(const RealConstantType&) = default;

  static Option<RealConstantType> parse(std::string const&);
  explicit RealConstantType(const RationalConstantType& rat) : RationalConstantType(rat) {}
  RealConstantType(IntegerConstantType num) : RationalConstantType(num) {}
  RealConstantType(int num, int den) : RationalConstantType(num, den) {}
  explicit RealConstantType(int number) : RealConstantType(RationalConstantType(number)) {}
  RealConstantType(typename RationalConstantType::InnerType  num, typename RationalConstantType::InnerType den) : RealConstantType(RationalConstantType(num, den)) {}


#define BIN_OP_FROM_RAT(op) \
  RealConstantType operator op(const RealConstantType& num) const \
  { return RealConstantType(RationalConstantType::operator op(num)); } \

  BIN_OP_FROM_RAT(+)
  BIN_OP_FROM_RAT(-)
  BIN_OP_FROM_RAT(*)
  BIN_OP_FROM_RAT(/)

  RealConstantType operator-() const
  { return RealConstantType(RationalConstantType::operator-()); }

  IntegerConstantType floor() const { return this->RationalConstantType::floor(); }
  IntegerConstantType ceiling() const { return this->RationalConstantType::ceiling(); }
  IntegerConstantType truncate() const { return this->RationalConstantType::truncate(); }

  MK_SIGN_OPS

  RealConstantType abs() const;

  size_t hash() const;
  static Comparison comparePrecedence(RealConstantType n1, RealConstantType n2);

  /* currently we only represent rational numerals */ 
  bool isRat() const { return true;  }

  RealConstantType inverse() const { return RealConstantType(1) / *this; }

  friend std::ostream& operator<<(std::ostream& out, const RealConstantType& val);
  MK_CAST_OPS(RealConstantType, int)
  MK_CAST_OPS(RealConstantType, IntegerConstantType)
  MK_CAST_OP(RealConstantType, /, int)

};

inline bool operator<(const RealConstantType& lhs ,const RealConstantType& rhs) { 
  return static_cast<const RationalConstantType&>(lhs) < static_cast<const RationalConstantType&>(rhs);
}
inline bool operator>(const RealConstantType& lhs, const RealConstantType& rhs) {
  return static_cast<const RationalConstantType&>(lhs) > static_cast<const RationalConstantType&>(rhs);
}
inline bool operator<=(const RealConstantType& lhs, const RealConstantType& rhs) {
  return static_cast<const RationalConstantType&>(lhs) <= static_cast<const RationalConstantType&>(rhs);
}
inline bool operator>=(const RealConstantType& lhs, const RealConstantType& rhs) {
  return static_cast<const RationalConstantType&>(lhs) >= static_cast<const RationalConstantType&>(rhs);
}

/**
 * A singleton class handling tasks related to theory symbols in Vampire
 */
class Theory
{
public:
  /**
   * Interpreted symbols and predicates
   *
   * If interpreted_evaluation is enabled, predicates GREATER_EQUAL,
   * LESS and LESS_EQUAL should not appear in the run of the
   * SaturationAlgorithm (they'll be immediately simplified by the
   * InterpretedEvaluation simplification).
   */
  enum Interpretation
  {
    //predicates
    EQUAL,

    INT_IS_INT,
    INT_IS_RAT,
    INT_IS_REAL,
    INT_GREATER,
    INT_GREATER_EQUAL,
    INT_LESS,
    INT_LESS_EQUAL,
    INT_DIVIDES,

    RAT_IS_INT,
    RAT_IS_RAT,
    RAT_IS_REAL,
    RAT_GREATER,
    RAT_GREATER_EQUAL,
    RAT_LESS,
    RAT_LESS_EQUAL,

    REAL_IS_INT,
    REAL_IS_RAT,
    REAL_IS_REAL,
    REAL_GREATER,
    REAL_GREATER_EQUAL,
    REAL_LESS,
    REAL_LESS_EQUAL,

    //numeric functions

    INT_SUCCESSOR,
    INT_UNARY_MINUS,
    INT_PLUS,  // sum in TPTP
    INT_MINUS, // difference in TPTP
    INT_MULTIPLY,
    INT_QUOTIENT_E,
    INT_QUOTIENT_T,
    INT_QUOTIENT_F,
    INT_REMAINDER_E,
    INT_REMAINDER_T,
    INT_REMAINDER_F,
    INT_FLOOR,
    INT_CEILING,
    INT_TRUNCATE,
    INT_ROUND,
    INT_ABS,

    RAT_UNARY_MINUS,
    RAT_PLUS, // sum in TPTP
    RAT_MINUS,// difference in TPTP
    RAT_MULTIPLY,
    RAT_QUOTIENT,
    RAT_QUOTIENT_E,
    RAT_QUOTIENT_T,
    RAT_QUOTIENT_F,
    RAT_REMAINDER_E,
    RAT_REMAINDER_T,
    RAT_REMAINDER_F,
    RAT_FLOOR,
    RAT_CEILING,
    RAT_TRUNCATE,
    RAT_ROUND,

    REAL_UNARY_MINUS,
    REAL_PLUS,  // plus in TPTP
    REAL_MINUS, // difference in TPTP
    REAL_MULTIPLY,
    REAL_QUOTIENT,
    REAL_QUOTIENT_E,
    REAL_QUOTIENT_T,
    REAL_QUOTIENT_F,
    REAL_REMAINDER_E,
    REAL_REMAINDER_T,
    REAL_REMAINDER_F,
    REAL_FLOOR,
    REAL_CEILING,
    REAL_TRUNCATE,
    REAL_ROUND,

    //conversion functions
    INT_TO_INT,
    INT_TO_RAT,
    INT_TO_REAL,
    RAT_TO_INT,
    RAT_TO_RAT,
    RAT_TO_REAL,
    REAL_TO_INT,
    REAL_TO_RAT,
    REAL_TO_REAL,

    // array functions
    ARRAY_SELECT,
    ARRAY_BOOL_SELECT,
    ARRAY_STORE,

    INVALID_INTERPRETATION // LEAVE THIS AS THE LAST ELEMENT OF THE ENUM
  };

  enum IndexedInterpretation {
    FOR_NOW_EMPTY
  };

  typedef std::pair<IndexedInterpretation, unsigned> ConcreteIndexedInterpretation;

  /**
   * Interpretations represent the abstract concept of an interpreted operation vampire knows about.
   *
   * Some of them are polymorphic, such the ones for ARRAYs, and only become a concrete operation when supplied with OperatorType*.
   * To identify these, MonomorphisedInterpretation (see below) can be used. However, notice that the appropriate Symbol always carries
   * an Interpretation (if interpreted) and an OperatorType*.
   *
   * Other operations might be, in fact, indexed families of operations, and need an additional index (unsigned) to be specified.
   * To keep the Symbol structure from growing for their sake, these IndexedInterpretations are instantiated to a concrete member of a family on demand
   * and we keep track of this instantiation in _indexedInterpretations (see below). Members of _indexedInterpretations
   * implicitly "inhabit" a range of values in Interpretation after INVALID_INTERPRETATION, so that again an
   * Interpretation (this time >= INVALID_INTERPRETATION) and an OperatorType* are enough to identify a member of an indexed family.
   */

  typedef std::pair<Interpretation, OperatorType*> MonomorphisedInterpretation;

private:
  DHMap<ConcreteIndexedInterpretation,Interpretation> _indexedInterpretations;

public:

  static unsigned numberOfFixedInterpretations() {
    return INVALID_INTERPRETATION;
  }

  Interpretation interpretationFromIndexedInterpretation(IndexedInterpretation ii, unsigned index)
  {
    ConcreteIndexedInterpretation cii = std::make_pair(ii,index);

    Interpretation res;
    if (!_indexedInterpretations.find(cii, res)) {
      res = static_cast<Interpretation>(numberOfFixedInterpretations() + _indexedInterpretations.size());
      _indexedInterpretations.insert(cii, res);
    }
    return res;
  }

  static bool isPlus(Interpretation i){
    return i == INT_PLUS || i == RAT_PLUS || i == REAL_PLUS;
  }

  static std::string getInterpretationName(Interpretation i);
  static unsigned getArity(Interpretation i);
  static bool isFunction(Interpretation i);
  static bool isInequality(Interpretation i);
  static OperatorType* getNonpolymorphicOperatorType(Interpretation i);

  static OperatorType* getArrayOperatorType(TermList arraySort, Interpretation i);

  static bool hasSingleSort(Interpretation i);
  static TermList getOperationSort(Interpretation i);
  static bool isConversionOperation(Interpretation i);
  static bool isLinearOperation(Interpretation i);
  static bool isNonLinearOperation(Interpretation i);
  bool isPartiallyInterpretedFunction(Term* t);
  bool partiallyDefinedFunctionUndefinedForArgs(Term* t);
  // static bool isPartialFunction(Interpretation i);

  static bool isPolymorphic(Interpretation i);

  unsigned getArrayExtSkolemFunction(TermList sort);

  static Theory theory_obj;
  static Theory* instance();

  void defineTupleTermAlgebra(unsigned arity, TermList* sorts);

  /** Returns true if the argument is an interpreted constant
   */
  bool isInterpretedConstant(unsigned func);
  bool isInterpretedConstant(Term* t);
  bool isInterpretedConstant(TermList t);
  /** Returns true if the argument is an interpreted number
   */
  bool isInterpretedNumber(Term* t);
  bool isInterpretedNumber(TermList t);

  /** Returns false if pred is equality.  Returns true if the argument is any
      other interpreted predicate.
   */
  bool isInterpretedPredicate(unsigned pred);
    
  bool isInterpretedEquality(Literal* lit);
  bool isInterpretedPredicate(Literal* lit, Interpretation itp);
  bool isInterpretedPredicate(unsigned pred, Interpretation itp);
  bool isInterpretedPredicate(Literal* lit);

  bool isInterpretedFunction(unsigned func);
  bool isInterpretedFunction(Term* t);
  bool isInterpretedFunction(TermList t);
  bool isInterpretedFunction(unsigned func, Interpretation itp);
  bool isInterpretedFunction(Term* t, Interpretation itp);
  bool isInterpretedFunction(TermList t, Interpretation itp);

  // bool isInterpretedPartialFunction(unsigned func);
  bool isZero(TermList t);

  Interpretation interpretFunction(unsigned func);
  Interpretation interpretFunction(Term* t);
  Interpretation interpretFunction(TermList t);
  Interpretation interpretPredicate(unsigned pred);
  Interpretation interpretPredicate(Literal* t);

  void registerLaTeXPredName(unsigned func, bool polarity, std::string temp);
  void registerLaTeXFuncName(unsigned func, std::string temp);
  std::string tryGetInterpretedLaTeXName(unsigned func, bool pred,bool polarity=true);

private:
  // For recording the templates for predicate and function symbols
  DHMap<unsigned,std::string> _predLaTeXnamesPos;
  DHMap<unsigned,std::string> _predLaTeXnamesNeg;
  DHMap<unsigned,std::string> _funcLaTeXnames;

public:

  /**
   * Try to interpret the term list as an integer constant. If it is an
   * integer constant, return true and save the constant in @c res, otherwise
   * return false.
   */
  bool tryInterpretConstant(TermList trm, IntegerConstantType& res)
  {
    if (!trm.isTerm()) {
      return false;
    }
    return tryInterpretConstant(trm.term(),res);
  }
  bool tryInterpretConstant(const Term* t, IntegerConstantType& res);
  bool tryInterpretConstant(unsigned functor, IntegerConstantType& res);
<<<<<<< HEAD
=======


>>>>>>> b6962adf
  Option<IntegerConstantType> tryInterpretConstant(unsigned functor);
  /**
   * Try to interpret the term list as an rational constant. If it is an
   * rational constant, return true and save the constant in @c res, otherwise
   * return false.
   */
  bool tryInterpretConstant(TermList trm, RationalConstantType& res);
  bool tryInterpretConstant(const Term* t, RationalConstantType& res);
  bool tryInterpretConstant(unsigned functor, RationalConstantType& res);
  /**
   * Try to interpret the term list as an real constant. If it is an
   * real constant, return true and save the constant in @c res, otherwise
   * return false.
   */
  bool tryInterpretConstant(TermList trm, RealConstantType& res)
  {
    if (!trm.isTerm()) {
      return false;
    }
    return tryInterpretConstant(trm.term(),res);
  }
  bool tryInterpretConstant(const Term* t, RealConstantType& res);
  bool tryInterpretConstant(unsigned functor, RealConstantType& res);

  Term* representConstant(const IntegerConstantType& num);
  Term* representConstant(const RationalConstantType& num);
  Term* representConstant(const RealConstantType& num);

private:
  Theory();
  static OperatorType* getConversionOperationType(Interpretation i);

  DHMap<TermList,unsigned> _arraySkolemFunctions;

public:
  class Tuples {
  public:
    bool isFunctor(unsigned functor);
    unsigned getFunctor(unsigned arity, TermList sorts[]);
    unsigned getFunctor(TermList tupleSort);
    unsigned getProjectionFunctor(unsigned proj, TermList tupleSort);
    bool findProjection(unsigned projFunctor, bool isPredicate, unsigned &proj);
  };

  static Theory::Tuples tuples_obj;
  static Theory::Tuples* tuples();
};

#define ANY_INTERPRETED_PREDICATE                                                         \
         Kernel::Theory::EQUAL:                                                           \
    case Kernel::Theory::INT_IS_INT:                                                      \
    case Kernel::Theory::INT_IS_RAT:                                                      \
    case Kernel::Theory::INT_IS_REAL:                                                     \
    case Kernel::Theory::INT_GREATER:                                                     \
    case Kernel::Theory::INT_GREATER_EQUAL:                                               \
    case Kernel::Theory::INT_LESS:                                                        \
    case Kernel::Theory::INT_LESS_EQUAL:                                                  \
    case Kernel::Theory::INT_DIVIDES:                                                     \
    case Kernel::Theory::RAT_IS_INT:                                                      \
    case Kernel::Theory::RAT_IS_RAT:                                                      \
    case Kernel::Theory::RAT_IS_REAL:                                                     \
    case Kernel::Theory::RAT_GREATER:                                                     \
    case Kernel::Theory::RAT_GREATER_EQUAL:                                               \
    case Kernel::Theory::RAT_LESS:                                                        \
    case Kernel::Theory::RAT_LESS_EQUAL:                                                  \
    case Kernel::Theory::REAL_IS_INT:                                                     \
    case Kernel::Theory::REAL_IS_RAT:                                                     \
    case Kernel::Theory::REAL_IS_REAL:                                                    \
    case Kernel::Theory::REAL_GREATER:                                                    \
    case Kernel::Theory::REAL_GREATER_EQUAL:                                              \
    case Kernel::Theory::REAL_LESS:                                                       \
    case Kernel::Theory::ARRAY_BOOL_SELECT:                                               \
    case Kernel::Theory::REAL_LESS_EQUAL

#define ANY_INTERPRETED_FUNCTION                                                          \
         Kernel::Theory::INT_SUCCESSOR:                                                   \
    case Kernel::Theory::INT_UNARY_MINUS:                                                 \
    case Kernel::Theory::INT_PLUS:                                                        \
    case Kernel::Theory::INT_MINUS:                                                       \
    case Kernel::Theory::INT_MULTIPLY:                                                    \
    case Kernel::Theory::INT_QUOTIENT_E:                                                  \
    case Kernel::Theory::INT_QUOTIENT_T:                                                  \
    case Kernel::Theory::INT_QUOTIENT_F:                                                  \
    case Kernel::Theory::INT_REMAINDER_E:                                                 \
    case Kernel::Theory::INT_REMAINDER_T:                                                 \
    case Kernel::Theory::INT_REMAINDER_F:                                                 \
    case Kernel::Theory::INT_FLOOR:                                                       \
    case Kernel::Theory::INT_CEILING:                                                     \
    case Kernel::Theory::INT_TRUNCATE:                                                    \
    case Kernel::Theory::INT_ROUND:                                                       \
    case Kernel::Theory::INT_ABS:                                                         \
    case Kernel::Theory::RAT_UNARY_MINUS:                                                 \
    case Kernel::Theory::RAT_PLUS:                                                        \
    case Kernel::Theory::RAT_MINUS:                                                       \
    case Kernel::Theory::RAT_MULTIPLY:                                                    \
    case Kernel::Theory::RAT_QUOTIENT:                                                    \
    case Kernel::Theory::RAT_QUOTIENT_E:                                                  \
    case Kernel::Theory::RAT_QUOTIENT_T:                                                  \
    case Kernel::Theory::RAT_QUOTIENT_F:                                                  \
    case Kernel::Theory::RAT_REMAINDER_E:                                                 \
    case Kernel::Theory::RAT_REMAINDER_T:                                                 \
    case Kernel::Theory::RAT_REMAINDER_F:                                                 \
    case Kernel::Theory::RAT_FLOOR:                                                       \
    case Kernel::Theory::RAT_CEILING:                                                     \
    case Kernel::Theory::RAT_TRUNCATE:                                                    \
    case Kernel::Theory::RAT_ROUND:                                                       \
    case Kernel::Theory::REAL_UNARY_MINUS:                                                \
    case Kernel::Theory::REAL_PLUS:                                                       \
    case Kernel::Theory::REAL_MINUS:                                                      \
    case Kernel::Theory::REAL_MULTIPLY:                                                   \
    case Kernel::Theory::REAL_QUOTIENT:                                                   \
    case Kernel::Theory::REAL_QUOTIENT_E:                                                 \
    case Kernel::Theory::REAL_QUOTIENT_T:                                                 \
    case Kernel::Theory::REAL_QUOTIENT_F:                                                 \
    case Kernel::Theory::REAL_REMAINDER_E:                                                \
    case Kernel::Theory::REAL_REMAINDER_T:                                                \
    case Kernel::Theory::REAL_REMAINDER_F:                                                \
    case Kernel::Theory::REAL_FLOOR:                                                      \
    case Kernel::Theory::REAL_CEILING:                                                    \
    case Kernel::Theory::REAL_TRUNCATE:                                                   \
    case Kernel::Theory::REAL_ROUND:                                                      \
    case Kernel::Theory::INT_TO_INT:                                                      \
    case Kernel::Theory::INT_TO_RAT:                                                      \
    case Kernel::Theory::INT_TO_REAL:                                                     \
    case Kernel::Theory::RAT_TO_INT:                                                      \
    case Kernel::Theory::RAT_TO_RAT:                                                      \
    case Kernel::Theory::RAT_TO_REAL:                                                     \
    case Kernel::Theory::REAL_TO_INT:                                                     \
    case Kernel::Theory::REAL_TO_RAT:                                                     \
    case Kernel::Theory::REAL_TO_REAL:                                                    \
    case Kernel::Theory::ARRAY_SELECT:                                                    \
    case Kernel::Theory::ARRAY_STORE

typedef Theory::Interpretation Interpretation;

/**
 * Pointer to the singleton Theory instance
 */
extern Theory* theory;

std::ostream& operator<<(std::ostream& out, Kernel::Theory::Interpretation const& self);

} // namespace Kernel

template<>
struct std::hash<Kernel::IntegerConstantType>
{
  size_t operator()(Kernel::IntegerConstantType const& self) const noexcept 
  { return self.hash(); }
};

template<>
struct std::hash<Kernel::RationalConstantType>
{
  size_t operator()(Kernel::RationalConstantType const& self) const noexcept 
  { return self.hash(); }
};


template<>
struct std::hash<Kernel::RealConstantType>
{
  size_t operator()(Kernel::RealConstantType const& self) const noexcept 
  { return self.hash(); }
};


#endif // __Theory__<|MERGE_RESOLUTION|>--- conflicted
+++ resolved
@@ -77,7 +77,6 @@
   Zero = 0,
   Pos = 1,
   Neg = 2,
-<<<<<<< HEAD
 };
 
 inline std::ostream& operator<<(std::ostream& out, Sign const& self)
@@ -120,50 +119,6 @@
   static Int cvt(mpz_t const self) { return mpz_get_ui(self);  }
 };
 
-=======
-};
-
-inline std::ostream& operator<<(std::ostream& out, Sign const& self)
-{
-  switch(self) {
-    case Sign::Zero: return out << "0";
-    case Sign::Pos: return out << "+";
-    case Sign::Neg: return out << "-";
-  }
-  ASSERTION_VIOLATION
-}
-
-template<class T> struct MpzToMachineInt;
-
-template<> struct MpzToMachineInt<long> {
-  using Int = long;
-  static bool fits(mpz_t const self) { return mpz_fits_sint_p(self);  }
-  static Int cvt(mpz_t const self) { return mpz_get_si(self);  }
-};
-#define CONV_FROM_NUM_LIMITS(Long) \
-  static Option<Int> _cvt(mpz_t const self) {  \
-    if (!MpzToMachineInt<Long>::fits(self)) \
-      return {}; \
-    auto v = MpzToMachineInt<Long>::cvt(self); \
-    auto lim = std::numeric_limits<Int>{}; \
-    if (lim.min() <= v && v <= lim.max()) { \
-      return some(Int(v)); \
-    } else { \
-      return {}; \
-    } \
-  } \
-  static bool fits(mpz_t const self) { return _cvt(self).isSome(); } \
-  static Int cvt(mpz_t const self) { return _cvt(self).unwrap(); } \
-
-template<> struct MpzToMachineInt<unsigned long> {
-  using Int = unsigned long;
-
-  static Int truncate(mpz_t const self) { return mpz_get_ui(self); }
-  static bool fits(mpz_t const self) { return mpz_sgn(self) >= 0 && mpz_fits_uint_p(self);  }
-  static Int cvt(mpz_t const self) { return mpz_get_ui(self);  }
-};
-
->>>>>>> b6962adf
 template<> struct MpzToMachineInt<int> {
   using Int = int;
   CONV_FROM_NUM_LIMITS(long)
@@ -185,21 +140,12 @@
 
   IntegerConstantType() { mpz_init(_val); }
   explicit IntegerConstantType(int v) : IntegerConstantType() { mpz_set_si(_val, v); }
-<<<<<<< HEAD
 
   IntegerConstantType(IntegerConstantType     && o) : IntegerConstantType() { mpz_swap(_val, o._val); }
   IntegerConstantType(IntegerConstantType const& o) : IntegerConstantType() {  mpz_set(_val, o._val); }
   IntegerConstantType& operator=(IntegerConstantType     && o) { mpz_swap(_val, o._val); return *this; }
   IntegerConstantType& operator=(IntegerConstantType const& o) {  mpz_set(_val, o._val); return *this; }
 
-=======
-
-  IntegerConstantType(IntegerConstantType     && o) : IntegerConstantType() { mpz_swap(_val, o._val); }
-  IntegerConstantType(IntegerConstantType const& o) : IntegerConstantType() {  mpz_set(_val, o._val); }
-  IntegerConstantType& operator=(IntegerConstantType     && o) { mpz_swap(_val, o._val); return *this; }
-  IntegerConstantType& operator=(IntegerConstantType const& o) {  mpz_set(_val, o._val); return *this; }
-
->>>>>>> b6962adf
   ~IntegerConstantType() { mpz_clear(_val); }
 
   IntegerConstantType operator+(const IntegerConstantType& num) const;
@@ -237,7 +183,6 @@
   MK_QR(E)
   MK_QR(T)
   MK_QR(F)
-<<<<<<< HEAD
 
   IntegerConstantType gcd(IntegerConstantType const& rhs) const;
   IntegerConstantType lcm(IntegerConstantType const& rhs) const;
@@ -257,27 +202,6 @@
 
   void rshiftBits(mp_bitcnt_t cnt) { mpz_tdiv_q_2exp(_val, _val, cnt); }
 
-=======
-
-  IntegerConstantType gcd(IntegerConstantType const& rhs) const;
-  IntegerConstantType lcm(IntegerConstantType const& rhs) const;
-
-  Comparison compare(IntegerConstantType const& num) const { return Comparison(mpz_cmp(_val, num._val)); }
-  IMPL_COMPARISONS_FROM_COMPARE(IntegerConstantType);
-  IMPL_EQ_FROM_COMPARE(IntegerConstantType);
-
-  template<class T> 
-  bool fits() const { return MpzToMachineInt<T>::fits(_val); }
-
-  template<class T> 
-  Option<T> cvt() const { return someIf(MpzToMachineInt<T>::fits(_val), [&]() { return MpzToMachineInt<T>::cvt(_val); }); }
-
-  template<class T> 
-  T truncate() const { return MpzToMachineInt<T>::truncate(_val); }
-
-  void rshiftBits(mp_bitcnt_t cnt) { mpz_tdiv_q_2exp(_val, _val, cnt); }
-
->>>>>>> b6962adf
   MK_SIGN_OPS
 
   IntegerConstantType abs() const;
@@ -704,11 +628,8 @@
   }
   bool tryInterpretConstant(const Term* t, IntegerConstantType& res);
   bool tryInterpretConstant(unsigned functor, IntegerConstantType& res);
-<<<<<<< HEAD
-=======
-
-
->>>>>>> b6962adf
+
+
   Option<IntegerConstantType> tryInterpretConstant(unsigned functor);
   /**
    * Try to interpret the term list as an rational constant. If it is an
