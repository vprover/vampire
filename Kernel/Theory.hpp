/*
 * This file is part of the source code of the software program
 * Vampire. It is protected by applicable
 * copyright laws.
 *
 * This source code is distributed under the licence found here
 * https://vprover.github.io/license.html
 * and in the source directory
 */
/**
 * @file Theory.hpp
 * Defines class Theory.
 */

#ifndef __Theory__
#define __Theory__

#include <cmath>

#include "Forwards.hpp"

#include "Lib/DHMap.hpp"
#include "Lib/Exception.hpp"

#include "Shell/TermAlgebra.hpp"

#include "OperatorType.hpp"
#include "Term.hpp"

#define WITH_GMP 1
#if WITH_GMP
#include <gmpxx.h>
#endif

namespace Kernel {

class IntegerConstantType;
struct RationalConstantType;
class RealConstantType;

/**
 * Exception to be thrown when the requested operation cannot be performed,
 * e.g. because of overflow of a native type.
 */
class ArithmeticException : public Exception {
protected:
  ArithmeticException(vstring msg) : Exception(msg) {}
};

class MachineArithmeticException : public ArithmeticException 
{ 
public:
  MachineArithmeticException() : ArithmeticException("machine arithmetic exception"){} 
  MachineArithmeticException(vstring msg) : ArithmeticException("machine arithmetic exception: " + msg){} 
};

class DivByZeroException         : public ArithmeticException 
{ 
public:
  DivByZeroException() : ArithmeticException("divided by zero"){} 
};

enum class Sign : uint8_t {
  Zero = 0,
  Pos = 1,
  Neg = 2,
};

std::ostream& operator<<(std::ostream& out, Sign const& self);

class IntegerConstantType
{
public:
  static TermList getSort() { return AtomicSort::intSort(); }

#if WITH_GMP
  using InnerType = mpz_class;
#else // !WITH_GMP
  typedef int InnerType;
#endif // WITH_GMP

  IntegerConstantType() {}
  IntegerConstantType(IntegerConstantType&&) = default;
  IntegerConstantType(const IntegerConstantType&) = default;
  IntegerConstantType& operator=(const IntegerConstantType&) = default;
#if WITH_GMP
  explicit IntegerConstantType(InnerType v) : _val(v) {}
  explicit IntegerConstantType(int v) : _val(v) {}
#else // !WITH_GMP
  IntegerConstantType(int v) : _val(v) {} // <- not explicit to support legacy code from Theory_int.cpp
#endif // WITH_GMP
  explicit IntegerConstantType(const vstring& str);

  IntegerConstantType operator+(const IntegerConstantType& num) const;
  IntegerConstantType operator-(const IntegerConstantType& num) const;
  IntegerConstantType operator-() const;
  IntegerConstantType operator*(const IntegerConstantType& num) const;
  IntegerConstantType operator++() { return IntegerConstantType(++_val); }
  IntegerConstantType operator--() { return IntegerConstantType(--_val); }
  IntegerConstantType operator++(int) { return IntegerConstantType(_val++); }
  IntegerConstantType operator--(int) { return IntegerConstantType(_val--); }

  IntegerConstantType& operator*=(IntegerConstantType const& r) { _val *= r._val; return *this; }
  IntegerConstantType& operator+=(IntegerConstantType const& r) { _val += r._val; return *this; }
  IntegerConstantType& operator-=(IntegerConstantType const& r) { _val -= r._val; return *this; }

  // true if this divides num
  bool divides(const IntegerConstantType& num) const ;
#if !WITH_GMP
  float realDivide(const IntegerConstantType& num) const { 
    if(num._val==0) throw DivByZeroException();
    return ((float)_val)/num._val; 
  }
#endif // WITH_GMP
  IntegerConstantType intDivide(const IntegerConstantType& num) const ;  
  IntegerConstantType remainderE(const IntegerConstantType& num) const; 
  IntegerConstantType quotientE(const IntegerConstantType& num) const; 
  IntegerConstantType quotientT(const IntegerConstantType& num) const;
  IntegerConstantType quotientF(const IntegerConstantType& num) const; 
  static IntegerConstantType gcd(IntegerConstantType const& lhs, IntegerConstantType const& rhs);
  static IntegerConstantType lcm(IntegerConstantType const& lhs, IntegerConstantType const& rhs);

  IntegerConstantType remainderT(const IntegerConstantType& num) const;
  IntegerConstantType remainderF(const IntegerConstantType& num) const;

  bool operator==(const IntegerConstantType& num) const;
  bool operator>(const IntegerConstantType& num) const;

  bool operator!=(const IntegerConstantType& num) const { return !((*this)==num); }
  bool operator<(const IntegerConstantType& o) const { return o>(*this); }
  bool operator>=(const IntegerConstantType& o) const { return !(o>(*this)); }
  bool operator<=(const IntegerConstantType& o) const { return !((*this)>o); }

  InnerType const& toInner() const { return _val; }

  bool isZero()     const { return _val == 0; }
  bool isNegative() const { return _val  < 0; }
  bool isPositive() const { return _val  > 0; }

  Sign sign() const;

  static IntegerConstantType floor(RationalConstantType rat);
  static IntegerConstantType floor(IntegerConstantType rat);

  static IntegerConstantType ceiling(RationalConstantType rat);
  static IntegerConstantType ceiling(IntegerConstantType rat);
  IntegerConstantType abs() const;
  IntegerConstantType log2() const;

  // might throw an exception
  int unwrapInt() const;

  static Comparison comparePrecedence(IntegerConstantType n1, IntegerConstantType n2);
  size_t hash() const;

  vstring toString() const;
  friend std::ostream& operator<<(ostream& out, const IntegerConstantType& val);
private:
  InnerType _val;
  IntegerConstantType operator/(const IntegerConstantType& num) const;
  IntegerConstantType operator%(const IntegerConstantType& num) const;
#if VZ3
  friend class SAT::Z3Interfacing;
#endif
};

<<<<<<< HEAD
=======
inline
std::ostream& operator<< (std::ostream& out, const IntegerConstantType& val) {
  return out << val.toInner();
}

>>>>>>> 1916f50e
/**
 * A class for representing rational numbers
 *
 * The class uses IntegerConstantType to store the numerator and denominator.
 * This ensures that if there is an overflow in the operations, an exception
 * will be raised by the IntegerConstantType methods.
 */
struct RationalConstantType {
  typedef IntegerConstantType InnerType;

  static TermList getSort() { return AtomicSort::rationalSort(); }

  RationalConstantType() {}
  RationalConstantType(RationalConstantType&&) = default;
  RationalConstantType(const RationalConstantType&) = default;
  RationalConstantType& operator=(const RationalConstantType&) = default;

  RationalConstantType(const vstring& num, const vstring& den);
  explicit RationalConstantType(int n);
  explicit RationalConstantType(IntegerConstantType num);
  RationalConstantType(int num, int den);
  RationalConstantType(IntegerConstantType num, IntegerConstantType den);

  RationalConstantType operator+(const RationalConstantType& num) const;
  RationalConstantType operator-(const RationalConstantType& num) const;
  RationalConstantType operator-() const;
  RationalConstantType operator*(const RationalConstantType& num) const;
  RationalConstantType operator/(const RationalConstantType& num) const;

  RationalConstantType& operator*=(RationalConstantType const& r) { _num *= r._num; _den *= r._den;  cannonize(); return *this; }
  RationalConstantType& operator+=(RationalConstantType const& r) { *this = *this + r; return *this; }
  RationalConstantType& operator-=(RationalConstantType const& r) { _num -= r._num; _den -= r._den;  cannonize(); return *this; }
  RationalConstantType& operator/=(RationalConstantType const& r) { _num *= r._den; _den *= r._num;  cannonize(); return *this; }

  RationalConstantType floor() const { 
    return RationalConstantType(IntegerConstantType::floor(*this));
  }
  RationalConstantType ceiling() const { 
    return RationalConstantType(IntegerConstantType::ceiling(*this));
  }
  RationalConstantType truncate() const { 
    return RationalConstantType(_num.quotientT(_den));
  }

  bool isInt() const;

  bool operator==(const RationalConstantType& num) const;
  bool operator>(const RationalConstantType& num) const;

  bool operator!=(const RationalConstantType& num) const { return !((*this)==num); }
  bool operator<(const RationalConstantType& o) const { return o>(*this); }
  bool operator>=(const RationalConstantType& o) const { return !(o>(*this)); }
  bool operator<=(const RationalConstantType& o) const { return !((*this)>o); }


  bool isZero() const { return _num.toInner()==0; } 
  // relies on the fact that cannonize ensures that _den>=0
  bool isNegative() const { ASS(_den >= IntegerConstantType(0)); return _num.toInner() < 0; }
  bool isPositive() const { ASS(_den >= IntegerConstantType(0)); return _num.toInner() > 0; }

  RationalConstantType abs() const;

  vstring toString() const;

  const InnerType& numerator() const { return _num; }
  const InnerType& denominator() const { return _den; }
  size_t hash() const;
  Sign sign() const;

  static Comparison comparePrecedence(RationalConstantType n1, RationalConstantType n2);

  friend std::ostream& operator<<(ostream& out, const RationalConstantType& val); 

#if !WITH_GMP
protected:
  void init(InnerType num, InnerType den);
#endif

private:
  void cannonize();

  InnerType _num;
  InnerType _den;
};

<<<<<<< HEAD
std::ostream& operator<<(ostream& out, const IntegerConstantType& val); 
=======
inline
std::ostream& operator<< (std::ostream& out, const RationalConstantType& val) {
  return out << val.toString();
}
>>>>>>> 1916f50e


class RealConstantType : public RationalConstantType
{
public:
  static TermList getSort() { return AtomicSort::realSort(); }

  RealConstantType() {}
  RealConstantType(RealConstantType&&) = default;
  RealConstantType(const RealConstantType&) = default;
  RealConstantType& operator=(const RealConstantType&) = default;

  explicit RealConstantType(const vstring& number);
  explicit RealConstantType(const RationalConstantType& rat) : RationalConstantType(rat) {}
  RealConstantType(int num, int den) : RationalConstantType(num, den) {}
  explicit RealConstantType(int number) : RealConstantType(RationalConstantType(number)) {}
  RealConstantType(typename RationalConstantType::InnerType  num, typename RationalConstantType::InnerType den) : RealConstantType(RationalConstantType(num, den)) {}

  RealConstantType operator+(const RealConstantType& num) const
  { return RealConstantType(RationalConstantType::operator+(num)); }
  RealConstantType operator-(const RealConstantType& num) const
  { return RealConstantType(RationalConstantType::operator-(num)); }
  RealConstantType operator-() const
  { return RealConstantType(RationalConstantType::operator-()); }
  RealConstantType operator*(const RealConstantType& num) const
  { return RealConstantType(RationalConstantType::operator*(num)); }
  RealConstantType operator/(const RealConstantType& num) const
  { return RealConstantType(RationalConstantType::operator/(num)); }

  RealConstantType floor() const { return RealConstantType(RationalConstantType::floor()); }
  RealConstantType truncate() const { return RealConstantType(RationalConstantType::truncate()); }
  RealConstantType ceiling() const { return RealConstantType(RationalConstantType::ceiling()); }


  bool isZero()     const { return RationalConstantType::isZero(); }
  bool isNegative() const { return RationalConstantType::isNegative(); }
  bool isPositive() const { return RationalConstantType::isPositive(); }
  Sign sign() const;

  RealConstantType abs() const;

  vstring toNiceString() const;

  size_t hash() const;
  static Comparison comparePrecedence(RealConstantType n1, RealConstantType n2);

  /** 
   * returns the internal represenation of this RealConstantType. 
   * 
   * Currently we represent Reals as Rationals. We might
   * change this representation in the future in order to represent numerals other algebraic numbers (e.g.  sqrt(2)). 
   * In order to make this future proof this function is called in places where we rely on the representation of reals,
   * so we get a compiler error if we change the underlying datatype.
   */
  RationalConstantType representation() const;

  friend std::ostream& operator<<(ostream& out, const RealConstantType& val);
private:
  static bool parseDouble(const vstring& num, RationalConstantType& res);

};

inline bool operator<(const RealConstantType& lhs ,const RealConstantType& rhs) { 
  return static_cast<const RationalConstantType&>(lhs) < static_cast<const RationalConstantType&>(rhs);
}
inline bool operator>(const RealConstantType& lhs, const RealConstantType& rhs) {
  return static_cast<const RationalConstantType&>(lhs) > static_cast<const RationalConstantType&>(rhs);
}
inline bool operator<=(const RealConstantType& lhs, const RealConstantType& rhs) {
  return static_cast<const RationalConstantType&>(lhs) <= static_cast<const RationalConstantType&>(rhs);
}
inline bool operator>=(const RealConstantType& lhs, const RealConstantType& rhs) {
  return static_cast<const RationalConstantType&>(lhs) >= static_cast<const RationalConstantType&>(rhs);
}

<<<<<<< HEAD
=======
inline
std::ostream& operator<< (std::ostream& out, const RealConstantType& val) {
  return out << val.toString();
}
>>>>>>> 1916f50e


/**
 * A singleton class handling tasks related to theory symbols in Vampire
 */
class Theory
{
public:
  /**
   * Interpreted symbols and predicates
   *
   * If interpreted_evaluation is enabled, predicates GREATER_EQUAL,
   * LESS and LESS_EQUAL should not appear in the run of the
   * SaturationAlgorithm (they'll be immediately simplified by the
   * InterpretedEvaluation simplification).
   */
  enum Interpretation
  {
    //predicates
    EQUAL,

    INT_IS_INT,
    INT_IS_RAT,
    INT_IS_REAL,
    INT_GREATER,
    INT_GREATER_EQUAL,
    INT_LESS,
    INT_LESS_EQUAL,
    INT_DIVIDES,

    RAT_IS_INT,
    RAT_IS_RAT,
    RAT_IS_REAL,
    RAT_GREATER,
    RAT_GREATER_EQUAL,
    RAT_LESS,
    RAT_LESS_EQUAL,

    REAL_IS_INT,
    REAL_IS_RAT,
    REAL_IS_REAL,
    REAL_GREATER,
    REAL_GREATER_EQUAL,
    REAL_LESS,
    REAL_LESS_EQUAL,

    //numeric functions

    INT_SUCCESSOR,
    INT_UNARY_MINUS,
    INT_PLUS,  // sum in TPTP
    INT_MINUS, // difference in TPTP
    INT_MULTIPLY,
    INT_QUOTIENT_E,
    INT_QUOTIENT_T,
    INT_QUOTIENT_F,
    INT_REMAINDER_E,
    INT_REMAINDER_T,
    INT_REMAINDER_F,
    INT_FLOOR,
    INT_CEILING,
    INT_TRUNCATE,
    INT_ROUND,
    INT_ABS,

    RAT_UNARY_MINUS,
    RAT_PLUS, // sum in TPTP
    RAT_MINUS,// difference in TPTP
    RAT_MULTIPLY,
    RAT_QUOTIENT,
    RAT_QUOTIENT_E,
    RAT_QUOTIENT_T,
    RAT_QUOTIENT_F,
    RAT_REMAINDER_E,
    RAT_REMAINDER_T,
    RAT_REMAINDER_F,
    RAT_FLOOR,
    RAT_CEILING,
    RAT_TRUNCATE,
    RAT_ROUND,

    REAL_UNARY_MINUS,
    REAL_PLUS,  // plus in TPTP
    REAL_MINUS, // difference in TPTP
    REAL_MULTIPLY,
    REAL_QUOTIENT,
    REAL_QUOTIENT_E,
    REAL_QUOTIENT_T,
    REAL_QUOTIENT_F,
    REAL_REMAINDER_E,
    REAL_REMAINDER_T,
    REAL_REMAINDER_F,
    REAL_FLOOR,
    REAL_CEILING,
    REAL_TRUNCATE,
    REAL_ROUND,

    //conversion functions
    INT_TO_INT,
    INT_TO_RAT,
    INT_TO_REAL,
    RAT_TO_INT,
    RAT_TO_RAT,
    RAT_TO_REAL,
    REAL_TO_INT,
    REAL_TO_RAT,
    REAL_TO_REAL,

    // array functions
    ARRAY_SELECT,
    ARRAY_BOOL_SELECT,
    ARRAY_STORE,

    INVALID_INTERPRETATION // LEAVE THIS AS THE LAST ELEMENT OF THE ENUM
  };

  enum IndexedInterpretation {
    FOR_NOW_EMPTY
  };

  typedef std::pair<IndexedInterpretation, unsigned> ConcreteIndexedInterpretation;

  /**
   * Interpretations represent the abstract concept of an interpreted operation vampire knows about.
   *
   * Some of them are polymorphic, such the ones for ARRAYs, and only become a concrete operation when supplied with OperatorType*.
   * To identify these, MonomorphisedInterpretation (see below) can be used. However, notice that the appropriate Symbol always carries
   * an Interpretation (if interpreted) and an OperatorType*.
   *
   * Other operations might be, in fact, indexed families of operations, and need an additional index (unsigned) to be specified.
   * To keep the Symbol structure from growing for their sake, these IndexedInterpretations are instantiated to a concrete member of a family on demand
   * and we keep track of this instantiation in _indexedInterpretations (see below). Members of _indexedInterpretations
   * implicitly "inhabit" a range of values in Interpretation after INVALID_INTERPRETATION, so that again an
   * Interpretation (this time >= INVALID_INTERPRETATION) and an OperatorType* are enough to identify a member of an indexed family.
   */

  typedef std::pair<Interpretation, OperatorType*> MonomorphisedInterpretation;

private:
  DHMap<ConcreteIndexedInterpretation,Interpretation> _indexedInterpretations;

public:

  static unsigned numberOfFixedInterpretations() {
    return INVALID_INTERPRETATION;
  }

  Interpretation interpretationFromIndexedInterpretation(IndexedInterpretation ii, unsigned index)
  {
    ConcreteIndexedInterpretation cii = std::make_pair(ii,index);

    Interpretation res;
    if (!_indexedInterpretations.find(cii, res)) {
      res = static_cast<Interpretation>(numberOfFixedInterpretations() + _indexedInterpretations.size());
      _indexedInterpretations.insert(cii, res);
    }
    return res;
  }

  static bool isPlus(Interpretation i){
    return i == INT_PLUS || i == RAT_PLUS || i == REAL_PLUS;
  }

  static vstring getInterpretationName(Interpretation i);
  static unsigned getArity(Interpretation i);
  static bool isFunction(Interpretation i);
  static bool isInequality(Interpretation i);
  static OperatorType* getNonpolymorphicOperatorType(Interpretation i);

  static OperatorType* getArrayOperatorType(TermList arraySort, Interpretation i);

  static bool hasSingleSort(Interpretation i);
  static TermList getOperationSort(Interpretation i);
  static bool isConversionOperation(Interpretation i);
  static bool isLinearOperation(Interpretation i);
  static bool isNonLinearOperation(Interpretation i);
  bool isPartiallyInterpretedFunction(Term* t);
  bool partiallyDefinedFunctionUndefinedForArgs(Term* t);
  // static bool isPartialFunction(Interpretation i);

  static bool isPolymorphic(Interpretation i);

  unsigned getArrayExtSkolemFunction(TermList sort);

  static Theory theory_obj;
  static Theory* instance();

  void defineTupleTermAlgebra(unsigned arity, TermList* sorts);

  /** Returns true if the argument is an interpreted constant
   */
  bool isInterpretedConstant(unsigned func);
  bool isInterpretedConstant(Term* t);
  bool isInterpretedConstant(TermList t);
  /** Returns true if the argument is an interpreted number
   */
  bool isInterpretedNumber(Term* t);
  bool isInterpretedNumber(TermList t);

  /** Returns false if pred is equality.  Returns true if the argument is any
      other interpreted predicate.
   */
  bool isInterpretedPredicate(unsigned pred);

  bool isInterpretedEquality(Literal* lit);
  bool isInterpretedPredicate(Literal* lit, Interpretation itp);
  bool isInterpretedPredicate(unsigned pred, Interpretation itp);
  bool isInterpretedPredicate(Literal* lit);

  bool isInterpretedFunction(unsigned func);
  bool isInterpretedFunction(Term* t);
  bool isInterpretedFunction(TermList t);
  bool isInterpretedFunction(unsigned func, Interpretation itp);
  bool isInterpretedFunction(Term* t, Interpretation itp);
  bool isInterpretedFunction(TermList t, Interpretation itp);

  // bool isInterpretedPartialFunction(unsigned func);
  bool isZero(TermList t);

  Interpretation interpretFunction(unsigned func);
  Interpretation interpretFunction(Term* t);
  Interpretation interpretFunction(TermList t);
  Interpretation interpretPredicate(unsigned pred);
  Interpretation interpretPredicate(Literal* t);

  void registerLaTeXPredName(unsigned func, bool polarity, vstring temp);
  void registerLaTeXFuncName(unsigned func, vstring temp);
  vstring tryGetInterpretedLaTeXName(unsigned func, bool pred,bool polarity=true);

private:
  // For recording the templates for predicate and function symbols
  DHMap<unsigned,vstring> _predLaTeXnamesPos;
  DHMap<unsigned,vstring> _predLaTeXnamesNeg;
  DHMap<unsigned,vstring> _funcLaTeXnames;

public:

  /**
   * Try to interpret the term list as an integer constant. If it is an
   * integer constant, return true and save the constant in @c res, otherwise
   * return false.
   */
  bool tryInterpretConstant(TermList trm, IntegerConstantType& res)
  {
    if (!trm.isTerm()) {
      return false;
    }
    return tryInterpretConstant(trm.term(),res);
  }
  bool tryInterpretConstant(const Term* t, IntegerConstantType& res);
  bool tryInterpretConstant(unsigned functor, IntegerConstantType& res);
  Option<IntegerConstantType> tryInterpretConstant(unsigned functor);
  /**
   * Try to interpret the term list as an rational constant. If it is an
   * rational constant, return true and save the constant in @c res, otherwise
   * return false.
   */
  bool tryInterpretConstant(TermList trm, RationalConstantType& res)
  {
    if (!trm.isTerm()) {
      return false;
    }
    return tryInterpretConstant(trm.term(),res);
  }
  bool tryInterpretConstant(const Term* t, RationalConstantType& res);
  bool tryInterpretConstant(unsigned functor, RationalConstantType& res);
  /**
   * Try to interpret the term list as an real constant. If it is an
   * real constant, return true and save the constant in @c res, otherwise
   * return false.
   */
  bool tryInterpretConstant(TermList trm, RealConstantType& res)
  {
    if (!trm.isTerm()) {
      return false;
    }
    return tryInterpretConstant(trm.term(),res);
  }
  bool tryInterpretConstant(const Term* t, RealConstantType& res);
  bool tryInterpretConstant(unsigned functor, RealConstantType& res);

  Term* representConstant(const IntegerConstantType& num);
  Term* representConstant(const RationalConstantType& num);
  Term* representConstant(const RealConstantType& num);

  Term* representIntegerConstant(vstring str);
  Term* representRealConstant(vstring str);
private:
  Theory();
  static OperatorType* getConversionOperationType(Interpretation i);

  DHMap<TermList,unsigned> _arraySkolemFunctions;

public:
  class Tuples {
  public:
    bool isFunctor(unsigned functor);
    unsigned getFunctor(unsigned arity, TermList sorts[]);
    unsigned getFunctor(TermList tupleSort);
    unsigned getProjectionFunctor(unsigned proj, TermList tupleSort);
    bool findProjection(unsigned projFunctor, bool isPredicate, unsigned &proj);
  };

  static Theory::Tuples tuples_obj;
  static Theory::Tuples* tuples();
};

#define ANY_INTERPRETED_PREDICATE                                                                             \
         Kernel::Theory::EQUAL:                                                                               \
    case Kernel::Theory::INT_IS_INT:                                                                          \
    case Kernel::Theory::INT_IS_RAT:                                                                          \
    case Kernel::Theory::INT_IS_REAL:                                                                         \
    case Kernel::Theory::INT_GREATER:                                                                         \
    case Kernel::Theory::INT_GREATER_EQUAL:                                                                   \
    case Kernel::Theory::INT_LESS:                                                                            \
    case Kernel::Theory::INT_LESS_EQUAL:                                                                      \
    case Kernel::Theory::INT_DIVIDES:                                                                         \
    case Kernel::Theory::RAT_IS_INT:                                                                          \
    case Kernel::Theory::RAT_IS_RAT:                                                                          \
    case Kernel::Theory::RAT_IS_REAL:                                                                         \
    case Kernel::Theory::RAT_GREATER:                                                                         \
    case Kernel::Theory::RAT_GREATER_EQUAL:                                                                   \
    case Kernel::Theory::RAT_LESS:                                                                            \
    case Kernel::Theory::RAT_LESS_EQUAL:                                                                      \
    case Kernel::Theory::REAL_IS_INT:                                                                         \
    case Kernel::Theory::REAL_IS_RAT:                                                                         \
    case Kernel::Theory::REAL_IS_REAL:                                                                        \
    case Kernel::Theory::REAL_GREATER:                                                                        \
    case Kernel::Theory::REAL_GREATER_EQUAL:                                                                  \
    case Kernel::Theory::REAL_LESS:                                                                           \
    case Kernel::Theory::ARRAY_BOOL_SELECT:                                                                   \
    case Kernel::Theory::REAL_LESS_EQUAL

#define ANY_INTERPRETED_FUNCTION                                                                              \
         Kernel::Theory::INT_SUCCESSOR:                                                                       \
    case Kernel::Theory::INT_UNARY_MINUS:                                                                     \
    case Kernel::Theory::INT_PLUS:                                                                            \
    case Kernel::Theory::INT_MINUS:                                                                           \
    case Kernel::Theory::INT_MULTIPLY:                                                                        \
    case Kernel::Theory::INT_QUOTIENT_E:                                                                      \
    case Kernel::Theory::INT_QUOTIENT_T:                                                                      \
    case Kernel::Theory::INT_QUOTIENT_F:                                                                      \
    case Kernel::Theory::INT_REMAINDER_E:                                                                     \
    case Kernel::Theory::INT_REMAINDER_T:                                                                     \
    case Kernel::Theory::INT_REMAINDER_F:                                                                     \
    case Kernel::Theory::INT_FLOOR:                                                                           \
    case Kernel::Theory::INT_CEILING:                                                                         \
    case Kernel::Theory::INT_TRUNCATE:                                                                        \
    case Kernel::Theory::INT_ROUND:                                                                           \
    case Kernel::Theory::INT_ABS:                                                                             \
    case Kernel::Theory::RAT_UNARY_MINUS:                                                                     \
    case Kernel::Theory::RAT_PLUS:                                                                            \
    case Kernel::Theory::RAT_MINUS:                                                                           \
    case Kernel::Theory::RAT_MULTIPLY:                                                                        \
    case Kernel::Theory::RAT_QUOTIENT:                                                                        \
    case Kernel::Theory::RAT_QUOTIENT_E:                                                                      \
    case Kernel::Theory::RAT_QUOTIENT_T:                                                                      \
    case Kernel::Theory::RAT_QUOTIENT_F:                                                                      \
    case Kernel::Theory::RAT_REMAINDER_E:                                                                     \
    case Kernel::Theory::RAT_REMAINDER_T:                                                                     \
    case Kernel::Theory::RAT_REMAINDER_F:                                                                     \
    case Kernel::Theory::RAT_FLOOR:                                                                           \
    case Kernel::Theory::RAT_CEILING:                                                                         \
    case Kernel::Theory::RAT_TRUNCATE:                                                                        \
    case Kernel::Theory::RAT_ROUND:                                                                           \
    case Kernel::Theory::REAL_UNARY_MINUS:                                                                    \
    case Kernel::Theory::REAL_PLUS:                                                                           \
    case Kernel::Theory::REAL_MINUS:                                                                          \
    case Kernel::Theory::REAL_MULTIPLY:                                                                       \
    case Kernel::Theory::REAL_QUOTIENT:                                                                       \
    case Kernel::Theory::REAL_QUOTIENT_E:                                                                     \
    case Kernel::Theory::REAL_QUOTIENT_T:                                                                     \
    case Kernel::Theory::REAL_QUOTIENT_F:                                                                     \
    case Kernel::Theory::REAL_REMAINDER_E:                                                                    \
    case Kernel::Theory::REAL_REMAINDER_T:                                                                    \
    case Kernel::Theory::REAL_REMAINDER_F:                                                                    \
    case Kernel::Theory::REAL_FLOOR:                                                                          \
    case Kernel::Theory::REAL_CEILING:                                                                        \
    case Kernel::Theory::REAL_TRUNCATE:                                                                       \
    case Kernel::Theory::REAL_ROUND:                                                                          \
    case Kernel::Theory::INT_TO_INT:                                                                          \
    case Kernel::Theory::INT_TO_RAT:                                                                          \
    case Kernel::Theory::INT_TO_REAL:                                                                         \
    case Kernel::Theory::RAT_TO_INT:                                                                          \
    case Kernel::Theory::RAT_TO_RAT:                                                                          \
    case Kernel::Theory::RAT_TO_REAL:                                                                         \
    case Kernel::Theory::REAL_TO_INT:                                                                         \
    case Kernel::Theory::REAL_TO_RAT:                                                                         \
    case Kernel::Theory::REAL_TO_REAL:                                                                        \
    case Kernel::Theory::ARRAY_SELECT:                                                                        \
    case Kernel::Theory::ARRAY_STORE

typedef Theory::Interpretation Interpretation;

/**
 * Pointer to the singleton Theory instance
 */
extern Theory* theory;

std::ostream& operator<<(std::ostream& out, Kernel::Theory::Interpretation const& self);

}

template<>
struct std::hash<Kernel::IntegerConstantType>
{
  size_t operator()(Kernel::IntegerConstantType const& self) const noexcept 
  { return self.hash(); }
};

template<>
struct std::hash<Kernel::RationalConstantType>
{
  size_t operator()(Kernel::RationalConstantType const& self) const noexcept 
  { return self.hash(); }
};


template<>
struct std::hash<Kernel::RealConstantType>
{
  size_t operator()(Kernel::RealConstantType const& self) const noexcept 
  { return self.hash(); }
};

#endif // __Theory__<|MERGE_RESOLUTION|>--- conflicted
+++ resolved
@@ -154,7 +154,7 @@
   size_t hash() const;
 
   vstring toString() const;
-  friend std::ostream& operator<<(ostream& out, const IntegerConstantType& val);
+  friend std::ostream& operator<<(std::ostream& out, const IntegerConstantType& val);
 private:
   InnerType _val;
   IntegerConstantType operator/(const IntegerConstantType& num) const;
@@ -164,14 +164,6 @@
 #endif
 };
 
-<<<<<<< HEAD
-=======
-inline
-std::ostream& operator<< (std::ostream& out, const IntegerConstantType& val) {
-  return out << val.toInner();
-}
-
->>>>>>> 1916f50e
 /**
  * A class for representing rational numbers
  *
@@ -243,7 +235,7 @@
 
   static Comparison comparePrecedence(RationalConstantType n1, RationalConstantType n2);
 
-  friend std::ostream& operator<<(ostream& out, const RationalConstantType& val); 
+  friend std::ostream& operator<<(std::ostream& out, const RationalConstantType& val); 
 
 #if !WITH_GMP
 protected:
@@ -257,14 +249,7 @@
   InnerType _den;
 };
 
-<<<<<<< HEAD
-std::ostream& operator<<(ostream& out, const IntegerConstantType& val); 
-=======
-inline
-std::ostream& operator<< (std::ostream& out, const RationalConstantType& val) {
-  return out << val.toString();
-}
->>>>>>> 1916f50e
+std::ostream& operator<<(std::ostream& out, const IntegerConstantType& val); 
 
 
 class RealConstantType : public RationalConstantType
@@ -321,7 +306,7 @@
    */
   RationalConstantType representation() const;
 
-  friend std::ostream& operator<<(ostream& out, const RealConstantType& val);
+  friend std::ostream& operator<<(std::ostream& out, const RealConstantType& val);
 private:
   static bool parseDouble(const vstring& num, RationalConstantType& res);
 
@@ -340,13 +325,6 @@
   return static_cast<const RationalConstantType&>(lhs) >= static_cast<const RationalConstantType&>(rhs);
 }
 
-<<<<<<< HEAD
-=======
-inline
-std::ostream& operator<< (std::ostream& out, const RealConstantType& val) {
-  return out << val.toString();
-}
->>>>>>> 1916f50e
 
 
 /**
