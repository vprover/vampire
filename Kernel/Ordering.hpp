--- conflicted
+++ resolved
@@ -218,24 +218,16 @@
 protected:
   // l1 and l2 are not equalities and have the same predicate
   virtual Result comparePredicates(Literal* l1,Literal* l2) const = 0;
-<<<<<<< HEAD
-  
-  PrecedenceOrdering(const DArray<int>& funcPrec, const DArray<int>& predPrec, const DArray<int>& predLevels, bool reverseLCM, bool qkboPrecedence = false);
+  PrecedenceOrdering(const DArray<int>& funcPrec, const DArray<int>& typeConPrec, 
+                     const DArray<int>& predPrec, const DArray<int>& predLevels, 
+                     bool reverseLCM, bool qkboPrecedence = false);
   PrecedenceOrdering(Problem& prb, const Options& opt, const DArray<int>& predPrec, bool qkboPrecedence = false);
   PrecedenceOrdering(Problem& prb, const Options& opt, bool qkboPrecedence = false);
-
-=======
-
-  PrecedenceOrdering(const DArray<int>& funcPrec, const DArray<int>& typeConPrec, 
-                     const DArray<int>& predPrec, const DArray<int>& predLevels, bool reverseLCM);
-  PrecedenceOrdering(Problem& prb, const Options& opt, const DArray<int>& predPrec);
-  PrecedenceOrdering(Problem& prb, const Options& opt);
 
 
   static DArray<int> typeConPrecFromOpts(Problem& prb, const Options& opt);
   static DArray<int> funcPrecFromOpts(Problem& prb, const Options& opt);
   static DArray<int> predPrecFromOpts(Problem& prb, const Options& opt);
->>>>>>> bc038ddd
   static DArray<int> predLevelsFromOptsAndPrec(Problem& prb, const Options& opt, const DArray<int>& predicatePrecedences);
 
   Result compareFunctionPrecedences(unsigned fun1, unsigned fun2) const;
