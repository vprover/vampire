--- conflicted
+++ resolved
@@ -179,29 +179,20 @@
   void show(std::ostream&) const override;
   virtual void showConcrete(std::ostream&) const = 0;
 
-<<<<<<< HEAD
   void sortArrayByPredicatePrecedence(DArray<unsigned>&) const override;
   void sortArrayByFunctionPrecedence(DArray<unsigned>&) const override;
   void sortArrayByTypeConPrecedence(DArray<unsigned>&) const override;
 
-protected:
-  // l1 and l2 are not equalities and have the same predicate
-  virtual Result comparePredicates(Literal* l1,Literal* l2) const = 0;
-
-  PrecedenceOrdering(const DArray<int>& funcPrec, const DArray<int>& typeConPrec,
-=======
   static DArray<int> testLevels();
 
   static DArray<int> funcPrecFromOpts(Problem& prb, const Options& opt);
   static DArray<int> predPrecFromOpts(Problem& prb, const Options& opt);
 
-  Result comparePredicatePrecedences(unsigned fun1, unsigned fun2) const;
   int predicatePrecedence(unsigned pred) const;
 protected:
   // l1 and l2 are not equalities and have the same predicate
   virtual Result comparePredicates(Literal* l1,Literal* l2) const = 0;
-  PrecedenceOrdering(const DArray<int>& funcPrec, const DArray<int>& typeConPrec, 
->>>>>>> 7012b0c6
+  PrecedenceOrdering(const DArray<int>& funcPrec, const DArray<int>& typeConPrec,
                      const DArray<int>& predPrec, const DArray<int>& predLevels, bool reverseLCM);
   PrecedenceOrdering(Problem& prb, const Options& opt, const DArray<int>& predPrec);
   PrecedenceOrdering(Problem& prb, const Options& opt);
