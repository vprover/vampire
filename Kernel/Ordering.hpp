--- conflicted
+++ resolved
@@ -103,14 +103,6 @@
   virtual Result compare(TermList t1,TermList t2) const = 0;
 
   /** Same as @b compare, for applied (substituted) terms. */
-<<<<<<< HEAD
-  [[deprecated("bla")]]
-  virtual Result compare(AppliedTerm t1, AppliedTerm t2) const = 0;
-  /** Optimised function used for checking that @b t1 is greater than @b t2,
-   * under some substitutions captured by @b AppliedTerm. */
-  [[deprecated("bla")]]
-  virtual bool isGreater(AppliedTerm t1, AppliedTerm t2) const = 0;
-=======
   virtual Result compare(AppliedTerm lhs, AppliedTerm rhs) const
   { return compare(lhs.apply(), rhs.apply()); }
 
@@ -118,7 +110,6 @@
    * under some substitutions captured by @b AppliedTerm. */
   virtual bool isGreater(AppliedTerm t1, AppliedTerm t2) const
   { return compare(t1, t2) == Result::GREATER; }
->>>>>>> 34a33308
 
   /** Optimised function used for checking that @b lhs is greater than @b rhs,
    * under substitution represented by @b applicator. */
