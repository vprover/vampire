--- conflicted
+++ resolved
@@ -194,32 +194,22 @@
   static DArray<int> funcPrecFromOpts(Problem& prb, const Options& opt);
   static DArray<int> predPrecFromOpts(Problem& prb, const Options& opt);
 
+  Result comparePredicatePrecedences(unsigned pred1, unsigned pred2) const;
   int predicatePrecedence(unsigned pred) const;
 protected:
   // l1 and l2 are not equalities and have the same predicate
   virtual Result comparePredicates(Literal* l1,Literal* l2) const = 0;
-<<<<<<< HEAD
   PrecedenceOrdering(const DArray<int>& funcPrec, const DArray<int>& typeConPrec,
-                     const DArray<int>& predPrec, const DArray<int>& predLevels, bool reverseLCM);
-  PrecedenceOrdering(Problem& prb, const Options& opt, const DArray<int>& predPrec);
-  PrecedenceOrdering(Problem& prb, const Options& opt);
-=======
-  PrecedenceOrdering(const DArray<int>& funcPrec, const DArray<int>& typeConPrec, 
-                     const DArray<int>& predPrec, const DArray<int>& predLevels, 
+                     const DArray<int>& predPrec, const DArray<int>& predLevels,
                      bool reverseLCM, bool qkboPrecedence = false);
   PrecedenceOrdering(Problem& prb, const Options& opt, const DArray<int>& predPrec, bool qkboPrecedence = false);
   PrecedenceOrdering(Problem& prb, const Options& opt, bool qkboPrecedence = false);
->>>>>>> 1a900862
 
   static DArray<int> typeConPrecFromOpts(Problem& prb, const Options& opt);
   static DArray<int> predLevelsFromOptsAndPrec(Problem& prb, const Options& opt, const DArray<int>& predicatePrecedences);
 
-<<<<<<< HEAD
-  Result comparePredicatePrecedences(unsigned pred1, unsigned pred2) const;
-=======
   Result comparePrecedences(const Term* t1, const Term* t2) const;
 
->>>>>>> 1a900862
   Result compareFunctionPrecedences(unsigned fun1, unsigned fun2) const;
   Result compareTypeConPrecedences(unsigned tyc1, unsigned tyc2) const;
 
