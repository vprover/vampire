/*
 * This file is part of the source code of the software program
 * Vampire. It is protected by applicable
 * copyright laws.
 *
 * This source code is distributed under the licence found here
 * https://vprover.github.io/license.html
 * and in the source directory
 */
/**
 * @file Ordering.hpp
 * Defines (abstract) class Ordering for simplification orderings
 *
 * @since 30/04/2008 flight Brussels-Tel Aviv
 */

#ifndef __Ordering__
#define __Ordering__

#include "Forwards.hpp"

#include "Debug/Assertion.hpp"

#include "Lib/Comparison.hpp"
#include "Lib/SmartPtr.hpp"
#include "Lib/DArray.hpp"
#include "Kernel/Term.hpp"

#include "Lib/Allocator.hpp"
#include "Lib/Portability.hpp"
#include "Kernel/SubstHelper.hpp"

namespace Kernel {


namespace PredLevels {
  constexpr static int MIN_USER_DEF = 1;
  constexpr static int EQ = 0;
  constexpr static int INEQ = 0;
};

using namespace Shell;

/**
 * An abstract class for simplification orderings
 * @since 30/04/2008 flight Brussels-Tel Aviv
 */
class Ordering
{
public:
  /**
   * Represents the results of ordering comparisons
   *
   * Values of elements must be equal to values of corresponding elements
   * in the @c ArgumentOrderVals enum, so that one can convert between the
   * enums using static_cast.
   */
  enum [[nodiscard]] Result {
    GREATER=1,
    LESS=2,
    EQUAL=3,
    INCOMPARABLE=4
  };

  friend std::ostream& operator<<(std::ostream& out, Kernel::Ordering::Result const& r)
  {
    switch (r) {
      case Kernel::Ordering::Result::GREATER: return out << "GREATER";
      case Kernel::Ordering::Result::LESS: return out << "LESS";
      case Kernel::Ordering::Result::EQUAL: return out << "EQUAL";
      case Kernel::Ordering::Result::INCOMPARABLE: return out << "INCOMPARABLE";
    }
    ASSERTION_VIOLATION
    return out << "UNKNOWN";
  }

  virtual ~Ordering() = default;

  /** Return the result of comparing @b l1 and @b l2 */
  virtual Result compare(Literal* l1,Literal* l2) const = 0;

  /** Return the result of comparing terms (not term lists!)
   * @b t1 and @b t2 */
  virtual Result compare(TermList t1,TermList t2) const = 0;

  /** Same as @b compare, for applied (substituted) terms. */
  virtual Result compare(AppliedTerm lhs, AppliedTerm rhs) const
  { return compare(lhs.apply(), rhs.apply()); }

  /** Unidirectional comparison of @b t1 and @b t2 under some
   * substitutions captured by @b AppliedTerm which returns:
   * (a) GREATER       if and only if  t1 ≻ t2,
   * (b) EQUAL         if and only if  t1 = t2,
   * (c) LESS                 only if  t1 ≺ t2,
   * (d) INCOMPARABLE         only if  t1 ⪰̸ t2.
   * That is, the function need not distinguish between t1 less
   * than t2 and t1 and t2 being incomparable, which allows for
   * some optimisations (see KBO and LPO implementation).
   * 
   * This is useful in simplifications such as demodulation where
   * only the result being greater matters and in runtime specialized
   * ordering checks (see TermOrderingDiagram). */
  virtual Result compareUnidirectional(AppliedTerm t1, AppliedTerm t2) const
  { return compare(t1, t2); }

<<<<<<< HEAD
  /** Creates optimised object for ordering checks. @see OrderingComparator. */
  virtual OrderingComparatorUP createComparator(bool ground = false) const;
=======
  /** Creates optimised object for ordering checks. @see TermOrderingDiagram. */
  virtual TermOrderingDiagramUP createTermOrderingDiagram() const;
>>>>>>> 9014469e

  virtual void show(std::ostream& out) const = 0;

  static bool isGreaterOrEqual(Result r) { return (r == GREATER || r == EQUAL); }

  void removeNonMaximal(LiteralList*& lits) const;

  static Result fromComparison(Comparison c);
  static Comparison intoComparison(Result c);

  static Result reverse(Result r)
  {
    switch(r) {
    case GREATER:
      return LESS;
    case LESS:
      return GREATER;
    case EQUAL:
    case INCOMPARABLE:
      return r;
    default:
      ASSERTION_VIOLATION;
    }
  }
  static const char* resultToString(Result r);

  static Ordering* create(Problem& prb, const Options& opt);

  static bool trySetGlobalOrdering(OrderingSP ordering);
  static bool unsetGlobalOrdering();
  static Ordering* tryGetGlobalOrdering();

  Result getEqualityArgumentOrder(Literal* eq) const;
protected:

  Result compareEqualities(Literal* eq1, Literal* eq2) const;

private:
  /**
   * Helper methods for comparing literals s1=s2 and t1=t2.
   */
  Result compare_s1Gt1(TermList s1,TermList s2,TermList t1,TermList t2) const;
  Result compare_s1It1(TermList s1,TermList s2,TermList t1,TermList t2) const;
  Result compare_s1It1_s2It2(TermList s1,TermList s2,TermList t1,TermList t2) const;
  Result compare_s1Gt1_s2It2(TermList s1,TermList s2,TermList t1,TermList t2) const;
  Result compare_s1Gt1_s2Lt2(TermList s1,TermList s2,TermList t1,TermList t2) const;
  Result compare_s1Gt1_s1It2_s2It1(TermList s1,TermList s2,TermList t1,TermList t2) const;

  /**
   * We store orientation of equalities in this ordering inside
   * the term sharing structure. Setting an ordering to be global
   * does not change the behavior of Vampire, but may lead to
   * better performance, as the equality orientation will be cached
   * inside the sharing structure.
   */
  static OrderingSP s_globalOrdering;
}; // class Ordering

// orderings that rely on symbol precedence
class PrecedenceOrdering
: public Ordering
{
public:
  PrecedenceOrdering(PrecedenceOrdering&&) = default;
  PrecedenceOrdering& operator=(PrecedenceOrdering&&) = default;
  Result compare(Literal* l1, Literal* l2) const override;
  void show(std::ostream&) const override;
  virtual void showConcrete(std::ostream&) const = 0;

  static DArray<int> testLevels();

#ifdef VDEBUG
  bool usesQkboPrecedence() const { return _qkboPrecedence; }
#endif
  static DArray<int> funcPrecFromOpts(Problem& prb, const Options& opt);
  static DArray<int> predPrecFromOpts(Problem& prb, const Options& opt);

  Result comparePredicatePrecedences(unsigned fun1, unsigned fun2) const;
  int predicatePrecedence(unsigned pred) const;
protected:
  // l1 and l2 are not equalities and have the same predicate
  virtual Result comparePredicates(Literal* l1,Literal* l2) const = 0;
  PrecedenceOrdering(const DArray<int>& funcPrec, const DArray<int>& typeConPrec, 
                     const DArray<int>& predPrec, const DArray<int>& predLevels, 
                     bool reverseLCM, bool qkboPrecedence = false);
  PrecedenceOrdering(Problem& prb, const Options& opt, const DArray<int>& predPrec, bool qkboPrecedence = false);
  PrecedenceOrdering(Problem& prb, const Options& opt, bool qkboPrecedence = false);


  static DArray<int> typeConPrecFromOpts(Problem& prb, const Options& opt);
  static DArray<int> predLevelsFromOptsAndPrec(Problem& prb, const Options& opt, const DArray<int>& predicatePrecedences);

  Result compareFunctionPrecedences(unsigned fun1, unsigned fun2) const;
  Result compareTypeConPrecedences(unsigned tyc1, unsigned tyc2) const;

  int predicateLevel(unsigned pred) const;

  /** number of predicates in the signature at the time the order was created */
  unsigned _predicates;
  /** number of functions in the signature at the time the order was created */
  unsigned _functions;
  /** Array of predicate levels */
  DArray<int> _predicateLevels;
  /** Array of predicate precedences */
  DArray<int> _predicatePrecedences;
  /** Array of function precedences */
  DArray<int> _functionPrecedences;
  /** Array of type con precedences */
  DArray<int> _typeConPrecedences;

  static void checkLevelAssumptions(DArray<int> const&);

  bool _reverseLCM;
  bool _qkboPrecedence;
};


} // namespace Kernel

#endif<|MERGE_RESOLUTION|>--- conflicted
+++ resolved
@@ -103,13 +103,8 @@
   virtual Result compareUnidirectional(AppliedTerm t1, AppliedTerm t2) const
   { return compare(t1, t2); }
 
-<<<<<<< HEAD
-  /** Creates optimised object for ordering checks. @see OrderingComparator. */
-  virtual OrderingComparatorUP createComparator(bool ground = false) const;
-=======
   /** Creates optimised object for ordering checks. @see TermOrderingDiagram. */
-  virtual TermOrderingDiagramUP createTermOrderingDiagram() const;
->>>>>>> 9014469e
+  virtual TermOrderingDiagramUP createTermOrderingDiagram(bool ground = false) const;
 
   virtual void show(std::ostream& out) const = 0;
 
