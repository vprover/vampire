/*
 * This file is part of the source code of the software program
 * Vampire. It is protected by applicable
 * copyright laws.
 *
 * This source code is distributed under the licence found here
 * https://vprover.github.io/license.html
 * and in the source directory
 */
/**
 * @file Ordering.hpp
 * Defines (abstract) class Ordering for simplification orderings
 *
 * @since 30/04/2008 flight Brussels-Tel Aviv
 */

#ifndef __Ordering__
#define __Ordering__

#include "Forwards.hpp"

#include "Debug/Assertion.hpp"

#include "Lib/Comparison.hpp"
#include "Lib/SmartPtr.hpp"
#include "Lib/DArray.hpp"
#include "Kernel/Term.hpp"

#include "Lib/Allocator.hpp"

namespace Kernel {

using namespace Shell;

/**
 * An abstract class for simplification orderings
 * @since 30/04/2008 flight Brussels-Tel Aviv
 */
class Ordering
{
public:
  CLASS_NAME(Ordering);
  USE_ALLOCATOR(Ordering);

  /**
   * Represents the results of ordering comparisons
   *
   * Values of elements must be equal to values of corresponding elements
   * in the @c ArgumentOrderVals enum, so that one can convert between the
   * enums using static_cast.
   */
  enum VWARN_UNUSED_TYPE Result {
    GREATER=1,
    LESS=2,
    GREATER_EQ=3,
    LESS_EQ=4,
    EQUAL=5,
    INCOMPARABLE=6
  };

  Ordering();
  Ordering(Ordering&&) = default;
  Ordering& operator=(Ordering&&) = default;
  virtual ~Ordering();

  /** Return the result of comparing @b l1 and @b l2 */
  virtual Result compare(Literal* l1,Literal* l2) const = 0;
  /** Return the result of comparing terms (not term lists!)
   * @b t1 and @b t2 */
  virtual Result compare(TermList t1,TermList t2) const = 0;

  virtual void show(ostream& out) const = 0;

  static bool isGorGEorE(Result r) { return (r == GREATER || r == GREATER_EQ || r == EQUAL); }

  virtual Comparison compareFunctors(unsigned fun1, unsigned fun2) const = 0;

  void removeNonMaximal(LiteralList*& lits) const;

  static Result fromComparison(Comparison c);
  static Comparison intoComparison(Result c);

  static Result reverse(Result r)
  {
    CALL("Ordering::reverse");
    
    switch(r) {
    case GREATER:
      return LESS;
    case GREATER_EQ:
      return LESS_EQ;
    case LESS:
      return GREATER;
    case LESS_EQ:
      return GREATER_EQ;
    case EQUAL:
    case INCOMPARABLE:
      return r;
    default:
      ASSERTION_VIOLATION;
    }
  }
  static const char* resultToString(Result r);

  static Ordering* create(Problem& prb, const Options& opt);

  static bool trySetGlobalOrdering(OrderingSP ordering);
  static Ordering* tryGetGlobalOrdering();

  Result getEqualityArgumentOrder(Literal* eq) const;
protected:

  Result compareEqualities(Literal* eq1, Literal* eq2) const;

private:
<<<<<<< HEAD

  enum ArgumentOrderVals {
    /**
     * Values representing order of arguments in equality,
     * to be stores in the term sharing structure.
     *
     * The important thing is that the UNKNOWN value is
     * equal to 0, as this will be the default value inside
     * the term objects
     *
     * Values of elements must be equal to values of corresponding elements
     * in the @c Result enum, so that one can convert between the
     * enums using static_cast.
     */
    AO_UNKNOWN=0,
    AO_GREATER=1,
    AO_LESS=2,
    AO_GREATER_EQ=3,
    AO_LESS_EQ=4,
    AO_EQUAL=5,
    AO_INCOMPARABLE=6
  };


  class EqCmp
  {
  public:
    CLASS_NAME(EqCmp);
    USE_ALLOCATOR(EqCmp);

#define BUF_SIZE 128

    EqCmp()
    {
#if VDEBUG
    inUse=false;
#endif
    }

    Result compareEqualities(Ordering const& ord, Literal* eq1, Literal* eq2) const;


#if VDEBUG
    mutable bool inUse;
#endif

  private:

    Result compare_s1Gt1(Ordering const& ord, TermList s1,TermList s2,TermList t1,TermList t2) const;
    Result compare_s1GEt1(Ordering const& ord, TermList s1,TermList s2,TermList t1,TermList t2) const;
    Result compare_s1It1(Ordering const& ord, TermList s1,TermList s2,TermList t1,TermList t2) const;
    Result compare_s1It1_s2It2(Ordering const& ord, TermList s1,TermList s2,TermList t1,TermList t2) const;
    Result compare_s1Gt1_s2It2(Ordering const& ord, TermList s1,TermList s2,TermList t1,TermList t2) const;
    Result compare_s1Gt1_s2Lt2(Ordering const& ord, TermList s1,TermList s2,TermList t1,TermList t2) const;
    Result compare_s1Gt1_s2LEt2(Ordering const& ord, TermList s1,TermList s2,TermList t1,TermList t2) const;
    Result compare_s1GEt1_s2It2(Ordering const& ord, TermList s1,TermList s2,TermList t1,TermList t2) const;
    Result compare_s1Gt1_s1It2_s2It1(Ordering const& ord, TermList s1,TermList s2,TermList t1,TermList t2) const;
    Result compare_s1Gt1_s1GEt2_s2It1(Ordering const& ord, TermList s1,TermList s2,TermList t1,TermList t2) const;
    Result compare_s1Gt1_s1GEt2_s2It2(Ordering const& ord, TermList s1,TermList s2,TermList t1,TermList t2) const;
    Result compare_s1GEt1_s1GEt2_s2It1(Ordering const& ord, TermList s1,TermList s2,TermList t1,TermList t2) const;
    Result compare_s1GEt1_s1It2_s2It1(Ordering const& ord, TermList s1,TermList s2,TermList t1,TermList t2) const;
    Result compare_s1GEt1_s2LEt2(Ordering const& ord, TermList s1,TermList s2,TermList t1,TermList t2) const;
    Result compare_s1Gt1_s1GEt2_s2Lt2(Ordering const& ord, TermList s1,TermList s2,TermList t1,TermList t2) const;
    Result compare_s1GEt1_s1GEt2_s2LEt1(Ordering const& ord, TermList s1,TermList s2,TermList t1,TermList t2) const;

    mutable TermList s1,s2,t1,t2;
   
  };
=======
  void createEqualityComparator();
  void destroyEqualityComparator();
>>>>>>> 5a61c4ce

  /** Object used to compare equalities */
  unique_ptr<EqCmp> _eqCmp;

  /**
   * We store orientation of equalities in this ordering inside
   * the term sharing structure. Setting an ordering to be global
   * does not change the behavior of Vampire, but may lead to
   * better performance, as the equality orientation will be cached
   * inside the sharing structure.
   */
  static OrderingSP s_globalOrdering;
}; // class Ordering

// orderings that rely on symbol precedence
class PrecedenceOrdering
: public Ordering
{
public:
  PrecedenceOrdering(PrecedenceOrdering&&) = default;
  PrecedenceOrdering& operator=(PrecedenceOrdering&&) = default;
  Result compare(Literal* l1, Literal* l2) const override;
  Comparison compareFunctors(unsigned fun1, unsigned fun2) const override;
  void show(ostream&) const override;
  virtual void showConcrete(ostream&) const = 0;

  static DArray<int> testLevels();

  static DArray<int> funcPrecFromOpts(Problem& prb, const Options& opt);
  static DArray<int> predPrecFromOpts(Problem& prb, const Options& opt);

protected:
  // l1 and l2 are not equalities and have the same predicate
  virtual Result comparePredicates(Literal* l1,Literal* l2) const = 0;
  
  PrecedenceOrdering(const DArray<int>& funcPrec, const DArray<int>& predPrec, const DArray<int>& predLevels, bool reverseLCM);
  PrecedenceOrdering(Problem& prb, const Options& opt, const DArray<int>& predPrec);
  PrecedenceOrdering(Problem& prb, const Options& opt);

  static DArray<int> predLevelsFromOptsAndPrec(Problem& prb, const Options& opt, const DArray<int>& predicatePrecedences);

  Result compareFunctionPrecedences(unsigned fun1, unsigned fun2) const;
  Result compareTypeConPrecedences(unsigned tyc1, unsigned tyc2) const;

  int predicatePrecedence(unsigned pred) const;
  int predicateLevel(unsigned pred) const;

  /** number of predicates in the signature at the time the order was created */
  unsigned _predicates;
  /** number of functions in the signature at the time the order was created */
  unsigned _functions;
  /** Array of predicate levels */
  DArray<int> _predicateLevels;
  /** Array of predicate precedences */
  DArray<int> _predicatePrecedences;
  /** Array of function precedences */
  DArray<int> _functionPrecedences;

  static void checkLevelAssumptions(DArray<int> const&);

  bool _reverseLCM;
};


inline ostream& operator<<(ostream& out, Ordering::Result const& r) 
{
  switch (r) {
    case Ordering::Result::GREATER: return out << "GREATER";
    case Ordering::Result::LESS: return out << "LESS";
    case Ordering::Result::GREATER_EQ: return out << "GREATER_EQ";
    case Ordering::Result::LESS_EQ: return out << "LESS_EQ";
    case Ordering::Result::EQUAL: return out << "EQUAL";
    case Ordering::Result::INCOMPARABLE: return out << "INCOMPARABLE";
    default:
      return out << "UNKNOWN";
  }
  ASSERTION_VIOLATION
}

}

#endif<|MERGE_RESOLUTION|>--- conflicted
+++ resolved
@@ -113,7 +113,6 @@
   Result compareEqualities(Literal* eq1, Literal* eq2) const;
 
 private:
-<<<<<<< HEAD
 
   enum ArgumentOrderVals {
     /**
@@ -182,10 +181,8 @@
     mutable TermList s1,s2,t1,t2;
    
   };
-=======
   void createEqualityComparator();
   void destroyEqualityComparator();
->>>>>>> 5a61c4ce
 
   /** Object used to compare equalities */
   unique_ptr<EqCmp> _eqCmp;
