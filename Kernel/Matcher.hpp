--- conflicted
+++ resolved
@@ -120,35 +120,7 @@
   template<class Binder>
   static bool matchReversedArgs(Literal* base, Literal* instance, Binder& binder);
 
-<<<<<<< HEAD
-  typedef DHMap<unsigned,TermList,IdentityHash,DefaultHash> BindingMap;
-  struct MapBinder
-  {
-    bool bind(unsigned var, TermList term)
-    {
-      TermList* aux;
-      return _map.getValuePtr(var,aux,term) || *aux==term;
-    }
-    void specVar(unsigned var, TermList term)
-    { ASSERTION_VIOLATION; }
-    void reset() { _map.reset(); }
-
-    BindingMap _map;
-  };
-
-  struct MapBinderAndApplicator : MapBinder
-  {
-    TermList apply(unsigned var) const {
-      TermList res;
-      if (!_map.find(var, res)) {
-        res = TermList::var(var);
-      }
-      return res;
-    }
-  };
-=======
   //typedef DHMap<unsigned,TermList,IdentityHash,DefaultHash> BindingMap;
->>>>>>> a1a631b5
 };
 
 /**
