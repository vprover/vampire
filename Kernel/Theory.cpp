--- conflicted
+++ resolved
@@ -1107,11 +1107,6 @@
     ASSERTION_VIOLATION;
   }
 }
-<<<<<<< HEAD
-
-
-=======
->>>>>>> eb56e641
 
 bool Theory::isConversionOperation(Interpretation i)
 {
