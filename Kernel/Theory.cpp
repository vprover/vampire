/*
 * This file is part of the source code of the software program
 * Vampire. It is protected by applicable
 * copyright laws.
 *
 * This source code is distributed under the licence found here
 * https://vprover.github.io/license.html
 * and in the source directory
 */

#include "Theory.hpp"
#include "Debug/Assertion.hpp"

#include <cmath>

#include "Debug/Assertion.hpp"
#include "Debug/Tracer.hpp"

#include "Lib/Environment.hpp"
#include "Lib/Int.hpp"

#include "Shell/Skolem.hpp"

#include "Signature.hpp"
#include "SortHelper.hpp"
#include "OperatorType.hpp"
#include "Term.hpp"
#include "Kernel/NumTraits.hpp"
#include "Lib/StringUtils.hpp"
#include <cstdio>
#include <iostream>

#if VMINI_GMP
#include "mini-gmp.c"
#include "mini-mpq.c"
#else
#include <gmpxx.h>
#endif

std::string to_string(mpz_t const& self) {
  auto s = mpz_sizeinbase(self, /* base */ 10);
  auto str = new char[s + 2];
  mpz_get_str(str, /* base */ 10, self);
  auto out = std::string(str);
  delete[] str;
  return out;
}

std::ostream& output(std::ostream& out, mpz_t const& self)
// TODO: make this faster usign gmpxx output operator somehow if compiled with !VMINI_GMP
{ return out << to_string(self); }

using namespace Lib;

namespace Kernel {

Option<IntegerConstantType> IntegerConstantType::parse(std::string const& str)
{
  auto out = IntegerConstantType(0);
  if (-1 == mpz_set_str(out._val, str.c_str(), /* base */ 10)) {
    return {};
  } else {
    return some(out);
  }
}

<<<<<<< HEAD
#define IMPL_BIN_OP(fun, mpz_fun)                                                         \
  IntegerConstantType IntegerConstantType::fun(const IntegerConstantType& num) const      \
=======

#define IMPL_BIN_OP(fun, mpz_fun)                                                              \
  IntegerConstantType IntegerConstantType::fun(const IntegerConstantType& num) const \
>>>>>>> 4344f285
  { auto out = IntegerConstantType(0); mpz_fun(out._val, this->_val, num._val); return out; } \

  // TODO move semantics
IMPL_BIN_OP(operator+, mpz_add)
IMPL_BIN_OP(operator-, mpz_sub)
IMPL_BIN_OP(operator*, mpz_mul)
IMPL_BIN_OP(lcm, mpz_lcm)
IMPL_BIN_OP(gcd, mpz_gcd)
IMPL_BIN_OP(inverseModulo, mpz_invert)

#undef IMPL_BIN_OP

IntegerConstantType IntegerConstantType::operator^(unsigned long num) const
{ 
  auto out = IntegerConstantType(0); 
  mpz_pow_ui(out._val, this->_val, num); 
  return out; 
}

// TODO operator(s) for move references ?!
#define IMPL_UN_OP(fun, mpz_fun)                                                          \
  IntegerConstantType IntegerConstantType::fun() const                                    \
  {                                                                                       \
    auto out = IntegerConstantType(0);                                                    \
    mpz_fun(out._val, _val);                                                              \
    return out;                                                                           \
  }                                                                                       \

IMPL_UN_OP(operator-, mpz_neg)
IMPL_UN_OP(abs      , mpz_abs)

IntegerConstantType IntegerConstantType::intDivide(const IntegerConstantType& num) const 
{
  ASS_REP(num.divides(*this),  Output::cat(num, " does not divide ", *this) );
  ASS_REP(*this != 0, "divisor must not be zero")

  IntegerConstantType out;
  mpz_divexact(out._val, _val, num._val);
  return out;
}

IntegerConstantType Kernel::IntegerConstantType::log2() const 
{
  ASS(*this >= 0);
  size_t size = mpz_sizeinbase(_val, 2);
  return IntegerConstantType(size - 1);
}


/**
 * specification from TPTP:
 * quotient_e(N,D) - the Euclidean quotient, which has a non-negative remainder. If D is positive then $quotient_e(N,D) is the floor (in the type of N and D) of the real division N/D, and if D is negative then $quotient_e(N,D) is the ceiling of N/D.
 */
IntegerConstantType::QR IntegerConstantType::divE(const IntegerConstantType& num) const
{
  auto& n = *this;
  auto& d = num;
  auto out = QR { .quot = IntegerConstantType(0), .rem  = IntegerConstantType(0), };
  switch (d.sign()) {
    case Sign::Zero: 
      throw DivByZeroException();
    case Sign::Pos:
      mpz_fdiv_qr(out.quot._val, out.rem._val, n._val, d._val);
      break;
    case Sign::Neg:
      mpz_cdiv_qr(out.quot._val, out.rem._val, n._val, d._val);
      break;
  }
  return out;
}

Kernel::RationalConstantType::RationalConstantType(Kernel::IntegerConstantType n)
  : _num(std::move(n)), _den(1)
{ }

Kernel::RationalConstantType::RationalConstantType(int n)
  : _num(std::move(n)), _den(1)
{ }

Kernel::RationalConstantType::RationalConstantType(int n, int d)
  : RationalConstantType(IntegerConstantType(n), IntegerConstantType(d))
{ }

RationalConstantType RationalConstantType::abs() const
{
  ASS_G(_den, IntegerConstantType(0))
  return RationalConstantType(_num.abs(), _den);
}

RealConstantType RealConstantType::abs() const
{
  return RealConstantType(RationalConstantType(*this).abs());
}

IntegerConstantType::QR IntegerConstantType::divT(const IntegerConstantType& num) const
{ 
  ASS(num != 0)
  auto& n = *this;
  auto& d = num;
  auto out = QR { .quot = IntegerConstantType(0), .rem  = IntegerConstantType(0), };
  mpz_tdiv_qr(out.quot._val, out.rem._val, n._val, d._val);
  return out;
}

IntegerConstantType::QR IntegerConstantType::divF(const IntegerConstantType& num) const
{ 
  ASS(num != 0)
  auto& n = *this;
  auto& d = num;
  auto out = QR { .quot = IntegerConstantType(0), .rem  = IntegerConstantType(0), };
  mpz_fdiv_qr(out.quot._val, out.rem._val, n._val, d._val);
  return out;
}

bool IntegerConstantType::divides(const IntegerConstantType& num) const 
{
  if (*this == 0) { return false; }
  // if (num._val == _val) { return true; }
  return 0 != mpz_divisible_p(num._val, this->_val);
}

#define MK_ROUNDING(round, mpz_fun)                                                       \
  IntegerConstantType RationalConstantType::round() const                                 \
  {                                                                                       \
    auto out = IntegerConstantType(0);                                                    \
    mpz_fun(out._val,                                                                     \
            numerator()._val,                                                             \
            denominator()._val);                                                          \
    return out;                                                                           \
  }                                                                                       \

MK_ROUNDING(floor  , mpz_fdiv_q)
MK_ROUNDING(ceiling, mpz_cdiv_q)

Sign IntegerConstantType::sign() const 
{ auto s = mpz_sgn(_val);
  return s > 0 ? Sign::Pos 
       : s < 0 ? Sign::Neg 
       :         Sign::Zero; }

Sign RealConstantType::sign() const 
{ return RationalConstantType::sign(); }

Sign RationalConstantType::sign() const 
{ 
  ASS_EQ(denominator().sign(), Sign::Pos)
  return numerator().sign(); 
}

Comparison IntegerConstantType::comparePrecedence(IntegerConstantType n1, IntegerConstantType n2)
{
  auto cmp = mpz_cmpabs(n1._val, n2._val);
  if (cmp > 0) return Comparison::GREATER;
  if (cmp < 0) return Comparison::LESS;
  cmp = -mpz_cmp(n1._val, n2._val);
  if (cmp > 0) return Comparison::GREATER;
  if (cmp < 0) return Comparison::LESS;
  else return Comparison::EQUAL;
}

///////////////////////
// RationalConstantType
//

RationalConstantType::RationalConstantType(InnerType num, InnerType den)
  : _num(num), _den(den)
{ cannonize(); }

RationalConstantType RationalConstantType::operator+(const RationalConstantType& o) const
{

  if (_den==o._den) {
    return RationalConstantType(_num + o._num, _den);
  }
  return RationalConstantType(_num*o._den + o._num*_den, _den*o._den);
}

RationalConstantType RationalConstantType::operator-(const RationalConstantType& o) const
{

  return (*this) + (-o);
}

RationalConstantType RationalConstantType::operator-() const
{

  return RationalConstantType(-_num, _den);
}

RationalConstantType RationalConstantType::operator*(const RationalConstantType& o) const
{

  return RationalConstantType(_num*o._num, _den*o._den);
}

RationalConstantType RationalConstantType::operator/(const RationalConstantType& o) const
{
  auto lhs = *this;
  auto rhs = o;
  return RationalConstantType(
      lhs._num * rhs._den, 
      lhs._den * rhs._num);
}

bool RationalConstantType::isInt() const
{
  return _den == IntegerConstantType(1);
}

bool RationalConstantType::operator==(const RationalConstantType& o) const
{
  return _num==o._num && _den==o._den;
}

void init_mpq(mpq_t out, mpz_t const num, mpz_t const den) {
  mpq_init(out);
  mpq_set_num(out, num);
  mpq_set_den(out, den);
  mpq_canonicalize(out);
}

void init_mpq(mpq_t out, RationalConstantType const& q) 
{ init_mpq(out, q._num._val, q._den._val); }

// TODO use mpq as repr for Rationals
bool RationalConstantType::operator>(const RationalConstantType& o) const
{
  mpq_t l, r;
  init_mpq(l, *this);
  init_mpq(r, o);
  auto res = mpq_cmp(l, r) > 0;
  mpq_clear(l);
  mpq_clear(r);
  return res;
}

/**
 * Ensure the GCD of numerator and denominator is 1, and the only
 * number that may be negative is numerator
 */
void RationalConstantType::cannonize()
{
  // TODO faster (?)
  mpq_t q;
  init_mpq(q, *this);
  auto den_ref = mpq_denref(q);
  auto num_ref = mpq_numref(q);
  mpz_swap(_num._val, num_ref);
  mpz_swap(_den._val, den_ref);
  mpq_clear(q);
}
 
Comparison RationalConstantType::comparePrecedence(RationalConstantType n1, RationalConstantType n2)
{
  auto prec = IntegerConstantType::comparePrecedence(n1._den, n2._den);
  if (prec != EQUAL) return prec;
  return IntegerConstantType::comparePrecedence(n1._num, n2._num);
}


///////////////////////
// RealConstantType
//

Comparison RealConstantType::comparePrecedence(RealConstantType n1, RealConstantType n2)
{ return RationalConstantType::comparePrecedence(n1, n2); }

Option<RationalConstantType> parseRat(const std::string& num)
{
  std::string newNum;
  IntegerConstantType denominator = IntegerConstantType(1);
  bool haveDecimal = false;
  bool neg = false;
  size_t nlen = num.size();
  for(size_t i=0; i<nlen; i++) {
    if (num[i]=='.') {
      if (haveDecimal) {
        return {};
      }
      haveDecimal = true;
    }
    else if (i==0 && num[i]=='-') {
      neg = true;
    }
    else if (num[i]>='0' && num[i]<='9') {
      if (newNum=="0") {
        newNum = num[i];
      }
      else {
        newNum += num[i];
      }
      if (haveDecimal) {
        denominator = denominator * IntegerConstantType(10);
      }
    }
    else {
      return {};
    }
  }
  if (neg) {
    newNum = '-'+newNum;
  }
<<<<<<< HEAD
  IntegerConstantType numerator(newNum);
  return some(RationalConstantType(numerator, denominator));
}

Option<RationalConstantType> parseExponentInteger(std::string const& number, const char* exponentChars) {
  auto i = number.find_first_of(exponentChars);
  if (i != std::string::npos) {
    auto base = parseRat(number.substr(0, i));
    int exp = 0;
    if (Int::stringToInt(number.substr(i + 1).c_str(), exp) && base.isSome()) {
      return some(
          exp >= 0 ? (*base) * (IntegerConstantType(10) ^ (unsigned long)exp)
                   : (*base) / RationalConstantType((IntegerConstantType(10) ^ (unsigned long)abs(exp))));
    }
  }
  return {};
}

RealConstantType::RealConstantType(const std::string& number)
  : RealConstantType()
{
  if (auto r = parseExponentInteger(number, "E")) {
    *this = RealConstantType(std::move(*r));
  } else if (auto r = parseExponentInteger(number, "e")) {
    *this = RealConstantType(std::move(*r));
  } else if (auto r = parseRat(number))  {
    *this = RealConstantType(std::move(*r));
=======
  auto numerator = IntegerConstantType::parse(newNum).unwrap();
  res = RationalConstantType(numerator, denominator);
  return true;
}


Option<RealConstantType> RealConstantType::parse(std::string const& number)
{

  RationalConstantType value;
  if (parseDouble(number, value))  {
    return some(RealConstantType(std::move(value)));
>>>>>>> 4344f285
  } else {
    throw UserErrorException("invalid decimal literal");
  }
}

size_t IntegerConstantType::hash() const {
  return std::hash<decltype(mpz_get_si(_val))>{}(mpz_get_si(_val));
}

size_t RationalConstantType::hash() const {
  return (denominator().hash() << 1) ^ numerator().hash();
}

size_t RealConstantType::hash() const {
  return (denominator().hash() << 1) ^ numerator().hash();
}

} // namespace Kernel


using namespace std;
using namespace Lib;

namespace Kernel {


/////////////////
// Theory
//

Theory Theory::theory_obj;  // to facilitate destructor call at deinitization
Theory::Tuples Theory::tuples_obj;

Theory* theory = &Theory::theory_obj;
Theory::Tuples* theory_tuples = &Theory::tuples_obj;

/**
 * Accessor for the singleton instance of the Theory class.
 */
Theory* Theory::instance()
{
  return theory;
}

Theory::Tuples* Theory::tuples()
{
  return theory_tuples;
}

/**
 * Constructor of the Theory object
 *
 * The constructor is private, since Theory is a singleton class.
 */
Theory::Theory()
{

}

/**
 * Return arity of the symbol that is interpreted by Interpretation
 * @b i.
 */
unsigned Theory::getArity(Interpretation i)
{
  ASS_L(i,INVALID_INTERPRETATION);

  switch(i) {
  case INT_IS_INT:
  case INT_IS_RAT:
  case INT_IS_REAL:
  case RAT_IS_INT:
  case RAT_IS_RAT:
  case RAT_IS_REAL:
  case REAL_IS_INT:
  case REAL_IS_RAT:
  case REAL_IS_REAL:

  case INT_TO_INT:
  case INT_TO_RAT:
  case INT_TO_REAL:
  case RAT_TO_INT:
  case RAT_TO_RAT:
  case RAT_TO_REAL:
  case REAL_TO_INT:
  case REAL_TO_RAT:
  case REAL_TO_REAL:

  case INT_SUCCESSOR:
  case INT_UNARY_MINUS:
  case RAT_UNARY_MINUS:
  case REAL_UNARY_MINUS:

  case INT_FLOOR:
  case INT_CEILING:
  case INT_TRUNCATE:
  case INT_ROUND:
  case INT_ABS:

  case RAT_FLOOR:
  case RAT_CEILING:
  case RAT_TRUNCATE:
  case RAT_ROUND:

  case REAL_FLOOR:
  case REAL_CEILING:
  case REAL_TRUNCATE:
  case REAL_ROUND:

    return 1;

  case EQUAL:

  case INT_GREATER:
  case INT_GREATER_EQUAL:
  case INT_LESS:
  case INT_LESS_EQUAL:
  case INT_DIVIDES:

  case RAT_GREATER:
  case RAT_GREATER_EQUAL:
  case RAT_LESS:
  case RAT_LESS_EQUAL:

  case REAL_GREATER:
  case REAL_GREATER_EQUAL:
  case REAL_LESS:
  case REAL_LESS_EQUAL:

  case INT_PLUS:
  case INT_MINUS:
  case INT_MULTIPLY:
  case INT_QUOTIENT_E:
  case INT_QUOTIENT_T:
  case INT_QUOTIENT_F:
  case INT_REMAINDER_E:
  case INT_REMAINDER_T:
  case INT_REMAINDER_F:

  case RAT_PLUS:
  case RAT_MINUS:
  case RAT_MULTIPLY:
  case RAT_QUOTIENT:
  case RAT_QUOTIENT_E:
  case RAT_QUOTIENT_T:
  case RAT_QUOTIENT_F:
  case RAT_REMAINDER_E:
  case RAT_REMAINDER_T:
  case RAT_REMAINDER_F:

  case REAL_PLUS:
  case REAL_MINUS:
  case REAL_MULTIPLY:
  case REAL_QUOTIENT:
  case REAL_QUOTIENT_E:
  case REAL_QUOTIENT_T:
  case REAL_QUOTIENT_F:
  case REAL_REMAINDER_E:
  case REAL_REMAINDER_T:
  case REAL_REMAINDER_F:

  case ARRAY_SELECT:
  case ARRAY_BOOL_SELECT:

    return 2;
          
  case ARRAY_STORE:

    return 3;
          
  default:
    ASSERTION_VIOLATION_REP(i);
  }
}

/**
 * Return true iff the symbol that is interpreted by Interpretation
 * is a function (false is returned for predicates)
 */
bool Theory::isFunction(Interpretation i)
{
  ASS_L(i,INVALID_INTERPRETATION);

  switch(i) {
  case INT_TO_INT:
  case INT_TO_RAT:
  case INT_TO_REAL:
  case RAT_TO_INT:
  case RAT_TO_RAT:
  case RAT_TO_REAL:
  case REAL_TO_INT:
  case REAL_TO_RAT:
  case REAL_TO_REAL:

  case INT_SUCCESSOR:
  case INT_UNARY_MINUS:
  case RAT_UNARY_MINUS:
  case REAL_UNARY_MINUS:

  case INT_PLUS:
  case INT_MINUS:
  case INT_MULTIPLY:
  case INT_QUOTIENT_E:
  case INT_QUOTIENT_T:
  case INT_QUOTIENT_F:
  case INT_REMAINDER_E:
  case INT_REMAINDER_T:
  case INT_REMAINDER_F:
  case INT_FLOOR:
  case INT_CEILING:
  case INT_TRUNCATE:
  case INT_ROUND:
  case INT_ABS:

  case RAT_PLUS:
  case RAT_MINUS:
  case RAT_MULTIPLY:
  case RAT_QUOTIENT:
  case RAT_QUOTIENT_E:
  case RAT_QUOTIENT_T:
  case RAT_QUOTIENT_F:
  case RAT_REMAINDER_E:
  case RAT_REMAINDER_T:
  case RAT_REMAINDER_F:
  case RAT_FLOOR:
  case RAT_CEILING:
  case RAT_TRUNCATE:
  case RAT_ROUND:

  case REAL_PLUS:
  case REAL_MINUS:
  case REAL_MULTIPLY:
  case REAL_QUOTIENT:
  case REAL_QUOTIENT_E:
  case REAL_QUOTIENT_T:
  case REAL_QUOTIENT_F:
  case REAL_REMAINDER_E:
  case REAL_REMAINDER_T:
  case REAL_REMAINDER_F:
  case REAL_FLOOR:
  case REAL_CEILING:
  case REAL_TRUNCATE:
  case REAL_ROUND:
          
  case ARRAY_SELECT:
  case ARRAY_STORE:

    return true;

  case EQUAL:

  case INT_GREATER:
  case INT_GREATER_EQUAL:
  case INT_LESS:
  case INT_LESS_EQUAL:
  case INT_DIVIDES:

  case RAT_GREATER:
  case RAT_GREATER_EQUAL:
  case RAT_LESS:
  case RAT_LESS_EQUAL:

  case REAL_GREATER:
  case REAL_GREATER_EQUAL:
  case REAL_LESS:
  case REAL_LESS_EQUAL:

  case INT_IS_INT:
  case INT_IS_RAT:
  case INT_IS_REAL:
  case RAT_IS_INT:
  case RAT_IS_RAT:
  case RAT_IS_REAL:
  case REAL_IS_INT:
  case REAL_IS_RAT:
  case REAL_IS_REAL:

  case ARRAY_BOOL_SELECT:

    return false;

  default:
    ASSERTION_VIOLATION;
  }
}

/**
 * Return true iff the symbol that is interpreted by Interpretation
 * is inequality predicate
 */
bool Theory::isInequality(Interpretation i)
{
  ASS_L(i,INVALID_INTERPRETATION);

  switch(i) {
  case INT_GREATER:
  case INT_GREATER_EQUAL:
  case INT_LESS:
  case INT_LESS_EQUAL:
  case RAT_GREATER:
  case RAT_GREATER_EQUAL:
  case RAT_LESS:
  case RAT_LESS_EQUAL:
  case REAL_GREATER:
  case REAL_GREATER_EQUAL:
  case REAL_LESS:
  case REAL_LESS_EQUAL:
    return true;
  default:
    return false;
  }
  ASSERTION_VIOLATION;
}

/**
 * Return true if interpreted operation @c i has all arguments and
 * (in case of a function) the result type of the same sort.
 * For such operation the @c getOperationSort() function can be
 * called.
 */
bool Theory::hasSingleSort(Interpretation i)
{
  switch(i) {
  case EQUAL:  // This not SingleSort because we don't know the sorts of its args
  case INT_TO_RAT:
  case INT_TO_REAL:
  case RAT_TO_INT:
  case RAT_TO_REAL:
  case REAL_TO_INT:
  case REAL_TO_RAT:

  case ARRAY_SELECT:
  case ARRAY_BOOL_SELECT:
  case ARRAY_STORE:

    return false;
  default:
    return true;
  }
}

bool Theory::isPolymorphic(Interpretation i)
{
  if (i >= numberOfFixedInterpretations()) { // indexed are all polymorphic (for now)
    return true;
  }

  switch(i) {
  case EQUAL:
  case ARRAY_SELECT:
  case ARRAY_BOOL_SELECT:
  case ARRAY_STORE:

    return true;
  default:
    return false;
  }
}

/**
 * This function can be called for operations for which  the
 * function @c hasSingleSort returns true
 */
TermList Theory::getOperationSort(Interpretation i)
{
  ASS(hasSingleSort(i));
  ASS_L(i,INVALID_INTERPRETATION);
  ASS(!isPolymorphic(i));

  switch(i) {
  case INT_GREATER:
  case INT_GREATER_EQUAL:
  case INT_LESS:
  case INT_LESS_EQUAL:
  case INT_DIVIDES:
  case INT_SUCCESSOR:
  case INT_UNARY_MINUS:
  case INT_PLUS:
  case INT_MINUS:
  case INT_MULTIPLY:
  case INT_QUOTIENT_E:
  case INT_QUOTIENT_T:
  case INT_QUOTIENT_F:
  case INT_REMAINDER_E:
  case INT_REMAINDER_T:
  case INT_REMAINDER_F:
  case INT_FLOOR:
  case INT_CEILING:
  case INT_TRUNCATE:
  case INT_ROUND:
  case INT_ABS:

  case INT_TO_INT:
  case INT_IS_INT:
  case INT_IS_RAT:
  case INT_IS_REAL:
    return AtomicSort::intSort();

  case RAT_UNARY_MINUS:
  case RAT_PLUS:
  case RAT_MINUS:
  case RAT_MULTIPLY:
  case RAT_QUOTIENT:
  case RAT_QUOTIENT_E:
  case RAT_QUOTIENT_T:
  case RAT_QUOTIENT_F:
  case RAT_REMAINDER_E:
  case RAT_REMAINDER_T:
  case RAT_REMAINDER_F:
  case RAT_FLOOR:
  case RAT_CEILING:
  case RAT_TRUNCATE:
  case RAT_ROUND:
  case RAT_GREATER:
  case RAT_GREATER_EQUAL:
  case RAT_LESS:
  case RAT_LESS_EQUAL:

  case RAT_TO_RAT:
  case RAT_IS_INT:
  case RAT_IS_RAT:
  case RAT_IS_REAL:
    return AtomicSort::rationalSort();

  case REAL_UNARY_MINUS:
  case REAL_PLUS:
  case REAL_MINUS:
  case REAL_MULTIPLY:
  case REAL_QUOTIENT:
  case REAL_QUOTIENT_E:
  case REAL_QUOTIENT_T:
  case REAL_QUOTIENT_F:
  case REAL_REMAINDER_E:
  case REAL_REMAINDER_T:
  case REAL_REMAINDER_F:
  case REAL_FLOOR:
  case REAL_CEILING:
  case REAL_TRUNCATE:
  case REAL_ROUND:
  case REAL_GREATER:
  case REAL_GREATER_EQUAL:
  case REAL_LESS:
  case REAL_LESS_EQUAL:

  case REAL_TO_REAL:
  case REAL_IS_INT:
  case REAL_IS_RAT:
  case REAL_IS_REAL:
    return AtomicSort::realSort();
    
  default:
    ASSERTION_VIOLATION;
  }
}

bool Theory::isConversionOperation(Interpretation i)
{
  //we do not include operations as INT_TO_INT here because they actually
  //don't convert anything (they're identities)
  switch(i) {
  case INT_TO_RAT:
  case INT_TO_REAL:
  case RAT_TO_INT:
  case RAT_TO_REAL:
  case REAL_TO_INT:
  case REAL_TO_RAT:
    return true;
  default:
    return false;
  }
}
bool Theory::isLinearOperation(Interpretation i)
{
  switch(i) {
  case INT_UNARY_MINUS:
  case INT_PLUS:
  case INT_MINUS:
  case RAT_UNARY_MINUS:
  case RAT_PLUS:
  case RAT_MINUS:
  case REAL_UNARY_MINUS:
  case REAL_PLUS:
  case REAL_MINUS:
    return true;
  default:
    return false;
  }
}
bool Theory::isNonLinearOperation(Interpretation i)
{
  switch(i) {
  case INT_MULTIPLY:
  case INT_QUOTIENT_E:
  case INT_QUOTIENT_T:
  case INT_QUOTIENT_F:
  case INT_REMAINDER_E:
  case INT_REMAINDER_T:
  case INT_REMAINDER_F:
  case RAT_MULTIPLY:
  case RAT_QUOTIENT:
  case RAT_QUOTIENT_E:
  case RAT_QUOTIENT_T:
  case RAT_QUOTIENT_F:
  case RAT_REMAINDER_E:
  case RAT_REMAINDER_T:
  case RAT_REMAINDER_F:
  case REAL_MULTIPLY:
  case REAL_QUOTIENT:
  case REAL_QUOTIENT_E:
  case REAL_QUOTIENT_T:
  case REAL_QUOTIENT_F:
  case REAL_REMAINDER_E:
  case REAL_REMAINDER_T:
  case REAL_REMAINDER_F:
    return true;
  default:
    return false;
  }
}

bool Theory::isPartiallyInterpretedFunction(Term* t) {
  auto f = t->functor();
  ASS(!t->isLiteral())
  if(theory->isInterpretedFunction(f)) {
    switch (theory->interpretFunction(f)) {
      case Theory::INT_QUOTIENT_E:
      case Theory::INT_QUOTIENT_T:
      case Theory::INT_QUOTIENT_F:
      case Theory::INT_REMAINDER_E:
      case Theory::INT_REMAINDER_T:
      case Theory::INT_REMAINDER_F:
      case Theory::RAT_QUOTIENT:
      case Theory::RAT_QUOTIENT_E:
      case Theory::RAT_QUOTIENT_T:
      case Theory::RAT_QUOTIENT_F:
      case Theory::RAT_REMAINDER_E:
      case Theory::RAT_REMAINDER_T:
      case Theory::RAT_REMAINDER_F:
      case Theory::REAL_QUOTIENT:
      case Theory::REAL_QUOTIENT_E:
      case Theory::REAL_QUOTIENT_T:
      case Theory::REAL_QUOTIENT_F:
      case Theory::REAL_REMAINDER_E:
      case Theory::REAL_REMAINDER_T:
      case Theory::REAL_REMAINDER_F:
        return true;

      default:
        return false;
    }
  } else {
    auto sym = env.signature->getFunction(t->functor());
    if (isInterpretedNumber(t)) {
      return false;
    } else if (sym->termAlgebraCons()) {
      return false;
    } else if (sym->termAlgebraDest()) {
      return true;
    } else {
      ASSERTION_VIOLATION_REP(t)
    }
  }
}

bool Theory::partiallyDefinedFunctionUndefinedForArgs(Term* t) {
  ASS(isPartiallyInterpretedFunction(t))
  auto f = t->functor();
  ASS(!t->isLiteral())
  if(theory->isInterpretedFunction(f)) {
    switch (theory->interpretFunction(f)) {
      case Theory::INT_QUOTIENT_E:
      case Theory::INT_QUOTIENT_T:
      case Theory::INT_QUOTIENT_F:
      case Theory::INT_REMAINDER_E:
      case Theory::INT_REMAINDER_T:
      case Theory::INT_REMAINDER_F:
        return IntTraits::isZero(t->termArg(1));
      case Theory::RAT_QUOTIENT:
      case Theory::RAT_QUOTIENT_E:
      case Theory::RAT_QUOTIENT_T:
      case Theory::RAT_QUOTIENT_F:
      case Theory::RAT_REMAINDER_E:
      case Theory::RAT_REMAINDER_T:
      case Theory::RAT_REMAINDER_F:
        return RatTraits::isZero(t->termArg(1));
      case Theory::REAL_QUOTIENT:
      case Theory::REAL_QUOTIENT_E:
      case Theory::REAL_QUOTIENT_T:
      case Theory::REAL_QUOTIENT_F:
      case Theory::REAL_REMAINDER_E:
      case Theory::REAL_REMAINDER_T:
      case Theory::REAL_REMAINDER_F:
        return RealTraits::isZero(t->termArg(1));
      default:
        return false;
    }
  } else {
    auto sym = env.signature->getFunction(t->functor());
    if (sym->termAlgebraCons()) {
      return false;
    } else {
      ASS(sym->termAlgebraDest());
      auto arg = t->termArg(0);
      if (arg.isVar())  {
        return false;
      } else {
        ASS(arg.isTerm());
        auto fn = arg.term()->functor();
        // auto argSym = env.signature->getFunction(fn);
        auto ctor = env.signature->getTermAlgebraConstructor(fn);
        if (ctor == nullptr) {
          return false;
        } else {
          for (unsigned i = 0; i < ctor->arity(); i++) {
            if (ctor->destructorFunctor(i) == f) {
              return true;
            }
          }
          // destructor belongs to different constructor
          return false;
        }
      }
    }
  }
}


/**
 * Get the number of the skolem function symbol used in the clause form of the
 * array extensionality axiom (of particular sort).
 *
 * select(X,sk(X,Y)) != select(Y,sk(X,Y)) | X = Y
 * 
 * If the symbol does not exist yet, it is added to the signature. We use 0 to
 * represent that the symbol not yet exists, assuming that at call time of this
 * method, at least the array function are already in the signature.
 *
 * We want to have this function available e.g. in simplification rules.
 */
unsigned Theory::getArrayExtSkolemFunction(TermList sort) {
  ASS(sort.isArraySort());

  if(_arraySkolemFunctions.find(sort)){
    return _arraySkolemFunctions.get(sort);
  }

  TermList indexSort = SortHelper::getIndexSort(sort);
  TermList params[] = {sort, sort};
  unsigned skolemFunction = Shell::Skolem::addSkolemFunction(2, 0, params, indexSort, "arrayDiff");

  _arraySkolemFunctions.insert(sort,skolemFunction);

  return skolemFunction; 
}

unsigned Theory::Tuples::getFunctor(unsigned arity, TermList* sorts) {
  return getFunctor(AtomicSort::tupleSort(arity, sorts));
}

unsigned Theory::Tuples::getFunctor(TermList tupleSort) {
  ASS_REP(tupleSort.isTupleSort(), tupleSort.toString());

  unsigned  arity = tupleSort.term()->arity();
  TermList* sorts = tupleSort.term()->args();

  theory->defineTupleTermAlgebra(arity, sorts);
  ASS(env.signature->isTermAlgebraSort(tupleSort));
  Shell::TermAlgebra* ta = env.signature->getTermAlgebraOfSort(tupleSort);

  return ta->constructor(0)->functor();
}

bool Theory::Tuples::isFunctor(unsigned functor) {
  TermList tupleSort = env.signature->getFunction(functor)->fnType()->result();
  return tupleSort.isTupleSort();
}

unsigned Theory::Tuples::getProjectionFunctor(unsigned proj, TermList tupleSort) {
  ASS_REP(tupleSort.isTupleSort(), tupleSort.toString());

  unsigned  arity = tupleSort.term()->arity();
  TermList* sorts = tupleSort.term()->args();

  theory->defineTupleTermAlgebra(arity, sorts);
  ASS(env.signature->isTermAlgebraSort(tupleSort));
  Shell::TermAlgebra* ta = env.signature->getTermAlgebraOfSort(tupleSort);

  Shell::TermAlgebraConstructor* c = ta->constructor(0);

  ASS_NEQ(proj, c->arity());

  return c->destructorFunctor(proj);
}

// TODO: replace with a constant time algorithm
bool Theory::Tuples::findProjection(unsigned projFunctor, bool isPredicate, unsigned &proj) {
  OperatorType* projType = isPredicate ? env.signature->getPredicate(projFunctor)->predType()
                                       : env.signature->getFunction(projFunctor)->fnType();

  if (projType->arity() != 1) {
    return false;
  }

  TermList tupleSort = projType->arg(0);

  if (!tupleSort.isTupleSort()) {
    return false;
  }

  if (!env.signature->isTermAlgebraSort(tupleSort)) {
    return false;
  }

  Shell::TermAlgebraConstructor* c = env.signature->getTermAlgebraOfSort(tupleSort)->constructor(0);
  for (unsigned i = 0; i < c->arity(); i++) {
    if (projFunctor == c->destructorFunctor(i)) {
      proj = i;
      return true;
    }
  }

  return false;
}


/**
 * This function creates a type for converion function @c i.
 *
 * @c i must be a type conversion operation.
 */
OperatorType* Theory::getConversionOperationType(Interpretation i)
{
  TermList from, to;
  switch(i) {
  case INT_TO_RAT:
    from = AtomicSort::intSort();
    to = AtomicSort::rationalSort();
    break;
  case INT_TO_REAL:
    from = AtomicSort::intSort();
    to = AtomicSort::realSort();
    break;
  case RAT_TO_INT:
    from = AtomicSort::rationalSort();
    to = AtomicSort::intSort();
    break;
  case RAT_TO_REAL:
    from = AtomicSort::rationalSort();
    to = AtomicSort::realSort();
    break;
  case REAL_TO_INT:
    from = AtomicSort::realSort();
    to = AtomicSort::intSort();
    break;
  case REAL_TO_RAT:
    from = AtomicSort::realSort();
    to = AtomicSort::rationalSort();
    break;
  default:
    ASSERTION_VIOLATION;
  }
  return OperatorType::getFunctionType({from}, to);
}

std::string Theory::getInterpretationName(Interpretation interp) {
  switch (interp) {
    case INT_SUCCESSOR:
      //this one is not according the TPTP arithmetic (it doesn't have successor)
      return "$successor";
    case INT_DIVIDES:
      return "$divides";
    case INT_UNARY_MINUS:
    case RAT_UNARY_MINUS:
    case REAL_UNARY_MINUS:
      return "$uminus";
    case INT_PLUS:
    case RAT_PLUS:
    case REAL_PLUS:
      return "$sum";
    case INT_MINUS:
    case RAT_MINUS:
    case REAL_MINUS:
      return "$difference";
    case INT_MULTIPLY:
    case RAT_MULTIPLY:
    case REAL_MULTIPLY:
      return "$product";
    case INT_GREATER:
    case RAT_GREATER:
    case REAL_GREATER:
      return "$greater";
    case INT_GREATER_EQUAL:
    case RAT_GREATER_EQUAL:
    case REAL_GREATER_EQUAL:
      return "$greatereq";
    case INT_LESS:
    case RAT_LESS:
    case REAL_LESS:
      return "$less";
    case INT_LESS_EQUAL:
    case RAT_LESS_EQUAL:
    case REAL_LESS_EQUAL:
      return "$lesseq";
    case INT_IS_INT:
    case RAT_IS_INT:
    case REAL_IS_INT:
      return "$is_int";
    case INT_IS_RAT:
    case RAT_IS_RAT:
    case REAL_IS_RAT:
      return "$is_rat";
    case INT_IS_REAL:
    case RAT_IS_REAL:
    case REAL_IS_REAL:
      return "$is_real";
    case INT_TO_INT:
    case RAT_TO_INT:
    case REAL_TO_INT:
      return "$to_int";
    case INT_TO_RAT:
    case RAT_TO_RAT:
    case REAL_TO_RAT:
      return "$to_rat";
    case INT_TO_REAL:
    case RAT_TO_REAL:
    case REAL_TO_REAL:
      return "$to_real";
    case INT_ABS:
      return "$abs";
    case INT_QUOTIENT_E:
    case RAT_QUOTIENT_E:
    case REAL_QUOTIENT_E:
      return "$quotient_e";
    case INT_QUOTIENT_T:
    case RAT_QUOTIENT_T:
    case REAL_QUOTIENT_T:
      return "$quotient_t";
    case INT_QUOTIENT_F:
    case RAT_QUOTIENT_F:
    case REAL_QUOTIENT_F:
      return "$quotient_f";
    case INT_REMAINDER_T:
    case RAT_REMAINDER_T:
    case REAL_REMAINDER_T:
      return "$remainder_t";
    case INT_REMAINDER_F:
    case RAT_REMAINDER_F:
    case REAL_REMAINDER_F:
      return "$remainder_f";
    case INT_REMAINDER_E:
    case RAT_REMAINDER_E:
    case REAL_REMAINDER_E:
      return "$remainder_e";
    case RAT_QUOTIENT:
    case REAL_QUOTIENT:
      return "$quotient";
    case INT_TRUNCATE:
    case RAT_TRUNCATE:
    case REAL_TRUNCATE:
      return "truncate";
    case INT_FLOOR:
    case RAT_FLOOR:
    case REAL_FLOOR:
      return "floor";
    case INT_CEILING:
    case RAT_CEILING:
    case REAL_CEILING:
      return "ceiling";
    case ARRAY_SELECT:
    case ARRAY_BOOL_SELECT:
      return "$select";
    case ARRAY_STORE:
      return "$store";
    default:
      ASSERTION_VIOLATION_REP(interp);
  }
}

OperatorType* Theory::getArrayOperatorType(TermList arraySort, Interpretation i) {
  ASS(arraySort.isArraySort());

  TermList indexSort = SortHelper::getIndexSort(arraySort);
  TermList innerSort = SortHelper::getInnerSort(arraySort);

  switch (i) {
    case Interpretation::ARRAY_SELECT:
      return OperatorType::getFunctionType({ arraySort, indexSort }, innerSort);

    case Interpretation::ARRAY_BOOL_SELECT:
      return OperatorType::getPredicateType({ arraySort, indexSort });

    case Interpretation::ARRAY_STORE:
      return OperatorType::getFunctionType({ arraySort, indexSort, innerSort }, arraySort);

    default:
      ASSERTION_VIOLATION;
  }
}

/**
 * Return type of the function representing interpreted function/predicate @c i.
 */
OperatorType* Theory::getNonpolymorphicOperatorType(Interpretation i)
{
  ASS(!isPolymorphic(i));

  if (isConversionOperation(i)) {
    return getConversionOperationType(i);
  }

  ASS(hasSingleSort(i));
  TermList sort = getOperationSort(i);

  unsigned arity = getArity(i);

  static DArray<TermList> domainSorts;
  domainSorts.init(arity, sort);

  if (isFunction(i)) {
    return OperatorType::getFunctionType(arity, domainSorts.array(), sort);
  } else {
    return OperatorType::getPredicateType(arity, domainSorts.array());
  }
}

void Theory::defineTupleTermAlgebra(unsigned arity, TermList* sorts) {
  TermList tupleSort = AtomicSort::tupleSort(arity, sorts);

  if (env.signature->isTermAlgebraSort(tupleSort)) {
    return;
  }

  unsigned functor = env.signature->addFreshFunction(arity, "tuple");
  OperatorType* tupleType = OperatorType::getFunctionType(arity, sorts, tupleSort);
  env.signature->getFunction(functor)->setType(tupleType);
  env.signature->getFunction(functor)->markTermAlgebraCons();

  Array<unsigned> destructors(arity);
  for (unsigned i = 0; i < arity; i++) {
    TermList projSort = sorts[i];
    unsigned destructor;
    Signature::Symbol* destSym;
    if (projSort == AtomicSort::boolSort()) {
      destructor = env.signature->addFreshPredicate(1, "proj");
      destSym = env.signature->getPredicate(destructor);
      destSym->setType(OperatorType::getPredicateType({ tupleSort }));
    } else {
      destructor = env.signature->addFreshFunction(1, "proj");
      destSym = env.signature->getFunction(destructor);
      destSym->setType(OperatorType::getFunctionType({ tupleSort }, projSort));
    }
    destSym->markTermAlgebraDest();
    destructors[i] = destructor;
  }

  Shell::TermAlgebraConstructor* constructor = new Shell::TermAlgebraConstructor(functor, destructors);

  Shell::TermAlgebraConstructor* constructors[] = { constructor };
  env.signature->addTermAlgebra(new Shell::TermAlgebra(tupleSort, 1, constructors, false));
}

bool Theory::isInterpretedConstant(unsigned func)
{
  if (func>=Term::SPECIAL_FUNCTOR_LOWER_BOUND) {
    return false;
  }

  return env.signature->getFunction(func)->interpreted() && env.signature->functionArity(func)==0;
}

/**
 * Return true iff @b t is an interpreted constant
 */
bool Theory::isInterpretedConstant(Term* t)
{
  if (t->isSpecial()) { return false; }

  return t->numTermArguments()==0 && env.signature->getFunction(t->functor())->interpreted();
}

/**
 * Return true iff @b t is an interpreted constant
 */
bool Theory::isInterpretedConstant(TermList t)
{
  return t.isTerm() && isInterpretedConstant(t.term());
}

/**
 * Return true iff @b t is a constant with a numerical interpretation
 */
bool Theory::isInterpretedNumber(Term* t)
{
  return isInterpretedConstant(t) && env.signature->getFunction(t->functor())->interpretedNumber();
}

/**
 * Return true iff @b t is a constant with a numerical interpretation
 */
bool Theory::isInterpretedNumber(TermList t)
{
  return isInterpretedConstant(t) && env.signature->getFunction(t.term()->functor())->interpretedNumber();
}

/**
 * Return true iff @b pred is an interpreted predicate
 */
bool Theory::isInterpretedPredicate(unsigned pred)
{ return env.signature->getPredicate(pred)->interpreted(); }

/**
 * Return true iff @b lit has an interpreted predicate
 */
bool Theory::isInterpretedEquality(Literal* lit)
{
  if(lit->isEquality()){
    TermList srt = SortHelper::getEqualityArgumentSort(lit);
    // TODO should this return true for datatypes, arrays, etc?
    return (srt == AtomicSort::intSort() || srt == AtomicSort::realSort() || srt == AtomicSort::rationalSort());
  } else {
    return false;
  }
}

/**
 * Return true iff @b lit has an interpreted predicate interpreted
 * as @b itp
 */
bool Theory::isInterpretedPredicate(Literal* lit)
{
  return env.signature->getPredicate(lit->functor())->interpreted();
}


bool Theory::isInterpretedPredicate(unsigned pred, Interpretation itp)
{ return isInterpretedPredicate(pred) && interpretPredicate(pred) == itp; }

/**
 * Return true iff @b lit has an interpreted predicate interpreted
 * as @b itp
 */
bool Theory::isInterpretedPredicate(Literal* lit, Interpretation itp)
{
  return isInterpretedPredicate(lit) && interpretPredicate(lit)==itp;
}

bool Theory::isInterpretedFunction(unsigned func)
{
  if (func>=Term::SPECIAL_FUNCTOR_LOWER_BOUND) {
    return false;
  }

  return env.signature->getFunction(func)->interpreted() && env.signature->functionArity(func)!=0;
}

bool Theory::isZero(TermList term)
{
  IntegerConstantType it;
  if(tryInterpretConstant(term,it) && it.isZero()){ return true; }

  RationalConstantType rtt;
  if(tryInterpretConstant(term,rtt) && rtt.isZero()){ return true; }

  RealConstantType ret;
  if(tryInterpretConstant(term,ret) && ret.isZero()){ return true; }

  return false;
}


/**
 * Return true iff @b t is an interpreted function
 */
bool Theory::isInterpretedFunction(Term* t)
{
  return isInterpretedFunction(t->functor());
}

/**
 * Return true iff @b t is an interpreted function
 */
bool Theory::isInterpretedFunction(TermList t)
{
  return t.isTerm() && isInterpretedFunction(t.term());
}

Interpretation Theory::interpretFunction(unsigned func)
{
  ASS(isInterpretedFunction(func));

  Signature::InterpretedSymbol* sym =
      static_cast<Signature::InterpretedSymbol*>(env.signature->getFunction(func));

  return sym->getInterpretation();
}

/**
 * Assuming @b t is an interpreted function, return its interpretation
 */
Interpretation Theory::interpretFunction(Term* t)
{
  ASS(isInterpretedFunction(t));

  return interpretFunction(t->functor());
}

/**
 * Assuming @b t is an interpreted function, return its interpretation
 */
Interpretation Theory::interpretFunction(TermList t)
{
  ASS(t.isTerm());

  return interpretFunction(t.term());
}

Interpretation Theory::interpretPredicate(unsigned pred)
{
  ASS(isInterpretedPredicate(pred));

  Signature::InterpretedSymbol* sym =
      static_cast<Signature::InterpretedSymbol*>(env.signature->getPredicate(pred));

  return sym->getInterpretation();
}

/**
 * Assuming @b lit has an interpreted predicate, return its interpretation.
 * Does not return the interpretation of equality.
 */
Interpretation Theory::interpretPredicate(Literal* lit)
{
  ASS(isInterpretedPredicate(lit->functor()));

  return interpretPredicate(lit->functor());
}

/**
 * Try to interpret the term as an integer constant. If it is an
 * integer constant, return true and save the constant in @c res, otherwise
 * return false.
 * @since 04/05/2013 Manchester
 * @author Andrei Voronkov
 */
bool Theory::tryInterpretConstant(const Term* t, IntegerConstantType& res)
{
  if (t->numTermArguments() != 0 || t->isSpecial()) {
    return false;
  }
  unsigned func = t->functor();
  return tryInterpretConstant(func, res);
} // Theory::tryInterpretConstant


bool Theory::tryInterpretConstant(unsigned func, IntegerConstantType& res)
{
  Signature::Symbol* sym = env.signature->getFunction(func);
  if (!sym->integerConstant()) {
    return false;
  }
  res = sym->integerValue();
  return true;
}



/**
 * Try to interpret the term as an rational constant. If it is an
 * rational constant, return true and save the constant in @c res, otherwise
 * return false.
 * @since 04/05/2013 Manchester
 * @author Andrei Voronkov
 */
bool Theory::tryInterpretConstant(const Term* t, RationalConstantType& res)
{
  if (t->numTermArguments() != 0 || t->isSpecial()) {
    return false;
  }
  unsigned func = t->functor();
  return tryInterpretConstant(func, res);
} // Theory::tryInterpretConstant 

bool Theory::tryInterpretConstant(unsigned func, RationalConstantType& res)
{
  Signature::Symbol* sym = env.signature->getFunction(func);
  if (!sym->rationalConstant()) {
    return false;
  }
  res = sym->rationalValue();
  return true;
}

bool Theory::tryInterpretConstant(TermList trm, RationalConstantType& res)
{
  if (!trm.isTerm()) {
    return false;
  }
  return tryInterpretConstant(trm.term(),res);
}

/**
 * Try to interpret the term as a real constant. If it is an
 * real constant, return true and save the constant in @c res, otherwise
 * return false.
 * @since 04/05/2013 Manchester
 * @author Andrei Voronkov
 */
bool Theory::tryInterpretConstant(const Term* t, RealConstantType& res)
{
  if (t->numTermArguments() != 0 || t->isSpecial()) {
    return false;
  }
  unsigned func = t->functor();
  return tryInterpretConstant(func, res);
} // // Theory::tryInterpretConstant

bool Theory::tryInterpretConstant(unsigned func, RealConstantType& res)
{
  Signature::Symbol* sym = env.signature->getFunction(func);
  if (!sym->realConstant()) {
    return false;
  }
  res = sym->realValue();
  return true;
}

Term* Theory::representConstant(const IntegerConstantType& num)
{
  unsigned func = env.signature->addNumeralConstant(num);
  return Term::create(func, 0, 0);
}

Term* Theory::representConstant(const RationalConstantType& num)
{
  unsigned func = env.signature->addNumeralConstant(num);
  return Term::create(func, 0, 0);
}

Term* Theory::representConstant(const RealConstantType& num)
{
  unsigned func = env.signature->addNumeralConstant(num);
  return Term::create(func, 0, 0);
}

/**
 * Register that a predicate pred with a given polarity has the given
 * template. See tryGetInterpretedLaTeXName for explanation of templates 
 */
void Theory::registerLaTeXPredName(unsigned pred, bool polarity, std::string temp)
{
  if(polarity){
    _predLaTeXnamesPos.insert(pred,temp);
  }else{
    _predLaTeXnamesNeg.insert(pred,temp); 
  }
}
/**
 * Register that a function has the given template
 * See tryGetInterpretedLaTeXName for explanation of templates 
 */
void Theory::registerLaTeXFuncName(unsigned func, std::string temp)
{
  _funcLaTeXnames.insert(func,temp);
}

std::ostream& operator<<(std::ostream& out, Kernel::Theory::Interpretation const& self)
{
  switch(self) {
    case Kernel::Theory::EQUAL: return out << "EQUAL";
    case Kernel::Theory::INT_IS_INT: return out << "INT_IS_INT";
    case Kernel::Theory::INT_IS_RAT: return out << "INT_IS_RAT";
    case Kernel::Theory::INT_IS_REAL: return out << "INT_IS_REAL";
    case Kernel::Theory::INT_GREATER: return out << "INT_GREATER";
    case Kernel::Theory::INT_GREATER_EQUAL: return out << "INT_GREATER_EQUAL";
    case Kernel::Theory::INT_LESS: return out << "INT_LESS";
    case Kernel::Theory::INT_LESS_EQUAL: return out << "INT_LESS_EQUAL";
    case Kernel::Theory::INT_DIVIDES: return out << "INT_DIVIDES";
    case Kernel::Theory::RAT_IS_INT: return out << "RAT_IS_INT";
    case Kernel::Theory::RAT_IS_RAT: return out << "RAT_IS_RAT";
    case Kernel::Theory::RAT_IS_REAL: return out << "RAT_IS_REAL";
    case Kernel::Theory::RAT_GREATER: return out << "RAT_GREATER";
    case Kernel::Theory::RAT_GREATER_EQUAL: return out << "RAT_GREATER_EQUAL";
    case Kernel::Theory::RAT_LESS: return out << "RAT_LESS";
    case Kernel::Theory::RAT_LESS_EQUAL: return out << "RAT_LESS_EQUAL";
    case Kernel::Theory::REAL_IS_INT: return out << "REAL_IS_INT";
    case Kernel::Theory::REAL_IS_RAT: return out << "REAL_IS_RAT";
    case Kernel::Theory::REAL_IS_REAL: return out << "REAL_IS_REAL";
    case Kernel::Theory::REAL_GREATER: return out << "REAL_GREATER";
    case Kernel::Theory::REAL_GREATER_EQUAL: return out << "REAL_GREATER_EQUAL";
    case Kernel::Theory::REAL_LESS: return out << "REAL_LESS";
    case Kernel::Theory::REAL_LESS_EQUAL: return out << "REAL_LESS_EQUAL";
    case Kernel::Theory::INT_SUCCESSOR: return out << "INT_SUCCESSOR";
    case Kernel::Theory::INT_UNARY_MINUS: return out << "INT_UNARY_MINUS";
    case Kernel::Theory::INT_PLUS: return out << "INT_PLUS";
    case Kernel::Theory::INT_MINUS: return out << "INT_MINUS";
    case Kernel::Theory::INT_MULTIPLY: return out << "INT_MULTIPLY";
    case Kernel::Theory::INT_QUOTIENT_E: return out << "INT_QUOTIENT_E";
    case Kernel::Theory::INT_QUOTIENT_T: return out << "INT_QUOTIENT_T";
    case Kernel::Theory::INT_QUOTIENT_F: return out << "INT_QUOTIENT_F";
    case Kernel::Theory::INT_REMAINDER_E: return out << "INT_REMAINDER_E";
    case Kernel::Theory::INT_REMAINDER_T: return out << "INT_REMAINDER_T";
    case Kernel::Theory::INT_REMAINDER_F: return out << "INT_REMAINDER_F";
    case Kernel::Theory::INT_FLOOR: return out << "INT_FLOOR";
    case Kernel::Theory::INT_CEILING: return out << "INT_CEILING";
    case Kernel::Theory::INT_TRUNCATE: return out << "INT_TRUNCATE";
    case Kernel::Theory::INT_ROUND: return out << "INT_ROUND";
    case Kernel::Theory::INT_ABS: return out << "INT_ABS";
    case Kernel::Theory::RAT_UNARY_MINUS: return out << "RAT_UNARY_MINUS";
    case Kernel::Theory::RAT_PLUS: return out << "RAT_PLUS";
    case Kernel::Theory::RAT_MINUS: return out << "RAT_MINUS";
    case Kernel::Theory::RAT_MULTIPLY: return out << "RAT_MULTIPLY";
    case Kernel::Theory::RAT_QUOTIENT: return out << "RAT_QUOTIENT";
    case Kernel::Theory::RAT_QUOTIENT_E: return out << "RAT_QUOTIENT_E";
    case Kernel::Theory::RAT_QUOTIENT_T: return out << "RAT_QUOTIENT_T";
    case Kernel::Theory::RAT_QUOTIENT_F: return out << "RAT_QUOTIENT_F";
    case Kernel::Theory::RAT_REMAINDER_E: return out << "RAT_REMAINDER_E";
    case Kernel::Theory::RAT_REMAINDER_T: return out << "RAT_REMAINDER_T";
    case Kernel::Theory::RAT_REMAINDER_F: return out << "RAT_REMAINDER_F";
    case Kernel::Theory::RAT_FLOOR: return out << "RAT_FLOOR";
    case Kernel::Theory::RAT_CEILING: return out << "RAT_CEILING";
    case Kernel::Theory::RAT_TRUNCATE: return out << "RAT_TRUNCATE";
    case Kernel::Theory::RAT_ROUND: return out << "RAT_ROUND";
    case Kernel::Theory::REAL_UNARY_MINUS: return out << "REAL_UNARY_MINUS";
    case Kernel::Theory::REAL_PLUS: return out << "REAL_PLUS";
    case Kernel::Theory::REAL_MINUS: return out << "REAL_MINUS";
    case Kernel::Theory::REAL_MULTIPLY: return out << "REAL_MULTIPLY";
    case Kernel::Theory::REAL_QUOTIENT: return out << "REAL_QUOTIENT";
    case Kernel::Theory::REAL_QUOTIENT_E: return out << "REAL_QUOTIENT_E";
    case Kernel::Theory::REAL_QUOTIENT_T: return out << "REAL_QUOTIENT_T";
    case Kernel::Theory::REAL_QUOTIENT_F: return out << "REAL_QUOTIENT_F";
    case Kernel::Theory::REAL_REMAINDER_E: return out << "REAL_REMAINDER_E";
    case Kernel::Theory::REAL_REMAINDER_T: return out << "REAL_REMAINDER_T";
    case Kernel::Theory::REAL_REMAINDER_F: return out << "REAL_REMAINDER_F";
    case Kernel::Theory::REAL_FLOOR: return out << "REAL_FLOOR";
    case Kernel::Theory::REAL_CEILING: return out << "REAL_CEILING";
    case Kernel::Theory::REAL_TRUNCATE: return out << "REAL_TRUNCATE";
    case Kernel::Theory::REAL_ROUND: return out << "REAL_ROUND";
    case Kernel::Theory::INT_TO_INT: return out << "INT_TO_INT";
    case Kernel::Theory::INT_TO_RAT: return out << "INT_TO_RAT";
    case Kernel::Theory::INT_TO_REAL: return out << "INT_TO_REAL";
    case Kernel::Theory::RAT_TO_INT: return out << "RAT_TO_INT";
    case Kernel::Theory::RAT_TO_RAT: return out << "RAT_TO_RAT";
    case Kernel::Theory::RAT_TO_REAL: return out << "RAT_TO_REAL";
    case Kernel::Theory::REAL_TO_INT: return out << "REAL_TO_INT";
    case Kernel::Theory::REAL_TO_RAT: return out << "REAL_TO_RAT";
    case Kernel::Theory::REAL_TO_REAL: return out << "REAL_TO_REAL";
    case Kernel::Theory::ARRAY_SELECT: return out << "ARRAY_SELECT";
    case Kernel::Theory::ARRAY_BOOL_SELECT: return out << "ARRAY_BOOL_SELECT";
    case Kernel::Theory::ARRAY_STORE: return out << "ARRAY_STORE";
    case Kernel::Theory::INVALID_INTERPRETATION: return out << "INVALID_INTERPRETATION";
  }
  ASSERTION_VIOLATION
}

std::ostream& operator<<(std::ostream& out, IntegerConstantType const& self)
{ return output(out, self._val); }

std::ostream& operator<<(std::ostream& out, RationalConstantType const& self)
#if NICE_THEORY_OUTPUT
{ return self.isInt() ? out << self.numerator() 
                      : out << self.numerator() << "/" << self.denominator(); }
#else 
{ return out << self.numerator() << "/" << self.denominator(); }
#endif // NICE_THEORY_OUTPUT

std::ostream& operator<<(std::ostream& out, RealConstantType const& self)
{ return out << (RationalConstantType const&)self; }


/**
 * We try and get a LaTeX special name for an interpeted function/predicate.
 * Note: the functions may not necessarily be interpreted in the sense that we treat
 *       them as interpreted in Vampire. They are just called that here as we have an
 *       interpretation for them. So we can have LaTeX symbols for any predicate or
 *       function if they are recorded e.g. skolem functions are recorded in Signature.
 *
 * See Shell/LaTeX for usage.
 *
 * Polarity only makes sense if pred=true
 *
 * First we look in the recorded templates and if one is not found we fallback to the
 * default templates for known interprted functions. Note that in most cases the known
 * interpreted functions will use these defaults.
 *
 * A template is a string with "ai" representing parameter i. These will be
 * replaced by the actual parameters elsewhere. For example, the template for 
 * not greater or equal to is "a0 \not \geq a1"
 */
std::string Theory::tryGetInterpretedLaTeXName(unsigned func, bool pred,bool polarity)
{
   //cout << "Get LaTeX for " << func << endl;

  // Used if no recorded template is found
  Interpretation i;

  if(pred){
    if(polarity){
      if(_predLaTeXnamesPos.find(func)){ return _predLaTeXnamesPos.get(func); }
      else if(_predLaTeXnamesNeg.find(func)){ 
        // If a negative record is found but no positive we negate it
        return "\neg ("+_predLaTeXnamesNeg.get(func)+")";
      }
    }
    else{ 
      if(_predLaTeXnamesNeg.find(func)){ return _predLaTeXnamesNeg.get(func); }
      else if(_predLaTeXnamesPos.find(func)){ 
        // If a positive record is found but no negative we negate it
        return "\neg ("+_predLaTeXnamesPos.get(func)+")";
      }
    }
    // We get here if no record is found for a predicate
    if(!isInterpretedPredicate(func)) return "";
    i = interpretPredicate(func);
  }
  else{
    if(_funcLaTeXnames.find(func)){ return _funcLaTeXnames.get(func); }
    // We get here if no record is found for a function
    if(!isInterpretedFunction(func)) return "";
    i = interpretFunction(func);
  }

  // There are some default templates
  // For predicates these include the notion of polarity
  std::string pol = polarity ? "" : " \\not ";

  //TODO do we want special symbols for quotient, remainder, floor, ceiling, truncate, round?

  switch(i){
  case EQUAL:return "a0 "+pol+"= a1";

  case INT_SUCCESSOR: return "a0++"; 
  case INT_UNARY_MINUS:
  case RAT_UNARY_MINUS:
  case REAL_UNARY_MINUS: return "-a0";

  case INT_GREATER: return "a0 "+pol+"> a1";
  case INT_GREATER_EQUAL: return "a0 "+pol+"\\geq a1";
  case INT_LESS: return "a0 "+pol+"< a1";
  case INT_LESS_EQUAL: return "a0 "+pol+"\\leq a1";
  case INT_DIVIDES: return "a0 "+pol+"\\| a1"; // check?

  case RAT_GREATER: return "a0 "+pol+"> a1";
  case RAT_GREATER_EQUAL: return "a0 "+pol+"\\geq a1";
  case RAT_LESS: return "a0 "+pol+"< a1";
  case RAT_LESS_EQUAL: return "a0 "+pol+"\\leq a1";

  case REAL_GREATER: return "a0 "+pol+"> a1"; 
  case REAL_GREATER_EQUAL: return "a0 "+pol+"\\geq a1";
  case REAL_LESS: return "a0 "+pol+"< a1";
  case REAL_LESS_EQUAL: return "a0 "+pol+"\\leq a1";

  case INT_PLUS: return "a0 + a1";
  case INT_MINUS: return "a0 - a1";
  case INT_MULTIPLY: return "a0 \\cdot a1";

  case RAT_PLUS: return "a0 + a1";
  case RAT_MINUS: return "a0 - a1";
  case RAT_MULTIPLY: return "a0 \\cdot a1";
  case RAT_QUOTIENT: return "a0 / a1";

  case REAL_PLUS: return "a0 + a1";
  case REAL_MINUS: return "a0 - a1";
  case REAL_MULTIPLY: return "a0 \\cdot a1";
  case REAL_QUOTIENT: return "a0 / a1";

  default: return "";
  } 

  return "";

}


/**
 * Return true iff @b t is an interpreted function interpreted
 * as @b itp
 */
bool Theory::isInterpretedFunction(unsigned f, Interpretation itp)
{
  return isInterpretedFunction(f) && interpretFunction(f)==itp;
}
/**
 * Return true iff @b t is an interpreted function interpreted
 * as @b itp
 */
bool Theory::isInterpretedFunction(Term* t, Interpretation itp)
{

  return isInterpretedFunction(t->functor(), itp);
}

/**
 * Return true iff @b t is an interpreted function interpreted
 * as @b itp
 */
bool Theory::isInterpretedFunction(TermList t, Interpretation itp)
{
  return t.isTerm() && isInterpretedFunction(t.term(), itp);
}

} // namespace Kernel<|MERGE_RESOLUTION|>--- conflicted
+++ resolved
@@ -64,14 +64,8 @@
   }
 }
 
-<<<<<<< HEAD
 #define IMPL_BIN_OP(fun, mpz_fun)                                                         \
   IntegerConstantType IntegerConstantType::fun(const IntegerConstantType& num) const      \
-=======
-
-#define IMPL_BIN_OP(fun, mpz_fun)                                                              \
-  IntegerConstantType IntegerConstantType::fun(const IntegerConstantType& num) const \
->>>>>>> 4344f285
   { auto out = IntegerConstantType(0); mpz_fun(out._val, this->_val, num._val); return out; } \
 
   // TODO move semantics
@@ -374,8 +368,7 @@
   if (neg) {
     newNum = '-'+newNum;
   }
-<<<<<<< HEAD
-  IntegerConstantType numerator(newNum);
+  auto numerator = IntegerConstantType::parse(newNum).unwrap();
   return some(RationalConstantType(numerator, denominator));
 }
 
@@ -393,31 +386,16 @@
   return {};
 }
 
-RealConstantType::RealConstantType(const std::string& number)
-  : RealConstantType()
+Option<RealConstantType> RealConstantType::parse(std::string const& number)
 {
   if (auto r = parseExponentInteger(number, "E")) {
-    *this = RealConstantType(std::move(*r));
+    return some(RealConstantType(std::move(*r)));
   } else if (auto r = parseExponentInteger(number, "e")) {
-    *this = RealConstantType(std::move(*r));
+    return some(RealConstantType(std::move(*r)));
   } else if (auto r = parseRat(number))  {
-    *this = RealConstantType(std::move(*r));
-=======
-  auto numerator = IntegerConstantType::parse(newNum).unwrap();
-  res = RationalConstantType(numerator, denominator);
-  return true;
-}
-
-
-Option<RealConstantType> RealConstantType::parse(std::string const& number)
-{
-
-  RationalConstantType value;
-  if (parseDouble(number, value))  {
-    return some(RealConstantType(std::move(value)));
->>>>>>> 4344f285
+    return some(RealConstantType(std::move(*r)));
   } else {
-    throw UserErrorException("invalid decimal literal");
+    return {};
   }
 }
 
