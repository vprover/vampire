/*
 * This file is part of the source code of the software program
 * Vampire. It is protected by applicable
 * copyright laws.
 *
 * This source code is distributed under the licence found here
 * https://vprover.github.io/license.html
 * and in the source directory
 */
<<<<<<< HEAD
=======
/**
 * @file Theory.cpp
 * Implements class Theory.
 */

#include <cmath>

#include "Debug/Assertion.hpp"

#include "Lib/Environment.hpp"
#include "Lib/Int.hpp"

#include "Shell/Skolem.hpp"

#include "Signature.hpp"
#include "SortHelper.hpp"
#include "OperatorType.hpp"
#include "Term.hpp"
#include "Kernel/NumTraits.hpp"
>>>>>>> 1916f50e

#include "Theory.hpp"
#if WITH_GMP
#include "Theory_gmp.cpp"
#else
#include "Theory_int.cpp"
#endif

using namespace std;
using namespace Lib;

<<<<<<< HEAD
namespace Kernel {

=======
///////////////////////
// IntegerConstantType
//

IntegerConstantType::IntegerConstantType(const vstring& str)
{
  if (!Int::stringToInt(str, _val)) {
    throw MachineArithmeticException();
  }
}

IntegerConstantType IntegerConstantType::operator+(const IntegerConstantType& num) const
{
  InnerType res;
  if (!Int::safePlus(_val, num._val, res)) {
    throw MachineArithmeticException();
  }
  return IntegerConstantType(res);
}

IntegerConstantType IntegerConstantType::operator-(const IntegerConstantType& num) const
{
  InnerType res;
  if (!Int::safeMinus(_val, num._val, res)) {
    throw MachineArithmeticException();
  }
  return IntegerConstantType(res);
}

IntegerConstantType IntegerConstantType::operator-() const
{
  InnerType res;
  if (!Int::safeUnaryMinus(_val, res)) {
    throw MachineArithmeticException();
  }
  return IntegerConstantType(res);
}

IntegerConstantType IntegerConstantType::operator*(const IntegerConstantType& num) const
{
  InnerType res;
  if (!Int::safeMultiply(_val, num._val, res)) {
    throw MachineArithmeticException();
  }
  return IntegerConstantType(res);
}

inline typename IntegerConstantType::InnerType divideOrThrow(typename IntegerConstantType::InnerType lhs, typename IntegerConstantType::InnerType rhs) {
    typename IntegerConstantType::InnerType out;
    if (!Int::safeDivide(lhs,rhs, out))
      throw MachineArithmeticException();
    return out;
}

int IntegerConstantType::intDivide(const IntegerConstantType& num) const 
{
    ASS_REP(num.divides(*this),  num.toString() + " does not divide " + this->toString() );
    return divideOrThrow(_val, num._val);
}

IntegerConstantType IntegerConstantType::remainderE(const IntegerConstantType& num) const
{
  if (num._val == 0) {
    throw MachineArithmeticException();
  }

  if (this->_val == numeric_limits<IntegerConstantType::InnerType>::min() && num._val == -1) {
    return 0;
  }

  auto mod = IntegerConstantType(this->_val % num._val);
  if (mod < 0) {
    if (num._val >= 0) {
      mod = mod + num;
    } else {
      mod = mod - num;
    }
  }
  return mod;
}

RationalConstantType RationalConstantType::abs() const
{
  ASS_G(_den, 0)
  return RationalConstantType(_num.abs(), _den);
}
RationalConstantType RealConstantType::representation() const
{ return *this; }

RealConstantType RealConstantType::abs() const
{
  return RealConstantType(RationalConstantType(*this).abs());
}

IntegerConstantType IntegerConstantType::abs() const
{
  if (toInner() == std::numeric_limits<InnerType>::min() && USES_2_COMPLEMENT)
    throw new MachineArithmeticException();
  return IntegerConstantType(::std::abs(toInner()));
}

/**
 * specification from TPTP:
 * quotient_e(N,D) - the Euclidean quotient, which has a non-negative remainder. If D is positive then $quotient_e(N,D) is the floor (in the type of N and D) of the real division N/D, and if D is negative then $quotient_e(N,D) is the ceiling of N/D.
 */
IntegerConstantType IntegerConstantType::quotientE(const IntegerConstantType& num) const
{ 
  if (num._val == 0) {
    throw DivByZeroException();
  }

  if (this->_val == numeric_limits<IntegerConstantType::InnerType>::min() && num._val == -1) {
    throw MachineArithmeticException();
  }

  // as in remainderE
  auto mod = IntegerConstantType(this->_val % num._val);

  // return (*this - this->remainderE(num)).intDivide(num); // the clean definition; but we don't want to subtract for small *this

  if (mod < 0) {
    // as in remainderE -- effectively adjust for the computation of the positive mod
    if (num._val >= 0) {
      return (*this - mod).intDivide(num)-1;
    } else {
      return (*this - mod).intDivide(num)+1;
    }
  } else {
    if (*this < 0) { // we don't want to subtract a positive mod, counterbalance with num, adjusting with +/-1
      if (num._val >= 0) {
        return (*this + num - mod).intDivide(num)-1;
      } else {
        return (*this - num - mod).intDivide(num)+1;
      }
    } else {
      return (*this - mod).intDivide(num);
    }
  }
}

IntegerConstantType IntegerConstantType::quotientF(const IntegerConstantType& num) const
{ 
  if(num.divides(*this)){
    return IntegerConstantType(intDivide(num));
  }
  return IntegerConstantType(::floor(realDivide(num)));
}

IntegerConstantType IntegerConstantType::quotientT(const IntegerConstantType& num) const
{ 
  if(num.divides(*this)){
    return IntegerConstantType(intDivide(num));
  }
  return IntegerConstantType(::trunc(realDivide(num)));
}

bool IntegerConstantType::divides(const IntegerConstantType& num) const 
{
  if (_val == 0) { return false; }
  if (num._val == _val) { return true; }
  if (num._val == numeric_limits<decltype(num._val)>::min() && _val == -1) {
    return true;
  } else {
    return ( num._val % _val == 0);
  }
}

//TODO remove this operator. We already have 3 other ways of computing the remainder, required by the semantics of TPTP and SMTCOMP.
IntegerConstantType IntegerConstantType::operator%(const IntegerConstantType& num) const
{
  //TODO: check if modulo corresponds to the TPTP semantic
  if (num._val==0) {
    throw DivByZeroException();
  }
  return IntegerConstantType(_val%num._val);
}

bool IntegerConstantType::operator==(const IntegerConstantType& num) const
{
  return _val==num._val;
}

bool IntegerConstantType::operator>(const IntegerConstantType& num) const
{
  return _val>num._val;
}

IntegerConstantType IntegerConstantType::floor(IntegerConstantType x)
{ return x; }

IntegerConstantType IntegerConstantType::floor(RationalConstantType rat)
{
  IntegerConstantType num = rat.numerator();
  IntegerConstantType den = rat.denominator();
  if (den == IntegerConstantType(1)) {
    return num;
  }
  /* there is a non-zero remainder for num / den */
  ASS_G(den, 0);
  if (num >= IntegerConstantType(0)) {
    return IntegerConstantType(num.toInner() /den.toInner());
  } else  {
    return IntegerConstantType(num.toInner() / den.toInner() - 1);
  }
}

IntegerConstantType IntegerConstantType::ceiling(IntegerConstantType x)
{ return x; }

/** 
 * TPTP spec:
 * The smallest integral number not less than the argument. 
 */
IntegerConstantType IntegerConstantType::ceiling(RationalConstantType rat)
{
  IntegerConstantType num = rat.numerator();
  IntegerConstantType den = rat.denominator();
  if (den == IntegerConstantType(1)) {
    return num;
  }
  /* there is a remainder for num / den */
  ASS_G(den, 0);
  if (num >= IntegerConstantType(0)) {
    return IntegerConstantType(num.toInner() /den.toInner() + 1);
  } else  {
    return IntegerConstantType(num.toInner() / den.toInner());
  }
}

Comparison IntegerConstantType::comparePrecedence(IntegerConstantType n1, IntegerConstantType n2)
{
  try {
    if (n1 == numeric_limits<InnerType>::min()) {
      if (n2 == numeric_limits<InnerType>::min()) {
        return EQUAL;
      } else {
        return GREATER;
      }
    } else {
      if (n2 == numeric_limits<InnerType>::min()) {
        return LESS;
      } else {
        InnerType an1 = n1.abs().toInner();
        InnerType an2 = n2.abs().toInner();

        ASS_GE(an1,0);
        ASS_GE(an2,0);

        return an1 < an2 ? LESS : (an1 == an2 ? // compare the signed ones, making negative greater than positive
            static_cast<Comparison>(-Int::compare(n1.toInner(), n2.toInner()))
                              : GREATER);
      }
    }
  }
  catch(ArithmeticException&) {
    ASSERTION_VIOLATION;
    throw;
  }
}

vstring IntegerConstantType::toString() const
{
  return Int::toString(_val);
}

///////////////////////
// RationalConstantType
//

RationalConstantType::RationalConstantType(InnerType num, InnerType den)
{
  init(num, den);
}

RationalConstantType::RationalConstantType(const vstring& num, const vstring& den)
{
  init(InnerType(num), InnerType(den));
}

void RationalConstantType::init(InnerType num, InnerType den)
{
  _num = num;
  _den = den;
  cannonize();

  // Dividing by zero is bad!
  if(_den.toInner()==0) throw DivByZeroException();
}

RationalConstantType RationalConstantType::operator+(const RationalConstantType& o) const
{
  if (_den==o._den) {
    return RationalConstantType(_num + o._num, _den);
  }
  return RationalConstantType(_num*o._den + o._num*_den, _den*o._den);
}

RationalConstantType RationalConstantType::operator-(const RationalConstantType& o) const
{
  return (*this) + (-o);
}

RationalConstantType RationalConstantType::operator-() const
{
  return RationalConstantType(-_num, _den);
}

RationalConstantType RationalConstantType::operator*(const RationalConstantType& o) const
{
  return RationalConstantType(_num*o._num, _den*o._den);
}

RationalConstantType RationalConstantType::operator/(const RationalConstantType& o) const
{
  auto lhs = *this;
  auto rhs = o;
  return RationalConstantType(
      lhs._num * rhs._den, 
      lhs._den * rhs._num);
}

bool RationalConstantType::isInt() const
{
  return _den==1;
}

bool RationalConstantType::operator==(const RationalConstantType& o) const
{
  return _num==o._num && _den==o._den;
}

bool RationalConstantType::operator>(const RationalConstantType& o) const
{
  /* prevents overflows */
  auto toLong = [](IntegerConstantType t)  -> long int
  { return  t.toInner(); };

  return toLong(_num)*toLong(o._den)>(toLong(o._num)*toLong(_den));
}


vstring RationalConstantType::toString() const
{
  vstring numStr = _num.toString();
  vstring denStr = _den.toString();

//  return "("+numStr+"/"+denStr+")";
  return numStr+"/"+denStr;
}

/**
 * Ensure the GCD of numerator and denominator is 1, and the only
 * number that may be negative is numerator
 */
void RationalConstantType::cannonize()
{
  unsigned gcd = Int::gcd(_num.toInner(), _den.toInner());
  if (gcd == (unsigned)(-(long long)(numeric_limits<int>::min()))) { // we are talking about 2147483648, but I can't take minus of it's int representation!
    ASS_EQ(_num, numeric_limits<int>::min());
    ASS_EQ(_den, numeric_limits<int>::min());
    _num = 1;
    _den = 1;
    return;
  }

  // now it's safe to treat this unsigned as signed
  ASS_LE(gcd,(unsigned)numeric_limits<signed>::max());
  if (gcd!=1) {
    _num = _num.intDivide(gcd);
    _den = _den.intDivide(gcd);
  }
  if (_den<0) {
    _num = -_num;
    _den = -_den;
  }
  // Normalize zeros
  // If it is of the form 0/c then rewrite it to 0/1
  // Unless it is of the form 0/0
  if(_num==0 && _den!=0){ _den=1; }
}

Comparison RationalConstantType::comparePrecedence(RationalConstantType n1, RationalConstantType n2)
{
  /* cannot overflow */
  auto prec = IntegerConstantType::comparePrecedence(n1._den, n2._den);
  if (prec != EQUAL) return prec;
  return IntegerConstantType::comparePrecedence(n1._num, n2._num);
  
  // try {
  //
  //   if (n1==n2) { return EQUAL; }
  //
  //   bool haveRepr1 = true;
  //   bool haveRepr2 = true;
  //
  //   IntegerConstantType repr1, repr2;
  //
  //   try {
  //     repr1 = n1.numerator()+n1.denominator();
  //   } catch(ArithmeticException) {
  //     haveRepr1 = false;
  //   }
  //
  //   try {
  //     repr2 = n2.numerator()+n2.denominator();
  //   } catch(ArithmeticException) {
  //     haveRepr2 = false;
  //   }
  //
  //   if (haveRepr1 && haveRepr2) {
  //     Comparison res = IntegerConstantType::comparePrecedence(repr1, repr2);
  //     if (res==EQUAL) {
	// res = IntegerConstantType::comparePrecedence(n1.numerator(), n2.numerator());
  //     }
  //     ASS_NEQ(res, EQUAL);
  //     return res;
  //   }
  //   if (haveRepr1 && !haveRepr2) {
  //     return LESS;
  //   }
  //   if (!haveRepr1 && haveRepr2) {
  //     return GREATER;
  //   }
  //
  //   ASS(!haveRepr1);
  //   ASS(!haveRepr2);
  //
  //   Comparison res = IntegerConstantType::comparePrecedence(n1.denominator(), n2.denominator());
  //   if (res==EQUAL) {
  //     res = IntegerConstantType::comparePrecedence(n1.numerator(), n2.numerator());
  //   }
  //   ASS_NEQ(res, EQUAL);
  //   return res;
  // }
  // catch(ArithmeticException) {
  //   ASSERTION_VIOLATION;
  //   throw;
  // }
}


///////////////////////
// RealConstantType
//

Comparison RealConstantType::comparePrecedence(RealConstantType n1, RealConstantType n2)
{
  return RationalConstantType::comparePrecedence(n1, n2);
}

bool RealConstantType::parseDouble(const vstring& num, RationalConstantType& res)
{
  try {
    vstring newNum;
    IntegerConstantType denominator = 1;
    bool haveDecimal = false;
    bool neg = false;
    size_t nlen = num.size();
    for(size_t i=0; i<nlen; i++) {
      if (num[i]=='.') {
	if (haveDecimal) {
	  return false;
	}
	haveDecimal = true;
      }
      else if (i==0 && num[i]=='-') {
	neg = true;
      }
      else if (num[i]>='0' && num[i]<='9') {
	if (newNum=="0") {
	  newNum = num[i];
	}
	else {
	  newNum += num[i];
	}
	if (haveDecimal) {
	  denominator = denominator * 10;
	}
      }
      else {
	return false;
      }
    }
    if (neg) {
      newNum = '-'+newNum;
    }
    IntegerConstantType numerator(newNum);
    res = RationalConstantType(numerator, denominator);
  } catch(ArithmeticException&) {
    return false;
  }
  return true;
}


RealConstantType::RealConstantType(const vstring& number)
{
  RationalConstantType value;
  if (parseDouble(number, value)) {
    init(value.numerator(), value.denominator());
    return;
  }

  double numDbl;
  if (!Int::stringToDouble(number, numDbl)) {
    throw MachineArithmeticException();
  }
  InnerType denominator = 1;
  while(::floor(numDbl)!=numDbl) {
    denominator = denominator*10;
    numDbl *= 10;
  }

  if (numDbl > numeric_limits<InnerType::InnerType>::max() ||
      numDbl < numeric_limits<InnerType::InnerType>::min()) {
    //the numerator part of double doesn't fit inside the inner integer type
    throw MachineArithmeticException();
  }

  InnerType::InnerType numerator = static_cast<InnerType::InnerType>(numDbl);
  // the test below should now never trigger (thanks to the one above), but we include it to preserve the original semantics
  if (numerator!=numDbl) {
    //the numerator part of double doesn't fit inside the inner integer type
    throw MachineArithmeticException();
  }
  init(numerator, denominator);
}

vstring RealConstantType::toNiceString() const
{
  if (denominator().toInner()==1) {
    return numerator().toString()+".0";
  }
  float frep = (float) numerator().toInner() /(float) denominator().toInner();
  return Int::toString(frep);
  //return toString();
}
>>>>>>> 1916f50e

/////////////////
// Theory
//

Theory Theory::theory_obj;  // to facilitate destructor call at deinitization
Theory::Tuples Theory::tuples_obj;

Theory* theory = &Theory::theory_obj;
Theory::Tuples* theory_tuples = &Theory::tuples_obj;

/**
 * Accessor for the singleton instance of the Theory class.
 */
Theory* Theory::instance()
{
  return theory;
}

Theory::Tuples* Theory::tuples()
{
  return theory_tuples;
}

/**
 * Constructor of the Theory object
 *
 * The constructor is private, since Theory is a singleton class.
 */
Theory::Theory()
{

}

/**
 * Return arity of the symbol that is interpreted by Interpretation
 * @b i.
 */
unsigned Theory::getArity(Interpretation i)
{
  ASS_L(i,INVALID_INTERPRETATION);

  switch(i) {
  case INT_IS_INT:
  case INT_IS_RAT:
  case INT_IS_REAL:
  case RAT_IS_INT:
  case RAT_IS_RAT:
  case RAT_IS_REAL:
  case REAL_IS_INT:
  case REAL_IS_RAT:
  case REAL_IS_REAL:

  case INT_TO_INT:
  case INT_TO_RAT:
  case INT_TO_REAL:
  case RAT_TO_INT:
  case RAT_TO_RAT:
  case RAT_TO_REAL:
  case REAL_TO_INT:
  case REAL_TO_RAT:
  case REAL_TO_REAL:

  case INT_SUCCESSOR:
  case INT_UNARY_MINUS:
  case RAT_UNARY_MINUS:
  case REAL_UNARY_MINUS:

  case INT_FLOOR:
  case INT_CEILING:
  case INT_TRUNCATE:
  case INT_ROUND:
  case INT_ABS:

  case RAT_FLOOR:
  case RAT_CEILING:
  case RAT_TRUNCATE:
  case RAT_ROUND:

  case REAL_FLOOR:
  case REAL_CEILING:
  case REAL_TRUNCATE:
  case REAL_ROUND:

    return 1;

  case EQUAL:

  case INT_GREATER:
  case INT_GREATER_EQUAL:
  case INT_LESS:
  case INT_LESS_EQUAL:
  case INT_DIVIDES:

  case RAT_GREATER:
  case RAT_GREATER_EQUAL:
  case RAT_LESS:
  case RAT_LESS_EQUAL:

  case REAL_GREATER:
  case REAL_GREATER_EQUAL:
  case REAL_LESS:
  case REAL_LESS_EQUAL:

  case INT_PLUS:
  case INT_MINUS:
  case INT_MULTIPLY:
  case INT_QUOTIENT_E:
  case INT_QUOTIENT_T:
  case INT_QUOTIENT_F:
  case INT_REMAINDER_E:
  case INT_REMAINDER_T:
  case INT_REMAINDER_F:

  case RAT_PLUS:
  case RAT_MINUS:
  case RAT_MULTIPLY:
  case RAT_QUOTIENT:
  case RAT_QUOTIENT_E:
  case RAT_QUOTIENT_T:
  case RAT_QUOTIENT_F:
  case RAT_REMAINDER_E:
  case RAT_REMAINDER_T:
  case RAT_REMAINDER_F:

  case REAL_PLUS:
  case REAL_MINUS:
  case REAL_MULTIPLY:
  case REAL_QUOTIENT:
  case REAL_QUOTIENT_E:
  case REAL_QUOTIENT_T:
  case REAL_QUOTIENT_F:
  case REAL_REMAINDER_E:
  case REAL_REMAINDER_T:
  case REAL_REMAINDER_F:

  case ARRAY_SELECT:
  case ARRAY_BOOL_SELECT:

    return 2;
          
  case ARRAY_STORE:

    return 3;
          
  default:
    ASSERTION_VIOLATION_REP(i);
  }
}

/**
 * Return true iff the symbol that is interpreted by Interpretation
 * is a function (false is returned for predicates)
 */
bool Theory::isFunction(Interpretation i)
{
  ASS_L(i,INVALID_INTERPRETATION);

  switch(i) {
  case INT_TO_INT:
  case INT_TO_RAT:
  case INT_TO_REAL:
  case RAT_TO_INT:
  case RAT_TO_RAT:
  case RAT_TO_REAL:
  case REAL_TO_INT:
  case REAL_TO_RAT:
  case REAL_TO_REAL:

  case INT_SUCCESSOR:
  case INT_UNARY_MINUS:
  case RAT_UNARY_MINUS:
  case REAL_UNARY_MINUS:

  case INT_PLUS:
  case INT_MINUS:
  case INT_MULTIPLY:
  case INT_QUOTIENT_E:
  case INT_QUOTIENT_T:
  case INT_QUOTIENT_F:
  case INT_REMAINDER_E:
  case INT_REMAINDER_T:
  case INT_REMAINDER_F:
  case INT_FLOOR:
  case INT_CEILING:
  case INT_TRUNCATE:
  case INT_ROUND:
  case INT_ABS:

  case RAT_PLUS:
  case RAT_MINUS:
  case RAT_MULTIPLY:
  case RAT_QUOTIENT:
  case RAT_QUOTIENT_E:
  case RAT_QUOTIENT_T:
  case RAT_QUOTIENT_F:
  case RAT_REMAINDER_E:
  case RAT_REMAINDER_T:
  case RAT_REMAINDER_F:
  case RAT_FLOOR:
  case RAT_CEILING:
  case RAT_TRUNCATE:
  case RAT_ROUND:

  case REAL_PLUS:
  case REAL_MINUS:
  case REAL_MULTIPLY:
  case REAL_QUOTIENT:
  case REAL_QUOTIENT_E:
  case REAL_QUOTIENT_T:
  case REAL_QUOTIENT_F:
  case REAL_REMAINDER_E:
  case REAL_REMAINDER_T:
  case REAL_REMAINDER_F:
  case REAL_FLOOR:
  case REAL_CEILING:
  case REAL_TRUNCATE:
  case REAL_ROUND:
          
  case ARRAY_SELECT:
  case ARRAY_STORE:

    return true;

  case EQUAL:

  case INT_GREATER:
  case INT_GREATER_EQUAL:
  case INT_LESS:
  case INT_LESS_EQUAL:
  case INT_DIVIDES:

  case RAT_GREATER:
  case RAT_GREATER_EQUAL:
  case RAT_LESS:
  case RAT_LESS_EQUAL:

  case REAL_GREATER:
  case REAL_GREATER_EQUAL:
  case REAL_LESS:
  case REAL_LESS_EQUAL:

  case INT_IS_INT:
  case INT_IS_RAT:
  case INT_IS_REAL:
  case RAT_IS_INT:
  case RAT_IS_RAT:
  case RAT_IS_REAL:
  case REAL_IS_INT:
  case REAL_IS_RAT:
  case REAL_IS_REAL:

  case ARRAY_BOOL_SELECT:

    return false;

  default:
    ASSERTION_VIOLATION;
  }
}

/**
 * Return true iff the symbol that is interpreted by Interpretation
 * is inequality predicate
 */
bool Theory::isInequality(Interpretation i)
{
  ASS_L(i,INVALID_INTERPRETATION);

  switch(i) {
  case INT_GREATER:
  case INT_GREATER_EQUAL:
  case INT_LESS:
  case INT_LESS_EQUAL:
  case RAT_GREATER:
  case RAT_GREATER_EQUAL:
  case RAT_LESS:
  case RAT_LESS_EQUAL:
  case REAL_GREATER:
  case REAL_GREATER_EQUAL:
  case REAL_LESS:
  case REAL_LESS_EQUAL:
    return true;
  default:
    return false;
  }
  ASSERTION_VIOLATION;
}

/**
 * Return true if interpreted operation @c i has all arguments and
 * (in case of a function) the result type of the same sort.
 * For such operation the @c getOperationSort() function can be
 * called.
 */
bool Theory::hasSingleSort(Interpretation i)
{
  switch(i) {
  case EQUAL:  // This not SingleSort because we don't know the sorts of its args
  case INT_TO_RAT:
  case INT_TO_REAL:
  case RAT_TO_INT:
  case RAT_TO_REAL:
  case REAL_TO_INT:
  case REAL_TO_RAT:

  case ARRAY_SELECT:
  case ARRAY_BOOL_SELECT:
  case ARRAY_STORE:

    return false;
  default:
    return true;
  }
}

bool Theory::isPolymorphic(Interpretation i)
{
  if (i >= numberOfFixedInterpretations()) { // indexed are all polymorphic (for now)
    return true;
  }

  switch(i) {
  case EQUAL:
  case ARRAY_SELECT:
  case ARRAY_BOOL_SELECT:
  case ARRAY_STORE:

    return true;
  default:
    return false;
  }
}

/**
 * This function can be called for operations for which  the
 * function @c hasSingleSort returns true
 */
TermList Theory::getOperationSort(Interpretation i)
{
  ASS(hasSingleSort(i));
  ASS_L(i,INVALID_INTERPRETATION);
  ASS(!isPolymorphic(i));

  switch(i) {
  case INT_GREATER:
  case INT_GREATER_EQUAL:
  case INT_LESS:
  case INT_LESS_EQUAL:
  case INT_DIVIDES:
  case INT_SUCCESSOR:
  case INT_UNARY_MINUS:
  case INT_PLUS:
  case INT_MINUS:
  case INT_MULTIPLY:
  case INT_QUOTIENT_E:
  case INT_QUOTIENT_T:
  case INT_QUOTIENT_F:
  case INT_REMAINDER_E:
  case INT_REMAINDER_T:
  case INT_REMAINDER_F:
  case INT_FLOOR:
  case INT_CEILING:
  case INT_TRUNCATE:
  case INT_ROUND:
  case INT_ABS:

  case INT_TO_INT:
  case INT_IS_INT:
  case INT_IS_RAT:
  case INT_IS_REAL:
    return AtomicSort::intSort();

  case RAT_UNARY_MINUS:
  case RAT_PLUS:
  case RAT_MINUS:
  case RAT_MULTIPLY:
  case RAT_QUOTIENT:
  case RAT_QUOTIENT_E:
  case RAT_QUOTIENT_T:
  case RAT_QUOTIENT_F:
  case RAT_REMAINDER_E:
  case RAT_REMAINDER_T:
  case RAT_REMAINDER_F:
  case RAT_FLOOR:
  case RAT_CEILING:
  case RAT_TRUNCATE:
  case RAT_ROUND:
  case RAT_GREATER:
  case RAT_GREATER_EQUAL:
  case RAT_LESS:
  case RAT_LESS_EQUAL:

  case RAT_TO_RAT:
  case RAT_IS_INT:
  case RAT_IS_RAT:
  case RAT_IS_REAL:
    return AtomicSort::rationalSort();

  case REAL_UNARY_MINUS:
  case REAL_PLUS:
  case REAL_MINUS:
  case REAL_MULTIPLY:
  case REAL_QUOTIENT:
  case REAL_QUOTIENT_E:
  case REAL_QUOTIENT_T:
  case REAL_QUOTIENT_F:
  case REAL_REMAINDER_E:
  case REAL_REMAINDER_T:
  case REAL_REMAINDER_F:
  case REAL_FLOOR:
  case REAL_CEILING:
  case REAL_TRUNCATE:
  case REAL_ROUND:
  case REAL_GREATER:
  case REAL_GREATER_EQUAL:
  case REAL_LESS:
  case REAL_LESS_EQUAL:

  case REAL_TO_REAL:
  case REAL_IS_INT:
  case REAL_IS_RAT:
  case REAL_IS_REAL:
    return AtomicSort::realSort();
    
  default:
    ASSERTION_VIOLATION;
  }
}

bool Theory::isConversionOperation(Interpretation i)
{
  //we do not include operations as INT_TO_INT here because they actually
  //don't convert anything (they're identities)
  switch(i) {
  case INT_TO_RAT:
  case INT_TO_REAL:
  case RAT_TO_INT:
  case RAT_TO_REAL:
  case REAL_TO_INT:
  case REAL_TO_RAT:
    return true;
  default:
    return false;
  }
}
bool Theory::isLinearOperation(Interpretation i)
{
  switch(i) {
  case INT_UNARY_MINUS:
  case INT_PLUS:
  case INT_MINUS:
  case RAT_UNARY_MINUS:
  case RAT_PLUS:
  case RAT_MINUS:
  case REAL_UNARY_MINUS:
  case REAL_PLUS:
  case REAL_MINUS:
    return true;
  default:
    return false;
  }
}
bool Theory::isNonLinearOperation(Interpretation i)
{
  switch(i) {
  case INT_MULTIPLY:
  case INT_QUOTIENT_E:
  case INT_QUOTIENT_T:
  case INT_QUOTIENT_F:
  case INT_REMAINDER_E:
  case INT_REMAINDER_T:
  case INT_REMAINDER_F:
  case RAT_MULTIPLY:
  case RAT_QUOTIENT:
  case RAT_QUOTIENT_E:
  case RAT_QUOTIENT_T:
  case RAT_QUOTIENT_F:
  case RAT_REMAINDER_E:
  case RAT_REMAINDER_T:
  case RAT_REMAINDER_F:
  case REAL_MULTIPLY:
  case REAL_QUOTIENT:
  case REAL_QUOTIENT_E:
  case REAL_QUOTIENT_T:
  case REAL_QUOTIENT_F:
  case REAL_REMAINDER_E:
  case REAL_REMAINDER_T:
  case REAL_REMAINDER_F:
    return true;
  default:
    return false;
  }
}

bool Theory::isPartiallyInterpretedFunction(Term* t) {
  auto f = t->functor();
  ASS(!t->isLiteral())
  if(theory->isInterpretedFunction(f)) {
    switch (theory->interpretFunction(f)) {
      case Theory::INT_QUOTIENT_E:
      case Theory::INT_QUOTIENT_T:
      case Theory::INT_QUOTIENT_F:
      case Theory::INT_REMAINDER_E:
      case Theory::INT_REMAINDER_T:
      case Theory::INT_REMAINDER_F:
      case Theory::RAT_QUOTIENT:
      case Theory::RAT_QUOTIENT_E:
      case Theory::RAT_QUOTIENT_T:
      case Theory::RAT_QUOTIENT_F:
      case Theory::RAT_REMAINDER_E:
      case Theory::RAT_REMAINDER_T:
      case Theory::RAT_REMAINDER_F:
      case Theory::REAL_QUOTIENT:
      case Theory::REAL_QUOTIENT_E:
      case Theory::REAL_QUOTIENT_T:
      case Theory::REAL_QUOTIENT_F:
      case Theory::REAL_REMAINDER_E:
      case Theory::REAL_REMAINDER_T:
      case Theory::REAL_REMAINDER_F:
        return true;

      default:
        return false;
    }
  } else {
    auto sym = env.signature->getFunction(t->functor());
    if (isInterpretedNumber(t)) {
      return false;
    } else if (sym->termAlgebraCons()) {
      return false;
    } else if (sym->termAlgebraDest()) {
      return true;
    } else {
      ASSERTION_VIOLATION_REP(t)
    }
  }
}

bool Theory::partiallyDefinedFunctionUndefinedForArgs(Term* t) {
  ASS(isPartiallyInterpretedFunction(t))
  auto f = t->functor();
  ASS(!t->isLiteral())
  if(theory->isInterpretedFunction(f)) {
    switch (theory->interpretFunction(f)) {
      case Theory::INT_QUOTIENT_E:
      case Theory::INT_QUOTIENT_T:
      case Theory::INT_QUOTIENT_F:
      case Theory::INT_REMAINDER_E:
      case Theory::INT_REMAINDER_T:
      case Theory::INT_REMAINDER_F:
        return IntTraits::isZero(t->termArg(1));
      case Theory::RAT_QUOTIENT:
      case Theory::RAT_QUOTIENT_E:
      case Theory::RAT_QUOTIENT_T:
      case Theory::RAT_QUOTIENT_F:
      case Theory::RAT_REMAINDER_E:
      case Theory::RAT_REMAINDER_T:
      case Theory::RAT_REMAINDER_F:
        return RatTraits::isZero(t->termArg(1));
      case Theory::REAL_QUOTIENT:
      case Theory::REAL_QUOTIENT_E:
      case Theory::REAL_QUOTIENT_T:
      case Theory::REAL_QUOTIENT_F:
      case Theory::REAL_REMAINDER_E:
      case Theory::REAL_REMAINDER_T:
      case Theory::REAL_REMAINDER_F:
        return RealTraits::isZero(t->termArg(1));
      default:
        return false;
    }
  } else {
    auto sym = env.signature->getFunction(t->functor());
    if (sym->termAlgebraCons()) {
      return false;
    } else {
      ASS(sym->termAlgebraDest());
      auto arg = t->termArg(0);
      if (arg.isVar())  {
        return false;
      } else {
        ASS(arg.isTerm());
        auto fn = arg.term()->functor();
        // auto argSym = env.signature->getFunction(fn);
        auto ctor = env.signature->getTermAlgebraConstructor(fn);
        if (ctor == nullptr) {
          return false;
        } else {
          for (unsigned i = 0; i < ctor->arity(); i++) {
            if (ctor->destructorFunctor(i) == f) {
              return true;
            }
          }
          // destructor belongs to different constructor
          return false;
        }
      }
    }
  }
}


/**
 * Get the number of the skolem function symbol used in the clause form of the
 * array extensionality axiom (of particular sort).
 *
 * select(X,sk(X,Y)) != select(Y,sk(X,Y)) | X = Y
 * 
 * If the symbol does not exist yet, it is added to the signature. We use 0 to
 * represent that the symbol not yet exists, assuming that at call time of this
 * method, at least the array function are already in the signature.
 *
 * We want to have this function available e.g. in simplification rules.
 */
unsigned Theory::getArrayExtSkolemFunction(TermList sort) {
  ASS(sort.isArraySort());

  if(_arraySkolemFunctions.find(sort)){
    return _arraySkolemFunctions.get(sort);
  }

  TermList indexSort = SortHelper::getIndexSort(sort);
  TermList params[] = {sort, sort};
  unsigned skolemFunction = Shell::Skolem::addSkolemFunction(2, 0, params, indexSort, "arrayDiff");

  _arraySkolemFunctions.insert(sort,skolemFunction);

  return skolemFunction; 
}

unsigned Theory::Tuples::getFunctor(unsigned arity, TermList* sorts) {
  return getFunctor(AtomicSort::tupleSort(arity, sorts));
}

unsigned Theory::Tuples::getFunctor(TermList tupleSort) {
  ASS_REP(tupleSort.isTupleSort(), tupleSort.toString());

  unsigned  arity = tupleSort.term()->arity();
  TermList* sorts = tupleSort.term()->args();

  theory->defineTupleTermAlgebra(arity, sorts);
  ASS(env.signature->isTermAlgebraSort(tupleSort));
  Shell::TermAlgebra* ta = env.signature->getTermAlgebraOfSort(tupleSort);

  return ta->constructor(0)->functor();
}

bool Theory::Tuples::isFunctor(unsigned functor) {
  TermList tupleSort = env.signature->getFunction(functor)->fnType()->result();
  return tupleSort.isTupleSort();
}

unsigned Theory::Tuples::getProjectionFunctor(unsigned proj, TermList tupleSort) {
  ASS_REP(tupleSort.isTupleSort(), tupleSort.toString());

  unsigned  arity = tupleSort.term()->arity();
  TermList* sorts = tupleSort.term()->args();

  theory->defineTupleTermAlgebra(arity, sorts);
  ASS(env.signature->isTermAlgebraSort(tupleSort));
  Shell::TermAlgebra* ta = env.signature->getTermAlgebraOfSort(tupleSort);

  Shell::TermAlgebraConstructor* c = ta->constructor(0);

  ASS_NEQ(proj, c->arity());

  return c->destructorFunctor(proj);
}

// TODO: replace with a constant time algorithm
bool Theory::Tuples::findProjection(unsigned projFunctor, bool isPredicate, unsigned &proj) {
  OperatorType* projType = isPredicate ? env.signature->getPredicate(projFunctor)->predType()
                                       : env.signature->getFunction(projFunctor)->fnType();

  if (projType->arity() != 1) {
    return false;
  }

  TermList tupleSort = projType->arg(0);

  if (!tupleSort.isTupleSort()) {
    return false;
  }

  if (!env.signature->isTermAlgebraSort(tupleSort)) {
    return false;
  }

  Shell::TermAlgebraConstructor* c = env.signature->getTermAlgebraOfSort(tupleSort)->constructor(0);
  for (unsigned i = 0; i < c->arity(); i++) {
    if (projFunctor == c->destructorFunctor(i)) {
      proj = i;
      return true;
    }
  }

  return false;
}


/**
 * This function creates a type for converion function @c i.
 *
 * @c i must be a type conversion operation.
 */
OperatorType* Theory::getConversionOperationType(Interpretation i)
{
  TermList from, to;
  switch(i) {
  case INT_TO_RAT:
    from = AtomicSort::intSort();
    to = AtomicSort::rationalSort();
    break;
  case INT_TO_REAL:
    from = AtomicSort::intSort();
    to = AtomicSort::realSort();
    break;
  case RAT_TO_INT:
    from = AtomicSort::rationalSort();
    to = AtomicSort::intSort();
    break;
  case RAT_TO_REAL:
    from = AtomicSort::rationalSort();
    to = AtomicSort::realSort();
    break;
  case REAL_TO_INT:
    from = AtomicSort::realSort();
    to = AtomicSort::intSort();
    break;
  case REAL_TO_RAT:
    from = AtomicSort::realSort();
    to = AtomicSort::rationalSort();
    break;
  default:
    ASSERTION_VIOLATION;
  }
  return OperatorType::getFunctionType({from}, to);
}

vstring Theory::getInterpretationName(Interpretation interp) {
  switch (interp) {
    case INT_SUCCESSOR:
      //this one is not according the TPTP arithmetic (it doesn't have successor)
      return "$successor";
    case INT_DIVIDES:
      return "$divides";
    case INT_UNARY_MINUS:
    case RAT_UNARY_MINUS:
    case REAL_UNARY_MINUS:
      return "$uminus";
    case INT_PLUS:
    case RAT_PLUS:
    case REAL_PLUS:
      return "$sum";
    case INT_MINUS:
    case RAT_MINUS:
    case REAL_MINUS:
      return "$difference";
    case INT_MULTIPLY:
    case RAT_MULTIPLY:
    case REAL_MULTIPLY:
      return "$product";
    case INT_GREATER:
    case RAT_GREATER:
    case REAL_GREATER:
      return "$greater";
    case INT_GREATER_EQUAL:
    case RAT_GREATER_EQUAL:
    case REAL_GREATER_EQUAL:
      return "$greatereq";
    case INT_LESS:
    case RAT_LESS:
    case REAL_LESS:
      return "$less";
    case INT_LESS_EQUAL:
    case RAT_LESS_EQUAL:
    case REAL_LESS_EQUAL:
      return "$lesseq";
    case INT_IS_INT:
    case RAT_IS_INT:
    case REAL_IS_INT:
      return "$is_int";
    case INT_IS_RAT:
    case RAT_IS_RAT:
    case REAL_IS_RAT:
      return "$is_rat";
    case INT_IS_REAL:
    case RAT_IS_REAL:
    case REAL_IS_REAL:
      return "$is_real";
    case INT_TO_INT:
    case RAT_TO_INT:
    case REAL_TO_INT:
      return "$to_int";
    case INT_TO_RAT:
    case RAT_TO_RAT:
    case REAL_TO_RAT:
      return "$to_rat";
    case INT_TO_REAL:
    case RAT_TO_REAL:
    case REAL_TO_REAL:
      return "$to_real";
    case INT_ABS:
      return "$abs";
    case INT_QUOTIENT_E:
    case RAT_QUOTIENT_E:
    case REAL_QUOTIENT_E:
      return "$quotient_e";
    case INT_QUOTIENT_T:
    case RAT_QUOTIENT_T:
    case REAL_QUOTIENT_T:
      return "$quotient_t";
    case INT_QUOTIENT_F:
    case RAT_QUOTIENT_F:
    case REAL_QUOTIENT_F:
      return "$quotient_f";
    case INT_REMAINDER_T:
    case RAT_REMAINDER_T:
    case REAL_REMAINDER_T:
      return "$remainder_t";
    case INT_REMAINDER_F:
    case RAT_REMAINDER_F:
    case REAL_REMAINDER_F:
      return "$remainder_f";
    case INT_REMAINDER_E:
    case RAT_REMAINDER_E:
    case REAL_REMAINDER_E:
      return "$remainder_e";
    case RAT_QUOTIENT:
    case REAL_QUOTIENT:
      return "$quotient";
    case INT_TRUNCATE:
    case RAT_TRUNCATE:
    case REAL_TRUNCATE:
      return "truncate";
    case INT_FLOOR:
    case RAT_FLOOR:
    case REAL_FLOOR:
      return "floor";
    case INT_CEILING:
    case RAT_CEILING:
    case REAL_CEILING:
      return "ceiling";
    case ARRAY_SELECT:
    case ARRAY_BOOL_SELECT:
      return "$select";
    case ARRAY_STORE:
      return "$store";
    default:
      ASSERTION_VIOLATION_REP(interp);
  }
}

OperatorType* Theory::getArrayOperatorType(TermList arraySort, Interpretation i) {
  ASS(arraySort.isArraySort());

  TermList indexSort = SortHelper::getIndexSort(arraySort);
  TermList innerSort = SortHelper::getInnerSort(arraySort);

  switch (i) {
    case Interpretation::ARRAY_SELECT:
      return OperatorType::getFunctionType({ arraySort, indexSort }, innerSort);

    case Interpretation::ARRAY_BOOL_SELECT:
      return OperatorType::getPredicateType({ arraySort, indexSort });

    case Interpretation::ARRAY_STORE:
      return OperatorType::getFunctionType({ arraySort, indexSort, innerSort }, arraySort);

    default:
      ASSERTION_VIOLATION;
  }
}

/**
 * Return type of the function representing interpreted function/predicate @c i.
 */
OperatorType* Theory::getNonpolymorphicOperatorType(Interpretation i)
{
  ASS(!isPolymorphic(i));

  if (isConversionOperation(i)) {
    return getConversionOperationType(i);
  }

  ASS(hasSingleSort(i));
  TermList sort = getOperationSort(i);

  unsigned arity = getArity(i);

  static DArray<TermList> domainSorts;
  domainSorts.init(arity, sort);

  if (isFunction(i)) {
    return OperatorType::getFunctionType(arity, domainSorts.array(), sort);
  } else {
    return OperatorType::getPredicateType(arity, domainSorts.array());
  }
}

void Theory::defineTupleTermAlgebra(unsigned arity, TermList* sorts) {
  TermList tupleSort = AtomicSort::tupleSort(arity, sorts);

  if (env.signature->isTermAlgebraSort(tupleSort)) {
    return;
  }

  unsigned functor = env.signature->addFreshFunction(arity, "tuple");
  OperatorType* tupleType = OperatorType::getFunctionType(arity, sorts, tupleSort);
  env.signature->getFunction(functor)->setType(tupleType);
  env.signature->getFunction(functor)->markTermAlgebraCons();

  Array<unsigned> destructors(arity);
  for (unsigned i = 0; i < arity; i++) {
    TermList projSort = sorts[i];
    unsigned destructor;
    Signature::Symbol* destSym;
    if (projSort == AtomicSort::boolSort()) {
      destructor = env.signature->addFreshPredicate(1, "proj");
      destSym = env.signature->getPredicate(destructor);
      destSym->setType(OperatorType::getPredicateType({ tupleSort }));
    } else {
      destructor = env.signature->addFreshFunction(1, "proj");
      destSym = env.signature->getFunction(destructor);
      destSym->setType(OperatorType::getFunctionType({ tupleSort }, projSort));
    }
    destSym->markTermAlgebraDest();
    destructors[i] = destructor;
  }

  Shell::TermAlgebraConstructor* constructor = new Shell::TermAlgebraConstructor(functor, destructors);

  Shell::TermAlgebraConstructor* constructors[] = { constructor };
  env.signature->addTermAlgebra(new Shell::TermAlgebra(tupleSort, 1, constructors, false));
}

bool Theory::isInterpretedConstant(unsigned func)
{
  if (func>=Term::SPECIAL_FUNCTOR_LOWER_BOUND) {
    return false;
  }

  return env.signature->getFunction(func)->interpreted() && env.signature->functionArity(func)==0;
}

/**
 * Return true iff @b t is an interpreted constant
 */
bool Theory::isInterpretedConstant(Term* t)
{
  if (t->isSpecial()) { return false; }

  return t->numTermArguments()==0 && env.signature->getFunction(t->functor())->interpreted();
}

/**
 * Return true iff @b t is an interpreted constant
 */
bool Theory::isInterpretedConstant(TermList t)
{
  return t.isTerm() && isInterpretedConstant(t.term());
}

/**
 * Return true iff @b t is a constant with a numerical interpretation
 */
bool Theory::isInterpretedNumber(Term* t)
{
  return isInterpretedConstant(t) && env.signature->getFunction(t->functor())->interpretedNumber();
}

/**
 * Return true iff @b t is a constant with a numerical interpretation
 */
bool Theory::isInterpretedNumber(TermList t)
{
  return isInterpretedConstant(t) && env.signature->getFunction(t.term()->functor())->interpretedNumber();
}

/**
 * Return true iff @b pred is an interpreted predicate
 */
bool Theory::isInterpretedPredicate(unsigned pred)
{
  return env.signature->getPredicate(pred)->interpreted();
}

/**
 * Return true iff @b lit has an interpreted predicate
 */
bool Theory::isInterpretedEquality(Literal* lit)
{
  if(lit->isEquality()){
    TermList srt = SortHelper::getEqualityArgumentSort(lit);
    // TODO should this return true for datatypes, arrays, etc?
    return (srt == AtomicSort::intSort() || srt == AtomicSort::realSort() || srt == AtomicSort::rationalSort());
  } else {
    return false;
  }
}

/**
 * Return true iff @b lit has an interpreted predicate interpreted
 * as @b itp
 */
bool Theory::isInterpretedPredicate(Literal* lit)
{
  return env.signature->getPredicate(lit->functor())->interpreted();
}


/**
 * Return true iff @b lit has an interpreted predicate interpreted
 * as @b itp
 */
bool Theory::isInterpretedPredicate(Literal* lit, Interpretation itp)
{
  return isInterpretedPredicate(lit) && interpretPredicate(lit)==itp;
}

bool Theory::isInterpretedFunction(unsigned func)
{
  if (func>=Term::SPECIAL_FUNCTOR_LOWER_BOUND) {
    return false;
  }

  return env.signature->getFunction(func)->interpreted() && env.signature->functionArity(func)!=0;
}

bool Theory::isZero(TermList term)
{
  IntegerConstantType it;
  if(tryInterpretConstant(term,it) && it.isZero()){ return true; }

  RationalConstantType rtt;
  if(tryInterpretConstant(term,rtt) && rtt.isZero()){ return true; }

  RealConstantType ret;
  if(tryInterpretConstant(term,ret) && ret.isZero()){ return true; }

  return false;
}


/**
 * Return true iff @b t is an interpreted function
 */
bool Theory::isInterpretedFunction(Term* t)
{
  return isInterpretedFunction(t->functor());
}

/**
 * Return true iff @b t is an interpreted function
 */
bool Theory::isInterpretedFunction(TermList t)
{
  return t.isTerm() && isInterpretedFunction(t.term());
}

<<<<<<< HEAD
=======
/**
 * Return true iff @b t is an interpreted function interpreted
 * as @b itp
 */
bool Theory::isInterpretedFunction(unsigned f, Interpretation itp)
{
  return isInterpretedFunction(f) && interpretFunction(f)==itp;
}
/**
 * Return true iff @b t is an interpreted function interpreted
 * as @b itp
 */
bool Theory::isInterpretedFunction(Term* t, Interpretation itp)
{
  return isInterpretedFunction(t->functor(), itp);
}

/**
 * Return true iff @b t is an interpreted function interpreted
 * as @b itp
 */
bool Theory::isInterpretedFunction(TermList t, Interpretation itp)
{
  return t.isTerm() && isInterpretedFunction(t.term(), itp);
}


>>>>>>> 1916f50e
Interpretation Theory::interpretFunction(unsigned func)
{
  ASS(isInterpretedFunction(func));

  Signature::InterpretedSymbol* sym =
      static_cast<Signature::InterpretedSymbol*>(env.signature->getFunction(func));

  return sym->getInterpretation();
}

/**
 * Assuming @b t is an interpreted function, return its interpretation
 */
Interpretation Theory::interpretFunction(Term* t)
{
  ASS(isInterpretedFunction(t));

  return interpretFunction(t->functor());
}

/**
 * Assuming @b t is an interpreted function, return its interpretation
 */
Interpretation Theory::interpretFunction(TermList t)
{
  ASS(t.isTerm());

  return interpretFunction(t.term());
}

Interpretation Theory::interpretPredicate(unsigned pred)
{
  ASS(isInterpretedPredicate(pred));

  Signature::InterpretedSymbol* sym =
      static_cast<Signature::InterpretedSymbol*>(env.signature->getPredicate(pred));

  return sym->getInterpretation();
}

/**
 * Assuming @b lit has an interpreted predicate, return its interpretation.
 * Does not return the interpretation of equality.
 */
Interpretation Theory::interpretPredicate(Literal* lit)
{
  ASS(isInterpretedPredicate(lit->functor()));

  return interpretPredicate(lit->functor());
}

/**
 * Try to interpret the term as an integer constant. If it is an
 * integer constant, return true and save the constant in @c res, otherwise
 * return false.
 * @since 04/05/2013 Manchester
 * @author Andrei Voronkov
 */
bool Theory::tryInterpretConstant(const Term* t, IntegerConstantType& res)
{
  if (t->numTermArguments() != 0 || t->isSpecial()) {
    return false;
  }
  unsigned func = t->functor();
  return tryInterpretConstant(func, res);
} // Theory::tryInterpretConstant


bool Theory::tryInterpretConstant(unsigned func, IntegerConstantType& res)
{
  Signature::Symbol* sym = env.signature->getFunction(func);
  if (!sym->integerConstant()) {
    return false;
  }
  res = sym->integerValue();
  return true;
}



/**
 * Try to interpret the term as an rational constant. If it is an
 * rational constant, return true and save the constant in @c res, otherwise
 * return false.
 * @since 04/05/2013 Manchester
 * @author Andrei Voronkov
 */
bool Theory::tryInterpretConstant(const Term* t, RationalConstantType& res)
{
  if (t->numTermArguments() != 0 || t->isSpecial()) {
    return false;
  }
  unsigned func = t->functor();
  return tryInterpretConstant(func, res);
} // Theory::tryInterpretConstant 

bool Theory::tryInterpretConstant(unsigned func, RationalConstantType& res)
{
  Signature::Symbol* sym = env.signature->getFunction(func);
  if (!sym->rationalConstant()) {
    return false;
  }
  res = sym->rationalValue();
  return true;
}


/**
 * Try to interpret the term as a real constant. If it is an
 * real constant, return true and save the constant in @c res, otherwise
 * return false.
 * @since 04/05/2013 Manchester
 * @author Andrei Voronkov
 */
bool Theory::tryInterpretConstant(const Term* t, RealConstantType& res)
{
  if (t->numTermArguments() != 0 || t->isSpecial()) {
    return false;
  }
  unsigned func = t->functor();
  return tryInterpretConstant(func, res);
} // // Theory::tryInterpretConstant

bool Theory::tryInterpretConstant(unsigned func, RealConstantType& res)
{
  Signature::Symbol* sym = env.signature->getFunction(func);
  if (!sym->realConstant()) {
    return false;
  }
  res = sym->realValue();
  return true;
}

Term* Theory::representConstant(const IntegerConstantType& num)
{
  unsigned func = env.signature->addIntegerConstant(num);
  return Term::create(func, 0, 0);
}

Term* Theory::representConstant(const RationalConstantType& num)
{
  unsigned func = env.signature->addRationalConstant(num);
  return Term::create(func, 0, 0);
}

Term* Theory::representConstant(const RealConstantType& num)
{
  unsigned func = env.signature->addRealConstant(num);
  return Term::create(func, 0, 0);
}

Term* Theory::representIntegerConstant(vstring str)
{
  try {
    return Theory::instance()->representConstant(IntegerConstantType(str));
  }
  catch(ArithmeticException&) {
    NOT_IMPLEMENTED;
//    bool added;
//    unsigned fnNum = env.signature->addFunction(str, 0, added);
//    if (added) {
//      env.signature->getFunction(fnNum)->setType(new FunctionType(Sorts::SRT_INTEGER));
//      env.signature->addToDistinctGroup(fnNum, Signature::INTEGER_DISTINCT_GROUP);
//    }
//    else {
//      ASS(env.signature->getFunction(fnNum))
//    }
  }
}

Term* Theory::representRealConstant(vstring str)
{
  try {
    return Theory::instance()->representConstant(RealConstantType(str));
  } catch(ArithmeticException&) {
    NOT_IMPLEMENTED;
  }
}

/**
 * Register that a predicate pred with a given polarity has the given
 * template. See tryGetInterpretedLaTeXName for explanation of templates 
 */
void Theory::registerLaTeXPredName(unsigned pred, bool polarity, vstring temp)
{
  if(polarity){
    _predLaTeXnamesPos.insert(pred,temp);
  }else{
    _predLaTeXnamesNeg.insert(pred,temp); 
  }
}
/**
 * Register that a function has the given template
 * See tryGetInterpretedLaTeXName for explanation of templates 
 */
void Theory::registerLaTeXFuncName(unsigned func, vstring temp)
{
  _funcLaTeXnames.insert(func,temp);
}

std::ostream& operator<<(std::ostream& out, Kernel::Theory::Interpretation const& self)
{
  switch(self) {
    case Kernel::Theory::EQUAL: return out << "EQUAL";
    case Kernel::Theory::INT_IS_INT: return out << "INT_IS_INT";
    case Kernel::Theory::INT_IS_RAT: return out << "INT_IS_RAT";
    case Kernel::Theory::INT_IS_REAL: return out << "INT_IS_REAL";
    case Kernel::Theory::INT_GREATER: return out << "INT_GREATER";
    case Kernel::Theory::INT_GREATER_EQUAL: return out << "INT_GREATER_EQUAL";
    case Kernel::Theory::INT_LESS: return out << "INT_LESS";
    case Kernel::Theory::INT_LESS_EQUAL: return out << "INT_LESS_EQUAL";
    case Kernel::Theory::INT_DIVIDES: return out << "INT_DIVIDES";
    case Kernel::Theory::RAT_IS_INT: return out << "RAT_IS_INT";
    case Kernel::Theory::RAT_IS_RAT: return out << "RAT_IS_RAT";
    case Kernel::Theory::RAT_IS_REAL: return out << "RAT_IS_REAL";
    case Kernel::Theory::RAT_GREATER: return out << "RAT_GREATER";
    case Kernel::Theory::RAT_GREATER_EQUAL: return out << "RAT_GREATER_EQUAL";
    case Kernel::Theory::RAT_LESS: return out << "RAT_LESS";
    case Kernel::Theory::RAT_LESS_EQUAL: return out << "RAT_LESS_EQUAL";
    case Kernel::Theory::REAL_IS_INT: return out << "REAL_IS_INT";
    case Kernel::Theory::REAL_IS_RAT: return out << "REAL_IS_RAT";
    case Kernel::Theory::REAL_IS_REAL: return out << "REAL_IS_REAL";
    case Kernel::Theory::REAL_GREATER: return out << "REAL_GREATER";
    case Kernel::Theory::REAL_GREATER_EQUAL: return out << "REAL_GREATER_EQUAL";
    case Kernel::Theory::REAL_LESS: return out << "REAL_LESS";
    case Kernel::Theory::REAL_LESS_EQUAL: return out << "REAL_LESS_EQUAL";
    case Kernel::Theory::INT_SUCCESSOR: return out << "INT_SUCCESSOR";
    case Kernel::Theory::INT_UNARY_MINUS: return out << "INT_UNARY_MINUS";
    case Kernel::Theory::INT_PLUS: return out << "INT_PLUS";
    case Kernel::Theory::INT_MINUS: return out << "INT_MINUS";
    case Kernel::Theory::INT_MULTIPLY: return out << "INT_MULTIPLY";
    case Kernel::Theory::INT_QUOTIENT_E: return out << "INT_QUOTIENT_E";
    case Kernel::Theory::INT_QUOTIENT_T: return out << "INT_QUOTIENT_T";
    case Kernel::Theory::INT_QUOTIENT_F: return out << "INT_QUOTIENT_F";
    case Kernel::Theory::INT_REMAINDER_E: return out << "INT_REMAINDER_E";
    case Kernel::Theory::INT_REMAINDER_T: return out << "INT_REMAINDER_T";
    case Kernel::Theory::INT_REMAINDER_F: return out << "INT_REMAINDER_F";
    case Kernel::Theory::INT_FLOOR: return out << "INT_FLOOR";
    case Kernel::Theory::INT_CEILING: return out << "INT_CEILING";
    case Kernel::Theory::INT_TRUNCATE: return out << "INT_TRUNCATE";
    case Kernel::Theory::INT_ROUND: return out << "INT_ROUND";
    case Kernel::Theory::INT_ABS: return out << "INT_ABS";
    case Kernel::Theory::RAT_UNARY_MINUS: return out << "RAT_UNARY_MINUS";
    case Kernel::Theory::RAT_PLUS: return out << "RAT_PLUS";
    case Kernel::Theory::RAT_MINUS: return out << "RAT_MINUS";
    case Kernel::Theory::RAT_MULTIPLY: return out << "RAT_MULTIPLY";
    case Kernel::Theory::RAT_QUOTIENT: return out << "RAT_QUOTIENT";
    case Kernel::Theory::RAT_QUOTIENT_E: return out << "RAT_QUOTIENT_E";
    case Kernel::Theory::RAT_QUOTIENT_T: return out << "RAT_QUOTIENT_T";
    case Kernel::Theory::RAT_QUOTIENT_F: return out << "RAT_QUOTIENT_F";
    case Kernel::Theory::RAT_REMAINDER_E: return out << "RAT_REMAINDER_E";
    case Kernel::Theory::RAT_REMAINDER_T: return out << "RAT_REMAINDER_T";
    case Kernel::Theory::RAT_REMAINDER_F: return out << "RAT_REMAINDER_F";
    case Kernel::Theory::RAT_FLOOR: return out << "RAT_FLOOR";
    case Kernel::Theory::RAT_CEILING: return out << "RAT_CEILING";
    case Kernel::Theory::RAT_TRUNCATE: return out << "RAT_TRUNCATE";
    case Kernel::Theory::RAT_ROUND: return out << "RAT_ROUND";
    case Kernel::Theory::REAL_UNARY_MINUS: return out << "REAL_UNARY_MINUS";
    case Kernel::Theory::REAL_PLUS: return out << "REAL_PLUS";
    case Kernel::Theory::REAL_MINUS: return out << "REAL_MINUS";
    case Kernel::Theory::REAL_MULTIPLY: return out << "REAL_MULTIPLY";
    case Kernel::Theory::REAL_QUOTIENT: return out << "REAL_QUOTIENT";
    case Kernel::Theory::REAL_QUOTIENT_E: return out << "REAL_QUOTIENT_E";
    case Kernel::Theory::REAL_QUOTIENT_T: return out << "REAL_QUOTIENT_T";
    case Kernel::Theory::REAL_QUOTIENT_F: return out << "REAL_QUOTIENT_F";
    case Kernel::Theory::REAL_REMAINDER_E: return out << "REAL_REMAINDER_E";
    case Kernel::Theory::REAL_REMAINDER_T: return out << "REAL_REMAINDER_T";
    case Kernel::Theory::REAL_REMAINDER_F: return out << "REAL_REMAINDER_F";
    case Kernel::Theory::REAL_FLOOR: return out << "REAL_FLOOR";
    case Kernel::Theory::REAL_CEILING: return out << "REAL_CEILING";
    case Kernel::Theory::REAL_TRUNCATE: return out << "REAL_TRUNCATE";
    case Kernel::Theory::REAL_ROUND: return out << "REAL_ROUND";
    case Kernel::Theory::INT_TO_INT: return out << "INT_TO_INT";
    case Kernel::Theory::INT_TO_RAT: return out << "INT_TO_RAT";
    case Kernel::Theory::INT_TO_REAL: return out << "INT_TO_REAL";
    case Kernel::Theory::RAT_TO_INT: return out << "RAT_TO_INT";
    case Kernel::Theory::RAT_TO_RAT: return out << "RAT_TO_RAT";
    case Kernel::Theory::RAT_TO_REAL: return out << "RAT_TO_REAL";
    case Kernel::Theory::REAL_TO_INT: return out << "REAL_TO_INT";
    case Kernel::Theory::REAL_TO_RAT: return out << "REAL_TO_RAT";
    case Kernel::Theory::REAL_TO_REAL: return out << "REAL_TO_REAL";
    case Kernel::Theory::ARRAY_SELECT: return out << "ARRAY_SELECT";
    case Kernel::Theory::ARRAY_BOOL_SELECT: return out << "ARRAY_BOOL_SELECT";
    case Kernel::Theory::ARRAY_STORE: return out << "ARRAY_STORE";
    case Kernel::Theory::INVALID_INTERPRETATION: return out << "INVALID_INTERPRETATION";
  }
  ASSERTION_VIOLATION
}
/**
 * We try and get a LaTeX special name for an interpeted function/predicate.
 * Note: the functions may not necessarily be interpreted in the sense that we treat
 *       them as interpreted in Vampire. They are just called that here as we have an
 *       interpretation for them. So we can have LaTeX symbols for any predicate or
 *       function if they are recorded e.g. skolem functions are recorded in Signature.
 *
 * See Shell/LaTeX for usage.
 *
 * Polarity only makes sense if pred=true
 *
 * First we look in the recorded templates and if one is not found we fallback to the
 * default templates for known interprted functions. Note that in most cases the known
 * interpreted functions will use these defaults.
 *
 * A template is a string with "ai" representing parameter i. These will be
 * replaced by the actual parameters elsewhere. For example, the template for 
 * not greater or equal to is "a0 \not \geq a1"
 */
vstring Theory::tryGetInterpretedLaTeXName(unsigned func, bool pred,bool polarity)
{
   //cout << "Get LaTeX for " << func << endl;

  // Used if no recorded template is found
  Interpretation i;

  if(pred){
    if(polarity){
      if(_predLaTeXnamesPos.find(func)){ return _predLaTeXnamesPos.get(func); }
      else if(_predLaTeXnamesNeg.find(func)){ 
        // If a negative record is found but no positive we negate it
        return "\neg ("+_predLaTeXnamesNeg.get(func)+")";
      }
    }
    else{ 
      if(_predLaTeXnamesNeg.find(func)){ return _predLaTeXnamesNeg.get(func); }
      else if(_predLaTeXnamesPos.find(func)){ 
        // If a positive record is found but no negative we negate it
        return "\neg ("+_predLaTeXnamesPos.get(func)+")";
      }
    }
    // We get here if no record is found for a predicate
    if(!isInterpretedPredicate(func)) return "";
    i = interpretPredicate(func);
  }
  else{
    if(_funcLaTeXnames.find(func)){ return _funcLaTeXnames.get(func); }
    // We get here if no record is found for a function
    if(!isInterpretedFunction(func)) return "";
    i = interpretFunction(func);
  }

  // There are some default templates
  // For predicates these include the notion of polarity
  vstring pol = polarity ? "" : " \\not ";

  //TODO do we want special symbols for quotient, remainder, floor, ceiling, truncate, round?

  switch(i){
  case EQUAL:return "a0 "+pol+"= a1";

  case INT_SUCCESSOR: return "a0++"; 
  case INT_UNARY_MINUS:
  case RAT_UNARY_MINUS:
  case REAL_UNARY_MINUS: return "-a0";

  case INT_GREATER: return "a0 "+pol+"> a1";
  case INT_GREATER_EQUAL: return "a0 "+pol+"\\geq a1";
  case INT_LESS: return "a0 "+pol+"< a1";
  case INT_LESS_EQUAL: return "a0 "+pol+"\\leq a1";
  case INT_DIVIDES: return "a0 "+pol+"\\| a1"; // check?

  case RAT_GREATER: return "a0 "+pol+"> a1";
  case RAT_GREATER_EQUAL: return "a0 "+pol+"\\geq a1";
  case RAT_LESS: return "a0 "+pol+"< a1";
  case RAT_LESS_EQUAL: return "a0 "+pol+"\\leq a1";

  case REAL_GREATER: return "a0 "+pol+"> a1"; 
  case REAL_GREATER_EQUAL: return "a0 "+pol+"\\geq a1";
  case REAL_LESS: return "a0 "+pol+"< a1";
  case REAL_LESS_EQUAL: return "a0 "+pol+"\\leq a1";

  case INT_PLUS: return "a0 + a1";
  case INT_MINUS: return "a0 - a1";
  case INT_MULTIPLY: return "a0 \\cdot a1";

  case RAT_PLUS: return "a0 + a1";
  case RAT_MINUS: return "a0 - a1";
  case RAT_MULTIPLY: return "a0 \\cdot a1";
  case RAT_QUOTIENT: return "a0 / a1";

  case REAL_PLUS: return "a0 + a1";
  case REAL_MINUS: return "a0 - a1";
  case REAL_MULTIPLY: return "a0 \\cdot a1";
  case REAL_QUOTIENT: return "a0 / a1";

  default: return "";
  } 

  return "";

}


/**
 * Return true iff @b t is an interpreted function interpreted
 * as @b itp
 */
bool Theory::isInterpretedFunction(unsigned f, Interpretation itp)
{
  CALL("Theory::isInterpretedFunction(unsigned,Interpretation)");
  return isInterpretedFunction(f) && interpretFunction(f)==itp;
}
/**
 * Return true iff @b t is an interpreted function interpreted
 * as @b itp
 */
bool Theory::isInterpretedFunction(Term* t, Interpretation itp)
{
  CALL("Theory::isInterpretedFunction(Term*,Interpretation)");

  return isInterpretedFunction(t->functor(), itp);
}

/**
 * Return true iff @b t is an interpreted function interpreted
 * as @b itp
 */
bool Theory::isInterpretedFunction(TermList t, Interpretation itp)
{
  CALL("Theory::isInterpretedFunction(TermList,Interpretation)");
  return t.isTerm() && isInterpretedFunction(t.term(), itp);
}

} // namespace Kernel<|MERGE_RESOLUTION|>--- conflicted
+++ resolved
@@ -7,28 +7,6 @@
  * https://vprover.github.io/license.html
  * and in the source directory
  */
-<<<<<<< HEAD
-=======
-/**
- * @file Theory.cpp
- * Implements class Theory.
- */
-
-#include <cmath>
-
-#include "Debug/Assertion.hpp"
-
-#include "Lib/Environment.hpp"
-#include "Lib/Int.hpp"
-
-#include "Shell/Skolem.hpp"
-
-#include "Signature.hpp"
-#include "SortHelper.hpp"
-#include "OperatorType.hpp"
-#include "Term.hpp"
-#include "Kernel/NumTraits.hpp"
->>>>>>> 1916f50e
 
 #include "Theory.hpp"
 #if WITH_GMP
@@ -40,548 +18,8 @@
 using namespace std;
 using namespace Lib;
 
-<<<<<<< HEAD
 namespace Kernel {
 
-=======
-///////////////////////
-// IntegerConstantType
-//
-
-IntegerConstantType::IntegerConstantType(const vstring& str)
-{
-  if (!Int::stringToInt(str, _val)) {
-    throw MachineArithmeticException();
-  }
-}
-
-IntegerConstantType IntegerConstantType::operator+(const IntegerConstantType& num) const
-{
-  InnerType res;
-  if (!Int::safePlus(_val, num._val, res)) {
-    throw MachineArithmeticException();
-  }
-  return IntegerConstantType(res);
-}
-
-IntegerConstantType IntegerConstantType::operator-(const IntegerConstantType& num) const
-{
-  InnerType res;
-  if (!Int::safeMinus(_val, num._val, res)) {
-    throw MachineArithmeticException();
-  }
-  return IntegerConstantType(res);
-}
-
-IntegerConstantType IntegerConstantType::operator-() const
-{
-  InnerType res;
-  if (!Int::safeUnaryMinus(_val, res)) {
-    throw MachineArithmeticException();
-  }
-  return IntegerConstantType(res);
-}
-
-IntegerConstantType IntegerConstantType::operator*(const IntegerConstantType& num) const
-{
-  InnerType res;
-  if (!Int::safeMultiply(_val, num._val, res)) {
-    throw MachineArithmeticException();
-  }
-  return IntegerConstantType(res);
-}
-
-inline typename IntegerConstantType::InnerType divideOrThrow(typename IntegerConstantType::InnerType lhs, typename IntegerConstantType::InnerType rhs) {
-    typename IntegerConstantType::InnerType out;
-    if (!Int::safeDivide(lhs,rhs, out))
-      throw MachineArithmeticException();
-    return out;
-}
-
-int IntegerConstantType::intDivide(const IntegerConstantType& num) const 
-{
-    ASS_REP(num.divides(*this),  num.toString() + " does not divide " + this->toString() );
-    return divideOrThrow(_val, num._val);
-}
-
-IntegerConstantType IntegerConstantType::remainderE(const IntegerConstantType& num) const
-{
-  if (num._val == 0) {
-    throw MachineArithmeticException();
-  }
-
-  if (this->_val == numeric_limits<IntegerConstantType::InnerType>::min() && num._val == -1) {
-    return 0;
-  }
-
-  auto mod = IntegerConstantType(this->_val % num._val);
-  if (mod < 0) {
-    if (num._val >= 0) {
-      mod = mod + num;
-    } else {
-      mod = mod - num;
-    }
-  }
-  return mod;
-}
-
-RationalConstantType RationalConstantType::abs() const
-{
-  ASS_G(_den, 0)
-  return RationalConstantType(_num.abs(), _den);
-}
-RationalConstantType RealConstantType::representation() const
-{ return *this; }
-
-RealConstantType RealConstantType::abs() const
-{
-  return RealConstantType(RationalConstantType(*this).abs());
-}
-
-IntegerConstantType IntegerConstantType::abs() const
-{
-  if (toInner() == std::numeric_limits<InnerType>::min() && USES_2_COMPLEMENT)
-    throw new MachineArithmeticException();
-  return IntegerConstantType(::std::abs(toInner()));
-}
-
-/**
- * specification from TPTP:
- * quotient_e(N,D) - the Euclidean quotient, which has a non-negative remainder. If D is positive then $quotient_e(N,D) is the floor (in the type of N and D) of the real division N/D, and if D is negative then $quotient_e(N,D) is the ceiling of N/D.
- */
-IntegerConstantType IntegerConstantType::quotientE(const IntegerConstantType& num) const
-{ 
-  if (num._val == 0) {
-    throw DivByZeroException();
-  }
-
-  if (this->_val == numeric_limits<IntegerConstantType::InnerType>::min() && num._val == -1) {
-    throw MachineArithmeticException();
-  }
-
-  // as in remainderE
-  auto mod = IntegerConstantType(this->_val % num._val);
-
-  // return (*this - this->remainderE(num)).intDivide(num); // the clean definition; but we don't want to subtract for small *this
-
-  if (mod < 0) {
-    // as in remainderE -- effectively adjust for the computation of the positive mod
-    if (num._val >= 0) {
-      return (*this - mod).intDivide(num)-1;
-    } else {
-      return (*this - mod).intDivide(num)+1;
-    }
-  } else {
-    if (*this < 0) { // we don't want to subtract a positive mod, counterbalance with num, adjusting with +/-1
-      if (num._val >= 0) {
-        return (*this + num - mod).intDivide(num)-1;
-      } else {
-        return (*this - num - mod).intDivide(num)+1;
-      }
-    } else {
-      return (*this - mod).intDivide(num);
-    }
-  }
-}
-
-IntegerConstantType IntegerConstantType::quotientF(const IntegerConstantType& num) const
-{ 
-  if(num.divides(*this)){
-    return IntegerConstantType(intDivide(num));
-  }
-  return IntegerConstantType(::floor(realDivide(num)));
-}
-
-IntegerConstantType IntegerConstantType::quotientT(const IntegerConstantType& num) const
-{ 
-  if(num.divides(*this)){
-    return IntegerConstantType(intDivide(num));
-  }
-  return IntegerConstantType(::trunc(realDivide(num)));
-}
-
-bool IntegerConstantType::divides(const IntegerConstantType& num) const 
-{
-  if (_val == 0) { return false; }
-  if (num._val == _val) { return true; }
-  if (num._val == numeric_limits<decltype(num._val)>::min() && _val == -1) {
-    return true;
-  } else {
-    return ( num._val % _val == 0);
-  }
-}
-
-//TODO remove this operator. We already have 3 other ways of computing the remainder, required by the semantics of TPTP and SMTCOMP.
-IntegerConstantType IntegerConstantType::operator%(const IntegerConstantType& num) const
-{
-  //TODO: check if modulo corresponds to the TPTP semantic
-  if (num._val==0) {
-    throw DivByZeroException();
-  }
-  return IntegerConstantType(_val%num._val);
-}
-
-bool IntegerConstantType::operator==(const IntegerConstantType& num) const
-{
-  return _val==num._val;
-}
-
-bool IntegerConstantType::operator>(const IntegerConstantType& num) const
-{
-  return _val>num._val;
-}
-
-IntegerConstantType IntegerConstantType::floor(IntegerConstantType x)
-{ return x; }
-
-IntegerConstantType IntegerConstantType::floor(RationalConstantType rat)
-{
-  IntegerConstantType num = rat.numerator();
-  IntegerConstantType den = rat.denominator();
-  if (den == IntegerConstantType(1)) {
-    return num;
-  }
-  /* there is a non-zero remainder for num / den */
-  ASS_G(den, 0);
-  if (num >= IntegerConstantType(0)) {
-    return IntegerConstantType(num.toInner() /den.toInner());
-  } else  {
-    return IntegerConstantType(num.toInner() / den.toInner() - 1);
-  }
-}
-
-IntegerConstantType IntegerConstantType::ceiling(IntegerConstantType x)
-{ return x; }
-
-/** 
- * TPTP spec:
- * The smallest integral number not less than the argument. 
- */
-IntegerConstantType IntegerConstantType::ceiling(RationalConstantType rat)
-{
-  IntegerConstantType num = rat.numerator();
-  IntegerConstantType den = rat.denominator();
-  if (den == IntegerConstantType(1)) {
-    return num;
-  }
-  /* there is a remainder for num / den */
-  ASS_G(den, 0);
-  if (num >= IntegerConstantType(0)) {
-    return IntegerConstantType(num.toInner() /den.toInner() + 1);
-  } else  {
-    return IntegerConstantType(num.toInner() / den.toInner());
-  }
-}
-
-Comparison IntegerConstantType::comparePrecedence(IntegerConstantType n1, IntegerConstantType n2)
-{
-  try {
-    if (n1 == numeric_limits<InnerType>::min()) {
-      if (n2 == numeric_limits<InnerType>::min()) {
-        return EQUAL;
-      } else {
-        return GREATER;
-      }
-    } else {
-      if (n2 == numeric_limits<InnerType>::min()) {
-        return LESS;
-      } else {
-        InnerType an1 = n1.abs().toInner();
-        InnerType an2 = n2.abs().toInner();
-
-        ASS_GE(an1,0);
-        ASS_GE(an2,0);
-
-        return an1 < an2 ? LESS : (an1 == an2 ? // compare the signed ones, making negative greater than positive
-            static_cast<Comparison>(-Int::compare(n1.toInner(), n2.toInner()))
-                              : GREATER);
-      }
-    }
-  }
-  catch(ArithmeticException&) {
-    ASSERTION_VIOLATION;
-    throw;
-  }
-}
-
-vstring IntegerConstantType::toString() const
-{
-  return Int::toString(_val);
-}
-
-///////////////////////
-// RationalConstantType
-//
-
-RationalConstantType::RationalConstantType(InnerType num, InnerType den)
-{
-  init(num, den);
-}
-
-RationalConstantType::RationalConstantType(const vstring& num, const vstring& den)
-{
-  init(InnerType(num), InnerType(den));
-}
-
-void RationalConstantType::init(InnerType num, InnerType den)
-{
-  _num = num;
-  _den = den;
-  cannonize();
-
-  // Dividing by zero is bad!
-  if(_den.toInner()==0) throw DivByZeroException();
-}
-
-RationalConstantType RationalConstantType::operator+(const RationalConstantType& o) const
-{
-  if (_den==o._den) {
-    return RationalConstantType(_num + o._num, _den);
-  }
-  return RationalConstantType(_num*o._den + o._num*_den, _den*o._den);
-}
-
-RationalConstantType RationalConstantType::operator-(const RationalConstantType& o) const
-{
-  return (*this) + (-o);
-}
-
-RationalConstantType RationalConstantType::operator-() const
-{
-  return RationalConstantType(-_num, _den);
-}
-
-RationalConstantType RationalConstantType::operator*(const RationalConstantType& o) const
-{
-  return RationalConstantType(_num*o._num, _den*o._den);
-}
-
-RationalConstantType RationalConstantType::operator/(const RationalConstantType& o) const
-{
-  auto lhs = *this;
-  auto rhs = o;
-  return RationalConstantType(
-      lhs._num * rhs._den, 
-      lhs._den * rhs._num);
-}
-
-bool RationalConstantType::isInt() const
-{
-  return _den==1;
-}
-
-bool RationalConstantType::operator==(const RationalConstantType& o) const
-{
-  return _num==o._num && _den==o._den;
-}
-
-bool RationalConstantType::operator>(const RationalConstantType& o) const
-{
-  /* prevents overflows */
-  auto toLong = [](IntegerConstantType t)  -> long int
-  { return  t.toInner(); };
-
-  return toLong(_num)*toLong(o._den)>(toLong(o._num)*toLong(_den));
-}
-
-
-vstring RationalConstantType::toString() const
-{
-  vstring numStr = _num.toString();
-  vstring denStr = _den.toString();
-
-//  return "("+numStr+"/"+denStr+")";
-  return numStr+"/"+denStr;
-}
-
-/**
- * Ensure the GCD of numerator and denominator is 1, and the only
- * number that may be negative is numerator
- */
-void RationalConstantType::cannonize()
-{
-  unsigned gcd = Int::gcd(_num.toInner(), _den.toInner());
-  if (gcd == (unsigned)(-(long long)(numeric_limits<int>::min()))) { // we are talking about 2147483648, but I can't take minus of it's int representation!
-    ASS_EQ(_num, numeric_limits<int>::min());
-    ASS_EQ(_den, numeric_limits<int>::min());
-    _num = 1;
-    _den = 1;
-    return;
-  }
-
-  // now it's safe to treat this unsigned as signed
-  ASS_LE(gcd,(unsigned)numeric_limits<signed>::max());
-  if (gcd!=1) {
-    _num = _num.intDivide(gcd);
-    _den = _den.intDivide(gcd);
-  }
-  if (_den<0) {
-    _num = -_num;
-    _den = -_den;
-  }
-  // Normalize zeros
-  // If it is of the form 0/c then rewrite it to 0/1
-  // Unless it is of the form 0/0
-  if(_num==0 && _den!=0){ _den=1; }
-}
-
-Comparison RationalConstantType::comparePrecedence(RationalConstantType n1, RationalConstantType n2)
-{
-  /* cannot overflow */
-  auto prec = IntegerConstantType::comparePrecedence(n1._den, n2._den);
-  if (prec != EQUAL) return prec;
-  return IntegerConstantType::comparePrecedence(n1._num, n2._num);
-  
-  // try {
-  //
-  //   if (n1==n2) { return EQUAL; }
-  //
-  //   bool haveRepr1 = true;
-  //   bool haveRepr2 = true;
-  //
-  //   IntegerConstantType repr1, repr2;
-  //
-  //   try {
-  //     repr1 = n1.numerator()+n1.denominator();
-  //   } catch(ArithmeticException) {
-  //     haveRepr1 = false;
-  //   }
-  //
-  //   try {
-  //     repr2 = n2.numerator()+n2.denominator();
-  //   } catch(ArithmeticException) {
-  //     haveRepr2 = false;
-  //   }
-  //
-  //   if (haveRepr1 && haveRepr2) {
-  //     Comparison res = IntegerConstantType::comparePrecedence(repr1, repr2);
-  //     if (res==EQUAL) {
-	// res = IntegerConstantType::comparePrecedence(n1.numerator(), n2.numerator());
-  //     }
-  //     ASS_NEQ(res, EQUAL);
-  //     return res;
-  //   }
-  //   if (haveRepr1 && !haveRepr2) {
-  //     return LESS;
-  //   }
-  //   if (!haveRepr1 && haveRepr2) {
-  //     return GREATER;
-  //   }
-  //
-  //   ASS(!haveRepr1);
-  //   ASS(!haveRepr2);
-  //
-  //   Comparison res = IntegerConstantType::comparePrecedence(n1.denominator(), n2.denominator());
-  //   if (res==EQUAL) {
-  //     res = IntegerConstantType::comparePrecedence(n1.numerator(), n2.numerator());
-  //   }
-  //   ASS_NEQ(res, EQUAL);
-  //   return res;
-  // }
-  // catch(ArithmeticException) {
-  //   ASSERTION_VIOLATION;
-  //   throw;
-  // }
-}
-
-
-///////////////////////
-// RealConstantType
-//
-
-Comparison RealConstantType::comparePrecedence(RealConstantType n1, RealConstantType n2)
-{
-  return RationalConstantType::comparePrecedence(n1, n2);
-}
-
-bool RealConstantType::parseDouble(const vstring& num, RationalConstantType& res)
-{
-  try {
-    vstring newNum;
-    IntegerConstantType denominator = 1;
-    bool haveDecimal = false;
-    bool neg = false;
-    size_t nlen = num.size();
-    for(size_t i=0; i<nlen; i++) {
-      if (num[i]=='.') {
-	if (haveDecimal) {
-	  return false;
-	}
-	haveDecimal = true;
-      }
-      else if (i==0 && num[i]=='-') {
-	neg = true;
-      }
-      else if (num[i]>='0' && num[i]<='9') {
-	if (newNum=="0") {
-	  newNum = num[i];
-	}
-	else {
-	  newNum += num[i];
-	}
-	if (haveDecimal) {
-	  denominator = denominator * 10;
-	}
-      }
-      else {
-	return false;
-      }
-    }
-    if (neg) {
-      newNum = '-'+newNum;
-    }
-    IntegerConstantType numerator(newNum);
-    res = RationalConstantType(numerator, denominator);
-  } catch(ArithmeticException&) {
-    return false;
-  }
-  return true;
-}
-
-
-RealConstantType::RealConstantType(const vstring& number)
-{
-  RationalConstantType value;
-  if (parseDouble(number, value)) {
-    init(value.numerator(), value.denominator());
-    return;
-  }
-
-  double numDbl;
-  if (!Int::stringToDouble(number, numDbl)) {
-    throw MachineArithmeticException();
-  }
-  InnerType denominator = 1;
-  while(::floor(numDbl)!=numDbl) {
-    denominator = denominator*10;
-    numDbl *= 10;
-  }
-
-  if (numDbl > numeric_limits<InnerType::InnerType>::max() ||
-      numDbl < numeric_limits<InnerType::InnerType>::min()) {
-    //the numerator part of double doesn't fit inside the inner integer type
-    throw MachineArithmeticException();
-  }
-
-  InnerType::InnerType numerator = static_cast<InnerType::InnerType>(numDbl);
-  // the test below should now never trigger (thanks to the one above), but we include it to preserve the original semantics
-  if (numerator!=numDbl) {
-    //the numerator part of double doesn't fit inside the inner integer type
-    throw MachineArithmeticException();
-  }
-  init(numerator, denominator);
-}
-
-vstring RealConstantType::toNiceString() const
-{
-  if (denominator().toInner()==1) {
-    return numerator().toString()+".0";
-  }
-  float frep = (float) numerator().toInner() /(float) denominator().toInner();
-  return Int::toString(frep);
-  //return toString();
-}
->>>>>>> 1916f50e
 
 /////////////////
 // Theory
@@ -1642,36 +1080,6 @@
   return t.isTerm() && isInterpretedFunction(t.term());
 }
 
-<<<<<<< HEAD
-=======
-/**
- * Return true iff @b t is an interpreted function interpreted
- * as @b itp
- */
-bool Theory::isInterpretedFunction(unsigned f, Interpretation itp)
-{
-  return isInterpretedFunction(f) && interpretFunction(f)==itp;
-}
-/**
- * Return true iff @b t is an interpreted function interpreted
- * as @b itp
- */
-bool Theory::isInterpretedFunction(Term* t, Interpretation itp)
-{
-  return isInterpretedFunction(t->functor(), itp);
-}
-
-/**
- * Return true iff @b t is an interpreted function interpreted
- * as @b itp
- */
-bool Theory::isInterpretedFunction(TermList t, Interpretation itp)
-{
-  return t.isTerm() && isInterpretedFunction(t.term(), itp);
-}
-
-
->>>>>>> 1916f50e
 Interpretation Theory::interpretFunction(unsigned func)
 {
   ASS(isInterpretedFunction(func));
@@ -2070,7 +1478,6 @@
  */
 bool Theory::isInterpretedFunction(unsigned f, Interpretation itp)
 {
-  CALL("Theory::isInterpretedFunction(unsigned,Interpretation)");
   return isInterpretedFunction(f) && interpretFunction(f)==itp;
 }
 /**
@@ -2079,7 +1486,6 @@
  */
 bool Theory::isInterpretedFunction(Term* t, Interpretation itp)
 {
-  CALL("Theory::isInterpretedFunction(Term*,Interpretation)");
 
   return isInterpretedFunction(t->functor(), itp);
 }
@@ -2090,7 +1496,6 @@
  */
 bool Theory::isInterpretedFunction(TermList t, Interpretation itp)
 {
-  CALL("Theory::isInterpretedFunction(TermList,Interpretation)");
   return t.isTerm() && isInterpretedFunction(t.term(), itp);
 }
 
