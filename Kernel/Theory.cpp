--- conflicted
+++ resolved
@@ -272,16 +272,13 @@
   }
 }
 
-<<<<<<< HEAD
 IntegerConstantType IntegerConstantType::ceiling(IntegerConstantType x)
 { return x; }
 
-=======
 /** 
  * TPTP spec:
  * The smallest integral number not less than the argument. 
  */
->>>>>>> caa6244e
 IntegerConstantType IntegerConstantType::ceiling(RationalConstantType rat)
 {
   CALL("IntegerConstantType::ceiling");
