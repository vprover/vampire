/*
 * This file is part of the source code of the software program
 * Vampire. It is protected by applicable
 * copyright laws.
 *
 * This source code is distributed under the licence found here
 * https://vprover.github.io/license.html
 * and in the source directory
 */
/**
 * @file Theory.cpp
 * Implements class Theory.
 */

#include <cmath>

#include "Debug/Assertion.hpp"
#include "Debug/Tracer.hpp"

#include "Lib/Environment.hpp"
#include "Lib/Int.hpp"

#include "Shell/Skolem.hpp"

#include "Signature.hpp"
#include "SortHelper.hpp"
#include "OperatorType.hpp"
#include "Term.hpp"
#include "Kernel/NumTraits.hpp"

#include "Theory.hpp"
#define USES_2_COMPLEMENT (~0 == -1)

namespace Kernel
{

using namespace Lib;

///////////////////////
// IntegerConstantType
//

IntegerConstantType::IntegerConstantType(const vstring& str)
{
  CALL("IntegerConstantType::IntegerConstantType(vstring)");

  if (!Int::stringToInt(str, _val)) {
    throw MachineArithmeticException();
  }
}

IntegerConstantType IntegerConstantType::operator+(const IntegerConstantType& num) const
{
  CALL("IntegerConstantType::operator+");

  InnerType res;
  if (!Int::safePlus(_val, num._val, res)) {
    throw MachineArithmeticException();
  }
  return IntegerConstantType(res);
}

IntegerConstantType IntegerConstantType::operator-(const IntegerConstantType& num) const
{
  CALL("IntegerConstantType::operator-/1");

  InnerType res;
  if (!Int::safeMinus(_val, num._val, res)) {
    throw MachineArithmeticException();
  }
  return IntegerConstantType(res);
}

IntegerConstantType IntegerConstantType::operator-() const
{
  CALL("IntegerConstantType::operator-/0");

  InnerType res;
  if (!Int::safeUnaryMinus(_val, res)) {
    throw MachineArithmeticException();
  }
  return IntegerConstantType(res);
}

IntegerConstantType IntegerConstantType::operator*(const IntegerConstantType& num) const
{
  CALL("IntegerConstantType::operator*");

  InnerType res;
  if (!Int::safeMultiply(_val, num._val, res)) {
    throw MachineArithmeticException();
  }
  return IntegerConstantType(res);
}

inline typename IntegerConstantType::InnerType divideOrThrow(typename IntegerConstantType::InnerType lhs, typename IntegerConstantType::InnerType rhs) {
    typename IntegerConstantType::InnerType out;
    if (!Int::safeDivide(lhs,rhs, out))
      throw MachineArithmeticException();
    return out;
}

int IntegerConstantType::intDivide(const IntegerConstantType& num) const 
{
    CALL("IntegerConstantType::intDivide");
    ASS_REP(num.divides(*this),  num.toString() + " does not divide " + this->toString() );
    return divideOrThrow(_val, num._val);
}

IntegerConstantType IntegerConstantType::remainderE(const IntegerConstantType& num) const
{
  CALL("IntegerConstantType::remainderE");

  if (num._val == 0) {
    throw MachineArithmeticException();
  }

  if (this->_val == numeric_limits<IntegerConstantType::InnerType>::min() && num._val == -1) {
    return 0;
  }

  auto mod = IntegerConstantType(this->_val % num._val);
  if (mod < 0) {
    if (num._val >= 0) {
      mod = mod + num;
    } else {
      mod = mod - num;
    }
  }
  return mod;
}

RationalConstantType RationalConstantType::abs() const
{
  ASS_G(_den, 0)
  return RationalConstantType(_num.abs(), _den);
}
RationalConstantType RealConstantType::representation() const
{ return *this; }

RealConstantType RealConstantType::abs() const
{
  return RealConstantType(RationalConstantType(*this).abs());
}

IntegerConstantType IntegerConstantType::abs() const
{
  if (toInner() == std::numeric_limits<InnerType>::min() && USES_2_COMPLEMENT)
    throw new MachineArithmeticException();
  return IntegerConstantType(::std::abs(toInner()));
}

/**
 * specification from TPTP:
 * quotient_e(N,D) - the Euclidean quotient, which has a non-negative remainder. If D is positive then $quotient_e(N,D) is the floor (in the type of N and D) of the real division N/D, and if D is negative then $quotient_e(N,D) is the ceiling of N/D.
 */
IntegerConstantType IntegerConstantType::quotientE(const IntegerConstantType& num) const
{ 
  CALL("IntegerConstantType::quotientE");

  if (num._val == 0) {
    throw DivByZeroException();
  }

  if (this->_val == numeric_limits<IntegerConstantType::InnerType>::min() && num._val == -1) {
    throw MachineArithmeticException();
  }

  // as in remainderE
  auto mod = IntegerConstantType(this->_val % num._val);

  // return (*this - this->remainderE(num)).intDivide(num); // the clean definition; but we don't want to subtract for small *this

  if (mod < 0) {
    // as in remainderE -- effectively adjust for the computation of the positive mod
    if (num._val >= 0) {
      return (*this - mod).intDivide(num)-1;
    } else {
      return (*this - mod).intDivide(num)+1;
    }
  } else {
    if (*this < 0) { // we don't want to subtract a positive mod, counterbalance with num, adjusting with +/-1
      if (num._val >= 0) {
        return (*this + num - mod).intDivide(num)-1;
      } else {
        return (*this - num - mod).intDivide(num)+1;
      }
    } else {
      return (*this - mod).intDivide(num);
    }
  }
}

IntegerConstantType IntegerConstantType::quotientF(const IntegerConstantType& num) const
{ 
  if(num.divides(*this)){
    return IntegerConstantType(intDivide(num));
  }
  return IntegerConstantType(::floor(realDivide(num)));
}

IntegerConstantType IntegerConstantType::quotientT(const IntegerConstantType& num) const
{ 
  if(num.divides(*this)){
    return IntegerConstantType(intDivide(num));
  }
  return IntegerConstantType(::trunc(realDivide(num)));
}

bool IntegerConstantType::divides(const IntegerConstantType& num) const 
{
  CALL("IntegerConstantType:divides");
  if (_val == 0) { return false; }
  if (num._val == _val) { return true; }
  if (num._val == numeric_limits<decltype(num._val)>::min() && _val == -1) {
    return true;
  } else {
    return ( num._val % _val == 0);
  }
}

//TODO remove this operator. We already have 3 other ways of computing the remainder, required by the semantics of TPTP and SMTCOMP.
IntegerConstantType IntegerConstantType::operator%(const IntegerConstantType& num) const
{
  CALL("IntegerConstantType::operator%");

  //TODO: check if modulo corresponds to the TPTP semantic
  if (num._val==0) {
    throw DivByZeroException();
  }
  return IntegerConstantType(_val%num._val);
}

bool IntegerConstantType::operator==(const IntegerConstantType& num) const
{
  CALL("IntegerConstantType::operator==");

  return _val==num._val;
}

bool IntegerConstantType::operator>(const IntegerConstantType& num) const
{
  CALL("IntegerConstantType::operator>");

  return _val>num._val;
}

IntegerConstantType IntegerConstantType::floor(IntegerConstantType x)
{ return x; }

IntegerConstantType IntegerConstantType::floor(RationalConstantType rat)
{
  CALL("IntegerConstantType::floor");

  IntegerConstantType num = rat.numerator();
  IntegerConstantType den = rat.denominator();
  if (den == IntegerConstantType(1)) {
    return num;
  }
  /* there is a non-zero remainder for num / den */
  ASS_G(den, 0);
  if (num >= IntegerConstantType(0)) {
    return IntegerConstantType(num.toInner() /den.toInner());
  } else  {
    return IntegerConstantType(num.toInner() / den.toInner() - 1);
  }
}

IntegerConstantType IntegerConstantType::ceiling(IntegerConstantType x)
{ return x; }

/** 
 * TPTP spec:
 * The smallest integral number not less than the argument. 
 */
IntegerConstantType IntegerConstantType::ceiling(RationalConstantType rat)
{
  CALL("IntegerConstantType::ceiling");

  IntegerConstantType num = rat.numerator();
  IntegerConstantType den = rat.denominator();
  if (den == IntegerConstantType(1)) {
    return num;
  }
  /* there is a remainder for num / den */
  ASS_G(den, 0);
  if (num >= IntegerConstantType(0)) {
    return IntegerConstantType(num.toInner() /den.toInner() + 1);
  } else  {
    return IntegerConstantType(num.toInner() / den.toInner());
  }
}

Comparison IntegerConstantType::comparePrecedence(IntegerConstantType n1, IntegerConstantType n2)
{
  CALL("IntegerConstantType::comparePrecedence");
  try {
    if (n1 == numeric_limits<InnerType>::min()) {
      if (n2 == numeric_limits<InnerType>::min()) {
        return EQUAL;
      } else {
        return GREATER;
      }
    } else {
      if (n2 == numeric_limits<InnerType>::min()) {
        return LESS;
      } else {
        InnerType an1 = n1.abs().toInner();
        InnerType an2 = n2.abs().toInner();

        ASS_GE(an1,0);
        ASS_GE(an2,0);

        return an1 < an2 ? LESS : (an1 == an2 ? // compare the signed ones, making negative greater than positive
            static_cast<Comparison>(-Int::compare(n1.toInner(), n2.toInner()))
                              : GREATER);
      }
    }
  }
  catch(ArithmeticException&) {
    ASSERTION_VIOLATION;
    throw;
  }
}

vstring IntegerConstantType::toString() const
{
  CALL("IntegerConstantType::toString");

  return Int::toString(_val);
}

///////////////////////
// RationalConstantType
//

RationalConstantType::RationalConstantType(InnerType num, InnerType den)
{
  CALL("RationalConstantType::RationalConstantType");

  init(num, den);
}

RationalConstantType::RationalConstantType(const vstring& num, const vstring& den)
{
  CALL("RationalConstantType::RationalConstantType");

  init(InnerType(num), InnerType(den));
}

void RationalConstantType::init(InnerType num, InnerType den)
{
  CALL("RationalConstantType::init");

  _num = num;
  _den = den;
  cannonize();

  // Dividing by zero is bad!
  if(_den.toInner()==0) throw DivByZeroException();
}

RationalConstantType RationalConstantType::operator+(const RationalConstantType& o) const
{
  CALL("RationalConstantType::operator+");

  if (_den==o._den) {
    return RationalConstantType(_num + o._num, _den);
  }
  return RationalConstantType(_num*o._den + o._num*_den, _den*o._den);
}

RationalConstantType RationalConstantType::operator-(const RationalConstantType& o) const
{
  CALL("RationalConstantType::operator-/1");

  return (*this) + (-o);
}

RationalConstantType RationalConstantType::operator-() const
{
  CALL("RationalConstantType::operator-/0");

  return RationalConstantType(-_num, _den);
}

RationalConstantType RationalConstantType::operator*(const RationalConstantType& o) const
{
  CALL("RationalConstantType::operator*");

  return RationalConstantType(_num*o._num, _den*o._den);
}

RationalConstantType RationalConstantType::operator/(const RationalConstantType& o) const
{
  CALL("RationalConstantType::operator/");
  auto lhs = *this;
  auto rhs = o;
  return RationalConstantType(
      lhs._num * rhs._den, 
      lhs._den * rhs._num);
}

bool RationalConstantType::isInt() const
{
  CALL("RationalConstantType::isInt");

  return _den==1;
}

bool RationalConstantType::operator==(const RationalConstantType& o) const
{
  CALL("IntegerConstantType::operator==");

  return _num==o._num && _den==o._den;
}

bool RationalConstantType::operator>(const RationalConstantType& o) const
{
  CALL("IntegerConstantType::operator>");
  /* prevents overflows */
  auto toLong = [](IntegerConstantType t)  -> long int
  { return  t.toInner(); };

  return toLong(_num)*toLong(o._den)>(toLong(o._num)*toLong(_den));
}


vstring RationalConstantType::toString() const
{
  CALL("RationalConstantType::toString");

  vstring numStr = _num.toString();
  vstring denStr = _den.toString();

//  return "("+numStr+"/"+denStr+")";
  return numStr+"/"+denStr;
}

/**
 * Ensure the GCD of numerator and denominator is 1, and the only
 * number that may be negative is numerator
 */
void RationalConstantType::cannonize()
{
  CALL("RationalConstantType::cannonize");

  unsigned gcd = Int::gcd(_num.toInner(), _den.toInner());
  if (gcd == (unsigned)(-(long long)(numeric_limits<int>::min()))) { // we are talking about 2147483648, but I can't take minus of it's int representation!
    ASS_EQ(_num, numeric_limits<int>::min());
    ASS_EQ(_den, numeric_limits<int>::min());
    _num = 1;
    _den = 1;
    return;
  }

  // now it's safe to treat this unsigned as signed
  ASS_LE(gcd,(unsigned)numeric_limits<signed>::max());
  if (gcd!=1) {
    _num = _num.intDivide(gcd);
    _den = _den.intDivide(gcd);
  }
  if (_den<0) {
    _num = -_num;
    _den = -_den;
  }
  // Normalize zeros
  // If it is of the form 0/c then rewrite it to 0/1
  // Unless it is of the form 0/0
  if(_num==0 && _den!=0){ _den=1; }
}

Comparison RationalConstantType::comparePrecedence(RationalConstantType n1, RationalConstantType n2)
{
  CALL("RationalConstantType::comparePrecedence");
  /* cannot overflow */
  auto prec = IntegerConstantType::comparePrecedence(n1._den, n2._den);
  if (prec != EQUAL) return prec;
  return IntegerConstantType::comparePrecedence(n1._num, n2._num);
  
  // try {
  //
  //   if (n1==n2) { return EQUAL; }
  //
  //   bool haveRepr1 = true;
  //   bool haveRepr2 = true;
  //
  //   IntegerConstantType repr1, repr2;
  //
  //   try {
  //     repr1 = n1.numerator()+n1.denominator();
  //   } catch(ArithmeticException) {
  //     haveRepr1 = false;
  //   }
  //
  //   try {
  //     repr2 = n2.numerator()+n2.denominator();
  //   } catch(ArithmeticException) {
  //     haveRepr2 = false;
  //   }
  //
  //   if (haveRepr1 && haveRepr2) {
  //     Comparison res = IntegerConstantType::comparePrecedence(repr1, repr2);
  //     if (res==EQUAL) {
	// res = IntegerConstantType::comparePrecedence(n1.numerator(), n2.numerator());
  //     }
  //     ASS_NEQ(res, EQUAL);
  //     return res;
  //   }
  //   if (haveRepr1 && !haveRepr2) {
  //     return LESS;
  //   }
  //   if (!haveRepr1 && haveRepr2) {
  //     return GREATER;
  //   }
  //
  //   ASS(!haveRepr1);
  //   ASS(!haveRepr2);
  //
  //   Comparison res = IntegerConstantType::comparePrecedence(n1.denominator(), n2.denominator());
  //   if (res==EQUAL) {
  //     res = IntegerConstantType::comparePrecedence(n1.numerator(), n2.numerator());
  //   }
  //   ASS_NEQ(res, EQUAL);
  //   return res;
  // }
  // catch(ArithmeticException) {
  //   ASSERTION_VIOLATION;
  //   throw;
  // }
}


///////////////////////
// RealConstantType
//

Comparison RealConstantType::comparePrecedence(RealConstantType n1, RealConstantType n2)
{
  CALL("RealConstantType::comparePrecedence");

  return RationalConstantType::comparePrecedence(n1, n2);
}

bool RealConstantType::parseDouble(const vstring& num, RationalConstantType& res)
{
  CALL("RealConstantType::parseDouble");

  try {
    vstring newNum;
    IntegerConstantType denominator = 1;
    bool haveDecimal = false;
    bool neg = false;
    size_t nlen = num.size();
    for(size_t i=0; i<nlen; i++) {
      if (num[i]=='.') {
	if (haveDecimal) {
	  return false;
	}
	haveDecimal = true;
      }
      else if (i==0 && num[i]=='-') {
	neg = true;
      }
      else if (num[i]>='0' && num[i]<='9') {
	if (newNum=="0") {
	  newNum = num[i];
	}
	else {
	  newNum += num[i];
	}
	if (haveDecimal) {
	  denominator = denominator * 10;
	}
      }
      else {
	return false;
      }
    }
    if (neg) {
      newNum = '-'+newNum;
    }
    IntegerConstantType numerator(newNum);
    res = RationalConstantType(numerator, denominator);
  } catch(ArithmeticException&) {
    return false;
  }
  return true;
}


RealConstantType::RealConstantType(const vstring& number)
{
  CALL("RealConstantType::RealConstantType");

  RationalConstantType value;
  if (parseDouble(number, value)) {
    init(value.numerator(), value.denominator());
    return;
  }

  double numDbl;
  if (!Int::stringToDouble(number, numDbl)) {
    throw MachineArithmeticException();
  }
  InnerType denominator = 1;
  while(::floor(numDbl)!=numDbl) {
    denominator = denominator*10;
    numDbl *= 10;
  }

  if (numDbl > numeric_limits<InnerType::InnerType>::max() ||
      numDbl < numeric_limits<InnerType::InnerType>::min()) {
    //the numerator part of double doesn't fit inside the inner integer type
    throw MachineArithmeticException();
  }

  InnerType::InnerType numerator = static_cast<InnerType::InnerType>(numDbl);
  // the test below should now never trigger (thanks to the one above), but we include it to preserve the original semantics
  if (numerator!=numDbl) {
    //the numerator part of double doesn't fit inside the inner integer type
    throw MachineArithmeticException();
  }
  init(numerator, denominator);
}

vstring RealConstantType::toNiceString() const
{
  CALL("RealConstantType::toNiceString");

  if (denominator().toInner()==1) {
    return numerator().toString()+".0";
  }
  float frep = (float) numerator().toInner() /(float) denominator().toInner();
  return Int::toString(frep);
  //return toString();
}

/////////////////
// Theory
//

VTHREAD_LOCAL Theory Theory::theory_obj;  // to facilitate destructor call at deinitization
VTHREAD_LOCAL Theory::Tuples Theory::tuples_obj;

VTHREAD_LOCAL Theory* theory = &Theory::theory_obj;
VTHREAD_LOCAL Theory::Tuples* theory_tuples = &Theory::tuples_obj;

/**
 * Accessor for the singleton instance of the Theory class.
 */
Theory* Theory::instance()
{
  return theory;
}

Theory::Tuples* Theory::tuples()
{
  return theory_tuples;
}

/**
 * Constructor of the Theory object
 *
 * The constructor is private, since Theory is a singleton class.
 */
Theory::Theory()
{

}

/**
 * Return arity of the symbol that is interpreted by Interpretation
 * @b i.
 */
unsigned Theory::getArity(Interpretation i)
{
  CALL("Signature::InterpretedSymbol::getArity");
  ASS_L(i,INVALID_INTERPRETATION);

  switch(i) {
  case INT_IS_INT:
  case INT_IS_RAT:
  case INT_IS_REAL:
  case RAT_IS_INT:
  case RAT_IS_RAT:
  case RAT_IS_REAL:
  case REAL_IS_INT:
  case REAL_IS_RAT:
  case REAL_IS_REAL:

  case INT_TO_INT:
  case INT_TO_RAT:
  case INT_TO_REAL:
  case RAT_TO_INT:
  case RAT_TO_RAT:
  case RAT_TO_REAL:
  case REAL_TO_INT:
  case REAL_TO_RAT:
  case REAL_TO_REAL:

  case INT_SUCCESSOR:
  case INT_UNARY_MINUS:
  case RAT_UNARY_MINUS:
  case REAL_UNARY_MINUS:

  case INT_FLOOR:
  case INT_CEILING:
  case INT_TRUNCATE:
  case INT_ROUND:
  case INT_ABS:

  case RAT_FLOOR:
  case RAT_CEILING:
  case RAT_TRUNCATE:
  case RAT_ROUND:

  case REAL_FLOOR:
  case REAL_CEILING:
  case REAL_TRUNCATE:
  case REAL_ROUND:

    return 1;

  case EQUAL:

  case INT_GREATER:
  case INT_GREATER_EQUAL:
  case INT_LESS:
  case INT_LESS_EQUAL:
  case INT_DIVIDES:

  case RAT_GREATER:
  case RAT_GREATER_EQUAL:
  case RAT_LESS:
  case RAT_LESS_EQUAL:

  case REAL_GREATER:
  case REAL_GREATER_EQUAL:
  case REAL_LESS:
  case REAL_LESS_EQUAL:

  case INT_PLUS:
  case INT_MINUS:
  case INT_MULTIPLY:
  case INT_QUOTIENT_E:
  case INT_QUOTIENT_T:
  case INT_QUOTIENT_F:
  case INT_REMAINDER_E:
  case INT_REMAINDER_T:
  case INT_REMAINDER_F:

  case RAT_PLUS:
  case RAT_MINUS:
  case RAT_MULTIPLY:
  case RAT_QUOTIENT:
  case RAT_QUOTIENT_E:
  case RAT_QUOTIENT_T:
  case RAT_QUOTIENT_F:
  case RAT_REMAINDER_E:
  case RAT_REMAINDER_T:
  case RAT_REMAINDER_F:

  case REAL_PLUS:
  case REAL_MINUS:
  case REAL_MULTIPLY:
  case REAL_QUOTIENT:
  case REAL_QUOTIENT_E:
  case REAL_QUOTIENT_T:
  case REAL_QUOTIENT_F:
  case REAL_REMAINDER_E:
  case REAL_REMAINDER_T:
  case REAL_REMAINDER_F:

  case ARRAY_SELECT:
  case ARRAY_BOOL_SELECT:

    return 2;
          
  case ARRAY_STORE:

    return 3;
          
  default:
    ASSERTION_VIOLATION_REP(i);
  }
}

/**
 * Return true iff the symbol that is interpreted by Interpretation
 * is a function (false is returned for predicates)
 */
bool Theory::isFunction(Interpretation i)
{
  CALL("Signature::InterpretedSymbol::isFunction");
  ASS_L(i,INVALID_INTERPRETATION);

  switch(i) {
  case INT_TO_INT:
  case INT_TO_RAT:
  case INT_TO_REAL:
  case RAT_TO_INT:
  case RAT_TO_RAT:
  case RAT_TO_REAL:
  case REAL_TO_INT:
  case REAL_TO_RAT:
  case REAL_TO_REAL:

  case INT_SUCCESSOR:
  case INT_UNARY_MINUS:
  case RAT_UNARY_MINUS:
  case REAL_UNARY_MINUS:

  case INT_PLUS:
  case INT_MINUS:
  case INT_MULTIPLY:
  case INT_QUOTIENT_E:
  case INT_QUOTIENT_T:
  case INT_QUOTIENT_F:
  case INT_REMAINDER_E:
  case INT_REMAINDER_T:
  case INT_REMAINDER_F:
  case INT_FLOOR:
  case INT_CEILING:
  case INT_TRUNCATE:
  case INT_ROUND:
  case INT_ABS:

  case RAT_PLUS:
  case RAT_MINUS:
  case RAT_MULTIPLY:
  case RAT_QUOTIENT:
  case RAT_QUOTIENT_E:
  case RAT_QUOTIENT_T:
  case RAT_QUOTIENT_F:
  case RAT_REMAINDER_E:
  case RAT_REMAINDER_T:
  case RAT_REMAINDER_F:
  case RAT_FLOOR:
  case RAT_CEILING:
  case RAT_TRUNCATE:
  case RAT_ROUND:

  case REAL_PLUS:
  case REAL_MINUS:
  case REAL_MULTIPLY:
  case REAL_QUOTIENT:
  case REAL_QUOTIENT_E:
  case REAL_QUOTIENT_T:
  case REAL_QUOTIENT_F:
  case REAL_REMAINDER_E:
  case REAL_REMAINDER_T:
  case REAL_REMAINDER_F:
  case REAL_FLOOR:
  case REAL_CEILING:
  case REAL_TRUNCATE:
  case REAL_ROUND:
          
  case ARRAY_SELECT:
  case ARRAY_STORE:

    return true;

  case EQUAL:

  case INT_GREATER:
  case INT_GREATER_EQUAL:
  case INT_LESS:
  case INT_LESS_EQUAL:
  case INT_DIVIDES:

  case RAT_GREATER:
  case RAT_GREATER_EQUAL:
  case RAT_LESS:
  case RAT_LESS_EQUAL:

  case REAL_GREATER:
  case REAL_GREATER_EQUAL:
  case REAL_LESS:
  case REAL_LESS_EQUAL:

  case INT_IS_INT:
  case INT_IS_RAT:
  case INT_IS_REAL:
  case RAT_IS_INT:
  case RAT_IS_RAT:
  case RAT_IS_REAL:
  case REAL_IS_INT:
  case REAL_IS_RAT:
  case REAL_IS_REAL:

  case ARRAY_BOOL_SELECT:

    return false;

  default:
    ASSERTION_VIOLATION;
  }
}

/**
 * Return true iff the symbol that is interpreted by Interpretation
 * is inequality predicate
 */
bool Theory::isInequality(Interpretation i)
{
  CALL("Signature::InterpretedSymbol::isInequality");
  ASS_L(i,INVALID_INTERPRETATION);

  switch(i) {
  case INT_GREATER:
  case INT_GREATER_EQUAL:
  case INT_LESS:
  case INT_LESS_EQUAL:
  case RAT_GREATER:
  case RAT_GREATER_EQUAL:
  case RAT_LESS:
  case RAT_LESS_EQUAL:
  case REAL_GREATER:
  case REAL_GREATER_EQUAL:
  case REAL_LESS:
  case REAL_LESS_EQUAL:
    return true;
  default:
    return false;
  }
  ASSERTION_VIOLATION;
}

/**
 * Return true if interpreted operation @c i has all arguments and
 * (in case of a function) the result type of the same sort.
 * For such operation the @c getOperationSort() function can be
 * called.
 */
bool Theory::hasSingleSort(Interpretation i)
{
  CALL("Theory::hasSingleSort");

  switch(i) {
  case EQUAL:  // This not SingleSort because we don't know the sorts of its args
  case INT_TO_RAT:
  case INT_TO_REAL:
  case RAT_TO_INT:
  case RAT_TO_REAL:
  case REAL_TO_INT:
  case REAL_TO_RAT:

  case ARRAY_SELECT:
  case ARRAY_BOOL_SELECT:
  case ARRAY_STORE:

    return false;
  default:
    return true;
  }
}

bool Theory::isPolymorphic(Interpretation i)
{
  CALL("Theory::isPolymorphic");

  if (i >= numberOfFixedInterpretations()) { // indexed are all polymorphic (for now)
    return true;
  }

  switch(i) {
  case EQUAL:
  case ARRAY_SELECT:
  case ARRAY_BOOL_SELECT:
  case ARRAY_STORE:

    return true;
  default:
    return false;
  }
}

/**
 * This function can be called for operations for which  the
 * function @c hasSingleSort returns true
 */
TermList Theory::getOperationSort(Interpretation i)
{
  CALL("Theory::getOperationSort");

  ASS(hasSingleSort(i));
  ASS_L(i,INVALID_INTERPRETATION);
  ASS(!isPolymorphic(i));

  switch(i) {
  case INT_GREATER:
  case INT_GREATER_EQUAL:
  case INT_LESS:
  case INT_LESS_EQUAL:
  case INT_DIVIDES:
  case INT_SUCCESSOR:
  case INT_UNARY_MINUS:
  case INT_PLUS:
  case INT_MINUS:
  case INT_MULTIPLY:
  case INT_QUOTIENT_E:
  case INT_QUOTIENT_T:
  case INT_QUOTIENT_F:
  case INT_REMAINDER_E:
  case INT_REMAINDER_T:
  case INT_REMAINDER_F:
  case INT_FLOOR:
  case INT_CEILING:
  case INT_TRUNCATE:
  case INT_ROUND:
  case INT_ABS:

  case INT_TO_INT:
  case INT_IS_INT:
  case INT_IS_RAT:
  case INT_IS_REAL:
    return AtomicSort::intSort();

  case RAT_UNARY_MINUS:
  case RAT_PLUS:
  case RAT_MINUS:
  case RAT_MULTIPLY:
  case RAT_QUOTIENT:
  case RAT_QUOTIENT_E:
  case RAT_QUOTIENT_T:
  case RAT_QUOTIENT_F:
  case RAT_REMAINDER_E:
  case RAT_REMAINDER_T:
  case RAT_REMAINDER_F:
  case RAT_FLOOR:
  case RAT_CEILING:
  case RAT_TRUNCATE:
  case RAT_ROUND:
  case RAT_GREATER:
  case RAT_GREATER_EQUAL:
  case RAT_LESS:
  case RAT_LESS_EQUAL:

  case RAT_TO_RAT:
  case RAT_IS_INT:
  case RAT_IS_RAT:
  case RAT_IS_REAL:
    return AtomicSort::rationalSort();

  case REAL_UNARY_MINUS:
  case REAL_PLUS:
  case REAL_MINUS:
  case REAL_MULTIPLY:
  case REAL_QUOTIENT:
  case REAL_QUOTIENT_E:
  case REAL_QUOTIENT_T:
  case REAL_QUOTIENT_F:
  case REAL_REMAINDER_E:
  case REAL_REMAINDER_T:
  case REAL_REMAINDER_F:
  case REAL_FLOOR:
  case REAL_CEILING:
  case REAL_TRUNCATE:
  case REAL_ROUND:
  case REAL_GREATER:
  case REAL_GREATER_EQUAL:
  case REAL_LESS:
  case REAL_LESS_EQUAL:

  case REAL_TO_REAL:
  case REAL_IS_INT:
  case REAL_IS_RAT:
  case REAL_IS_REAL:
    return AtomicSort::realSort();
    
  default:
    ASSERTION_VIOLATION;
  }
}

bool Theory::isConversionOperation(Interpretation i)
{
  CALL("Theory::isConversionOperation");

  //we do not include operations as INT_TO_INT here because they actually
  //don't convert anything (they're identities)
  switch(i) {
  case INT_TO_RAT:
  case INT_TO_REAL:
  case RAT_TO_INT:
  case RAT_TO_REAL:
  case REAL_TO_INT:
  case REAL_TO_RAT:
    return true;
  default:
    return false;
  }
}
bool Theory::isLinearOperation(Interpretation i)
{
  CALL("Theory::isLinearOperation");

  switch(i) {
  case INT_UNARY_MINUS:
  case INT_PLUS:
  case INT_MINUS:
  case RAT_UNARY_MINUS:
  case RAT_PLUS:
  case RAT_MINUS:
  case REAL_UNARY_MINUS:
  case REAL_PLUS:
  case REAL_MINUS:
    return true;
  default:
    return false;
  }
}
bool Theory::isNonLinearOperation(Interpretation i)
{
  CALL("Theory::isNonLinearOperation");

  switch(i) {
  case INT_MULTIPLY:
  case INT_QUOTIENT_E:
  case INT_QUOTIENT_T:
  case INT_QUOTIENT_F:
  case INT_REMAINDER_E:
  case INT_REMAINDER_T:
  case INT_REMAINDER_F:
  case RAT_MULTIPLY:
  case RAT_QUOTIENT:
  case RAT_QUOTIENT_E:
  case RAT_QUOTIENT_T:
  case RAT_QUOTIENT_F:
  case RAT_REMAINDER_E:
  case RAT_REMAINDER_T:
  case RAT_REMAINDER_F:
  case REAL_MULTIPLY:
  case REAL_QUOTIENT:
  case REAL_QUOTIENT_E:
  case REAL_QUOTIENT_T:
  case REAL_QUOTIENT_F:
  case REAL_REMAINDER_E:
  case REAL_REMAINDER_T:
  case REAL_REMAINDER_F:
    return true;
  default:
    return false;
  }
}

bool Theory::isPartiallyInterpretedFunction(Term* t) {
  CALL("Theory::isPartiallyInterpretedFunction(Term* t)")
  auto f = t->functor();
  ASS(!t->isLiteral())
  if(theory->isInterpretedFunction(f)) {
    switch (theory->interpretFunction(f)) {
      case Theory::INT_QUOTIENT_E:
      case Theory::INT_QUOTIENT_T:
      case Theory::INT_QUOTIENT_F:
      case Theory::INT_REMAINDER_E:
      case Theory::INT_REMAINDER_T:
      case Theory::INT_REMAINDER_F:
      case Theory::RAT_QUOTIENT:
      case Theory::RAT_QUOTIENT_E:
      case Theory::RAT_QUOTIENT_T:
      case Theory::RAT_QUOTIENT_F:
      case Theory::RAT_REMAINDER_E:
      case Theory::RAT_REMAINDER_T:
      case Theory::RAT_REMAINDER_F:
      case Theory::REAL_QUOTIENT:
      case Theory::REAL_QUOTIENT_E:
      case Theory::REAL_QUOTIENT_T:
      case Theory::REAL_QUOTIENT_F:
      case Theory::REAL_REMAINDER_E:
      case Theory::REAL_REMAINDER_T:
      case Theory::REAL_REMAINDER_F:
        return true;

      default:
        return false;
    }
  } else {
    auto sym = env.signature->getFunction(t->functor());
    if (isInterpretedNumber(t)) {
      return false;
    } else if (sym->termAlgebraCons()) {
      return false;
    } else if (sym->termAlgebraDest()) {
      return true;
    } else {
      ASSERTION_VIOLATION_REP(t)
    }
  }
}

bool Theory::partiallyDefinedFunctionUndefinedForArgs(Term* t) {
  CALL("Theory::partiallyDefinedFunctionUndefinedForArgs(Term* t)")
  ASS(isPartiallyInterpretedFunction(t))
  auto f = t->functor();
  ASS(!t->isLiteral())
  if(theory->isInterpretedFunction(f)) {
    switch (theory->interpretFunction(f)) {
      case Theory::INT_QUOTIENT_E:
      case Theory::INT_QUOTIENT_T:
      case Theory::INT_QUOTIENT_F:
      case Theory::INT_REMAINDER_E:
      case Theory::INT_REMAINDER_T:
      case Theory::INT_REMAINDER_F:
        return IntTraits::isZero(*t->nthArgument(1));
      case Theory::RAT_QUOTIENT:
      case Theory::RAT_QUOTIENT_E:
      case Theory::RAT_QUOTIENT_T:
      case Theory::RAT_QUOTIENT_F:
      case Theory::RAT_REMAINDER_E:
      case Theory::RAT_REMAINDER_T:
      case Theory::RAT_REMAINDER_F:
        return RatTraits::isZero(*t->nthArgument(1));
      case Theory::REAL_QUOTIENT:
      case Theory::REAL_QUOTIENT_E:
      case Theory::REAL_QUOTIENT_T:
      case Theory::REAL_QUOTIENT_F:
      case Theory::REAL_REMAINDER_E:
      case Theory::REAL_REMAINDER_T:
      case Theory::REAL_REMAINDER_F:
        return RealTraits::isZero(*t->nthArgument(1));
      default:
        return false;
    }
  } else {
    auto sym = env.signature->getFunction(t->functor());
    if (sym->termAlgebraCons()) {
      return false;
    } else {
      ASS(sym->termAlgebraDest());
      auto arg = *t->nthArgument(0);
      if (arg.isVar())  {
        return false;
      } else {
        ASS(arg.isTerm());
        auto fn = arg.term()->functor();
        // auto argSym = env.signature->getFunction(fn);
        auto ctor = env.signature->getTermAlgebraConstructor(fn);
        if (ctor == nullptr) {
          return false;
        } else {
          for (unsigned i = 0; i < ctor->arity(); i++) {
            if (ctor->destructorFunctor(i) == f) {
              return true;
            }
          }
          // destructor belongs to different constructor
          return false;
        }
      }
    }
  }
}


/**
 * Get the number of the skolem function symbol used in the clause form of the
 * array extensionality axiom (of particular sort).
 *
 * select(X,sk(X,Y)) != select(Y,sk(X,Y)) | X = Y
 * 
 * If the symbol does not exist yet, it is added to the signature. We use 0 to
 * represent that the symbol not yet exists, assuming that at call time of this
 * method, at least the array function are already in the signature.
 *
 * We want to have this function available e.g. in simplification rules.
 */
unsigned Theory::getArrayExtSkolemFunction(TermList sort) {
  CALL("Theory::getArrayExtSkolemFunction")
  ASS(sort.isArraySort());

  if(_arraySkolemFunctions.find(sort)){
    return _arraySkolemFunctions.get(sort);
  }

  TermList indexSort = SortHelper::getIndexSort(sort);
  TermList params[] = {sort, sort};
  unsigned skolemFunction = Shell::Skolem::addSkolemFunction(2, 0, params, indexSort, "arrayDiff");

  _arraySkolemFunctions.insert(sort,skolemFunction);

  return skolemFunction; 
}

unsigned Theory::Tuples::getFunctor(unsigned arity, TermList* sorts) {
  CALL("Theory::Tuples::getFunctor(unsigned arity, unsigned* sorts)");
  return getFunctor(AtomicSort::tupleSort(arity, sorts));
}

unsigned Theory::Tuples::getFunctor(TermList tupleSort) {
  CALL("Theory::Tuples::getFunctor(unsigned tupleSort)");

  ASS_REP(tupleSort.isTupleSort(), tupleSort.toString());

  unsigned  arity = tupleSort.term()->arity();
  TermList* sorts = tupleSort.term()->args();

  theory->defineTupleTermAlgebra(arity, sorts);
  ASS(env->signature->isTermAlgebraSort(tupleSort));
  Shell::TermAlgebra* ta = env->signature->getTermAlgebraOfSort(tupleSort);

  return ta->constructor(0)->functor();
}

bool Theory::Tuples::isFunctor(unsigned functor) {
  CALL("Theory::Tuples::isFunctor(unsigned)");
<<<<<<< HEAD
  TermList tupleSort = env->signature->getFunction(functor)->fnType()->result();
  return SortHelper::isTupleSort(tupleSort);
=======
  TermList tupleSort = env.signature->getFunction(functor)->fnType()->result();
  return tupleSort.isTupleSort();
>>>>>>> b96158b4
}

unsigned Theory::Tuples::getProjectionFunctor(unsigned proj, TermList tupleSort) {
  CALL("Theory::Tuples::getProjectionFunctor");

  ASS_REP(tupleSort.isTupleSort(), tupleSort.toString());

  unsigned  arity = tupleSort.term()->arity();
  TermList* sorts = tupleSort.term()->args();

  theory->defineTupleTermAlgebra(arity, sorts);
  ASS(env->signature->isTermAlgebraSort(tupleSort));
  Shell::TermAlgebra* ta = env->signature->getTermAlgebraOfSort(tupleSort);

  Shell::TermAlgebraConstructor* c = ta->constructor(0);

  ASS_NEQ(proj, c->arity());

  return c->destructorFunctor(proj);
}

// TODO: replace with a constant time algorithm
bool Theory::Tuples::findProjection(unsigned projFunctor, bool isPredicate, unsigned &proj) {
  CALL("Theory::Tuples::findProjection");
<<<<<<< HEAD

  OperatorType* projType = isPredicate ? env->signature->getPredicate(projFunctor)->predType()
                                       : env->signature->getFunction(projFunctor)->fnType();
=======
 
  OperatorType* projType = isPredicate ? env.signature->getPredicate(projFunctor)->predType()
                                       : env.signature->getFunction(projFunctor)->fnType();
>>>>>>> b96158b4

  if (projType->arity() != 1) {
    return false;
  }

  TermList tupleSort = projType->arg(0);

  if (!tupleSort.isTupleSort()) {
    return false;
  }

  if (!env->signature->isTermAlgebraSort(tupleSort)) {
    return false;
  }

  Shell::TermAlgebraConstructor* c = env->signature->getTermAlgebraOfSort(tupleSort)->constructor(0);
  for (unsigned i = 0; i < c->arity(); i++) {
    if (projFunctor == c->destructorFunctor(i)) {
      proj = i;
      return true;
    }
  }

  return false;
}


/**
 * This function creates a type for converion function @c i.
 *
 * @c i must be a type conversion operation.
 */
OperatorType* Theory::getConversionOperationType(Interpretation i)
{
  CALL("Theory::getConversionOperationType");

  TermList from, to;
  switch(i) {
  case INT_TO_RAT:
    from = AtomicSort::intSort();
    to = AtomicSort::rationalSort();
    break;
  case INT_TO_REAL:
    from = AtomicSort::intSort();
    to = AtomicSort::realSort();
    break;
  case RAT_TO_INT:
    from = AtomicSort::rationalSort();
    to = AtomicSort::intSort();
    break;
  case RAT_TO_REAL:
    from = AtomicSort::rationalSort();
    to = AtomicSort::realSort();
    break;
  case REAL_TO_INT:
    from = AtomicSort::realSort();
    to = AtomicSort::intSort();
    break;
  case REAL_TO_RAT:
    from = AtomicSort::realSort();
    to = AtomicSort::rationalSort();
    break;
  default:
    ASSERTION_VIOLATION;
  }
  return OperatorType::getFunctionType({from}, to);
}

vstring Theory::getInterpretationName(Interpretation interp) {
  CALL("Theory::getInterpretationName");

  switch (interp) {
    case INT_SUCCESSOR:
      //this one is not according the TPTP arithmetic (it doesn't have successor)
      return "$successor";
    case INT_DIVIDES:
      return "$divides";
    case INT_UNARY_MINUS:
    case RAT_UNARY_MINUS:
    case REAL_UNARY_MINUS:
      return "$uminus";
    case INT_PLUS:
    case RAT_PLUS:
    case REAL_PLUS:
      return "$sum";
    case INT_MINUS:
    case RAT_MINUS:
    case REAL_MINUS:
      return "$difference";
    case INT_MULTIPLY:
    case RAT_MULTIPLY:
    case REAL_MULTIPLY:
      return "$product";
    case INT_GREATER:
    case RAT_GREATER:
    case REAL_GREATER:
      return "$greater";
    case INT_GREATER_EQUAL:
    case RAT_GREATER_EQUAL:
    case REAL_GREATER_EQUAL:
      return "$greatereq";
    case INT_LESS:
    case RAT_LESS:
    case REAL_LESS:
      return "$less";
    case INT_LESS_EQUAL:
    case RAT_LESS_EQUAL:
    case REAL_LESS_EQUAL:
      return "$lesseq";
    case INT_IS_INT:
    case RAT_IS_INT:
    case REAL_IS_INT:
      return "$is_int";
    case INT_IS_RAT:
    case RAT_IS_RAT:
    case REAL_IS_RAT:
      return "$is_rat";
    case INT_IS_REAL:
    case RAT_IS_REAL:
    case REAL_IS_REAL:
      return "$is_real";
    case INT_TO_INT:
    case RAT_TO_INT:
    case REAL_TO_INT:
      return "$to_int";
    case INT_TO_RAT:
    case RAT_TO_RAT:
    case REAL_TO_RAT:
      return "$to_rat";
    case INT_TO_REAL:
    case RAT_TO_REAL:
    case REAL_TO_REAL:
      return "$to_real";
    case INT_ABS:
      return "$abs";
    case INT_QUOTIENT_E:
    case RAT_QUOTIENT_E:
    case REAL_QUOTIENT_E:
      return "$quotient_e";
    case INT_QUOTIENT_T:
    case RAT_QUOTIENT_T:
    case REAL_QUOTIENT_T:
      return "$quotient_t";
    case INT_QUOTIENT_F:
    case RAT_QUOTIENT_F:
    case REAL_QUOTIENT_F:
      return "$quotient_f";
    case INT_REMAINDER_T:
    case RAT_REMAINDER_T:
    case REAL_REMAINDER_T:
      return "$remainder_t";
    case INT_REMAINDER_F:
    case RAT_REMAINDER_F:
    case REAL_REMAINDER_F:
      return "$remainder_f";
    case INT_REMAINDER_E:
    case RAT_REMAINDER_E:
    case REAL_REMAINDER_E:
      return "$remainder_e";
    case RAT_QUOTIENT:
    case REAL_QUOTIENT:
      return "$quotient";
    case INT_TRUNCATE:
    case RAT_TRUNCATE:
    case REAL_TRUNCATE:
      return "truncate";
    case INT_FLOOR:
    case RAT_FLOOR:
    case REAL_FLOOR:
      return "floor";
    case INT_CEILING:
    case RAT_CEILING:
    case REAL_CEILING:
      return "ceiling";
    case ARRAY_SELECT:
    case ARRAY_BOOL_SELECT:
      return "$select";
    case ARRAY_STORE:
      return "$store";
    default:
      ASSERTION_VIOLATION_REP(interp);
  }
}

OperatorType* Theory::getArrayOperatorType(TermList arraySort, Interpretation i) {
  CALL("Theory::getArrayOperatorType");
  ASS(arraySort.isArraySort());

  TermList indexSort = SortHelper::getIndexSort(arraySort);
  TermList innerSort = SortHelper::getInnerSort(arraySort);

  switch (i) {
    case Interpretation::ARRAY_SELECT:
      return OperatorType::getFunctionType({ arraySort, indexSort }, innerSort);

    case Interpretation::ARRAY_BOOL_SELECT:
      return OperatorType::getPredicateType({ arraySort, indexSort });

    case Interpretation::ARRAY_STORE:
      return OperatorType::getFunctionType({ arraySort, indexSort, innerSort }, arraySort);

    default:
      ASSERTION_VIOLATION;
  }
}

/**
 * Return type of the function representing interpreted function/predicate @c i.
 */
OperatorType* Theory::getNonpolymorphicOperatorType(Interpretation i)
{
  CALL("Theory::getNonpolymorphicOperationType");
  ASS(!isPolymorphic(i));

  if (isConversionOperation(i)) {
    return getConversionOperationType(i);
  }

  ASS(hasSingleSort(i));
  TermList sort = getOperationSort(i);

  unsigned arity = getArity(i);

  VTHREAD_LOCAL static DArray<TermList> domainSorts;
  domainSorts.init(arity, sort);

  if (isFunction(i)) {
    return OperatorType::getFunctionType(arity, domainSorts.array(), sort);
  } else {
    return OperatorType::getPredicateType(arity, domainSorts.array());
  }
}

void Theory::defineTupleTermAlgebra(unsigned arity, TermList* sorts) {
  CALL("Signature::defineTupleTermAlgebra");

  TermList tupleSort = AtomicSort::tupleSort(arity, sorts);

  if (env->signature->isTermAlgebraSort(tupleSort)) {
    return;
  }

  unsigned functor = env->signature->addFreshFunction(arity, "tuple");
  OperatorType* tupleType = OperatorType::getFunctionType(arity, sorts, tupleSort);
  env->signature->getFunction(functor)->setType(tupleType);
  env->signature->getFunction(functor)->markTermAlgebraCons();

  Array<unsigned> destructors(arity);
  for (unsigned i = 0; i < arity; i++) {
    TermList projSort = sorts[i];
    unsigned destructor;
<<<<<<< HEAD
    if (projSort == Term::boolSort()) {
      destructor = env->signature->addFreshPredicate(1, "proj");
      env->signature->getPredicate(destructor)->setType(OperatorType::getPredicateType({ tupleSort }));
    } else {
      destructor = env->signature->addFreshFunction(1, "proj");
      env->signature->getFunction(destructor)->setType(OperatorType::getFunctionType({ tupleSort }, projSort));
=======
    Signature::Symbol* destSym;
    if (projSort == AtomicSort::boolSort()) {
      destructor = env.signature->addFreshPredicate(1, "proj");
      destSym = env.signature->getPredicate(destructor);
      destSym->setType(OperatorType::getPredicateType({ tupleSort }));
    } else {
      destructor = env.signature->addFreshFunction(1, "proj");
      destSym = env.signature->getFunction(destructor);
      destSym->setType(OperatorType::getFunctionType({ tupleSort }, projSort));
>>>>>>> b96158b4
    }
    destSym->markTermAlgebraDest();
    destructors[i] = destructor;
  }

  Shell::TermAlgebraConstructor* constructor = new Shell::TermAlgebraConstructor(functor, destructors);

  Shell::TermAlgebraConstructor* constructors[] = { constructor };
  env->signature->addTermAlgebra(new Shell::TermAlgebra(tupleSort, 1, constructors, false));
}

bool Theory::isInterpretedConstant(unsigned func)
{
  CALL("Theory::isInterpretedConstant");

  if (func>=Term::SPECIAL_FUNCTOR_LOWER_BOUND) {
    return false;
  }

  return env->signature->getFunction(func)->interpreted() && env->signature->functionArity(func)==0;
}

/**
 * Return true iff @b t is an interpreted constant
 */
bool Theory::isInterpretedConstant(Term* t)
{
  CALL("Theory::isInterpretedConstant(Term*)");

  if (t->isSpecial()) { return false; }

  return t->arity()==0 && env->signature->getFunction(t->functor())->interpreted();
}

/**
 * Return true iff @b t is an interpreted constant
 */
bool Theory::isInterpretedConstant(TermList t)
{
  CALL("Theory::isInterpretedConstant(TermList)");

  return t.isTerm() && isInterpretedConstant(t.term());
}

/**
 * Return true iff @b t is a constant with a numerical interpretation
 */
bool Theory::isInterpretedNumber(Term* t)
{
  CALL("Theory::isInterpretedNumber(TermList)");

  return isInterpretedConstant(t) && env->signature->getFunction(t->functor())->interpretedNumber();
}

/**
 * Return true iff @b t is a constant with a numerical interpretation
 */
bool Theory::isInterpretedNumber(TermList t)
{
  CALL("Theory::isInterpretedNumber(TermList)");

  return isInterpretedConstant(t) && env->signature->getFunction(t.term()->functor())->interpretedNumber();
}

/**
 * Return true iff @b pred is an interpreted predicate
 */
bool Theory::isInterpretedPredicate(unsigned pred)
{
  CALL("Theory::isInterpretedPredicate(unsigned)");

  return env->signature->getPredicate(pred)->interpreted();
}

/**
 * Return true iff @b lit has an interpreted predicate
 */
bool Theory::isInterpretedEquality(Literal* lit)
{
  CALL("Theory::isInterpretedEquality");

  if(lit->isEquality()){
    TermList srt = SortHelper::getEqualityArgumentSort(lit);
    // TODO should this return true for datatypes, arrays, etc?
    return (srt == AtomicSort::intSort() || srt == AtomicSort::realSort() || srt == AtomicSort::rationalSort());
  } else {
    return false;
  }
}

/**
 * Return true iff @b lit has an interpreted predicate interpreted
 * as @b itp
 */
bool Theory::isInterpretedPredicate(Literal* lit)
{
  CALL("Theory::isInterpretedPredicate/1");

  return env.signature->getPredicate(lit->functor())->interpreted();
}


/**
 * Return true iff @b lit has an interpreted predicate interpreted
 * as @b itp
 */
bool Theory::isInterpretedPredicate(Literal* lit, Interpretation itp)
{
  CALL("Theory::isInterpretedPredicate/2");

<<<<<<< HEAD
  return env->signature->getPredicate(lit->functor())->interpreted() &&
      interpretPredicate(lit)==itp;
=======
  return isInterpretedPredicate(lit) && interpretPredicate(lit)==itp;
>>>>>>> b96158b4
}

bool Theory::isInterpretedFunction(unsigned func)
{
  CALL("Theory::isInterpretedFunction(unsigned)");

  if (func>=Term::SPECIAL_FUNCTOR_LOWER_BOUND) {
    return false;
  }

  return env->signature->getFunction(func)->interpreted() && env->signature->functionArity(func)!=0;
}
<<<<<<< HEAD
bool Theory::isInterpretedPartialFunction(unsigned func)
{
  CALL("Theory::isInterpretedPartialFunction(unsigned)");

  if(!isInterpretedFunction(func)){ return false; }

  bool result =  isPartialFunction(interpretFunction(func));
  ASS(!result || env->signature->functionArity(func)==2);
  return result;
}
=======
>>>>>>> b96158b4

bool Theory::isZero(TermList term)
{
  CALL("Theory::isZero");


  IntegerConstantType it;
  if(tryInterpretConstant(term,it) && it.isZero()){ return true; }

  RationalConstantType rtt;
  if(tryInterpretConstant(term,rtt) && rtt.isZero()){ return true; }

  RealConstantType ret;
  if(tryInterpretConstant(term,ret) && ret.isZero()){ return true; }

  return false;
}


/**
 * Return true iff @b t is an interpreted function
 */
bool Theory::isInterpretedFunction(Term* t)
{
  CALL("Theory::isInterpretedFunction(Term*)");

  return isInterpretedFunction(t->functor());
}

/**
 * Return true iff @b t is an interpreted function
 */
bool Theory::isInterpretedFunction(TermList t)
{
  CALL("Theory::isInterpretedFunction(TermList)");

  return t.isTerm() && isInterpretedFunction(t.term());
}

/**
 * Return true iff @b t is an interpreted function interpreted
 * as @b itp
 */
bool Theory::isInterpretedFunction(Term* t, Interpretation itp)
{
  CALL("Theory::isInterpretedFunction(Term*,Interpretation)");

  return isInterpretedFunction(t->functor()) &&
      interpretFunction(t)==itp;
}

/**
 * Return true iff @b t is an interpreted function interpreted
 * as @b itp
 */
bool Theory::isInterpretedFunction(TermList t, Interpretation itp)
{
  CALL("Theory::isInterpretedFunction(TermList,Interpretation)");

  return t.isTerm() && isInterpretedFunction(t.term(), itp);
}


Interpretation Theory::interpretFunction(unsigned func)
{
  CALL("Theory::interpretFunction");
  ASS(isInterpretedFunction(func));

  Signature::InterpretedSymbol* sym =
      static_cast<Signature::InterpretedSymbol*>(env->signature->getFunction(func));

  return sym->getInterpretation();
}

/**
 * Assuming @b t is an interpreted function, return its interpretation
 */
Interpretation Theory::interpretFunction(Term* t)
{
  CALL("Theory::interpretFunction");
  ASS(isInterpretedFunction(t));

  return interpretFunction(t->functor());
}

/**
 * Assuming @b t is an interpreted function, return its interpretation
 */
Interpretation Theory::interpretFunction(TermList t)
{
  CALL("Theory::interpretFunction");
  ASS(t.isTerm());

  return interpretFunction(t.term());
}

Interpretation Theory::interpretPredicate(unsigned pred)
{
  CALL("Theory::interpretPredicate");
  ASS(isInterpretedPredicate(pred));

  Signature::InterpretedSymbol* sym =
      static_cast<Signature::InterpretedSymbol*>(env->signature->getPredicate(pred));

  return sym->getInterpretation();
}

/**
 * Assuming @b lit has an interpreted predicate, return its interpretation.
 * Does not return the interpretation of equality.
 */
Interpretation Theory::interpretPredicate(Literal* lit)
{
  CALL("Theory::interpretPredicate");
  ASS(isInterpretedPredicate(lit->functor()));

  return interpretPredicate(lit->functor());
}

/**
 * Try to interpret the term as an integer constant. If it is an
 * integer constant, return true and save the constant in @c res, otherwise
 * return false.
 * @since 04/05/2013 Manchester
 * @author Andrei Voronkov
 */
bool Theory::tryInterpretConstant(const Term* t, IntegerConstantType& res)
{
  CALL("Theory::tryInterpretConstant(Term*,IntegerConstantType)");

  if (t->arity() != 0 || t->isSpecial()) {
    return false;
  }
  unsigned func = t->functor();
  return tryInterpretConstant(func, res);
} // Theory::tryInterpretConstant


bool Theory::tryInterpretConstant(unsigned func, IntegerConstantType& res)
{
  Signature::Symbol* sym = env->signature->getFunction(func);
  CALL("Theory::tryInterpretConstant(Term*,IntegerConstantType)");
  if (!sym->integerConstant()) {
    return false;
  }
  res = sym->integerValue();
  return true;
}



/**
 * Try to interpret the term as an rational constant. If it is an
 * rational constant, return true and save the constant in @c res, otherwise
 * return false.
 * @since 04/05/2013 Manchester
 * @author Andrei Voronkov
 */
bool Theory::tryInterpretConstant(const Term* t, RationalConstantType& res)
{
  CALL("Theory::tryInterpretConstant(Term*,RationalConstantType)");

  if (t->arity() != 0 || t->isSpecial()) {
    return false;
  }
  unsigned func = t->functor();
  return tryInterpretConstant(func, res);
} // Theory::tryInterpretConstant 

bool Theory::tryInterpretConstant(unsigned func, RationalConstantType& res)
{
  Signature::Symbol* sym = env->signature->getFunction(func);
  CALL("Theory::tryInterpretConstant(Term*,RationalConstantType)");
  if (!sym->rationalConstant()) {
    return false;
  }
  res = sym->rationalValue();
  return true;
}


/**
 * Try to interpret the term as a real constant. If it is an
 * real constant, return true and save the constant in @c res, otherwise
 * return false.
 * @since 04/05/2013 Manchester
 * @author Andrei Voronkov
 */
bool Theory::tryInterpretConstant(const Term* t, RealConstantType& res)
{
  CALL("Theory::tryInterpretConstant(Term*,RealConstantType)");

  if (t->arity() != 0 || t->isSpecial()) {
    return false;
  }
  unsigned func = t->functor();
  return tryInterpretConstant(func, res);
} // // Theory::tryInterpretConstant

bool Theory::tryInterpretConstant(unsigned func, RealConstantType& res)
{
  Signature::Symbol* sym = env->signature->getFunction(func);
  CALL("Theory::tryInterpretConstant(Term*,RealConstantType)");
  if (!sym->realConstant()) {
    return false;
  }
  res = sym->realValue();
  return true;
}

Term* Theory::representConstant(const IntegerConstantType& num)
{
  CALL("Theory::representConstant(const IntegerConstantType&)");

  unsigned func = env->signature->addIntegerConstant(num);
  return Term::create(func, 0, 0);
}

Term* Theory::representConstant(const RationalConstantType& num)
{
  CALL("Theory::representConstant(const RationalConstantType&)");

  unsigned func = env->signature->addRationalConstant(num);
  return Term::create(func, 0, 0);
}

Term* Theory::representConstant(const RealConstantType& num)
{
  CALL("Theory::representConstant(const RealConstantType&)");

  unsigned func = env->signature->addRealConstant(num);
  return Term::create(func, 0, 0);
}

Term* Theory::representIntegerConstant(vstring str)
{
  CALL("Theory::representIntegerConstant");

  try {
    return Theory::instance()->representConstant(IntegerConstantType(str));
  }
  catch(ArithmeticException&) {
    NOT_IMPLEMENTED;
//    bool added;
//    unsigned fnNum = env->signature->addFunction(str, 0, added);
//    if (added) {
//      env->signature->getFunction(fnNum)->setType(new FunctionType(Sorts::SRT_INTEGER));
//      env->signature->addToDistinctGroup(fnNum, Signature::INTEGER_DISTINCT_GROUP);
//    }
//    else {
//      ASS(env->signature->getFunction(fnNum))
//    }
  }
}

Term* Theory::representRealConstant(vstring str)
{
  CALL("Theory::representRealConstant");
  try {
    return Theory::instance()->representConstant(RealConstantType(str));
  } catch(ArithmeticException&) {
    NOT_IMPLEMENTED;
  }
}

/**
 * Register that a predicate pred with a given polarity has the given
 * template. See tryGetInterpretedLaTeXName for explanation of templates 
 */
void Theory::registerLaTeXPredName(unsigned pred, bool polarity, vstring temp)
{
  CALL("Theory::registerPredLaTeXName");
  if(polarity){
    _predLaTeXnamesPos.insert(pred,temp);
  }else{
    _predLaTeXnamesNeg.insert(pred,temp); 
  }
}
/**
 * Register that a function has the given template
 * See tryGetInterpretedLaTeXName for explanation of templates 
 */
void Theory::registerLaTeXFuncName(unsigned func, vstring temp)
{
  CALL("Theory::registerFuncLaTeXName");
  _funcLaTeXnames.insert(func,temp);
}

std::ostream& operator<<(std::ostream& out, Kernel::Theory::Interpretation const& self)
{
  switch(self) {
    case Kernel::Theory::EQUAL: return out << "EQUAL";
    case Kernel::Theory::INT_IS_INT: return out << "INT_IS_INT";
    case Kernel::Theory::INT_IS_RAT: return out << "INT_IS_RAT";
    case Kernel::Theory::INT_IS_REAL: return out << "INT_IS_REAL";
    case Kernel::Theory::INT_GREATER: return out << "INT_GREATER";
    case Kernel::Theory::INT_GREATER_EQUAL: return out << "INT_GREATER_EQUAL";
    case Kernel::Theory::INT_LESS: return out << "INT_LESS";
    case Kernel::Theory::INT_LESS_EQUAL: return out << "INT_LESS_EQUAL";
    case Kernel::Theory::INT_DIVIDES: return out << "INT_DIVIDES";
    case Kernel::Theory::RAT_IS_INT: return out << "RAT_IS_INT";
    case Kernel::Theory::RAT_IS_RAT: return out << "RAT_IS_RAT";
    case Kernel::Theory::RAT_IS_REAL: return out << "RAT_IS_REAL";
    case Kernel::Theory::RAT_GREATER: return out << "RAT_GREATER";
    case Kernel::Theory::RAT_GREATER_EQUAL: return out << "RAT_GREATER_EQUAL";
    case Kernel::Theory::RAT_LESS: return out << "RAT_LESS";
    case Kernel::Theory::RAT_LESS_EQUAL: return out << "RAT_LESS_EQUAL";
    case Kernel::Theory::REAL_IS_INT: return out << "REAL_IS_INT";
    case Kernel::Theory::REAL_IS_RAT: return out << "REAL_IS_RAT";
    case Kernel::Theory::REAL_IS_REAL: return out << "REAL_IS_REAL";
    case Kernel::Theory::REAL_GREATER: return out << "REAL_GREATER";
    case Kernel::Theory::REAL_GREATER_EQUAL: return out << "REAL_GREATER_EQUAL";
    case Kernel::Theory::REAL_LESS: return out << "REAL_LESS";
    case Kernel::Theory::REAL_LESS_EQUAL: return out << "REAL_LESS_EQUAL";
    case Kernel::Theory::INT_SUCCESSOR: return out << "INT_SUCCESSOR";
    case Kernel::Theory::INT_UNARY_MINUS: return out << "INT_UNARY_MINUS";
    case Kernel::Theory::INT_PLUS: return out << "INT_PLUS";
    case Kernel::Theory::INT_MINUS: return out << "INT_MINUS";
    case Kernel::Theory::INT_MULTIPLY: return out << "INT_MULTIPLY";
    case Kernel::Theory::INT_QUOTIENT_E: return out << "INT_QUOTIENT_E";
    case Kernel::Theory::INT_QUOTIENT_T: return out << "INT_QUOTIENT_T";
    case Kernel::Theory::INT_QUOTIENT_F: return out << "INT_QUOTIENT_F";
    case Kernel::Theory::INT_REMAINDER_E: return out << "INT_REMAINDER_E";
    case Kernel::Theory::INT_REMAINDER_T: return out << "INT_REMAINDER_T";
    case Kernel::Theory::INT_REMAINDER_F: return out << "INT_REMAINDER_F";
    case Kernel::Theory::INT_FLOOR: return out << "INT_FLOOR";
    case Kernel::Theory::INT_CEILING: return out << "INT_CEILING";
    case Kernel::Theory::INT_TRUNCATE: return out << "INT_TRUNCATE";
    case Kernel::Theory::INT_ROUND: return out << "INT_ROUND";
    case Kernel::Theory::INT_ABS: return out << "INT_ABS";
    case Kernel::Theory::RAT_UNARY_MINUS: return out << "RAT_UNARY_MINUS";
    case Kernel::Theory::RAT_PLUS: return out << "RAT_PLUS";
    case Kernel::Theory::RAT_MINUS: return out << "RAT_MINUS";
    case Kernel::Theory::RAT_MULTIPLY: return out << "RAT_MULTIPLY";
    case Kernel::Theory::RAT_QUOTIENT: return out << "RAT_QUOTIENT";
    case Kernel::Theory::RAT_QUOTIENT_E: return out << "RAT_QUOTIENT_E";
    case Kernel::Theory::RAT_QUOTIENT_T: return out << "RAT_QUOTIENT_T";
    case Kernel::Theory::RAT_QUOTIENT_F: return out << "RAT_QUOTIENT_F";
    case Kernel::Theory::RAT_REMAINDER_E: return out << "RAT_REMAINDER_E";
    case Kernel::Theory::RAT_REMAINDER_T: return out << "RAT_REMAINDER_T";
    case Kernel::Theory::RAT_REMAINDER_F: return out << "RAT_REMAINDER_F";
    case Kernel::Theory::RAT_FLOOR: return out << "RAT_FLOOR";
    case Kernel::Theory::RAT_CEILING: return out << "RAT_CEILING";
    case Kernel::Theory::RAT_TRUNCATE: return out << "RAT_TRUNCATE";
    case Kernel::Theory::RAT_ROUND: return out << "RAT_ROUND";
    case Kernel::Theory::REAL_UNARY_MINUS: return out << "REAL_UNARY_MINUS";
    case Kernel::Theory::REAL_PLUS: return out << "REAL_PLUS";
    case Kernel::Theory::REAL_MINUS: return out << "REAL_MINUS";
    case Kernel::Theory::REAL_MULTIPLY: return out << "REAL_MULTIPLY";
    case Kernel::Theory::REAL_QUOTIENT: return out << "REAL_QUOTIENT";
    case Kernel::Theory::REAL_QUOTIENT_E: return out << "REAL_QUOTIENT_E";
    case Kernel::Theory::REAL_QUOTIENT_T: return out << "REAL_QUOTIENT_T";
    case Kernel::Theory::REAL_QUOTIENT_F: return out << "REAL_QUOTIENT_F";
    case Kernel::Theory::REAL_REMAINDER_E: return out << "REAL_REMAINDER_E";
    case Kernel::Theory::REAL_REMAINDER_T: return out << "REAL_REMAINDER_T";
    case Kernel::Theory::REAL_REMAINDER_F: return out << "REAL_REMAINDER_F";
    case Kernel::Theory::REAL_FLOOR: return out << "REAL_FLOOR";
    case Kernel::Theory::REAL_CEILING: return out << "REAL_CEILING";
    case Kernel::Theory::REAL_TRUNCATE: return out << "REAL_TRUNCATE";
    case Kernel::Theory::REAL_ROUND: return out << "REAL_ROUND";
    case Kernel::Theory::INT_TO_INT: return out << "INT_TO_INT";
    case Kernel::Theory::INT_TO_RAT: return out << "INT_TO_RAT";
    case Kernel::Theory::INT_TO_REAL: return out << "INT_TO_REAL";
    case Kernel::Theory::RAT_TO_INT: return out << "RAT_TO_INT";
    case Kernel::Theory::RAT_TO_RAT: return out << "RAT_TO_RAT";
    case Kernel::Theory::RAT_TO_REAL: return out << "RAT_TO_REAL";
    case Kernel::Theory::REAL_TO_INT: return out << "REAL_TO_INT";
    case Kernel::Theory::REAL_TO_RAT: return out << "REAL_TO_RAT";
    case Kernel::Theory::REAL_TO_REAL: return out << "REAL_TO_REAL";
    case Kernel::Theory::ARRAY_SELECT: return out << "ARRAY_SELECT";
    case Kernel::Theory::ARRAY_BOOL_SELECT: return out << "ARRAY_BOOL_SELECT";
    case Kernel::Theory::ARRAY_STORE: return out << "ARRAY_STORE";
    case Kernel::Theory::INVALID_INTERPRETATION: return out << "INVALID_INTERPRETATION";
  }
  ASSERTION_VIOLATION
}
/**
 * We try and get a LaTeX special name for an interpeted function/predicate.
 * Note: the functions may not necessarily be interpreted in the sense that we treat
 *       them as interpreted in Vampire. They are just called that here as we have an
 *       interpretation for them. So we can have LaTeX symbols for any predicate or
 *       function if they are recorded e.g. skolem functions are recorded in Signature.
 *
 * See Shell/LaTeX for usage.
 *
 * Polarity only makes sense if pred=true
 *
 * First we look in the recorded templates and if one is not found we fallback to the
 * default templates for known interprted functions. Note that in most cases the known
 * interpreted functions will use these defaults.
 *
 * A template is a string with "ai" representing parameter i. These will be
 * replaced by the actual parameters elsewhere. For example, the template for 
 * not greater or equal to is "a0 \not \geq a1"
 */
vstring Theory::tryGetInterpretedLaTeXName(unsigned func, bool pred,bool polarity)
{
  CALL("Theory::tryGetInterpretedLaTeXName");

   //cout << "Get LaTeX for " << func << endl;

  // Used if no recorded template is found
  Interpretation i;

  if(pred){
    if(polarity){
      if(_predLaTeXnamesPos.find(func)){ return _predLaTeXnamesPos.get(func); }
      else if(_predLaTeXnamesNeg.find(func)){ 
        // If a negative record is found but no positive we negate it
        return "\neg ("+_predLaTeXnamesNeg.get(func)+")";
      }
    }
    else{ 
      if(_predLaTeXnamesNeg.find(func)){ return _predLaTeXnamesNeg.get(func); }
      else if(_predLaTeXnamesPos.find(func)){ 
        // If a positive record is found but no negative we negate it
        return "\neg ("+_predLaTeXnamesPos.get(func)+")";
      }
    }
    // We get here if no record is found for a predicate
    if(!isInterpretedPredicate(func)) return "";
    i = interpretPredicate(func);
  }
  else{
    if(_funcLaTeXnames.find(func)){ return _funcLaTeXnames.get(func); }
    // We get here if no record is found for a function
    if(!isInterpretedFunction(func)) return "";
    i = interpretFunction(func);
  }

  // There are some default templates
  // For predicates these include the notion of polarity
  vstring pol = polarity ? "" : " \\not ";

  //TODO do we want special symbols for quotient, remainder, floor, ceiling, truncate, round?

  switch(i){
  case EQUAL:return "a0 "+pol+"= a1";

  case INT_SUCCESSOR: return "a0++"; 
  case INT_UNARY_MINUS:
  case RAT_UNARY_MINUS:
  case REAL_UNARY_MINUS: return "-a0";

  case INT_GREATER: return "a0 "+pol+"> a1";
  case INT_GREATER_EQUAL: return "a0 "+pol+"\\geq a1";
  case INT_LESS: return "a0 "+pol+"< a1";
  case INT_LESS_EQUAL: return "a0 "+pol+"\\leq a1";
  case INT_DIVIDES: return "a0 "+pol+"\\| a1"; // check?

  case RAT_GREATER: return "a0 "+pol+"> a1";
  case RAT_GREATER_EQUAL: return "a0 "+pol+"\\geq a1";
  case RAT_LESS: return "a0 "+pol+"< a1";
  case RAT_LESS_EQUAL: return "a0 "+pol+"\\leq a1";

  case REAL_GREATER: return "a0 "+pol+"> a1"; 
  case REAL_GREATER_EQUAL: return "a0 "+pol+"\\geq a1";
  case REAL_LESS: return "a0 "+pol+"< a1";
  case REAL_LESS_EQUAL: return "a0 "+pol+"\\leq a1";

  case INT_PLUS: return "a0 + a1";
  case INT_MINUS: return "a0 - a1";
  case INT_MULTIPLY: return "a0 \\cdot a1";

  case RAT_PLUS: return "a0 + a1";
  case RAT_MINUS: return "a0 - a1";
  case RAT_MULTIPLY: return "a0 \\cdot a1";
  case RAT_QUOTIENT: return "a0 / a1";

  case REAL_PLUS: return "a0 + a1";
  case REAL_MINUS: return "a0 - a1";
  case REAL_MULTIPLY: return "a0 \\cdot a1";
  case REAL_QUOTIENT: return "a0 / a1";

  default: return "";
  } 

  return "";

}

size_t IntegerConstantType::hash() const {
  return std::hash<decltype(_val)>{}(_val);
}

size_t RationalConstantType::hash() const {
  return (denominator().hash() << 1) ^ numerator().hash();
}

size_t RealConstantType::hash() const {
  return (denominator().hash() << 1) ^ numerator().hash();
}

}
<|MERGE_RESOLUTION|>--- conflicted
+++ resolved
@@ -1305,13 +1305,8 @@
 
 bool Theory::Tuples::isFunctor(unsigned functor) {
   CALL("Theory::Tuples::isFunctor(unsigned)");
-<<<<<<< HEAD
-  TermList tupleSort = env->signature->getFunction(functor)->fnType()->result();
-  return SortHelper::isTupleSort(tupleSort);
-=======
   TermList tupleSort = env.signature->getFunction(functor)->fnType()->result();
   return tupleSort.isTupleSort();
->>>>>>> b96158b4
 }
 
 unsigned Theory::Tuples::getProjectionFunctor(unsigned proj, TermList tupleSort) {
@@ -1336,15 +1331,9 @@
 // TODO: replace with a constant time algorithm
 bool Theory::Tuples::findProjection(unsigned projFunctor, bool isPredicate, unsigned &proj) {
   CALL("Theory::Tuples::findProjection");
-<<<<<<< HEAD
-
-  OperatorType* projType = isPredicate ? env->signature->getPredicate(projFunctor)->predType()
-                                       : env->signature->getFunction(projFunctor)->fnType();
-=======
  
   OperatorType* projType = isPredicate ? env.signature->getPredicate(projFunctor)->predType()
                                        : env.signature->getFunction(projFunctor)->fnType();
->>>>>>> b96158b4
 
   if (projType->arity() != 1) {
     return false;
@@ -1596,14 +1585,6 @@
   for (unsigned i = 0; i < arity; i++) {
     TermList projSort = sorts[i];
     unsigned destructor;
-<<<<<<< HEAD
-    if (projSort == Term::boolSort()) {
-      destructor = env->signature->addFreshPredicate(1, "proj");
-      env->signature->getPredicate(destructor)->setType(OperatorType::getPredicateType({ tupleSort }));
-    } else {
-      destructor = env->signature->addFreshFunction(1, "proj");
-      env->signature->getFunction(destructor)->setType(OperatorType::getFunctionType({ tupleSort }, projSort));
-=======
     Signature::Symbol* destSym;
     if (projSort == AtomicSort::boolSort()) {
       destructor = env.signature->addFreshPredicate(1, "proj");
@@ -1613,7 +1594,6 @@
       destructor = env.signature->addFreshFunction(1, "proj");
       destSym = env.signature->getFunction(destructor);
       destSym->setType(OperatorType::getFunctionType({ tupleSort }, projSort));
->>>>>>> b96158b4
     }
     destSym->markTermAlgebraDest();
     destructors[i] = destructor;
@@ -1724,12 +1704,7 @@
 {
   CALL("Theory::isInterpretedPredicate/2");
 
-<<<<<<< HEAD
-  return env->signature->getPredicate(lit->functor())->interpreted() &&
-      interpretPredicate(lit)==itp;
-=======
   return isInterpretedPredicate(lit) && interpretPredicate(lit)==itp;
->>>>>>> b96158b4
 }
 
 bool Theory::isInterpretedFunction(unsigned func)
@@ -1742,19 +1717,6 @@
 
   return env->signature->getFunction(func)->interpreted() && env->signature->functionArity(func)!=0;
 }
-<<<<<<< HEAD
-bool Theory::isInterpretedPartialFunction(unsigned func)
-{
-  CALL("Theory::isInterpretedPartialFunction(unsigned)");
-
-  if(!isInterpretedFunction(func)){ return false; }
-
-  bool result =  isPartialFunction(interpretFunction(func));
-  ASS(!result || env->signature->functionArity(func)==2);
-  return result;
-}
-=======
->>>>>>> b96158b4
 
 bool Theory::isZero(TermList term)
 {
