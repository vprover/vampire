/*
 * This file is part of the source code of the software program
 * Vampire. It is protected by applicable
 * copyright laws.
 *
 * This source code is distributed under the licence found here
 * https://vprover.github.io/license.html
 * and in the source directory
 */
<<<<<<< HEAD

#include "Theory.hpp"
#include "Debug/Assertion.hpp"
#if WITH_GMP
#include "Theory_gmp.cpp"
#else
#include "Theory_int.cpp"
#endif
=======

#include "Theory.hpp"
#include "Debug/Assertion.hpp"

#include <cmath>

#include "Debug/Assertion.hpp"
#include "Debug/Tracer.hpp"

#include "Lib/Environment.hpp"
#include "Lib/Int.hpp"

#include "Shell/Skolem.hpp"

#include "Signature.hpp"
#include "SortHelper.hpp"
#include "OperatorType.hpp"
#include "Term.hpp"
#include "Kernel/NumTraits.hpp"
#include "Lib/StringUtils.hpp"
#include <cstdio>
#include <iostream>

#if VMINI_GMP
#include "mini-gmp.c"
#include "mini-mpq.c"
#endif

#include "Theory.hpp"

std::string to_string(mpz_t const& self) {
  auto s = mpz_sizeinbase(self, /* base */ 10);
  auto str = new char[s + 2];
  mpz_get_str(str, /* base */ 10, self);
  auto out = std::string(str);
  delete[] str;
  return out;
}

#if VMINI_GMP
std::ostream& operator<<(std::ostream& out, mpz_t const& self)
{ return out << to_string(self); }
#endif

namespace Kernel
{
>>>>>>> bbc1d2b5

using namespace Lib;

<<<<<<< HEAD
namespace Kernel {

=======
///////////////////////
// IntegerConstantType
//

IntegerConstantType::IntegerConstantType(std::string const& str)
  : Kernel::IntegerConstantType()
{
  if (-1 == mpz_set_str(_val, str.c_str(), /* base */ 10)) {
    throw UserErrorException("not a valit string literal: ", str);
  }
}

#define IMPL_BIN_OP(fun, mpz_fun)                                                              \
  IntegerConstantType IntegerConstantType::fun(const IntegerConstantType& num) const \
  { auto out = IntegerConstantType(0); mpz_fun(out._val, this->_val, num._val); return out; } \

  // TODO move semantics
IMPL_BIN_OP(operator+, mpz_add)
IMPL_BIN_OP(operator-, mpz_sub)
IMPL_BIN_OP(operator*, mpz_mul)
IMPL_BIN_OP(lcm, mpz_lcm)
IMPL_BIN_OP(gcd, mpz_gcd)
IMPL_BIN_OP(inverseModulo, mpz_invert)

// TODO operator(s) for move references ?!
#define IMPL_UN_OP(fun, mpz_fun)                                                          \
  IntegerConstantType IntegerConstantType::fun() const                                    \
  {                                                                                       \
    auto out = IntegerConstantType(0);                                                    \
    mpz_fun(out._val, _val);                                                              \
    return out;                                                                           \
  }                                                                                       \

IMPL_UN_OP(operator-, mpz_neg)
IMPL_UN_OP(abs      , mpz_abs)

IntegerConstantType IntegerConstantType::intDivide(const IntegerConstantType& num) const 
{
  ASS_REP(num.divides(*this),  Output::cat(num, " does not divide ", *this) );
  ASS_REP(*this != 0, "divisor must not be zero")

  IntegerConstantType out;
  mpz_divexact(out._val, _val, num._val);
  return out;
}

IntegerConstantType Kernel::IntegerConstantType::log2() const 
{
  ASS(*this >= 0);
  size_t size = mpz_sizeinbase(_val, 2);
  return IntegerConstantType(size - 1);
}


/**
 * specification from TPTP:
 * quotient_e(N,D) - the Euclidean quotient, which has a non-negative remainder. If D is positive then $quotient_e(N,D) is the floor (in the type of N and D) of the real division N/D, and if D is negative then $quotient_e(N,D) is the ceiling of N/D.
 */
IntegerConstantType::QR IntegerConstantType::divE(const IntegerConstantType& num) const
{
  auto& n = *this;
  auto& d = num;
  auto out = QR { .quot = IntegerConstantType(0), .rem  = IntegerConstantType(0), };
  switch (d.sign()) {
    case Sign::Zero: 
      throw DivByZeroException();
    case Sign::Pos:
      mpz_fdiv_qr(out.quot._val, out.rem._val, n._val, d._val);
      break;
    case Sign::Neg:
      mpz_cdiv_qr(out.quot._val, out.rem._val, n._val, d._val);
      break;
  }
  return out;
}

Kernel::RationalConstantType::RationalConstantType(Kernel::IntegerConstantType n)
  : _num(std::move(n)), _den(1)
{ }

Kernel::RationalConstantType::RationalConstantType(int n)
  : _num(std::move(n)), _den(1)
{ }

Kernel::RationalConstantType::RationalConstantType(int n, int d)
  : RationalConstantType(IntegerConstantType(n), IntegerConstantType(d))
{ }

RationalConstantType RationalConstantType::abs() const
{
  ASS_G(_den, IntegerConstantType(0))
  return RationalConstantType(_num.abs(), _den);
}

RealConstantType RealConstantType::abs() const
{
  return RealConstantType(RationalConstantType(*this).abs());
}

IntegerConstantType::QR IntegerConstantType::divT(const IntegerConstantType& num) const
{ 
  ASS(num != 0)
  auto& n = *this;
  auto& d = num;
  auto out = QR { .quot = IntegerConstantType(0), .rem  = IntegerConstantType(0), };
  mpz_tdiv_qr(out.quot._val, out.rem._val, n._val, d._val);
  return out;
}

IntegerConstantType::QR IntegerConstantType::divF(const IntegerConstantType& num) const
{ 
  ASS(num != 0)
  auto& n = *this;
  auto& d = num;
  auto out = QR { .quot = IntegerConstantType(0), .rem  = IntegerConstantType(0), };
  mpz_fdiv_qr(out.quot._val, out.rem._val, n._val, d._val);
  return out;
}

bool IntegerConstantType::divides(const IntegerConstantType& num) const 
{
  if (*this == 0) { return false; }
  // if (num._val == _val) { return true; }
  return 0 != mpz_divisible_p(num._val, this->_val);
}

#define MK_ROUNDING(round, mpz_fun)                                                       \
  IntegerConstantType RationalConstantType::round() const                                 \
  {                                                                                       \
    auto out = IntegerConstantType(0);                                                    \
    mpz_fun(out._val,                                                                     \
            numerator()._val,                                                             \
            denominator()._val);                                                          \
    return out;                                                                           \
  }                                                                                       \

MK_ROUNDING(floor  , mpz_fdiv_q)
MK_ROUNDING(ceiling, mpz_cdiv_q)

Sign IntegerConstantType::sign() const 
{ auto s = mpz_sgn(_val);
  return s > 0 ? Sign::Pos 
       : s < 0 ? Sign::Neg 
       :         Sign::Zero; }

Sign RealConstantType::sign() const 
{ return RationalConstantType::sign(); }

Sign RationalConstantType::sign() const 
{ 
  ASS_EQ(denominator().sign(), Sign::Pos)
  return numerator().sign(); 
}

Comparison IntegerConstantType::comparePrecedence(IntegerConstantType n1, IntegerConstantType n2)
{
  auto cmp = mpz_cmpabs(n1._val, n2._val);
  if (cmp > 0) return Comparison::GREATER;
  if (cmp < 0) return Comparison::LESS;
  cmp = -mpz_cmp(n1._val, n2._val);
  if (cmp > 0) return Comparison::GREATER;
  if (cmp < 0) return Comparison::LESS;
  else return Comparison::EQUAL;
}

///////////////////////
// RationalConstantType
//

RationalConstantType::RationalConstantType(InnerType num, InnerType den)
  : _num(num), _den(den)
{ cannonize(); }

RationalConstantType RationalConstantType::operator+(const RationalConstantType& o) const
{

  if (_den==o._den) {
    return RationalConstantType(_num + o._num, _den);
  }
  return RationalConstantType(_num*o._den + o._num*_den, _den*o._den);
}

RationalConstantType RationalConstantType::operator-(const RationalConstantType& o) const
{

  return (*this) + (-o);
}

RationalConstantType RationalConstantType::operator-() const
{

  return RationalConstantType(-_num, _den);
}

RationalConstantType RationalConstantType::operator*(const RationalConstantType& o) const
{

  return RationalConstantType(_num*o._num, _den*o._den);
}

RationalConstantType RationalConstantType::operator/(const RationalConstantType& o) const
{
  auto lhs = *this;
  auto rhs = o;
  return RationalConstantType(
      lhs._num * rhs._den, 
      lhs._den * rhs._num);
}

bool RationalConstantType::isInt() const
{
  return _den == IntegerConstantType(1);
}

bool RationalConstantType::operator==(const RationalConstantType& o) const
{
  return _num==o._num && _den==o._den;
}

void init_mpq(mpq_t out, mpz_t const num, mpz_t const den) {
  mpq_init(out);
  mpq_set_num(out, num);
  mpq_set_den(out, den);
  mpq_canonicalize(out);
}

void init_mpq(mpq_t out, RationalConstantType const& q) 
{ init_mpq(out, q._num._val, q._den._val); }

// TODO use mpq as repr for Rationals
bool RationalConstantType::operator>(const RationalConstantType& o) const
{
  mpq_t l, r;
  init_mpq(l, *this);
  init_mpq(r, o);
  auto res = mpq_cmp(l, r) > 0;
  mpq_clear(l);
  mpq_clear(r);
  return res;
}

/**
 * Ensure the GCD of numerator and denominator is 1, and the only
 * number that may be negative is numerator
 */
void RationalConstantType::cannonize()
{
  // TODO faster (?)
  mpq_t q;
  init_mpq(q, *this);
  auto den_ref = mpq_denref(q);
  auto num_ref = mpq_numref(q);
  mpz_swap(_num._val, num_ref);
  mpz_swap(_den._val, den_ref);
  mpq_clear(q);
}
 
Comparison RationalConstantType::comparePrecedence(RationalConstantType n1, RationalConstantType n2)
{
  auto prec = IntegerConstantType::comparePrecedence(n1._den, n2._den);
  if (prec != EQUAL) return prec;
  return IntegerConstantType::comparePrecedence(n1._num, n2._num);
}


///////////////////////
// RealConstantType
//

Comparison RealConstantType::comparePrecedence(RealConstantType n1, RealConstantType n2)
{ return RationalConstantType::comparePrecedence(n1, n2); }

bool RealConstantType::parseDouble(const std::string& num, RationalConstantType& res)
{

  std::string newNum;
  IntegerConstantType denominator = IntegerConstantType(1);
  bool haveDecimal = false;
  bool neg = false;
  size_t nlen = num.size();
  for(size_t i=0; i<nlen; i++) {
    if (num[i]=='.') {
      if (haveDecimal) {
        return false;
      }
      haveDecimal = true;
    }
    else if (i==0 && num[i]=='-') {
      neg = true;
    }
    else if (num[i]>='0' && num[i]<='9') {
      if (newNum=="0") {
        newNum = num[i];
      }
      else {
        newNum += num[i];
      }
      if (haveDecimal) {
        denominator = denominator * IntegerConstantType(10);
      }
    }
    else {
      return false;
    }
  }
  if (neg) {
    newNum = '-'+newNum;
  }
  IntegerConstantType numerator(newNum);
  res = RationalConstantType(numerator, denominator);
  return true;
}


RealConstantType::RealConstantType(const std::string& number)
  : RealConstantType()
{

  RationalConstantType value;
  if (parseDouble(number, value))  {
    *this = RealConstantType(std::move(value));
    return;
  } else {
    throw UserErrorException("invalid decimal literal");
  }
}

size_t IntegerConstantType::hash() const {
  return std::hash<decltype(mpz_get_si(_val))>{}(mpz_get_si(_val));
}

size_t RationalConstantType::hash() const {
  return (denominator().hash() << 1) ^ numerator().hash();
}

size_t RealConstantType::hash() const {
  return (denominator().hash() << 1) ^ numerator().hash();
}
>>>>>>> bbc1d2b5

} // namespace Kernel


using namespace std;
using namespace Lib;

namespace Kernel {


/////////////////
// Theory
//

Theory Theory::theory_obj;  // to facilitate destructor call at deinitization
Theory::Tuples Theory::tuples_obj;

Theory* theory = &Theory::theory_obj;
Theory::Tuples* theory_tuples = &Theory::tuples_obj;

/**
 * Accessor for the singleton instance of the Theory class.
 */
Theory* Theory::instance()
{
  return theory;
}

Theory::Tuples* Theory::tuples()
{
  return theory_tuples;
}

/**
 * Constructor of the Theory object
 *
 * The constructor is private, since Theory is a singleton class.
 */
Theory::Theory()
{

}

/**
 * Return arity of the symbol that is interpreted by Interpretation
 * @b i.
 */
unsigned Theory::getArity(Interpretation i)
{
  ASS_L(i,INVALID_INTERPRETATION);

  switch(i) {
  case INT_IS_INT:
  case INT_IS_RAT:
  case INT_IS_REAL:
  case RAT_IS_INT:
  case RAT_IS_RAT:
  case RAT_IS_REAL:
  case REAL_IS_INT:
  case REAL_IS_RAT:
  case REAL_IS_REAL:

  case INT_TO_INT:
  case INT_TO_RAT:
  case INT_TO_REAL:
  case RAT_TO_INT:
  case RAT_TO_RAT:
  case RAT_TO_REAL:
  case REAL_TO_INT:
  case REAL_TO_RAT:
  case REAL_TO_REAL:

  case INT_SUCCESSOR:
  case INT_UNARY_MINUS:
  case RAT_UNARY_MINUS:
  case REAL_UNARY_MINUS:

  case INT_FLOOR:
  case INT_CEILING:
  case INT_TRUNCATE:
  case INT_ROUND:
  case INT_ABS:

  case RAT_FLOOR:
  case RAT_CEILING:
  case RAT_TRUNCATE:
  case RAT_ROUND:

  case REAL_FLOOR:
  case REAL_CEILING:
  case REAL_TRUNCATE:
  case REAL_ROUND:

    return 1;

  case EQUAL:

  case INT_GREATER:
  case INT_GREATER_EQUAL:
  case INT_LESS:
  case INT_LESS_EQUAL:
  case INT_DIVIDES:

  case RAT_GREATER:
  case RAT_GREATER_EQUAL:
  case RAT_LESS:
  case RAT_LESS_EQUAL:

  case REAL_GREATER:
  case REAL_GREATER_EQUAL:
  case REAL_LESS:
  case REAL_LESS_EQUAL:

  case INT_PLUS:
  case INT_MINUS:
  case INT_MULTIPLY:
  case INT_QUOTIENT_E:
  case INT_QUOTIENT_T:
  case INT_QUOTIENT_F:
  case INT_REMAINDER_E:
  case INT_REMAINDER_T:
  case INT_REMAINDER_F:

  case RAT_PLUS:
  case RAT_MINUS:
  case RAT_MULTIPLY:
  case RAT_QUOTIENT:
  case RAT_QUOTIENT_E:
  case RAT_QUOTIENT_T:
  case RAT_QUOTIENT_F:
  case RAT_REMAINDER_E:
  case RAT_REMAINDER_T:
  case RAT_REMAINDER_F:

  case REAL_PLUS:
  case REAL_MINUS:
  case REAL_MULTIPLY:
  case REAL_QUOTIENT:
  case REAL_QUOTIENT_E:
  case REAL_QUOTIENT_T:
  case REAL_QUOTIENT_F:
  case REAL_REMAINDER_E:
  case REAL_REMAINDER_T:
  case REAL_REMAINDER_F:

  case ARRAY_SELECT:
  case ARRAY_BOOL_SELECT:

    return 2;
          
  case ARRAY_STORE:

    return 3;
          
  default:
    ASSERTION_VIOLATION_REP(i);
  }
}

/**
 * Return true iff the symbol that is interpreted by Interpretation
 * is a function (false is returned for predicates)
 */
bool Theory::isFunction(Interpretation i)
{
  ASS_L(i,INVALID_INTERPRETATION);

  switch(i) {
  case INT_TO_INT:
  case INT_TO_RAT:
  case INT_TO_REAL:
  case RAT_TO_INT:
  case RAT_TO_RAT:
  case RAT_TO_REAL:
  case REAL_TO_INT:
  case REAL_TO_RAT:
  case REAL_TO_REAL:

  case INT_SUCCESSOR:
  case INT_UNARY_MINUS:
  case RAT_UNARY_MINUS:
  case REAL_UNARY_MINUS:

  case INT_PLUS:
  case INT_MINUS:
  case INT_MULTIPLY:
  case INT_QUOTIENT_E:
  case INT_QUOTIENT_T:
  case INT_QUOTIENT_F:
  case INT_REMAINDER_E:
  case INT_REMAINDER_T:
  case INT_REMAINDER_F:
  case INT_FLOOR:
  case INT_CEILING:
  case INT_TRUNCATE:
  case INT_ROUND:
  case INT_ABS:

  case RAT_PLUS:
  case RAT_MINUS:
  case RAT_MULTIPLY:
  case RAT_QUOTIENT:
  case RAT_QUOTIENT_E:
  case RAT_QUOTIENT_T:
  case RAT_QUOTIENT_F:
  case RAT_REMAINDER_E:
  case RAT_REMAINDER_T:
  case RAT_REMAINDER_F:
  case RAT_FLOOR:
  case RAT_CEILING:
  case RAT_TRUNCATE:
  case RAT_ROUND:

  case REAL_PLUS:
  case REAL_MINUS:
  case REAL_MULTIPLY:
  case REAL_QUOTIENT:
  case REAL_QUOTIENT_E:
  case REAL_QUOTIENT_T:
  case REAL_QUOTIENT_F:
  case REAL_REMAINDER_E:
  case REAL_REMAINDER_T:
  case REAL_REMAINDER_F:
  case REAL_FLOOR:
  case REAL_CEILING:
  case REAL_TRUNCATE:
  case REAL_ROUND:
          
  case ARRAY_SELECT:
  case ARRAY_STORE:

    return true;

  case EQUAL:

  case INT_GREATER:
  case INT_GREATER_EQUAL:
  case INT_LESS:
  case INT_LESS_EQUAL:
  case INT_DIVIDES:

  case RAT_GREATER:
  case RAT_GREATER_EQUAL:
  case RAT_LESS:
  case RAT_LESS_EQUAL:

  case REAL_GREATER:
  case REAL_GREATER_EQUAL:
  case REAL_LESS:
  case REAL_LESS_EQUAL:

  case INT_IS_INT:
  case INT_IS_RAT:
  case INT_IS_REAL:
  case RAT_IS_INT:
  case RAT_IS_RAT:
  case RAT_IS_REAL:
  case REAL_IS_INT:
  case REAL_IS_RAT:
  case REAL_IS_REAL:

  case ARRAY_BOOL_SELECT:

    return false;

  default:
    ASSERTION_VIOLATION;
  }
}

/**
 * Return true iff the symbol that is interpreted by Interpretation
 * is inequality predicate
 */
bool Theory::isInequality(Interpretation i)
{
  ASS_L(i,INVALID_INTERPRETATION);

  switch(i) {
  case INT_GREATER:
  case INT_GREATER_EQUAL:
  case INT_LESS:
  case INT_LESS_EQUAL:
  case RAT_GREATER:
  case RAT_GREATER_EQUAL:
  case RAT_LESS:
  case RAT_LESS_EQUAL:
  case REAL_GREATER:
  case REAL_GREATER_EQUAL:
  case REAL_LESS:
  case REAL_LESS_EQUAL:
    return true;
  default:
    return false;
  }
  ASSERTION_VIOLATION;
}

/**
 * Return true if interpreted operation @c i has all arguments and
 * (in case of a function) the result type of the same sort.
 * For such operation the @c getOperationSort() function can be
 * called.
 */
bool Theory::hasSingleSort(Interpretation i)
{
  switch(i) {
  case EQUAL:  // This not SingleSort because we don't know the sorts of its args
  case INT_TO_RAT:
  case INT_TO_REAL:
  case RAT_TO_INT:
  case RAT_TO_REAL:
  case REAL_TO_INT:
  case REAL_TO_RAT:

  case ARRAY_SELECT:
  case ARRAY_BOOL_SELECT:
  case ARRAY_STORE:

    return false;
  default:
    return true;
  }
}

bool Theory::isPolymorphic(Interpretation i)
{
  if (i >= numberOfFixedInterpretations()) { // indexed are all polymorphic (for now)
    return true;
  }

  switch(i) {
  case EQUAL:
  case ARRAY_SELECT:
  case ARRAY_BOOL_SELECT:
  case ARRAY_STORE:

    return true;
  default:
    return false;
  }
}

/**
 * This function can be called for operations for which  the
 * function @c hasSingleSort returns true
 */
TermList Theory::getOperationSort(Interpretation i)
{
  ASS(hasSingleSort(i));
  ASS_L(i,INVALID_INTERPRETATION);
  ASS(!isPolymorphic(i));

  switch(i) {
  case INT_GREATER:
  case INT_GREATER_EQUAL:
  case INT_LESS:
  case INT_LESS_EQUAL:
  case INT_DIVIDES:
  case INT_SUCCESSOR:
  case INT_UNARY_MINUS:
  case INT_PLUS:
  case INT_MINUS:
  case INT_MULTIPLY:
  case INT_QUOTIENT_E:
  case INT_QUOTIENT_T:
  case INT_QUOTIENT_F:
  case INT_REMAINDER_E:
  case INT_REMAINDER_T:
  case INT_REMAINDER_F:
  case INT_FLOOR:
  case INT_CEILING:
  case INT_TRUNCATE:
  case INT_ROUND:
  case INT_ABS:

  case INT_TO_INT:
  case INT_IS_INT:
  case INT_IS_RAT:
  case INT_IS_REAL:
    return AtomicSort::intSort();

  case RAT_UNARY_MINUS:
  case RAT_PLUS:
  case RAT_MINUS:
  case RAT_MULTIPLY:
  case RAT_QUOTIENT:
  case RAT_QUOTIENT_E:
  case RAT_QUOTIENT_T:
  case RAT_QUOTIENT_F:
  case RAT_REMAINDER_E:
  case RAT_REMAINDER_T:
  case RAT_REMAINDER_F:
  case RAT_FLOOR:
  case RAT_CEILING:
  case RAT_TRUNCATE:
  case RAT_ROUND:
  case RAT_GREATER:
  case RAT_GREATER_EQUAL:
  case RAT_LESS:
  case RAT_LESS_EQUAL:

  case RAT_TO_RAT:
  case RAT_IS_INT:
  case RAT_IS_RAT:
  case RAT_IS_REAL:
    return AtomicSort::rationalSort();

  case REAL_UNARY_MINUS:
  case REAL_PLUS:
  case REAL_MINUS:
  case REAL_MULTIPLY:
  case REAL_QUOTIENT:
  case REAL_QUOTIENT_E:
  case REAL_QUOTIENT_T:
  case REAL_QUOTIENT_F:
  case REAL_REMAINDER_E:
  case REAL_REMAINDER_T:
  case REAL_REMAINDER_F:
  case REAL_FLOOR:
  case REAL_CEILING:
  case REAL_TRUNCATE:
  case REAL_ROUND:
  case REAL_GREATER:
  case REAL_GREATER_EQUAL:
  case REAL_LESS:
  case REAL_LESS_EQUAL:

  case REAL_TO_REAL:
  case REAL_IS_INT:
  case REAL_IS_RAT:
  case REAL_IS_REAL:
    return AtomicSort::realSort();
    
  default:
    ASSERTION_VIOLATION;
  }
}

bool Theory::isConversionOperation(Interpretation i)
{
  //we do not include operations as INT_TO_INT here because they actually
  //don't convert anything (they're identities)
  switch(i) {
  case INT_TO_RAT:
  case INT_TO_REAL:
  case RAT_TO_INT:
  case RAT_TO_REAL:
  case REAL_TO_INT:
  case REAL_TO_RAT:
    return true;
  default:
    return false;
  }
}
bool Theory::isLinearOperation(Interpretation i)
{
  switch(i) {
  case INT_UNARY_MINUS:
  case INT_PLUS:
  case INT_MINUS:
  case RAT_UNARY_MINUS:
  case RAT_PLUS:
  case RAT_MINUS:
  case REAL_UNARY_MINUS:
  case REAL_PLUS:
  case REAL_MINUS:
    return true;
  default:
    return false;
  }
}
bool Theory::isNonLinearOperation(Interpretation i)
{
  switch(i) {
  case INT_MULTIPLY:
  case INT_QUOTIENT_E:
  case INT_QUOTIENT_T:
  case INT_QUOTIENT_F:
  case INT_REMAINDER_E:
  case INT_REMAINDER_T:
  case INT_REMAINDER_F:
  case RAT_MULTIPLY:
  case RAT_QUOTIENT:
  case RAT_QUOTIENT_E:
  case RAT_QUOTIENT_T:
  case RAT_QUOTIENT_F:
  case RAT_REMAINDER_E:
  case RAT_REMAINDER_T:
  case RAT_REMAINDER_F:
  case REAL_MULTIPLY:
  case REAL_QUOTIENT:
  case REAL_QUOTIENT_E:
  case REAL_QUOTIENT_T:
  case REAL_QUOTIENT_F:
  case REAL_REMAINDER_E:
  case REAL_REMAINDER_T:
  case REAL_REMAINDER_F:
    return true;
  default:
    return false;
  }
}

bool Theory::isPartiallyInterpretedFunction(Term* t) {
  auto f = t->functor();
  ASS(!t->isLiteral())
  if(theory->isInterpretedFunction(f)) {
    switch (theory->interpretFunction(f)) {
      case Theory::INT_QUOTIENT_E:
      case Theory::INT_QUOTIENT_T:
      case Theory::INT_QUOTIENT_F:
      case Theory::INT_REMAINDER_E:
      case Theory::INT_REMAINDER_T:
      case Theory::INT_REMAINDER_F:
      case Theory::RAT_QUOTIENT:
      case Theory::RAT_QUOTIENT_E:
      case Theory::RAT_QUOTIENT_T:
      case Theory::RAT_QUOTIENT_F:
      case Theory::RAT_REMAINDER_E:
      case Theory::RAT_REMAINDER_T:
      case Theory::RAT_REMAINDER_F:
      case Theory::REAL_QUOTIENT:
      case Theory::REAL_QUOTIENT_E:
      case Theory::REAL_QUOTIENT_T:
      case Theory::REAL_QUOTIENT_F:
      case Theory::REAL_REMAINDER_E:
      case Theory::REAL_REMAINDER_T:
      case Theory::REAL_REMAINDER_F:
        return true;

      default:
        return false;
    }
  } else {
    auto sym = env.signature->getFunction(t->functor());
    if (isInterpretedNumber(t)) {
      return false;
    } else if (sym->termAlgebraCons()) {
      return false;
    } else if (sym->termAlgebraDest()) {
      return true;
    } else {
      ASSERTION_VIOLATION_REP(t)
    }
  }
}

bool Theory::partiallyDefinedFunctionUndefinedForArgs(Term* t) {
  ASS(isPartiallyInterpretedFunction(t))
  auto f = t->functor();
  ASS(!t->isLiteral())
  if(theory->isInterpretedFunction(f)) {
    switch (theory->interpretFunction(f)) {
      case Theory::INT_QUOTIENT_E:
      case Theory::INT_QUOTIENT_T:
      case Theory::INT_QUOTIENT_F:
      case Theory::INT_REMAINDER_E:
      case Theory::INT_REMAINDER_T:
      case Theory::INT_REMAINDER_F:
        return IntTraits::isZero(t->termArg(1));
      case Theory::RAT_QUOTIENT:
      case Theory::RAT_QUOTIENT_E:
      case Theory::RAT_QUOTIENT_T:
      case Theory::RAT_QUOTIENT_F:
      case Theory::RAT_REMAINDER_E:
      case Theory::RAT_REMAINDER_T:
      case Theory::RAT_REMAINDER_F:
        return RatTraits::isZero(t->termArg(1));
      case Theory::REAL_QUOTIENT:
      case Theory::REAL_QUOTIENT_E:
      case Theory::REAL_QUOTIENT_T:
      case Theory::REAL_QUOTIENT_F:
      case Theory::REAL_REMAINDER_E:
      case Theory::REAL_REMAINDER_T:
      case Theory::REAL_REMAINDER_F:
        return RealTraits::isZero(t->termArg(1));
      default:
        return false;
    }
  } else {
    auto sym = env.signature->getFunction(t->functor());
    if (sym->termAlgebraCons()) {
      return false;
    } else {
      ASS(sym->termAlgebraDest());
      auto arg = t->termArg(0);
      if (arg.isVar())  {
        return false;
      } else {
        ASS(arg.isTerm());
        auto fn = arg.term()->functor();
        // auto argSym = env.signature->getFunction(fn);
        auto ctor = env.signature->getTermAlgebraConstructor(fn);
        if (ctor == nullptr) {
          return false;
        } else {
          for (unsigned i = 0; i < ctor->arity(); i++) {
            if (ctor->destructorFunctor(i) == f) {
              return true;
            }
          }
          // destructor belongs to different constructor
          return false;
        }
      }
    }
  }
}


/**
 * Get the number of the skolem function symbol used in the clause form of the
 * array extensionality axiom (of particular sort).
 *
 * select(X,sk(X,Y)) != select(Y,sk(X,Y)) | X = Y
 * 
 * If the symbol does not exist yet, it is added to the signature. We use 0 to
 * represent that the symbol not yet exists, assuming that at call time of this
 * method, at least the array function are already in the signature.
 *
 * We want to have this function available e.g. in simplification rules.
 */
unsigned Theory::getArrayExtSkolemFunction(TermList sort) {
  ASS(sort.isArraySort());

  if(_arraySkolemFunctions.find(sort)){
    return _arraySkolemFunctions.get(sort);
  }

  TermList indexSort = SortHelper::getIndexSort(sort);
  TermList params[] = {sort, sort};
  unsigned skolemFunction = Shell::Skolem::addSkolemFunction(2, 0, params, indexSort, "arrayDiff");

  _arraySkolemFunctions.insert(sort,skolemFunction);

  return skolemFunction; 
}

unsigned Theory::Tuples::getFunctor(unsigned arity, TermList* sorts) {
  return getFunctor(AtomicSort::tupleSort(arity, sorts));
}

unsigned Theory::Tuples::getFunctor(TermList tupleSort) {
  ASS_REP(tupleSort.isTupleSort(), tupleSort.toString());

  unsigned  arity = tupleSort.term()->arity();
  TermList* sorts = tupleSort.term()->args();

  theory->defineTupleTermAlgebra(arity, sorts);
  ASS(env.signature->isTermAlgebraSort(tupleSort));
  Shell::TermAlgebra* ta = env.signature->getTermAlgebraOfSort(tupleSort);

  return ta->constructor(0)->functor();
}

bool Theory::Tuples::isFunctor(unsigned functor) {
  TermList tupleSort = env.signature->getFunction(functor)->fnType()->result();
  return tupleSort.isTupleSort();
}

unsigned Theory::Tuples::getProjectionFunctor(unsigned proj, TermList tupleSort) {
  ASS_REP(tupleSort.isTupleSort(), tupleSort.toString());

  unsigned  arity = tupleSort.term()->arity();
  TermList* sorts = tupleSort.term()->args();

  theory->defineTupleTermAlgebra(arity, sorts);
  ASS(env.signature->isTermAlgebraSort(tupleSort));
  Shell::TermAlgebra* ta = env.signature->getTermAlgebraOfSort(tupleSort);

  Shell::TermAlgebraConstructor* c = ta->constructor(0);

  ASS_NEQ(proj, c->arity());

  return c->destructorFunctor(proj);
}

// TODO: replace with a constant time algorithm
bool Theory::Tuples::findProjection(unsigned projFunctor, bool isPredicate, unsigned &proj) {
  OperatorType* projType = isPredicate ? env.signature->getPredicate(projFunctor)->predType()
                                       : env.signature->getFunction(projFunctor)->fnType();

  if (projType->arity() != 1) {
    return false;
  }

  TermList tupleSort = projType->arg(0);

  if (!tupleSort.isTupleSort()) {
    return false;
  }

  if (!env.signature->isTermAlgebraSort(tupleSort)) {
    return false;
  }

  Shell::TermAlgebraConstructor* c = env.signature->getTermAlgebraOfSort(tupleSort)->constructor(0);
  for (unsigned i = 0; i < c->arity(); i++) {
    if (projFunctor == c->destructorFunctor(i)) {
      proj = i;
      return true;
    }
  }

  return false;
}


/**
 * This function creates a type for converion function @c i.
 *
 * @c i must be a type conversion operation.
 */
OperatorType* Theory::getConversionOperationType(Interpretation i)
{
  TermList from, to;
  switch(i) {
  case INT_TO_RAT:
    from = AtomicSort::intSort();
    to = AtomicSort::rationalSort();
    break;
  case INT_TO_REAL:
    from = AtomicSort::intSort();
    to = AtomicSort::realSort();
    break;
  case RAT_TO_INT:
    from = AtomicSort::rationalSort();
    to = AtomicSort::intSort();
    break;
  case RAT_TO_REAL:
    from = AtomicSort::rationalSort();
    to = AtomicSort::realSort();
    break;
  case REAL_TO_INT:
    from = AtomicSort::realSort();
    to = AtomicSort::intSort();
    break;
  case REAL_TO_RAT:
    from = AtomicSort::realSort();
    to = AtomicSort::rationalSort();
    break;
  default:
    ASSERTION_VIOLATION;
  }
  return OperatorType::getFunctionType({from}, to);
}

std::string Theory::getInterpretationName(Interpretation interp) {
  switch (interp) {
    case INT_SUCCESSOR:
      //this one is not according the TPTP arithmetic (it doesn't have successor)
      return "$successor";
    case INT_DIVIDES:
      return "$divides";
    case INT_UNARY_MINUS:
    case RAT_UNARY_MINUS:
    case REAL_UNARY_MINUS:
      return "$uminus";
    case INT_PLUS:
    case RAT_PLUS:
    case REAL_PLUS:
      return "$sum";
    case INT_MINUS:
    case RAT_MINUS:
    case REAL_MINUS:
      return "$difference";
    case INT_MULTIPLY:
    case RAT_MULTIPLY:
    case REAL_MULTIPLY:
      return "$product";
    case INT_GREATER:
    case RAT_GREATER:
    case REAL_GREATER:
      return "$greater";
    case INT_GREATER_EQUAL:
    case RAT_GREATER_EQUAL:
    case REAL_GREATER_EQUAL:
      return "$greatereq";
    case INT_LESS:
    case RAT_LESS:
    case REAL_LESS:
      return "$less";
    case INT_LESS_EQUAL:
    case RAT_LESS_EQUAL:
    case REAL_LESS_EQUAL:
      return "$lesseq";
    case INT_IS_INT:
    case RAT_IS_INT:
    case REAL_IS_INT:
      return "$is_int";
    case INT_IS_RAT:
    case RAT_IS_RAT:
    case REAL_IS_RAT:
      return "$is_rat";
    case INT_IS_REAL:
    case RAT_IS_REAL:
    case REAL_IS_REAL:
      return "$is_real";
    case INT_TO_INT:
    case RAT_TO_INT:
    case REAL_TO_INT:
      return "$to_int";
    case INT_TO_RAT:
    case RAT_TO_RAT:
    case REAL_TO_RAT:
      return "$to_rat";
    case INT_TO_REAL:
    case RAT_TO_REAL:
    case REAL_TO_REAL:
      return "$to_real";
    case INT_ABS:
      return "$abs";
    case INT_QUOTIENT_E:
    case RAT_QUOTIENT_E:
    case REAL_QUOTIENT_E:
      return "$quotient_e";
    case INT_QUOTIENT_T:
    case RAT_QUOTIENT_T:
    case REAL_QUOTIENT_T:
      return "$quotient_t";
    case INT_QUOTIENT_F:
    case RAT_QUOTIENT_F:
    case REAL_QUOTIENT_F:
      return "$quotient_f";
    case INT_REMAINDER_T:
    case RAT_REMAINDER_T:
    case REAL_REMAINDER_T:
      return "$remainder_t";
    case INT_REMAINDER_F:
    case RAT_REMAINDER_F:
    case REAL_REMAINDER_F:
      return "$remainder_f";
    case INT_REMAINDER_E:
    case RAT_REMAINDER_E:
    case REAL_REMAINDER_E:
      return "$remainder_e";
    case RAT_QUOTIENT:
    case REAL_QUOTIENT:
      return "$quotient";
    case INT_TRUNCATE:
    case RAT_TRUNCATE:
    case REAL_TRUNCATE:
      return "truncate";
    case INT_FLOOR:
    case RAT_FLOOR:
    case REAL_FLOOR:
      return "floor";
    case INT_CEILING:
    case RAT_CEILING:
    case REAL_CEILING:
      return "ceiling";
    case ARRAY_SELECT:
    case ARRAY_BOOL_SELECT:
      return "$select";
    case ARRAY_STORE:
      return "$store";
    default:
      ASSERTION_VIOLATION_REP(interp);
  }
}

OperatorType* Theory::getArrayOperatorType(TermList arraySort, Interpretation i) {
  ASS(arraySort.isArraySort());

  TermList indexSort = SortHelper::getIndexSort(arraySort);
  TermList innerSort = SortHelper::getInnerSort(arraySort);

  switch (i) {
    case Interpretation::ARRAY_SELECT:
      return OperatorType::getFunctionType({ arraySort, indexSort }, innerSort);

    case Interpretation::ARRAY_BOOL_SELECT:
      return OperatorType::getPredicateType({ arraySort, indexSort });

    case Interpretation::ARRAY_STORE:
      return OperatorType::getFunctionType({ arraySort, indexSort, innerSort }, arraySort);

    default:
      ASSERTION_VIOLATION;
  }
}

/**
 * Return type of the function representing interpreted function/predicate @c i.
 */
OperatorType* Theory::getNonpolymorphicOperatorType(Interpretation i)
{
  ASS(!isPolymorphic(i));

  if (isConversionOperation(i)) {
    return getConversionOperationType(i);
  }

  ASS(hasSingleSort(i));
  TermList sort = getOperationSort(i);

  unsigned arity = getArity(i);

  static DArray<TermList> domainSorts;
  domainSorts.init(arity, sort);

  if (isFunction(i)) {
    return OperatorType::getFunctionType(arity, domainSorts.array(), sort);
  } else {
    return OperatorType::getPredicateType(arity, domainSorts.array());
  }
}

void Theory::defineTupleTermAlgebra(unsigned arity, TermList* sorts) {
  TermList tupleSort = AtomicSort::tupleSort(arity, sorts);

  if (env.signature->isTermAlgebraSort(tupleSort)) {
    return;
  }

  unsigned functor = env.signature->addFreshFunction(arity, "tuple");
  OperatorType* tupleType = OperatorType::getFunctionType(arity, sorts, tupleSort);
  env.signature->getFunction(functor)->setType(tupleType);
  env.signature->getFunction(functor)->markTermAlgebraCons();

  Array<unsigned> destructors(arity);
  for (unsigned i = 0; i < arity; i++) {
    TermList projSort = sorts[i];
    unsigned destructor;
    Signature::Symbol* destSym;
    if (projSort == AtomicSort::boolSort()) {
      destructor = env.signature->addFreshPredicate(1, "proj");
      destSym = env.signature->getPredicate(destructor);
      destSym->setType(OperatorType::getPredicateType({ tupleSort }));
    } else {
      destructor = env.signature->addFreshFunction(1, "proj");
      destSym = env.signature->getFunction(destructor);
      destSym->setType(OperatorType::getFunctionType({ tupleSort }, projSort));
    }
    destSym->markTermAlgebraDest();
    destructors[i] = destructor;
  }

  Shell::TermAlgebraConstructor* constructor = new Shell::TermAlgebraConstructor(functor, destructors);

  Shell::TermAlgebraConstructor* constructors[] = { constructor };
  env.signature->addTermAlgebra(new Shell::TermAlgebra(tupleSort, 1, constructors, false));
}

bool Theory::isInterpretedConstant(unsigned func)
{
  if (func>=Term::SPECIAL_FUNCTOR_LOWER_BOUND) {
    return false;
  }

  return env.signature->getFunction(func)->interpreted() && env.signature->functionArity(func)==0;
}

/**
 * Return true iff @b t is an interpreted constant
 */
bool Theory::isInterpretedConstant(Term* t)
{
  if (t->isSpecial()) { return false; }

  return t->numTermArguments()==0 && env.signature->getFunction(t->functor())->interpreted();
}

/**
 * Return true iff @b t is an interpreted constant
 */
bool Theory::isInterpretedConstant(TermList t)
{
  return t.isTerm() && isInterpretedConstant(t.term());
}

/**
 * Return true iff @b t is a constant with a numerical interpretation
 */
bool Theory::isInterpretedNumber(Term* t)
{
  return isInterpretedConstant(t) && env.signature->getFunction(t->functor())->interpretedNumber();
}

/**
 * Return true iff @b t is a constant with a numerical interpretation
 */
bool Theory::isInterpretedNumber(TermList t)
{
  return isInterpretedConstant(t) && env.signature->getFunction(t.term()->functor())->interpretedNumber();
}

/**
 * Return true iff @b pred is an interpreted predicate
 */
bool Theory::isInterpretedPredicate(unsigned pred)
{ return env.signature->getPredicate(pred)->interpreted(); }

/**
 * Return true iff @b lit has an interpreted predicate
 */
bool Theory::isInterpretedEquality(Literal* lit)
{
  if(lit->isEquality()){
    TermList srt = SortHelper::getEqualityArgumentSort(lit);
    // TODO should this return true for datatypes, arrays, etc?
    return (srt == AtomicSort::intSort() || srt == AtomicSort::realSort() || srt == AtomicSort::rationalSort());
  } else {
    return false;
  }
}

/**
 * Return true iff @b lit has an interpreted predicate interpreted
 * as @b itp
 */
bool Theory::isInterpretedPredicate(Literal* lit)
{
  return env.signature->getPredicate(lit->functor())->interpreted();
}


<<<<<<< HEAD
bool Theory::isInterpretedPredicate(unsigned lit, Interpretation itp)
{
  return isInterpretedPredicate(lit) && interpretPredicate(lit)==itp;
=======
bool Theory::isInterpretedPredicate(unsigned pred, Interpretation itp)
{
  return isInterpretedPredicate(pred) && interpretPredicate(pred) == itp;
>>>>>>> bbc1d2b5
}

/**
 * Return true iff @b lit has an interpreted predicate interpreted
 * as @b itp
 */
bool Theory::isInterpretedPredicate(Literal* lit, Interpretation itp)
{
  return isInterpretedPredicate(lit) && interpretPredicate(lit)==itp;
}

bool Theory::isInterpretedFunction(unsigned func)
{
  if (func>=Term::SPECIAL_FUNCTOR_LOWER_BOUND) {
    return false;
  }

  return env.signature->getFunction(func)->interpreted() && env.signature->functionArity(func)!=0;
}

bool Theory::isZero(TermList term)
{
  IntegerConstantType it;
  if(tryInterpretConstant(term,it) && it.isZero()){ return true; }

  RationalConstantType rtt;
  if(tryInterpretConstant(term,rtt) && rtt.isZero()){ return true; }

  RealConstantType ret;
  if(tryInterpretConstant(term,ret) && ret.isZero()){ return true; }

  return false;
}


/**
 * Return true iff @b t is an interpreted function
 */
bool Theory::isInterpretedFunction(Term* t)
{
  return isInterpretedFunction(t->functor());
}

/**
 * Return true iff @b t is an interpreted function
 */
bool Theory::isInterpretedFunction(TermList t)
{
  return t.isTerm() && isInterpretedFunction(t.term());
}

Interpretation Theory::interpretFunction(unsigned func)
{
  ASS(isInterpretedFunction(func));

  Signature::InterpretedSymbol* sym =
      static_cast<Signature::InterpretedSymbol*>(env.signature->getFunction(func));

  return sym->getInterpretation();
}

/**
 * Assuming @b t is an interpreted function, return its interpretation
 */
Interpretation Theory::interpretFunction(Term* t)
{
  ASS(isInterpretedFunction(t));

  return interpretFunction(t->functor());
}

/**
 * Assuming @b t is an interpreted function, return its interpretation
 */
Interpretation Theory::interpretFunction(TermList t)
{
  ASS(t.isTerm());

  return interpretFunction(t.term());
}

Interpretation Theory::interpretPredicate(unsigned pred)
{
  ASS(isInterpretedPredicate(pred));

  Signature::InterpretedSymbol* sym =
      static_cast<Signature::InterpretedSymbol*>(env.signature->getPredicate(pred));

  return sym->getInterpretation();
}

/**
 * Assuming @b lit has an interpreted predicate, return its interpretation.
 * Does not return the interpretation of equality.
 */
Interpretation Theory::interpretPredicate(Literal* lit)
{
  ASS(isInterpretedPredicate(lit->functor()));

  return interpretPredicate(lit->functor());
}

/**
 * Try to interpret the term as an integer constant. If it is an
 * integer constant, return true and save the constant in @c res, otherwise
 * return false.
 * @since 04/05/2013 Manchester
 * @author Andrei Voronkov
 */
bool Theory::tryInterpretConstant(const Term* t, IntegerConstantType& res)
{
  if (t->numTermArguments() != 0 || t->isSpecial()) {
    return false;
  }
  unsigned func = t->functor();
  return tryInterpretConstant(func, res);
} // Theory::tryInterpretConstant


bool Theory::tryInterpretConstant(unsigned func, IntegerConstantType& res)
{
  Signature::Symbol* sym = env.signature->getFunction(func);
  if (!sym->integerConstant()) {
    return false;
  }
  res = sym->integerValue();
  return true;
}



/**
 * Try to interpret the term as an rational constant. If it is an
 * rational constant, return true and save the constant in @c res, otherwise
 * return false.
 * @since 04/05/2013 Manchester
 * @author Andrei Voronkov
 */
bool Theory::tryInterpretConstant(const Term* t, RationalConstantType& res)
{
  if (t->numTermArguments() != 0 || t->isSpecial()) {
    return false;
  }
  unsigned func = t->functor();
  return tryInterpretConstant(func, res);
} // Theory::tryInterpretConstant 

bool Theory::tryInterpretConstant(unsigned func, RationalConstantType& res)
{
  Signature::Symbol* sym = env.signature->getFunction(func);
  if (!sym->rationalConstant()) {
    return false;
  }
  res = sym->rationalValue();
  return true;
}

bool Theory::tryInterpretConstant(TermList trm, RationalConstantType& res)
{
  if (!trm.isTerm()) {
    return false;
  }
  return tryInterpretConstant(trm.term(),res);
}

/**
 * Try to interpret the term as a real constant. If it is an
 * real constant, return true and save the constant in @c res, otherwise
 * return false.
 * @since 04/05/2013 Manchester
 * @author Andrei Voronkov
 */
bool Theory::tryInterpretConstant(const Term* t, RealConstantType& res)
{
  if (t->numTermArguments() != 0 || t->isSpecial()) {
    return false;
  }
  unsigned func = t->functor();
  return tryInterpretConstant(func, res);
} // // Theory::tryInterpretConstant

bool Theory::tryInterpretConstant(unsigned func, RealConstantType& res)
{
  Signature::Symbol* sym = env.signature->getFunction(func);
  if (!sym->realConstant()) {
    return false;
  }
  res = sym->realValue();
  return true;
}

Term* Theory::representConstant(const IntegerConstantType& num)
{
  unsigned func = env.signature->addIntegerConstant(num);
  return Term::create(func, 0, 0);
}

Term* Theory::representConstant(const RationalConstantType& num)
{
  unsigned func = env.signature->addRationalConstant(num);
  return Term::create(func, 0, 0);
}

Term* Theory::representConstant(const RealConstantType& num)
{
  unsigned func = env.signature->addRealConstant(num);
  return Term::create(func, 0, 0);
}

Term* Theory::representIntegerConstant(std::string str)
{
  try {
    return Theory::instance()->representConstant(IntegerConstantType(str));
  }
  catch(ArithmeticException&) {
    NOT_IMPLEMENTED;
//    bool added;
//    unsigned fnNum = env.signature->addFunction(str, 0, added);
//    if (added) {
//      env.signature->getFunction(fnNum)->setType(new FunctionType(Sorts::SRT_INTEGER));
//      env.signature->addToDistinctGroup(fnNum, Signature::INTEGER_DISTINCT_GROUP);
//    }
//    else {
//      ASS(env.signature->getFunction(fnNum))
//    }
  }
}

Term* Theory::representRealConstant(std::string str)
{
  try {
    return Theory::instance()->representConstant(RealConstantType(str));
  } catch(ArithmeticException&) {
    NOT_IMPLEMENTED;
  }
}

/**
 * Register that a predicate pred with a given polarity has the given
 * template. See tryGetInterpretedLaTeXName for explanation of templates 
 */
void Theory::registerLaTeXPredName(unsigned pred, bool polarity, std::string temp)
{
  if(polarity){
    _predLaTeXnamesPos.insert(pred,temp);
  }else{
    _predLaTeXnamesNeg.insert(pred,temp); 
  }
}
/**
 * Register that a function has the given template
 * See tryGetInterpretedLaTeXName for explanation of templates 
 */
void Theory::registerLaTeXFuncName(unsigned func, std::string temp)
{
  _funcLaTeXnames.insert(func,temp);
}

std::ostream& operator<<(std::ostream& out, Kernel::Theory::Interpretation const& self)
{
  switch(self) {
    case Kernel::Theory::EQUAL: return out << "EQUAL";
    case Kernel::Theory::INT_IS_INT: return out << "INT_IS_INT";
    case Kernel::Theory::INT_IS_RAT: return out << "INT_IS_RAT";
    case Kernel::Theory::INT_IS_REAL: return out << "INT_IS_REAL";
    case Kernel::Theory::INT_GREATER: return out << "INT_GREATER";
    case Kernel::Theory::INT_GREATER_EQUAL: return out << "INT_GREATER_EQUAL";
    case Kernel::Theory::INT_LESS: return out << "INT_LESS";
    case Kernel::Theory::INT_LESS_EQUAL: return out << "INT_LESS_EQUAL";
    case Kernel::Theory::INT_DIVIDES: return out << "INT_DIVIDES";
    case Kernel::Theory::RAT_IS_INT: return out << "RAT_IS_INT";
    case Kernel::Theory::RAT_IS_RAT: return out << "RAT_IS_RAT";
    case Kernel::Theory::RAT_IS_REAL: return out << "RAT_IS_REAL";
    case Kernel::Theory::RAT_GREATER: return out << "RAT_GREATER";
    case Kernel::Theory::RAT_GREATER_EQUAL: return out << "RAT_GREATER_EQUAL";
    case Kernel::Theory::RAT_LESS: return out << "RAT_LESS";
    case Kernel::Theory::RAT_LESS_EQUAL: return out << "RAT_LESS_EQUAL";
    case Kernel::Theory::REAL_IS_INT: return out << "REAL_IS_INT";
    case Kernel::Theory::REAL_IS_RAT: return out << "REAL_IS_RAT";
    case Kernel::Theory::REAL_IS_REAL: return out << "REAL_IS_REAL";
    case Kernel::Theory::REAL_GREATER: return out << "REAL_GREATER";
    case Kernel::Theory::REAL_GREATER_EQUAL: return out << "REAL_GREATER_EQUAL";
    case Kernel::Theory::REAL_LESS: return out << "REAL_LESS";
    case Kernel::Theory::REAL_LESS_EQUAL: return out << "REAL_LESS_EQUAL";
    case Kernel::Theory::INT_SUCCESSOR: return out << "INT_SUCCESSOR";
    case Kernel::Theory::INT_UNARY_MINUS: return out << "INT_UNARY_MINUS";
    case Kernel::Theory::INT_PLUS: return out << "INT_PLUS";
    case Kernel::Theory::INT_MINUS: return out << "INT_MINUS";
    case Kernel::Theory::INT_MULTIPLY: return out << "INT_MULTIPLY";
    case Kernel::Theory::INT_QUOTIENT_E: return out << "INT_QUOTIENT_E";
    case Kernel::Theory::INT_QUOTIENT_T: return out << "INT_QUOTIENT_T";
    case Kernel::Theory::INT_QUOTIENT_F: return out << "INT_QUOTIENT_F";
    case Kernel::Theory::INT_REMAINDER_E: return out << "INT_REMAINDER_E";
    case Kernel::Theory::INT_REMAINDER_T: return out << "INT_REMAINDER_T";
    case Kernel::Theory::INT_REMAINDER_F: return out << "INT_REMAINDER_F";
    case Kernel::Theory::INT_FLOOR: return out << "INT_FLOOR";
    case Kernel::Theory::INT_CEILING: return out << "INT_CEILING";
    case Kernel::Theory::INT_TRUNCATE: return out << "INT_TRUNCATE";
    case Kernel::Theory::INT_ROUND: return out << "INT_ROUND";
    case Kernel::Theory::INT_ABS: return out << "INT_ABS";
    case Kernel::Theory::RAT_UNARY_MINUS: return out << "RAT_UNARY_MINUS";
    case Kernel::Theory::RAT_PLUS: return out << "RAT_PLUS";
    case Kernel::Theory::RAT_MINUS: return out << "RAT_MINUS";
    case Kernel::Theory::RAT_MULTIPLY: return out << "RAT_MULTIPLY";
    case Kernel::Theory::RAT_QUOTIENT: return out << "RAT_QUOTIENT";
    case Kernel::Theory::RAT_QUOTIENT_E: return out << "RAT_QUOTIENT_E";
    case Kernel::Theory::RAT_QUOTIENT_T: return out << "RAT_QUOTIENT_T";
    case Kernel::Theory::RAT_QUOTIENT_F: return out << "RAT_QUOTIENT_F";
    case Kernel::Theory::RAT_REMAINDER_E: return out << "RAT_REMAINDER_E";
    case Kernel::Theory::RAT_REMAINDER_T: return out << "RAT_REMAINDER_T";
    case Kernel::Theory::RAT_REMAINDER_F: return out << "RAT_REMAINDER_F";
    case Kernel::Theory::RAT_FLOOR: return out << "RAT_FLOOR";
    case Kernel::Theory::RAT_CEILING: return out << "RAT_CEILING";
    case Kernel::Theory::RAT_TRUNCATE: return out << "RAT_TRUNCATE";
    case Kernel::Theory::RAT_ROUND: return out << "RAT_ROUND";
    case Kernel::Theory::REAL_UNARY_MINUS: return out << "REAL_UNARY_MINUS";
    case Kernel::Theory::REAL_PLUS: return out << "REAL_PLUS";
    case Kernel::Theory::REAL_MINUS: return out << "REAL_MINUS";
    case Kernel::Theory::REAL_MULTIPLY: return out << "REAL_MULTIPLY";
    case Kernel::Theory::REAL_QUOTIENT: return out << "REAL_QUOTIENT";
    case Kernel::Theory::REAL_QUOTIENT_E: return out << "REAL_QUOTIENT_E";
    case Kernel::Theory::REAL_QUOTIENT_T: return out << "REAL_QUOTIENT_T";
    case Kernel::Theory::REAL_QUOTIENT_F: return out << "REAL_QUOTIENT_F";
    case Kernel::Theory::REAL_REMAINDER_E: return out << "REAL_REMAINDER_E";
    case Kernel::Theory::REAL_REMAINDER_T: return out << "REAL_REMAINDER_T";
    case Kernel::Theory::REAL_REMAINDER_F: return out << "REAL_REMAINDER_F";
    case Kernel::Theory::REAL_FLOOR: return out << "REAL_FLOOR";
    case Kernel::Theory::REAL_CEILING: return out << "REAL_CEILING";
    case Kernel::Theory::REAL_TRUNCATE: return out << "REAL_TRUNCATE";
    case Kernel::Theory::REAL_ROUND: return out << "REAL_ROUND";
    case Kernel::Theory::INT_TO_INT: return out << "INT_TO_INT";
    case Kernel::Theory::INT_TO_RAT: return out << "INT_TO_RAT";
    case Kernel::Theory::INT_TO_REAL: return out << "INT_TO_REAL";
    case Kernel::Theory::RAT_TO_INT: return out << "RAT_TO_INT";
    case Kernel::Theory::RAT_TO_RAT: return out << "RAT_TO_RAT";
    case Kernel::Theory::RAT_TO_REAL: return out << "RAT_TO_REAL";
    case Kernel::Theory::REAL_TO_INT: return out << "REAL_TO_INT";
    case Kernel::Theory::REAL_TO_RAT: return out << "REAL_TO_RAT";
    case Kernel::Theory::REAL_TO_REAL: return out << "REAL_TO_REAL";
    case Kernel::Theory::ARRAY_SELECT: return out << "ARRAY_SELECT";
    case Kernel::Theory::ARRAY_BOOL_SELECT: return out << "ARRAY_BOOL_SELECT";
    case Kernel::Theory::ARRAY_STORE: return out << "ARRAY_STORE";
    case Kernel::Theory::INVALID_INTERPRETATION: return out << "INVALID_INTERPRETATION";
  }
  ASSERTION_VIOLATION
}

std::ostream& operator<<(std::ostream& out, IntegerConstantType const& self)
<<<<<<< HEAD
{ return out << self.toString(); }
=======
{ return out << self._val; }
>>>>>>> bbc1d2b5

std::ostream& operator<<(std::ostream& out, RationalConstantType const& self)
#if NICE_THEORY_OUTPUT
{ return self.isInt() ? out << self.numerator() 
                      : out << self.numerator() << "/" << self.denominator(); }
#else 
{ return out << self.numerator() << "/" << self.denominator(); }
#endif // NICE_THEORY_OUTPUT

std::ostream& operator<<(std::ostream& out, RealConstantType const& self)
{ return out << (RationalConstantType const&)self; }


/**
 * We try and get a LaTeX special name for an interpeted function/predicate.
 * Note: the functions may not necessarily be interpreted in the sense that we treat
 *       them as interpreted in Vampire. They are just called that here as we have an
 *       interpretation for them. So we can have LaTeX symbols for any predicate or
 *       function if they are recorded e.g. skolem functions are recorded in Signature.
 *
 * See Shell/LaTeX for usage.
 *
 * Polarity only makes sense if pred=true
 *
 * First we look in the recorded templates and if one is not found we fallback to the
 * default templates for known interprted functions. Note that in most cases the known
 * interpreted functions will use these defaults.
 *
 * A template is a string with "ai" representing parameter i. These will be
 * replaced by the actual parameters elsewhere. For example, the template for 
 * not greater or equal to is "a0 \not \geq a1"
 */
std::string Theory::tryGetInterpretedLaTeXName(unsigned func, bool pred,bool polarity)
{
   //cout << "Get LaTeX for " << func << endl;

  // Used if no recorded template is found
  Interpretation i;

  if(pred){
    if(polarity){
      if(_predLaTeXnamesPos.find(func)){ return _predLaTeXnamesPos.get(func); }
      else if(_predLaTeXnamesNeg.find(func)){ 
        // If a negative record is found but no positive we negate it
        return "\neg ("+_predLaTeXnamesNeg.get(func)+")";
      }
    }
    else{ 
      if(_predLaTeXnamesNeg.find(func)){ return _predLaTeXnamesNeg.get(func); }
      else if(_predLaTeXnamesPos.find(func)){ 
        // If a positive record is found but no negative we negate it
        return "\neg ("+_predLaTeXnamesPos.get(func)+")";
      }
    }
    // We get here if no record is found for a predicate
    if(!isInterpretedPredicate(func)) return "";
    i = interpretPredicate(func);
  }
  else{
    if(_funcLaTeXnames.find(func)){ return _funcLaTeXnames.get(func); }
    // We get here if no record is found for a function
    if(!isInterpretedFunction(func)) return "";
    i = interpretFunction(func);
  }

  // There are some default templates
  // For predicates these include the notion of polarity
  std::string pol = polarity ? "" : " \\not ";

  //TODO do we want special symbols for quotient, remainder, floor, ceiling, truncate, round?

  switch(i){
  case EQUAL:return "a0 "+pol+"= a1";

  case INT_SUCCESSOR: return "a0++"; 
  case INT_UNARY_MINUS:
  case RAT_UNARY_MINUS:
  case REAL_UNARY_MINUS: return "-a0";

  case INT_GREATER: return "a0 "+pol+"> a1";
  case INT_GREATER_EQUAL: return "a0 "+pol+"\\geq a1";
  case INT_LESS: return "a0 "+pol+"< a1";
  case INT_LESS_EQUAL: return "a0 "+pol+"\\leq a1";
  case INT_DIVIDES: return "a0 "+pol+"\\| a1"; // check?

  case RAT_GREATER: return "a0 "+pol+"> a1";
  case RAT_GREATER_EQUAL: return "a0 "+pol+"\\geq a1";
  case RAT_LESS: return "a0 "+pol+"< a1";
  case RAT_LESS_EQUAL: return "a0 "+pol+"\\leq a1";

  case REAL_GREATER: return "a0 "+pol+"> a1"; 
  case REAL_GREATER_EQUAL: return "a0 "+pol+"\\geq a1";
  case REAL_LESS: return "a0 "+pol+"< a1";
  case REAL_LESS_EQUAL: return "a0 "+pol+"\\leq a1";

  case INT_PLUS: return "a0 + a1";
  case INT_MINUS: return "a0 - a1";
  case INT_MULTIPLY: return "a0 \\cdot a1";

  case RAT_PLUS: return "a0 + a1";
  case RAT_MINUS: return "a0 - a1";
  case RAT_MULTIPLY: return "a0 \\cdot a1";
  case RAT_QUOTIENT: return "a0 / a1";

  case REAL_PLUS: return "a0 + a1";
  case REAL_MINUS: return "a0 - a1";
  case REAL_MULTIPLY: return "a0 \\cdot a1";
  case REAL_QUOTIENT: return "a0 / a1";

  default: return "";
  } 

  return "";

}


/**
 * Return true iff @b t is an interpreted function interpreted
 * as @b itp
 */
bool Theory::isInterpretedFunction(unsigned f, Interpretation itp)
{
  return isInterpretedFunction(f) && interpretFunction(f)==itp;
}
/**
 * Return true iff @b t is an interpreted function interpreted
 * as @b itp
 */
bool Theory::isInterpretedFunction(Term* t, Interpretation itp)
{

  return isInterpretedFunction(t->functor(), itp);
}

/**
 * Return true iff @b t is an interpreted function interpreted
 * as @b itp
 */
bool Theory::isInterpretedFunction(TermList t, Interpretation itp)
{
  return t.isTerm() && isInterpretedFunction(t.term(), itp);
}

IntegerConstantType naiveInverseModulo(IntegerConstantType const& l, IntegerConstantType const& m)
{
  ASS(!m.isZero())
  if (m == IntegerConstantType(1)) {
    return IntegerConstantType(0);
  }
  // TODO use extended euclidean algorithm instead
  ASS(l.isPositive()) // <- can be done but not implemented
  ASS(m.isPositive()) // <- can be done but not implemented
  auto one = IntegerConstantType(1);
  for (auto i : range(0, m)) {
    if ((l * i).remainderE(m) == 1) {
      return IntegerConstantType(i);
    }
  }
  ASSERTION_VIOLATION_REP("inverse does not exists")
}

} // namespace Kernel<|MERGE_RESOLUTION|>--- conflicted
+++ resolved
@@ -7,16 +7,6 @@
  * https://vprover.github.io/license.html
  * and in the source directory
  */
-<<<<<<< HEAD
-
-#include "Theory.hpp"
-#include "Debug/Assertion.hpp"
-#if WITH_GMP
-#include "Theory_gmp.cpp"
-#else
-#include "Theory_int.cpp"
-#endif
-=======
 
 #include "Theory.hpp"
 #include "Debug/Assertion.hpp"
@@ -45,8 +35,6 @@
 #include "mini-mpq.c"
 #endif
 
-#include "Theory.hpp"
-
 std::string to_string(mpz_t const& self) {
   auto s = mpz_sizeinbase(self, /* base */ 10);
   auto str = new char[s + 2];
@@ -61,19 +49,9 @@
 { return out << to_string(self); }
 #endif
 
-namespace Kernel
-{
->>>>>>> bbc1d2b5
-
 using namespace Lib;
 
-<<<<<<< HEAD
 namespace Kernel {
-
-=======
-///////////////////////
-// IntegerConstantType
-//
 
 IntegerConstantType::IntegerConstantType(std::string const& str)
   : Kernel::IntegerConstantType()
@@ -409,7 +387,6 @@
 size_t RealConstantType::hash() const {
   return (denominator().hash() << 1) ^ numerator().hash();
 }
->>>>>>> bbc1d2b5
 
 } // namespace Kernel
 
@@ -1428,16 +1405,8 @@
 }
 
 
-<<<<<<< HEAD
-bool Theory::isInterpretedPredicate(unsigned lit, Interpretation itp)
-{
-  return isInterpretedPredicate(lit) && interpretPredicate(lit)==itp;
-=======
 bool Theory::isInterpretedPredicate(unsigned pred, Interpretation itp)
-{
-  return isInterpretedPredicate(pred) && interpretPredicate(pred) == itp;
->>>>>>> bbc1d2b5
-}
+{ return isInterpretedPredicate(pred) && interpretPredicate(pred) == itp; }
 
 /**
  * Return true iff @b lit has an interpreted predicate interpreted
@@ -1785,11 +1754,7 @@
 }
 
 std::ostream& operator<<(std::ostream& out, IntegerConstantType const& self)
-<<<<<<< HEAD
-{ return out << self.toString(); }
-=======
 { return out << self._val; }
->>>>>>> bbc1d2b5
 
 std::ostream& operator<<(std::ostream& out, RationalConstantType const& self)
 #if NICE_THEORY_OUTPUT
