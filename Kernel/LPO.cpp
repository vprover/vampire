--- conflicted
+++ resolved
@@ -96,11 +96,7 @@
   return clpo(tl1, tl2);
 }
 
-<<<<<<< HEAD
-Ordering::Result LPO::isGreaterOrEq(AppliedTerm lhs, AppliedTerm rhs, POStruct* po_struct) const
-=======
-Ordering::Result LPO::compareUnidirectional(AppliedTerm lhs, AppliedTerm rhs) const
->>>>>>> 1dc0e455
+Ordering::Result LPO::compareUnidirectional(AppliedTerm lhs, AppliedTerm rhs, POStruct* po_struct) const
 {
   return lpo(lhs,rhs);
 }
