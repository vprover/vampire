--- conflicted
+++ resolved
@@ -1348,13 +1348,9 @@
       return c;
     } else {
       auto mon = monom.factors->denormalize(t);
-<<<<<<< HEAD
-      if (monom.numeral == Numeral(1)) {
-=======
-      if (monom.numeral == Number::constant(1)) {
->>>>>>> bbc1d2b5
+      if (monom.numeral == 1) {
         return mon;
-      } else if (monom.numeral == Number::constant(-1)) {
+      } else if (monom.numeral == -1) {
         return Number::minus(mon);
       } else {
         return Number::mul(c, mon);
