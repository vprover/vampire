--- conflicted
+++ resolved
@@ -101,21 +101,12 @@
   explicit Variable(unsigned num, TermList sort);
   unsigned id() const;
 
-<<<<<<< HEAD
   TermList sort() const { return _sort; }
-=======
+
   void integrity() const {  }
   friend struct std::hash<Variable>;
-  friend bool operator==(Variable lhs, Variable rhs);
-  friend bool operator!=(Variable lhs, Variable rhs);
-  friend bool operator<(Variable const& lhs, Variable const& rhs);
-  friend std::ostream& operator<<(std::ostream& out, const Variable& self);
-};
->>>>>>> e2c0692b
-
   friend std::ostream& operator<<(std::ostream& out, const Variable& self);
   TermList denormalize() const { return TermList::var(_num); }
-  void integrity() const {}
 };
 
 // TODO use this newtype in Term.hpp
@@ -123,33 +114,22 @@
 class FuncId 
 {
   unsigned _num;
-<<<<<<< HEAD
   const TermList* _typeArgs; // private field not used
-=======
-  Stack<TermList> _typeArgs;
->>>>>>> e2c0692b
   
-  explicit FuncId(unsigned num, Stack<TermList> typeArgs);
+  explicit FuncId(unsigned num, const TermList* typeArgs);
 public: 
-<<<<<<< HEAD
   MAKE_DERIVABLE(FuncId, _num, _typeArgs)
     DERIVE_EQ
     DERIVE_CMP
     DERIVE_HASH
 
-  explicit FuncId(unsigned num, const TermList* typeArgs);
-=======
->>>>>>> e2c0692b
   static FuncId symbolOf(Term* term);
   unsigned numTermArguments() const;
   unsigned numTypeArguments() const;
   TermList typeArg(unsigned i) const;
-<<<<<<< HEAD
 
   auto iterTypeArgs() const
   { return range(0, numTypeArguments()).map([this](auto i) { return typeArg(i); }); }
-=======
->>>>>>> e2c0692b
 
   friend std::ostream& operator<<(std::ostream& out, const FuncId& self);
 
@@ -183,221 +163,6 @@
 ////////////////////////////////////////////////////////////////////////////////////////////////////
 // class declartions for PolyNf
 /////////////////////////////////////////////////////////
-
-<<<<<<< HEAD
-=======
-/** 
- * Represents a summand in a polynom of the number type Number 
- * e.g. a term like 3 * (a*x) would be represented as 
- * Monom { 3, MonomFactors { a, x }}
- */
-template<class Number> 
-struct Monom 
-{
-  CLASS_NAME(Monom)
-  USE_ALLOCATOR(Monom)
-
-  using Numeral = typename Number::ConstantType;
-
-  Numeral numeral;
-  Perfect<MonomFactors<Number>> factors;
-
-  Monom(Numeral numeral, Perfect<MonomFactors<Number>> factors);
-  Monom(Numeral numeral) : Monom(numeral, perfect(MonomFactors<Number>::one())) {}
-  Monom(int num) : Monom(Numeral(num)) {}
-  Monom(int n1, int n2) : Monom(Numeral(n1, n2)) {}
-  Monom(MonomFactors<Number> factors) : Monom(Numeral(1), perfect(std::move(factors))) {}
-
-  static Monom zero();
-  bool isZeroMul() const;
-  bool isZeroConst() const;
-
-  Option<Variable> tryVar() const;
-  Option<Numeral> tryNumeral() const;
-  bool isVar()     const { return tryVar().isSome(); }
-  bool isNumeral() const { return tryNumeral().isSome(); }
-  TermList denormalize() const;
-
-  template<class F> Monom mapVars(F f) const;
-
-  /** performs an integrity check on the datastructure, only has an effect in debug mode */
-  void integrity() const;
-
-  friend Monom operator*(Numeral n, Monom const& self) 
-  { return Monom(n * self.numeral, self.factors); }
-
-  friend Monom operator/(Monom const& self, Numeral n) 
-  { return Monom(self.numeral / n, self.factors); }
-
-  friend Monom operator-(Monom const& self) 
-  { return Numeral(-1) * self; }
-};
-
-
-/**
- * Represents an ordenary complex term, in the PolyNF term tree.
- */
-class FuncTerm 
-{
-  FuncId _fun;
-  Stack<PolyNf> _args;
-public:
-  CLASS_NAME(FuncTerm)
-  USE_ALLOCATOR(FuncTerm)
-
-  FuncTerm(FuncId f, Stack<PolyNf>&& args);
-  FuncTerm(FuncId f, PolyNf* args);
-
-  unsigned numTermArguments() const;
-  FuncId function() const;
-  PolyNf const& arg(unsigned i) const;
-
-  template<class Number> 
-  Option<typename Number::ConstantType> tryNumeral() const;
-
-  template<class F> FuncTerm mapVars(F f) const;
-
-  void integrity() const;
-
-  inline auto iterArgs() -> decltype(iterTraits(_args.iterFifo())) const  { return iterTraits(_args.iterFifo()); }
-
-  friend std::ostream& operator<<(std::ostream& out, const FuncTerm& self);
-  friend bool operator==(FuncTerm const& lhs, FuncTerm const& rhs);
-  friend bool operator!=(FuncTerm const& lhs, FuncTerm const& rhs);
-  friend struct std::hash<FuncTerm>;
-
-};
-
-using AnyPolySuper = Coproduct< 
-    Perfect<Polynom< IntTraits>>
-  , Perfect<Polynom< RatTraits>>
-  , Perfect<Polynom<RealTraits>>
-  >;
-
-class AnyPoly : public AnyPolySuper
-{
-public:
-  /** creates a new dynamically typed polynom from a statically typed one */
-  template<class NumTraits> AnyPoly(Perfect<Polynom<NumTraits>> x);
-
-  /** tries to turn this polynom into a polynom of the given NumTraits. */
-  template<class NumTraits> Option<Perfect<Polynom<NumTraits>> const&> downcast() const&;
-
-  /** returns wether this is a Polynom of the given NumTraits. */
-  template<class NumTraits> bool isType() const;
-
-  /** if this polynom has the right sort, and consist of a single summand that is a numeral, then this numeral
-   * is returned. otherwise an empty Option is returned. */
-  template<class NumTraits> Option<typename NumTraits::ConstantType> tryNumeral() const&;
-
-  /** \see template<class N> Polynom<N>::replaceTerms */
-  AnyPoly replaceTerms(PolyNf* newTs) const;
-
-  template<class F> AnyPoly mapVars(F f) const;
-
-  /** \see template<class N> Polynom<N>::nSummands */
-  unsigned nSummands() const;
-
-  /** \see template<class N> Polynom<N>::nFactors */
-  unsigned nFactors(unsigned i) const;
-
-  /** \see template<class N> Polynom<N>::termAt */
-  PolyNf const& termAt(unsigned summand, unsigned factor) const;
-
-  /** \see template<class N> Polynom<N>::denormalize */
-  TermList denormalize(TermList* results) const;
-
-  void integrity() const;
-
-  friend std::ostream& operator<<(std::ostream& out, const AnyPoly& self);
-  friend struct std::hash<AnyPoly>;
-};
-
-using PolyNfSuper = Lib::Coproduct<Perfect<FuncTerm>, Variable, AnyPoly>;
-
-template<class A> A & deref(A          & x) { return  x; }
-template<class A> A & deref(A          * x) { return *x; }
-template<class A> A & deref(Perfect<A> & x) { return *x; }
-
-template<class A> A const& deref(A          const& x) { return  x; }
-template<class A> A const& deref(A          const* x) { return *x; }
-template<class A> A const& deref(Perfect<A> const& x) { return *x; }
-
-/**
- * Represents the polynomial normal form of a term, that is used for performing several simplifications and evaluations.
- *
- * See the file-level documentation for how this datatype is composed.
- */
-class PolyNf : public PolyNfSuper
-{
-public:
-  CLASS_NAME(PolyNf)
-
-  PolyNf(Perfect<FuncTerm> t);
-  PolyNf(Variable               t);
-  PolyNf(AnyPoly                t);
-
-  static PolyNf normalize(TypedTermList t);
-
-  /** 
-   * If this term is a polynomial of sort NumTraits, it is downcasted to that sort,
-   * otherwise an empty Option is returned
-   */
-  template<class NumTraits>
-  Option<Perfect<Polynom<NumTraits>>> downcast() const;
-
-  /** turns the normal form term PolyNf into an ordenary vampire term TermList. */
-  TermList denormalize() const;
-
-  /** 
-   * Turns this PolyNf term into a typed polynom of sort Number.
-   * this must have the same sort as Number. 
-   * If this is already a polynom it will just be downcasted, 
-   * otherwise (when it is a Variable, or a FuncTerm) it will be 
-   * wrapped in a polynom.
-   */
-  template<class Number> 
-  Perfect<Polynom<Number>> wrapPoly() const;
-  
-  /** 
-   * Turns this PolyNf term into a typed polynom of sort Number.
-   * this must have the same sort as Number. 
-   * If this is already a polynom it will just be downcasted, 
-   * otherwise (when it is a Variable, or a FuncTerm) it will be 
-   * wrapped in a polynom.
-   */
-  template<class Number> 
-  Monom<Number> wrapMonom() const;
-  
-
-  /** if this PolyNf is a numeral, the numeral is returned */
-  template<class Number>
-  Option<typename Number::ConstantType> tryNumeral() const;
-
-  /** if this PolyNf is a Variable, the variable is returned */
-  Option<Variable> tryVar() const;
-
-  /** an iterator over all PolyNf s that are subterms of this one */
-  class SubtermIter;
-
-  /** returns an iterator over all PolyNf s that are subterms of this one */
-  SubtermIter iterSubterms() const;
-
-  template<class F> PolyNf mapVars(F f) const;
-
-  bool isFuncTerm() const { return is<Perfect<FuncTerm>>(); }
-  Perfect<FuncTerm> unwrapFuncTerm() const { return unwrap<Perfect<FuncTerm>>(); }
-
-  void integrity() const {  apply([](auto const& x) -> void { deref(x).integrity(); }); }
-
-  friend struct std::hash<PolyNf>;
-  friend bool operator==(PolyNf const& lhs, PolyNf const& rhs);
-  friend bool operator!=(PolyNf const& lhs, PolyNf const& rhs);
-  friend bool operator<(const PolyNf& lhs, const PolyNf& rhs);
-  friend bool operator<=(const PolyNf& lhs, const PolyNf& rhs);
-  friend std::ostream& operator<<(std::ostream& out, const PolyNf& self);
-};
->>>>>>> e2c0692b
 
 struct ImmediateSubterms;
 
@@ -411,14 +176,11 @@
 template<class Number> 
 class MonomFactor 
 {
-<<<<<<< HEAD
   TermList _term;
   int _power;
 public:
 
-=======
   using Numeral = typename Number::ConstantType;
->>>>>>> e2c0692b
   CLASS_NAME(MonomFactor)
   MAKE_DERIVABLE(MonomFactor, _term, _power)
     DERIVE_EQ
@@ -431,7 +193,6 @@
 
   MonomFactor(PolyNf term, int power);
 
-<<<<<<< HEAD
    
   /** if this monomfactor is a Variable and has power one it is turned into a variable */
   Option<Variable> tryVar() const;
@@ -453,17 +214,10 @@
     term().integrity(); 
 #endif
   }
-=======
-  template<class F> MonomFactor mapVars(F f) const;
-
-  void integrity() const { term.integrity(); }
-  /** if this monomfactor is a Variable and has power one it is turned into a variable */
-  Option<Variable> tryVar() const;
-  Option<Perfect<Polynom<Number>>> tryPolynom() const;
-  bool isPolynom() const { return tryPolynom().isSome(); }
-
-  PolyNf::SubtermIter iterSubterms() const;
->>>>>>> e2c0692b
+  // Option<Polynom<Number>> tryPolynom() const;
+  // bool isPolynom() const { return tryPolynom().isSome(); }
+  //
+  // PolyNf::SubtermIter iterSubterms() const;
 };
 
 template<class Add, class Zero, class Iter>
@@ -544,13 +298,6 @@
   MonomFactors(Stack<MonomFactor> const& factors);
   MonomFactors(MonomFactor const& f) : MonomFactors(Stack<MonomFactor>{f}) {}
 
-  explicit MonomFactors(const MonomFactors&) = default;
-  explicit MonomFactors(MonomFactors&) = default;
-
-  MonomFactors& operator=(MonomFactors&&) = default;
-  MonomFactors(MonomFactors&&) = default;
-
-
   // \pre iter must be sorted
   template<class Iter>
   static MonomFactors fromIterator(Iter iter)
@@ -580,17 +327,6 @@
 
   /** returns the number of factors */
   PolyNf const& termAt(unsigned i) const;
-
-  Option<Polynom> tryPolynom() const;
-  Option<MonomFactor> tryMonomFactor() const;
-
-  /** returns whether this monom is a polynom, i.e. if its only factor is a polynom */
-  bool isPolynom() const { return tryPolynom().isSome(); }
-
-  /** turns this monom into a polynom. 
-   * \pre isPolynom  must be true
-   */
-  Polynom asPolynom() const { return tryPolynom().unwrap(); }
 
   /** returns the (empty) product one */
   static MonomFactors one();
@@ -614,6 +350,8 @@
   //   }
   // }
   /** if this MonomFactors consist of a single variable if will be returnd  */
+  Option<MonomFactor> tryMonomFactor() const;
+  /** if this MonomFactors consist of a single variable if will be returnd  */
   Option<Variable> tryVar() const;
 
   /** performs an integrity check on the datastructure, only has an effect in debug mode */
@@ -626,7 +364,6 @@
   { unsigned cnt; return replaceTerms(simplifiedTerms, cnt); }
 
   /** returns an iterator over all factors */
-<<<<<<< HEAD
   // auto iter() const -> IterTraits<VirtualIterator<MonomFactor>>;
   // { return iterTraits(_factors.iter()); }
 
@@ -671,31 +408,18 @@
       }
     }
   };
-=======
-  FactorIter iter() const&;
-
-  auto iterSubterms() const;
-
-  template<class F> MonomFactors mapVars(F f) const;
-
-  explicit MonomFactors(const MonomFactors&) = default;
-  explicit MonomFactors(MonomFactors&) = default;
->>>>>>> e2c0692b
+  
+  // auto iterSubterms() const
+  // { return concatIters(
+  //     getSingletonIterator(PolyNf(*this)),
+  //     ImmediateSubterms{}(*this).flatMap([](auto t) { return t.iterSubterms(); })
+  //   ); 
+  // }
 
   auto iter() const 
   { return iterTraits(Iter(this->_inner)); }
 
   template<class N> friend std::ostream& operator<<(std::ostream& out, const MonomFactors<N>& self);
-<<<<<<< HEAD
-
-  TermList denormalize() const;
-=======
-  template<class N> friend bool operator==(const MonomFactors<N>& l, const MonomFactors<N>& r);
-  template<class N> friend bool operator!=(const MonomFactors<N>& l, const MonomFactors<N>& r);
-
-  /** helper function for PolyNf::denormalize() */
-  TermList denormalize(TermList* results) const;
->>>>>>> e2c0692b
 
   TermList denormalize() const;
   Stack<MonomFactor>& raw();
@@ -740,6 +464,12 @@
 
   friend Monom operator*(Numeral k, Monom const& self)
   { return Monom(self.numeral * k, MonomFactors<Number>(self.factors)); }
+
+  friend Monom operator/(Monom const& self, Numeral k)
+  { 
+    ASS_NEQ(k, Numeral(0))
+    return (Numeral(1) / k) * self;
+  }
 
   friend Monom operator-(Monom const& self)
   { return Numeral(-1) * self; }
@@ -898,6 +628,8 @@
   // /** returns the summand with the given index */
   // Monom      & summandAt(unsigned summand);
 
+  Option<Monom> tryMonom() const;
+
   /** integrity check of the data structure. does noly have an effect in debug mode */
   void integrity() const;
 
@@ -905,6 +637,23 @@
   auto iterSummands() const 
   { return iterTraits(AcChainIter(_inner, Number::addF()))
         .map([](auto t) { return Monom::fromNormalized(t); }); }
+
+
+  friend Polynom operator*(Numeral const& k, Polynom const& self)
+  {
+    return Polynom::fromIterator(
+        self.iterSummands()
+                .map([&](auto m) { return k * m; }));
+  }
+
+  friend Polynom operator/(Polynom const& self, Numeral const& k)
+  { return (Numeral(1) / k) * self; }
+
+  friend Polynom operator*(Polynom const& self, Numeral const& k)
+  { return k * self; }
+
+  friend Polynom operator-(Polynom const& self)
+  { return Numeral(-1) * self; }
 
   static Option<Polynom> tryFromNormalized(TypedTermList t);
   static Polynom fromNormalized(TermList t)
@@ -1060,16 +809,9 @@
   }
 
 
-<<<<<<< HEAD
   /** if this PolyNf is a numeral, the numeral is returned */
   template<class Number>
   Option<typename Number::ConstantType> tryNumeral() const;
-=======
-  Option<Monom> tryMonom() const;
-
-  /** integrity check of the data structure. does noly have an effect in debug mode */
-  void integrity() const;
->>>>>>> e2c0692b
 
   // TODO why do we have both tryVar and asVar
   /** if this PolyNf is a Variable, the variable is returned */
@@ -1091,23 +833,6 @@
   }
 };
 
-<<<<<<< HEAD
-=======
-  template<class F> Polynom mapVars(F f) const;
-
-  template<class N> friend bool operator==(const Polynom<N>& l, const Polynom<N>& r);
-  template<class N> friend bool operator!=(const Polynom<N>& l, const Polynom<N>& r);
-  template<class N> friend std::ostream& operator<<(std::ostream& out, const Polynom<N>& self);
-
-  friend Polynom operator*(Numeral n, Polynom const& self) 
-  { return Polynom(self.iterSummands()
-      .map([&](auto m) { return n * m; })
-      .template collect<Stack>()); }
-
-  friend Polynom operator-(Polynom const& self) 
-  { return Numeral(-1) * self; }
-};  
->>>>>>> e2c0692b
 
 template<class N> bool operator!=(const Polynom<N>& l, const Polynom<N>& r) { return !(l == r); }
 
@@ -1167,7 +892,6 @@
   }
 
 };
-
 
 } // namespace Kernel
 
@@ -1221,41 +945,22 @@
 
 
 template<class Number>
-template<class F>
-Monom<Number> Monom<Number>::mapVars(F fun) const 
-{ return Monom(numeral, perfect(factors->mapVars(fun))); }
-
-template<class Number>
 Monom<Number> Monom<Number>::zero() 
 { 
-<<<<<<< HEAD
   static Monom p = Monom(Numeral(0), MonomFactors<Number>());
-=======
-  static Monom p = Monom(Numeral(0), perfect(MonomFactors<Number>()));
-  ASS(p.isZeroConst()) 
->>>>>>> e2c0692b
   return p; 
 }
 
-template<class Number>
-bool Monom<Number>::isZeroConst() const
-{ return isZeroMul() && this->factors->nFactors() == 0; }
-
-
-template<class Number>
-bool Monom<Number>::isZeroMul() const
-{ return Numeral(0) == this->numeral; }
-
-template<class Number>
-Option<typename Monom<Number>::Numeral> Monom<Number>::tryNumeral() const 
-{
-  using Opt = Option<Numeral>;
-  if (this->factors->isOne()) {
-    return Opt(numeral);
-  } else {
-    return Opt();
-  }
-}
+// template<class Number>
+// Option<typename Monom<Number>::Numeral> Monom<Number>::tryNumeral() const 
+// {
+//   using Opt = Option<Numeral>;
+//   if (this->factors->isOne()) {
+//     return Opt(numeral);
+//   } else {
+//     return Opt();
+//   }
+// }
 
 template<class Number>
 Option<Variable> Monom<Number>::tryVar() const 
@@ -1276,54 +981,21 @@
 #endif // VDEBUG
 }
 template<class Number>
-TermList Monom<Number>::denormalize()  const
-{
-  CALL("Monom::denormalize()")
-  return PolyNf(AnyPoly(perfect(Polynom<Number>(*this)))).denormalize(); 
-}
-
-
-template<class Number>
-bool operator<(Kernel::Monom<Number> const& l, Kernel::Monom<Number> const& r)
+bool operator<(Monom<Number> const& l, Monom<Number> const& r)
 { return std::tie(l.factors, l.numeral) < std::tie(r.factors, r.numeral); }
 
 template<class Number>
-<<<<<<< HEAD
 bool operator!=(Monom<Number> const& l, Monom<Number> const& r)
-=======
-bool operator==(Kernel::Monom<Number> const& l, Kernel::Monom<Number> const& r)
-{ return std::tie(l.factors, l.numeral) == std::tie(r.factors, r.numeral); }
-
-template<class Number>
-bool operator!=(Kernel::Monom<Number> const& l, Kernel::Monom<Number> const& r)
->>>>>>> e2c0692b
 { return !(l == r); }
 
 template<class Number>
-std::ostream& operator<<(std::ostream& out, const Kernel::Monom<Number>& self)
+std::ostream& operator<<(std::ostream& out, const Monom<Number>& self)
 { 
-<<<<<<< HEAD
   if (self.numeral != typename Number::ConstantType(1)) {
     out << self.numeral << " ";
-=======
-#if !OUTPUT_NICE 
-  out << "mon(";
-#endif 
-  if (self.factors->isOne()) {
-    out << self.numeral;
-  } else {
-    if (self.numeral != typename Number::ConstantType(1))
-      out << self.numeral << " ";
-    out << self.factors; 
->>>>>>> e2c0692b
-  }
-#if !OUTPUT_NICE 
-  out << ")";
-#endif 
-  return out;
-}
-
-} // namespace Kernel
+  }
+  return out << self.factors; 
+}
 
 
 template<class Number>
@@ -1349,6 +1021,9 @@
 template<class Number>
 TermList MonomFactors<Number>::denormalize() const
 { return _inner; }
+
+
+} // namespace Kernel
 
 
 
@@ -1397,11 +1072,6 @@
 Option<typename Number::ConstantType> FuncTerm::tryNumeral() const
 { return function().template tryNumeral<Number>(); }
 
-template<class F> FuncTerm FuncTerm::mapVars(F fun) const
-{ return FuncTerm(_fun, iterTraits(_args.iterFifo())
-                          .map([&](PolyNf t) { return t.mapVars(fun); })
-                          .template collect<Stack>()); }
-
 } // namespace Kernel
 
 
@@ -1450,35 +1120,8 @@
 Option<typename NumTraits::ConstantType> AnyPoly::tryNumeral() const&
 { return apply(PolymorphicToNumeral<NumTraits>{}); }
 
-template<class F> 
-struct __MapVars {
-  F _fun;
-  template<class A> 
-  AnyPoly operator()(A a) 
-  { return AnyPoly(perfect(a->mapVars(_fun))); }
-};
-
-template<class F> AnyPoly AnyPoly::mapVars(F fun) const
-{ return apply(__MapVars<F>{fun}); }
-
 } // namespace Kernel
 
-<<<<<<< HEAD
-=======
-template<> struct std::less<Kernel::AnyPoly> 
-{
-  bool operator()(Kernel::AnyPoly const& lhs, Kernel::AnyPoly const& rhs) const 
-  { return PolymorphicCoproductOrdering<std::less>{}(lhs,rhs); }
-};
-
-
-template<> struct std::hash<Kernel::AnyPoly> 
-{
-  size_t operator()(Kernel::AnyPoly const& self) const 
-  { return std::hash<Kernel::AnyPolySuper>{}(self); }
-};
-
->>>>>>> e2c0692b
 /////////////////////////////////////////////////////////
 // impl PolyNf  template stuff
 ////////////////////////////
@@ -1508,11 +1151,11 @@
   }
 }
 
-template<class Number> 
-Monom<Number> PolyNf::wrapMonom() const
-{
-  return this->wrapPoly<Number>()->tryMonom() || [&]() -> Monom<Number> { return Monom<Number>(*this); };
-}
+// template<class Number> 
+// Monom<Number> PolyNf::wrapMonom() const
+// {
+//   return this->wrapPoly<Number>()->tryMonom() || [&]() -> Monom<Number> { return Monom<Number>(*this); };
+// }
 
 template<class Number>
 Option<typename Number::ConstantType> PolyNf::tryNumeral() const
@@ -1525,12 +1168,6 @@
     );
 }
 
-template<class F> PolyNf PolyNf::mapVars(F fun) const
-{ return match(
-    [&](Perfect<FuncTerm> t) { return PolyNf(perfect(t->mapVars(fun))); },
-    [&](Variable var       ) { return PolyNf(fun(var)                ); },
-    [&](AnyPoly p)           { return PolyNf(p.mapVars(fun)          ); }); }
-
 } // namespace Kernel
 
 /////////////////////////////////////////////////////////
@@ -1546,9 +1183,9 @@
 {}
 
 
-template<class Number>
-PolyNf::SubtermIter MonomFactor<Number>::iterSubterms() const
-{ return term.iterSubterms(); }
+// template<class Number>
+// PolyNf::SubtermIter MonomFactor<Number>::iterSubterms() const
+// { return term.iterSubterms(); }
 
 template<class Number>
 std::ostream& operator<<(std::ostream& out, const MonomFactor<Number>& self) {
@@ -1565,49 +1202,15 @@
 
 
 template<class Number>
-template<class F>
-MonomFactor<Number> MonomFactor<Number>::mapVars(F fun) const 
-{ 
-  auto mapped = this->term.template mapVars<F>(fun);
-  auto poly_ = mapped.template downcast<Number>();
-  if (poly_.isSome()) {
-    auto poly  = poly_.unwrap();
-    if (poly->nSummands() == 1 && poly->summandAt(0).numeral == Numeral(1)) {
-      auto facs = poly->summandAt(0).factors;
-      if (facs->nFactors() == 1 && facs->factorAt(0).power == 1) {
-        return MonomFactor(facs->factorAt(0).term, this->power);
-      }
-    }
-  }
-  return MonomFactor(mapped, this->power); 
-}
-
-template<class Number>
 Option<Variable> MonomFactor<Number>::tryVar() const 
 { return _power == 1 ? term().tryVar() : none<Variable>(); }
 
-template<class Number>
-Option<Perfect<Polynom<Number>>> MonomFactor<Number>::tryPolynom() const 
-{ return power == 1 ? term.downcast<Number>() : none<Perfect<Polynom<Number>>>(); }
+// template<class Number>
+// Option<Polynom<Number>> MonomFactor<Number>::tryPolynom() const 
+// { return power == 1 ? term.downcast<Number>() : none<Polynom<Number>>(); }
 
 } // namespace Kernel
 
-<<<<<<< HEAD
-=======
-template<class NumTraits>
-struct std::hash<Kernel::MonomFactor<NumTraits>> 
-{
-  size_t operator()(Kernel::MonomFactor<NumTraits> const& x) const noexcept 
-  {
-    return HashUtils::combine(
-      StlHash::hash(x.term),
-      StlHash::hash(x.power)
-    );
-  }
-};
-
-
->>>>>>> e2c0692b
 /////////////////////////////////////////////////////////
 // impl MonomFactors  tempalte stuff
 ////////////////////////////
@@ -1615,26 +1218,12 @@
 namespace Kernel {
 
 template<class Number>
-<<<<<<< HEAD
 MonomFactors<Number>::MonomFactors(TermList t) 
   : _inner(t) { integrity(); }
 
 template<class Number>
 MonomFactors<Number>::MonomFactors(Stack<MonomFactor> const& factors) 
   : MonomFactors(MonomFactors::fromIterator(factors.iterFifo())) { }
-=======
-MonomFactors<Number>::MonomFactors(Stack<MonomFactor>&& factors) 
-  : _factors(std::move(factors)) 
-{ 
-  if (_factors.size() == 1 
-    && _factors[0].tryPolynom().isSome()
-    && _factors[0].tryPolynom().unwrap()->nSummands() == 1
-    && _factors[0].tryPolynom().unwrap()->summandAt(0).numeral == Numeral(1)) {
-    _factors = _factors[0].tryPolynom().unwrap()->summandAt(0).factors->_factors;
-  }
-  // integrity(); 
-}
->>>>>>> e2c0692b
 
 template<class Number>
 MonomFactors<Number>::MonomFactors() 
@@ -1642,7 +1231,6 @@
 
 template<class Number>
 MonomFactors<Number>::MonomFactors(PolyNf t) 
-<<<<<<< HEAD
   : MonomFactors(MonomFactors::fromNormalized(t.denormalize())) { }
 
 template<class Number>
@@ -1651,28 +1239,6 @@
                  t1 <  t2 ? Stack<MonomFactor>({ MonomFactor ( t1, 1 ), MonomFactor ( t2, 1 ) }) 
                           : Stack<MonomFactor>({ MonomFactor ( t2, 1 ), MonomFactor ( t1, 1 ) }) 
                             )  { }
-=======
-  : MonomFactors( { MonomFactor ( t, 1 ) } ) { }
-
-template<class Number>
-MonomFactors<Number>::MonomFactors(PolyNf t1, PolyNf t2) 
-  : MonomFactors(t1 == t2 ? decltype(_factors) ({MonomFactor ( t1, 2 )  }) : 
-                 t1 <  t2 ? decltype(_factors) ({ MonomFactor ( t1, 1 ), MonomFactor ( t2, 1 ) }) 
-                          : decltype(_factors) ({ MonomFactor ( t2, 1 ), MonomFactor ( t1, 1 ) }) 
-                            )  { }
-
-template<class Number>
-unsigned MonomFactors<Number>::nFactors() const 
-{ return _factors.size(); }
-
-template<class Number>
-MonomFactor<Number> & MonomFactors<Number>::factorAt(unsigned i) 
-{ return _factors[i]; }
-
-template<class Number>
-MonomFactor<Number> const& MonomFactors<Number>::factorAt(unsigned i) const
-{ return _factors[i]; }
->>>>>>> e2c0692b
 
 template<class Number>
 unsigned MonomFactors<Number>::cntFactors() const 
@@ -1693,15 +1259,7 @@
 // template<class Number>
 // Stack<MonomFactor<Number>> & MonomFactors<Number>::raw()
 // { return _factors; }
-
-
-template<class Number>
-template<class F>
-MonomFactors<Number> MonomFactors<Number>::mapVars(F fun) const 
-{ return MonomFactors(
-        iterTraits(_factors.iterFifo()) 
-          .map([&](MonomFactor const& fac) { return fac.mapVars(fun); })
-          .template collect<Stack>()); }
+//
 
 template<class Number>
 Option<MonomFactor<Number>> MonomFactors<Number>::tryMonomFactor() const
@@ -1720,10 +1278,10 @@
 }
 
 
-template<class Number>
-Option<Polynom<Number>> MonomFactors<Number>::tryPolynom() const
-{ return tryMonomFactor()
-    .andThen([](auto f) { return f.tryPolynom(); }); }
+// template<class Number>
+// Option<Polynom<Number>> MonomFactors<Number>::tryPolynom() const
+// { return tryMonomFactor()
+//     .andThen([](auto f) { return f.tryPolynom(); }); }
 
 template<class Number>
 MonomFactors<Number> MonomFactors<Number>::one()
@@ -1736,7 +1294,6 @@
 template<class Number>
 std::ostream& operator<<(std::ostream& out, const MonomFactors<Number>& self) 
 {
-<<<<<<< HEAD
 #if POLYNF_NICE_OUTPUT
   auto iter = self.iter();
   auto first = iter.next();
@@ -1757,74 +1314,12 @@
   while (iter.hasNext())
     out << " " << iter.next();
   out << ")";
-=======
-  if (self._factors.size() == 0) {
-    out << "1";
-  } else {
-    auto iter  = self._factors.begin();
-    auto write = [&](MonomFactor<Number> const& f) { 
-      if (f.tryPolynom().isSome()) 
-        out << "(" << f << ")";
-      else out << f;
-    };
-    write(*iter);
-    iter++;
-    for (; iter != self._factors.end(); iter++) {
-      out << " ";
-      write(*iter);
-    }
-  }
->>>>>>> e2c0692b
   return out;
 #endif
 }
 
 
 template<class Number>
-<<<<<<< HEAD
-=======
-bool operator==(const MonomFactors<Number>& l, const MonomFactors<Number>& r) {
-  return l._factors == r._factors;
-}
-
-template<class Number>
-TermList MonomFactors<Number>::denormalize()  const
-{
-  CALL("MonomFactors::denormalize()")
-  return PolyNf(AnyPoly(perfect(Polynom(Monom(MonomFactors(*this)))))).denormalize(); 
-}
-
-template<class Number>
-TermList MonomFactors<Number>::denormalize(TermList* results)  const
-{
-  CALL("MonomFactors::denormalize(TermList*)")
-
-  if (_factors.size() == 0) {
-    return Number::one();
-  } else {
-
-    auto prependPowerTerm = [](TermList t, int pow, TermList tail) -> TermList {
-      TermList out = tail;
-      for (int i = 0; i < pow; i++) {
-        out = Number::mul(t,out);
-      }
-      return out;
-    };
-
-    auto end = nFactors() - 1;
-    ASS(_factors[end].power > 0)
-    TermList out = prependPowerTerm(results[end], _factors[end].power - 1, results[end]);
-
-    for (unsigned i = 1; i < nFactors(); i++) {
-      out = prependPowerTerm(results[end - i], _factors[end - i].power, out);
-    }
-
-    return out;
-  }
-}
-
-template<class Number>
->>>>>>> e2c0692b
 Option<Variable> MonomFactors<Number>::tryVar() const 
 { return tryMonomFactor()
     .andThen([](auto f) { return f.tryVar(); }); }
@@ -1832,7 +1327,6 @@
 template<class Number>
 void MonomFactors<Number>::integrity() const 
 {
-<<<<<<< HEAD
 #if POLYNF_INTEGRITY_CHECKS
   for (auto fac : this->iter()) {
     fac.integrity();
@@ -1845,32 +1339,6 @@
     auto x1 = iter.next();
     ASS_LE(x0.term(), x1.term())
     x0 = std::move(x1);
-=======
-#if VDEBUG
-  CALL("MonomFactors<Number>::integrity()")
-  if (_factors.size() == 1) {
-    auto fac = _factors[0];
-    if (fac.isPolynom()) {
-      auto poly = fac.tryPolynom().unwrap();
-      if (poly->nSummands() == 1) {
-        auto sum = poly->summandAt(0);
-        if (sum.numeral == Numeral(1)) {
-          ASSERTION_VIOLATION_REP(*this)
-        }
-      }
-    }
-  }
-  for (auto const& x : _factors)
-    x.integrity();
-
-  if (_factors.size() > 0) {
-    auto iter = this->_factors.begin();
-    auto last = iter++;
-    while (iter != _factors.end()) {
-      ASS_REP(last->term <= iter->term, *this);
-      last = iter++;
-    }
->>>>>>> e2c0692b
   }
 #endif
 }
@@ -1886,31 +1354,8 @@
   return out;
 }
 
-<<<<<<< HEAD
 } // namespace Kernel
 
-=======
-template<class Number>
-typename MonomFactors<Number>::FactorIter MonomFactors<Number>::iter() const&
-{ return iterTraits(getArrayishObjectIterator<no_ref_t>(_factors)); }
-
-template<class Number>
-auto MonomFactors<Number>::iterSubterms() const
-{ return iter().flatMap([](auto fac) { return fac.iterSubterms(); }); }
-
-} // namespace Kernel
-
-template<class NumTraits>
-struct std::hash<Kernel::MonomFactors<NumTraits>> 
-{
-  size_t operator()(Kernel::MonomFactors<NumTraits> const& x) const noexcept 
-  {
-    return StackHash<StlHash>::hash(x._factors);
-  }
-};
-
-
->>>>>>> e2c0692b
 /////////////////////////////////////////////////////////
 // impl Polynom tempalte stuff
 ////////////////////////////
@@ -1918,25 +1363,6 @@
 namespace Kernel {
 
 
-<<<<<<< HEAD
-// template<class Number>
-// Polynom<Number>::Polynom(Stack<Monom> const& summands) 
-//   : _inner(
-//       Number::sum(iterTraits(summands.iter())
-//         .map([](auto& s) { return s.denormalize(); })))
-//       // summands.isEmpty() 
-//       //   ? Stack<Monom>{Monom::zero()} 
-//       //   : std::move(summands)) 
-// { }
-=======
-template<class Number>
-Polynom<Number>::Polynom(Stack<Monom>&& summands) 
-  : _summands(
-      summands.isEmpty() 
-        ? Stack<Monom>{Monom::zero()} 
-        : std::move(summands)) 
-{ /* integrity(); */ }
->>>>>>> e2c0692b
 
 template<class Number>
 Polynom<Number>::Polynom(Monom m) 
@@ -1962,7 +1388,6 @@
 
 template<class Number>
 std::ostream& operator<<(std::ostream& out, const Polynom<Number>& self) {
-<<<<<<< HEAD
   auto iter = self.iterSummands();
 #if POLYNF_NICE_OUTPUT
   auto first = iter.next();
@@ -1979,14 +1404,6 @@
   out << "Poly(";
   if (!iter.hasNext()) {
     out << "<empty>";
-=======
-#if !OUTPUT_NICE 
-  out << "poly(";
-#endif 
-  auto iter = self._summands.begin();
-  if ( iter == self._summands.end() ) {
-    out << "0";
->>>>>>> e2c0692b
   } else {
     out << iter.next();
     while (iter.hasNext()) {
@@ -2021,20 +1438,12 @@
 }
 
 template<class Number>
-template<class F>
-Polynom<Number> Polynom<Number>::mapVars(F fun) const
-{ return Polynom(iterTraits(_summands.iterFifo())
-                  .map([&](Monom const& m) { return m.mapVars(fun); })
-                  .template collect<Stack>());                       }
-
-template<class Number>
 typename Number::ConstantType Polynom<Number>::unwrapNumber() const& 
 { return toNumber().unwrap(); }
 
 template<class NumTraits>
 Option<Polynom<NumTraits>> Polynom<NumTraits>::tryFromNormalized(TypedTermList t)
 {
-<<<<<<< HEAD
   if (t.sort() != NumTraits::sort()) {
     return Option<Polynom>();
   } else {
@@ -2045,18 +1454,6 @@
     // { return t.isTerm() && t.term()->functor() == NumTraits::mulF(); };
 
     return some(Polynom(t));
-    // if (isMul(t)) {
-    //   return some(Polynom::fromNormalized(t))
-    // } else if (isMul){}
-    // Stack<Monom> summands(1);
-    // TermList curr = t;
-    // while (isAdd(curr)) {
-    //   ASS(!isAdd(curr.term()->termArg(0)))
-    //   summands.push(Monom::fromNormalized(curr.term()->termArg(0)));
-    //   curr = curr.term()->termArg(1);
-    // }
-  // // TODO sorted assertions
-  //   return Option<Polynom>(Polynom(std::move(summands)));
   }
 }
 
@@ -2074,22 +1471,6 @@
         ASS(num.unwrap() != Numeral(1))
         ASS(num.unwrap() != Numeral(-1))
         return Monom(num.unwrap(), MonomFactors<NumTraits>::fromNormalized(t.term()->termArg(1)));
-=======
-  CALL("Polynom::denormalize(TermList* results)")
-
-  auto monomToTerm = [](Monom const& monom, TermList* t) -> TermList {
-    auto c = TermList(theory->representConstant(monom.numeral));
-    if (monom.factors->isOne()) {
-      return c;
-    } else {
-      auto mon = monom.factors->denormalize(t);
-      if (monom.numeral == Numeral(1)) {
-        return mon;
-      } else if (monom.numeral == Number::constant(-1)) {
-        return Number::minus(mon);
-      } else {
-        return Number::mul(c, mon);
->>>>>>> e2c0692b
       }
     } else if (trm->functor() == NumTraits::minusF()) {
       return Monom(Numeral(-1), MonomFactors<NumTraits>::fromNormalized(t.term()->termArg(0)));
@@ -2123,7 +1504,6 @@
   // return MonomFactors(std::move(factors));
 }
 
-<<<<<<< HEAD
 
 template<class NumTraits>
 MonomFactor<NumTraits> MonomFactor<NumTraits>::fromNormalized(TermList t)
@@ -2143,20 +1523,6 @@
       ASS_EQ(curr.term()->termArg(0), inner)
       curr = curr.term()->termArg(1);
       cnt++;
-=======
-    auto flatSize = iterTraits(_summands.iterFifo())
-      .map([](Monom const& m) { return m.factors->nFactors(); })
-      .sum();
-
-    auto flatIdx =  flatSize - _summands.top().factors->nFactors();
-    TermList out = monomToTerm(_summands.top(), &results[flatIdx]);
-
-    for (unsigned i = 1; i < nSummands(); i++) {
-      auto idx = _summands.size() - i - 1 ;
-      auto& monom = _summands[idx];
-      flatIdx -= monom.factors->nFactors();
-      out = Number::add(monomToTerm(monom, &results[flatIdx]), out);
->>>>>>> e2c0692b
     }
 
   } else {
@@ -2262,7 +1628,6 @@
 
 template<class Number>
 void Polynom<Number>::integrity() const {
-<<<<<<< HEAD
 #if POLYNF_INTEGRITY_CHECKS
   for (auto s : this->iterSummands()) {
     s.integrity();
@@ -2281,60 +1646,5 @@
 
 } // namespace Kernel
 
-=======
-#if VDEBUG
-  CALL("Polynom<Number>::integrity()")
-  ASS(_summands.size() > 0)
-  for (auto const& x : _summands)
-    x.integrity();
-  if (_summands.size() > 0) {
-    auto iter = this->_summands.begin();
-    auto last = iter++;
-    while (iter != _summands.end()) {
-      // ASS_REP(std::less<Perfect<MonomFactors>>{}(last->factors, iter->factors), *this);
-      ASS_REP(last->factors <= iter->factors, *this);
-      last = iter++;
-    }
-  } 
-#endif
-}
-
-template<class Number>
-Option<Monom<Number>> Polynom<Number>::tryMonom() const
-{ return someIf(_summands.size() == 1, [&](){ return summandAt(0); }); }
-
-template<class Number>
-typename Polynom<Number>::SummandIter Polynom<Number>::iterSummands() const&
-{ return iterTraits(getArrayishObjectIterator<no_ref_t>(_summands)); }
-
-
-template<class Number> 
-TermList Polynom<Number>::denormalize()  const
-{ return PolyNf(AnyPoly(perfect(Polynom(*this)))).denormalize(); }
-
-} // namespace Kernel
-
-template<class NumTraits>
-struct std::hash<Kernel::Polynom<NumTraits>> 
-{
-  size_t operator()(Kernel::Polynom<NumTraits> const& x) const noexcept 
-  {
-    using namespace Lib;
-    using namespace Kernel;
-
-    unsigned out = HashUtils::combine(0,0);
-    for (auto c : x._summands) {
-      out = HashUtils::combine(
-        StlHash::hash(c.factors),
-        StlHash::hash(c.numeral),
-        out
-      );
-    }
-    return out;
-  }
-};
-
-
->>>>>>> e2c0692b
 #undef DEBUG
 #endif // __POLYNOMIAL__H__