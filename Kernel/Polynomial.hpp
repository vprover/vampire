--- conflicted
+++ resolved
@@ -77,19 +77,14 @@
 class FuncId 
 {
   unsigned _num;
-<<<<<<< HEAD
-  Stack<TermList> _typeArgs;
-=======
   const TermList* _typeArgs;
->>>>>>> e7b2fd1b
   
-  explicit FuncId(unsigned num, Stack<TermList> typeArgs);
+  explicit FuncId(unsigned num, const TermList* typeArgs);
 public: 
   static FuncId fromInterpretation(Theory::Interpretation i)
-  { return FuncId(env.signature->getInterpretingSymbol(i), Stack<TermList>()); }
+  { return FuncId(env.signature->getInterpretingSymbol(i), nullptr); }
 
   static FuncId symbolOf(Term* term);
-<<<<<<< HEAD
   unsigned numTermArguments() const;
   unsigned numTypeArguments() const;
   TermList typeArg(unsigned i) const;
@@ -105,16 +100,8 @@
 
   bool isFloor() const 
   { return forAnyNumTraits([&](auto n) { return isFloor<decltype(n)>(); }); }
-=======
-  unsigned numTermArguments();
-  TermList typeArg(unsigned i) const { return *(_typeArgs - i); }
-  unsigned numTypeArgs() const { return env.signature->getFunction(_num)->numTypeArguments(); }
->>>>>>> e7b2fd1b
 
   friend std::ostream& operator<<(std::ostream& out, const FuncId& self);
-  auto iterTypeArgs() const 
-  { return range(0, numTypeArgs()).map([&](auto i) { return typeArg(i); }); }
-
   auto iterTypeArgs() const 
   { return range(0, numTypeArguments()).map([&](auto i) { return typeArg(i); }); }
 
