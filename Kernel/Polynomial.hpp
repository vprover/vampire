/*
 * This file is part of the source code of the software program
 * Vampire. It is protected by applicable
 * copyright laws.
 *
 * This source code is distributed under the licence found here
 * https://vprover.github.io/license.html
 * and in the source directory
 */

#ifndef __POLYNOMIAL__H__
#define __POLYNOMIAL__H__

/**
 * @file Kernel/Polynomial.hpp
 * This file mainly provides POLYnomial Normal Forms for terms PolyNf. In this normal form a term is defined as follows:
 *
 * PolyNf ::= FuncId [PolyNf]  // a normal function term
 *          | Variable         // a normal variable
 *          | AnyPoly          // a dynamically typed polynom
 *
 * AnyPoly ::= Polynom<IntTraits > 
 *           | Polynom<RatTraits >
 *           | Polynom<RealTraits>
 *
 * Polynom<Number> ::= [Monom<Number>]              // a sorted list of monoms
 * Monom<Number>   ::= Number [MonomFactor<Number>] // a numeral as factor, and a sorted list of other factors
 * MonomFactor     ::= PolyNf int                   // the term of the factor, and its power
 */

#include "Kernel/NumTraits.hpp"
#include <cassert>
#include "Lib/Coproduct.hpp"
#include "Lib/Option.hpp"
#include "Lib/Map.hpp"
#include "Kernel/ALASCA/Signature.hpp"
#include "ALASCA/Signature.hpp"
#include "Kernel/Theory.hpp"
#include "Lib/Perfect.hpp"
#include "Kernel/NumTraits.hpp"
#include "Kernel/TypedTermList.hpp"
#include "Lib/Reflection.hpp"
<<<<<<< HEAD
=======
#include "Lib/Hash.hpp"
>>>>>>> b6962adf
#include <type_traits>

#define DEBUG(...) // DBG(__VA_ARGS__)
#define OUTPUT_NICE 1

namespace Kernel {

// TODO use this newtype in Term.hpp
/** newtype for wrapping varible ids */
class Variable 
{
  unsigned _num;
public: 
  Variable();
  explicit Variable(unsigned num);
  unsigned id() const;

  void integrity() const {  }
  friend struct std::hash<Variable>;
  friend std::ostream& operator<<(std::ostream& out, const Variable& self);
  auto asTuple() const { return std::make_tuple(_num); }
  IMPL_HASH_FROM_TUPLE(Variable);
  IMPL_COMPARISONS_FROM_TUPLE(Variable);
};

} // namespace Kernel

template<> struct std::hash<Kernel::Variable>
{
  size_t operator()(Kernel::Variable const& self)
  { return std::hash<unsigned>{}(self._num); }
};

namespace Kernel {

// TODO use this newtype in Term.hpp
/** newtype for wrapping function ids (also often called functors in vampire) */
class FuncId 
{
  unsigned _num;
  const TermList* _typeArgs;
  
  explicit FuncId(unsigned num, const TermList* typeArgs);
public: 

  template<class Numeral> 
  static FuncId numeralConstant(Numeral const& num) 
  { return FuncId(NumTraits<Numeral>::constantF(num), nullptr); }

  template<class Numeral> 
  static FuncId linMul(Numeral const& num) 
  { return FuncId(NumTraits<Numeral>::linMulF(num), nullptr); }

  static FuncId fromInterpretation(Theory::Interpretation i)
  { return FuncId(env.signature->getInterpretingSymbol(i), nullptr); }

  static FuncId symbolOf(Term* term);
<<<<<<< HEAD
  unsigned numTermArguments();
  TermList typeArg(unsigned i) const { return *(_typeArgs - i); }
  unsigned numTypeArgs() const { return env.signature->getFunction(_num)->numTypeArguments(); }

  friend std::ostream& operator<<(std::ostream& out, const FuncId& self);
  auto iterTypeArgs() const 
  { return range(0, numTypeArgs()).map([&](auto i) { return typeArg(i); }); }
=======
  unsigned numTermArguments() const;
  unsigned numTypeArguments() const;
  TermList typeArg(unsigned i) const;

  template<class NumTraits>
  bool isFloor(NumTraits) const { return NumTraits::isFloor(id()); }

  bool isFloor(IntTraits) const { return false; }

  template<class NumTraits>
  bool isFloor() const 
  { return isFloor(NumTraits{}); }

  bool isFloor() const 
  { return forAnyNumTraits([&](auto n) { return isFloor<decltype(n)>(); }); }

  friend std::ostream& operator<<(std::ostream& out, const FuncId& self);
  auto iterTypeArgs() const 
  { return range(0, numTypeArguments()).map([&](auto i) { return typeArg(i); }); }
>>>>>>> b6962adf

  Signature::Symbol* symbol() const;

  unsigned id() const;
  Theory::Interpretation interpretation() const;
  bool isInterpreted() const;
  Option<Theory::Interpretation> tryInterpret() const;

  template<class Number>
  Option<typename Number::ConstantType> tryNumeral() const;
  
  auto asTuple() const { return std::tuple(_num, iterContOps(iterTypeArgs())); }
  IMPL_COMPARISONS_FROM_TUPLE(FuncId)
  IMPL_HASH_FROM_TUPLE(FuncId)
};

} // namespace Kernel


/////////////////////////////////////////////////////////////////////////////////////////////
// forward declarations, needed to define PolyNf structure
/////////////////////////////////////////////////////////

namespace Kernel {

class PolyNf;
template<class Number> class Polynom;
template<class Number> class MonomFactors;
class AnyPoly;

////////////////////////////////////////////////////////////////////////////////////////////////////
// class declartions for PolyNf
/////////////////////////////////////////////////////////

/** 
 * Represents a summand in a polynom of the number type Number 
 * e.g. a term like 3 * (a*x) would be represented as 
 * Monom { 3, MonomFactors { a, x }}
 */
template<class Number> 
struct Monom 
{
  USE_ALLOCATOR(Monom)

  using Numeral = typename Number::ConstantType;

  Numeral numeral;
  Perfect<MonomFactors<Number>> factors;

  Monom(Numeral numeral, Perfect<MonomFactors<Number>> factors);
  Monom(Perfect<MonomFactors<Number>> factors) : Monom(Numeral(1), std::move(factors)) {}
  // Monom(Numeral numeral, PolyNf t); //: Monom(numeral, perfect(MonomFactors(t))) {}
  Monom(Numeral numeral) : Monom(numeral, perfect(MonomFactors<Number>::one())) {}
  Monom(int num) : Monom(Numeral(num)) {}
  Monom(int n1, int n2) : Monom(Numeral(n1, n2)) {}
  Monom(PolyNf);
  Monom(MonomFactors<Number> factors) : Monom(Numeral(1), perfect(std::move(factors))) {}

  static Monom zero();
  bool isZeroMul() const;
  bool isZeroConst() const;

  Option<Variable> tryVar() const;
  Option<Numeral> tryNumeral() const;
  bool isVar()     const { return tryVar().isSome(); }
  bool isNumeral() const { return tryNumeral().isSome(); }
  TermList denormalize() const;

  template<class F> Monom mapVars(F f) const;

  /** performs an integrity check on the datastructure, only has an effect in debug mode */
  void integrity() const;

  friend Monom operator*(Numeral n, Monom const& self) 
  { return Monom(n * self.numeral, self.factors); }

  friend Monom operator/(Monom const& self, Numeral n) 
  { return Monom(self.numeral / n, self.factors); }

  friend Monom operator-(Monom const& self) 
  { return Numeral(-1) * self; }
};


/**
 * Represents an ordenary complex term, in the PolyNF term tree.
 */
class FuncTerm 
{
  FuncId _fun;
  Stack<PolyNf> _args;
public:
  USE_ALLOCATOR(FuncTerm)

  FuncTerm(FuncId f, Stack<PolyNf>&& args);
  FuncTerm(FuncId f, PolyNf* args);

  template<class NumTraits>
  bool isSort() const { return _fun.symbol()->fnType()->result() == NumTraits::sort(); }

  unsigned numTermArguments() const;
  FuncId function() const;
  PolyNf const& arg(unsigned i) const;

  template<class Number> 
  Option<typename Number::ConstantType> tryNumeral() const;

  template<class F> FuncTerm mapVars(F f) const;

  void integrity() const;

  auto iterArgs() const  { return iterTraits(_args.iterFifo()); }

  friend std::ostream& operator<<(std::ostream& out, const FuncTerm& self);
  friend bool operator==(FuncTerm const& lhs, FuncTerm const& rhs);
  friend bool operator!=(FuncTerm const& lhs, FuncTerm const& rhs);
  friend struct std::hash<FuncTerm>;

};

using AnyPolySuper = Coproduct< 
    Perfect<Polynom< IntTraits>>
  , Perfect<Polynom< RatTraits>>
  , Perfect<Polynom<RealTraits>>
  >;

class AnyPoly : public AnyPolySuper
{
public:
  /** creates a new dynamically typed polynom from a statically typed one */
  template<class NumTraits> AnyPoly(Perfect<Polynom<NumTraits>> x);

  /** tries to turn this polynom into a polynom of the given NumTraits. */
  template<class NumTraits> Option<Perfect<Polynom<NumTraits>> const&> downcast() const&;

  /** returns wether this is a Polynom of the given NumTraits. */
  template<class NumTraits> bool isType() const;

  /** if this polynom has the right sort, and consist of a single summand that is a numeral, then this numeral
   * is returned. otherwise an empty Option is returned. */
  template<class NumTraits> Option<typename NumTraits::ConstantType> tryNumeral() const&;

  /** \see template<class N> Polynom<N>::replaceTerms */
  AnyPoly replaceTerms(PolyNf* newTs) const;

  template<class Numeral>
  static AnyPoly fromNumeral(Numeral n) 
  { return perfect(Polynom<NumTraits<Numeral>>::fromNumeral(n)); }

  template<class F> AnyPoly mapVars(F f) const;

  /** \see template<class N> Polynom<N>::nSummands */
  unsigned nSummands() const;

  /** \see template<class N> Polynom<N>::nFactors */
  unsigned nFactors(unsigned i) const;

  /** \see template<class N> Polynom<N>::termAt */
  PolyNf const& termAt(unsigned summand, unsigned factor) const;

  /** \see template<class N> Polynom<N>::denormalize */
  TermList denormalize(TermList* results) const;

  void integrity() const;

  friend std::ostream& operator<<(std::ostream& out, const AnyPoly& self);
  friend struct std::hash<AnyPoly>;
};

using PolyNfSuper = Lib::Coproduct<Perfect<FuncTerm>, Variable, AnyPoly>;

template<class A> A & deref(A          & x) { return  x; }
template<class A> A & deref(A          * x) { return *x; }
template<class A> A & deref(Perfect<A> & x) { return *x; }

template<class A> A const& deref(A          const& x) { return  x; }
template<class A> A const& deref(A          const* x) { return *x; }
template<class A> A const& deref(Perfect<A> const& x) { return *x; }

/**
 * Represents the polynomial normal form of a term, that is used for performing several simplifications and evaluations.
 *
 * See the file-level documentation for how this datatype is composed.
 */
class PolyNf : public PolyNfSuper
{
public:

  PolyNf(Perfect<FuncTerm> t);
  PolyNf(Variable               t);
  PolyNf(AnyPoly                t);
  template<class NumTraits>
  PolyNf(Perfect<Polynom<NumTraits>>     t) : PolyNf(AnyPoly(std::move(t))) {}
  template<class NumTraits>
  PolyNf(Polynom<NumTraits>     t) : PolyNf(perfect(std::move(t))) {}
  template<class NumTraits>
  PolyNf(Monom<NumTraits>     t) : PolyNf(Polynom<NumTraits>(std::move(t))) {}
  template<class NumTraits>
  PolyNf(Perfect<MonomFactors<NumTraits>> t) : PolyNf(Monom<NumTraits>(std::move(t))) {}
  template<class NumTraits>
  PolyNf(MonomFactors<NumTraits>     t) : PolyNf(perfect(std::move(t))) {}

  static PolyNf normalize(TypedTermList t, bool& simplified);
  static PolyNf normalize(TypedTermList t);

  /** 
   * If this term is a polynomial of sort NumTraits, it is downcasted to that sort,
   * otherwise an empty Option is returned
   */
  template<class NumTraits>
  Option<Perfect<Polynom<NumTraits>>> downcast() const;

  /** turns the normal form term PolyNf into an ordenary vampire term TermList. */
  TermList denormalize() const;

  /** 
   * Turns this PolyNf term into a typed polynom of sort Number.
   * this must have the same sort as Number. 
   * If this is already a polynom it will just be downcasted, 
   * otherwise (when it is a Variable, or a FuncTerm) it will be 
   * wrapped in a polynom.
   */
  template<class Number> 
  Perfect<Polynom<Number>> wrapPoly() const;
  
  /** 
   * Turns this PolyNf term into a typed polynom of sort Number.
   * this must have the same sort as Number. 
   * If this is already a polynom it will just be downcasted, 
   * otherwise (when it is a Variable, or a FuncTerm) it will be 
   * wrapped in a polynom.
   */
  template<class Number> 
  Monom<Number> wrapMonom() const;
  

  /** if this PolyNf is a numeral, the numeral is returned */
  template<class Number>
  Option<typename Number::ConstantType> tryNumeral() const;

  template<class Num>
  static PolyNf fromNumeral(Num n)
  { return PolyNf(AnyPoly::fromNumeral(n)); }

  /** if this PolyNf is a Variable, the variable is returned */
  Option<Variable> tryVar() const;

  /** an iterator over all PolyNf s that are subterms of this one */
  class SubtermIter;

  /** returns an iterator over all PolyNf s that are subterms of this one */
  SubtermIter iterSubterms() const;

  template<class F> PolyNf mapVars(F f) const;

  Option<Perfect<FuncTerm>> tryFuncTerm() const { return as<Perfect<FuncTerm>>().toOwned(); }

  void integrity() const {  apply([](auto const& x) -> void { deref(x).integrity(); }); }

  friend struct std::hash<PolyNf>;
  friend bool operator==(PolyNf const& lhs, PolyNf const& rhs);
  friend bool operator!=(PolyNf const& lhs, PolyNf const& rhs);
  friend bool operator<(const PolyNf& lhs, const PolyNf& rhs);
  friend bool operator<=(const PolyNf& lhs, const PolyNf& rhs);
  friend std::ostream& operator<<(std::ostream& out, const PolyNf& self);
};


/** 
 * Represents a factor in a monom. Each unique term contained in the monom is stored 
 * together with the number of occurences of the term within that monom.
 *
 * e.g. a term like (x * x * a * x) is represented as 
 * MonomFactors { MonomFactor(x, 3), MonomFactor(a, 1) }
 */
template<class Number> 
struct MonomFactor 
{
  PolyNf term;
  int power;

  MonomFactor(PolyNf term, int power);

  template<class F> MonomFactor mapVars(F f) const;

  void integrity() const { term.integrity(); }
  /** if this monomfactor is a Variable and has power one it is turned into a variable */
  Option<Variable> tryVar() const;
  Option<Perfect<Polynom<Number>>> tryPolynom() const;
  bool isPolynom() const { return tryPolynom().isSome(); }

  PolyNf::SubtermIter iterSubterms() const;
};



/** 
 * Represents the non-numeral part of a monom. this means it is a sorted list of MonomFactor s.
 */
template<class Number>
class MonomFactors 
{
  using MonomFactor = Kernel::MonomFactor<Number>;
  using Monom       = Kernel::Monom<Number>;
  using Polynom     = Kernel::Polynom<Number>;
  using Numeral = typename Number::ConstantType;
  Stack<MonomFactor> _factors;
  friend struct std::hash<MonomFactors>;

public:
  USE_ALLOCATOR(MonomFactors)

  /** 
   * constructs a new MonomFactors. 
   * \pre factors must be sorted
   */
  MonomFactors(Stack<MonomFactor>&& factors);

  /** constructs an empty product, which corresponds to the numeral one.  */
  MonomFactors();

  /** constructs a singleton product */
  MonomFactors(PolyNf t);

  /** constructs the product of t1 and t2. There is no precondigion on the ordering of t1 and t2. */
  MonomFactors(PolyNf t1, PolyNf t2);

  /** returns the number of factors */
  unsigned nFactors() const;

  /** returns the nth factor */
  MonomFactor      & factorAt(unsigned i);

  /** returns the nth factor */
  MonomFactor const& factorAt(unsigned i) const;

  /** returns the number of factors */
  PolyNf const& termAt(unsigned i) const;

  /** returns whether this monom is a polynom, i.e. if its only factor is a polynom */
  bool isPolynom() const;

  /** turns this monom into a polynom. 
   * \pre isPolynom  must be true
   */
  Perfect<Polynom> asPolynom() const;

  /** returns the (empty) product one */
  static MonomFactors one();

  /** returns whether this is an empty product */
  bool isOne() const;


  /** if this MonomFactors consist of a single variable if will be returnd  */
  Option<Variable> tryVar() const;

  /** performs an integrity check on the datastructure, only has an effect in debug mode */
  void integrity() const;

  /** replaces all the factors, by new ones, keeping the power of each term the same  */
  MonomFactors replaceTerms(PolyNf* simplifiedTerms) const;


  /** returns an iterator over all factors */
  auto iter() const&
  { return arrayIter(_factors); }

  auto iterSubterms() const;

  template<class F> MonomFactors mapVars(F f) const;

  explicit MonomFactors(const MonomFactors&) = default;
  explicit MonomFactors(MonomFactors&) = default;

  MonomFactors& operator=(MonomFactors&&) = default;
  MonomFactors(MonomFactors&&) = default;

  template<class N> friend std::ostream& operator<<(std::ostream& out, const MonomFactors<N>& self);
  template<class N> friend bool operator==(const MonomFactors<N>& l, const MonomFactors<N>& r);
  template<class N> friend bool operator!=(const MonomFactors<N>& l, const MonomFactors<N>& r);

  /** helper function for PolyNf::denormalize() */
  TermList denormalize(TermList* results) const;

  TermList denormalize() const;
  Stack<MonomFactor>& raw();
};

template<class N> bool operator!=(const MonomFactors<N>& l, const MonomFactors<N>& r) { return !(l == r); }

template<class Number>
class Polynom 
{
  friend struct std::hash<Polynom>;

  using Numeral      = typename Number::ConstantType;
  using MonomFactors = Kernel::MonomFactors<Number>;
  using Monom        = Kernel::Monom<Number>;

  Stack<Monom> _summands;

public:
  using NumTraits = Number;
  USE_ALLOCATOR(Polynom)

  /** 
   * constructs a new Polynom with a list of summands 
   * \pre summands must be sorted
   */
  explicit Polynom(Stack<Monom>&& summands);

  /** creates a Polynom that consists of only one summand */
  explicit Polynom(Monom m);

  /** creates a Polynom that consists of only one summand, that is a product of numeral, and term */
  explicit Polynom(Numeral numeral, PolyNf term);

  /** creates a Polynom that consists of only one summand */
  explicit Polynom(PolyNf t);

  /** creates a Polynom that consists of only one summand */
  explicit Polynom(Numeral constant);
  
  static Polynom fromNumeral(Numeral constant) 
  { return Polynom(constant); }

  /** creates the empty Polynom that is interpreted as zero */
  static Polynom zero();

  /** if this Polynom consists only of one summand that is a numeral the numeral is returned */
  Option<Numeral> toNumber() const&;

  /** turns this Polynom into a numeral if it consists only of one summand that is a numeral, or throws an assertion violation 
   * \pre isNumeral is true*
   */
  Numeral unwrapNumber() const&;

  /** returns whether this Monom consists of only one summand that is a numeral */
  bool isNumber() const&;

  /** turns this polynom into a term */
  TermList denormalize() const;

  /** helper function for denormalize() */
  TermList denormalize(TermList* results) const;

  /**
   * replaces all subterms of this poly, by given array of subterms. the resulting polynom will be sorted correctly. 
   * here a monom does not count as a subterm, but all the subterms of the monom themselves do:
   *      Polynom(Monom(3, { f(x), y }), Monom(1, { z }))
   *         .replaceTerms({a,b,c})
   * ===> Polynom(Monom(3, { a   , b }), Monom(1, { c }))
   */
  Polynom replaceTerms(PolyNf* simplifiedTerms) const;

  /** returns the number of summands of this polynom */
  unsigned nSummands() const;

  /** returns the number of factors of the summand with the given index */
  unsigned nFactors(unsigned summand) const;

  /** returns the summand with the given index */
  Monom const& summandAt(unsigned summand) const
  { return _summands[summand]; }

  /** returns the summand with the given index */
  Monom      & summandAt(unsigned summand)
  { return _summands[summand]; }

  Option<Monom> tryMonom() const;

  /** integrity check of the data structure. does noly have an effect in debug mode */
  void integrity() const;

  /** returns iterator over all summands of this Polyom */
  auto iterSummands() const
  { return arrayIter(_summands); }

  Stack<Monom>& raw();

  template<class F> Polynom mapVars(F f) const;

  template<class N> friend bool operator==(const Polynom<N>& l, const Polynom<N>& r);
  template<class N> friend bool operator!=(const Polynom<N>& l, const Polynom<N>& r);
  template<class N> friend std::ostream& operator<<(std::ostream& out, const Polynom<N>& self);

  friend Polynom operator*(Numeral n, Polynom const& self) 
  { return Polynom(self.iterSummands()
      .map([&](auto m) { return n * m; })
      .template collect<Stack>()); }

  friend Polynom operator-(Polynom const& self) 
  { return Numeral(-1) * self; }
};  

template<class N> bool operator!=(const Polynom<N>& l, const Polynom<N>& r) { return !(l == r); }

/** an iterator over a literal's arguments. The arguments are mapped to their corresponding PolNf s */
class IterArgsPnf
{
  Literal* _lit;
  unsigned _idx;
public:
  DECL_ELEMENT_TYPE(PolyNf);

  IterArgsPnf(Literal* lit);

  bool hasNext() const;
  PolyNf next();
};

/** convienent constructor for IterArgsPnf */
IterTraits<IterArgsPnf> iterArgsPnf(Literal* lit);

} // namespace Kernel

// include needs to go here, since we need the specialization BottomUpChildIter<PolyNf> to declare Iter
#include "Kernel/BottomUpEvaluation.hpp"

namespace Kernel {

class PolyNf::SubtermIter {
  Stack<BottomUpChildIter<PolyNf>> _stack;
public:
  DECL_ELEMENT_TYPE(PolyNf);

  SubtermIter(SubtermIter&&) = default;
  SubtermIter& operator=(SubtermIter&&) = default;

  SubtermIter(PolyNf p);

  PolyNf next();

  bool hasNext() const;
};

} // namespace Kernel

////////////////////////////////////////////////////////////////////////////////////////////////////
////////////////////////////////////////////////////////////////////////////////////////////////////
// TEMPLATE STUFF IMPLEMENTATIONS
//////////////////////////////////////////////////////////
/////////////////////////////////////////////////////////

/////////////////////////////////////////////////////////
// impl Monom template stuff
////////////////////////////
namespace Kernel {

template<class Number>
Monom<Number>::Monom(Monom<Number>::Numeral numeral, Perfect<MonomFactors<Number>> factors) 
  : numeral(numeral), factors(factors)
{}


template<class Number>
template<class F>
Monom<Number> Monom<Number>::mapVars(F fun) const 
{ return Monom(numeral, perfect(factors->mapVars(fun))); }

template<class Number>
Monom<Number> Monom<Number>::zero() 
{ 
  static Monom p = Monom(Numeral(0), perfect(MonomFactors<Number>()));
  ASS(p.isZeroConst()) 
  return p; 
}

template<class Number>
bool Monom<Number>::isZeroConst() const
{ return isZeroMul() && this->factors->nFactors() == 0; }


template<class Number>
bool Monom<Number>::isZeroMul() const
{ return Numeral(0) == this->numeral; }

template<class Number>
Option<typename Monom<Number>::Numeral> Monom<Number>::tryNumeral() const 
{
  using Opt = Option<Numeral>;
  if (this->factors->isOne()) {
    return Opt(numeral);
  } else {
    return Opt();
  }
}

template<class Number>
Option<Variable> Monom<Number>::tryVar() const 
{
  using Opt = Option<Variable>;
  if (numeral == Numeral(1)) {
    return  factors->tryVar();
  } else {
    return  Opt();
  }
}

template<class Number>
void Monom<Number>::integrity() const 
{
#if VDEBUG
  this->factors->integrity();
#endif // VDEBUG
}
template<class Number>
TermList Monom<Number>::denormalize()  const
{
  return PolyNf(AnyPoly(perfect(Polynom<Number>(*this)))).denormalize(); 
}


template<class Number>
bool operator<(Kernel::Monom<Number> const& l, Kernel::Monom<Number> const& r)
{ return std::tie(l.factors, l.numeral) < std::tie(r.factors, r.numeral); }

template<class Number>
bool operator==(Kernel::Monom<Number> const& l, Kernel::Monom<Number> const& r)
{ return std::tie(l.factors, l.numeral) == std::tie(r.factors, r.numeral); }

template<class Number>
bool operator!=(Kernel::Monom<Number> const& l, Kernel::Monom<Number> const& r)
{ return !(l == r); }

template<class Number>
std::ostream& operator<<(std::ostream& out, const Kernel::Monom<Number>& self)
{ 
#if !OUTPUT_NICE 
  out << "mon(";
#endif 
  if (self.factors->isOne()) {
    out << self.numeral;
  } else {
    if (self.numeral != typename Number::ConstantType(1))
      out << self.numeral << " ";
    out << self.factors; 
  }
#if !OUTPUT_NICE 
  out << ")";
#endif 
  return out;
}

} // namespace Kernel





/////////////////////////////////////////////////////////
// impl FuncId template stuff
////////////////////////////

namespace Kernel {

template<class Number>
Option<typename Number::ConstantType> FuncId::tryNumeral() const
{ 
  using Numeral = typename Number::ConstantType;
  Numeral out;
  if (theory->tryInterpretConstant(_num, out)) {
    return Option<Numeral>(out);
  } else {
    return Option<Numeral>();
  }
}

} // namespace Kernel


/////////////////////////////////////////////////////////
// impl FuncTerm template stuff
////////////////////////////


namespace Kernel {

template<class Number>
Option<typename Number::ConstantType> FuncTerm::tryNumeral() const
{ return _fun.template tryNumeral<Number>(); }

template<class F> FuncTerm FuncTerm::mapVars(F fun) const
{ return FuncTerm(_fun, iterTraits(_args.iterFifo())
                          .map([&](PolyNf t) { return t.mapVars(fun); })
                          .template collect<Stack>()); }

} // namespace Kernel


template<> struct std::hash<Kernel::FuncTerm> 
{
  size_t operator()(Kernel::FuncTerm const& f) const 
  { return Lib::HashUtils::combine(f._fun.defaultHash(), std::hash<Stack<Kernel::PolyNf>>{}(f._args));  }
};

/////////////////////////////////////////////////////////
// impl AnyPoly  template stuff
////////////////////////////

namespace Kernel {

template<class NumTraits>
AnyPoly::AnyPoly(Perfect<Polynom<NumTraits>> x) : Coproduct(std::move(x)) {  }

template<class NumTraits> 
Option<Perfect<Polynom<NumTraits>> const&>  AnyPoly::downcast() const& 
{ return as<Perfect<Polynom<NumTraits>>>(); }

template<class NumTraits> 
bool AnyPoly::isType() const 
{ return is<Perfect<Polynom<NumTraits>>>(); }

/* helper function for AnyPoly::tryNumeral */
template<class NumIn, class NumOut>
struct __ToNumeralHelper 
{
  Option<typename NumOut::ConstantType> operator()(Perfect<Polynom<NumIn>>) const
  { return Option<typename NumOut::ConstantType>(); }
};

/* helper function for AnyPoly::tryNumeral */
template<class Num>
struct __ToNumeralHelper<Num,Num>
{
  Option<typename Num::ConstantType> operator()(Perfect<Polynom<Num>> p) const
  { return p->toNumber(); }
};

template<class NumOut>  
struct PolymorphicToNumeral 
{
  template<class NumIn>
  Option<typename NumOut::ConstantType> operator()(Perfect<Polynom<NumIn>> const& p) const
  { return __ToNumeralHelper<NumIn, NumOut>{}(p); }
};


template<class NumTraits>
Option<typename NumTraits::ConstantType> AnyPoly::tryNumeral() const&
{ return apply(PolymorphicToNumeral<NumTraits>{}); }

template<class F> 
struct __MapVars {
  F _fun;
  template<class A> 
  AnyPoly operator()(A a) 
  { return AnyPoly(perfect(a->mapVars(_fun))); }
};

template<class F> AnyPoly AnyPoly::mapVars(F fun) const
{ return apply(__MapVars<F>{fun}); }

} // namespace Kernel

template<> struct std::hash<Kernel::AnyPoly> 
{
  size_t operator()(Kernel::AnyPoly const& self) const 
  { return std::hash<Kernel::AnyPolySuper>{}(self); }
};

/////////////////////////////////////////////////////////
// impl PolyNf  template stuff
////////////////////////////

namespace Kernel {


template<class NumTraits>
Option<Perfect<Polynom<NumTraits>>> PolyNf::downcast()  const
{
  using Result = Perfect<Polynom<NumTraits>>;
  return as<AnyPoly>()
    .andThen([](AnyPoly const& p) { return p.as<Result>(); })
    .map([](Result const& p) -> Result { return p; });
}


template<class Number> 
Perfect<Polynom<Number>> PolyNf::wrapPoly() const
{
  if (this->is<AnyPoly>()) {
    return this->unwrap<AnyPoly>()
            .unwrap<Perfect<Polynom<Number>>>();
  } else {
    return perfect(Polynom<Number>(*this));
  }
}

template<class Number> 
Monom<Number> PolyNf::wrapMonom() const
{
  return this->wrapPoly<Number>()->tryMonom() || [&]() -> Monom<Number> { return Monom<Number>(*this); };
}

template<class Number>
Option<typename Number::ConstantType> PolyNf::tryNumeral() const
{ 
  using Numeral = typename Number::ConstantType;
  return match(
      [](Perfect<FuncTerm> t) { return (*t).tryNumeral<Number>(); },
      [](Variable               t) { return Option<Numeral>();              },
      [](AnyPoly                t) { return t.template tryNumeral<Number>(); }
    );
}

template<class F> PolyNf PolyNf::mapVars(F fun) const
{ return match(
    [&](Perfect<FuncTerm> t) { return PolyNf(perfect(t->mapVars(fun))); },
    [&](Variable var       ) { return PolyNf(fun(var)                ); },
    [&](AnyPoly p)           { return PolyNf(p.mapVars(fun)          ); }); }

} // namespace Kernel

template<> struct std::hash<Kernel::PolyNf> 
{
  size_t operator()(Kernel::PolyNf const& f) const 
  { return std::hash<Kernel::PolyNfSuper>{}(f); }
};

/////////////////////////////////////////////////////////
// impl MonomFactor  tempalte stuff
////////////////////////////

namespace Kernel {

template<class Number>
MonomFactor<Number>::MonomFactor(PolyNf term, int power) 
  : term(term)
  , power(power)
{}


template<class Number>
PolyNf::SubtermIter MonomFactor<Number>::iterSubterms() const
{ return term.iterSubterms(); }

template<class Number>
bool operator<(MonomFactor<Number> const& l, MonomFactor<Number> const& r)
{ return std::tie(l.term, l.power) < std::tie(r.term, r.power); }

template<class Number>
bool operator==(MonomFactor<Number> const& l, MonomFactor<Number> const& r)
{ return std::tie(l.term, l.power) == std::tie(r.term, r.power); }

template<class Number>
bool operator!=(MonomFactor<Number> const& l, MonomFactor<Number> const& r)
{ return !(l == r); }

template<class Number>
std::ostream& operator<<(std::ostream& out, const MonomFactor<Number>& self) {
  out << self.term; 
  if (self.power != 1) 
    out << "^" << self.power;
  return out;
}


template<class Number>
template<class F>
MonomFactor<Number> MonomFactor<Number>::mapVars(F fun) const 
{ 
  auto mapped = this->term.template mapVars<F>(fun);
  auto poly_ = mapped.template downcast<Number>();
  if (poly_.isSome()) {
    auto poly  = poly_.unwrap();
    if (poly->nSummands() == 1 && poly->summandAt(0).numeral == Number(1)) {
      auto facs = poly->summandAt(0).factors;
      if (facs->nFactors() == 1 && facs->factorAt(0).power == 1) {
        return MonomFactor(facs->factorAt(0).term, this->power);
      }
    }
  }
  return MonomFactor(mapped, this->power); 
}

template<class Number>
Option<Variable> MonomFactor<Number>::tryVar() const 
{ return power == 1 ? term.tryVar() : none<Variable>(); }

template<class Number>
Option<Perfect<Polynom<Number>>> MonomFactor<Number>::tryPolynom() const 
{ return power == 1 ? term.downcast<Number>() : none<Perfect<Polynom<Number>>>(); }

} // namespace Kernel

template<class NumTraits>
struct std::hash<Kernel::MonomFactor<NumTraits>> 
{
  size_t operator()(Kernel::MonomFactor<NumTraits> const& x) const noexcept 
  {
    return HashUtils::combine(
      StlHash::hash(x.term),
      StlHash::hash(x.power)
    );
  }
};


/////////////////////////////////////////////////////////
// impl MonomFactors  tempalte stuff
////////////////////////////

namespace Kernel {

template<class Number>
MonomFactors<Number>::MonomFactors(Stack<MonomFactor>&& factors) 
  : _factors(std::move(factors)) 
{ 
  ASS(!(
    _factors.size() == 1 
    && _factors[0].tryPolynom().isSome()
    && _factors[0].tryPolynom().unwrap()->nSummands() == 1
    && _factors[0].tryPolynom().unwrap()->summandAt(0).numeral == 1
  ))
}

template<class Number>
MonomFactors<Number>::MonomFactors() 
  : MonomFactors(decltype(_factors)()) { }

template<class Number>
MonomFactors<Number>::MonomFactors(PolyNf t) 
  : MonomFactors( { MonomFactor ( t, 1 ) } ) { }

template<class Number>
MonomFactors<Number>::MonomFactors(PolyNf t1, PolyNf t2) 
  : MonomFactors(t1 == t2 ? decltype(_factors) ({MonomFactor ( t1, 2 )  }) : 
                 t1 <  t2 ? decltype(_factors) ({ MonomFactor ( t1, 1 ), MonomFactor ( t2, 1 ) }) 
                          : decltype(_factors) ({ MonomFactor ( t2, 1 ), MonomFactor ( t1, 1 ) }) 
                            )  { }

template<class Number>
unsigned MonomFactors<Number>::nFactors() const 
{ return _factors.size(); }

template<class Number>
MonomFactor<Number> & MonomFactors<Number>::factorAt(unsigned i) 
{ return _factors[i]; }

template<class Number>
MonomFactor<Number> const& MonomFactors<Number>::factorAt(unsigned i) const
{ return _factors[i]; }

template<class Number>
PolyNf const& MonomFactors<Number>::termAt(unsigned i) const
{ return _factors[i].term; }


template<class Number>
template<class F>
MonomFactors<Number> MonomFactors<Number>::mapVars(F fun) const 
{ return MonomFactors(
        iterTraits(_factors.iterFifo()) 
          .map([&](MonomFactor const& fac) { return fac.mapVars(fun); })
          .template collect<Stack>()); }

template<class Number>
Stack<MonomFactor<Number>> & MonomFactors<Number>::raw()
{ return _factors; }

template<class Number>
bool MonomFactors<Number>::isPolynom() const
{ return nFactors() == 1 
    && _factors[0].power == 1 
    && _factors[0].term.template is<AnyPoly>(); }

template<class Number>
Perfect<Polynom<Number>> MonomFactors<Number>::asPolynom() const
{ 
  ASS(isPolynom());
  return _factors[0].term
    .template unwrap<AnyPoly>()
    .template unwrap<Perfect<Polynom>>(); 
}

template<class Number>
MonomFactors<Number> MonomFactors<Number>::one()
{ return MonomFactors(); }

template<class Number>
bool MonomFactors<Number>::isOne() const 
{ return _factors.begin() == _factors.end(); }

template<class Number>
std::ostream& operator<<(std::ostream& out, const MonomFactors<Number>& self) 
{
  if (self._factors.size() == 0) {
    out << "1";
  } else {
    auto iter  = self._factors.begin();
    auto write = [&](MonomFactor<Number> const& f) { 
      if (f.tryPolynom().isSome()) 
        out << "(" << f << ")";
      else out << f;
    };
    write(*iter);
    iter++;
    for (; iter != self._factors.end(); iter++) {
      out << " ";
      write(*iter);
    }
  }
  return out;
}


template<class Number>
bool operator==(const MonomFactors<Number>& l, const MonomFactors<Number>& r) {
  return l._factors == r._factors;
}

template<class Number>
TermList MonomFactors<Number>::denormalize()  const
{
  return PolyNf(AnyPoly(perfect(Polynom(Monom(MonomFactors(*this)))))).denormalize(); 
}

template<class Number>
TermList MonomFactors<Number>::denormalize(TermList* results)  const
{
  if (_factors.size() == 0) {
    return Number::one();
  } else {

    auto prependPowerTerm = [](TermList t, int pow, TermList tail) -> TermList {
      TermList out = tail;
      for (int i = 0; i < pow; i++) {
        out = Number::mul(t,out);
      }
      return out;
    };

    auto end = nFactors() - 1;
    ASS(_factors[end].power > 0)
    TermList out = prependPowerTerm(results[end], _factors[end].power - 1, results[end]);

    for (unsigned i = 1; i < nFactors(); i++) {
      out = prependPowerTerm(results[end - i], _factors[end - i].power, out);
    }

    return out;
  }
}

template<class Number>
Option<Variable> MonomFactors<Number>::tryVar() const 
{
  using Opt = Option<Variable>;
  if (nFactors() == 1 ) {

    return _factors[0].tryVar();
  } else {
    return  Opt();
  }
}

template<class Number>
void MonomFactors<Number>::integrity() const 
{
#if VDEBUG
  if (_factors.size() == 1) {
    auto fac = _factors[0];
    if (fac.isPolynom()) {
      auto poly = fac.tryPolynom().unwrap();
      if (poly->nSummands() == 1) {
        auto sum = poly->summandAt(0);
        if (sum.numeral == Numeral(1)) {
          ASSERTION_VIOLATION_REP(*this)
        }
      }
    }
  }
  for (auto const& x : _factors)
    x.integrity();

  if (_factors.size() > 0) {
    auto iter = this->_factors.begin();
    auto last = iter++;
    while (iter != _factors.end()) {
      ASS_REP(last->term <= iter->term, *this);
      last = iter++;
    }
  }
#endif
}

template<class Number>
MonomFactors<Number> MonomFactors<Number>::replaceTerms(PolyNf* simplifiedTerms) const 
{
  int offs = 0;
  MonomFactors out;
  out._factors.reserve(nFactors());

  for (auto& fac : _factors) {
    out._factors.push(MonomFactor(simplifiedTerms[offs++], fac.power));
  }

  return out;
}

template<class Number>
auto MonomFactors<Number>::iterSubterms() const
{ return iter().flatMap([](auto fac) { return fac.iterSubterms(); }); }

} // namespace Kernel

template<class NumTraits>
struct std::hash<Kernel::MonomFactors<NumTraits>> 
{
  size_t operator()(Kernel::MonomFactors<NumTraits> const& x) const noexcept 
  {
    return StackHash<StlHash>::hash(x._factors);
  }
};


/////////////////////////////////////////////////////////
// impl Polynom tempalte stuff
////////////////////////////

namespace Kernel {


template<class Number>
Polynom<Number>::Polynom(Stack<Monom>&& summands) 
  : _summands(
      summands.isEmpty() 
        ? Stack<Monom>{Monom::zero()} 
        : std::move(summands)) 
{ /* integrity(); */ }

template<class Number>
Polynom<Number>::Polynom(Monom m) 
  : Polynom(
      Stack<Monom>{m})
{  }

template<class Number>
Polynom<Number>::Polynom(Numeral numeral, PolyNf term) 
  : Polynom(Monom(numeral, perfect(MonomFactors(term))))
{  }

template<class Number>
Polynom<Number>::Polynom(PolyNf t) 
  : Polynom(Numeral(1), t) 
{ integrity();  }

template<class Number>
Polynom<Number>::Polynom(Numeral constant) 
  : Polynom(Monom(constant, perfect(MonomFactors::one()))) 
{  }


template<class Number>
bool operator==(const Polynom<Number>& lhs, const Polynom<Number>& rhs)
{ return std::tie(lhs._summands) == std::tie(rhs._summands); }

template<class Number>
std::ostream& operator<<(std::ostream& out, const Polynom<Number>& self) {
#if !OUTPUT_NICE 
  out << "poly(";
#endif 
  auto iter = self._summands.begin();
  if ( iter == self._summands.end() ) {
    out << "0";
  } else {
    out << *iter;
    iter++;
    for (; iter != self._summands.end(); iter++) {
      out << " + " << *iter;
    }
  }
#if !OUTPUT_NICE 
  out << ")";
#endif 
  return out;
}



template<class Number>
Polynom<Number> Polynom<Number>::zero() 
{ 
  auto out = Polynom(Stack<Monom>{Monom::zero()}); 
  out.integrity();
  return std::move(out);
}

template<class Number>
Option<typename Number::ConstantType> Polynom<Number>::toNumber() const& 
{ 
  if ( _summands.size() == 0) {
    return Option<Numeral>(Numeral(0));

  } else if (_summands.size() == 1 && _summands[0].factors->nFactors() == 0) {
    return Option<Numeral>(_summands[0].numeral);

  } else {
    return Option<Numeral>();
  }
}

template<class Number>
bool Polynom<Number>::isNumber() const& 
{ 
  return toNumber().isSome();
}

template<class Number>
template<class F>
Polynom<Number> Polynom<Number>::mapVars(F fun) const
{ return Polynom(iterTraits(_summands.iterFifo())
                  .map([&](Monom const& m) { return m.mapVars(fun); })
                  .template collect<Stack>());                       }

template<class Number>
typename Number::ConstantType Polynom<Number>::unwrapNumber() const& 
{ return toNumber().unwrap(); }

template<class Number>
TermList Polynom<Number>::denormalize(TermList* results) const
{
  auto monomToTerm = [](Monom const& monom, TermList* t) -> TermList {
      auto mon = monom.factors->denormalize(t);
<<<<<<< HEAD
      if (monom.numeral == Number::constant(1)) {
=======
      if (monom.factors->nFactors() == 0) {
        return AlascaSignature<Number>::numeralTl(monom.numeral);
      } else if (monom.numeral == 1) {
>>>>>>> b6962adf
        return mon;
      } else {
        return Number::linMul(monom.numeral, mon);
      }
  };

  if (_summands.size() == 0) {
    return AlascaSignature<Number>::numeralTl(Numeral(0));
  } else {

    auto flatSize = iterTraits(_summands.iterFifo())
      .map([](Monom const& m) { return m.factors->nFactors(); })
      .sum();

    auto flatIdx =  flatSize - _summands.top().factors->nFactors();
    TermList out = monomToTerm(_summands.top(), &results[flatIdx]);

    for (unsigned i = 1; i < nSummands(); i++) {
      auto idx = _summands.size() - i - 1 ;
      auto& monom = _summands[idx];
      flatIdx -= monom.factors->nFactors();
      out = Number::add(monomToTerm(monom, &results[flatIdx]), out);
    }
    return out;
  }
}

template<class Number>
Stack<Monom<Number>>& Polynom<Number>::raw()
{ return _summands; }

template<class Number>
Polynom<Number> Polynom<Number>::replaceTerms(PolyNf* simplifiedTerms) const 
{
  int offs = 0;
  Stack<Monom> out;
  out.reserve(nSummands());

  for (auto& monom : _summands) {
    out.push(Monom(
          monom.numeral, 
          perfect(monom.factors->replaceTerms(&simplifiedTerms[offs]))));
    offs += monom.factors->nFactors();
  }
  return Polynom(std::move(out));
}


template<class Number>
unsigned Polynom<Number>::nSummands() const
{ return _summands.size(); }

template<class Number>
unsigned Polynom<Number>::nFactors(unsigned summand) const
{ return _summands[summand].factors->nFactors(); }


template<class Number>
void Polynom<Number>::integrity() const {
#if VDEBUG
  ASS(_summands.size() > 0)
  for (auto const& x : _summands)
    x.integrity();
  if (_summands.size() > 0) {
    auto iter = this->_summands.begin();
    auto last = iter++;
    while (iter != _summands.end()) {
      ASS_REP(last->factors <= iter->factors, *this);
      last = iter++;
    }
  } 
#endif
}

template<class Number>
Option<Monom<Number>> Polynom<Number>::tryMonom() const
{ return someIf(_summands.size() == 1, [&](){ return summandAt(0); }); }

template<class Number> 
TermList Polynom<Number>::denormalize()  const
{ return PolyNf(AnyPoly(perfect(Polynom(*this)))).denormalize(); }

} // namespace Kernel

template<class NumTraits>
struct std::hash<Kernel::Polynom<NumTraits>> 
{
  size_t operator()(Kernel::Polynom<NumTraits> const& x) const noexcept 
  {
    using namespace Lib;
    using namespace Kernel;

    unsigned out = HashUtils::combine(0,0);
    for (auto c : x._summands) {
      out = HashUtils::combine(
        StlHash::hash(c.factors),
        StlHash::hash(c.numeral),
        out
      );
    }
    return out;
  }
};


#undef DEBUG
#endif // __POLYNOMIAL__H__<|MERGE_RESOLUTION|>--- conflicted
+++ resolved
@@ -40,10 +40,7 @@
 #include "Kernel/NumTraits.hpp"
 #include "Kernel/TypedTermList.hpp"
 #include "Lib/Reflection.hpp"
-<<<<<<< HEAD
-=======
 #include "Lib/Hash.hpp"
->>>>>>> b6962adf
 #include <type_traits>
 
 #define DEBUG(...) // DBG(__VA_ARGS__)
@@ -101,15 +98,6 @@
   { return FuncId(env.signature->getInterpretingSymbol(i), nullptr); }
 
   static FuncId symbolOf(Term* term);
-<<<<<<< HEAD
-  unsigned numTermArguments();
-  TermList typeArg(unsigned i) const { return *(_typeArgs - i); }
-  unsigned numTypeArgs() const { return env.signature->getFunction(_num)->numTypeArguments(); }
-
-  friend std::ostream& operator<<(std::ostream& out, const FuncId& self);
-  auto iterTypeArgs() const 
-  { return range(0, numTypeArgs()).map([&](auto i) { return typeArg(i); }); }
-=======
   unsigned numTermArguments() const;
   unsigned numTypeArguments() const;
   TermList typeArg(unsigned i) const;
@@ -129,7 +117,6 @@
   friend std::ostream& operator<<(std::ostream& out, const FuncId& self);
   auto iterTypeArgs() const 
   { return range(0, numTypeArguments()).map([&](auto i) { return typeArg(i); }); }
->>>>>>> b6962adf
 
   Signature::Symbol* symbol() const;
 
@@ -1356,13 +1343,9 @@
 {
   auto monomToTerm = [](Monom const& monom, TermList* t) -> TermList {
       auto mon = monom.factors->denormalize(t);
-<<<<<<< HEAD
-      if (monom.numeral == Number::constant(1)) {
-=======
       if (monom.factors->nFactors() == 0) {
         return AlascaSignature<Number>::numeralTl(monom.numeral);
       } else if (monom.numeral == 1) {
->>>>>>> b6962adf
         return mon;
       } else {
         return Number::linMul(monom.numeral, mon);
