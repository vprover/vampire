/*
 * This file is part of the source code of the software program
 * Vampire. It is protected by applicable
 * copyright laws.
 *
 * This source code is distributed under the licence found here
 * https://vprover.github.io/license.html and in the source directory
 */

#ifndef __POLYNOMIAL__H__
#define __POLYNOMIAL__H__

/**
 * @file Kernel/Polynomial.hpp
 * This file mainly provides POLYnomial Normal Forms for terms PolyNf. In this normal form a term is defined as follows:
 *
 * PolyNf ::= FuncId [PolyNf]  // a normal function term
 *          | Variable         // a normal variable
 *          | AnyPoly          // a dynamically typed polynom
 *
 * AnyPoly ::= Polynom<IntTraits > 
 *           | Polynom<RatTraits >
 *           | Polynom<RealTraits>
 *
 * Polynom<Number> ::= [Monom<Number>]              // a sorted list of monoms
 * Monom<Number>   ::= Number [MonomFactor<Number>] // a numeral as factor, and a sorted list of other factors
 * MonomFactor     ::= PolyNf int                   // the term of the factor, and its power
 */

#include "Lib/STLAllocator.hpp"
#include "Kernel/NumTraits.hpp"
#include <cassert>
#include "Lib/Coproduct.hpp"
#include "Lib/Option.hpp"
#include "Lib/Map.hpp"
#include "Kernel/Theory.hpp"
#include "Lib/Perfect.hpp"
#include "Kernel/NumTraits.hpp"
#include "Kernel/Ordering.hpp"
#include "Kernel/TypedTermList.hpp"
#include <type_traits>

#define DEBUG(...) // DBG(__VA_ARGS__)
#define OUTPUT_NICE 1

namespace Kernel {

// TODO use this newtype in Term.hpp
/** newtype for wrapping varible ids */
class Variable 
{
  unsigned _num;
public: 
  Variable();
  explicit Variable(unsigned num);
  unsigned id() const;

  void integrity() const {  }
  friend struct std::hash<Variable>;
  friend bool operator==(Variable lhs, Variable rhs);
  friend bool operator!=(Variable lhs, Variable rhs);
  friend bool operator<(Variable const& lhs, Variable const& rhs);
  friend std::ostream& operator<<(std::ostream& out, const Variable& self);
};

} // namespace Kernel

template<> struct std::hash<Kernel::Variable>
{
  size_t operator()(Kernel::Variable const& self)
  { return std::hash<unsigned>{}(self._num); }
};

namespace Kernel {

// TODO use this newtype in Term.hpp
/** newtype for wrapping function ids (also often called functors in vampire) */
class FuncId 
{
  unsigned _num;
  Stack<TermList> _typeArgs;
  
  explicit FuncId(unsigned num, Stack<TermList> typeArgs);
public: 
  static FuncId symbolOf(Term* term);
  unsigned numTermArguments() const;
  unsigned numTypeArguments() const;
  TermList typeArg(unsigned i) const;

  friend struct std::hash<FuncId>;
  friend bool operator==(FuncId const& lhs, FuncId const& rhs);
  friend bool operator!=(FuncId const& lhs, FuncId const& rhs);
  friend std::ostream& operator<<(std::ostream& out, const FuncId& self);

  Signature::Symbol* symbol() const;

  unsigned id() const;
  Theory::Interpretation interpretation() const;
  bool isInterpreted() const;
  Option<Theory::Interpretation> tryInterpret() const;

  template<class Number>
  Option<typename Number::ConstantType> tryNumeral() const;
};

} // namespace Kernel


template<> struct std::hash<Kernel::FuncId> 
{
  size_t operator()(Kernel::FuncId const& f) const 
  { return std::hash<unsigned>{}(f._num); }
};


/////////////////////////////////////////////////////////////////////////////////////////////
// forward declarations, needed to define PolyNf structure
/////////////////////////////////////////////////////////

namespace Kernel {

class PolyNf;
template<class Number> class Polynom;
template<class Number> class MonomFactors;
class AnyPoly;

////////////////////////////////////////////////////////////////////////////////////////////////////
// class declartions for PolyNf
/////////////////////////////////////////////////////////

/** 
 * Represents a summand in a polynom of the number type Number 
 * e.g. a term like 3 * (a*x) would be represented as 
 * Monom { 3, MonomFactors { a, x }}
 */
template<class Number> 
struct Monom 
{
  USE_ALLOCATOR(Monom)

  using Numeral = typename Number::ConstantType;

  Numeral numeral;
  Perfect<MonomFactors<Number>> factors;

  Monom(Numeral numeral, Perfect<MonomFactors<Number>> factors);
  Monom(Numeral numeral) : Monom(numeral, perfect(MonomFactors<Number>::one())) {}
  Monom(int num) : Monom(Numeral(num)) {}
  Monom(int n1, int n2) : Monom(Numeral(n1, n2)) {}
  Monom(MonomFactors<Number> factors) : Monom(Numeral(1), perfect(std::move(factors))) {}

  static Monom zero();
  bool isZeroMul() const;
  bool isZeroConst() const;

  Option<Variable> tryVar() const;
  Option<Numeral> tryNumeral() const;
  bool isVar()     const { return tryVar().isSome(); }
  bool isNumeral() const { return tryNumeral().isSome(); }
  TermList denormalize() const;

  template<class F> Monom mapVars(F f) const;

  /** performs an integrity check on the datastructure, only has an effect in debug mode */
  void integrity() const;

  friend Monom operator*(Numeral n, Monom const& self) 
  { return Monom(n * self.numeral, self.factors); }

  friend Monom operator/(Monom const& self, Numeral n) 
  { return Monom(self.numeral / n, self.factors); }

  friend Monom operator-(Monom const& self) 
  { return Numeral(-1) * self; }
};


/**
 * Represents an ordenary complex term, in the PolyNF term tree.
 */
class FuncTerm 
{
  FuncId _fun;
  Stack<PolyNf> _args;
public:
  USE_ALLOCATOR(FuncTerm)

  FuncTerm(FuncId f, Stack<PolyNf>&& args);
  FuncTerm(FuncId f, PolyNf* args);

  unsigned numTermArguments() const;
  FuncId function() const;
  PolyNf const& arg(unsigned i) const;

  template<class Number> 
  Option<typename Number::ConstantType> tryNumeral() const;

  template<class F> FuncTerm mapVars(F f) const;

  void integrity() const;

  inline auto iterArgs() -> decltype(iterTraits(_args.iterFifo())) const  { return iterTraits(_args.iterFifo()); }

  friend std::ostream& operator<<(std::ostream& out, const FuncTerm& self);
  friend bool operator==(FuncTerm const& lhs, FuncTerm const& rhs);
  friend bool operator!=(FuncTerm const& lhs, FuncTerm const& rhs);
  friend struct std::hash<FuncTerm>;

};

using AnyPolySuper = Coproduct< 
    Perfect<Polynom< IntTraits>>
  , Perfect<Polynom< RatTraits>>
  , Perfect<Polynom<RealTraits>>
  >;

class AnyPoly : public AnyPolySuper
{
public:
  /** creates a new dynamically typed polynom from a statically typed one */
  template<class NumTraits> AnyPoly(Perfect<Polynom<NumTraits>> x);

  /** tries to turn this polynom into a polynom of the given NumTraits. */
  template<class NumTraits> Option<Perfect<Polynom<NumTraits>> const&> downcast() const&;

  /** returns wether this is a Polynom of the given NumTraits. */
  template<class NumTraits> bool isType() const;

  /** if this polynom has the right sort, and consist of a single summand that is a numeral, then this numeral
   * is returned. otherwise an empty Option is returned. */
  template<class NumTraits> Option<typename NumTraits::ConstantType> tryNumeral() const&;

  /** \see template<class N> Polynom<N>::replaceTerms */
  AnyPoly replaceTerms(PolyNf* newTs) const;

  template<class F> AnyPoly mapVars(F f) const;

  /** \see template<class N> Polynom<N>::nSummands */
  unsigned nSummands() const;

  /** \see template<class N> Polynom<N>::nFactors */
  unsigned nFactors(unsigned i) const;

  /** \see template<class N> Polynom<N>::termAt */
  PolyNf const& termAt(unsigned summand, unsigned factor) const;

  /** \see template<class N> Polynom<N>::denormalize */
  TermList denormalize(TermList* results) const;

  void integrity() const;

  friend std::ostream& operator<<(std::ostream& out, const AnyPoly& self);
  friend struct std::hash<AnyPoly>;
};

using PolyNfSuper = Lib::Coproduct<Perfect<FuncTerm>, Variable, AnyPoly>;

template<class A> A & deref(A          & x) { return  x; }
template<class A> A & deref(A          * x) { return *x; }
template<class A> A & deref(Perfect<A> & x) { return *x; }

template<class A> A const& deref(A          const& x) { return  x; }
template<class A> A const& deref(A          const* x) { return *x; }
template<class A> A const& deref(Perfect<A> const& x) { return *x; }

/**
 * Represents the polynomial normal form of a term, that is used for performing several simplifications and evaluations.
 *
 * See the file-level documentation for how this datatype is composed.
 */
class PolyNf : public PolyNfSuper
{
public:

  PolyNf(Perfect<FuncTerm> t);
  PolyNf(Variable               t);
  PolyNf(AnyPoly                t);

  static PolyNf normalize(TypedTermList t);

  /** 
   * If this term is a polynomial of sort NumTraits, it is downcasted to that sort,
   * otherwise an empty Option is returned
   */
  template<class NumTraits>
  Option<Perfect<Polynom<NumTraits>>> downcast() const;

  /** turns the normal form term PolyNf into an ordenary vampire term TermList. */
  TermList denormalize() const;

  /** 
   * Turns this PolyNf term into a typed polynom of sort Number.
   * this must have the same sort as Number. 
   * If this is already a polynom it will just be downcasted, 
   * otherwise (when it is a Variable, or a FuncTerm) it will be 
   * wrapped in a polynom.
   */
  template<class Number> 
  Perfect<Polynom<Number>> wrapPoly() const;
  
  /** 
   * Turns this PolyNf term into a typed polynom of sort Number.
   * this must have the same sort as Number. 
   * If this is already a polynom it will just be downcasted, 
   * otherwise (when it is a Variable, or a FuncTerm) it will be 
   * wrapped in a polynom.
   */
  template<class Number> 
  Monom<Number> wrapMonom() const;
  

  /** if this PolyNf is a numeral, the numeral is returned */
  template<class Number>
  Option<typename Number::ConstantType> tryNumeral() const;

  /** if this PolyNf is a Variable, the variable is returned */
  Option<Variable> tryVar() const;

  /** an iterator over all PolyNf s that are subterms of this one */
  class SubtermIter;

  /** returns an iterator over all PolyNf s that are subterms of this one */
  SubtermIter iterSubterms() const;

  template<class F> PolyNf mapVars(F f) const;

  bool isFuncTerm() const { return is<Perfect<FuncTerm>>(); }
  Perfect<FuncTerm> unwrapFuncTerm() const { return unwrap<Perfect<FuncTerm>>(); }

  void integrity() const {  apply([](auto const& x) -> void { deref(x).integrity(); }); }

  friend struct std::hash<PolyNf>;
  friend bool operator==(PolyNf const& lhs, PolyNf const& rhs);
  friend bool operator!=(PolyNf const& lhs, PolyNf const& rhs);
  friend bool operator<(const PolyNf& lhs, const PolyNf& rhs);
  friend bool operator<=(const PolyNf& lhs, const PolyNf& rhs);
  friend std::ostream& operator<<(std::ostream& out, const PolyNf& self);
};


/** 
 * Represents a factor in a monom. Each unique term contained in the monom is stored 
 * together with the number of occurences of the term within that monom.
 *
 * e.g. a term like (x * x * a * x) is represented as 
 * MonomFactors { MonomFactor(x, 3), MonomFactor(a, 1) }
 */
template<class Number> 
struct MonomFactor 
{
<<<<<<< HEAD
  using Numeral = typename Number::ConstantType;
  CLASS_NAME(MonomFactor)
=======
>>>>>>> 1916f50e
  PolyNf term;
  int power;

  MonomFactor(PolyNf term, int power);

  template<class F> MonomFactor mapVars(F f) const;

  void integrity() const { term.integrity(); }
  /** if this monomfactor is a Variable and has power one it is turned into a variable */
  Option<Variable> tryVar() const;
  Option<Perfect<Polynom<Number>>> tryPolynom() const;
  bool isPolynom() const { return tryPolynom().isSome(); }

  PolyNf::SubtermIter iterSubterms() const;
};



/** 
 * Represents the non-numeral part of a monom. this means it is a sorted list of MonomFactor s.
 */
template<class Number>
class MonomFactors 
{
  using MonomFactor = Kernel::MonomFactor<Number>;
  using Monom       = Kernel::Monom<Number>;
  using Polynom     = Kernel::Polynom<Number>;
  using Numeral = typename Number::ConstantType;
  Stack<MonomFactor> _factors;
  friend struct std::hash<MonomFactors>;

public:
  USE_ALLOCATOR(MonomFactors)

  /** 
   * constructs a new MonomFactors. 
   * \pre factors must be sorted
   */
  MonomFactors(Stack<MonomFactor>&& factors);

  /** constructs an empty product, which corresponds to the numeral one.  */
  MonomFactors();

  /** constructs a singleton product */
  MonomFactors(PolyNf t);

  /** constructs the product of t1 and t2. There is no precondigion on the ordering of t1 and t2. */
  MonomFactors(PolyNf t1, PolyNf t2);

  /** returns the number of factors */
  unsigned nFactors() const;

  /** returns the nth factor */
  MonomFactor      & factorAt(unsigned i);

  /** returns the nth factor */
  MonomFactor const& factorAt(unsigned i) const;

  /** returns the number of factors */
  PolyNf const& termAt(unsigned i) const;

  /** returns whether this monom is a polynom, i.e. if its only factor is a polynom */
  bool isPolynom() const;

  /** turns this monom into a polynom. 
   * \pre isPolynom  must be true
   */
  Perfect<Polynom> asPolynom() const;

  /** returns the (empty) product one */
  static MonomFactors one();

  /** returns whether this is an empty product */
  bool isOne() const;


  /** if this MonomFactors consist of a single variable if will be returnd  */
  Option<Variable> tryVar() const;

  /** performs an integrity check on the datastructure, only has an effect in debug mode */
  void integrity() const;

  /** replaces all the factors, by new ones, keeping the power of each term the same  */
  MonomFactors replaceTerms(PolyNf* simplifiedTerms) const;


  /** returns an iterator over all factors */
  auto iter() const&
  { return arrayIter(_factors); }

  auto iterSubterms() const;

  template<class F> MonomFactors mapVars(F f) const;

  explicit MonomFactors(const MonomFactors&) = default;
  explicit MonomFactors(MonomFactors&) = default;

  MonomFactors& operator=(MonomFactors&&) = default;
  MonomFactors(MonomFactors&&) = default;

  template<class N> friend std::ostream& operator<<(std::ostream& out, const MonomFactors<N>& self);
  template<class N> friend bool operator==(const MonomFactors<N>& l, const MonomFactors<N>& r);
  template<class N> friend bool operator!=(const MonomFactors<N>& l, const MonomFactors<N>& r);

  /** helper function for PolyNf::denormalize() */
  TermList denormalize(TermList* results) const;

  TermList denormalize() const;
  Stack<MonomFactor>& raw();
};

template<class N> bool operator!=(const MonomFactors<N>& l, const MonomFactors<N>& r) { return !(l == r); }

template<class Number>
class Polynom 
{
  friend struct std::hash<Polynom>;

  using Numeral      = typename Number::ConstantType;
  using MonomFactors = Kernel::MonomFactors<Number>;
  using Monom        = Kernel::Monom<Number>;

  Stack<Monom> _summands;

public:
  USE_ALLOCATOR(Polynom)

  /** 
   * constructs a new Polynom with a list of summands 
   * \pre summands must be sorted
   */
  explicit Polynom(Stack<Monom>&& summands);

  /** creates a Polynom that consists of only one summand */
  explicit Polynom(Monom m);

  /** creates a Polynom that consists of only one summand, that is a product of numeral, and term */
  explicit Polynom(Numeral numeral, PolyNf term);

  /** creates a Polynom that consists of only one summand */
  explicit Polynom(PolyNf t);

  /** creates a Polynom that consists of only one summand */
  explicit Polynom(Numeral constant);

  /** creates the empty Polynom that is interpreted as zero */
  static Polynom zero();

  /** if this Polynom consists only of one summand that is a numeral the numeral is returned */
  Option<Numeral> toNumber() const&;

  /** turns this Polynom into a numeral if it consists only of one summand that is a numeral, or throws an assertion violation 
   * \pre isNumeral is true*
   */
  Numeral unwrapNumber() const&;

  /** returns whether this Monom consists of only one summand that is a numeral */
  bool isNumber() const&;

  /** turns this polynom into a term */
  TermList denormalize() const;

  /** helper function for denormalize() */
  TermList denormalize(TermList* results) const;

  /**
   * replaces all subterms of this poly, by given array of subterms. the resulting polynom will be sorted correctly. 
   * here a monom does not count as a subterm, but all the subterms of the monom themselves do:
   *      Polynom(Monom(3, { f(x), y }), Monom(1, { z }))
   *         .replaceTerms({a,b,c})
   * ===> Polynom(Monom(3, { a   , b }), Monom(1, { c }))
   */
  Polynom replaceTerms(PolyNf* simplifiedTerms) const;

  /** returns the number of summands of this polynom */
  unsigned nSummands() const;

  /** returns the number of factors of the summand with the given index */
  unsigned nFactors(unsigned summand) const;

  /** returns the summand with the given index */
  Monom const& summandAt(unsigned summand) const;

  /** returns the summand with the given index */
  Monom      & summandAt(unsigned summand);

  Option<Monom> tryMonom() const;

  /** integrity check of the data structure. does noly have an effect in debug mode */
  void integrity() const;

  /** returns iterator over all summands of this Polyom */
  auto iterSummands() const&
  { return arrayIter(_summands); }

  Stack<Monom>& raw();

  template<class F> Polynom mapVars(F f) const;

  template<class N> friend bool operator==(const Polynom<N>& l, const Polynom<N>& r);
  template<class N> friend bool operator!=(const Polynom<N>& l, const Polynom<N>& r);
  template<class N> friend std::ostream& operator<<(std::ostream& out, const Polynom<N>& self);

  friend Polynom operator*(Numeral n, Polynom const& self) 
  { return Polynom(self.iterSummands()
      .map([&](auto m) { return n * m; })
      .template collect<Stack>()); }

  friend Polynom operator-(Polynom const& self) 
  { return Numeral(-1) * self; }
};  

template<class N> bool operator!=(const Polynom<N>& l, const Polynom<N>& r) { return !(l == r); }

/** an iterator over a literal's arguments. The arguments are mapped to their corresponding PolNf s */
class IterArgsPnf
{
  Literal* _lit;
  unsigned _idx;
public:
  DECL_ELEMENT_TYPE(PolyNf);

  IterArgsPnf(Literal* lit);

  bool hasNext() const;
  PolyNf next();
};

/** convienent constructor for IterArgsPnf */
IterTraits<IterArgsPnf> iterArgsPnf(Literal* lit);

} // namespace Kernel

// include needs to go here, since we need the specialization BottomUpChildIter<PolyNf> to declare Iter
#include "Kernel/BottomUpEvaluation.hpp"

namespace Kernel {

class PolyNf::SubtermIter {
  Stack<BottomUpChildIter<PolyNf>> _stack;
public:
  DECL_ELEMENT_TYPE(PolyNf);

  SubtermIter(SubtermIter&&) = default;
  SubtermIter& operator=(SubtermIter&&) = default;

  SubtermIter(PolyNf p);

  PolyNf next();

  bool hasNext() const;
};

} // namespace Kernel

////////////////////////////////////////////////////////////////////////////////////////////////////
////////////////////////////////////////////////////////////////////////////////////////////////////
// TEMPLATE STUFF IMPLEMENTATIONS
//////////////////////////////////////////////////////////
/////////////////////////////////////////////////////////

/////////////////////////////////////////////////////////
// impl Monom template stuff
////////////////////////////
namespace Kernel {

template<class Number>
Monom<Number>::Monom(Monom<Number>::Numeral numeral, Perfect<MonomFactors<Number>> factors) 
  : numeral(numeral), factors(factors)
{}


template<class Number>
template<class F>
Monom<Number> Monom<Number>::mapVars(F fun) const 
{ return Monom(numeral, perfect(factors->mapVars(fun))); }

template<class Number>
Monom<Number> Monom<Number>::zero() 
{ 
  static Monom p = Monom(Numeral(0), perfect(MonomFactors<Number>()));
  ASS(p.isZeroConst()) 
  return p; 
}

template<class Number>
bool Monom<Number>::isZeroConst() const
{ return isZeroMul() && this->factors->nFactors() == 0; }


template<class Number>
bool Monom<Number>::isZeroMul() const
{ return Numeral(0) == this->numeral; }

template<class Number>
Option<typename Monom<Number>::Numeral> Monom<Number>::tryNumeral() const 
{
  using Opt = Option<Numeral>;
  if (this->factors->isOne()) {
    return Opt(numeral);
  } else {
    return Opt();
  }
}

template<class Number>
Option<Variable> Monom<Number>::tryVar() const 
{
  using Opt = Option<Variable>;
  if (numeral == Numeral(1)) {
    return  factors->tryVar();
  } else {
    return  Opt();
  }
}

template<class Number>
void Monom<Number>::integrity() const 
{
#if VDEBUG
  this->factors->integrity();
#endif // VDEBUG
}
template<class Number>
TermList Monom<Number>::denormalize()  const
{
  CALL("Monom::denormalize()")
  return PolyNf(AnyPoly(perfect(Polynom<Number>(*this)))).denormalize(); 
}


template<class Number>
bool operator<(Kernel::Monom<Number> const& l, Kernel::Monom<Number> const& r)
{ return std::tie(l.factors, l.numeral) < std::tie(r.factors, r.numeral); }

template<class Number>
bool operator==(Kernel::Monom<Number> const& l, Kernel::Monom<Number> const& r)
{ return std::tie(l.factors, l.numeral) == std::tie(r.factors, r.numeral); }

template<class Number>
bool operator!=(Kernel::Monom<Number> const& l, Kernel::Monom<Number> const& r)
{ return !(l == r); }

template<class Number>
std::ostream& operator<<(std::ostream& out, const Kernel::Monom<Number>& self)
{ 
#if !OUTPUT_NICE 
  out << "mon(";
#endif 
  if (self.factors->isOne()) {
    out << self.numeral;
  } else {
    if (self.numeral != typename Number::ConstantType(1))
      out << self.numeral << " ";
    out << self.factors; 
  }
#if !OUTPUT_NICE 
  out << ")";
#endif 
  return out;
}

} // namespace Kernel





/////////////////////////////////////////////////////////
// impl FuncId template stuff
////////////////////////////

namespace Kernel {

template<class Number>
Option<typename Number::ConstantType> FuncId::tryNumeral() const
{ 
  using Numeral = typename Number::ConstantType;
  Numeral out;
  if (theory->tryInterpretConstant(_num, out)) {
    return Option<Numeral>(out);
  } else {
    return Option<Numeral>();
  }
}

} // namespace Kernel


/////////////////////////////////////////////////////////
// impl FuncTerm template stuff
////////////////////////////


namespace Kernel {

// template<class Args> FuncTerm::FuncTerm(FuncId f, Args const& args) 
//   : _fun(f)
//   , _args(f.arity())
// {
//   static_assert(std::is_same< typename std::remove_const<typename std::remove_reference<decltype(args[0u])>::type>::type
//                             , PolyNf
//                             >::value, "args must return a PolyNf on a call  operator[](unsigned)");
//   for (unsigned i = 0; i < f.arity(); i++) 
//     _args.push(args[i]);
// }

template<class Number>
Option<typename Number::ConstantType> FuncTerm::tryNumeral() const
{ return _fun.template tryNumeral<Number>(); }

template<class F> FuncTerm FuncTerm::mapVars(F fun) const
{ return FuncTerm(_fun, iterTraits(_args.iterFifo())
                          .map([&](PolyNf t) { return t.mapVars(fun); })
                          .template collect<Stack>()); }

} // namespace Kernel


template<> struct std::hash<Kernel::FuncTerm> 
{
  size_t operator()(Kernel::FuncTerm const& f) const 
  { return Lib::HashUtils::combine(std::hash<Kernel::FuncId>{}(f._fun), std::hash<Stack<Kernel::PolyNf>>{}(f._args));  }
};

/////////////////////////////////////////////////////////
// impl AnyPoly  template stuff
////////////////////////////

namespace Kernel {

template<class NumTraits>
AnyPoly::AnyPoly(Perfect<Polynom<NumTraits>> x) : Coproduct(std::move(x)) {  }

template<class NumTraits> 
Option<Perfect<Polynom<NumTraits>> const&>  AnyPoly::downcast() const& 
{ return as<Perfect<Polynom<NumTraits>>>(); }

template<class NumTraits> 
bool AnyPoly::isType() const 
{ return is<Perfect<Polynom<NumTraits>>>(); }

/* helper function for AnyPoly::tryNumeral */
template<class NumIn, class NumOut>
struct __ToNumeralHelper 
{
  Option<typename NumOut::ConstantType> operator()(Perfect<Polynom<NumIn>>) const
  { return Option<typename NumOut::ConstantType>(); }
};

/* helper function for AnyPoly::tryNumeral */
template<class Num>
struct __ToNumeralHelper<Num,Num>
{
  Option<typename Num::ConstantType> operator()(Perfect<Polynom<Num>> p) const
  { return p->toNumber(); }
};

template<class NumOut>  
struct PolymorphicToNumeral 
{
  template<class NumIn>
  Option<typename NumOut::ConstantType> operator()(Perfect<Polynom<NumIn>> const& p) const
  { return __ToNumeralHelper<NumIn, NumOut>{}(p); }
};


template<class NumTraits>
Option<typename NumTraits::ConstantType> AnyPoly::tryNumeral() const&
{ return apply(PolymorphicToNumeral<NumTraits>{}); }

template<class F> 
struct __MapVars {
  F _fun;
  template<class A> 
  AnyPoly operator()(A a) 
  { return AnyPoly(perfect(a->mapVars(_fun))); }
};

template<class F> AnyPoly AnyPoly::mapVars(F fun) const
{ return apply(__MapVars<F>{fun}); }

} // namespace Kernel

template<> struct std::hash<Kernel::AnyPoly> 
{
  size_t operator()(Kernel::AnyPoly const& self) const 
  { return std::hash<Kernel::AnyPolySuper>{}(self); }
};

/////////////////////////////////////////////////////////
// impl PolyNf  template stuff
////////////////////////////

namespace Kernel {


template<class NumTraits>
Option<Perfect<Polynom<NumTraits>>> PolyNf::downcast()  const
{
  using Result = Perfect<Polynom<NumTraits>>;
  return as<AnyPoly>()
    .andThen([](AnyPoly const& p) { return p.as<Result>(); })
    .map([](Result const& p) -> Result { return p; });
}


template<class Number> 
Perfect<Polynom<Number>> PolyNf::wrapPoly() const
{
  if (this->is<AnyPoly>()) {
    return this->unwrap<AnyPoly>()
            .unwrap<Perfect<Polynom<Number>>>();
  } else {
    return perfect(Polynom<Number>(*this));
  }
}

template<class Number> 
Monom<Number> PolyNf::wrapMonom() const
{
  return this->wrapPoly<Number>()->tryMonom() || [&]() -> Monom<Number> { return Monom<Number>(*this); };
}

template<class Number>
Option<typename Number::ConstantType> PolyNf::tryNumeral() const
{ 
  using Numeral = typename Number::ConstantType;
  return match(
      [](Perfect<FuncTerm> t) { return (*t).tryNumeral<Number>(); },
      [](Variable               t) { return Option<Numeral>();              },
      [](AnyPoly                t) { return t.template tryNumeral<Number>(); }
    );
}

template<class F> PolyNf PolyNf::mapVars(F fun) const
{ return match(
    [&](Perfect<FuncTerm> t) { return PolyNf(perfect(t->mapVars(fun))); },
    [&](Variable var       ) { return PolyNf(fun(var)                ); },
    [&](AnyPoly p)           { return PolyNf(p.mapVars(fun)          ); }); }

} // namespace Kernel

template<> struct std::hash<Kernel::PolyNf> 
{
  size_t operator()(Kernel::PolyNf const& f) const 
  { return std::hash<Kernel::PolyNfSuper>{}(f); }
};

/////////////////////////////////////////////////////////
// impl MonomFactor  tempalte stuff
////////////////////////////

namespace Kernel {

template<class Number>
MonomFactor<Number>::MonomFactor(PolyNf term, int power) 
  : term(term)
  , power(power)
{}


template<class Number>
PolyNf::SubtermIter MonomFactor<Number>::iterSubterms() const
{ return term.iterSubterms(); }

template<class Number>
bool operator<(MonomFactor<Number> const& l, MonomFactor<Number> const& r)
{ return std::tie(l.term, l.power) < std::tie(r.term, r.power); }

template<class Number>
bool operator==(MonomFactor<Number> const& l, MonomFactor<Number> const& r)
{ return std::tie(l.term, l.power) == std::tie(r.term, r.power); }

template<class Number>
bool operator!=(MonomFactor<Number> const& l, MonomFactor<Number> const& r)
{ return !(l == r); }

template<class Number>
std::ostream& operator<<(std::ostream& out, const MonomFactor<Number>& self) {
  out << self.term; 
  if (self.power != 1) 
    out << "^" << self.power;
  return out;
}


template<class Number>
template<class F>
MonomFactor<Number> MonomFactor<Number>::mapVars(F fun) const 
{ 
  auto mapped = this->term.template mapVars<F>(fun);
  auto poly_ = mapped.template downcast<Number>();
  if (poly_.isSome()) {
    auto poly  = poly_.unwrap();
    if (poly->nSummands() == 1 && poly->summandAt(0).numeral == Numeral(1)) {
      auto facs = poly->summandAt(0).factors;
      if (facs->nFactors() == 1 && facs->factorAt(0).power == 1) {
        return MonomFactor(facs->factorAt(0).term, this->power);
      }
    }
  }
  return MonomFactor(mapped, this->power); 
}

template<class Number>
Option<Variable> MonomFactor<Number>::tryVar() const 
{ return power == 1 ? term.tryVar() : none<Variable>(); }

template<class Number>
Option<Perfect<Polynom<Number>>> MonomFactor<Number>::tryPolynom() const 
{ return power == 1 ? term.downcast<Number>() : none<Perfect<Polynom<Number>>>(); }

} // namespace Kernel

template<class NumTraits>
struct std::hash<Kernel::MonomFactor<NumTraits>> 
{
  size_t operator()(Kernel::MonomFactor<NumTraits> const& x) const noexcept 
  {
    return HashUtils::combine(
      StlHash::hash(x.term),
      StlHash::hash(x.power)
    );
  }
};


/////////////////////////////////////////////////////////
// impl MonomFactors  tempalte stuff
////////////////////////////

namespace Kernel {

template<class Number>
MonomFactors<Number>::MonomFactors(Stack<MonomFactor>&& factors) 
  : _factors(std::move(factors)) 
{ 
  if (_factors.size() == 1 
    && _factors[0].tryPolynom().isSome()
    && _factors[0].tryPolynom().unwrap()->nSummands() == 1
    && _factors[0].tryPolynom().unwrap()->summandAt(0).numeral == Numeral(1)) {
    _factors = _factors[0].tryPolynom().unwrap()->summandAt(0).factors->_factors;
  }
  // integrity(); 
}

template<class Number>
MonomFactors<Number>::MonomFactors() 
  : MonomFactors(decltype(_factors)()) { }

template<class Number>
MonomFactors<Number>::MonomFactors(PolyNf t) 
  : MonomFactors( { MonomFactor ( t, 1 ) } ) { }

template<class Number>
MonomFactors<Number>::MonomFactors(PolyNf t1, PolyNf t2) 
  : MonomFactors(t1 == t2 ? decltype(_factors) ({MonomFactor ( t1, 2 )  }) : 
                 t1 <  t2 ? decltype(_factors) ({ MonomFactor ( t1, 1 ), MonomFactor ( t2, 1 ) }) 
                          : decltype(_factors) ({ MonomFactor ( t2, 1 ), MonomFactor ( t1, 1 ) }) 
                            )  { }

template<class Number>
unsigned MonomFactors<Number>::nFactors() const 
{ return _factors.size(); }

template<class Number>
MonomFactor<Number> & MonomFactors<Number>::factorAt(unsigned i) 
{ return _factors[i]; }

template<class Number>
MonomFactor<Number> const& MonomFactors<Number>::factorAt(unsigned i) const
{ return _factors[i]; }

template<class Number>
PolyNf const& MonomFactors<Number>::termAt(unsigned i) const
{ return _factors[i].term; }


template<class Number>
template<class F>
MonomFactors<Number> MonomFactors<Number>::mapVars(F fun) const 
{ return MonomFactors(
        iterTraits(_factors.iterFifo()) 
          .map([&](MonomFactor const& fac) { return fac.mapVars(fun); })
          .template collect<Stack>()); }

template<class Number>
Stack<MonomFactor<Number>> & MonomFactors<Number>::raw()
{ return _factors; }

template<class Number>
bool MonomFactors<Number>::isPolynom() const
{ return nFactors() == 1 
    && _factors[0].power == 1 
    && _factors[0].term.template is<AnyPoly>(); }

template<class Number>
Perfect<Polynom<Number>> MonomFactors<Number>::asPolynom() const
{ 
  ASS(isPolynom());
  return _factors[0].term
    .template unwrap<AnyPoly>()
    .template unwrap<Perfect<Polynom>>(); 
}

template<class Number>
MonomFactors<Number> MonomFactors<Number>::one()
{ return MonomFactors(); }

template<class Number>
bool MonomFactors<Number>::isOne() const 
{ return _factors.begin() == _factors.end(); }

template<class Number>
std::ostream& operator<<(std::ostream& out, const MonomFactors<Number>& self) 
{
  if (self._factors.size() == 0) {
    out << "1";
  } else {
    auto iter  = self._factors.begin();
    auto write = [&](MonomFactor<Number> const& f) { 
      if (f.tryPolynom().isSome()) 
        out << "(" << f << ")";
      else out << f;
    };
    write(*iter);
    iter++;
    for (; iter != self._factors.end(); iter++) {
      out << " ";
      write(*iter);
    }
  }
  return out;
}


template<class Number>
bool operator==(const MonomFactors<Number>& l, const MonomFactors<Number>& r) {
  return l._factors == r._factors;
}

template<class Number>
TermList MonomFactors<Number>::denormalize()  const
{
<<<<<<< HEAD
  CALL("MonomFactors::denormalize()")
  return PolyNf(AnyPoly(perfect(Polynom(Monom(MonomFactors(*this)))))).denormalize(); 
}

template<class Number>
TermList MonomFactors<Number>::denormalize(TermList* results)  const
{
  CALL("MonomFactors::denormalize(TermList*)")

=======
>>>>>>> 1916f50e
  if (_factors.size() == 0) {
    return Number::one();
  } else {

    auto prependPowerTerm = [](TermList t, int pow, TermList tail) -> TermList {
      TermList out = tail;
      for (int i = 0; i < pow; i++) {
        out = Number::mul(t,out);
      }
      return out;
    };

    auto end = nFactors() - 1;
    ASS(_factors[end].power > 0)
    TermList out = prependPowerTerm(results[end], _factors[end].power - 1, results[end]);

    for (unsigned i = 1; i < nFactors(); i++) {
      out = prependPowerTerm(results[end - i], _factors[end - i].power, out);
    }

    return out;
  }
}

template<class Number>
Option<Variable> MonomFactors<Number>::tryVar() const 
{
  using Opt = Option<Variable>;
  if (nFactors() == 1 ) {

    return _factors[0].tryVar();
  } else {
    return  Opt();
  }
}

template<class Number>
void MonomFactors<Number>::integrity() const 
{
#if VDEBUG
  CALL("MonomFactors<Number>::integrity()")
  if (_factors.size() == 1) {
    auto fac = _factors[0];
    if (fac.isPolynom()) {
      auto poly = fac.tryPolynom().unwrap();
      if (poly->nSummands() == 1) {
        auto sum = poly->summandAt(0);
        if (sum.numeral == Numeral(1)) {
          ASSERTION_VIOLATION_REP(*this)
        }
      }
    }
  }
  for (auto const& x : _factors)
    x.integrity();

  if (_factors.size() > 0) {
    auto iter = this->_factors.begin();
    auto last = iter++;
    while (iter != _factors.end()) {
      ASS_REP(last->term <= iter->term, *this);
      last = iter++;
    }
  }
#endif
}

template<class Number>
MonomFactors<Number> MonomFactors<Number>::replaceTerms(PolyNf* simplifiedTerms) const 
{
  int offs = 0;
  MonomFactors out;
  out._factors.reserve(nFactors());

  for (auto& fac : _factors) {
    out._factors.push(MonomFactor(simplifiedTerms[offs++], fac.power));
  }

  return out;
}

<<<<<<< HEAD
template<class Number>
typename MonomFactors<Number>::FactorIter MonomFactors<Number>::iter() const&
{ return iterTraits(getArrayishObjectIterator<no_ref_t>(_factors)); }

template<class Number>
auto MonomFactors<Number>::iterSubterms() const
{ return iter().flatMap([](auto fac) { return fac.iterSubterms(); }); }

=======
>>>>>>> 1916f50e
} // namespace Kernel

template<class NumTraits>
struct std::hash<Kernel::MonomFactors<NumTraits>> 
{
  size_t operator()(Kernel::MonomFactors<NumTraits> const& x) const noexcept 
  {
    return StackHash<StlHash>::hash(x._factors);
  }
};


/////////////////////////////////////////////////////////
// impl Polynom tempalte stuff
////////////////////////////

namespace Kernel {


template<class Number>
Polynom<Number>::Polynom(Stack<Monom>&& summands) 
  : _summands(
      summands.isEmpty() 
        ? Stack<Monom>{Monom::zero()} 
        : std::move(summands)) 
{ /* integrity(); */ }

template<class Number>
Polynom<Number>::Polynom(Monom m) 
  : Polynom(
      Stack<Monom>{m})
{  }

template<class Number>
Polynom<Number>::Polynom(Numeral numeral, PolyNf term) 
  : Polynom(Monom(numeral, perfect(MonomFactors(term))))
{  }

template<class Number>
Polynom<Number>::Polynom(PolyNf t) 
  : Polynom(Numeral(1), t) 
{ integrity();  }

template<class Number>
Polynom<Number>::Polynom(Numeral constant) 
  : Polynom(Monom(constant, perfect(MonomFactors::one()))) 
{  }


template<class Number>
bool operator==(const Polynom<Number>& lhs, const Polynom<Number>& rhs)
{ return std::tie(lhs._summands) == std::tie(rhs._summands); }

template<class Number>
std::ostream& operator<<(std::ostream& out, const Polynom<Number>& self) {
#if !OUTPUT_NICE 
  out << "poly(";
#endif 
  auto iter = self._summands.begin();
  if ( iter == self._summands.end() ) {
    out << "0";
  } else {
    out << *iter;
    iter++;
    for (; iter != self._summands.end(); iter++) {
      out << " + " << *iter;
    }
  }
#if !OUTPUT_NICE 
  out << ")";
#endif 
  return out;
}



template<class Number>
Polynom<Number> Polynom<Number>::zero() 
{ 
  auto out = Polynom(Stack<Monom>{Monom::zero()}); 
  out.integrity();
  return std::move(out);
}

template<class Number>
Option<typename Number::ConstantType> Polynom<Number>::toNumber() const& 
{ 
  if ( _summands.size() == 0) {
    return Option<Numeral>(Numeral(0));

  } else if (_summands.size() == 1 && _summands[0].factors->nFactors() == 0) {
    return Option<Numeral>(_summands[0].numeral);

  } else {
    return Option<Numeral>();
  }
}

template<class Number>
bool Polynom<Number>::isNumber() const& 
{ 
  return toNumber().isSome();
}

template<class Number>
template<class F>
Polynom<Number> Polynom<Number>::mapVars(F fun) const
{ return Polynom(iterTraits(_summands.iterFifo())
                  .map([&](Monom const& m) { return m.mapVars(fun); })
                  .template collect<Stack>());                       }

template<class Number>
typename Number::ConstantType Polynom<Number>::unwrapNumber() const& 
{ return toNumber().unwrap(); }

template<class Number>
TermList Polynom<Number>::denormalize(TermList* results) const
{
<<<<<<< HEAD
  CALL("Polynom::denormalize(TermList* results)")

=======
>>>>>>> 1916f50e
  auto monomToTerm = [](Monom const& monom, TermList* t) -> TermList {
    auto c = TermList(theory->representConstant(monom.numeral));
    if (monom.factors->isOne()) {
      return c;
    } else {
      auto mon = monom.factors->denormalize(t);
      if (monom.numeral == Numeral(1)) {
        return mon;
      } else if (monom.numeral == Number::constant(-1)) {
        return Number::minus(mon);
      } else {
        return Number::mul(c, mon);
      }
    }
  };

  if (_summands.size() == 0) {
    return Number::zero();
  } else {

    auto flatSize = iterTraits(_summands.iterFifo())
      .map([](Monom const& m) { return m.factors->nFactors(); })
      .sum();

    auto flatIdx =  flatSize - _summands.top().factors->nFactors();
    TermList out = monomToTerm(_summands.top(), &results[flatIdx]);

    for (unsigned i = 1; i < nSummands(); i++) {
      auto idx = _summands.size() - i - 1 ;
      auto& monom = _summands[idx];
      flatIdx -= monom.factors->nFactors();
      out = Number::add(monomToTerm(monom, &results[flatIdx]), out);
    }
    return out;
  }
}

template<class Number>
Stack<Monom<Number>>& Polynom<Number>::raw()
{ return _summands; }

template<class Number>
Polynom<Number> Polynom<Number>::replaceTerms(PolyNf* simplifiedTerms) const 
{
  int offs = 0;
  Stack<Monom> out;
  out.reserve(nSummands());

  for (auto& monom : _summands) {
    out.push(Monom(
          monom.numeral, 
          perfect(monom.factors->replaceTerms(&simplifiedTerms[offs]))));
    offs += monom.factors->nFactors();
  }
  return Polynom(std::move(out));
}


template<class Number>
unsigned Polynom<Number>::nSummands() const
{ return _summands.size(); }

template<class Number>
unsigned Polynom<Number>::nFactors(unsigned summand) const
{ return _summands[summand].factors->nFactors(); }

template<class Number>
Monom<Number> const& Polynom<Number>::summandAt(unsigned summand) const
{ return _summands[summand]; }

template<class Number>
Monom<Number>      & Polynom<Number>::summandAt(unsigned summand)
{ return _summands[summand]; }

template<class Number>
void Polynom<Number>::integrity() const {
#if VDEBUG
  CALL("Polynom<Number>::integrity()")
  ASS(_summands.size() > 0)
  for (auto const& x : _summands)
    x.integrity();
  if (_summands.size() > 0) {
    auto iter = this->_summands.begin();
    auto last = iter++;
    while (iter != _summands.end()) {
      // ASS_REP(std::less<Perfect<MonomFactors>>{}(last->factors, iter->factors), *this);
      ASS_REP(last->factors <= iter->factors, *this);
      last = iter++;
    }
  } 
#endif
}

<<<<<<< HEAD
template<class Number>
Option<Monom<Number>> Polynom<Number>::tryMonom() const
{ return someIf(_summands.size() == 1, [&](){ return summandAt(0); }); }

template<class Number>
typename Polynom<Number>::SummandIter Polynom<Number>::iterSummands() const&
{ return iterTraits(getArrayishObjectIterator<no_ref_t>(_summands)); }

=======
>>>>>>> 1916f50e

template<class Number> 
TermList Polynom<Number>::denormalize()  const
{ return PolyNf(AnyPoly(perfect(Polynom(*this)))).denormalize(); }

} // namespace Kernel

template<class NumTraits>
struct std::hash<Kernel::Polynom<NumTraits>> 
{
  size_t operator()(Kernel::Polynom<NumTraits> const& x) const noexcept 
  {
    using namespace Lib;
    using namespace Kernel;

    unsigned out = HashUtils::combine(0,0);
    for (auto c : x._summands) {
      out = HashUtils::combine(
        StlHash::hash(c.factors),
        StlHash::hash(c.numeral),
        out
      );
    }
    return out;
  }
};


#undef DEBUG
#endif // __POLYNOMIAL__H__<|MERGE_RESOLUTION|>--- conflicted
+++ resolved
@@ -348,11 +348,6 @@
 template<class Number> 
 struct MonomFactor 
 {
-<<<<<<< HEAD
-  using Numeral = typename Number::ConstantType;
-  CLASS_NAME(MonomFactor)
-=======
->>>>>>> 1916f50e
   PolyNf term;
   int power;
 
@@ -534,10 +529,12 @@
   unsigned nFactors(unsigned summand) const;
 
   /** returns the summand with the given index */
-  Monom const& summandAt(unsigned summand) const;
+  Monom const& summandAt(unsigned summand) const
+  { return _summands[summand]; }
 
   /** returns the summand with the given index */
-  Monom      & summandAt(unsigned summand);
+  Monom      & summandAt(unsigned summand)
+  { return _summands[summand]; }
 
   Option<Monom> tryMonom() const;
 
@@ -679,7 +676,6 @@
 template<class Number>
 TermList Monom<Number>::denormalize()  const
 {
-  CALL("Monom::denormalize()")
   return PolyNf(AnyPoly(perfect(Polynom<Number>(*this)))).denormalize(); 
 }
 
@@ -948,7 +944,7 @@
   auto poly_ = mapped.template downcast<Number>();
   if (poly_.isSome()) {
     auto poly  = poly_.unwrap();
-    if (poly->nSummands() == 1 && poly->summandAt(0).numeral == Numeral(1)) {
+    if (poly->nSummands() == 1 && poly->summandAt(0).numeral == Number(1)) {
       auto facs = poly->summandAt(0).factors;
       if (facs->nFactors() == 1 && facs->factorAt(0).power == 1) {
         return MonomFactor(facs->factorAt(0).term, this->power);
@@ -1098,18 +1094,12 @@
 template<class Number>
 TermList MonomFactors<Number>::denormalize()  const
 {
-<<<<<<< HEAD
-  CALL("MonomFactors::denormalize()")
   return PolyNf(AnyPoly(perfect(Polynom(Monom(MonomFactors(*this)))))).denormalize(); 
 }
 
 template<class Number>
 TermList MonomFactors<Number>::denormalize(TermList* results)  const
 {
-  CALL("MonomFactors::denormalize(TermList*)")
-
-=======
->>>>>>> 1916f50e
   if (_factors.size() == 0) {
     return Number::one();
   } else {
@@ -1150,7 +1140,6 @@
 void MonomFactors<Number>::integrity() const 
 {
 #if VDEBUG
-  CALL("MonomFactors<Number>::integrity()")
   if (_factors.size() == 1) {
     auto fac = _factors[0];
     if (fac.isPolynom()) {
@@ -1191,17 +1180,14 @@
   return out;
 }
 
-<<<<<<< HEAD
-template<class Number>
-typename MonomFactors<Number>::FactorIter MonomFactors<Number>::iter() const&
-{ return iterTraits(getArrayishObjectIterator<no_ref_t>(_factors)); }
+// template<class Number>
+// typename MonomFactors<Number>::FactorIter MonomFactors<Number>::iter() const&
+// { return iterTraits(getArrayishObjectIterator<no_ref_t>(_factors)); }
 
 template<class Number>
 auto MonomFactors<Number>::iterSubterms() const
 { return iter().flatMap([](auto fac) { return fac.iterSubterms(); }); }
 
-=======
->>>>>>> 1916f50e
 } // namespace Kernel
 
 template<class NumTraits>
@@ -1320,11 +1306,6 @@
 template<class Number>
 TermList Polynom<Number>::denormalize(TermList* results) const
 {
-<<<<<<< HEAD
-  CALL("Polynom::denormalize(TermList* results)")
-
-=======
->>>>>>> 1916f50e
   auto monomToTerm = [](Monom const& monom, TermList* t) -> TermList {
     auto c = TermList(theory->representConstant(monom.numeral));
     if (monom.factors->isOne()) {
@@ -1391,18 +1372,10 @@
 unsigned Polynom<Number>::nFactors(unsigned summand) const
 { return _summands[summand].factors->nFactors(); }
 
-template<class Number>
-Monom<Number> const& Polynom<Number>::summandAt(unsigned summand) const
-{ return _summands[summand]; }
-
-template<class Number>
-Monom<Number>      & Polynom<Number>::summandAt(unsigned summand)
-{ return _summands[summand]; }
 
 template<class Number>
 void Polynom<Number>::integrity() const {
 #if VDEBUG
-  CALL("Polynom<Number>::integrity()")
   ASS(_summands.size() > 0)
   for (auto const& x : _summands)
     x.integrity();
@@ -1418,17 +1391,14 @@
 #endif
 }
 
-<<<<<<< HEAD
 template<class Number>
 Option<Monom<Number>> Polynom<Number>::tryMonom() const
 { return someIf(_summands.size() == 1, [&](){ return summandAt(0); }); }
 
-template<class Number>
-typename Polynom<Number>::SummandIter Polynom<Number>::iterSummands() const&
-{ return iterTraits(getArrayishObjectIterator<no_ref_t>(_summands)); }
-
-=======
->>>>>>> 1916f50e
+// template<class Number>
+// typename Polynom<Number>::SummandIter Polynom<Number>::iterSummands() const&
+// { return iterTraits(getArrayishObjectIterator<no_ref_t>(_summands)); }
+
 
 template<class Number> 
 TermList Polynom<Number>::denormalize()  const
