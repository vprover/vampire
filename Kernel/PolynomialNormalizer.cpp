--- conflicted
+++ resolved
@@ -26,11 +26,7 @@
     auto& raw = x.raw();
     std::sort(raw.begin(), raw.end());
     auto fstNum = Option<Numeral>();
-<<<<<<< HEAD
     unsigned len = 0;
-=======
-    auto len = 0u;
->>>>>>> ed1c051f
     for (auto x : raw) {
       ASS_EQ(x.power, 1)
       if (x.term.template tryNumeral<NumTraits>().isSome() && fstNum.isNone()) {
