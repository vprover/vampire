/*
 * This file is part of the source code of the software program
 * Vampire. It is protected by applicable
 * copyright laws.
 *
 * This source code is distributed under the licence found here
 * https://vprover.github.io/license.html
 * and in the source directory
 */

#include "PolynomialNormalizer.hpp"
#include "Kernel/BottomUpEvaluation.hpp"

#define DEBUG(...) //DBG(__VA_ARGS__)

namespace Kernel {

using namespace std;

/** a struct that normalizes an object of type MonomFactors to a Monom */
struct RenderMonom {

  template<class NumTraits>
  Monom<NumTraits> operator()(MonomFactors<NumTraits>&& x) const 
  { 
    using Numeral      = typename NumTraits::ConstantType;
    using Monom        = Monom       <NumTraits>;
    auto& raw = x.raw();
    std::sort(raw.begin(), raw.end());

    Numeral num(1);
    bool found = false;
    unsigned len = 0;
    for (auto x : raw) {
      ASS_EQ(x.power, 1)
      Option<Numeral> attempt(x.term.template tryNumeral<NumTraits>());
      if (!found && attempt.isSome()) {
        found = true;
        num = attempt.unwrap();
      } else if (len == 0) {
        len++;
        raw[len - 1].term = x.term;
        ASS_EQ(raw[len - 1].power, 1);

      } else if (raw[len - 1].term == x.term) {
        raw[len - 1].power++;

      } else {
        len++;
        raw[len - 1].term = x.term;
        ASS_EQ(raw[len - 1].power, 1)

      }
    }
    raw.truncate(len);
    ASS_EQ(raw.size(), len)
    x.integrity();
    return Monom(num, perfect(std::move(x)));
  }
};

/** a struct that turns any alternative of a NormalizationResult into a PolyNf */
struct RenderPolyNf {

  PolyNf operator()(PolyNf&& x) const 
  { return std::move(x); }

  template<class NumTraits>
  PolyNf operator()(Polynom<NumTraits>&& x) const 
  { 
    std::sort(x.raw().begin(), x.raw().end());
    x.integrity();
    return PolyNf(perfect(std::move(x))); 
  }

  template<class NumTraits>
  PolyNf operator()(MonomFactors<NumTraits>&& facs) const 
  { 
    auto poly = Polynom<NumTraits>(RenderMonom{}(std::move(facs)));
    poly.integrity();
    return (*this)(std::move(poly));
  }

};



template<class NumTraits>
NormalizationResult normalizeAdd(NormalizationResult& lhs, NormalizationResult& rhs) {
  using Polynom = Polynom<NumTraits>;
  using Monom = Monom<NumTraits>;
  using MonomFactors = MonomFactors<NumTraits>;
  ASS(lhs.is<Polynom>() || lhs.is<MonomFactors>())
  ASS(rhs.is<Polynom>() || rhs.is<MonomFactors>())

  if (lhs.is<MonomFactors>() && rhs.is<Polynom>())  {
    auto& l = lhs.unwrap<MonomFactors>();
    auto& r = rhs.unwrap<Polynom>();
    /* Monom(...) + Polynom(x0, x1, ...) ==> Polynom(x0, x1, ..., Monom(...)) */
    r.raw().push(RenderMonom{}(std::move(l)));
    return std::move(rhs);

  } else if (rhs.is<MonomFactors>() && lhs.is<Polynom>()){
    auto& r = rhs.unwrap<MonomFactors>();
    auto& l = lhs.unwrap<Polynom>();

    /*  Polynom(x0, x1, ...) + Monom(...) ==> Polynom(x0, x1, ..., Monom(...)) */
    l.raw().push(RenderMonom{}(std::move(r)));
    return std::move(lhs);

  } else if (lhs.is<MonomFactors>() && rhs.is<MonomFactors>()) {
    auto& l = lhs.unwrap<MonomFactors>();
    auto& r = rhs.unwrap<MonomFactors>();

    /* Monom(x0, x1, ...) + Monom(y0, y1, ...) ==> Polynom(Monom(x0, x1, ...), Polynom(y0, y1, ...)) */
    Stack<Monom> summands(2);
    summands.push(RenderMonom{}(std::move(l)));
    summands.push(RenderMonom{}(std::move(r)));
    return NormalizationResult(Polynom(std::move(summands)));

  } else{
    ASS(lhs.is<Polynom>())
    ASS(rhs.is<Polynom>())
    auto& l = lhs.unwrap<Polynom>();
    auto& r = rhs.unwrap<Polynom>();

    /* Polynom(x0, x1, ...) + Polynom(y0, y1, ...) ==> Polynom(x0, x1, ..., y0, y1, ...) */
    l.raw().reserve(l.raw().size() + r.raw().size());
    l.raw().loadFromIterator(r.raw().iter());
    return std::move(lhs);
  }
}


template<class NumTraits>
NormalizationResult normalizeMul(NormalizationResult& lhs, NormalizationResult& rhs) {
  using Polynom = Polynom<NumTraits>;
  using MonomFactors = MonomFactors<NumTraits>;
  using MonomFactor = MonomFactor<NumTraits>;
  ASS(lhs.is<Polynom>() || lhs.is<MonomFactors>())
  ASS(rhs.is<Polynom>() || rhs.is<MonomFactors>())

  if (lhs.is<MonomFactors>() && rhs.is<Polynom>())  {
    auto& l = lhs.unwrap<MonomFactors>();
    auto& r = rhs.unwrap<Polynom>();
    /* Monom(x0, x1, ...) * Polynom(...) ==> Monom(x0, x1, ..., Polynom(...)) */
    l.raw().push(MonomFactor(RenderPolyNf{}(std::move(r)), 1));
    return std::move(lhs);

    // rhs.raw().push(toNormalizedMonom(std::move(lhs)));
    // return std::move(rhs);

  } else if (rhs.is<MonomFactors>() && lhs.is<Polynom>()){
    auto& r = rhs.unwrap<MonomFactors>();
    auto& l = lhs.unwrap<Polynom>();
    /* Polynom(...) * Monom(x0, x1, ...) ==> Monom(x0, x1, ..., Polynom(...)) */
    r.raw().push(MonomFactor(RenderPolyNf{}(std::move(l)), 1));
    return std::move(rhs);

    // lhs.raw().push(toNormalizedMonom(std::move(rhs)));
    // return std::move(lhs);

  } else if (lhs.is<MonomFactors>() && rhs.is<MonomFactors>()) {
    auto& l = lhs.unwrap<MonomFactors>();
    auto& r = rhs.unwrap<MonomFactors>();

    /* Monom(x0, x1, ...) * Monom(y0, y1, ...) ==> Monom(x0, x1, ..., y0, y1, ...) */
    l.raw().reserve(l.raw().size() + r.raw().size());
    l.raw().loadFromIterator(r.raw().iter());
    return std::move(lhs);

  } else{
    ASS(lhs.is<Polynom>())
    ASS(rhs.is<Polynom>())
    auto l = RenderPolyNf{}(std::move(lhs.unwrap<Polynom>()));
    auto r = RenderPolyNf{}(std::move(rhs.unwrap<Polynom>()));

    /* Polynom(x0, x1, ...) * Polynom(y0, y1, ...) ==> Monom(Polynom(x0, x1, ...), Polynom(y0, y1, ...)) */

    return NormalizationResult(MonomFactors({
        MonomFactor(l,1),
        MonomFactor(r,1)
    }));
  }
}
template<class NumTraits>
Option<NormalizationResult> normalizeSpecialized(Interpretation i, NormalizationResult* ts);

template<class NumTraits>
Option<NormalizationResult> normalizeDiv(NormalizationResult& lhs, NormalizationResult& rhs);

template<class NumTraits>
Option<NormalizationResult> normalizeSpecializedFractional(Interpretation i, NormalizationResult* ts)
{
  switch (i) {
    case NumTraits::divI:
      ASS(ts != nullptr);
      return normalizeDiv<NumTraits>(ts[0], ts[1]);
    default:
      return Option<NormalizationResult>();
  }
}


template<>
Option<NormalizationResult> normalizeSpecialized<IntTraits>(Interpretation i, NormalizationResult* ts) 
{ return Option<NormalizationResult>(); }

template<>
Option<NormalizationResult> normalizeSpecialized<RatTraits>(Interpretation i, NormalizationResult* ts) 
{ return normalizeSpecializedFractional< RatTraits>(i,ts); }

template<>
Option<NormalizationResult> normalizeSpecialized<RealTraits>(Interpretation i, NormalizationResult* ts) 
{ return normalizeSpecializedFractional<RealTraits>(i,ts); }

template<class NumTraits>
struct TryNumeral {
  using Numeral = typename NumTraits::ConstantType;

  Option<Numeral> operator()(PolyNf& term) const
  { 
    ASSERTION_VIOLATION
    // return term.tryNumeral<NumTraits>(); 
  }

  Option<Numeral> operator()(MonomFactors<NumTraits>& term) const
  { 
    if (term.raw().size() == 1)  {
      auto fac = term.raw()[0];
      ASS_EQ(fac.power, 1);
      return fac.term.template tryNumeral<NumTraits>();
    } else {
      return Option<Numeral>();
    }
  }

  template<class C> Option<Numeral> operator()(C& term) const
  { return Option<Numeral>(); }


};

template<class ConstantType>
NormalizationResult wrapNumeral(ConstantType c) 
{ 
  using NumTraits = NumTraits<ConstantType>;
  PolyNf numPolyNf(PolyNf(perfect(FuncTerm(FuncId::symbolOf(NumTraits::constantT(c)), nullptr))));
  return NormalizationResult(MonomFactors<NumTraits>(numPolyNf));
}

template<class NumTraits>
Option<NormalizationResult> normalizeDiv(NormalizationResult& lhs, NormalizationResult& rhs) {
  using Numeral = typename NumTraits::ConstantType;

  auto num = rhs.apply(TryNumeral<NumTraits>{});
  if (num.isSome() &&
      num.unwrap() != Numeral(0) && // don't divide by zero
      num.unwrap() != Numeral(numeric_limits<int>::min())) { // also don't divide by min_int, it also can't be inverted in a reasonable way!
    auto inv = wrapNumeral(Numeral(1) / num.unwrap());
    return Option<NormalizationResult>(normalizeMul<NumTraits>(inv, lhs)); 
  } else {
    return Option<NormalizationResult>();
  }
}


template<class NumTraits>
NormalizationResult normalizeMinus(NormalizationResult& x) {
  using Numeral = typename NumTraits::ConstantType;

  auto minusOne = wrapNumeral(Numeral(-1));
  return normalizeMul<NumTraits>(minusOne, x); 
}

template<class NumTraits>
NormalizationResult normalizeNumSort(TermList t, NormalizationResult* ts) 
{
  auto singletonProduct = [](PolyNf t) -> NormalizationResult {
    return NormalizationResult(MonomFactors<NumTraits>(t));
  };

  if (t.isVar()) {
    return singletonProduct(PolyNf(Variable(t.var())));

  } else {
    auto term = t.term();
    auto fn = FuncId::symbolOf(term);
    if (fn.isInterpreted()) {
      switch(fn.interpretation()) {
        case NumTraits::mulI:
          ASS(ts != nullptr);
          return normalizeMul<NumTraits>(ts[0], ts[1]);
        case NumTraits::addI:
          ASS(ts != nullptr);
          return normalizeAdd<NumTraits>(ts[0], ts[1]);
        case NumTraits::minusI:
          ASS(ts != nullptr);
          return normalizeMinus<NumTraits>(ts[0]);
        default:
        {
          auto out = normalizeSpecialized<NumTraits>(fn.interpretation(), ts);
          if (out.isSome()) {
            return out.unwrap();
          }
        }
      }
    }

    return singletonProduct(PolyNf(perfect(FuncTerm(
        fn, 
        Stack<PolyNf>::fromIterator(
            iterTraits(arrayIter(ts, fn.numTermArguments()))
            .map( [](NormalizationResult& r) -> PolyNf { return std::move(r).apply(RenderPolyNf{}); }))
      )
    )));
  }
}

PolyNf normalizeTerm(TypedTermList t) 
{
<<<<<<< HEAD
  CALL("PolyNf::normalize")
  TIME_TRACE("normalizing to PolyNf")
  DEBUG("normalizing ", t)
  // Memo::None<TypedTermList,NormalizationResult> memo;
  static Memo::Hashed<TypedTermList,NormalizationResult, StlHash> memo;
  struct Eval 
  {
    using Arg    = TypedTermList;
    using Result = NormalizationResult;

    NormalizationResult operator()(TypedTermList t, NormalizationResult* ts) const
    { 
      CALL("normalizeTerm(TypedTermList)::eval::operator()")
  TIME_TRACE("normalizing to PolyNf inner")
      auto sort = t.sort();
      if (sort ==  IntTraits::sort()) { return normalizeNumSort< IntTraits>(t, ts); }
      if (sort ==  RatTraits::sort()) { return normalizeNumSort< RatTraits>(t, ts); }
      if (sort == RealTraits::sort()) { return normalizeNumSort<RealTraits>(t, ts); }
      else {
        if (t.isVar()) {
          return NormalizationResult(PolyNf(Variable(t.var())));
        } else {
          auto fn = FuncId::symbolOf(t.term());
          return NormalizationResult(PolyNf(perfect(FuncTerm(
              fn, 
              Stack<PolyNf>::fromIterator(
                  iterTraits(getArrayishObjectIterator<mut_ref_t>(ts, fn.numTermArguments()))
                  .map( [](NormalizationResult& r) -> PolyNf { return std::move(r).apply(RenderPolyNf{}); }))
            )
          )));
        }
      }

    }
  };
  NormalizationResult r = evaluateBottomUp(t, Eval{}, memo);
  return TIME_TRACE_EXPR("render PolyNf", std::move(r).apply(RenderPolyNf{}));
=======
  DEBUG("normalizing ", t)
  NormalizationResult r = BottomUpEvaluation<TypedTermList, NormalizationResult>()
    .function(
        [&](TypedTermList t, NormalizationResult* ts) -> NormalizationResult 
        { 
          auto sort = t.sort();
          if (sort ==  IntTraits::sort()) { return normalizeNumSort< IntTraits>(t, ts); }
          if (sort ==  RatTraits::sort()) { return normalizeNumSort< RatTraits>(t, ts); }
          if (sort == RealTraits::sort()) { return normalizeNumSort<RealTraits>(t, ts); }
          else {
            if (t.isVar()) {
              return NormalizationResult(PolyNf(Variable(t.var())));
            } else {
              auto fn = FuncId::symbolOf(t.term());
              return NormalizationResult(PolyNf(perfect(FuncTerm(
                  fn, 
                  Stack<PolyNf>::fromIterator(
                      iterTraits(arrayIter(ts, fn.numTermArguments()))
                      .map( [](NormalizationResult& r) -> PolyNf { return std::move(r).apply(RenderPolyNf{}); }))
                )
              )));
            }
          }
        })
    .apply(t);

  return std::move(r).apply(RenderPolyNf{});
>>>>>>> 1916f50e
}

TermList PolyNf::denormalize() const
{ 
<<<<<<< HEAD
  CALL("PolyNf::denormalize")
  TIME_TRACE("denormalize PolyNf")
  struct Eval 
  {
    using Arg    = PolyNf;
    using Result = TermList;

    TermList operator()(PolyNf orig, TermList* results)
    { return orig.match(
        [&](Perfect<FuncTerm> t) { 
          auto f = t->function();
          Stack<TermList> args(f.numTermArguments() + f.numTypeArguments());
          for (unsigned i = 0; i < f.numTypeArguments(); i++)  {
            args.push(f.typeArg(i));
          }
          for (unsigned i = 0; i < t->numTermArguments(); i++) {
            args.push(results[i]);
          }
          return TermList(Term::create(t->function().id(), args.size(), args.begin())); 
        },
        [&](Variable          v) { return TermList::var(v.id()); },
        [&](AnyPoly           p) { return p.denormalize(results); }
        ); }
  };
=======
  DEBUG("converting ", *this)
>>>>>>> 1916f50e

  static Memo::Hashed<PolyNf, TermList, StlHash> memo;
  return BottomUpEvaluation<PolyNf, TermList>()
    .function(
        [&](PolyNf orig, TermList* results) -> TermList
        { return orig.match(
            [&](Perfect<FuncTerm> t) { return TermList(Term::create(t->function().id(), t->numTermArguments(), results)); },
            [&](Variable          v) { return TermList::var(v.id()); },
            [&](AnyPoly           p) { return p.denormalize(results); }
            ); })
    .memo(memo)
    .apply(*this);
}



} // namespace Kernel<|MERGE_RESOLUTION|>--- conflicted
+++ resolved
@@ -319,45 +319,6 @@
 
 PolyNf normalizeTerm(TypedTermList t) 
 {
-<<<<<<< HEAD
-  CALL("PolyNf::normalize")
-  TIME_TRACE("normalizing to PolyNf")
-  DEBUG("normalizing ", t)
-  // Memo::None<TypedTermList,NormalizationResult> memo;
-  static Memo::Hashed<TypedTermList,NormalizationResult, StlHash> memo;
-  struct Eval 
-  {
-    using Arg    = TypedTermList;
-    using Result = NormalizationResult;
-
-    NormalizationResult operator()(TypedTermList t, NormalizationResult* ts) const
-    { 
-      CALL("normalizeTerm(TypedTermList)::eval::operator()")
-  TIME_TRACE("normalizing to PolyNf inner")
-      auto sort = t.sort();
-      if (sort ==  IntTraits::sort()) { return normalizeNumSort< IntTraits>(t, ts); }
-      if (sort ==  RatTraits::sort()) { return normalizeNumSort< RatTraits>(t, ts); }
-      if (sort == RealTraits::sort()) { return normalizeNumSort<RealTraits>(t, ts); }
-      else {
-        if (t.isVar()) {
-          return NormalizationResult(PolyNf(Variable(t.var())));
-        } else {
-          auto fn = FuncId::symbolOf(t.term());
-          return NormalizationResult(PolyNf(perfect(FuncTerm(
-              fn, 
-              Stack<PolyNf>::fromIterator(
-                  iterTraits(getArrayishObjectIterator<mut_ref_t>(ts, fn.numTermArguments()))
-                  .map( [](NormalizationResult& r) -> PolyNf { return std::move(r).apply(RenderPolyNf{}); }))
-            )
-          )));
-        }
-      }
-
-    }
-  };
-  NormalizationResult r = evaluateBottomUp(t, Eval{}, memo);
-  return TIME_TRACE_EXPR("render PolyNf", std::move(r).apply(RenderPolyNf{}));
-=======
   DEBUG("normalizing ", t)
   NormalizationResult r = BottomUpEvaluation<TypedTermList, NormalizationResult>()
     .function(
@@ -385,39 +346,10 @@
     .apply(t);
 
   return std::move(r).apply(RenderPolyNf{});
->>>>>>> 1916f50e
 }
 
 TermList PolyNf::denormalize() const
 { 
-<<<<<<< HEAD
-  CALL("PolyNf::denormalize")
-  TIME_TRACE("denormalize PolyNf")
-  struct Eval 
-  {
-    using Arg    = PolyNf;
-    using Result = TermList;
-
-    TermList operator()(PolyNf orig, TermList* results)
-    { return orig.match(
-        [&](Perfect<FuncTerm> t) { 
-          auto f = t->function();
-          Stack<TermList> args(f.numTermArguments() + f.numTypeArguments());
-          for (unsigned i = 0; i < f.numTypeArguments(); i++)  {
-            args.push(f.typeArg(i));
-          }
-          for (unsigned i = 0; i < t->numTermArguments(); i++) {
-            args.push(results[i]);
-          }
-          return TermList(Term::create(t->function().id(), args.size(), args.begin())); 
-        },
-        [&](Variable          v) { return TermList::var(v.id()); },
-        [&](AnyPoly           p) { return p.denormalize(results); }
-        ); }
-  };
-=======
-  DEBUG("converting ", *this)
->>>>>>> 1916f50e
 
   static Memo::Hashed<PolyNf, TermList, StlHash> memo;
   return BottomUpEvaluation<PolyNf, TermList>()
