--- conflicted
+++ resolved
@@ -326,12 +326,10 @@
 PolyNf normalizeTerm(TypedTermList t) 
 {
   DEBUG("normalizing ", t)
-<<<<<<< HEAD
   NormalizationResult r = BottomUpEvaluation<TypedTermList, NormalizationResult>()
     .function(
         [&](TypedTermList t, NormalizationResult* ts) -> NormalizationResult 
         { 
-          CALL("normalizeTerm(TypedTermList)::eval::operator()")
           auto sort = t.sort();
           if (sort ==  IntTraits::sort()) { return normalizeNumSort< IntTraits>(t, ts); }
           if (sort ==  RatTraits::sort()) { return normalizeNumSort< RatTraits>(t, ts); }
@@ -352,34 +350,6 @@
           }
         })
     .apply(t);
-=======
-  Memo::None<TypedTermList,NormalizationResult> memo;
-  struct Eval 
-  {
-    using Arg    = TypedTermList;
-    using Result = NormalizationResult;
-
-    NormalizationResult operator()(TypedTermList t, NormalizationResult* ts) const
-    { 
-      auto sort = t.sort();
-      if (sort ==  IntTraits::sort()) { return normalizeNumSort< IntTraits>(t, ts); }
-      if (sort ==  RatTraits::sort()) { return normalizeNumSort< RatTraits>(t, ts); }
-      if (sort == RealTraits::sort()) { return normalizeNumSort<RealTraits>(t, ts); }
-      else {
-        if (t.isVar()) {
-          return NormalizationResult(PolyNf(Variable(t.var())));
-        } else {
-          auto fn = FuncId::symbolOf(t.term());
-          return NormalizationResult(PolyNf(perfect(FuncTerm(
-              fn, 
-              Stack<PolyNf>::fromIterator(
-                  iterTraits(getArrayishObjectIterator<mut_ref_t>(ts, fn.numTermArguments()))
-                  .map( [](NormalizationResult& r) -> PolyNf { return std::move(r).apply(RenderPolyNf{}); }))
-            )
-          )));
-        }
-      }
->>>>>>> f3ac909e
 
   return std::move(r).apply(RenderPolyNf{});
 }
