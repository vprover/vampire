/*
 * This file is part of the source code of the software program
 * Vampire. It is protected by applicable
 * copyright laws.
 *
 * This source code is distributed under the licence found here
 * https://vprover.github.io/license.html
 * and in the source directory
 */

#include "PolynomialNormalizer.hpp"
#include "Kernel/BottomUpEvaluation.hpp"

<<<<<<< HEAD
#define DEBUG(...) // DBG(__VA_ARGS__)
=======
#define DEBUG(lvl, ...) if (lvl < 0) { DBG(__VA_ARGS__) }
>>>>>>> b6962adf

namespace Kernel {

using namespace std;

/** a struct that normalizes an object of type MonomFactors to a Monom */
struct RenderMonom {

  template<class NumTraits>
  Monom<NumTraits> operator()(PreMonom<NumTraits>&& x) const
  {
    using Monom        = Monom       <NumTraits>;

    auto& factors = *x.factors;
    factors.sort();

    Stack<MonomFactor<NumTraits>> out;

    if (factors.size() > 0) {
      auto cur = MonomFactor<NumTraits>(factors[0], 0);
      for (auto& x : factors) {
        if (x == cur.term) {
          cur.power++;
        } else {
          out.push(cur);
          cur.term = x;
          cur.power = 1;
        }
      }
      out.push(cur);
    }
    return Monom(std::move(x.numeral), perfect(MonomFactors<NumTraits>(std::move(out))));
  };
};

/** a struct that turns any alternative of a NormalizationResult into a PolyNf */
struct RenderPolyNf {

  PolyNf operator()(PolyNf x) const
  { return x; }

  template<class NumTraits>
  PolyNf operator()(Polynom<NumTraits> x) const
  {
    std::sort(x.raw().begin(), x.raw().end());
    x.integrity();
    return PolyNf(perfect(std::move(x)));
  }

  template<class NumTraits>
  PolyNf operator()(PreMonom<NumTraits> facs) const
  {
    auto poly = Polynom<NumTraits>(RenderMonom{}(std::move(facs)));
    poly.integrity();
    return (*this)(std::move(poly));
  }


};



template<class NumTraits>
NormalizationResult normalizeAdd(NormalizationResult& lhs, NormalizationResult& rhs) {
  using Polynom = Polynom<NumTraits>;
  using Monom = Monom<NumTraits>;
  using PreMonom = PreMonom<NumTraits>;
  ASS(lhs.is<Polynom>() || lhs.is<PreMonom>())
  ASS(rhs.is<Polynom>() || rhs.is<PreMonom>())

  if (lhs.is<PreMonom>() && rhs.is<Polynom>())  {
    auto& l = lhs.unwrap<PreMonom>();
    auto& r = rhs.unwrap<Polynom>();
    /* Monom(...) + Polynom(x0, x1, ...) ==> Polynom(x0, x1, ..., Monom(...)) */
    r.raw().push(RenderMonom{}(std::move(l)));
    return std::move(rhs);

  } else if (rhs.is<PreMonom>() && lhs.is<Polynom>()){
    auto& r = rhs.unwrap<PreMonom>();
    auto& l = lhs.unwrap<Polynom>();

    /*  Polynom(x0, x1, ...) + Monom(...) ==> Polynom(x0, x1, ..., Monom(...)) */
    l.raw().push(RenderMonom{}(std::move(r)));
    return std::move(lhs);

  } else if (lhs.is<PreMonom>() && rhs.is<PreMonom>()) {
    auto& l = lhs.unwrap<PreMonom>();
    auto& r = rhs.unwrap<PreMonom>();

    /* Monom(x0, x1, ...) + Monom(y0, y1, ...) ==> Polynom(Monom(x0, x1, ...), Polynom(y0, y1, ...)) */
    Stack<Monom> summands(2);
    summands.push(RenderMonom{}(std::move(l)));
    summands.push(RenderMonom{}(std::move(r)));
    return NormalizationResult(Polynom(std::move(summands)));

  } else{
    ASS(lhs.is<Polynom>())
    ASS(rhs.is<Polynom>())
    auto& l = lhs.unwrap<Polynom>();
    auto& r = rhs.unwrap<Polynom>();

    /* Polynom(x0, x1, ...) + Polynom(y0, y1, ...) ==> Polynom(x0, x1, ..., y0, y1, ...) */
    l.raw().reserve(l.raw().size() + r.raw().size());
    l.raw().loadFromIterator(r.raw().iter());
    return std::move(lhs);
  }
}


template<class NumTraits>
NormalizationResult normalizeMul(NormalizationResult& lhs, NormalizationResult& rhs, bool& simplified) {
  using Polynom      = Polynom<NumTraits>;
  using PreMonom     = PreMonom<NumTraits>;
  ASS(lhs.is<Polynom>() || lhs.is<PreMonom>())
  ASS(rhs.is<Polynom>() || rhs.is<PreMonom>())

  if (lhs.is<PreMonom>() && rhs.is<Polynom>())  {
    auto& l = lhs.unwrap<PreMonom>();
    auto& r = rhs.unwrap<Polynom>();
    /* Monom(x0, x1, ...) * Polynom(...) ==> Monom(x0, x1, ..., Polynom(...)) */
    l.factors->push(RenderPolyNf{}(std::move(r)));
    return std::move(lhs);

    // rhs.raw().push(toNormalizedMonom(std::move(lhs)));
    // return std::move(rhs);

  } else if (rhs.is<PreMonom>() && lhs.is<Polynom>()){
    auto& r = rhs.unwrap<PreMonom>();
    auto& l = lhs.unwrap<Polynom>();
    /* Polynom(...) * Monom(x0, x1, ...) ==> Monom(x0, x1, ..., Polynom(...)) */
    r.factors->push(RenderPolyNf{}(std::move(l)));
    return std::move(rhs);

    // lhs.raw().push(toNormalizedMonom(std::move(rhs)));
    // return std::move(lhs);

  } else if (lhs.is<PreMonom>() && rhs.is<PreMonom>()) {
    auto& l = lhs.unwrap<PreMonom>();
    auto& r = rhs.unwrap<PreMonom>();

    /* Monom(x0, x1, ...) * Monom(y0, y1, ...) ==> Monom(x0, x1, ..., y0, y1, ...) */
    l.factors->reserve(l.factors->size() + r.factors->size());
    l.factors->loadFromIterator(r.factors->iter());
    if (l.numeral != 1 && r.numeral != 1) {
      simplified = true;
    }
    l.numeral *= r.numeral;
    return std::move(lhs);

  } else{
    ASS(lhs.is<Polynom>())
    ASS(rhs.is<Polynom>())
    auto l = RenderPolyNf{}(std::move(lhs.unwrap<Polynom>()));
    auto r = RenderPolyNf{}(std::move(rhs.unwrap<Polynom>()));

    /* Polynom(x0, x1, ...) * Polynom(y0, y1, ...) ==> Monom(Polynom(x0, x1, ...), Polynom(y0, y1, ...)) */

    return NormalizationResult(PreMonom({ l, r }));
  }
}
template<class NumTraits>
Option<NormalizationResult> normalizeSpecialized(Interpretation i, NormalizationResult* ts, bool& simplified);

template<class NumTraits>
Option<NormalizationResult> normalizeDiv(NormalizationResult& lhs, NormalizationResult& rhs, bool& simplified);

template<class NumTraits>
Option<NormalizationResult> normalizeSpecializedFractional(Interpretation i, NormalizationResult* ts, bool& simplified)
{
  switch (i) {
    case NumTraits::divI:
      ASS(ts != nullptr);
      return normalizeDiv<NumTraits>(ts[0], ts[1], simplified);
    default:
      return Option<NormalizationResult>();
  }
}


template<>
Option<NormalizationResult> normalizeSpecialized<IntTraits>(Interpretation i, NormalizationResult* ts, bool& simplified) 
{ return Option<NormalizationResult>(); }

template<>
Option<NormalizationResult> normalizeSpecialized<RatTraits>(Interpretation i, NormalizationResult* ts, bool& simplified) 
{ return normalizeSpecializedFractional< RatTraits>(i,ts,simplified); }

template<>
Option<NormalizationResult> normalizeSpecialized<RealTraits>(Interpretation i, NormalizationResult* ts, bool& simplified) 
{ return normalizeSpecializedFractional<RealTraits>(i,ts,simplified); }

template<class NumTraits>
struct TryNumeral {
  using Numeral = typename NumTraits::ConstantType;

  Option<Numeral const&> operator()(PolyNf& term) const
  { ASSERTION_VIOLATION }

  Option<Numeral const&> operator()(Polynom<NumTraits> const& term) const
  {
    ASS(term.nSummands() > 1)
    return {};
  }

  Option<Numeral const&> operator()(PreMonom<NumTraits> const& term) const
  {
    if (term.factors->size() == 0) {
      return Option<Numeral const&>(term.numeral);
    } else {
      return {};
    }
  }

  template<class Num2>
  Option<Numeral const&> operator()(PreMonom<Num2> const& term) const
  {
    static_assert(!std::is_same_v<Num2,NumTraits>);
    ASSERTION_VIOLATION
  }

  template<class Num2>
  Option<Numeral const&> operator()(Polynom<Num2> const& term) const
  {
    static_assert(!std::is_same_v<Num2,NumTraits>);
    ASSERTION_VIOLATION
  }

  // template<class C> Option<Numeral> operator()(C& term) const
  // { return Option<Numeral>(); }


};

template<class ConstantType>
NormalizationResult wrapNumeral(ConstantType c)
{
  using NumTraits = NumTraits<ConstantType>;
  return NormalizationResult(PreMonom<NumTraits>(std::move(c)));
}

template<class NumTraits>
Option<NormalizationResult> normalizeDiv(NormalizationResult& lhs, NormalizationResult& rhs, bool& simplfied) {
  auto num = rhs.apply(TryNumeral<NumTraits>{});
  if (num.isSome() && *num != 0 ) {
    auto inv = wrapNumeral(1 / *num);
    return Option<NormalizationResult>(normalizeMul<NumTraits>(inv, lhs, simplfied));
  } else {
    return Option<NormalizationResult>();
  }
}


template<class NumTraits>
NormalizationResult normalizeMinus(NormalizationResult& x, bool& simplified) {
  using Numeral = typename NumTraits::ConstantType;

  auto minusOne = wrapNumeral(Numeral(-1));
  return normalizeMul<NumTraits>(minusOne, x, simplified);
}

template<class NumTraits>
NormalizationResult normalizeNumSort(TermList t, NormalizationResult* ts, bool& simplified)
{
  using Polynom      = Polynom<NumTraits>;
  using PreMonom     = PreMonom    <NumTraits>;

  auto singletonProduct = [](PolyNf t) -> NormalizationResult {
    return NormalizationResult(PreMonom({t}));
  };

  if (t.isVar()) {
    return singletonProduct(PolyNf(Variable(t.var())));

  } else {
    auto term = t.term();
    auto res = NumTraits::ifLinMul(term, [&](auto& n, auto t) -> NormalizationResult {
        auto& inner = ts[0];
        ASS(inner.is<Polynom>() || inner.is<PreMonom>())
        if (inner.is<Polynom>()) {
          return NormalizationResult(
              PreMonom(n, {RenderPolyNf{}(std::move(*inner.template as<Polynom>()))}));
        } else {
          if (inner.as<PreMonom>()->numeral != 1 && n != 1) {
            simplified = true;
          }
          inner.as<PreMonom>()->numeral *= n;
          return std::move(inner);
        }
    });
    if (res) return std::move(*res);
    if (auto n = NumTraits::tryNumeral(term)) {
      return wrapNumeral(*n);
    }
    auto fn = FuncId::symbolOf(term);
    if (fn.isInterpreted()) {
      switch(fn.interpretation()) {
        case NumTraits::mulI:
          ASS(ts != nullptr);
          return normalizeMul<NumTraits>(ts[0], ts[1], simplified);
        case NumTraits::addI:
          ASS(ts != nullptr);
          return normalizeAdd<NumTraits>(ts[0], ts[1]);
        case NumTraits::binMinusI:{
          ASS(ts != nullptr);
          auto rhs = normalizeMinus<NumTraits>(ts[1], simplified);
          return normalizeAdd<NumTraits>(ts[0], rhs);
        }
        case NumTraits::minusI:
          ASS(ts != nullptr);
          return normalizeMinus<NumTraits>(ts[0], simplified);
        default:
        {
          auto out = normalizeSpecialized<NumTraits>(fn.interpretation(), ts, simplified);
          if (out.isSome()) {
            return std::move(out.unwrap());
          }
        }
      }
    }

    return singletonProduct(PolyNf(perfect(FuncTerm(
        fn, 
        Stack<PolyNf>::fromIterator(
            arrayIter(ts, fn.numTermArguments())
            .map( [](NormalizationResult& r) -> PolyNf { return std::move(r).apply(RenderPolyNf{}); }))
      )
    )));
  }
}

PolyNf normalizeTerm(TypedTermList t, bool& simplified)
{
  DBG_INDENT
  DEBUG(0, "normalizing ", t)
  static MemoNonVars<TypedTermList, std::pair<PolyNf, bool>> memo;
  auto out = memo.getOrInit(t, [&t]() {

      bool simplified = false;
  NormalizationResult r = BottomUpEvaluation<TypedTermList, NormalizationResult>()
    .function(
        [&](TypedTermList t, NormalizationResult* ts) -> NormalizationResult 
        { 
          auto sort = t.sort();
          if (sort ==  IntTraits::sort()) { return normalizeNumSort< IntTraits>(t, ts, simplified); }
          if (sort ==  RatTraits::sort()) { return normalizeNumSort< RatTraits>(t, ts, simplified); }
          if (sort == RealTraits::sort()) { return normalizeNumSort<RealTraits>(t, ts, simplified); }
          else {
            if (t.isVar()) {
              return NormalizationResult(PolyNf(Variable(t.var())));
            } else {
              auto fn = FuncId::symbolOf(t.term());
              return NormalizationResult(PolyNf(perfect(FuncTerm(
                  fn, 
                  Stack<PolyNf>::fromIterator(
                      iterTraits(arrayIter(ts, fn.numTermArguments()))
                      .map( [](NormalizationResult& r) -> PolyNf { return std::move(r).apply(RenderPolyNf{}); }))
                )
              )));
            }
          }
        })
    .apply(t);

  DEBUG(1, "normed: ", r)
  auto out = std::move(r).apply(RenderPolyNf{});
  DEBUG(0, "out: ", out)
  return std::make_pair(out, simplified);
  });
  simplified = out.second;
  DEBUG(0, "normed: ", t, " ==> ", out)
  return out.first;
}

TermList PolyNf::denormalize() const
{ 
  static MemoNonVars<PolyNf, TermList> memo;
  return BottomUpEvaluation<PolyNf, TermList>()
    .function(
        [&](PolyNf orig, TermList* results) -> TermList
        { return orig.match(
            [&](Perfect<FuncTerm> t) { 
            return TermList(Term::createFromIter(t->function().id(), 
                concatIters(
                  t->function().iterTypeArgs(),
                  range(0, t->numTermArguments()).map([&](auto i){ return results[i]; })
                ))); },
            [&](Variable          v) { return TermList::var(v.id()); },
            [&](AnyPoly           p) { return p.denormalize(results); }
            ); })
    .memo<decltype(memo)&>(memo)
    .apply(*this);
}



} // namespace Kernel<|MERGE_RESOLUTION|>--- conflicted
+++ resolved
@@ -11,11 +11,7 @@
 #include "PolynomialNormalizer.hpp"
 #include "Kernel/BottomUpEvaluation.hpp"
 
-<<<<<<< HEAD
-#define DEBUG(...) // DBG(__VA_ARGS__)
-=======
 #define DEBUG(lvl, ...) if (lvl < 0) { DBG(__VA_ARGS__) }
->>>>>>> b6962adf
 
 namespace Kernel {
 
