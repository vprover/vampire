--- conflicted
+++ resolved
@@ -294,8 +294,6 @@
 
   } else {
     auto term = t.term();
-<<<<<<< HEAD
-=======
     auto res = NumTraits::ifLinMul(term, [&](auto& n, auto t) -> NormalizationResult {
         auto& inner = ts[0];
         ASS(inner.is<Polynom>() || inner.is<PreMonom>()) 
@@ -311,7 +309,6 @@
         }
     });
     if (res) return std::move(*res);
->>>>>>> 86f9b954
     if (auto n = NumTraits::tryNumeral(term)) {
       return wrapNumeral(*n);
     }
