
/*
 * File EqHelper.cpp.
 *
 * This file is part of the source code of the software program
 * Vampire. It is protected by applicable
 * copyright laws.
 *
 * This source code is distributed under the licence found here
 * https://vprover.github.io/license.html
 * and in the source directory
 *
 * In summary, you are allowed to use Vampire for non-commercial
 * purposes but not allowed to distribute, modify, copy, create derivatives,
 * or use in competitions. 
 * For other uses of Vampire please contact developers for a different
 * licence, which we will make an effort to provide. 
 */
/**
 * @file EqHelper.cpp
 * Implements class EqHelper.
 */

#include "Lib/Environment.hpp"

#include "Kernel/Signature.hpp"

#include "Shell/Options.hpp"

#include "Ordering.hpp"
#include "SortHelper.hpp"
#include "TermIterators.hpp"

#include "EqHelper.hpp"

namespace Kernel {

using namespace Shell;

/**
 * Return the other side of an equality @b eq than the @b lhs
 */
TermList EqHelper::getOtherEqualitySide(Literal* eq, TermList lhs)
{
  CALL("EqHelper::getOtherEqualitySide");
  ASS(eq->isEquality());

  if (*eq->nthArgument(0) == lhs) {
    return *eq->nthArgument(1);
  }
  ASS(*eq->nthArgument(1) == lhs);
  return *eq->nthArgument(0);
} // getOtherEqualitySide

bool EqHelper::hasGreaterEqualitySide(Literal* eq, const Ordering& ord, TermList& lhs, TermList& rhs)
{
  CALL("EqHelper::hasGreaterEqualitySide");
  ASS(eq->isEquality());

  switch(ord.getEqualityArgumentOrder(eq)) {
    case Ordering::INCOMPARABLE:
      return false;
    case Ordering::GREATER:
    case Ordering::GREATER_EQ:
      lhs = *eq->nthArgument(0);
      rhs = *eq->nthArgument(1);
      return true;
    case Ordering::LESS:
    case Ordering::LESS_EQ:
      lhs = *eq->nthArgument(1);
      rhs = *eq->nthArgument(0);
      return true;
#if VDEBUG
    case Ordering::EQUAL:
      //there should be no equality literals of equal terms
    default:
      ASSERTION_VIOLATION;
#endif
  }
}

Literal* EqHelper::replace(Literal* lit, TermList what, TermList by)
{
  CALL("EqHelper::replace(Literal*,...)");

  return static_cast<Literal*>(replace(static_cast<Term*>(lit), what, by));
}

/**
 * Replace all occurences of the subterm  @b tSrc by @b tDest in the term/literal
 * @b lit, and return the result
 */
Term* EqHelper::replace(Term* trm0, TermList tSrc, TermList tDest)
{
  CALL("EqHelper::replace(Term*,...)");
  ASS(trm0->shared());

  static Stack<TermList*> toDo(8);
  static Stack<Term*> terms(8);
  static Stack<bool> modified(8);
  static Stack<TermList> args(8);
  ASS(toDo.isEmpty());
  ASS(terms.isEmpty());
  modified.reset();
  args.reset();

  modified.push(false);
  toDo.push(trm0->args());

  for (;;) {
    TermList* tt=toDo.pop();
    if (tt->isEmpty()) {
      if (terms.isEmpty()) {
	//we're done, args stack contains modified arguments
	//of the literal.
	ASS(toDo.isEmpty());
	break;
      }
      Term* orig=terms.pop();
      if (!modified.pop()) {
	args.truncate(args.length() - orig->arity());
	args.push(TermList(orig));
	continue;
      }
      //here we assume, that stack is an array with
      //second topmost element as &top()-1, third at
      //&top()-2, etc...
      TermList* argLst=&args.top() - (orig->arity()-1);
      args.truncate(args.length() - orig->arity());

      args.push(TermList(Term::create(orig,argLst)));
      modified.setTop(true);
      continue;
    }
    toDo.push(tt->next());

    TermList tl=*tt;
    if (tl == tSrc) {
      args.push(tDest);
      modified.setTop(true);
      continue;
    }
    if (tl.isVar()) {
      args.push(tl);
      continue;
    }
    ASS(tl.isTerm());
    Term* t=tl.term();
    terms.push(t);
    modified.push(false);
    toDo.push(t->args());
  }
  ASS(toDo.isEmpty());
  ASS(terms.isEmpty());
  ASS_EQ(modified.length(),1);
  ASS_EQ(args.length(),trm0->arity());

  if (!modified.pop()) {
    // we call replace in superposition only if we already know,
    // there is something to be replaced.
    // ASSERTION_VIOLATION; // MS: but there is now a new use in InnerRewriting which does not like this extra check
    return trm0;
  }

  // here we assume, that stack is an array with
  // second topmost element as &top()-1, third at
  // &top()-2, etc...
  TermList* argLst=&args.top() - (trm0->arity()-1);
  if (trm0->isLiteral()) {
    Literal* lit = static_cast<Literal*>(trm0);
    ASS_EQ(args.size(), lit->arity());
    return Literal::create(lit,argLst);
  }
  return Term::create(trm0,argLst);
}

// for the term algebra rules to be complete, superposition is relaxed
// and rewriting allowed in the small side of an equation if the head
// of the larger term is a term algebra constructor
bool EqHelper::smallSideRewritingAllowed(Literal *lit)
{
  CALL("EqHelper::smallSideRewritingAllowed");
  ASS(lit->isEquality());
  
  static bool taCalculus = (env.options->termAlgebraCyclicityCheck() == Options::TACyclicityCheck::RULE
                            || env.options->termAlgebraInferences() == Options::TAInferences::FULL);

  if (taCalculus && lit->isPositive()) {
    TermList *s = lit->nthArgument(0);
    TermList *t = lit->nthArgument(0);
    return ((s->isTerm() && env.signature->getFunction(s->term()->functor())->termAlgebraCons())
            || (t->isTerm() && env.signature->getFunction(t->term()->functor())->termAlgebraCons()));
  }
  return false;
}

/**
 * Return iterator on subterms of a literal, that can be rewritten by
 * superposition.
 */
TermIterator EqHelper::getRewritableSubtermIterator(Literal* lit, const Ordering& ord)
{
  CALL("EqHelper::getRewritableSubtermIterator");

<<<<<<< HEAD
//  if (lit->isEquality()) {
//    if (lit->isNegative()) {
//      return TermIterator::getEmpty();
//    }
  if (lit->isEquality() && lit->isPositive()) {
    if (smallSideRewritingAllowed(lit)) {
      NonVariableIterator nvi(lit);
      return getUniquePersistentIteratorFromPtr(&nvi);
    }
=======
  if (lit->isEquality()) {
>>>>>>> 4b0d61b1
    TermList sel;
    switch(ord.getEqualityArgumentOrder(lit)) {
    case Ordering::INCOMPARABLE:
      {
	NonVariableIterator nvi(lit);
	return getUniquePersistentIteratorFromPtr(&nvi);
      }
    case Ordering::EQUAL:
    case Ordering::GREATER:
    case Ordering::GREATER_EQ:
      sel=*lit->nthArgument(0);
      break;
    case Ordering::LESS:
    case Ordering::LESS_EQ:
      sel=*lit->nthArgument(1);
      break;
#if VDEBUG
    default:
      ASSERTION_VIOLATION;
#endif
    }
    if (!sel.isTerm()) {
      return TermIterator::getEmpty();
    }
    return getUniquePersistentIterator(getConcatenatedIterator(getSingletonIterator(sel),
							       vi(new NonVariableIterator(sel.term()))));
  }

  NonVariableIterator nvi(lit);
  return getUniquePersistentIteratorFromPtr(&nvi);
}

/**
 * Return iterator on sides of the equality @b lit that can be used as an LHS
 * for a rewriting inference (i.e. the other side of the equality is not greater)
 *
 * If the literal @b lit is not a positive equality, empty iterator is returned.
 */
TermIterator EqHelper::getLHSIterator(Literal* lit, const Ordering& ord)
{
  CALL("EqHelper::getLHSIterator");

  if (lit->isEquality()) {
    if (lit->isNegative()) {
      return TermIterator::getEmpty();
    }
    TermList t0=*lit->nthArgument(0);
    TermList t1=*lit->nthArgument(1);
    switch(ord.getEqualityArgumentOrder(lit))
    {
    case Ordering::INCOMPARABLE:
      return pvi( getConcatenatedIterator(getSingletonIterator(t0),
	      getSingletonIterator(t1)) );
    case Ordering::GREATER:
    case Ordering::GREATER_EQ:
      return pvi( getSingletonIterator(t0) );
    case Ordering::LESS:
    case Ordering::LESS_EQ:
      return pvi( getSingletonIterator(t1) );
#if VDEBUG
    case Ordering::EQUAL:
      //there should be no equality literals of equal terms
    default:
      ASSERTION_VIOLATION;
#endif
    }
    return TermIterator::getEmpty();
  } else {
    return TermIterator::getEmpty();
  }
}

/**
 * A functor that returns true iff its argument is a non-variable term
 */
struct EqHelper::IsNonVariable
{
  DECL_RETURN_TYPE(bool);
  bool operator()(TermList t)
  { return t.isTerm(); }
};

/**
 * Return iterator on sides of the equality @b lit that can be used as an LHS
 * for superposition
 *
 * If the literal @b lit is not a positive equality, empty iterator is returned.
 */
TermIterator EqHelper::getSuperpositionLHSIterator(Literal* lit, const Ordering& ord, const Options& opt)
{
  CALL("EqHelper::getSuperpositionLHSIterator");

  if (opt.superpositionFromVariables()) {
    return getLHSIterator(lit, ord);
  }
  else {
    return pvi( getFilteredIterator(getLHSIterator(lit, ord), IsNonVariable()) );
  }
}

/**
 * Return iterator on sides of the equality @b lit that can be used as an LHS
 * for demodulation
 *
 * If the literal @b lit is not a positive equality, empty iterator is returned.
 */
TermIterator EqHelper::getDemodulationLHSIterator(Literal* lit, bool forward, const Ordering& ord, const Options& opt)
{
  CALL("EqHelper::getDemodulationLHSIterator");

  if (lit->isEquality()) {
    if (lit->isNegative()) {
      return TermIterator::getEmpty();
    }
    TermList t0=*lit->nthArgument(0);
    TermList t1=*lit->nthArgument(1);
    switch(ord.getEqualityArgumentOrder(lit))
    {
    case Ordering::INCOMPARABLE:
      if ( forward ? (opt.forwardDemodulation() == Options::Demodulation::PREORDERED)
		  : (opt.backwardDemodulation() == Options::Demodulation::PREORDERED) ) {
	return TermIterator::getEmpty();
      }
      if (t0.containsAllVariablesOf(t1)) {
	if (t1.containsAllVariablesOf(t0)) {
	  return pvi( getConcatenatedIterator(getSingletonIterator(t0),
	      getSingletonIterator(t1)) );
	}
	return pvi( getSingletonIterator(t0) );
      }
      if (t1.containsAllVariablesOf(t0)) {
	return pvi( getSingletonIterator(t1) );
      }
      break;
    case Ordering::GREATER:
    case Ordering::GREATER_EQ:
      ASS(t0.containsAllVariablesOf(t1));
      return pvi( getSingletonIterator(t0) );
    case Ordering::LESS:
    case Ordering::LESS_EQ:
      ASS(t1.containsAllVariablesOf(t0));
      return pvi( getSingletonIterator(t1) );
#if VDEBUG
    case Ordering::EQUAL:
      //there should be no equality literals of equal terms
    default:
      ASSERTION_VIOLATION;
#endif
    }
    return TermIterator::getEmpty();
  } else {
    return TermIterator::getEmpty();
  }
}

TermIterator EqHelper::getEqualityArgumentIterator(Literal* lit)
{
  CALL("EqHelper::getEqualityArgumentIterator");
  ASS(lit->isEquality());

  return pvi( getConcatenatedIterator(
	  getSingletonIterator(*lit->nthArgument(0)),
	  getSingletonIterator(*lit->nthArgument(1))) );
}


}<|MERGE_RESOLUTION|>--- conflicted
+++ resolved
@@ -202,19 +202,18 @@
 {
   CALL("EqHelper::getRewritableSubtermIterator");
 
-<<<<<<< HEAD
 //  if (lit->isEquality()) {
 //    if (lit->isNegative()) {
 //      return TermIterator::getEmpty();
 //    }
-  if (lit->isEquality() && lit->isPositive()) {
+
+// Remove positive check as per commit 517ad0a24cdbbff0fbf488d00f022bdd117c6510
+//  if (lit->isEquality() && lit->isPositive()) {
+  if (lit->isEquality()) {
     if (smallSideRewritingAllowed(lit)) {
       NonVariableIterator nvi(lit);
       return getUniquePersistentIteratorFromPtr(&nvi);
     }
-=======
-  if (lit->isEquality()) {
->>>>>>> 4b0d61b1
     TermList sel;
     switch(ord.getEqualityArgumentOrder(lit)) {
     case Ordering::INCOMPARABLE:
