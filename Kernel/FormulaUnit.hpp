/*
 * This file is part of the source code of the software program
 * Vampire. It is protected by applicable
 * copyright laws.
 *
 * This source code is distributed under the licence found here
 * https://vprover.github.io/license.html
 * and in the source directory
 */
/**
 * @file FormulaUnit.hpp
 * Defines class FormulaUnit for units consisting of formulas.
 *
 * @since 09/05/2007 Manchester
 */

#ifndef __FormulaUnit__
#define __FormulaUnit__

#include "Lib/Allocator.hpp"

#include "Unit.hpp"

using namespace Lib;

namespace Kernel {

class Formula;

/**
 * Class to represent units of inference deriving formulas.
 * @since 09/05/2007 Manchester
 */
class FormulaUnit
  : public Unit
{
public:
  /** New unit of a given kind */
  FormulaUnit(Formula* f,const Inference& inf)
    : Unit(FORMULA,inf),
      _formula(f), _cachedColor(COLOR_INVALID), _cachedWeight(0)
<<<<<<< HEAD
  { doClauseTracing(); }
=======
  { doUnitTracing(); }
>>>>>>> 4a040fe5

  void destroy();
  std::string toString() const;

  unsigned varCnt();

  /** Return the formula of this unit */
  const Formula* formula() const
  { return _formula; }
  /** Return the formula of this unit */
  Formula* formula()
  { return _formula; }

  Color getColor();
  unsigned weight();

  USE_ALLOCATOR(FormulaUnit);

protected:
  /** Formula of this unit */
  Formula* _formula;

  Color _cachedColor;
  unsigned _cachedWeight;
}; // class FormulaUnit


}
#endif<|MERGE_RESOLUTION|>--- conflicted
+++ resolved
@@ -39,11 +39,7 @@
   FormulaUnit(Formula* f,const Inference& inf)
     : Unit(FORMULA,inf),
       _formula(f), _cachedColor(COLOR_INVALID), _cachedWeight(0)
-<<<<<<< HEAD
-  { doClauseTracing(); }
-=======
   { doUnitTracing(); }
->>>>>>> 4a040fe5
 
   void destroy();
   std::string toString() const;
