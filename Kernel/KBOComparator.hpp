/*
 * This file is part of the source code of the software program
 * Vampire. It is protected by applicable
 * copyright laws.
 *
 * This source code is distributed under the licence found here
 * https://vprover.github.io/license.html
 * and in the source directory
 */
/**
 * @file KBOComparator.hpp
 * Defines comparator class for KBO.
 */

#ifndef __KBOComparator__
#define __KBOComparator__

#include "Forwards.hpp"

#include "OrderingComparator.hpp"

namespace Kernel {

using namespace Lib;

/**
 * Runtime specialized KBO ordering check, based on the linear KBO check
 * also implemented in @b KBO.
 */
class KBOComparator
: public OrderingComparator
{
public:
<<<<<<< HEAD
  KBOComparator(const Ordering& ord, bool onlyVars) : OrderingComparator(ord, onlyVars) {}

  void expandTermCase() override;
=======
  KBOComparator(const Ordering& ord) : OrderingComparator(ord) {}

  void processTermNode() override;
>>>>>>> 0cd43d6e
};

}
#endif<|MERGE_RESOLUTION|>--- conflicted
+++ resolved
@@ -31,15 +31,9 @@
 : public OrderingComparator
 {
 public:
-<<<<<<< HEAD
   KBOComparator(const Ordering& ord, bool onlyVars) : OrderingComparator(ord, onlyVars) {}
 
-  void expandTermCase() override;
-=======
-  KBOComparator(const Ordering& ord) : OrderingComparator(ord) {}
-
   void processTermNode() override;
->>>>>>> 0cd43d6e
 };
 
 }
