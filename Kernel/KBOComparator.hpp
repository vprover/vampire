--- conflicted
+++ resolved
@@ -17,14 +17,7 @@
 
 #include "Forwards.hpp"
 
-<<<<<<< HEAD
-#include "Lib/Stack.hpp"
-#include "Kernel/VarOrder.hpp"
-
-#include "KBO.hpp"
-=======
 #include "OrderingComparator.hpp"
->>>>>>> b7ce420a
 
 namespace Kernel {
 
@@ -38,85 +31,7 @@
 : public OrderingComparator
 {
 public:
-<<<<<<< HEAD
-  KBOComparator(TermList lhs, TermList rhs, const KBO& kbo);
-
-  /** Executes the runtime specialized instructions with concrete substitution. */
-  bool check(const SubstApplicator* applicator) override;
-  std::string toString() const override;
-  bool extractVarOrders(const VarOrder* base, Stack<const VarOrder*>& vos) const;
-
-private:
-  void makeReady();
-
-  enum InstructionTag {
-    DATA = 0u,
-    WEIGHT = 1u,
-    COMPARE_VV = 2u,
-    COMPARE_VT = 3u,
-    COMPARE_TV = 4u,
-    SUCCESS = 5u,
-  };
-
-  /**
-   * Stores atomic instructions for KBO.
-   * We have 64 bits per instruction, and the following combinations (where ?> denotes checking >):
-   * - success
-   * - weight check:          w + |var_i o \theta|_v * nvar_i ?> 0
-   * - compare var with var:  (var1 o \theta) ?> (var2 o \theta)
-   * - compare var with term: (var o \theta) ?> (term o \theta)
-   * - compare term with var: (term o \theta) ?> (var o \theta)
-   *
-   * and the following layout of instructions:
-   * |      first instruction         |      second instruction    | ...
-   * | 3 bits     | 29 bits | 32 bits | 3 bits | 29 bits | 32 bits |
-   * | SUCCESS    |
-   * | WEIGHT     |  arity  |    w    | DATA   | var_i   | nvar_i  | ... (this block `arity` times)
-   * | COMPARE_VV |  var1   |  var2   |
-   * | COMPARE_VT |  var    | <empty> |           term             |
-   * | COMPARE_TV |  var    | <empty> |           term             |
-   */
-  struct Instruction {
-    static Instruction term(Term* t) {
-      Instruction ins;
-      ins._setTag(InstructionTag::DATA);
-      ins._setTerm(t);
-      return ins;
-    }
-    static Instruction uintUint(InstructionTag t, unsigned v1 = 0, unsigned v2 = 0) {
-      Instruction ins;
-      ins._content = 0; // to silence a gcc warning (we set all bits below anyway)
-      ins._setTag(t);
-      ins._setFirstUint(v1);
-      ins._setSecondUint(v2);
-      return ins;
-    }
-
-    static constexpr unsigned
-      TAG_BITS_START = 0,
-      TAG_BITS_END = TAG_BITS_START + 3,
-      FIRST_UINT_BITS_START = TAG_BITS_END,
-      FIRST_UINT_BITS_END = FIRST_UINT_BITS_START + 29,
-      SECOND_UINT_BITS_START = FIRST_UINT_BITS_END,
-      SECOND_UINT_BITS_END = SECOND_UINT_BITS_START + 32,
-      COEFF_BITS_START = FIRST_UINT_BITS_END,
-      COEFF_BITS_END = COEFF_BITS_START + 32,
-      TERM_BITS_START = 0,
-      TERM_BITS_END = CHAR_BIT * sizeof(Term *);
-
-    static_assert(TAG_BITS_START == 0, "tag must be the least significant bits");
-    static_assert(TERM_BITS_START == 0, "term must be the least significant bits");
-    static_assert(sizeof(void *) <= sizeof(uint64_t), "must be able to fit a pointer into a 64-bit integer");
-    static_assert(InstructionTag::SUCCESS < 8, "must be able to squash tags into 3 bits");
-
-    BITFIELD64_GET_AND_SET(unsigned, tag, Tag, TAG)
-    BITFIELD64_GET_AND_SET(unsigned, firstUint, FirstUint, FIRST_UINT)
-    BITFIELD64_GET_AND_SET(unsigned, secondUint, SecondUint, SECOND_UINT)
-    BITFIELD64_GET_AND_SET(int, coeff, Coeff, COEFF)
-    BITFIELD64_GET_AND_SET_PTR(Term*, term, Term, TERM)
-=======
   KBOComparator(const Ordering& ord) : OrderingComparator(ord) {}
->>>>>>> b7ce420a
 
   void processTermNode() override;
 };
