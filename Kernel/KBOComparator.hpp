/*
 * This file is part of the source code of the software program
 * Vampire. It is protected by applicable
 * copyright laws.
 *
 * This source code is distributed under the licence found here
 * https://vprover.github.io/license.html
 * and in the source directory
 */
/**
 * @file KBOComparator.hpp
 * Defines comparator class for KBO.
 */

#ifndef __KBOComparator__
#define __KBOComparator__

#include "Forwards.hpp"

#include "Lib/Stack.hpp"
#include "Kernel/VarOrder.hpp"

#include "KBO.hpp"

namespace Kernel {

using namespace Lib;

/**
 * Runtime specialized KBO ordering check, based on the linear KBO check
 * also implemented in @b KBO.
 */
class KBOComparator
: public OrderingComparator
{
public:
  KBOComparator(TermList lhs, TermList rhs, const KBO& kbo);

  /** Executes the runtime specialized instructions with concrete substitution. */
  bool check(const SubstApplicator* applicator) override;
  std::string toString() const override;
  bool extractVarOrders(const VarOrder* base, Stack<const VarOrder*>& vos) const;

private:
<<<<<<< HEAD
=======
  void makeReady();

>>>>>>> 1d4a45a3
  enum InstructionTag {
    DATA = 0u,
    WEIGHT = 1u,
    COMPARE_VV = 2u,
    COMPARE_VT = 3u,
    COMPARE_TV = 4u,
    SUCCESS = 5u,
  };

  /**
   * Stores atomic instructions for KBO.
   * We have 64 bits per instruction, and the following combinations (where ?> denotes checking >):
   * - success
   * - weight check:          w + |var_i o \theta|_v * nvar_i ?> 0
   * - compare var with var:  (var1 o \theta) ?> (var2 o \theta)
   * - compare var with term: (var o \theta) ?> (term o \theta)
   * - compare term with var: (term o \theta) ?> (var o \theta)
   *
   * and the following layout of instructions:
   * |      first instruction         |      second instruction    | ...
   * | 3 bits     | 29 bits | 32 bits | 3 bits | 29 bits | 32 bits |
   * | SUCCESS    |
   * | WEIGHT     |  arity  |    w    | DATA   | var_i   | nvar_i  | ... (this block `arity` times)
   * | COMPARE_VV |  var1   |  var2   |
   * | COMPARE_VT |  var    | <empty> |           term             |
   * | COMPARE_TV |  var    | <empty> |           term             |
   */
  struct Instruction {
    static Instruction term(Term* t) {
      Instruction ins;
      ins._setTag(InstructionTag::DATA);
      ins._setTerm(t);
      return ins;
    }
    static Instruction uintUint(InstructionTag t, unsigned v1 = 0, unsigned v2 = 0) {
      Instruction ins;
      ins._content = 0; // to silence a gcc warning (we set all bits below anyway)
      ins._setTag(t);
      ins._setFirstUint(v1);
      ins._setSecondUint(v2);
      return ins;
    }

    static constexpr unsigned
      TAG_BITS_START = 0,
      TAG_BITS_END = TAG_BITS_START + 3,
      FIRST_UINT_BITS_START = TAG_BITS_END,
      FIRST_UINT_BITS_END = FIRST_UINT_BITS_START + 29,
      SECOND_UINT_BITS_START = FIRST_UINT_BITS_END,
      SECOND_UINT_BITS_END = SECOND_UINT_BITS_START + 32,
      COEFF_BITS_START = FIRST_UINT_BITS_END,
      COEFF_BITS_END = COEFF_BITS_START + 32,
      TERM_BITS_START = 0,
      TERM_BITS_END = CHAR_BIT * sizeof(Term *);

    static_assert(TAG_BITS_START == 0, "tag must be the least significant bits");
    static_assert(TERM_BITS_START == 0, "term must be the least significant bits");
    static_assert(sizeof(void *) <= sizeof(uint64_t), "must be able to fit a pointer into a 64-bit integer");
    static_assert(InstructionTag::SUCCESS < 8, "must be able to squash tags into 3 bits");

    BITFIELD64_GET_AND_SET(unsigned, tag, Tag, TAG)
    BITFIELD64_GET_AND_SET(unsigned, firstUint, FirstUint, FIRST_UINT)
    BITFIELD64_GET_AND_SET(unsigned, secondUint, SecondUint, SECOND_UINT)
    BITFIELD64_GET_AND_SET(int, coeff, Coeff, COEFF)
    BITFIELD64_GET_AND_SET_PTR(Term*, term, Term, TERM)

  private:
    uint64_t _content;
  };
  bool _ready = false;
  Stack<Instruction> _instructions;
};

}
#endif<|MERGE_RESOLUTION|>--- conflicted
+++ resolved
@@ -42,11 +42,8 @@
   bool extractVarOrders(const VarOrder* base, Stack<const VarOrder*>& vos) const;
 
 private:
-<<<<<<< HEAD
-=======
   void makeReady();
 
->>>>>>> 1d4a45a3
   enum InstructionTag {
     DATA = 0u,
     WEIGHT = 1u,
