--- conflicted
+++ resolved
@@ -27,37 +27,6 @@
 #include "TypedTermList.hpp"
 
 namespace Kernel {
-
-/** iterator over all term arguments of @code term */
-static const auto termArgIter = [](Term const* term) 
-  { return range((unsigned)0, term->numTermArguments())
-      .map([=](auto i)
-           { return term->termArg(i); }); };
-
-/** iterator over all term arguments of @code term */
-static const auto termArgIterTyped = [](Term const* term) 
-  { return range((unsigned)0, term->numTermArguments())
-      .map([=](auto i)
-           { return TypedTermList(term->termArg(i), SortHelper::getArgSort(term, i)); }); };
-
-/** iterator over all type arguments of @code term */
-static const auto typeArgIter = [](Term const* term) 
-  { return range((unsigned)0, term->numTypeArguments())
-      .map([=](auto i)
-           { return term->typeArg(i); }); };
-
-/** iterator over all type and term arguments of @code term */
-static const auto anyArgIter = [](Term const* term) 
-  { return iterTraits(getRangeIterator<unsigned>(0, term->arity()))
-      .map([=](auto i)
-           { return *term->nthArgument(i); }); };
-
-
-/** iterator over all type and term arguments of @code term */
-static const auto anyArgIterTyped = [](Term const* term) 
-  { return range(0, term->arity())
-      .map([=](auto i)
-           { return TypedTermList(*term->nthArgument(i), SortHelper::getArgSort(term, i)); }); };
 
 /**
  * Iterator that yields variables of specified
@@ -639,8 +608,6 @@
   unsigned size() const { return _lit->arity(); }
 };
 
-<<<<<<< HEAD
-=======
 
 /** iterator over all term arguments of @code term */
 static const auto termArgIter = [](Term const* term) 
@@ -677,7 +644,6 @@
 static const auto varRange = [](unsigned i, unsigned j)
   { return range(i,j).map(unsignedToVarFn); };
 
->>>>>>> f107674d
 } // namespace Kernel
 
 #endif // __TermIterators__