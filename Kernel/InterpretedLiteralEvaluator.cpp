
/*
 * File InterpretedLiteralEvaluator.cpp.
 *
 * This file is part of the source code of the software program
 * Vampire. It is protected by applicable
 * copyright laws.
 *
 * This source code is distributed under the licence found here
 * https://vprover.github.io/license.html
 * and in the source directory
 *
 * In summary, you are allowed to use Vampire for non-commercial
 * purposes but not allowed to distribute, modify, copy, create derivatives,
 * or use in competitions. 
 * For other uses of Vampire please contact developers for a different
 * licence, which we will make an effort to provide. 
 */
/**
 * @file InterpretedLiteralEvaluator.cpp
 * Implements class InterpretedLiteralEvaluator.
 */

#include "Lib/Environment.hpp"
#include "Lib/Int.hpp"

#include "Signature.hpp"
#include "Sorts.hpp"
#include "TermIterators.hpp"
#include "Term.hpp"
#include "Theory.hpp"

#include "InterpretedLiteralEvaluator.hpp"
#include "BitVectorOperations.hpp"

#define IDEBUG 0

namespace Kernel
{
using namespace Lib;

/**
 * We use descendants of this class to evaluate various functions.
 *
 * One function can be evaluated only by one Evaluator object.
 */
class InterpretedLiteralEvaluator::Evaluator
{
public:
  CLASS_NAME(InterpretedLiteralEvaluator::Evaluator);
  USE_ALLOCATOR(InterpretedLiteralEvaluator::Evaluator);
  
  virtual ~Evaluator() {}

  virtual bool canEvaluateFunc(unsigned func) { return false; }
  virtual bool canEvaluatePred(unsigned pred) { return false; }

  virtual bool tryEvaluateFunc(Term* trm, TermList& res) { return false; }
  virtual bool tryEvaluatePred(Literal* trm, bool& res)  { return false; }
};

/**
 * We want to evaluate terms up to AC e.g. (1+a)+1 -> a+2 ... the standard evaluation
 * will not do this. The idea here is to collapse the term tree into a list of terms
 * and, combine together the numbers, and then rebuild a term
 *
 * @author Giles
 * @since 06/12/18
 */
template<class T>
class InterpretedLiteralEvaluator::ACFunEvaluator
   : public Evaluator
{
public:
  CLASS_NAME(InterpretedLiteralEvaluator::ACFunEvaluator<T>);
  USE_ALLOCATOR(InterpretedLiteralEvaluator::ACFunEvaluator<T>);

  ACFunEvaluator(unsigned f, Evaluator* e, Term* id) : _fun(f),_eval(e),_identity(id) {
    T check;
    ASS(theory->tryInterpretConstant(_identity,check));
  }
  unsigned _fun;
  Evaluator* _eval;
  Term* _identity;

  virtual bool canEvaluatePred(unsigned pred) { return false; }
  virtual bool tryEvaluatePred(Literal* trm, bool& res)  { return false; }

  virtual bool canEvaluateFunc(unsigned func) { return func == _fun; }

  virtual bool tryEvaluateFunc(Term* trm, TermList& res) {
#if IDEBUG
     cout << "ACFunEvaluator::tryEvaluateFunc " << trm->toString() << endl;
#endif
    ASS_EQ(trm->functor(),_fun);
    ASS_EQ(trm->arity(),2);

    Stack<TermList*> todo;
    Stack<TermList*> done;
    todo.push(trm->nthArgument(0));
    todo.push(trm->nthArgument(1));

    while(!todo.isEmpty()){
      TermList* t = todo.pop();
      if(t->isTerm() && t->term()->functor() == _fun){
        todo.push(t->term()->nthArgument(0));
        todo.push(t->term()->nthArgument(1));
      }
      else{
       done.push(t);
      }
    }
    ASS(done.length()>1);

    Stack<TermList*>::Iterator it(done);
    Stack<TermList*> keep;
    Term* acc = _identity;
    int acc_cnt = 0;
    while(it.hasNext()){ 
      TermList* t = it.next();
#if IDEBUG
	cout << "considering " << t->toString() << endl;
#endif
      T thing;
      if(t->isTerm() && theory->tryInterpretConstant(t->term(),thing)){
        TermList tmp;
        Term* evalThis = Term::create2(_fun,TermList(acc),*t);
        bool evaluated = _eval->tryEvaluateFunc(evalThis,tmp);
        // if it is not evaluated then there was no change, so copy the term 
        if (!evaluated) {
#if IDEBUG
          cout << "evaluated is false with " << evalThis->toString() << endl;
#endif
          return false;
        }
        else{
#if IDEBUG
	cout << "evaluated to " << tmp.term()->toString() << endl;
#endif
          ASS(tmp.isTerm());
          acc = tmp.term();
          acc_cnt++;
        }
      }
      else{ keep.push(t); }
    } 
    if(keep.length() == done.length() || 
       (keep.length() == done.length()-1 && acc_cnt==1)){ 
#if IDEBUG
	cout << "nothing was reduced" << endl;
#endif
      return false; 
    }
 
    // a bit of a hack, we might need a pointer to this below, to have uniform treatment of all the TermLists
    TermList accT(acc);
 
    // Now build a new term from kept and acc (if not identity)
    // We keep acc if it is identity and if there's no other terms
    if(_identity!=acc || keep.length()==0) {
      keep.push(&accT); // Safe because we just use this pointer locally
    }
    ASS(keep.length()>0);
    Stack<TermList*>::BottomFirstIterator kit(keep);
    res = *kit.next();
    while(kit.hasNext()){
      TermList* t = kit.next(); 
      res = TermList(Term::create2(_fun,res,*t));
    }
    return true;
  }
};


/**
 * Interpreted equality has to be treated specially. We do not have separate
 * predicate symbols for different kinds of equality so the sorts must be 
 * detected and the correct intepretation of constants carried out.
 *
 * Equality is only decided between constant terms.
 *
 * @author Giles
 * @since 10/11/14
 */
class InterpretedLiteralEvaluator::EqualityEvaluator
  : public Evaluator
{
  bool canEvaluatePred(unsigned pred) override {
    return Signature::isEqualityPredicate(pred);
  }

  template<typename T>
  bool checkEquality(Literal* lit, bool& res)
  { 
    CALL("InterpretedLiteralEvaluator::EqualityEvaluator::checkEquality");
    T arg1;
    if(!theory->tryInterpretConstant(lit->nthArgument(0)->term(),arg1)){
      return false; 
    }
    T arg2;
    if(!theory->tryInterpretConstant(lit->nthArgument(1)->term(),arg2)){
      return false;
    }
   
    res = (arg1 == arg2);

    return true;
  }

  bool tryEvaluatePred(Literal* lit, bool& res) override
  {
    CALL("InterpretedLiteralEvaluator::EqualityEvaluator::tryEvaluatePred");
            
    // Return if this is not an equality between theory terms
    if(!theory->isInterpretedPredicate(lit)){ return false; }

    try{
      ASS(lit->isEquality());
    
      // We try and interpret the equality as a number of different sorts
      // If it is not an equality between two constants of the same sort the
      // checkEquality function will return false, otherwise res will contain
      // the result of the equality check
      bool okay = checkEquality<IntegerConstantType>(lit,res)  ||
                  checkEquality<RationalConstantType>(lit,res) ||
                  checkEquality<RealConstantType>(lit,res) || checkEquality<BitVectorConstantType>(lit,res);

     // Also check if the two terms are already equivalent, although that should be captured elsewhere
     // This allows us to return true even if we couldn't interpret lit due to arithmetic exception
     if(lit->nthArgument(0)->term() == lit->nthArgument(1)->term()){
       okay = true;
       res = true;
     } 
#if IDEBUG
      cout << "HERE with " << lit->nthArgument(0)->term() << " and " << lit->nthArgument(1)->term() << endl;
      cout << "HERE with " << lit->nthArgument(0)->term()->toString() << " and " << lit->nthArgument(1)->term()->toString() << endl;
      cout << "okay is " << okay << endl;
#endif
      if(!okay) return false;

      if(lit->isNegative()){ res = !res; }
      return true;

    }
    catch(ArithmeticException&)
    {
      return false;
    }

  }
};

/**
 * An evaluator for dealing with conversions between sorts
 *
 */
class InterpretedLiteralEvaluator::ConversionEvaluator
  : public Evaluator
{
public:
  bool canEvaluateFunc(unsigned func) override
  {
    CALL("InterpretedLiteralEvaluator::ConversionEvaluator::canEvaluateFunc");

    if (!theory->isInterpretedFunction(func)) {
      return false;
    }
    return theory->isConversionOperation(theory->interpretFunction(func));
  }

  virtual bool tryEvaluateFunc(Term* trm, TermList& res) override
  {
    CALL("InterpretedLiteralEvaluator::ConversionEvaluator::tryEvaluateFunc");
    ASS(theory->isInterpretedFunction(trm));

    try {
      Interpretation itp = theory->interpretFunction(trm);
      ASS(theory->isFunction(itp));
      ASS(theory->isConversionOperation(itp));
      ASS_EQ(theory->getArity(itp), 1);

      TermList argTrm = *trm->nthArgument(0);
      switch(itp) {
      case Theory::INT_TO_RAT:
	{
	  IntegerConstantType arg;
	  if (!theory->tryInterpretConstant(argTrm, arg)) { 
	    return false;
	  }
	  RationalConstantType resNum(arg,1);
	  res = TermList(theory->representConstant(resNum));
	  return true;
	}
      case Theory::INT_TO_REAL:
	{
	  IntegerConstantType arg;
	  if (!theory->tryInterpretConstant(argTrm, arg)) {
	    return false;
	  }
	  RealConstantType resNum(RationalConstantType(arg,1));
	  res = TermList(theory->representConstant(resNum));
	  return true;
	}
      case Theory::RAT_TO_INT:
	{
	  RationalConstantType arg;
	  if (!theory->tryInterpretConstant(argTrm, arg)) {
	    return false;
	  }
	  IntegerConstantType resNum = IntegerConstantType::floor(arg);
	  res = TermList(theory->representConstant(resNum));
	  return true;
	}
      case Theory::RAT_TO_REAL:
	{
	  RationalConstantType arg;
	  if (!theory->tryInterpretConstant(argTrm, arg)) {
	    return false;
	  }
	  RealConstantType resNum(arg);
	  res = TermList(theory->representConstant(resNum));
	  return true;
	}
      case Theory::REAL_TO_INT:
	{
	  RealConstantType arg;
	  if (!theory->tryInterpretConstant(argTrm, arg)) {
	    return false;
	  }
	  IntegerConstantType resNum = IntegerConstantType::floor(RationalConstantType(arg));
	  res = TermList(theory->representConstant(resNum));
	  return true;
	}
      case Theory::REAL_TO_RAT:
	{
	  //this is correct only as long as we only represent rational real numbers
	  RealConstantType arg;
	  if (!theory->tryInterpretConstant(argTrm, arg)) {
	    return false;
	  }
	  RationalConstantType resNum(arg);
	  res = TermList(theory->representConstant(resNum));
	return true;
      }

      default:
	ASSERTION_VIOLATION;
      }
    }
    catch(ArithmeticException&)
    {
      return false;
    }
  }
};

/**
 * Evaluates constant theory expressions
 *
 * Evaluators for each sort implement tryEvaluate(Unary/Binary)(Func/Pred) 
 * 
 */
template<class T>
class InterpretedLiteralEvaluator::TypedEvaluator : public Evaluator
{
public:
  typedef T Value;

  TypedEvaluator() {}

  virtual bool isZero(T arg) = 0;
  virtual TermList getZero() = 0;
  virtual bool isOne(T arg) = 0;
  virtual bool isMinusOne(T arg) = 0;

  virtual TermList invert(TermList t) = 0;

  virtual bool isAddition(Interpretation interp) = 0;
  virtual bool isProduct(Interpretation interp) = 0;
  virtual bool isDivision(Interpretation interp) = 0;

  virtual bool canEvaluate(Interpretation interp)
  {
    CALL("InterpretedLiteralEvaluator::TypedEvaluator::canEvaluate");
    
    // This is why we cannot evaluate Equality here... we cannot determine its sort
    if (!theory->hasSingleSort(interp)) { return false; } //To skip conversions and EQUAL

    if (theory->isPolymorphic(interp)) { return false; } // typed evaulator not for polymorphic stuff

    unsigned opSort = theory->getOperationSort(interp);
    return opSort==T::getSort();
  }

  virtual bool tryEvaluateFunc(Term* trm, TermList& res) override
  {
    CALL("InterpretedLiteralEvaluator::tryEvaluateFunc");
    ASS(theory->isInterpretedFunction(trm));


#if IDEBUG
    cout << "try evaluate " << trm->toString() << endl;
#endif

    try {
      Interpretation itp = theory->interpretFunction(trm);
      ASS(theory->isFunction(itp));
      unsigned arity = theory->getArity(itp);

      if (arity!=1 && arity!=2) {
	INVALID_OPERATION("unsupported arity of interpreted operation: "+Int::toString(arity));
      }
      T resNum;
      TermList arg1Trm = *trm->nthArgument(0);
      T arg1;
      if (arity==1) {
        if (theory->tryInterpretConstant(arg1Trm, arg1)){
          if (!tryEvaluateUnaryFunc(itp, arg1, resNum)) { return false;}
        }
        else{ return false;}
      }
      else if(arity==2){

        // If one argument is not a constant and the other is zero, one or minus one then
        // we might have some special cases
        T arg2;
        TermList arg2Trm = *trm->nthArgument(1);

        bool specialCase = true;
        T conArg;
        TermList nonConTerm;
        if (theory->tryInterpretConstant(arg1Trm, arg1) && (isZero(arg1) || isOne(arg1) || isMinusOne(arg1)) && 
            !theory->tryInterpretConstant(arg2Trm, arg2)) {
         conArg = arg1;
         nonConTerm = arg2Trm;
        }
        else if(theory->tryInterpretConstant(arg2Trm, arg2) && (isZero(arg2) || isOne(arg2) || isMinusOne(arg2)) && 
            !theory->tryInterpretConstant(arg1Trm, arg1)) {
         conArg = arg2;
         nonConTerm = arg1Trm;
        }
        else{
          specialCase = false;
        }
        if(specialCase){
#if IDEBUG
	cout << "special case" << endl;

#endif
 
          //Special case where itp is division and arg2 is '1'
          //   Important... this is a non-symmetric case!
          if(theory->tryInterpretConstant(arg2Trm, arg2) && isOne(arg2) && isDivision(itp)){
            res = arg1Trm;
            return true;
          }
          //Special case where itp is addition and conArg is '0'
          if(isZero(conArg) && isAddition(itp)){
            res = nonConTerm;
            return true;
          }
          //Special case where itp is multiplication and conArg  is '1'
          if(isOne(conArg) && isProduct(itp)){
            res = nonConTerm;
            return true;
          }
          //Special case where itp is multiplication and conArg  is '-1'
          if(isMinusOne(conArg) && isProduct(itp)){
            res = invert(nonConTerm); 
            return true;
          }
          //Special case where itp is multiplication and conArg is '0'
          if(isZero(conArg) && isProduct(itp)){
            res = getZero();
            return true;
          }
        }
        if(theory->tryInterpretConstant(arg1Trm, arg1) && theory->tryInterpretConstant(arg2Trm, arg2)){
	  if (!tryEvaluateBinaryFunc(itp, arg1, arg2, resNum)) { return false;}
        }
        else{ return false;}
      }
      res = TermList(theory->representConstant(resNum));
      return true;
    }
    catch(ArithmeticException)
    {
#if IDEBUG
       cout << "ArithmeticException" << endl;
#endif
      return false;
    }
  }

  virtual bool tryEvaluatePred(Literal* lit, bool& res) override
  {
    CALL("InterpretedLiteralEvaluator::tryEvaluatePred");
    ASS(theory->isInterpretedPredicate(lit));
    
    try {
      Interpretation itp = theory->interpretPredicate(lit);
      ASS(!theory->isFunction(itp));
      unsigned arity = theory->getArity(itp);

      if (arity!=1 && arity!=2) {
	INVALID_OPERATION("unsupported arity of interpreted operation: "+Int::toString(arity));
      }
      TermList arg1Trm = *lit->nthArgument(0);
      T arg1;
      if (!theory->tryInterpretConstant(arg1Trm, arg1)) {return false;}
      if (arity==1) {
	if (!tryEvaluateUnaryPred(itp, arg1, res)) {return false;}
      }
      else {
	TermList arg2Trm = *lit->nthArgument(1);
	T arg2;
	if (!theory->tryInterpretConstant(arg2Trm, arg2)) {return false;}
	if (!tryEvaluateBinaryPred(itp, arg1, arg2, res)) {return false;}
      }
      if (lit->isNegative()) {
	res = !res;
      }
      return true;
    }
    catch(ArithmeticException&)
    {
      return false;
    }

  }

  bool canEvaluateFunc(unsigned func) override
  {
    CALL("InterpretedLiteralEvaluator::TypedEvaluator::canEvaluateFunc");

    if (!theory->isInterpretedFunction(func)) {
      return false;
    }
    Interpretation interp = theory->interpretFunction(func);
    return canEvaluate(interp);
  }

  bool canEvaluatePred(unsigned pred) override
  {
    CALL("InterpretedLiteralEvaluator::TypedEvaluator::canEvaluatePred");

    if (!theory->isInterpretedPredicate(pred)) {
      return false;
    }
    Interpretation interp = theory->interpretPredicate(pred);
    return canEvaluate(interp);
  }

protected:
  virtual bool tryEvaluateUnaryFunc(Interpretation op, const T& arg, T& res)
  { return false; }
  virtual bool tryEvaluateBinaryFunc(Interpretation op, const T& arg1, const T& arg2, T& res)
  { return false; }

  virtual bool tryEvaluateUnaryPred(Interpretation op, const T& arg1, bool& res)
  { return false; }
  virtual bool tryEvaluateBinaryPred(Interpretation op, const T& arg1, const T& arg2, bool& res)
  { return false; }
};

/**
 * Evaluates integer functions
 */
class InterpretedLiteralEvaluator::IntEvaluator : public TypedEvaluator<IntegerConstantType>
{
protected:

  virtual bool isZero(IntegerConstantType arg){ return arg.toInner()==0;}
  virtual TermList getZero(){ return TermList(theory->representConstant(IntegerConstantType(0))); }
  virtual bool isOne(IntegerConstantType arg){ return arg.toInner()==1;}
  virtual bool isMinusOne(IntegerConstantType arg){ return arg.toInner()==-1;}

  virtual TermList invert(TermList t){ 
    unsigned um = env.signature->getInterpretingSymbol(Theory::INT_UNARY_MINUS);
    return TermList(Term::create1(um,t)); 
  }

  virtual bool isAddition(Interpretation interp){ return interp==Theory::INT_PLUS; }
  virtual bool isProduct(Interpretation interp){ return interp==Theory::INT_MULTIPLY;}
  virtual bool isDivision(Interpretation interp){ 
    return interp==Theory::INT_QUOTIENT_E || interp==Theory::INT_QUOTIENT_T || 
           interp==Theory::INT_QUOTIENT_F; 
  }

  virtual bool tryEvaluateUnaryFunc(Interpretation op, const Value& arg, Value& res)
  {
    CALL("InterpretedLiteralEvaluator::IntEvaluator::tryEvaluateUnaryFunc");

    switch(op) {
    case Theory::INT_UNARY_MINUS:
      res = -arg;
      return true;
    case Theory::INT_ABS:
      if (arg < 0) {
        res = -arg;
      } else {
        res = arg;
      }
      return true;
    case Theory::INT_SUCCESSOR:
      res = arg+1;
      return true;
    case Theory::INT_FLOOR:
    case Theory::INT_CEILING:
    case Theory::INT_TRUNCATE:
    case Theory::INT_ROUND:
       // For integers these do nothing
      res = arg;
      return true;
    default:
      return false;
    }
  }

  virtual bool tryEvaluateBinaryFunc(Interpretation op, const Value& arg1,
      const Value& arg2, Value& res)
  {
    CALL("InterpretedLiteralEvaluator::IntEvaluator::tryEvaluateBinaryFunc");

    switch(op) {
    case Theory::INT_PLUS:
      res = arg1+arg2;
      return true;
    case Theory::INT_MINUS:
      res = arg1-arg2;
      return true;
    case Theory::INT_MULTIPLY:
      res = arg1*arg2;
      return true;
    case Theory::INT_QUOTIENT_E:
      res = arg1.quotientE(arg2); // should be equivalent to arg1/arg2
      return true;
    case Theory::INT_QUOTIENT_T:
      res = arg1.quotientT(arg2);
      return true;
    case Theory::INT_QUOTIENT_F:
      res = arg1.quotientF(arg2);
      return true;
    // The remainder is left - (quotient * right)
    case Theory::INT_REMAINDER_E:
      res = arg1 - (arg1.quotientE(arg2)*arg2);
      return true;
    case Theory::INT_REMAINDER_T:
      res = arg1 - (arg1.quotientT(arg2)*arg2);
      return true;
    case Theory::INT_REMAINDER_F:
      res = arg1 - (arg1.quotientF(arg2)*arg2);
      return true;
    default:
      return false;
    }
  }

  virtual bool tryEvaluateBinaryPred(Interpretation op, const Value& arg1,
      const Value& arg2, bool& res)
  {
    CALL("InterpretedLiteralEvaluator::IntEvaluator::tryEvaluateBinaryPred");

    switch(op) {
    case Theory::INT_GREATER:
      res = arg1>arg2;
      return true;
    case Theory::INT_GREATER_EQUAL:
      res = arg1>=arg2;
      return true;
    case Theory::INT_LESS:
      res = arg1<arg2;
      return true;
    case Theory::INT_LESS_EQUAL:
      res = arg1<=arg2;
      return true;
    case Theory::INT_DIVIDES:
      res = (arg2%arg1)==0;
      return true;
    default:
      return false;
    }
  }
};

/**
 * Evaluations rational functions
 */
class InterpretedLiteralEvaluator::RatEvaluator : public TypedEvaluator<RationalConstantType>
{
protected:
  virtual bool isZero(RationalConstantType arg){ return arg.isZero();}
  virtual TermList getZero(){ return TermList(theory->representConstant(RationalConstantType(0,1))); }
  virtual bool isOne(RationalConstantType arg) { return arg.numerator()==arg.denominator();}
  virtual bool isMinusOne(RationalConstantType arg) { return arg.numerator() == -arg.denominator();}

  virtual TermList invert(TermList t){ 
    unsigned um = env.signature->getInterpretingSymbol(Theory::RAT_UNARY_MINUS);
    return TermList(Term::create1(um,t));                      
  }

  virtual bool isAddition(Interpretation interp){ return interp==Theory::RAT_PLUS; }
  virtual bool isProduct(Interpretation interp){ return interp==Theory::RAT_MULTIPLY;}
  virtual bool isDivision(Interpretation interp){ 
    return interp==Theory::RAT_QUOTIENT || interp==Theory::RAT_QUOTIENT_E || 
           interp==Theory::RAT_QUOTIENT_T || interp==Theory::RAT_QUOTIENT_F;
  }

  virtual bool tryEvaluateUnaryFunc(Interpretation op, const Value& arg, Value& res)
  {
    CALL("InterpretedLiteralEvaluator::RatEvaluator::tryEvaluateUnaryFunc");

    switch(op) {
    case Theory::RAT_UNARY_MINUS:
      res = -arg;
      return true;
    case Theory::RAT_FLOOR:
      res = arg.floor();
      return true;
    case Theory::RAT_CEILING:
      res = arg.ceiling();
      return true;
    case Theory::RAT_TRUNCATE:
      res = arg.truncate();
      return true;
    default:
      return false;
    }
  }

  virtual bool tryEvaluateBinaryFunc(Interpretation op, const Value& arg1,
      const Value& arg2, Value& res)
  {
    CALL("InterpretedLiteralEvaluator::RatEvaluator::tryEvaluateBinaryFunc");

    switch(op) {
    case Theory::RAT_PLUS:
      res = arg1+arg2;
      return true;
    case Theory::RAT_MINUS:
      res = arg1-arg2;
      return true;
    case Theory::RAT_MULTIPLY:
      res = arg1*arg2;
      return true;
    case Theory::RAT_QUOTIENT:
      res = arg1/arg2;
      return true;
    case Theory::RAT_QUOTIENT_E:
      res = arg1.quotientE(arg2);
      return true;
    case Theory::RAT_QUOTIENT_T:
      res = arg1.quotientT(arg2);
      return true;
    case Theory::RAT_QUOTIENT_F:
      res = arg1.quotientF(arg2);
      return true;
    // The remainder is left - (quotient * right)
    case Theory::RAT_REMAINDER_E:
      res = arg1 - (arg1.quotientE(arg2)*arg2);
      return true;
    case Theory::RAT_REMAINDER_T:
      res = arg1 - (arg1.quotientT(arg2)*arg2);
      return true;
    case Theory::RAT_REMAINDER_F:
      res = arg1 - (arg1.quotientF(arg2)*arg2);
      return true;
    default:
      return false;
    }
  }

  virtual bool tryEvaluateBinaryPred(Interpretation op, const Value& arg1,
      const Value& arg2, bool& res)
  {
    CALL("InterpretedLiteralEvaluator::RatEvaluator::tryEvaluateBinaryPred");

    switch(op) {
    case Theory::RAT_GREATER:
      res = arg1>arg2;
      return true;
    case Theory::RAT_GREATER_EQUAL:
      res = arg1>=arg2;
      return true;
    case Theory::RAT_LESS:
      res = arg1<arg2;
      return true;
    case Theory::RAT_LESS_EQUAL:
      res = arg1<=arg2;
      return true;
    default:
      return false;
    }
  }

  virtual bool tryEvaluateUnaryPred(Interpretation op, const Value& arg1,
      bool& res)
  {
    CALL("InterpretedLiteralEvaluator::RatEvaluator::tryEvaluateBinaryPred");

    switch(op) {
    case Theory::RAT_IS_INT:
      res = arg1.isInt();
      return true;
    default:
      return false;
    }
  }
};

/**
 * Evaluates real functions. 
 * As reals are represented as rationals the operations are for reals.
 * See Kernel/Theory.hpp for how these operations are defined
 */
class InterpretedLiteralEvaluator::RealEvaluator : public TypedEvaluator<RealConstantType>
{
protected:
  virtual bool isZero(RealConstantType arg){ return arg.isZero();}
  virtual TermList getZero(){ return TermList(theory->representConstant(RealConstantType(RationalConstantType(0, 1)))); }
  virtual bool isOne(RealConstantType arg) { return arg.numerator()==arg.denominator();}
  virtual bool isMinusOne(RealConstantType arg) { return arg.numerator() == -arg.denominator();}

  virtual TermList invert(TermList t){ 
    unsigned um = env.signature->getInterpretingSymbol(Theory::REAL_UNARY_MINUS);
    return TermList(Term::create1(um,t));                      
  }

  virtual bool isAddition(Interpretation interp){ return interp==Theory::REAL_PLUS; }
  virtual bool isProduct(Interpretation interp){ return interp==Theory::REAL_MULTIPLY;}
  virtual bool isDivision(Interpretation interp){ 
    return interp==Theory::REAL_QUOTIENT || interp==Theory::REAL_QUOTIENT_E ||
           interp==Theory::REAL_QUOTIENT_T || interp==Theory::REAL_QUOTIENT_F;
  }

  virtual bool tryEvaluateUnaryFunc(Interpretation op, const Value& arg, Value& res)
  {
    CALL("InterpretedLiteralEvaluator::RealEvaluator::tryEvaluateUnaryFunc");

    switch(op) {
    case Theory::REAL_UNARY_MINUS:
      res = -arg;
      return true;
    case Theory::REAL_FLOOR:
      res = arg.floor();
      return true;
    case Theory::REAL_CEILING:
      res = arg.ceiling();
      return true;
    case Theory::REAL_TRUNCATE:
      res = arg.truncate();
      return true;
    default:
      return false;
    }
  }

  virtual bool tryEvaluateBinaryFunc(Interpretation op, const Value& arg1,
      const Value& arg2, Value& res)
  {
    CALL("InterpretedLiteralEvaluator::RealEvaluator::tryEvaluateBinaryFunc");

    switch(op) {
    case Theory::REAL_PLUS:
      res = arg1+arg2;
      return true;
    case Theory::REAL_MINUS:
      res = arg1-arg2;
      return true;
    case Theory::REAL_MULTIPLY:
      res = arg1*arg2;
      return true;
    case Theory::REAL_QUOTIENT:
      res = arg1/arg2;
      return true;
    case Theory::REAL_QUOTIENT_E:
      res = arg1.quotientE(arg2);
      return true;
    case Theory::REAL_QUOTIENT_T:
      res = arg1.quotientT(arg2);
      return true;
    case Theory::REAL_QUOTIENT_F:
      res = arg1.quotientF(arg2);
      return true;
    // The remainder is left - (quotient * right)
    case Theory::REAL_REMAINDER_E:
      res = arg1 - (arg1.quotientE(arg2)*arg2);
      return true;
    case Theory::REAL_REMAINDER_T:
      res = arg1 - (arg1.quotientT(arg2)*arg2);
      return true;
    case Theory::REAL_REMAINDER_F:
      res = arg1 - (arg1.quotientF(arg2)*arg2);
      return true;
    default:
      return false;
    }
  }

  virtual bool tryEvaluateBinaryPred(Interpretation op, const Value& arg1,
      const Value& arg2, bool& res)
  {
    CALL("InterpretedLiteralEvaluator::RealEvaluator::tryEvaluateBinaryPred");

    switch(op) {
    case Theory::REAL_GREATER:
      res = arg1>arg2;
      return true;
    case Theory::REAL_GREATER_EQUAL:
      res = arg1>=arg2;
      return true;
    case Theory::REAL_LESS:
      res = arg1<arg2;
      return true;
    case Theory::REAL_LESS_EQUAL:
      res = arg1<=arg2;
      return true;
    default:
      return false;
    }
  }

  virtual bool tryEvaluateUnaryPred(Interpretation op, const Value& arg1,
      bool& res)
  {
    CALL("InterpretedLiteralEvaluator::RealEvaluator::tryEvaluateBinaryPred");

    switch(op) {
    case Theory::REAL_IS_INT:
      res = arg1.isInt();
      return true;
    case Theory::REAL_IS_RAT:
      //this is true as long as we can evaluate only rational reals.
      res = true;
      return true;
    default:
      return false;
    }
  }

};

 
class InterpretedLiteralEvaluator::BitVectorEvaluator : public Evaluator
{
  protected:

  virtual bool isZero(BitVectorConstantType arg)
  {
      for (unsigned i = 0 ; i <arg.size();++i){
            if (arg.getValueAt(i))
                return false;
        }
        return true;
  }
  
  TermList getZero(unsigned size)
  {
      return TermList(theory->representConstant(getZeroBVCT(size)));
  }
  static BitVectorConstantType getZeroBVCT(unsigned size)
  {
        BitVectorConstantType res(size);
        for (unsigned i =0; i < size; ++i){
            res.setValueAt(i,false);
        }
        return res;
  }
  bool isOne(BitVectorConstantType arg)
  {
      if (!arg.getValueAt(0))
            return false;
        for (unsigned i = 1; i < arg.size(); ++i){
            if (arg.getValueAt(i)){
                return false;
            }
        }
        return true;
  }

  bool isAddition(Interpretation interp)
  {
      return (interp == Theory::BVADD);
  }
  bool isProduct(Interpretation interp)
  {
      return (interp == Theory::BVMUL);
  }
  bool isDivision(Interpretation interp)
  {
      return (interp == Theory::BVUDIV || interp == Theory::BVSDIV);
  }
  bool isUnsignedDivision(Interpretation interp)
  {
      return (interp == Theory::BVUDIV);
  }
  
  bool isUnsignedRemainder(Interpretation interp)
  {
      return (interp == Theory::BVUREM);
  }
  bool isSignedDivision(Interpretation interp)
  {
      return (interp == Theory::BVSDIV);
  }
  
  bool canEvaluateFunc(unsigned func) override
  {
    CALL("InterpretedLiteralEvaluator::BitVectorEvaluator::canEvaluateFunc");

    if (!theory->isInterpretedFunction(func)) {
      return false;
    }

    OperatorType* t = env.signature->getFunction(func)->fnType();

    return (t->arity() > 0 && env.sorts->isOfStructuredSort(t->arg(0),Sorts::StructuredSort::BITVECTOR));
  }

  bool canEvaluatePred(unsigned pred) override
  {
    CALL("InterpretedLiteralEvaluator::BitVectorEvaluator::canEvaluatePred");

    if (!theory->isInterpretedPredicate(pred)) {
      return false;
    }

    OperatorType* t = env.signature->getPredicate(pred)->predType();

    return (t->arity() > 0 && env.sorts->isOfStructuredSort(t->arg(0),Sorts::StructuredSort::BITVECTOR));
  }

  virtual bool tryEvaluateFunc(Term* trm, TermList& res)
  {
    TimeCounter tc(TC_BITVECTOFUNCTIONEVALUATION);
    Interpretation itp = theory->interpretFunction(trm);
    ASS(theory->isFunction(itp));
    // certain interpretations need special attention
    if (itp == Theory::BVNEG || itp == Theory::BVNOT) {
      TermList arg1Trm = *trm->nthArgument(0);
      BitVectorConstantType arg1, resNum;
      if (!theory->tryInterpretConstant(arg1Trm, arg1)
          || !tryEvaluateSimpleUnaryFunc(itp, arg1, resNum)) {
        return false;
      }

      res = TermList(theory->representConstant(resNum));
      return true;
    }

    if (itp < Theory::numberOfFixedInterpretations()) { //for bvand and such
      ASS_EQ(trm->arity(), 2);
      TermList arg1Trm = *trm->nthArgument(0);
      TermList arg2Trm = *trm->nthArgument(1);
      BitVectorConstantType argBv1;
      BitVectorConstantType argBv2;
      bool specialCase = true;
      BitVectorConstantType conArg;
      TermList nonConTerm;

      if (theory->tryInterpretConstant(arg1Trm, argBv1)
          && (isZero(argBv1) || isOne(argBv1))
          && !theory->tryInterpretConstant(arg2Trm, argBv2)) {
        conArg = argBv1;
        nonConTerm = arg2Trm;
      } else if (theory->tryInterpretConstant(arg2Trm, argBv2)
          && (isZero(argBv2) || isOne(argBv2))
          && !theory->tryInterpretConstant(arg1Trm, argBv1)) {
        conArg = argBv2;
        nonConTerm = arg1Trm;
      } else {
        specialCase = false;
      }
      if (specialCase) {
        //Special case where itp is division and arg2 is '1'
        //   Important... this is a non-symmetric case!
        if (theory->tryInterpretConstant(arg2Trm, argBv2) && isOne(argBv2)
            && isDivision(itp)) {
          res = arg1Trm;
          return true;
        }

        //special case where itp is division and second arg is zero...
        //returns a bitvector of all ones
        if (theory->tryInterpretConstant(arg2Trm, argBv2) && isZero(argBv2)
            && isUnsignedDivision(itp)) {
          res = TermList(
              theory->representConstant(
                  BitVectorOperations::getAllOnesBVCT(argBv2.size())));
          return true;
        }

        if (theory->tryInterpretConstant(arg2Trm, argBv2) && isZero(argBv2)
            && isUnsignedRemainder(itp)) {
          res = arg1Trm;
          return true;
        }

        if (theory->tryInterpretConstant(arg2Trm, argBv2) && isOne(argBv2)
            && isUnsignedRemainder(itp)) {
          res = TermList(
              theory->representConstant(
                  BitVectorOperations::getZeroBVCT(argBv2.size())));
          return true;
        }

        //Special case where itp is addition and conArg is '0'
        if (isZero(conArg) && isAddition(itp)) {
          res = nonConTerm;
          return true;
        }
        //Special case where itp is multiplication and conArg  is '1'
        if (isOne(conArg) && isProduct(itp)) {
          res = nonConTerm;
          return true;
        }

        //Special case where itp is multiplication and conArg is '0'
        if (isZero(conArg) && isProduct(itp)) {
          //res = getZero(argBv1.size());
          res = TermList(
              theory->representConstant(
                  BitVectorOperations::getZeroBVCT(conArg.size())));
          return true;
        }
      }

      if (!theory->tryInterpretConstant(arg1Trm, argBv1)
          || !theory->tryInterpretConstant(arg2Trm, argBv2)) {
        return false;
      }

      // here check what operation is done... according to that determine the size
      unsigned resSize = argBv1.size();
      if (itp == Theory::CONCAT)
        resSize = argBv1.size() + argBv2.size();
      else if (itp == Theory::BVCOMP)
        resSize = 1;
      BitVectorConstantType resNum(resSize);

      if (!tryEvaluateBinaryFunc(itp, argBv1, argBv2, resNum)) {
        return false;
      }

      res = TermList(theory->representConstant(resNum));
      return true;
    } else {
      Theory::ConcreteIndexedInterpretation cii = theory->intepretationToIndexedInterpretation(itp);

      Theory::IndexedInterpretation ii = cii.first;
      unsigned index = cii.second;

      if (ii == Theory::BV_ROTATE_RIGHT
          || ii == Theory::BV_ROTATE_LEFT
          || ii == Theory::BV_SIGN_EXTEND
          || ii == Theory::BV_ZERO_EXTEND
          || ii == Theory::REPEAT) {
        TermList arg1Trm = *trm->nthArgument(0);

        BitVectorConstantType argBv;
        if (!theory->tryInterpretConstant(arg1Trm, argBv)) {
          return false;
        }

        // if sign extend or zero extend size accordingly
        unsigned resSize = argBv.size();
        if (ii == Theory::BV_SIGN_EXTEND
            || ii == Theory::BV_ZERO_EXTEND)
          resSize = argBv.size() + index;
        else if (ii == Theory::REPEAT)
          resSize = argBv.size() * index;
        BitVectorConstantType resNum(resSize);
        if (ii == Theory::BV_ROTATE_RIGHT)
          BitVectorOperations::rotate_right(index, argBv, resNum);
        else if (ii == Theory::BV_ROTATE_LEFT)
          BitVectorOperations::rotate_left(index, argBv, resNum);
        else if (ii == Theory::BV_SIGN_EXTEND)
          BitVectorOperations::sign_extend(index, argBv, resNum);
        else if (ii == Theory::BV_ZERO_EXTEND)
          BitVectorOperations::zero_extend(index, argBv, resNum);
        else if (ii == Theory::REPEAT)
          BitVectorOperations::repeat(index, argBv, resNum);
        res = TermList(theory->representConstant(resNum));
        return true;

      }

      if (ii == Theory::EXTRACT) {
        TermList arg1Trm = *trm->nthArgument(0);
        BitVectorConstantType argBv;

        if (!theory->tryInterpretConstant(arg1Trm, argBv))
          return false;

        OperatorType* t = env.signature->getFunction(trm->functor())->fnType();
        unsigned resSize = env.sorts->getBitVectorSort(t->result())->getSize();

        BitVectorConstantType resNum(resSize);
        BitVectorOperations::extract(index, index-resSize+1, argBv,resNum);
        res = TermList(theory->representConstant(resNum));
        return true;
      }
    }

      return false; // hav to do representConstant in every if else branch  
  }
  // return BVCT representing one with the given size 
  BitVectorConstantType getOne(unsigned size)
  {
      BitVectorConstantType res;
      DArray<bool> resArray(size);
      resArray[0] = true;
      for (unsigned i = 1 ; i<size;++i){
          resArray[i] = false;
      }
      res.setBinArray(resArray);
      return res;
  }

  bool tryEvaluateSimpleUnaryFunc(Interpretation op, const BitVectorConstantType& arg, BitVectorConstantType& res)
  {
    CALL("InterpretedLiteralEvaluator::BitVectorEvaluator::tryEvaluateSimpleUnaryFunc")
    switch(op){
      case Theory::BVNEG:
          res.prepareBinArray(arg.size());
          BitVectorOperations::bvneg(arg, res);
          return true;
      case Theory::BVNOT:
          res.prepareBinArray(arg.size());
          BitVectorOperations::bvnot(arg, res);
          return true;
      default:
          ASSERTION_VIOLATION;
          return false;
    }
  }
  
  bool tryEvaluateBinaryFunc(Interpretation op, const BitVectorConstantType& arg1, const BitVectorConstantType& arg2, BitVectorConstantType& res)
  {
    CALL("InterpretedLiteralEvaluator::BitVectorEvaluator::tryEvaluateBinaryFunc");

     switch(op){
          case Theory::BVAND:
              BitVectorOperations::bvand(arg1, arg2,res);
              return true;
          case Theory::BVNAND:
              BitVectorOperations::bvnand(arg1, arg2,res);
              return true;
          case Theory::BVXOR:
              BitVectorOperations::bvxor(arg1, arg2,res);
              return true;
          case Theory::BVOR:
              BitVectorOperations::bvor(arg1, arg2,res);
              return true;
          case Theory::BVNOR:
              BitVectorOperations::bvnor(arg1, arg2,res);
              return true;    
          case Theory::BVXNOR:
              BitVectorOperations::bvxnor(arg1, arg2,res);
              return true;
          case Theory::BVADD:
              BitVectorOperations::bvadd(arg1, arg2,res);
              return true;
          case Theory::BVSHL:
              BitVectorOperations::bvshl(arg1, arg2,res);
              return true;
          case Theory::BVLSHR:
              BitVectorOperations::bvlshr(arg1, arg2,res);
              return true;
          case Theory::BVASHR:
              BitVectorOperations::bvashr(arg1, arg2,res);
              return true;    
          case Theory::BVSUB:
              BitVectorOperations::bvsub(arg1, arg2,res);
              return true;
          case Theory::BVUDIV:
              BitVectorOperations::bvudiv_fast(arg1, arg2,res);
              return true;
          case Theory::BVSDIV:
              BitVectorOperations::bvsdiv(arg1, arg2,res);
              return true;    
          case Theory::BVUREM:
              BitVectorOperations::bvurem_fast(arg1, arg2,res);
              return true; 
          case Theory::BVSREM:
              BitVectorOperations::bvsrem(arg1, arg2,res);
              return true;
          case Theory::BVSMOD:
              BitVectorOperations::bvsmod(arg1, arg2,res);
              return true;    
           case Theory::BVCOMP:
              BitVectorOperations::bvcomp(arg1, arg2,res);
              return true; 
           case Theory::CONCAT:
              BitVectorOperations::concat(arg1, arg2,res);
              return true;
           case Theory::BVMUL:
              BitVectorOperations::bvmul(arg1, arg2,res);
              return true;   
          default:
              ASSERTION_VIOLATION;
              return false;
      }
  }

  
  bool tryEvaluateBinaryPred(Interpretation op, const BitVectorConstantType& arg1,
      const BitVectorConstantType& arg2, bool& res)
  {
      TimeCounter td(TC_BITVECTOPREDICATEEVALUATION);
      
      if (op==Theory::BVUGE)
      {       
             BitVectorOperations::bvuge(arg1, arg2,res);
             return true;
      }
      if (op==Theory::BVUGT)
      {       
             BitVectorOperations::bvugt(arg1, arg2,res);
             return true;
      }
      if (op==Theory::BVULE)
      {       
             BitVectorOperations::bvule(arg1, arg2,res);
             return true;
      }
      if (op==Theory::BVULT)
      {       
             BitVectorOperations::bvult(arg1, arg2,res);
             return true;
      }
      if (op==Theory::BVSLT)
      {
          BitVectorOperations::bvslt(arg1, arg2,res);
          return true;
      }
      if (op==Theory::BVSLE)
      {
          BitVectorOperations::bvsle(arg1, arg2,res);
          return true;
      }
      if (op==Theory::BVSGT)
      {
          BitVectorOperations::bvsgt(arg1, arg2,res);
          return true;
      }
      if (op==Theory::BVSGE)
      {
          BitVectorOperations::bvsge(arg1, arg2,res);
          return true;
      }
      
      ASSERTION_VIOLATION;
      return false;
      
  }
    
};


////////////////////////////////
// InterpretedLiteralEvaluator
//
// This is where the evaluators defined above are used.

InterpretedLiteralEvaluator::InterpretedLiteralEvaluator()
{
  CALL("InterpretedLiteralEvaluator::InterpretedLiteralEvaluator");

  // For an evaluator to be used it must be pushed onto _evals
  // We search this list, calling canEvaluate on each evaluator
  // An invariant we want to maintain is that for any literal only one
  //  Evaluator will return true for canEvaluate
  _evals.push(new IntEvaluator());
  _evals.push(new RatEvaluator());
  _evals.push(new RealEvaluator());
  _evals.push(new ConversionEvaluator());
  _evals.push(new EqualityEvaluator());
<<<<<<< HEAD
  _evals.push(new BitVectorEvaluator());
  
=======

  if(env.options->useACeval()){

>>>>>>> f9be976c
  // Special AC evaluators are added to be tried first for Plus and Multiply
  _evals.push(new ACFunEvaluator<IntegerConstantType>(
		env.signature->getInterpretingSymbol(Theory::INT_PLUS),
		new IntEvaluator(),
		theory->representConstant(IntegerConstantType(0)))); 
  _evals.push(new ACFunEvaluator<IntegerConstantType>(
                env.signature->getInterpretingSymbol(Theory::INT_MULTIPLY),
                new IntEvaluator(),
                theory->representConstant(IntegerConstantType(1))));

  _evals.push(new ACFunEvaluator<RationalConstantType>(
                env.signature->getInterpretingSymbol(Theory::RAT_PLUS),
                new RatEvaluator(),
                theory->representConstant(RationalConstantType(0))));
  _evals.push(new ACFunEvaluator<RationalConstantType>(
                env.signature->getInterpretingSymbol(Theory::RAT_MULTIPLY),
                new RatEvaluator(),
                theory->representConstant(RationalConstantType(1))));

  _evals.push(new ACFunEvaluator<RealConstantType>(
                env.signature->getInterpretingSymbol(Theory::REAL_PLUS),
                new RealEvaluator(),
                theory->representConstant(RealConstantType(RationalConstantType(0)))));
  _evals.push(new ACFunEvaluator<RealConstantType>(
                env.signature->getInterpretingSymbol(Theory::REAL_MULTIPLY),
                new RealEvaluator(),
                theory->representConstant(RealConstantType(RationalConstantType(1)))));

<<<<<<< HEAD
   VirtualIterator<Theory::MonomorphisedInterpretation> it = env.property->getPolymorphicInterpretations();
   unsigned size;

   while(it.hasNext()){
 	  Theory::MonomorphisedInterpretation entry = it.next();
 	  Interpretation itp = entry.first;
 	   if (itp<Theory::BVADD)
     	  	  continue;

       if (entry.second->isFunctionType())
     	  	  size = env.sorts->getBitVectorSort(entry.second->result())->getSize();

       if (itp == Theory::BVADD){
    	   BitVectorConstantType zero = BitVectorOperations::getZeroBVCT(size);
    	   _evals.push(new ACFunEvaluator<BitVectorConstantType>(
    	   env.signature->getInterpretingSymbol(Theory::BVADD, entry.second),new BitVectorEvaluator(),
    	                   theory->representConstant(zero)));

       }
       else if (itp == Theory::BVMUL){
    	   BitVectorConstantType one = BitVectorOperations::getOneBVCT(size);
    	   _evals.push(new ACFunEvaluator<BitVectorConstantType>(
    	   env.signature->getInterpretingSymbol(Theory::BVMUL, entry.second),new BitVectorEvaluator(),
    	                   theory->representConstant(one)));

       }
   }
=======
  }
>>>>>>> f9be976c

  _funEvaluators.ensure(0);
  _predEvaluators.ensure(0);

}

InterpretedLiteralEvaluator::~InterpretedLiteralEvaluator()
{
  CALL("InterpretedEvaluation::LiteralSimplifier::~LiteralSimplifier");

  while (_evals.isNonEmpty()) {
    delete _evals.pop();
  }
}

/**
 * This checks if a literal is 'balancable' i.e. can be put into the form term=constant or term=var
 * 
 * This is still an experimental process and will be expanded/reworked later
 *
 * @author Giles
 * @since 11/11/14
 */
bool InterpretedLiteralEvaluator::balancable(Literal* lit)
{
  CALL("InterpretedLiteralEvaluator::balancable");
  // Check that lit is compatible with this balancing operation
  // One thing that we cannot check, but assume is that it has already been simplified once
  // balance applies further checks

  // lit must be an interpretted predicate
  if(!theory->isInterpretedPredicate(lit->functor())) return false;

  // the perdicate must be binary
  if (!lit->isEquality()) {
    Interpretation ip = theory->interpretPredicate(lit->functor());
    if(theory->getArity(ip)!=2) return false;
  }

  // one side must be a constant and the other interpretted
  // the other side can contain at most one variable or uninterpreted subterm 
  // but we do not check this second condition here, instead we detect it in balance
  TermList t1 = *lit->nthArgument(0);
  TermList t2 = *lit->nthArgument(1);

  bool t1Number = theory->isInterpretedNumber(t1);
  bool t2Number = theory->isInterpretedNumber(t2);

  if(!t1Number && !t2Number){ return false; } // cannot balance
  if(t1Number && t2Number){ return true; } // already balanced

  // so here exactly one of t1Number and t2Number is true

  if(t1Number){
    if(t2.isVar()){ return false;} // already balanced
    if(!theory->isInterpretedFunction(t2)){ return false;} // cannot balance
  }
  if(t2Number){
    if(t1.isVar()){ return false;} // already balanced
    if(!theory->isInterpretedFunction(t1)){ return false;} // cannot balance
  }

  return true;
}

/**
 * This attempts to 'balance' a literal i.e. put it into the form term=constant
 *
 * The current implementation is only applicable to a restricted set of cases.
 *
 * This is still an experimental process and will be expanded/reworked later
 *
 * @author Giles
 * @since 11/11/14
 */
bool InterpretedLiteralEvaluator::balance(Literal* lit,Literal*& resLit,Stack<Literal*>& sideConditions)
{
  CALL("InterpretedLiteralEvaluator::balance");
  ASS(balancable(lit));


#if IDEBUG
  cout << "try balance " << lit->toString() << endl;
#endif

  ASS(theory->isInterpretedPredicate(lit->functor()));

  // at the end this tells us if the predicate needs to be swapped, only applies if non-equality
  bool swap = false; 

  // only want lesseq and equality
  if(lit->arity()!=2) return false;

  TermList t1;
  TermList t2;
  // ensure that t1 is the constant
  if(theory->isInterpretedNumber(*lit->nthArgument(0))){
    t1 = *lit->nthArgument(0); t2 = *lit->nthArgument(1);
  }else{
    t1 = *lit->nthArgument(1); t2 = *lit->nthArgument(0);
    swap=true;
  }
  // so we have t1 a constant and t2 something that has an interpreted function at the top

  Signature::Symbol* conSym = env.signature->getFunction(t1.term()->functor());
  unsigned srt = 0;
  if(conSym->integerConstant()) srt = Sorts::SRT_INTEGER;
  else if(conSym->rationalConstant()) srt = Sorts::SRT_RATIONAL;
  else if(conSym->realConstant()) srt = Sorts::SRT_REAL;
  else{
     ASSERTION_VIOLATION_REP(t1);
    return false;// can't work out the sort, that's odd!
  }

  // unwrap t2, applying the wrappings to t1 until we get to something we can't unwrap
  // this updates t1 and t2 as we go

  // This relies on the fact that a simplified literal with a single non-constant
  // subterm will look like f(c,f(c,f(c,t)))=c
  // If we cannot invert an interpreted function f then we fail

  bool modified = false;

  while(theory->isInterpretedFunction(t2)){
    TermList* args = t2.term()->args();
    
    // find which arg of t2 is the non_constant bit, this is what we are unwrapping 
    TermList* to_unwrap=0;
    while(args->isNonEmpty()){
      if(!theory->isInterpretedNumber(*args)){
        if(to_unwrap){
          return false; // If there is more than one non-constant term this will not work
        }
        to_unwrap=args;
      } 
      args= args->next();
    }
    //Should not happen if balancable passed and it was simplified
    if(!to_unwrap){ return false;} 
    
    // Now we do a case on the functor of t2
    Term* t2term = t2.term();
    Interpretation t2interp = theory->interpretFunction(t2term->functor());
    TermList result;
    bool okay=true;
    switch(t2interp){
      case Theory::INT_PLUS:
        okay=balancePlus(Theory::INT_PLUS,Theory::INT_UNARY_MINUS,t2term,to_unwrap,t1,result);
        break;
      case Theory::RAT_PLUS:
        okay=balancePlus(Theory::RAT_PLUS,Theory::RAT_UNARY_MINUS,t2term,to_unwrap,t1,result);
        break;
      case Theory::REAL_PLUS:
        okay=balancePlus(Theory::REAL_PLUS,Theory::REAL_UNARY_MINUS,t2term,to_unwrap,t1,result);
        break;

      case Theory::INT_MULTIPLY: 
      {
        okay=balanceIntegerMultiply(t2term,to_unwrap,t1,result,swap,sideConditions);
        break;
      }
      case Theory::RAT_MULTIPLY:
      {
        RationalConstantType zero(0,1);
        okay=balanceMultiply(Theory::RAT_QUOTIENT,zero,t2term,to_unwrap,t1,result,swap,sideConditions);
        break;
      }
      case Theory::REAL_MULTIPLY:
      {
        RealConstantType zero(RationalConstantType(0, 1));
        okay=balanceMultiply(Theory::REAL_QUOTIENT,zero,t2term,to_unwrap,t1,result,swap,sideConditions);
        break;
       }

      case Theory::RAT_QUOTIENT:
        okay=balanceDivide(Theory::RAT_MULTIPLY,t2term,to_unwrap,t1,result,swap,sideConditions);
        break;
      case Theory::REAL_QUOTIENT:
        okay=balanceDivide(Theory::REAL_MULTIPLY,t2term,to_unwrap,t1,result,swap,sideConditions);
        break;

      default:
        okay=false;
        break;
    }
    if(!okay){
        // cannot invert this one, finish here, either by giving up or going to the end
        if(!modified) return false;
        goto endOfUnwrapping; 
    }

    // update t1
    t1=result;
    // set t2 to the non-constant argument
    t2 = *to_unwrap;
    modified = true;
  }
endOfUnwrapping:

  //Evaluate t1
  // We have rearranged things so that t2 is a non-constant term and t1 is a number
  // of interprted functions applied to some constants. By evaluating t1 we will
  //  get a constant (unless evaluation is not possible)

  // don't swap equality
  if(lit->functor()==0){
   resLit = TermTransformerTransformTransformed::transform(Literal::createEquality(lit->polarity(),t2,t1,srt));
  }
  else{
    // important, need to preserve the ordering of t1 and t2 in the original!
    if(swap){
      resLit = TermTransformerTransformTransformed::transform(Literal::create2(lit->functor(),lit->polarity(),t2,t1));
    }else{
      resLit = TermTransformerTransformTransformed::transform(Literal::create2(lit->functor(),lit->polarity(),t1,t2));
    }
  }
  return true;
}


bool InterpretedLiteralEvaluator::balancePlus(Interpretation plus, Interpretation unaryMinus, 
                                              Term* AplusB, TermList* A, TermList C, TermList& result)
{
  CALL("InterpretedLiteralEvaluator::balancePlus");

    unsigned um = env.signature->getInterpretingSymbol(unaryMinus);
    unsigned ip = env.signature->getInterpretingSymbol(plus);
    TermList* B = 0;
    if(AplusB->nthArgument(0)==A){
      B = AplusB->nthArgument(1);
    }
    else{
      ASS(AplusB->nthArgument(1)==A);
      B = AplusB->nthArgument(0);
    }

    TermList mB(Term::create1(um,*B));
    result = TermList(Term::create2(ip,C,mB));
    return true;
}

template<typename ConstantType>
bool InterpretedLiteralEvaluator::balanceMultiply(Interpretation divide,ConstantType zero, 
                                                  Term* AmultiplyB, TermList* A, TermList C, TermList& result,
                                                  bool& swap, Stack<Literal*>& sideConditions)
{
    CALL("InterpretedLiteralEvaluator::balanceMultiply");
    unsigned srt = theory->getOperationSort(divide); 
    ASS(srt == Sorts::SRT_REAL || srt == Sorts::SRT_RATIONAL); 

    unsigned div = env.signature->getInterpretingSymbol(divide);
    TermList* B = 0;
    if(AmultiplyB->nthArgument(0)==A){
      B = AmultiplyB->nthArgument(1);
    }
    else{
      ASS(AmultiplyB->nthArgument(1)==A);
      B = AmultiplyB->nthArgument(0);
    }
    result = TermList(Term::create2(div,C,*B));

    ConstantType bcon;
    if(theory->tryInterpretConstant(*B,bcon)){
      if(bcon.isZero()) return false;
      if(bcon.isNegative()){ swap=!swap; } // switch the polarity of an inequality if we're under one
      return true;
    }
    // Unsure exactly what the best thing to do here, so for now give up
    // This means we only balance when we have a constant on the variable side
    return false;

    // if B is not a constant we need to ensure that B!=0
    //Literal* notZero = Literal::createEquality(false,B,zero,srt);
    //sideConditions.push(notZero);
    //result = TermList(Term::create2(div,C,*B);
    //return true;
}

bool InterpretedLiteralEvaluator::balanceIntegerMultiply(
                                                  Term* AmultiplyB, TermList* A, TermList C, TermList& result,
                                                  bool& swap, Stack<Literal*>& sideConditions)
{
    CALL("InterpretedLiteralEvaluator::balanceIntegerMultiply");

    // only works if we in the end divid a number by a number
    IntegerConstantType ccon;
    if(!theory->tryInterpretConstant(C,ccon)){ return false; }

    // we are going to use rounding division but ensure that it is non-rounding
    unsigned div = env.signature->getInterpretingSymbol(Theory::INT_QUOTIENT_E);
    TermList* B = 0;
    if(AmultiplyB->nthArgument(0)==A){
      B = AmultiplyB->nthArgument(1);
    }
    else{
      ASS(AmultiplyB->nthArgument(1)==A);
      B = AmultiplyB->nthArgument(0);
    }
    result = TermList(Term::create2(div,C,*B));

    IntegerConstantType bcon;
    if(theory->tryInterpretConstant(*B,bcon)){
      if(bcon.isZero()){ return false; }
      if(!bcon.divides(ccon)){ return false;}
      if(bcon.isNegative()){ swap=!swap; } // switch the polarity of an inequality if we're under one
      return true;
    }
    return false;
}

bool InterpretedLiteralEvaluator::balanceDivide(Interpretation multiply, 
                       Term* AoverB, TermList* A, TermList C, TermList& result, bool& swap, Stack<Literal*>& sideConditions)
{
    CALL("InterpretedLiteralEvaluator::balanceDivide");
    unsigned srt = theory->getOperationSort(multiply); 
    ASS(srt == Sorts::SRT_REAL || srt == Sorts::SRT_RATIONAL);

    unsigned mul = env.signature->getInterpretingSymbol(multiply);
    if(AoverB->nthArgument(0)!=A)return false;

    TermList* B = AoverB->nthArgument(1);

    result = TermList(Term::create2(mul,C,*B));

    RationalConstantType bcon;
    if(theory->tryInterpretConstant(*B,bcon)){
      ASS(!bcon.isZero());
      if(bcon.isNegative()){ swap=!swap; } // switch the polarity of an inequality if we're under one
      return true;
    }
    // Unsure exactly what the best thing to do here, so for now give up
    // This means we only balance when we have a constant on the variable side
    return false;    
}

/**
 * Used to evaluate a literal, setting isConstant, resLit and resConst in the process
 *
 * Returns true if it has been evaluated, in which case resLit is set 
 * isConstant is true if the literal predicate evaluates to a constant value
 * resConst is set iff isConstant and gives the constant value (true/false) of resLit 
 */
bool InterpretedLiteralEvaluator::evaluate(Literal* lit, bool& isConstant, Literal*& resLit, bool& resConst,Stack<Literal*>& sideConditions)
{
  CALL("InterpretedLiteralEvaluator::evaluate");

#if IDEBUG
  cout << "evaluate " << lit->toString() << endl;
#endif

  // This tries to transform each subterm using tryEvaluateFunc (see transform Subterm below)
  resLit = TermTransformerTransformTransformed::transform(lit);

#if IDEBUG
  cout << "transformed " << resLit->toString() << endl;
#endif

  // If it can be balanced we balance it
  // A predicate on constants will not be balancable
  if(balancable(resLit)){
      Literal* new_resLit=resLit;
      bool balance_result = balance(resLit,new_resLit,sideConditions);
      ASS(balance_result || resLit==new_resLit);
      resLit=new_resLit;
  }
#if IDEBUG
  else{ cout << "NOT" << endl; }
#endif

  // If resLit contains variables the predicate cannot be interpreted
  VariableIterator vit(lit);
  if(vit.hasNext()){
    isConstant=false;
    return (lit!=resLit);
  }
  // If resLit contains uninterpreted functions then it cannot be interpreted
  TermFunIterator tit(lit);
  ASS(tit.hasNext()); tit.next(); // pop off literal symbol
  while(tit.hasNext()){
    unsigned f = tit.next();
    if(!env.signature->getFunction(f)->interpreted()){
      isConstant=false;
      return (lit!=resLit);
    } 
  }
#if IDEBUG
  cout << resLit->toString()<< " is ground and interpreted, evaluating..." << endl;
#endif

  unsigned pred = resLit->functor();

  // Now we try and evaluate the predicate
  Evaluator* predEv = getPredEvaluator(pred);
  if (predEv) {
    if (predEv->tryEvaluatePred(resLit, resConst)) {
#if IDEBUG
        cout << "pred evaluated " << resConst << endl;
#endif
	isConstant = true;
	return true;
    }
  }
#if IDEBUG
	cout << "pred evaluation failed" << endl;
#endif
  if (resLit!=lit) {
    isConstant = false;
    return true;
  }
  return false;
}

/**
 * This attempts to evaluate each subterm.
 * See Kernel/TermTransformerTransformTransformed for how it is used.
 * Terms are evaluated bottom-up
 */
TermList InterpretedLiteralEvaluator::transformSubterm(TermList trm)
{
  CALL("InterpretedLiteralEvaluator::transformSubterm");

#if IDEBUG
  cout << "transformSubterm for " << trm.toString() << endl;
#endif

  if (!trm.isTerm()) { return trm; }
  Term* t = trm.term();
  unsigned func = t->functor();

  Evaluator* funcEv = getFuncEvaluator(func);
  if (funcEv) {
    TermList res;
    if (funcEv->tryEvaluateFunc(t, res)) {
	return res;
    }
  }
  return trm;
}

/**
 * This searches for an Evaluator for a function
 */
InterpretedLiteralEvaluator::Evaluator* InterpretedLiteralEvaluator::getFuncEvaluator(unsigned func)
{
  CALL("InterpretedLiteralEvaluator::getFuncEvaluator");

  if (func>=_funEvaluators.size()) {
    unsigned oldSz = _funEvaluators.size();
    unsigned newSz = func+1;
    _funEvaluators.expand(newSz);
    for (unsigned i=oldSz; i<newSz; i++) {
	EvalStack::Iterator evit(_evals);
	while (evit.hasNext()) {
	  Evaluator* ev = evit.next();

          // we only set the evaluator if it has not yet been set
	  if (_funEvaluators[i]==0 && ev->canEvaluateFunc(i)) {
	    _funEvaluators[i] = ev;
	  }
	}
    }
  }
  return _funEvaluators[func];
}

/**
 * This searches for an Evaluator for a predicate
 */
InterpretedLiteralEvaluator::Evaluator* InterpretedLiteralEvaluator::getPredEvaluator(unsigned pred)
{
  CALL("InterpretedLiteralEvaluator::getPredEvaluator");

  if (pred>=_predEvaluators.size()) {
    unsigned oldSz = _predEvaluators.size();
    unsigned newSz = pred+1;
    _predEvaluators.expand(newSz);
    for (unsigned i=oldSz; i<newSz; i++) {
      EvalStack::Iterator evit(_evals);
      while (evit.hasNext()) {
	Evaluator* ev = evit.next();
	if (ev->canEvaluatePred(i)) {
	  ASS_EQ(_predEvaluators[i], 0); //we should have only one evaluator for each predicate
	  _predEvaluators[i] = ev;
	}
      }
    }
  }
  return _predEvaluators[pred];
}

}<|MERGE_RESOLUTION|>--- conflicted
+++ resolved
@@ -1376,14 +1376,11 @@
   _evals.push(new RealEvaluator());
   _evals.push(new ConversionEvaluator());
   _evals.push(new EqualityEvaluator());
-<<<<<<< HEAD
   _evals.push(new BitVectorEvaluator());
   
-=======
 
   if(env.options->useACeval()){
 
->>>>>>> f9be976c
   // Special AC evaluators are added to be tried first for Plus and Multiply
   _evals.push(new ACFunEvaluator<IntegerConstantType>(
 		env.signature->getInterpretingSymbol(Theory::INT_PLUS),
@@ -1412,37 +1409,36 @@
                 new RealEvaluator(),
                 theory->representConstant(RealConstantType(RationalConstantType(1)))));
 
-<<<<<<< HEAD
-   VirtualIterator<Theory::MonomorphisedInterpretation> it = env.property->getPolymorphicInterpretations();
-   unsigned size;
-
-   while(it.hasNext()){
- 	  Theory::MonomorphisedInterpretation entry = it.next();
- 	  Interpretation itp = entry.first;
- 	   if (itp<Theory::BVADD)
-     	  	  continue;
+  // Bitvector Part
+  VirtualIterator<Theory::MonomorphisedInterpretation> it = env.property->getPolymorphicInterpretations();
+  unsigned size;
+
+  while(it.hasNext()){
+   	  Theory::MonomorphisedInterpretation entry = it.next();
+   	  Interpretation itp = entry.first;
+   	   if (itp<Theory::BVADD)
+       	  	  continue;
 
        if (entry.second->isFunctionType())
-     	  	  size = env.sorts->getBitVectorSort(entry.second->result())->getSize();
+       	  	  size = env.sorts->getBitVectorSort(entry.second->result())->getSize();
 
        if (itp == Theory::BVADD){
-    	   BitVectorConstantType zero = BitVectorOperations::getZeroBVCT(size);
-    	   _evals.push(new ACFunEvaluator<BitVectorConstantType>(
-    	   env.signature->getInterpretingSymbol(Theory::BVADD, entry.second),new BitVectorEvaluator(),
-    	                   theory->representConstant(zero)));
-
-       }
-       else if (itp == Theory::BVMUL){
-    	   BitVectorConstantType one = BitVectorOperations::getOneBVCT(size);
-    	   _evals.push(new ACFunEvaluator<BitVectorConstantType>(
-    	   env.signature->getInterpretingSymbol(Theory::BVMUL, entry.second),new BitVectorEvaluator(),
-    	                   theory->representConstant(one)));
-
-       }
+      	   BitVectorConstantType zero = BitVectorOperations::getZeroBVCT(size);
+      	   _evals.push(new ACFunEvaluator<BitVectorConstantType>(
+      	   env.signature->getInterpretingSymbol(Theory::BVADD, entry.second),new BitVectorEvaluator(),
+      	                   theory->representConstant(zero)));
+
+        }
+         else if (itp == Theory::BVMUL){
+      	   BitVectorConstantType one = BitVectorOperations::getOneBVCT(size);
+      	   _evals.push(new ACFunEvaluator<BitVectorConstantType>(
+      	   env.signature->getInterpretingSymbol(Theory::BVMUL, entry.second),new BitVectorEvaluator(),
+      	                   theory->representConstant(one)));
+
+         }
+     }
+
    }
-=======
-  }
->>>>>>> f9be976c
 
   _funEvaluators.ensure(0);
   _predEvaluators.ensure(0);
