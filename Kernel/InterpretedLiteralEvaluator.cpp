
/*
 * File InterpretedLiteralEvaluator.cpp.
 *
 * This file is part of the source code of the software program
 * Vampire. It is protected by applicable
 * copyright laws.
 *
 * This source code is distributed under the licence found here
 * https://vprover.github.io/license.html
 * and in the source directory
 *
 * In summary, you are allowed to use Vampire for non-commercial
 * purposes but not allowed to distribute, modify, copy, create derivatives,
 * or use in competitions. 
 * For other uses of Vampire please contact developers for a different
 * licence, which we will make an effort to provide. 
 */
/**
 * @file InterpretedLiteralEvaluator.cpp
 * Implements class InterpretedLiteralEvaluator.
 */

#include "Lib/Environment.hpp"
#include "Lib/Int.hpp"

#include "Signature.hpp"
#include "Sorts.hpp"
#include "TermIterators.hpp"
#include "Term.hpp"
#include "Theory.hpp"

#include "InterpretedLiteralEvaluator.hpp"
#include "BitVectorOperations.hpp"

#define IDEBUG 0

namespace Kernel
{
using namespace Lib;

/**
 * We use descendants of this class to evaluate various functions.
 *
 * One function can be evaluated only by one Evaluator object.
 */
class InterpretedLiteralEvaluator::Evaluator
{
public:
  CLASS_NAME(InterpretedLiteralEvaluator::Evaluator);
  USE_ALLOCATOR(InterpretedLiteralEvaluator::Evaluator);
  
  virtual ~Evaluator() {}

  virtual bool canEvaluateFunc(unsigned func) { return false; }
  virtual bool canEvaluatePred(unsigned pred) { return false; }

  virtual bool tryEvaluateFunc(Term* trm, TermList& res) { return false; }
  virtual bool tryEvaluatePred(Literal* trm, bool& res)  { return false; }
};

/**
 * We want to evaluate terms up to AC e.g. (1+a)+1 -> a+2 ... the standard evaluation
 * will not do this. The idea here is to collapse the term tree into a list of terms
 * and, combine together the numbers, and then rebuild a term
 *
 * @author Giles
 * @since 06/12/18
 */
template<class T>
class InterpretedLiteralEvaluator::ACFunEvaluator
   : public Evaluator
{
public:
  CLASS_NAME(InterpretedLiteralEvaluator::ACFunEvaluator<T>);
  USE_ALLOCATOR(InterpretedLiteralEvaluator::ACFunEvaluator<T>);

  ACFunEvaluator(unsigned f, Evaluator* e, Term* id) : _fun(f),_eval(e),_identity(id) {
    T check;
    ASS(theory->tryInterpretConstant(_identity,check));
  }
  unsigned _fun;
  Evaluator* _eval;
  Term* _identity;

  virtual bool canEvaluatePred(unsigned pred) { return false; }
  virtual bool tryEvaluatePred(Literal* trm, bool& res)  { return false; }

  virtual bool canEvaluateFunc(unsigned func) { return func == _fun; }

  virtual bool tryEvaluateFunc(Term* trm, TermList& res) {
    ASS_EQ(trm->functor(),_fun);
    ASS_EQ(trm->arity(),2);

    Stack<TermList*> todo;
    Stack<TermList*> done;
    todo.push(trm->nthArgument(0));
    todo.push(trm->nthArgument(1));

    while(!todo.isEmpty()){
      TermList* t = todo.pop();
      if(t->isTerm() && t->term()->functor() == _fun){
        todo.push(t->term()->nthArgument(0));
        todo.push(t->term()->nthArgument(1));
      }
      else{
       done.push(t);
      }
    }
    ASS(done.length()>1);

    Stack<TermList*>::Iterator it(done);
    Stack<TermList*> keep;
    Term* acc = _identity;
    while(it.hasNext()){ 
      TermList* t = it.next();
      T thing;
      if(t->isTerm() && theory->tryInterpretConstant(t->term(),thing)){
        TermList tmp;
	Term* evalThis = Term::create2(_fun,TermList(acc),*t);
        ALWAYS(_eval->tryEvaluateFunc(evalThis,tmp));
        ASS(tmp.isTerm());
        acc = tmp.term();
      }
      else{ keep.push(t); }
    } 
    if(keep.length() == done.length()){ return false; }
 
    // Now build a new term from kept and acc (if not identity)
    // We keep acc if it is identify if there's no other terms
    if(_identity!=acc || keep.length()==0){
      TermList accT(acc);
      // Safe because we just use this pointer locally
      keep.push(&accT);
    }
    ASS(keep.length()>0);
    Stack<TermList*>::BottomFirstIterator kit(keep);
    res = *kit.next();
    while(kit.hasNext()){
      TermList* t = kit.next(); 
      res = TermList(Term::create2(_fun,res,*t));
    }
    return true;
  }
};


/**
 * Interpreted equality has to be treated specially. We do not have separate
 * predicate symbols for different kinds of equality so the sorts must be 
 * detected and the correct intepretation of constants carried out.
 *
 * Equality is only decided between constant terms.
 *
 * @author Giles
 * @since 10/11/14
 */
class InterpretedLiteralEvaluator::EqualityEvaluator
  : public Evaluator
{
  bool canEvaluatePred(unsigned pred) override {
    return Signature::isEqualityPredicate(pred);
  }

  template<typename T>
  bool checkEquality(Literal* lit, bool& res)
  { 
    CALL("InterpretedLiteralEvaluator::EqualityEvaluator::checkEquality");
    T arg1;
    if(!theory->tryInterpretConstant(lit->nthArgument(0)->term(),arg1)){
      return false; 
    }
    T arg2;
    if(!theory->tryInterpretConstant(lit->nthArgument(1)->term(),arg2)){
      return false;
    }
   
    res = (arg1 == arg2);

    return true;
  }

  bool tryEvaluatePred(Literal* lit, bool& res) override
  {
    CALL("InterpretedLiteralEvaluator::EqualityEvaluator::tryEvaluatePred");
            
    // Return if this is not an equality between theory terms
    if(!theory->isInterpretedPredicate(lit)){ return false; }

    try{
      ASS(lit->isEquality());
    
      // We try and interpret the equality as a number of different sorts
      // If it is not an equality between two constants of the same sort the
      // checkEquality function will return false, otherwise res will contain
      // the result of the equality check
      bool okay = checkEquality<IntegerConstantType>(lit,res)  ||
                  checkEquality<RationalConstantType>(lit,res) ||
                  checkEquality<RealConstantType>(lit,res) || checkEquality<BitVectorConstantType>(lit,res);

     // Also check if the two terms are already equivalent, although that should be captured elsewhere
     okay = okay || lit->nthArgument(0)->term() == lit->nthArgument(1)->term();
      //cout << "HERE with " << lit->nthArgument(0)->term() << " and " << lit->nthArgument(1)->term() << endl;
      //cout << "HERE with " << lit->nthArgument(0)->term()->toString() << " and " << lit->nthArgument(1)->term()->toString() << endl;

      if(!okay) return false;

      if(lit->isNegative()){ res = !res; }
      return true;

    }
    catch(ArithmeticException&)
    {
      return false;
    }

  }
};

/**
 * An evaluator for dealing with conversions between sorts
 *
 */
class InterpretedLiteralEvaluator::ConversionEvaluator
  : public Evaluator
{
public:
  bool canEvaluateFunc(unsigned func) override
  {
    CALL("InterpretedLiteralEvaluator::ConversionEvaluator::canEvaluateFunc");

    if (!theory->isInterpretedFunction(func)) {
      return false;
    }
    return theory->isConversionOperation(theory->interpretFunction(func));
  }

  virtual bool tryEvaluateFunc(Term* trm, TermList& res) override
  {
    CALL("InterpretedLiteralEvaluator::ConversionEvaluator::tryEvaluateFunc");
    ASS(theory->isInterpretedFunction(trm));

    try {
      Interpretation itp = theory->interpretFunction(trm);
      ASS(theory->isFunction(itp));
      ASS(theory->isConversionOperation(itp));
      ASS_EQ(theory->getArity(itp), 1);

      TermList argTrm = *trm->nthArgument(0);
      switch(itp) {
      case Theory::INT_TO_RAT:
	{
	  IntegerConstantType arg;
	  if (!theory->tryInterpretConstant(argTrm, arg)) { 
	    return false;
	  }
	  RationalConstantType resNum(arg,1);
	  res = TermList(theory->representConstant(resNum));
	  return true;
	}
      case Theory::INT_TO_REAL:
	{
	  IntegerConstantType arg;
	  if (!theory->tryInterpretConstant(argTrm, arg)) {
	    return false;
	  }
	  RealConstantType resNum(RationalConstantType(arg,1));
	  res = TermList(theory->representConstant(resNum));
	  return true;
	}
      case Theory::RAT_TO_INT:
	{
	  RationalConstantType arg;
	  if (!theory->tryInterpretConstant(argTrm, arg)) {
	    return false;
	  }
	  IntegerConstantType resNum = IntegerConstantType::floor(arg);
	  res = TermList(theory->representConstant(resNum));
	  return true;
	}
      case Theory::RAT_TO_REAL:
	{
	  RationalConstantType arg;
	  if (!theory->tryInterpretConstant(argTrm, arg)) {
	    return false;
	  }
	  RealConstantType resNum(arg);
	  res = TermList(theory->representConstant(resNum));
	  return true;
	}
      case Theory::REAL_TO_INT:
	{
	  RealConstantType arg;
	  if (!theory->tryInterpretConstant(argTrm, arg)) {
	    return false;
	  }
	  IntegerConstantType resNum = IntegerConstantType::floor(RationalConstantType(arg));
	  res = TermList(theory->representConstant(resNum));
	  return true;
	}
      case Theory::REAL_TO_RAT:
	{
	  //this is correct only as long as we only represent rational real numbers
	  RealConstantType arg;
	  if (!theory->tryInterpretConstant(argTrm, arg)) {
	    return false;
	  }
	  RationalConstantType resNum(arg);
	  res = TermList(theory->representConstant(resNum));
	return true;
      }

      default:
	ASSERTION_VIOLATION;
      }
    }
    catch(ArithmeticException&)
    {
      return false;
    }
  }
};

/**
 * Evaluates constant theory expressions
 *
 * Evaluators for each sort implement tryEvaluate(Unary/Binary)(Func/Pred) 
 * 
 */
template<class T>
class InterpretedLiteralEvaluator::TypedEvaluator : public Evaluator
{
public:
  typedef T Value;

  TypedEvaluator() {}

  virtual bool isZero(T arg) = 0;
  virtual TermList getZero() = 0;
  virtual bool isOne(T arg) = 0;
  virtual bool isMinusOne(T arg) = 0;

  virtual TermList invert(TermList t) = 0;

  virtual bool isAddition(Interpretation interp) = 0;
  virtual bool isProduct(Interpretation interp) = 0;
  virtual bool isDivision(Interpretation interp) = 0;

  virtual bool canEvaluate(Interpretation interp)
  {
    CALL("InterpretedLiteralEvaluator::TypedEvaluator::canEvaluate");
    
    // This is why we cannot evaluate Equality here... we cannot determine its sort
    if (!theory->hasSingleSort(interp)) { return false; } //To skip conversions and EQUAL

    if (theory->isPolymorphic(interp)) { return false; } // typed evaulator not for polymorphic stuff

    unsigned opSort = theory->getOperationSort(interp);
    return opSort==T::getSort();
  }

  virtual bool tryEvaluateFunc(Term* trm, TermList& res) override
  {
    CALL("InterpretedLiteralEvaluator::tryEvaluateFunc");
    ASS(theory->isInterpretedFunction(trm));

<<<<<<< HEAD
    //cout << "try evaluate " << trm->toString() << endl;
    
=======
#if IDEBUG
    cout << "try evaluate " << trm->toString() << endl;
#endif

>>>>>>> 33a661c4
    try {
      Interpretation itp = theory->interpretFunction(trm);
      ASS(theory->isFunction(itp));
      unsigned arity = theory->getArity(itp);

      if (arity!=1 && arity!=2) {
	INVALID_OPERATION("unsupported arity of interpreted operation: "+Int::toString(arity));
      }
      T resNum;
      TermList arg1Trm = *trm->nthArgument(0);
      T arg1;
      if (arity==1) {
        if (theory->tryInterpretConstant(arg1Trm, arg1)){
          if (!tryEvaluateUnaryFunc(itp, arg1, resNum)) { return false;}
        }
        else{ return false;}
      }
      else if(arity==2){
<<<<<<< HEAD
        // If one argument is not a constant and the other is zero or one then
        // we have some special cases
          
=======
        // If one argument is not a constant and the other is zero, one or minus one then
        // we might have some special cases

>>>>>>> 33a661c4
        T arg2;
        TermList arg2Trm = *trm->nthArgument(1);

        bool specialCase = true;
        T conArg;
        TermList nonConTerm;
        if (theory->tryInterpretConstant(arg1Trm, arg1) && (isZero(arg1) || isOne(arg1) || isMinusOne(arg1)) && 
            !theory->tryInterpretConstant(arg2Trm, arg2)) {
         conArg = arg1;
         nonConTerm = arg2Trm;
        }
        else if(theory->tryInterpretConstant(arg2Trm, arg2) && (isZero(arg2) || isOne(arg2) || isMinusOne(arg2)) && 
            !theory->tryInterpretConstant(arg1Trm, arg1)) {
         conArg = arg2;
         nonConTerm = arg1Trm;
        }
        else{
          specialCase = false;
        }
        if(specialCase){
#if IDEBUG
	cout << "special case" << endl;

#endif
 
          //Special case where itp is division and arg2 is '1'
          //   Important... this is a non-symmetric case!
          if(theory->tryInterpretConstant(arg2Trm, arg2) && isOne(arg2) && isDivision(itp)){
            res = arg1Trm;
            return true;
          }
          //Special case where itp is addition and conArg is '0'
          if(isZero(conArg) && isAddition(itp)){
            res = nonConTerm;
            return true;
          }
          //Special case where itp is multiplication and conArg  is '1'
          if(isOne(conArg) && isProduct(itp)){
            res = nonConTerm;
            return true;
          }
          //Special case where itp is multiplication and conArg  is '-1'
          if(isMinusOne(conArg) && isProduct(itp)){
            res = invert(nonConTerm); 
            return true;
          }
          //Special case where itp is multiplication and conArg is '0'
          if(isZero(conArg) && isProduct(itp)){
            res = getZero();
            return true;
          }
        }
        if(theory->tryInterpretConstant(arg1Trm, arg1) && theory->tryInterpretConstant(arg2Trm, arg2)){
	  if (!tryEvaluateBinaryFunc(itp, arg1, arg2, resNum)) { return false;}
        }
        else{ return false;}
      }
      res = TermList(theory->representConstant(resNum));
      return true;
    }
    catch(ArithmeticException)
    {
#if IDEBUG
       cout << "ArithmeticException" << endl;
#endif
      return false;
    }
  }

  virtual bool tryEvaluatePred(Literal* lit, bool& res) override
  {
    CALL("InterpretedLiteralEvaluator::tryEvaluatePred");
    ASS(theory->isInterpretedPredicate(lit));
    
    try {
      Interpretation itp = theory->interpretPredicate(lit);
      ASS(!theory->isFunction(itp));
      unsigned arity = theory->getArity(itp);

      if (arity!=1 && arity!=2) {
	INVALID_OPERATION("unsupported arity of interpreted operation: "+Int::toString(arity));
      }
      TermList arg1Trm = *lit->nthArgument(0);
      T arg1;
      if (!theory->tryInterpretConstant(arg1Trm, arg1)) {return false;}
      if (arity==1) {
	if (!tryEvaluateUnaryPred(itp, arg1, res)) {return false;}
      }
      else {
	TermList arg2Trm = *lit->nthArgument(1);
	T arg2;
	if (!theory->tryInterpretConstant(arg2Trm, arg2)) {return false;}
	if (!tryEvaluateBinaryPred(itp, arg1, arg2, res)) {return false;}
      }
      if (lit->isNegative()) {
	res = !res;
      }
      return true;
    }
    catch(ArithmeticException&)
    {
      return false;
    }

  }

  bool canEvaluateFunc(unsigned func) override
  {
    CALL("InterpretedLiteralEvaluator::TypedEvaluator::canEvaluateFunc");

    if (!theory->isInterpretedFunction(func)) {
      return false;
    }
    Interpretation interp = theory->interpretFunction(func);
    return canEvaluate(interp);
  }

  bool canEvaluatePred(unsigned pred) override
  {
    CALL("InterpretedLiteralEvaluator::TypedEvaluator::canEvaluatePred");

    if (!theory->isInterpretedPredicate(pred)) {
      return false;
    }
    Interpretation interp = theory->interpretPredicate(pred);
    return canEvaluate(interp);
  }

protected:
  virtual bool tryEvaluateUnaryFunc(Interpretation op, const T& arg, T& res)
  { return false; }
  virtual bool tryEvaluateBinaryFunc(Interpretation op, const T& arg1, const T& arg2, T& res)
  { return false; }

  virtual bool tryEvaluateUnaryPred(Interpretation op, const T& arg1, bool& res)
  { return false; }
  virtual bool tryEvaluateBinaryPred(Interpretation op, const T& arg1, const T& arg2, bool& res)
  { return false; }
};

/**
 * Evaluates integer functions
 */
class InterpretedLiteralEvaluator::IntEvaluator : public TypedEvaluator<IntegerConstantType>
{
protected:

  virtual bool isZero(IntegerConstantType arg){ return arg.toInner()==0;}
  virtual TermList getZero(){ return TermList(theory->representConstant(IntegerConstantType(0))); }
  virtual bool isOne(IntegerConstantType arg){ return arg.toInner()==1;}
  virtual bool isMinusOne(IntegerConstantType arg){ return arg.toInner()==-1;}

  virtual TermList invert(TermList t){ 
    unsigned um = env.signature->getInterpretingSymbol(Theory::INT_UNARY_MINUS);
    return TermList(Term::create1(um,t)); 
  }

  virtual bool isAddition(Interpretation interp){ return interp==Theory::INT_PLUS; }
  virtual bool isProduct(Interpretation interp){ return interp==Theory::INT_MULTIPLY;}
  virtual bool isDivision(Interpretation interp){ 
    return interp==Theory::INT_QUOTIENT_E || interp==Theory::INT_QUOTIENT_T || 
           interp==Theory::INT_QUOTIENT_F; 
  }

  virtual bool tryEvaluateUnaryFunc(Interpretation op, const Value& arg, Value& res)
  {
    CALL("InterpretedLiteralEvaluator::IntEvaluator::tryEvaluateUnaryFunc");

    switch(op) {
    case Theory::INT_UNARY_MINUS:
      res = -arg;
      return true;
    case Theory::INT_ABS:
      if (arg < 0) {
        res = -arg;
      } else {
        res = arg;
      }
      return true;
    case Theory::INT_SUCCESSOR:
      res = arg+1;
      return true;
    case Theory::INT_FLOOR:
    case Theory::INT_CEILING:
    case Theory::INT_TRUNCATE:
    case Theory::INT_ROUND:
       // For integers these do nothing
      res = arg;
      return true;
    default:
      return false;
    }
  }

  virtual bool tryEvaluateBinaryFunc(Interpretation op, const Value& arg1,
      const Value& arg2, Value& res)
  {
    CALL("InterpretedLiteralEvaluator::IntEvaluator::tryEvaluateBinaryFunc");

    switch(op) {
    case Theory::INT_PLUS:
      res = arg1+arg2;
      return true;
    case Theory::INT_MINUS:
      res = arg1-arg2;
      return true;
    case Theory::INT_MULTIPLY:
      res = arg1*arg2;
      return true;
    case Theory::INT_QUOTIENT_E:
      res = arg1.quotientE(arg2); // should be equivalent to arg1/arg2
      return true;
    case Theory::INT_QUOTIENT_T:
      res = arg1.quotientT(arg2);
      return true;
    case Theory::INT_QUOTIENT_F:
      res = arg1.quotientF(arg2);
      return true;
    // The remainder is left - (quotient * right)
    case Theory::INT_REMAINDER_E:
      res = arg1 - (arg1.quotientE(arg2)*arg2);
      return true;
    case Theory::INT_REMAINDER_T:
      res = arg1 - (arg1.quotientT(arg2)*arg2);
      return true;
    case Theory::INT_REMAINDER_F:
      res = arg1 - (arg1.quotientF(arg2)*arg2);
      return true;
    default:
      return false;
    }
  }

  virtual bool tryEvaluateBinaryPred(Interpretation op, const Value& arg1,
      const Value& arg2, bool& res)
  {
    CALL("InterpretedLiteralEvaluator::IntEvaluator::tryEvaluateBinaryPred");

    switch(op) {
    case Theory::INT_GREATER:
      res = arg1>arg2;
      return true;
    case Theory::INT_GREATER_EQUAL:
      res = arg1>=arg2;
      return true;
    case Theory::INT_LESS:
      res = arg1<arg2;
      return true;
    case Theory::INT_LESS_EQUAL:
      res = arg1<=arg2;
      return true;
    case Theory::INT_DIVIDES:
      res = (arg2%arg1)==0;
      return true;
    default:
      return false;
    }
  }
};

/**
 * Evaluations rational functions
 */
class InterpretedLiteralEvaluator::RatEvaluator : public TypedEvaluator<RationalConstantType>
{
protected:
  virtual bool isZero(RationalConstantType arg){ return arg.isZero();}
  virtual TermList getZero(){ return TermList(theory->representConstant(RationalConstantType(0,1))); }
  virtual bool isOne(RationalConstantType arg) { return arg.numerator()==arg.denominator();}
  virtual bool isMinusOne(RationalConstantType arg) { return arg.numerator() == -arg.denominator();}

  virtual TermList invert(TermList t){ 
    unsigned um = env.signature->getInterpretingSymbol(Theory::RAT_UNARY_MINUS);
    return TermList(Term::create1(um,t));                      
  }

  virtual bool isAddition(Interpretation interp){ return interp==Theory::RAT_PLUS; }
  virtual bool isProduct(Interpretation interp){ return interp==Theory::RAT_MULTIPLY;}
  virtual bool isDivision(Interpretation interp){ 
    return interp==Theory::RAT_QUOTIENT || interp==Theory::RAT_QUOTIENT_E || 
           interp==Theory::RAT_QUOTIENT_T || interp==Theory::RAT_QUOTIENT_F;
  }

  virtual bool tryEvaluateUnaryFunc(Interpretation op, const Value& arg, Value& res)
  {
    CALL("InterpretedLiteralEvaluator::RatEvaluator::tryEvaluateUnaryFunc");

    switch(op) {
    case Theory::RAT_UNARY_MINUS:
      res = -arg;
      return true;
    case Theory::RAT_FLOOR:
      res = arg.floor();
      return true;
    case Theory::RAT_CEILING:
      res = arg.ceiling();
      return true;
    case Theory::RAT_TRUNCATE:
      res = arg.truncate();
      return true;
    default:
      return false;
    }
  }

  virtual bool tryEvaluateBinaryFunc(Interpretation op, const Value& arg1,
      const Value& arg2, Value& res)
  {
    CALL("InterpretedLiteralEvaluator::RatEvaluator::tryEvaluateBinaryFunc");

    switch(op) {
    case Theory::RAT_PLUS:
      res = arg1+arg2;
      return true;
    case Theory::RAT_MINUS:
      res = arg1-arg2;
      return true;
    case Theory::RAT_MULTIPLY:
      res = arg1*arg2;
      return true;
    case Theory::RAT_QUOTIENT:
      res = arg1/arg2;
      return true;
    case Theory::RAT_QUOTIENT_E:
      res = arg1.quotientE(arg2);
      return true;
    case Theory::RAT_QUOTIENT_T:
      res = arg1.quotientT(arg2);
      return true;
    case Theory::RAT_QUOTIENT_F:
      res = arg1.quotientF(arg2);
      return true;
    // The remainder is left - (quotient * right)
    case Theory::RAT_REMAINDER_E:
      res = arg1 - (arg1.quotientE(arg2)*arg2);
      return true;
    case Theory::RAT_REMAINDER_T:
      res = arg1 - (arg1.quotientT(arg2)*arg2);
      return true;
    case Theory::RAT_REMAINDER_F:
      res = arg1 - (arg1.quotientF(arg2)*arg2);
      return true;
    default:
      return false;
    }
  }

  virtual bool tryEvaluateBinaryPred(Interpretation op, const Value& arg1,
      const Value& arg2, bool& res)
  {
    CALL("InterpretedLiteralEvaluator::RatEvaluator::tryEvaluateBinaryPred");

    switch(op) {
    case Theory::RAT_GREATER:
      res = arg1>arg2;
      return true;
    case Theory::RAT_GREATER_EQUAL:
      res = arg1>=arg2;
      return true;
    case Theory::RAT_LESS:
      res = arg1<arg2;
      return true;
    case Theory::RAT_LESS_EQUAL:
      res = arg1<=arg2;
      return true;
    default:
      return false;
    }
  }

  virtual bool tryEvaluateUnaryPred(Interpretation op, const Value& arg1,
      bool& res)
  {
    CALL("InterpretedLiteralEvaluator::RatEvaluator::tryEvaluateBinaryPred");

    switch(op) {
    case Theory::RAT_IS_INT:
      res = arg1.isInt();
      return true;
    default:
      return false;
    }
  }
};

/**
 * Evaluates real functions. 
 * As reals are represented as rationals the operations are for reals.
 * See Kernel/Theory.hpp for how these operations are defined
 */
class InterpretedLiteralEvaluator::RealEvaluator : public TypedEvaluator<RealConstantType>
{
protected:
  virtual bool isZero(RealConstantType arg){ return arg.isZero();}
  virtual TermList getZero(){ return TermList(theory->representConstant(RealConstantType(RationalConstantType(0, 1)))); }
  virtual bool isOne(RealConstantType arg) { return arg.numerator()==arg.denominator();}
  virtual bool isMinusOne(RealConstantType arg) { return arg.numerator() == -arg.denominator();}

  virtual TermList invert(TermList t){ 
    unsigned um = env.signature->getInterpretingSymbol(Theory::REAL_UNARY_MINUS);
    return TermList(Term::create1(um,t));                      
  }

  virtual bool isAddition(Interpretation interp){ return interp==Theory::REAL_PLUS; }
  virtual bool isProduct(Interpretation interp){ return interp==Theory::REAL_MULTIPLY;}
  virtual bool isDivision(Interpretation interp){ 
    return interp==Theory::REAL_QUOTIENT || interp==Theory::REAL_QUOTIENT_E ||
           interp==Theory::REAL_QUOTIENT_T || interp==Theory::REAL_QUOTIENT_F;
  }

  virtual bool tryEvaluateUnaryFunc(Interpretation op, const Value& arg, Value& res)
  {
    CALL("InterpretedLiteralEvaluator::RealEvaluator::tryEvaluateUnaryFunc");

    switch(op) {
    case Theory::REAL_UNARY_MINUS:
      res = -arg;
      return true;
    case Theory::REAL_FLOOR:
      res = arg.floor();
      return true;
    case Theory::REAL_CEILING:
      res = arg.ceiling();
      return true;
    case Theory::REAL_TRUNCATE:
      res = arg.truncate();
      return true;
    default:
      return false;
    }
  }

  virtual bool tryEvaluateBinaryFunc(Interpretation op, const Value& arg1,
      const Value& arg2, Value& res)
  {
    CALL("InterpretedLiteralEvaluator::RealEvaluator::tryEvaluateBinaryFunc");

    switch(op) {
    case Theory::REAL_PLUS:
      res = arg1+arg2;
      return true;
    case Theory::REAL_MINUS:
      res = arg1-arg2;
      return true;
    case Theory::REAL_MULTIPLY:
      res = arg1*arg2;
      return true;
    case Theory::REAL_QUOTIENT:
      res = arg1/arg2;
      return true;
    case Theory::REAL_QUOTIENT_E:
      res = arg1.quotientE(arg2);
      return true;
    case Theory::REAL_QUOTIENT_T:
      res = arg1.quotientT(arg2);
      return true;
    case Theory::REAL_QUOTIENT_F:
      res = arg1.quotientF(arg2);
      return true;
    // The remainder is left - (quotient * right)
    case Theory::REAL_REMAINDER_E:
      res = arg1 - (arg1.quotientE(arg2)*arg2);
      return true;
    case Theory::REAL_REMAINDER_T:
      res = arg1 - (arg1.quotientT(arg2)*arg2);
      return true;
    case Theory::REAL_REMAINDER_F:
      res = arg1 - (arg1.quotientF(arg2)*arg2);
      return true;
    default:
      return false;
    }
  }

  virtual bool tryEvaluateBinaryPred(Interpretation op, const Value& arg1,
      const Value& arg2, bool& res)
  {
    CALL("InterpretedLiteralEvaluator::RealEvaluator::tryEvaluateBinaryPred");

    switch(op) {
    case Theory::REAL_GREATER:
      res = arg1>arg2;
      return true;
    case Theory::REAL_GREATER_EQUAL:
      res = arg1>=arg2;
      return true;
    case Theory::REAL_LESS:
      res = arg1<arg2;
      return true;
    case Theory::REAL_LESS_EQUAL:
      res = arg1<=arg2;
      return true;
    default:
      return false;
    }
  }

  virtual bool tryEvaluateUnaryPred(Interpretation op, const Value& arg1,
      bool& res)
  {
    CALL("InterpretedLiteralEvaluator::RealEvaluator::tryEvaluateBinaryPred");

    switch(op) {
    case Theory::REAL_IS_INT:
      res = arg1.isInt();
      return true;
    case Theory::REAL_IS_RAT:
      //this is true as long as we can evaluate only rational reals.
      res = true;
      return true;
    default:
      return false;
    }
  }

};

 
class InterpretedLiteralEvaluator::BitVectorEvaluator : public Evaluator
{
  protected:

  virtual bool isZero(BitVectorConstantType arg)
  {
      for (unsigned i = 0 ; i <arg.size();++i){
            if (arg.getValueAt(i))
                return false;
        }
        return true;
  }
  
  TermList getZero(unsigned size)
  {
      return TermList(theory->representConstant(getZeroBVCT(size)));
  }
  static BitVectorConstantType getZeroBVCT(unsigned size)
  {
        BitVectorConstantType res(size);
        for (unsigned i =0; i < size; ++i){
            res.setValueAt(i,false);
        }
        return res;
  }
  bool isOne(BitVectorConstantType arg)
  {
      if (!arg.getValueAt(0))
            return false;
        for (unsigned i = 1; i < arg.size(); ++i){
            if (arg.getValueAt(i)){
                return false;
            }
        }
        return true;
  }

  bool isAddition(Interpretation interp)
  {
      return (interp == Theory::BVADD);
  }
  bool isProduct(Interpretation interp)
  {
      return (interp == Theory::BVMUL);
  }
  bool isDivision(Interpretation interp)
  {
      return (interp == Theory::BVUDIV || interp == Theory::BVSDIV);
  }
  bool isUnsignedDivision(Interpretation interp)
  {
      return (interp == Theory::BVUDIV);
  }
  
  bool isUnsignedRemainder(Interpretation interp)
  {
      return (interp == Theory::BVUREM);
  }
  bool isSignedDivision(Interpretation interp)
  {
      return (interp == Theory::BVSDIV);
  }
  
  bool canEvaluateFunc(unsigned func) override
  {
    CALL("InterpretedLiteralEvaluator::BitVectorEvaluator::canEvaluateFunc");

    if (!theory->isInterpretedFunction(func)) {
      return false;
    }

    OperatorType* t = env.signature->getFunction(func)->fnType();

    return (t->arity() > 0 && env.sorts->isOfStructuredSort(t->arg(0),Sorts::StructuredSort::BITVECTOR));
  }

  bool canEvaluatePred(unsigned pred) override
  {
    CALL("InterpretedLiteralEvaluator::BitVectorEvaluator::canEvaluatePred");

    if (!theory->isInterpretedPredicate(pred)) {
      return false;
    }

    OperatorType* t = env.signature->getPredicate(pred)->predType();

    return (t->arity() > 0 && env.sorts->isOfStructuredSort(t->arg(0),Sorts::StructuredSort::BITVECTOR));
  }

  virtual bool tryEvaluateFunc(Term* trm, TermList& res)
  {
    TimeCounter tc(TC_BITVECTOFUNCTIONEVALUATION);
    Interpretation itp = theory->interpretFunction(trm);
    ASS(theory->isFunction(itp));
    // certain interpretations need special attention
    if (itp == Theory::BVNEG || itp == Theory::BVNOT) {
      TermList arg1Trm = *trm->nthArgument(0);
      BitVectorConstantType arg1, resNum;
      if (!theory->tryInterpretConstant(arg1Trm, arg1)
          || !tryEvaluateSimpleUnaryFunc(itp, arg1, resNum)) {
        return false;
      }

      res = TermList(theory->representConstant(resNum));
      return true;
    }

    if (itp < Theory::numberOfFixedInterpretations()) { //for bvand and such
      ASS_EQ(trm->arity(), 2);
      TermList arg1Trm = *trm->nthArgument(0);
      TermList arg2Trm = *trm->nthArgument(1);
      BitVectorConstantType argBv1;
      BitVectorConstantType argBv2;
      bool specialCase = true;
      BitVectorConstantType conArg;
      TermList nonConTerm;

      if (theory->tryInterpretConstant(arg1Trm, argBv1)
          && (isZero(argBv1) || isOne(argBv1))
          && !theory->tryInterpretConstant(arg2Trm, argBv2)) {
        conArg = argBv1;
        nonConTerm = arg2Trm;
      } else if (theory->tryInterpretConstant(arg2Trm, argBv2)
          && (isZero(argBv2) || isOne(argBv2))
          && !theory->tryInterpretConstant(arg1Trm, argBv1)) {
        conArg = argBv2;
        nonConTerm = arg1Trm;
      } else {
        specialCase = false;
      }
      if (specialCase) {
        //Special case where itp is division and arg2 is '1'
        //   Important... this is a non-symmetric case!
        if (theory->tryInterpretConstant(arg2Trm, argBv2) && isOne(argBv2)
            && isDivision(itp)) {
          res = arg1Trm;
          return true;
        }

        //special case where itp is division and second arg is zero...
        //returns a bitvector of all ones
        if (theory->tryInterpretConstant(arg2Trm, argBv2) && isZero(argBv2)
            && isUnsignedDivision(itp)) {
          res = TermList(
              theory->representConstant(
                  BitVectorOperations::getAllOnesBVCT(argBv2.size())));
          return true;
        }

        if (theory->tryInterpretConstant(arg2Trm, argBv2) && isZero(argBv2)
            && isUnsignedRemainder(itp)) {
          res = arg1Trm;
          return true;
        }

        if (theory->tryInterpretConstant(arg2Trm, argBv2) && isOne(argBv2)
            && isUnsignedRemainder(itp)) {
          res = TermList(
              theory->representConstant(
                  BitVectorOperations::getZeroBVCT(argBv2.size())));
          return true;
        }

        //Special case where itp is addition and conArg is '0'
        if (isZero(conArg) && isAddition(itp)) {
          res = nonConTerm;
          return true;
        }
        //Special case where itp is multiplication and conArg  is '1'
        if (isOne(conArg) && isProduct(itp)) {
          res = nonConTerm;
          return true;
        }

        //Special case where itp is multiplication and conArg is '0'
        if (isZero(conArg) && isProduct(itp)) {
          //res = getZero(argBv1.size());
          res = TermList(
              theory->representConstant(
                  BitVectorOperations::getZeroBVCT(conArg.size())));
          return true;
        }
      }

      if (!theory->tryInterpretConstant(arg1Trm, argBv1)
          || !theory->tryInterpretConstant(arg2Trm, argBv2)) {
        return false;
      }

      // here check what operation is done... according to that determine the size
      unsigned resSize = argBv1.size();
      if (itp == Theory::CONCAT)
        resSize = argBv1.size() + argBv2.size();
      else if (itp == Theory::BVCOMP)
        resSize = 1;
      BitVectorConstantType resNum(resSize);

      if (!tryEvaluateBinaryFunc(itp, argBv1, argBv2, resNum)) {
        return false;
      }

      res = TermList(theory->representConstant(resNum));
      return true;
    } else {
      Theory::ConcreteIndexedInterpretation cii = theory->intepretationToIndexedInterpretation(itp);

      Theory::IndexedInterpretation ii = cii.first;
      unsigned index = cii.second;

      if (ii == Theory::BV_ROTATE_RIGHT
          || ii == Theory::BV_ROTATE_LEFT
          || ii == Theory::BV_SIGN_EXTEND
          || ii == Theory::BV_ZERO_EXTEND
          || ii == Theory::REPEAT) {
        TermList arg1Trm = *trm->nthArgument(0);

        BitVectorConstantType argBv;
        if (!theory->tryInterpretConstant(arg1Trm, argBv)) {
          return false;
        }

        // if sign extend or zero extend size accordingly
        unsigned resSize = argBv.size();
        if (ii == Theory::BV_SIGN_EXTEND
            || ii == Theory::BV_ZERO_EXTEND)
          resSize = argBv.size() + index;
        else if (ii == Theory::REPEAT)
          resSize = argBv.size() * index;
        BitVectorConstantType resNum(resSize);
        if (ii == Theory::BV_ROTATE_RIGHT)
          BitVectorOperations::rotate_right(index, argBv, resNum);
        else if (ii == Theory::BV_ROTATE_LEFT)
          BitVectorOperations::rotate_left(index, argBv, resNum);
        else if (ii == Theory::BV_SIGN_EXTEND)
          BitVectorOperations::sign_extend(index, argBv, resNum);
        else if (ii == Theory::BV_ZERO_EXTEND)
          BitVectorOperations::zero_extend(index, argBv, resNum);
        else if (ii == Theory::REPEAT)
          BitVectorOperations::repeat(index, argBv, resNum);
        res = TermList(theory->representConstant(resNum));
        return true;

      }

      if (ii == Theory::EXTRACT) {
        TermList arg1Trm = *trm->nthArgument(0);
        BitVectorConstantType argBv;

        if (!theory->tryInterpretConstant(arg1Trm, argBv))
          return false;

        OperatorType* t = env.signature->getFunction(trm->functor())->fnType();
        unsigned resSize = env.sorts->getBitVectorSort(t->result())->getSize();

        BitVectorConstantType resNum(resSize);
        BitVectorOperations::extract(index, index-resSize+1, argBv,resNum);
        res = TermList(theory->representConstant(resNum));
        return true;
      }
    }

      return false; // hav to do representConstant in every if else branch  
  }
  // return BVCT representing one with the given size 
  BitVectorConstantType getOne(unsigned size)
  {
      BitVectorConstantType res;
      DArray<bool> resArray(size);
      resArray[0] = true;
      for (unsigned i = 1 ; i<size;++i){
          resArray[i] = false;
      }
      res.setBinArray(resArray);
      return res;
  }

  bool tryEvaluateSimpleUnaryFunc(Interpretation op, const BitVectorConstantType& arg, BitVectorConstantType& res)
  {
    CALL("InterpretedLiteralEvaluator::BitVectorEvaluator::tryEvaluateSimpleUnaryFunc")
    switch(op){
      case Theory::BVNEG:
          res.prepareBinArray(arg.size());
          BitVectorOperations::bvneg(arg, res);
          return true;
      case Theory::BVNOT:
          res.prepareBinArray(arg.size());
          BitVectorOperations::bvnot(arg, res);
          return true;
      default:
          ASSERTION_VIOLATION;
          return false;
    }
  }
  
  bool tryEvaluateBinaryFunc(Interpretation op, const BitVectorConstantType& arg1, const BitVectorConstantType& arg2, BitVectorConstantType& res)
  {
    CALL("InterpretedLiteralEvaluator::BitVectorEvaluator::tryEvaluateBinaryFunc");

     switch(op){
          case Theory::BVAND:
              BitVectorOperations::bvand(arg1, arg2,res);
              return true;
          case Theory::BVNAND:
              BitVectorOperations::bvnand(arg1, arg2,res);
              return true;
          case Theory::BVXOR:
              BitVectorOperations::bvxor(arg1, arg2,res);
              return true;
          case Theory::BVOR:
              BitVectorOperations::bvor(arg1, arg2,res);
              return true;
          case Theory::BVNOR:
              BitVectorOperations::bvnor(arg1, arg2,res);
              return true;    
          case Theory::BVXNOR:
              BitVectorOperations::bvxnor(arg1, arg2,res);
              return true;
          case Theory::BVADD:
              BitVectorOperations::bvadd(arg1, arg2,res);
              return true;
          case Theory::BVSHL:
              BitVectorOperations::bvshl(arg1, arg2,res);
              return true;
          case Theory::BVLSHR:
              BitVectorOperations::bvlshr(arg1, arg2,res);
              return true;
          case Theory::BVASHR:
              BitVectorOperations::bvashr(arg1, arg2,res);
              return true;    
          case Theory::BVSUB:
              BitVectorOperations::bvsub(arg1, arg2,res);
              return true;
          case Theory::BVUDIV:
              BitVectorOperations::bvudiv_fast(arg1, arg2,res);
              return true;
          case Theory::BVSDIV:
              BitVectorOperations::bvsdiv(arg1, arg2,res);
              return true;    
          case Theory::BVUREM:
              BitVectorOperations::bvurem_fast(arg1, arg2,res);
              return true; 
          case Theory::BVSREM:
              BitVectorOperations::bvsrem(arg1, arg2,res);
              return true;
          case Theory::BVSMOD:
              BitVectorOperations::bvsmod(arg1, arg2,res);
              return true;    
           case Theory::BVCOMP:
              BitVectorOperations::bvcomp(arg1, arg2,res);
              return true; 
           case Theory::CONCAT:
              BitVectorOperations::concat(arg1, arg2,res);
              return true;
           case Theory::BVMUL:
              BitVectorOperations::bvmul(arg1, arg2,res);
              return true;   
          default:
              ASSERTION_VIOLATION;
              return false;
      }
  }

  
  bool tryEvaluateBinaryPred(Interpretation op, const BitVectorConstantType& arg1,
      const BitVectorConstantType& arg2, bool& res)
  {
      TimeCounter td(TC_BITVECTOPREDICATEEVALUATION);
      
      if (op==Theory::BVUGE)
      {       
             BitVectorOperations::bvuge(arg1, arg2,res);
             return true;
      }
      if (op==Theory::BVUGT)
      {       
             BitVectorOperations::bvugt(arg1, arg2,res);
             return true;
      }
      if (op==Theory::BVULE)
      {       
             BitVectorOperations::bvule(arg1, arg2,res);
             return true;
      }
      if (op==Theory::BVULT)
      {       
             BitVectorOperations::bvult(arg1, arg2,res);
             return true;
      }
      if (op==Theory::BVSLT)
      {
          BitVectorOperations::bvslt(arg1, arg2,res);
          return true;
      }
      if (op==Theory::BVSLE)
      {
          BitVectorOperations::bvsle(arg1, arg2,res);
          return true;
      }
      if (op==Theory::BVSGT)
      {
          BitVectorOperations::bvsgt(arg1, arg2,res);
          return true;
      }
      if (op==Theory::BVSGE)
      {
          BitVectorOperations::bvsge(arg1, arg2,res);
          return true;
      }
      
      ASSERTION_VIOLATION;
      return false;
      
  }
    
};


////////////////////////////////
// InterpretedLiteralEvaluator
//
// This is where the evaluators defined above are used.

InterpretedLiteralEvaluator::InterpretedLiteralEvaluator()
{
  CALL("InterpretedLiteralEvaluator::InterpretedLiteralEvaluator");

  // For an evaluator to be used it must be pushed onto _evals
  // We search this list, calling canEvaluate on each evaluator
  // An invariant we want to maintain is that for any literal only one
  //  Evaluator will return true for canEvaluate
  _evals.push(new IntEvaluator());
  _evals.push(new RatEvaluator());
  _evals.push(new RealEvaluator());
  _evals.push(new ConversionEvaluator());
  _evals.push(new EqualityEvaluator());
<<<<<<< HEAD
  _evals.push(new BitVectorEvaluator());
  
=======

  // Special AC evaluators are added to be tried first for Plus and Multiply
  _evals.push(new ACFunEvaluator<IntegerConstantType>(
		env.signature->getInterpretingSymbol(Theory::INT_PLUS),
		new IntEvaluator(),
		theory->representConstant(IntegerConstantType(0)))); 
  _evals.push(new ACFunEvaluator<IntegerConstantType>(
                env.signature->getInterpretingSymbol(Theory::INT_MULTIPLY),
                new IntEvaluator(),
                theory->representConstant(IntegerConstantType(1))));

  _evals.push(new ACFunEvaluator<RationalConstantType>(
                env.signature->getInterpretingSymbol(Theory::RAT_PLUS),
                new RatEvaluator(),
                theory->representConstant(RationalConstantType(0))));
  _evals.push(new ACFunEvaluator<RationalConstantType>(
                env.signature->getInterpretingSymbol(Theory::RAT_MULTIPLY),
                new RatEvaluator(),
                theory->representConstant(RationalConstantType(1))));

  _evals.push(new ACFunEvaluator<RealConstantType>(
                env.signature->getInterpretingSymbol(Theory::REAL_PLUS),
                new RealEvaluator(),
                theory->representConstant(RealConstantType(RationalConstantType(0)))));
  _evals.push(new ACFunEvaluator<RealConstantType>(
                env.signature->getInterpretingSymbol(Theory::REAL_MULTIPLY),
                new RealEvaluator(),
                theory->representConstant(RealConstantType(RationalConstantType(1)))));

>>>>>>> 33a661c4
  _funEvaluators.ensure(0);
  _predEvaluators.ensure(0);

}

InterpretedLiteralEvaluator::~InterpretedLiteralEvaluator()
{
  CALL("InterpretedEvaluation::LiteralSimplifier::~LiteralSimplifier");

  while (_evals.isNonEmpty()) {
    delete _evals.pop();
  }
}

/**
 * This checks if a literal is 'balancable' i.e. can be put into the form term=constant or term=var
 * 
 * This is still an experimental process and will be expanded/reworked later
 *
 * @author Giles
 * @since 11/11/14
 */
bool InterpretedLiteralEvaluator::balancable(Literal* lit)
{
  CALL("InterpretedLiteralEvaluator::balancable");
  // Check that lit is compatible with this balancing operation
  // One thing that we cannot check, but assume is that it has already been simplified once
  // balance applies further checks

  // lit must be an interpretted predicate
  if(!theory->isInterpretedPredicate(lit->functor())) return false;

  // the perdicate must be binary
  if (!lit->isEquality()) {
    Interpretation ip = theory->interpretPredicate(lit->functor());
    if(theory->getArity(ip)!=2) return false;
  }

  // one side must be a constant and the other interpretted
  // the other side can contain at most one variable or uninterpreted subterm 
  // but we do not check this second condition here, instead we detect it in balance
  TermList t1 = *lit->nthArgument(0);
  TermList t2 = *lit->nthArgument(1);

  bool t1Number = theory->isInterpretedNumber(t1);
  bool t2Number = theory->isInterpretedNumber(t2);

  if(!t1Number && !t2Number){ return false; } // cannot balance
  if(t1Number && t2Number){ return true; } // already balanced

  // so here exactly one of t1Number and t2Number is true

  if(t1Number){
    if(t2.isVar()){ return false;} // already balanced
    if(!theory->isInterpretedFunction(t2)){ return false;} // cannot balance
  }
  if(t2Number){
    if(t1.isVar()){ return false;} // already balanced
    if(!theory->isInterpretedFunction(t1)){ return false;} // cannot balance
  }

  return true;
}

/**
 * This attempts to 'balance' a literal i.e. put it into the form term=constant
 *
 * The current implementation is only applicable to a restricted set of cases.
 *
 * This is still an experimental process and will be expanded/reworked later
 *
 * @author Giles
 * @since 11/11/14
 */
bool InterpretedLiteralEvaluator::balance(Literal* lit,Literal*& resLit,Stack<Literal*>& sideConditions)
{
  CALL("InterpretedLiteralEvaluator::balance");
  ASS(balancable(lit));

<<<<<<< HEAD
  // cout << "try balance " << lit->toString() << endl;
=======
#if IDEBUG
  cout << "try balance " << lit->toString() << endl;
#endif
>>>>>>> 33a661c4

  ASS(theory->isInterpretedPredicate(lit->functor()));

  // at the end this tells us if the predicate needs to be swapped, only applies if non-equality
  bool swap = false; 

  // only want lesseq and equality
  if(lit->arity()!=2) return false;

  TermList t1;
  TermList t2;
  // ensure that t1 is the constant
  if(theory->isInterpretedNumber(*lit->nthArgument(0))){
    t1 = *lit->nthArgument(0); t2 = *lit->nthArgument(1);
  }else{
    t1 = *lit->nthArgument(1); t2 = *lit->nthArgument(0);
    swap=true;
  }
  // so we have t1 a constant and t2 something that has an interpreted function at the top

  Signature::Symbol* conSym = env.signature->getFunction(t1.term()->functor());
  unsigned srt = 0;
  if(conSym->integerConstant()) srt = Sorts::SRT_INTEGER;
  else if(conSym->rationalConstant()) srt = Sorts::SRT_RATIONAL;
  else if(conSym->realConstant()) srt = Sorts::SRT_REAL;
  else{
     ASSERTION_VIOLATION_REP(t1);
    return false;// can't work out the sort, that's odd!
  }

  // unwrap t2, applying the wrappings to t1 until we get to something we can't unwrap
  // this updates t1 and t2 as we go

  // This relies on the fact that a simplified literal with a single non-constant
  // subterm will look like f(c,f(c,f(c,t)))=c
  // If we cannot invert an interpreted function f then we fail

  bool modified = false;

  while(theory->isInterpretedFunction(t2)){
    TermList* args = t2.term()->args();
    
    // find which arg of t2 is the non_constant bit, this is what we are unwrapping 
    TermList* to_unwrap=0;
    while(args->isNonEmpty()){
      if(!theory->isInterpretedNumber(*args)){
        if(to_unwrap){
          return false; // If there is more than one non-constant term this will not work
        }
        to_unwrap=args;
      } 
      args= args->next();
    }
    //Should not happen if balancable passed and it was simplified
    if(!to_unwrap){ return false;} 
    
    // Now we do a case on the functor of t2
    Term* t2term = t2.term();
    Interpretation t2interp = theory->interpretFunction(t2term->functor());
    TermList result;
    bool okay=true;
    switch(t2interp){
      case Theory::INT_PLUS:
        okay=balancePlus(Theory::INT_PLUS,Theory::INT_UNARY_MINUS,t2term,to_unwrap,t1,result);
        break;
      case Theory::RAT_PLUS:
        okay=balancePlus(Theory::RAT_PLUS,Theory::RAT_UNARY_MINUS,t2term,to_unwrap,t1,result);
        break;
      case Theory::REAL_PLUS:
        okay=balancePlus(Theory::REAL_PLUS,Theory::REAL_UNARY_MINUS,t2term,to_unwrap,t1,result);
        break;

      case Theory::INT_MULTIPLY: 
      {
        okay=balanceIntegerMultiply(t2term,to_unwrap,t1,result,swap,sideConditions);
        break;
      }
      case Theory::RAT_MULTIPLY:
      {
        RationalConstantType zero(0,1);
        okay=balanceMultiply(Theory::RAT_QUOTIENT,zero,t2term,to_unwrap,t1,result,swap,sideConditions);
        break;
      }
      case Theory::REAL_MULTIPLY:
      {
        RealConstantType zero(RationalConstantType(0, 1));
        okay=balanceMultiply(Theory::REAL_QUOTIENT,zero,t2term,to_unwrap,t1,result,swap,sideConditions);
        break;
       }

      case Theory::RAT_QUOTIENT:
        okay=balanceDivide(Theory::RAT_MULTIPLY,t2term,to_unwrap,t1,result,swap,sideConditions);
        break;
      case Theory::REAL_QUOTIENT:
        okay=balanceDivide(Theory::REAL_MULTIPLY,t2term,to_unwrap,t1,result,swap,sideConditions);
        break;

      default:
        okay=false;
        break;
    }
    if(!okay){
        // cannot invert this one, finish here, either by giving up or going to the end
        if(!modified) return false;
        goto endOfUnwrapping; 
    }

    // update t1
    t1=result;
    // set t2 to the non-constant argument
    t2 = *to_unwrap;
    modified = true;
  }
endOfUnwrapping:

  //Evaluate t1
  // We have rearranged things so that t2 is a non-constant term and t1 is a number
  // of interprted functions applied to some constants. By evaluating t1 we will
  //  get a constant (unless evaluation is not possible)

  // don't swap equality
  if(lit->functor()==0){
   resLit = TermTransformer::transform(Literal::createEquality(lit->polarity(),t2,t1,srt));
  }
  else{
    // important, need to preserve the ordering of t1 and t2 in the original!
    if(swap){
      resLit = TermTransformer::transform(Literal::create2(lit->functor(),lit->polarity(),t2,t1));
    }else{
      resLit = TermTransformer::transform(Literal::create2(lit->functor(),lit->polarity(),t1,t2));
    }
  }
  return true;
}


bool InterpretedLiteralEvaluator::balancePlus(Interpretation plus, Interpretation unaryMinus, 
                                              Term* AplusB, TermList* A, TermList C, TermList& result)
{
  CALL("InterpretedLiteralEvaluator::balancePlus");

    unsigned um = env.signature->getInterpretingSymbol(unaryMinus);
    unsigned ip = env.signature->getInterpretingSymbol(plus);
    TermList* B = 0;
    if(AplusB->nthArgument(0)==A){
      B = AplusB->nthArgument(1);
    }
    else{
      ASS(AplusB->nthArgument(1)==A);
      B = AplusB->nthArgument(0);
    }

    TermList mB(Term::create1(um,*B));
    result = TermList(Term::create2(ip,C,mB));
    return true;
}

template<typename ConstantType>
bool InterpretedLiteralEvaluator::balanceMultiply(Interpretation divide,ConstantType zero, 
                                                  Term* AmultiplyB, TermList* A, TermList C, TermList& result,
                                                  bool& swap, Stack<Literal*>& sideConditions)
{
    CALL("InterpretedLiteralEvaluator::balanceMultiply");
    unsigned srt = theory->getOperationSort(divide); 
    ASS(srt == Sorts::SRT_REAL || srt == Sorts::SRT_RATIONAL); 

    unsigned div = env.signature->getInterpretingSymbol(divide);
    TermList* B = 0;
    if(AmultiplyB->nthArgument(0)==A){
      B = AmultiplyB->nthArgument(1);
    }
    else{
      ASS(AmultiplyB->nthArgument(1)==A);
      B = AmultiplyB->nthArgument(0);
    }
    result = TermList(Term::create2(div,C,*B));

    ConstantType bcon;
    if(theory->tryInterpretConstant(*B,bcon)){
      if(bcon.isZero()) return false;
      if(bcon.isNegative()){ swap=!swap; } // switch the polarity of an inequality if we're under one
      return true;
    }
    // Unsure exactly what the best thing to do here, so for now give up
    // This means we only balance when we have a constant on the variable side
    return false;

    // if B is not a constant we need to ensure that B!=0
    //Literal* notZero = Literal::createEquality(false,B,zero,srt);
    //sideConditions.push(notZero);
    //result = TermList(Term::create2(div,C,*B);
    //return true;
}

bool InterpretedLiteralEvaluator::balanceIntegerMultiply(
                                                  Term* AmultiplyB, TermList* A, TermList C, TermList& result,
                                                  bool& swap, Stack<Literal*>& sideConditions)
{
    CALL("InterpretedLiteralEvaluator::balanceIntegerMultiply");

    // only works if we in the end divid a number by a number
    IntegerConstantType ccon;
    if(!theory->tryInterpretConstant(C,ccon)){ return false; }

    // we are going to use rounding division but ensure that it is non-rounding
    unsigned div = env.signature->getInterpretingSymbol(Theory::INT_QUOTIENT_E);
    TermList* B = 0;
    if(AmultiplyB->nthArgument(0)==A){
      B = AmultiplyB->nthArgument(1);
    }
    else{
      ASS(AmultiplyB->nthArgument(1)==A);
      B = AmultiplyB->nthArgument(0);
    }
    result = TermList(Term::create2(div,C,*B));

    IntegerConstantType bcon;
    if(theory->tryInterpretConstant(*B,bcon)){
      if(bcon.isZero()){ return false; }
      if(!bcon.divides(ccon)){ return false;}
      if(bcon.isNegative()){ swap=!swap; } // switch the polarity of an inequality if we're under one
      return true;
    }
    return false;
}

bool InterpretedLiteralEvaluator::balanceDivide(Interpretation multiply, 
                       Term* AoverB, TermList* A, TermList C, TermList& result, bool& swap, Stack<Literal*>& sideConditions)
{
    CALL("InterpretedLiteralEvaluator::balanceDivide");
    unsigned srt = theory->getOperationSort(multiply); 
    ASS(srt == Sorts::SRT_REAL || srt == Sorts::SRT_RATIONAL);

    unsigned mul = env.signature->getInterpretingSymbol(multiply);
    if(AoverB->nthArgument(0)!=A)return false;

    TermList* B = AoverB->nthArgument(1);

    result = TermList(Term::create2(mul,C,*B));

    RationalConstantType bcon;
    if(theory->tryInterpretConstant(*B,bcon)){
      ASS(!bcon.isZero());
      if(bcon.isNegative()){ swap=!swap; } // switch the polarity of an inequality if we're under one
      return true;
    }
    // Unsure exactly what the best thing to do here, so for now give up
    // This means we only balance when we have a constant on the variable side
    return false;    
}

/**
 * Used to evaluate a literal, setting isConstant, resLit and resConst in the process
 *
 * Returns true if it has been evaluated, in which case resLit is set 
 * isConstant is true if the literal predicate evaluates to a constant value
 * resConst is set iff isConstant and gives the constant value (true/false) of resLit 
 */
bool InterpretedLiteralEvaluator::evaluate(Literal* lit, bool& isConstant, Literal*& resLit, bool& resConst,Stack<Literal*>& sideConditions)
{
  CALL("InterpretedLiteralEvaluator::evaluate");

#if IDEBUG
  cout << "evaluate " << lit->toString() << endl;
#endif

  // This tries to transform each subterm using tryEvaluateFunc (see transform Subterm below)
  resLit = TermTransformer::transform(lit);

#if IDEBUG
  cout << "transformed " << resLit->toString() << endl;
#endif

  // If it can be balanced we balance it
  // A predicate on constants will not be balancable
  if(balancable(resLit)){
      Literal* new_resLit=resLit;
      bool balance_result = balance(resLit,new_resLit,sideConditions);
      ASS(balance_result || resLit==new_resLit);
      resLit=new_resLit;
  }
#if IDEBUG
  else{ cout << "NOT" << endl; }
#endif

  // If resLit contains variables the predicate cannot be interpreted
  // If resLit contains uninter
  VariableIterator vit(lit);
  if(vit.hasNext()){
    isConstant=false;
    return (lit!=resLit);
  }
  // If resLit contains uninterpreted functions then it cannot be interpreted
  TermFunIterator tit(lit);
  ASS(tit.hasNext()); tit.next(); // pop off literal symbol
  while(tit.hasNext()){
    unsigned f = tit.next();
    if(!theory->isInterpretedFunction(f)){
      isConstant=false;
      return (lit!=resLit);
    } 
  }
#if IDEBUG
  cout << resLit->toString()<< " is ground and interpreted, evaluating..." << endl;
#endif

  unsigned pred = resLit->functor();

  // Now we try and evaluate the predicate
  Evaluator* predEv = getPredEvaluator(pred);
  if (predEv) {
    if (predEv->tryEvaluatePred(resLit, resConst)) {
#if IDEBUG
        cout << "pred evaluated " << resConst << endl;
#endif
	isConstant = true;
	return true;
    }
  }
#if IDEBUG
	cout << "pred evaluation failed" << endl;
#endif
  if (resLit!=lit) {
    isConstant = false;
    return true;
  }
  return false;
}

/**
 * This attempts to evaluate each subterm.
 * See Kernel/TermTransformer for how it is used.
 * Terms are evaluated bottom-up
 */
TermList InterpretedLiteralEvaluator::transformSubterm(TermList trm)
{
  CALL("InterpretedLiteralEvaluator::transformSubterm");

#if IDEBUG
  cout << "transformSubterm for " << trm.toString() << endl;
#endif

  if (!trm.isTerm()) { return trm; }
  Term* t = trm.term();
  unsigned func = t->functor();

  Evaluator* funcEv = getFuncEvaluator(func);
  if (funcEv) {
    TermList res;
    if (funcEv->tryEvaluateFunc(t, res)) {
	return res;
    }
  }
  return trm;
}

/**
 * This searches for an Evaluator for a function
 */
InterpretedLiteralEvaluator::Evaluator* InterpretedLiteralEvaluator::getFuncEvaluator(unsigned func)
{
  CALL("InterpretedLiteralEvaluator::getFuncEvaluator");

  if (func>=_funEvaluators.size()) {
    unsigned oldSz = _funEvaluators.size();
    unsigned newSz = func+1;
    _funEvaluators.expand(newSz);
    for (unsigned i=oldSz; i<newSz; i++) {
	EvalStack::Iterator evit(_evals);
	while (evit.hasNext()) {
	  Evaluator* ev = evit.next();
<<<<<<< HEAD
	  if (ev->canEvaluateFunc(i)) {
	    ASS_EQ(_funEvaluators[i], 0); //we should have only one evaluator for each function
            _funEvaluators[i] = ev;
=======
          // we only set the evaluator if it has not yet been set
	  if (_funEvaluators[i]==0 && ev->canEvaluateFunc(i)) {
	    _funEvaluators[i] = ev;
>>>>>>> 33a661c4
	  }
	}
    }
  }
  return _funEvaluators[func];
}

/**
 * This searches for an Evaluator for a predicate
 */
InterpretedLiteralEvaluator::Evaluator* InterpretedLiteralEvaluator::getPredEvaluator(unsigned pred)
{
  CALL("InterpretedLiteralEvaluator::getPredEvaluator");

  if (pred>=_predEvaluators.size()) {
    unsigned oldSz = _predEvaluators.size();
    unsigned newSz = pred+1;
    _predEvaluators.expand(newSz);
    for (unsigned i=oldSz; i<newSz; i++) {
      EvalStack::Iterator evit(_evals);
      while (evit.hasNext()) {
	Evaluator* ev = evit.next();
	if (ev->canEvaluatePred(i)) {
	  ASS_EQ(_predEvaluators[i], 0); //we should have only one evaluator for each predicate
	  _predEvaluators[i] = ev;
	}
      }
    }
  }
  return _predEvaluators[pred];
}

}<|MERGE_RESOLUTION|>--- conflicted
+++ resolved
@@ -364,15 +364,11 @@
     CALL("InterpretedLiteralEvaluator::tryEvaluateFunc");
     ASS(theory->isInterpretedFunction(trm));
 
-<<<<<<< HEAD
-    //cout << "try evaluate " << trm->toString() << endl;
-    
-=======
+
 #if IDEBUG
     cout << "try evaluate " << trm->toString() << endl;
 #endif
 
->>>>>>> 33a661c4
     try {
       Interpretation itp = theory->interpretFunction(trm);
       ASS(theory->isFunction(itp));
@@ -391,15 +387,10 @@
         else{ return false;}
       }
       else if(arity==2){
-<<<<<<< HEAD
-        // If one argument is not a constant and the other is zero or one then
-        // we have some special cases
-          
-=======
+
         // If one argument is not a constant and the other is zero, one or minus one then
         // we might have some special cases
 
->>>>>>> 33a661c4
         T arg2;
         TermList arg2Trm = *trm->nthArgument(1);
 
@@ -1353,10 +1344,8 @@
   _evals.push(new RealEvaluator());
   _evals.push(new ConversionEvaluator());
   _evals.push(new EqualityEvaluator());
-<<<<<<< HEAD
   _evals.push(new BitVectorEvaluator());
   
-=======
 
   // Special AC evaluators are added to be tried first for Plus and Multiply
   _evals.push(new ACFunEvaluator<IntegerConstantType>(
@@ -1386,7 +1375,7 @@
                 new RealEvaluator(),
                 theory->representConstant(RealConstantType(RationalConstantType(1)))));
 
->>>>>>> 33a661c4
+
   _funEvaluators.ensure(0);
   _predEvaluators.ensure(0);
 
@@ -1466,13 +1455,10 @@
   CALL("InterpretedLiteralEvaluator::balance");
   ASS(balancable(lit));
 
-<<<<<<< HEAD
-  // cout << "try balance " << lit->toString() << endl;
-=======
+
 #if IDEBUG
   cout << "try balance " << lit->toString() << endl;
 #endif
->>>>>>> 33a661c4
 
   ASS(theory->isInterpretedPredicate(lit->functor()));
 
@@ -1844,15 +1830,10 @@
 	EvalStack::Iterator evit(_evals);
 	while (evit.hasNext()) {
 	  Evaluator* ev = evit.next();
-<<<<<<< HEAD
-	  if (ev->canEvaluateFunc(i)) {
-	    ASS_EQ(_funEvaluators[i], 0); //we should have only one evaluator for each function
-            _funEvaluators[i] = ev;
-=======
+
           // we only set the evaluator if it has not yet been set
 	  if (_funEvaluators[i]==0 && ev->canEvaluateFunc(i)) {
 	    _funEvaluators[i] = ev;
->>>>>>> 33a661c4
 	  }
 	}
     }
