/*
 * This file is part of the source code of the software program
 * Vampire. It is protected by applicable
 * copyright laws.
 *
 * This source code is distributed under the licence found here
 * https://vprover.github.io/license.html
 * and in the source directory
 */
/**
 * @file InterpretedLiteralEvaluator.cpp
 * Implements class InterpretedLiteralEvaluator.
 */

#include "Lib/Environment.hpp"
#include "Lib/Int.hpp"

#include "Signature.hpp"
#include "SortHelper.hpp"
#include "OperatorType.hpp"
#include "TermIterators.hpp"
#include "Term.hpp"
#include "Theory.hpp"
#include "NumTraits.hpp"


#include "InterpretedLiteralEvaluator.hpp"

#if VDEBUG
#define _DEBUG(...) 
#define DEBUG(...) //DBG(__VA_ARGS__)
#else 
#define DEBUG(...)
#define _DEBUG(...)
#endif

namespace Kernel
{
using namespace std;
using namespace Lib;

struct PredEvalResult {
  enum status_t {
    Simplified,
    Trivial,
    Nop,
  } status;
  union {
    bool trivial_val;
    Literal* simplified_val;
  };
  static PredEvalResult nop() {return  PredEvalResult(Nop); }
  static PredEvalResult trivial(bool value) {return  PredEvalResult (value); }
  static PredEvalResult simplified(Literal* value) {return  PredEvalResult (value); }

private:
  explicit PredEvalResult(bool value) : status(Trivial), trivial_val(value) {}
  explicit PredEvalResult(Literal* value) : status(Simplified), simplified_val(value) {}
  explicit PredEvalResult(status_t stat) : status(stat) {}
};

/**
 * We use descendants of this class to evaluate various functions.
 *
 * One function can be evaluated only by one Evaluator object.
 */
class InterpretedLiteralEvaluator::Evaluator
{
public:
  virtual ~Evaluator() {}

  virtual bool canEvaluateFunc(unsigned func) { return false; }
  virtual bool canEvaluatePred(unsigned pred) { return false; }

  virtual bool tryEvaluateFunc(Term* trm, TermList& res) { return false; }
  virtual PredEvalResult tryEvaluatePred(Literal* trm)  { return PredEvalResult::nop(); }
};

  /* Traverses the given term. Only the subtree parts where pred is true are traversed.
   * For every traversed term where pred is *not* true, action is applied.
   *
   * The argument functions shall have the following signatures:
   * bool pred(const Term&)
   * void action(TermList)
   */
template<class Fn, class Predicate> 
void stackTraverseIf(TermList term, Predicate pred, Fn action) {

  Stack<TermList> todo;
  todo.push(term);

  while(!todo.isEmpty()){
    TermList t = todo.pop();
    if(t.isTerm()) {
      auto& trm = *t.term();
      if (pred(trm)) {
        for (unsigned i = 0; i < trm.numTermArguments(); i++) {
          todo.push(trm[i]);
        }
      } else {
        action(t);
      }
    } else {
      action(t);
    }
  }
}


/**
 * We want to simplify terms that are interpreted by abelian groups. e.g. (1+a)+1 -> 2 + a ...
 * the standard evaluation will not do this. 
 *
 * Additionally evaluator has a weekly normalizing behaviour. Namely it re-brackets sums, such that the lhs 
 * of the operation is always a non-operator term. Further all interpreted constants will be collapsed into 
 * the 'left-most' term. The left most term is omitted if it is the identity element.
 *
 * x + ( y + ( t + 4 ) + r ) + 5  ==> ( ( (9 + x) + y ) + t ) + r
 * x + ( y + 0 )                  ==> x + y
 *
 * (The name of this class comes from the Associative Commutative operation of the Group)
 *
 * @author Giles (refactorings by joe-hauns)
 * @since 06/12/18
 */
template<class AbelianGroup>
  class InterpretedLiteralEvaluator::ACFunEvaluator
   : public Evaluator
{
public:
  using ConstantType = typename AbelianGroup::ConstantType;

  ACFunEvaluator() : _fun(env.signature->getInterpretingSymbol(AbelianGroup::interpreation)) { }
  const unsigned _fun; 

  virtual bool canEvaluateFunc(unsigned func) { return func == _fun; }

  virtual bool tryEvaluateFunc(Term* trm, TermList& res) { 
    ASS_EQ(trm->functor(), _fun);
    ASS_EQ(trm->numTermArguments(),2);

    unsigned nums = 0;
    ConstantType acc = AbelianGroup::IDENTITY;
    Stack<TermList> keep;
    stackTraverseIf(TermList(trm), 
        /* we traverse only the parts with the same operation */
        [&](Term& t){ return t.functor() == _fun; },
        [&](TermList t) {
          ConstantType c;
          /* we eval constant parts */
          if (t.isTerm() && theory->tryInterpretConstant(t.term(), c)) {
            acc = AbelianGroup::groundEval(acc, c);
            nums++;
          } else {
            keep.push(t);
          }
        });
    if (nums == 0 || (nums == 1 && acc != AbelianGroup::IDENTITY)) {
      // only continue, if we updated acc more than once or at least saw a "_+0" somewhere
      return false;
    }

    if (acc != AbelianGroup::IDENTITY) {
      keep.push(TermList(theory->representConstant(acc)));
    }

    auto iter = Stack<TermList>::BottomFirstIterator(keep);
    if (!iter.hasNext()) {
      res = TermList(theory->representConstant(AbelianGroup::IDENTITY));
      return TermList(trm) != res;
    } else {
      TermList out = iter.next();
      while (iter.hasNext()) {
        auto t = iter.next();
        out = TermList(Term::create2(_fun, t, out));
      }
      res = out;
      return TermList(trm) != res;
    }
  }
};

template<class Inequality>
class InequalityNormalizer {

public:
  static Literal* normalize(Literal* in) {
    ASS(in->functor() == Inequality::functor());

    if (Inequality::isNormalized(in)) {
      /* nothing to do */
      return in;
    } else {
      return Inequality::normalizedLit(
          in->polarity(),
          in->termArg(0), 
          in->termArg(1));
    }
  }

};

template<class ConstantType>
class FracLess { 
  template<class Inequality> friend class InequalityNormalizer;

  using number = NumTraits<ConstantType>;
  inline static unsigned functor() { return number::lessF(); }

  static Literal* normalizedLit(bool polarity, TermList lhs, TermList rhs) {
    static auto zero = TermList(number::zeroT());
    return number::less(
              polarity,
              zero,
              number::add(rhs, number::minus(lhs)));
  }

  inline static bool isNormalized(Literal* in) {
    return number::isZero(in->termArg(0));
  }

}; 


class IntLess { 
  template<class Inequality> friend class InequalityNormalizer;

  using number = NumTraits<IntegerConstantType>;
  inline static unsigned functor() { return number::lessF(); }

  static Literal* normalizedLit(bool polarity, TermList lhs, TermList rhs) {
    static auto one  = TermList(number::oneT());
    static auto zero = TermList(number::zeroT());
    if (polarity) {
      return number::less(
              /* polarity */ true, 
              zero,
              number::add(rhs, number::minus(lhs)));
    } else {
      /* ~(l < r) ==> (r <= l) ==> r - 1 < l ==> 0 < l - r + 1 */
      return number::less(
              /* polarity */ true, 
              zero,
              number::add(number::add(lhs, one), number::minus(rhs)));
    }
  }

  inline static bool isNormalized(Literal* in) {
    return number::isZero(in->termArg(0)) && in->polarity();
  }

}; 


/**
 * Interpreted equality has to be treated specially. We do not have separate
 * predicate symbols for different kinds of equality so the sorts must be 
 * detected and the correct intepretation of constants carried out.
 *
 * Equality is only decided between constant terms.
 *
 * @author Giles
 * @since 10/11/14
 */
class InterpretedLiteralEvaluator::EqualityEvaluator
  : public Evaluator
{
  bool canEvaluatePred(unsigned pred) override {
    return Signature::isEqualityPredicate(pred);
  }

  template<typename T>
  bool checkEquality(Literal* lit, bool& res)
  {
    T arg1;
    if(!theory->tryInterpretConstant(lit->termArg(0).term(),arg1)){ 
      return false; 
    }
    T arg2;
    if(!theory->tryInterpretConstant(lit->termArg(1).term(),arg2)){ 
      return false;
    }

    res = (arg1 == arg2);

    return true;
  }

  /** is to be called when interpreted functions were already evaluated */
  PredEvalResult tryEvaluatePred(Literal* lit_) override
  {
    auto& lit = *lit_;
    ASS(lit.isEquality());
    TermList l = lit[0];
    TermList r = lit[1];
    if (l == r) {
      return PredEvalResult::trivial(lit.polarity());
    } else {
      // l != r
      // TODO lift to evaluate inductive datatypes as well
      if (theory->isInterpretedNumber(l) && theory->isInterpretedNumber(r)) {
        return PredEvalResult::trivial(!lit.polarity());
      } else {
        return PredEvalResult::nop();
      }
    }
  }
};

/**
 * An evaluator for dealing with conversions between sorts
 *
 */
class InterpretedLiteralEvaluator::ConversionEvaluator
  : public Evaluator
{
public:
  bool canEvaluateFunc(unsigned func) override
  {
    if (!theory->isInterpretedFunction(func)) {
      return false;
    }
    return theory->isConversionOperation(theory->interpretFunction(func));
  }

  virtual bool tryEvaluateFunc(Term* trm, TermList& res) override
  {
    ASS(theory->isInterpretedFunction(trm));

    try {
      Interpretation itp = theory->interpretFunction(trm);
      ASS(theory->isFunction(itp));
      ASS(theory->isConversionOperation(itp));
      ASS_EQ(theory->getArity(itp), 1);

      TermList argTrm = trm->termArg(0);
      switch(itp) {
      case Theory::INT_TO_RAT:
	{
	  IntegerConstantType arg;
	  if (!theory->tryInterpretConstant(argTrm, arg)) { 
	    return false;
	  }
	  RationalConstantType resNum(arg,IntegerConstantType(1));
	  res = TermList(theory->representConstant(resNum));
	  return true;
	}
      case Theory::INT_TO_REAL:
	{
	  IntegerConstantType arg;
	  if (!theory->tryInterpretConstant(argTrm, arg)) {
	    return false;
	  }
	  RealConstantType resNum(RationalConstantType(arg,IntegerConstantType(1)));
	  res = TermList(theory->representConstant(resNum));
	  return true;
	}
      case Theory::RAT_TO_INT:
	{
	  RationalConstantType arg;
	  if (!theory->tryInterpretConstant(argTrm, arg)) {
	    return false;
	  }
	  IntegerConstantType resNum = arg.floor();
	  res = TermList(theory->representConstant(resNum));
	  return true;
	}
      case Theory::RAT_TO_REAL:
	{
	  RationalConstantType arg;
	  if (!theory->tryInterpretConstant(argTrm, arg)) {
	    return false;
	  }
	  RealConstantType resNum(arg);
	  res = TermList(theory->representConstant(resNum));
	  return true;
	}
      case Theory::REAL_TO_INT:
	{
	  RealConstantType arg;
	  if (!theory->tryInterpretConstant(argTrm, arg)) {
	    return false;
	  }
	  auto resNum = arg.floor();
	  res = TermList(theory->representConstant(resNum));
	  return true;
	}
      case Theory::REAL_TO_RAT:
	{
	  //this is correct only as long as we only represent rational real numbers
	  RealConstantType arg;
	  if (!theory->tryInterpretConstant(argTrm, arg)) {
	    return false;
	  }
	  RationalConstantType resNum(arg);
	  res = TermList(theory->representConstant(resNum));
	return true;
      }

      default:
	ASSERTION_VIOLATION;
      }
    }
    catch(ArithmeticException&)
    {
      return false;
    }
  }
};

/**
 * Evaluates constant theory expressions
 *
 * Evaluators for each sort implement tryEvaluate(Unary/Binary)(Func/Pred) 
 * 
 */
template<class T>
class InterpretedLiteralEvaluator::TypedEvaluator : public Evaluator
{
public:
  using Value = T;
  using number = NumTraits<Value>;

  TypedEvaluator() {}

  bool isZero(T arg) const { return T(0) == arg; }
  TermList getZero() const {return number::zero(); }
  bool isOne(T arg) const { return T(1) == arg; }
  bool isMinusOne(T arg) const { return typename number::ConstantType(-1) == arg; }
  TermList invert(TermList t) const { return number::minus(t); }
  bool isAddition(Interpretation interp) const { return interp == number::addI; }
  bool isProduct(Interpretation interp) const  { return interp == number::mulI; }
  virtual bool isDivision(Interpretation interp) const = 0;

  virtual bool canEvaluate(Interpretation interp)
  {
    // This is why we cannot evaluate Equality here... we cannot determine its sort
    if (!theory->hasSingleSort(interp)) { return false; } //To skip conversions and EQUAL

    if (theory->isPolymorphic(interp)) { return false; } // typed evaulator not for polymorphic stuff

    TermList opSort = theory->getOperationSort(interp);
    return opSort==T::getSort();
  }

  virtual bool tryEvaluateFunc(Term* trm, TermList& res) override
  {
    ASS(theory->isInterpretedFunction(trm));
    const auto num = NumTraits<Value>{};

    _DEBUG( "try evaluate ", trm->toString() );

    try {
      Interpretation itp = theory->interpretFunction(trm);
      ASS(theory->isFunction(itp));
      unsigned arity = theory->getArity(itp);

      if (arity!=1 && arity!=2) {
	INVALID_OPERATION("unsupported arity of interpreted operation: "+Int::toString(arity));
      }
      T resNum;
      TermList arg1Trm = trm->termArg(0);
      T arg1;
      if (arity==1) {
        if (theory->tryInterpretConstant(arg1Trm, arg1)){
          if (!tryEvaluateUnaryFunc(itp, arg1, resNum)) { return false;}
        } else if (itp == num.minusI){ 
          const unsigned umin = trm->functor();
          return trySimplifyUnaryMinus(umin, arg1Trm, res);
        } else{ 
          return false;
        }
      }
      else if(arity==2){


        // If one argument is not a constant and the other is zero, one or minus one then
        // we might have some special cases
        T arg2;
        TermList arg2Trm = trm->termArg(1);

        bool specialCase = true;
        T conArg;
        TermList nonConTerm;
        if (theory->tryInterpretConstant(arg1Trm, arg1) && (isZero(arg1) || isOne(arg1) || isMinusOne(arg1)) && 
            !theory->tryInterpretConstant(arg2Trm, arg2)) {
         conArg = arg1;
         nonConTerm = arg2Trm;
        }
        else if(theory->tryInterpretConstant(arg2Trm, arg2) && (isZero(arg2) || isOne(arg2) || isMinusOne(arg2)) && 
            !theory->tryInterpretConstant(arg1Trm, arg1)) {
         conArg = arg2;
         nonConTerm = arg1Trm;
        }
        else{
          specialCase = false;
        }
        if(specialCase){
	_DEBUG( "special case" );
 
          //Special case where itp is division and arg2 is '1'
          //   Important... this is a non-symmetric case!
          if(theory->tryInterpretConstant(arg2Trm, arg2) && isOne(arg2) && isDivision(itp)){
            res = arg1Trm;
            return true;
          }
          //Special case where itp is addition and conArg is '0'
          if(isZero(conArg) && isAddition(itp)){
            res = nonConTerm;
            return true;
          }
          //Special case where itp is multiplication and conArg  is '1'
          if(isOne(conArg) && isProduct(itp)){
            res = nonConTerm;
            return true;
          }
          //Special case where itp is multiplication and conArg  is '-1'
          if(isMinusOne(conArg) && isProduct(itp)){
            res = invert(nonConTerm); 
            return true;
          }
          //Special case where itp is multiplication and conArg is '0'
          if(isZero(conArg) && isProduct(itp)){
            res = getZero();
            return true;
          }
        }
        if(theory->tryInterpretConstant(arg1Trm, arg1) && theory->tryInterpretConstant(arg2Trm, arg2)){
	  if (!tryEvaluateBinaryFunc(itp, arg1, arg2, resNum)) { return false;}
        }
        else{ return false;}
      }
      // TODO FIXME: this point should not be reachable due to check for !(arity!=1 && arity!=2) before.
      res = TermList(theory->representConstant(resNum));
      return true;
    }
    catch(ArithmeticException&)
    {
       DEBUG( "ArithmeticException" );
      return false;
    }
  }

  virtual PredEvalResult tryEvaluatePred(Literal* lit) override
  {
    ASS(theory->isInterpretedPredicate(lit->functor()));
    bool res;

    try {
      Interpretation itp = theory->interpretPredicate(lit);
      ASS(!theory->isFunction(itp));
      unsigned arity = theory->getArity(itp);

      if (arity!=1 && arity!=2) {
	INVALID_OPERATION("unsupported arity of interpreted operation: "+Int::toString(arity));
      }
      TermList arg1Trm = lit->termArg(0);
      T arg1;
      if (!theory->tryInterpretConstant(arg1Trm, arg1)) { return PredEvalResult::nop(); }
      if (arity==1) {
	if (!tryEvaluateUnaryPred(itp, arg1, res)) { return PredEvalResult::nop();}
      }
      else {
	TermList arg2Trm = lit->termArg(1);
	T arg2;
	if (!theory->tryInterpretConstant(arg2Trm, arg2)) { return PredEvalResult::nop(); }
	if (!tryEvaluateBinaryPred(itp, arg1, arg2, res)) { return PredEvalResult::nop();}
      }
      if (lit->isNegative()) {
	res = !res;
      }
      return PredEvalResult::trivial(res);
    }
    catch(ArithmeticException&)
    {
      return PredEvalResult::nop();
    }

  }

  bool canEvaluateFunc(unsigned func) override
  {
    if (!theory->isInterpretedFunction(func)) {
      return false;
    }
    Interpretation interp = theory->interpretFunction(func);
    return canEvaluate(interp);
  }

  bool canEvaluatePred(unsigned pred) override
  {
    if (!theory->isInterpretedPredicate(pred)) {
      return false;
    }
    Interpretation interp = theory->interpretPredicate(pred);
    return canEvaluate(interp);
  }

protected:
  /** Tries to simplify a term involving unary minus. 
   * the term to be simplified is uminus(innner)
   * uminus functor argument is passed for the sake of perfomance
   */
  bool trySimplifyUnaryMinus(const unsigned& uminus_functor, const TermList& inner, TermList& result)
  { 
    DEBUG("trySimplifyUnaryMinus(uminus(", inner, "))")
    ASS_EQ(uminus_functor, env.signature->getInterpretingSymbol(number::minusI));
    if (inner.isTerm()) {
      /* complex term */
      auto& t = *inner.term();
      if (theory->isInterpretedFunction(t.functor())) {

        /* interpreted function */
        auto itp = theory->interpretFunction(t.functor());
        switch (itp) {
          case number::minusI:
            ASS_EQ(t.numTermArguments(), 1);
            result = t[0];
            return true;

          // case number::addI:
          //   ASS_EQ(t.numTermArguments(), 2);
          //   result = TermList(Term::create2(t.functor(), 
          //       simplifyUnaryMinus(uminus_functor, t[0]),
          //       simplifyUnaryMinus(uminus_functor, t[1])));
          //   return true; 

          default:
            /* interpreted function for which minus is not handled minus is not handled */
            return false;
        }

      } else {
        /* not an interpreted function */
        Value cons;
        if (theory->tryInterpretConstant(&t, cons)) {
          result = TermList(theory->representConstant(-cons));
          return true;
        } else {
          /* uninterpreted function */
          return false;
        }
      }
    } else {
      /* not a complex term */
      return false;
    }
  }

  TermList simplifyUnaryMinus(const unsigned& uminus_functor, const TermList& inner)
  {
    TermList out;
    if (trySimplifyUnaryMinus(uminus_functor, inner, out)) {
      return out;
    } else {
      return TermList(Term::create1(uminus_functor, inner));
    }
  }

  virtual bool tryEvaluateUnaryFunc(Interpretation op, const T& arg, T& res)
  { return false; }
  virtual bool tryEvaluateBinaryFunc(Interpretation op, const T& arg1, const T& arg2, T& res)
  { return false; }

  virtual bool tryEvaluateUnaryPred(Interpretation op, const T& arg1, bool& res)
  { return false; }
  virtual bool tryEvaluateBinaryPred(Interpretation op, const T& arg1, const T& arg2, bool& res)
  { return false; }
};

/**
 * Evaluates integer functions
 */
class InterpretedLiteralEvaluator::IntEvaluator : public TypedEvaluator<IntegerConstantType>
{
protected:

  virtual bool isDivision(Interpretation interp) const { 
    return interp==Theory::INT_QUOTIENT_E || interp==Theory::INT_QUOTIENT_T || 
           interp==Theory::INT_QUOTIENT_F; 
  }

  virtual bool tryEvaluateUnaryFunc(Interpretation op, const Value& arg, Value& res)
  {
    switch(op) {
    case Theory::INT_UNARY_MINUS:
      res = -arg;
      return true;
    case Theory::INT_ABS:
      if (arg < IntegerConstantType(0)) {
        res = -arg;
      } else {
        res = arg;
      }
      return true;
    case Theory::INT_SUCCESSOR:
      res = arg+ IntegerConstantType(1);
      return true;
    case Theory::INT_FLOOR:
    case Theory::INT_CEILING:
    case Theory::INT_TRUNCATE:
    case Theory::INT_ROUND:
       // For integers these do nothing
      res = arg;
      return true;
    default:
      return false;
    }
  }

  virtual bool tryEvaluateBinaryFunc(Interpretation op, const Value& arg1,
      const Value& arg2, Value& res)
  {
    switch(op) {
    case Theory::INT_PLUS:
      res = arg1+arg2;
      return true;
    case Theory::INT_MINUS:
      res = arg1-arg2;
      return true;
    case Theory::INT_MULTIPLY:
      res = arg1*arg2;
      return true;
    case Theory::INT_QUOTIENT_E:
      res = arg1.quotientE(arg2); // should be equivalent to arg1/arg2
      return true;
    case Theory::INT_QUOTIENT_T:
      res = arg1.quotientT(arg2);
      return true;
    case Theory::INT_QUOTIENT_F:
      res = arg1.quotientF(arg2);
      return true;
    // The remainder is left - (quotient * right)
    case Theory::INT_REMAINDER_E:
      res = arg1.remainderE(arg2);
      return true;
    case Theory::INT_REMAINDER_T:
      res = arg1 - (arg1.quotientT(arg2)*arg2);
      return true;
    case Theory::INT_REMAINDER_F:
      res = arg1 - (arg1.quotientF(arg2)*arg2);
      return true;
    default:
      return false;
    }
  }

  virtual bool tryEvaluateBinaryPred(Interpretation op, const Value& arg1,
      const Value& arg2, bool& res)
  {
    switch(op) {
    case Theory::INT_GREATER:
      res = arg1>arg2;
      return true;
    case Theory::INT_GREATER_EQUAL:
      res = arg1>=arg2;
      return true;
    case Theory::INT_LESS:
      res = arg1<arg2;
      return true;
    case Theory::INT_LESS_EQUAL:
      res = arg1<=arg2;
      return true;
    case Theory::INT_DIVIDES:
      res = arg1.divides(arg2);
      return true;
    default:
      return false;
    }
  }
};

/**
 * Evaluations rational functions
 */
class InterpretedLiteralEvaluator::RatEvaluator : public TypedEvaluator<RationalConstantType>
{
protected:
  virtual bool isDivision(Interpretation interp) const { 
    return interp==Theory::RAT_QUOTIENT || interp==Theory::RAT_QUOTIENT_E || 
           interp==Theory::RAT_QUOTIENT_T || interp==Theory::RAT_QUOTIENT_F;
  }

  virtual bool tryEvaluateUnaryFunc(Interpretation op, const Value& arg, Value& res)
  {
    switch(op) {
    case Theory::RAT_UNARY_MINUS:
      res = -arg;
      return true;
    case Theory::RAT_FLOOR:
<<<<<<< HEAD
      res = arg.floorRat();
=======
      res = RationalConstantType(arg.floor());
>>>>>>> bbc1d2b5
      return true;
    case Theory::RAT_CEILING:
      res = RationalConstantType(arg.ceiling());
      return true;
    case Theory::RAT_TRUNCATE:
      res = RationalConstantType(arg.truncate());
      return true;
    default:
      return false;
    }
  }

  virtual bool tryEvaluateBinaryFunc(Interpretation op, const Value& arg1,
      const Value& arg2, Value& res)
  {
    switch(op) {
    case Theory::RAT_PLUS:
      res = arg1+arg2;
      return true;
    case Theory::RAT_MINUS:
      res = arg1-arg2;
      return true;
    case Theory::RAT_MULTIPLY:
      res = arg1*arg2;
      return true;
    case Theory::RAT_QUOTIENT:
      if (arg2 == RationalConstantType(0)) return false;
      res = arg1/arg2;
      return true;
    default:
      return false;
    }
  }

  virtual bool tryEvaluateBinaryPred(Interpretation op, const Value& arg1,
      const Value& arg2, bool& res)
  {
    switch(op) {
    case Theory::RAT_GREATER:
      res = arg1>arg2;
      return true;
    case Theory::RAT_GREATER_EQUAL:
      res = arg1>=arg2;
      return true;
    case Theory::RAT_LESS:
      res = arg1<arg2;
      return true;
    case Theory::RAT_LESS_EQUAL:
      res = arg1<=arg2;
      return true;
    default:
      return false;
    }
  }

  virtual bool tryEvaluateUnaryPred(Interpretation op, const Value& arg1,
      bool& res)
  {
    switch(op) {
    case Theory::RAT_IS_INT:
      res = arg1.isInt();
      return true;
    default:
      return false;
    }
  }
};

/**
 * Evaluates real functions. 
 * As reals are represented as rationals the operations are for reals.
 * See Kernel/Theory.hpp for how these operations are defined
 */
class InterpretedLiteralEvaluator::RealEvaluator : public TypedEvaluator<RealConstantType>
{
protected:
  virtual bool isDivision(Interpretation interp) const { 
    return interp==Theory::REAL_QUOTIENT || interp==Theory::REAL_QUOTIENT_E ||
           interp==Theory::REAL_QUOTIENT_T || interp==Theory::REAL_QUOTIENT_F;
  }

  virtual bool tryEvaluateUnaryFunc(Interpretation op, const Value& arg, Value& res)
  {
    switch(op) {
    case Theory::REAL_UNARY_MINUS:
      res = -arg;
      return true;
    case Theory::REAL_FLOOR:
<<<<<<< HEAD
      res = arg.floorRat();
=======
      res = RealConstantType(arg.floor());
>>>>>>> bbc1d2b5
      return true;
    case Theory::REAL_CEILING:
      res = RealConstantType(arg.ceiling());
      return true;
    case Theory::REAL_TRUNCATE:
      res = arg.truncate();
      return true;
    default:
      return false;
    }
  }

  virtual bool tryEvaluateBinaryFunc(Interpretation op, const Value& arg1,
      const Value& arg2, Value& res)
  {
    switch(op) {
    case Theory::REAL_PLUS:
      res = arg1+arg2;
      return true;
    case Theory::REAL_MINUS:
      res = arg1-arg2;
      return true;
    case Theory::REAL_MULTIPLY:
      res = arg1*arg2;
      return true;
    case Theory::REAL_QUOTIENT:
      if (arg2 == RealConstantType(0)) return false;
      res = arg1/arg2;
      return true;
    default:
      return false;
    }
  }

  virtual bool tryEvaluateBinaryPred(Interpretation op, const Value& arg1,
      const Value& arg2, bool& res)
  {
    switch(op) {
    case Theory::REAL_GREATER:
      res = arg1>arg2;
      return true;
    case Theory::REAL_GREATER_EQUAL:
      res = arg1>=arg2;
      return true;
    case Theory::REAL_LESS:
      res = arg1<arg2;
      return true;
    case Theory::REAL_LESS_EQUAL:
      res = arg1<=arg2;
      return true;
    default:
      return false;
    }
  }

  virtual bool tryEvaluateUnaryPred(Interpretation op, const Value& arg1,
      bool& res)
  {
    switch(op) {
    case Theory::REAL_IS_INT:
      res = arg1.isInt();
      return true;
    case Theory::REAL_IS_RAT:
      //this is true as long as we can evaluate only rational reals.
      res = true;
      return true;
    default:
      return false;
    }
  }

};

template<Theory::Interpretation op>
struct AbelianGroup;

/** Creates an instance of struct AbelianGroup<oper>, for the use in ACFunEvaluator. */
#define IMPL_OPERATOR(oper, type, identity, eval) \
  template<> struct AbelianGroup<oper> { \
    const static Theory::Interpretation interpreation = oper; \
    using ConstantType = type; \
    const static type IDENTITY; \
    static type groundEval(type l, type r) { return eval; } \
    /*const static unsigned FUNCTOR;*/ \
  }; \
  const type     AbelianGroup<oper>::IDENTITY = identity; \

/* int opeators */
IMPL_OPERATOR(Theory::INT_MULTIPLY, IntegerConstantType, IntegerConstantType(1), l * r)
IMPL_OPERATOR(Theory::INT_PLUS, IntegerConstantType, IntegerConstantType(0), l + r)

/* rational opeators */
IMPL_OPERATOR(Theory::RAT_MULTIPLY, RationalConstantType, RationalConstantType(1), l * r)
IMPL_OPERATOR(Theory::RAT_PLUS, RationalConstantType, RationalConstantType(0), l + r)

/* real opeators */
IMPL_OPERATOR(Theory::REAL_MULTIPLY, RealConstantType, RealConstantType(RationalConstantType(1)), l * r)
IMPL_OPERATOR(Theory::REAL_PLUS, RealConstantType, RealConstantType(RationalConstantType(0)), l + r)

////////////////////////////////
// InterpretedLiteralEvaluator
//
// This is where the evaluators defined above are used.

InterpretedLiteralEvaluator::InterpretedLiteralEvaluator(bool doNormalize) : _normalize(doNormalize)
{
  // For an evaluator to be used it must be pushed onto _evals
  // We search this list, calling canEvaluate on each evaluator
  // An invariant we want to maintain is that for any literal only one
  //  Evaluator will return true for canEvaluate
  _evals.push(new IntEvaluator());
  _evals.push(new RatEvaluator());
  _evals.push(new RealEvaluator());
  _evals.push(new ConversionEvaluator());
  _evals.push(new EqualityEvaluator());

  if(env.options->useACeval()){

  // Special AC evaluators are added to be tried first for Plus and Multiply

  _evals.push(new ACFunEvaluator<AbelianGroup<Theory::INT_PLUS>>()); 
  _evals.push(new ACFunEvaluator<AbelianGroup<Theory::INT_MULTIPLY>>());
  _evals.push(new ACFunEvaluator<AbelianGroup<Theory::RAT_PLUS>>());
  _evals.push(new ACFunEvaluator<AbelianGroup<Theory::RAT_MULTIPLY>> ());
  _evals.push(new ACFunEvaluator<AbelianGroup<Theory::REAL_PLUS>> ());
  _evals.push(new ACFunEvaluator<AbelianGroup<Theory::REAL_MULTIPLY>> ());

  }

  _funEvaluators.ensure(0);
  _predEvaluators.ensure(0);

}

InterpretedLiteralEvaluator::~InterpretedLiteralEvaluator()
{
  while (_evals.isNonEmpty()) {
    delete _evals.pop();
  }
}


/**
 * This checks if a literal is 'balancable' i.e. can be put into the form term=constant or term=var
 * 
 * This is still an experimental process and will be expanded/reworked later
 *
 * @author Giles
 * @since 11/11/14
 */
bool InterpretedLiteralEvaluator::balancable(Literal* lit)
{
  // Check that lit is compatible with this balancing operation
  // One thing that we cannot check, but assume is that it has already been simplified once
  // balance applies further checks

  // we can only rebalance for equality. 
  // (Inequalities would be possible as well but this would interfer with the normalization ( t < s ==> 0 < s - t ))
  if (!lit->isEquality()) return false;
  ASS_EQ(lit->numTermArguments(), 2)

  // one side must be a constant and the other interpretted
  // the other side can contain at most one variable or uninterpreted subterm 
  // but we do not check this second condition here, instead we detect it in balance
  TermList t1 = lit->termArg(0);
  TermList t2 = lit->termArg(1);

  bool t1Number = theory->isInterpretedNumber(t1);
  bool t2Number = theory->isInterpretedNumber(t2);

  if(!t1Number && !t2Number){ return false; } // cannot balance
  if(t1Number && t2Number){ return true; } // already balanced

  // so here exactly one of t1Number and t2Number is true

  if(t1Number){
    if(t2.isVar()){ return false;} // already balanced
    if(!theory->isInterpretedFunction(t2)){ return false;} // cannot balance
  }
  if(t2Number){
    if(t1.isVar()){ return false;} // already balanced
    if(!theory->isInterpretedFunction(t1)){ return false;} // cannot balance
  }

  return true;
}

/**
 * This attempts to 'balance' a literal i.e. put it into the form term=constant
 *
 * The current implementation is only applicable to a restricted set of cases.
 *
 * This is still an experimental process and will be expanded/reworked later
 *
 * @author Giles
 * @since 11/11/14
 */
bool InterpretedLiteralEvaluator::balance(Literal* lit,Literal*& resLit)
{
  ASS(balancable(lit));

  _DEBUG( "try balance ", lit->toString() );

  ASS(theory->isInterpretedPredicate(lit->functor()));

  // at the end this tells us if the predicate needs to be swapped, only applies if non-equality
  bool swap = false; 

  // only want lesseq and equality
  if(lit->numTermArguments()!=2) return false;

  TermList t1;
  TermList t2;
  // ensure that t1 is the constant
  if(theory->isInterpretedNumber(lit->termArg(0))){
    t1 = lit->termArg(0); t2 = lit->termArg(1);
  }else{
    t1 = lit->termArg(1); t2 = lit->termArg(0);
    swap=true;
  }
  // so we have t1 a constant and t2 something that has an interpreted function at the top

  Signature::Symbol* conSym = env.signature->getFunction(t1.term()->functor());
  TermList srt;
  if(conSym->integerConstant()) srt = AtomicSort::intSort();
  else if(conSym->rationalConstant()) srt = AtomicSort::rationalSort();
  else if(conSym->realConstant()) srt = AtomicSort::realSort();
  else{
     ASSERTION_VIOLATION_REP(t1);
    return false;// can't work out the sort, that's odd!
  }

  // unwrap t2, applying the wrappings to t1 until we get to something we can't unwrap
  // this updates t1 and t2 as we go

  // This relies on the fact that a simplified literal with a single non-constant
  // subterm will look like f(c,f(c,f(c,t)))=c
  // If we cannot invert an interpreted function f then we fail

  bool modified = false;

  while(theory->isInterpretedFunction(t2)){
    TermList* args = t2.term()->args();
    
    // find which arg of t2 is the non_constant bit, this is what we are unwrapping 
    TermList to_unwrap = TermList::empty();
    while(args->isNonEmpty()){
      if(!theory->isInterpretedNumber(*args)){
        if(!to_unwrap.isEmpty()){
          return false; // If there is more than one non-constant term this will not work
        }
        to_unwrap=*args;
      } 
      args= args->next();
    }
    //Should not happen if balancable passed and it was simplified
    if(to_unwrap.isEmpty()){ return false;} 
    
    // Now we do a case on the functor of t2
    Term* t2term = t2.term();
    Interpretation t2interp = theory->interpretFunction(t2term->functor());
    TermList result;
    bool okay=true;
    switch(t2interp){
      case Theory::INT_PLUS:
        okay=balancePlus(Theory::INT_PLUS,Theory::INT_UNARY_MINUS,t2term,to_unwrap,t1,result);
        break;
      case Theory::RAT_PLUS:
        okay=balancePlus(Theory::RAT_PLUS,Theory::RAT_UNARY_MINUS,t2term,to_unwrap,t1,result);
        break;
      case Theory::REAL_PLUS:
        okay=balancePlus(Theory::REAL_PLUS,Theory::REAL_UNARY_MINUS,t2term,to_unwrap,t1,result);
        break;

      case Theory::INT_MULTIPLY: 
      {
        okay=balanceIntegerMultiply(t2term,to_unwrap,t1,result,swap);
        break;
      }
      case Theory::RAT_MULTIPLY:
      {
        RationalConstantType zero(0,1);
        okay=balanceMultiply(Theory::RAT_QUOTIENT,zero,t2term,to_unwrap,t1,result,swap);
        break;
      }
      case Theory::REAL_MULTIPLY:
      {
        RealConstantType zero(RationalConstantType(0, 1));
        okay=balanceMultiply(Theory::REAL_QUOTIENT,zero,t2term,to_unwrap,t1,result,swap);
        break;
       }

      case Theory::RAT_QUOTIENT:
        okay=balanceDivide(Theory::RAT_MULTIPLY,t2term,to_unwrap,t1,result,swap);
        break;
      case Theory::REAL_QUOTIENT:
        okay=balanceDivide(Theory::REAL_MULTIPLY,t2term,to_unwrap,t1,result,swap);
        break;

      default:
        okay=false;
        break;
    }
    if(!okay){
        // cannot invert this one, finish here, either by giving up or going to the end
        if(!modified) return false;
        goto endOfUnwrapping; 
    }

    // update t1
    t1=result;
    // set t2 to the non-constant argument
    t2 = to_unwrap;
    modified = true;
  }
endOfUnwrapping:

  //Evaluate t1
  // We have rearranged things so that t2 is a non-constant term and t1 is a number
  // of interprted functions applied to some constants. By evaluating t1 we will
  //  get a constant (unless evaluation is not possible)

  // don't swap equality
  if(lit->functor()==0){
   resLit = BottomUpTermTransformer::transformLiteral(Literal::createEquality(lit->polarity(),t2,t1,srt));
  }
  else{
    // important, need to preserve the ordering of t1 and t2 in the original!
    if(swap){
      resLit = BottomUpTermTransformer::transformLiteral(Literal::create2(lit->functor(),lit->polarity(),t2,t1));
    }else{
      resLit = BottomUpTermTransformer::transformLiteral(Literal::create2(lit->functor(),lit->polarity(),t1,t2));
    }
  }
  return true;
}


bool InterpretedLiteralEvaluator::balancePlus(Interpretation plus, Interpretation unaryMinus, 
                                              Term* AplusB, TermList A, TermList C, TermList& result)
{
    unsigned um = env.signature->getInterpretingSymbol(unaryMinus);
    unsigned ip = env.signature->getInterpretingSymbol(plus);
    TermList B;
    if(AplusB->termArg(0)==A){
      B = AplusB->termArg(1);
    }
    else{
      ASS(AplusB->termArg(1)==A);
      B = AplusB->termArg(0);
    }

    TermList mB(Term::create1(um,B));
    result = TermList(Term::create2(ip,C,mB));
    return true;
}

template<typename ConstantType>
bool InterpretedLiteralEvaluator::balanceMultiply(Interpretation divide,ConstantType zero, 
                                                  Term* AmultiplyB, TermList A, TermList C, TermList& result,
                                                  bool& swap)
{
#if VDEBUG
    TermList srt = theory->getOperationSort(divide); 
    ASS(srt == AtomicSort::realSort() || srt == AtomicSort::rationalSort()); 
#endif

    unsigned div = env.signature->getInterpretingSymbol(divide);
    TermList B;
    if(AmultiplyB->termArg(0)==A){
      B = AmultiplyB->termArg(1);
    }
    else{
      ASS(AmultiplyB->termArg(1)==A);
      B = AmultiplyB->termArg(0);
    }
    result = TermList(Term::create2(div,C,B));

    ConstantType bcon;
    if(theory->tryInterpretConstant(B,bcon)){
      if(bcon.isZero()) return false;
      if(bcon.isNegative()){ swap=!swap; } // switch the polarity of an inequality if we're under one
      return true;
    }
    // Unsure exactly what the best thing to do here, so for now give up
    // This means we only balance when we have a constant on the variable side
    return false;
}

bool InterpretedLiteralEvaluator::balanceIntegerMultiply(
                                                  Term* AmultiplyB, TermList A, TermList C, TermList& result,
                                                  bool& swap)
{
    // only works if we in the end divid a number by a number
    IntegerConstantType ccon;
    if(!theory->tryInterpretConstant(C,ccon)){ return false; }

    // we are going to use rounding division but ensure that it is non-rounding
    unsigned div = env.signature->getInterpretingSymbol(Theory::INT_QUOTIENT_E);
    TermList B;
    if(AmultiplyB->termArg(0)==A){
      B = AmultiplyB->termArg(1);
    }
    else{
      ASS(AmultiplyB->termArg(1)==A);
      B = AmultiplyB->termArg(0);
    }
    result = TermList(Term::create2(div,C,B));

    IntegerConstantType bcon;
    if(theory->tryInterpretConstant(B,bcon)){
      if(bcon.isZero()){ return false; }
      if(!bcon.divides(ccon)){ return false;}
      if(bcon.isNegative()){ swap=!swap; } // switch the polarity of an inequality if we're under one
      return true;
    }
    return false;
}

bool InterpretedLiteralEvaluator::balanceDivide(Interpretation multiply, 
                       Term* AoverB, TermList A, TermList C, TermList& result, bool& swap)
{
#if VDEBUG
    TermList srt = theory->getOperationSort(multiply); 
    ASS(srt == AtomicSort::realSort() || srt == AtomicSort::rationalSort());
#endif

    unsigned mul = env.signature->getInterpretingSymbol(multiply);
    if(AoverB->termArg(0)!=A)return false;

    auto B = AoverB->termArg(1);

    result = TermList(Term::create2(mul,C,B));

    RationalConstantType bcon;
    if(theory->tryInterpretConstant(B,bcon)){
      ASS(!bcon.isZero());
      if(bcon.isNegative()){ swap=!swap; } // switch the polarity of an inequality if we're under one
      return true;
    }
    // Unsure exactly what the best thing to do here, so for now give up
    // This means we only balance when we have a constant on the variable side
    return false;    
}

/*
 // TODO document me
 Literal& balance(Literal& in)
 {
   // we only rebalance equalities
   if (!in.isEquality()) {
     return in;

   } else {
     ASS(in.numTermArguments() == 2);
     unsigned sort;
     if (!SortHelper::tryGetResultSort(in[0], sort) &&
         !SortHelper::tryGetResultSort(in[1], sort)) {
       return in;
     } else {

       Literal* out;
       switch (sort) {
 #define _CASE(SRT, ConstantType) \
         case Sorts::SRT: \
           if (!balance<ConstantType>(in, out)){ \
             return in; \
           }
         _CASE(SRT_REAL    ,    RealConstantType)
         _CASE(SRT_INTEGER , IntegerConstantType)
         _CASE(SRT_RATIONAL,RationalConstantType)
 #undef _CASE
         default: return in;
       }
       return *out;
     }
   }
 }
*/

class LiteralNormalizer 
{
  // static bool canNormalizePred(Theory::Interpretation pred);
  // static bool canNormalize(const Literal& l)
  // {
  //   return canNormalize(env.signature->getPredicate(l.getPredicate))
  // }

public:
  static Literal* normalize(Literal* in) {
    auto functor = in->functor();

    if (theory->isInterpretedPredicate(functor)) {
      auto i = theory->interpretPredicate(functor);

      switch (i) {
        case Interpretation::INT_LESS: 
          return InequalityNormalizer<IntLess>::normalize(in);

        case Interpretation::RAT_LESS: 
          return InequalityNormalizer<FracLess<RationalConstantType>>::normalize(in);

        case Interpretation::REAL_LESS: 
          return InequalityNormalizer<FracLess<RealConstantType>>::normalize(in);

        default: 
          return in;
      }
    } else {
      /* uninterpreted predicate */
      return in;
    }
  }
};
TermList InterpretedLiteralEvaluator::evaluate(TermList t) {
  if (t.isTerm())
    t = TermList(BottomUpTermTransformer::transform(t.term()));
  return InterpretedLiteralEvaluator::transformSubterm(t);
}

/**
 * Used to evaluate a literal, setting isConstant, resLit and resConst in the process
 *
 * Returns true if it has been evaluated, in which case resLit is set 
 * isConstant is true if the literal predicate evaluates to a constant value
 * resConst is set iff isConstant and gives the constant value (true/false) of resLit 
 */
bool InterpretedLiteralEvaluator::evaluate(Literal* lit, bool& isConstant, Literal*& resLit, bool& resConst)
{
  DEBUG( "evaluate ", lit->toString() );

  // This tries to transform each subterm using tryEvaluateFunc (see transform Subterm below)

  resLit = _normalize ? LiteralNormalizer::normalize(lit)
                      : lit;
  DEBUG( "\t0 ==> ", resLit->toString() );

  resLit = BottomUpTermTransformer::transformLiteral( resLit);
  DEBUG( "\t1 ==> ", resLit->toString() );

  unsigned pred = resLit->functor();

  // Now we try and evaluate the predicate
  Evaluator* predEv = getPredEvaluator(pred);
  if (predEv) {
    auto r = predEv->tryEvaluatePred(resLit);

    switch (r.status) {
      case PredEvalResult::Nop: 
        break;

      case PredEvalResult::Simplified: 
        // resLit = r.simplified_val;
        resLit = BottomUpTermTransformer::transformLiteral(r.simplified_val);
        break;

      case PredEvalResult::Trivial: 
        isConstant = true;
        resConst = r.trivial_val;
        DEBUG( "\t3 ==> ", resConst );
        return true;

    }
  }
  isConstant = false;
  auto out = resLit != lit;
  DEBUG( "\t3 ==> ", resLit->toString(), "(did evaluate: ", out, ")" );
  return out;
}




/**
 * This attempts to evaluate each subterm.
 * See Kernel/BottomUpTermTransformer for how it is used.
 * Terms are evaluated bottom-up
 */
TermList InterpretedLiteralEvaluator::transformSubterm(TermList trm)
{
  // Debug::Tracer::printStack(cout);

  // DEBUG( "transformSubterm for ", trm.toString() );

  //Nothing to evaluate in a sort
  if (!trm.isTerm() || trm.term()->isSort()) { return trm; }
  Term* t = trm.term();
  unsigned func = t->functor();

  Evaluator* funcEv = getFuncEvaluator(func);
  if (funcEv) {
    TermList res;
    if (funcEv->tryEvaluateFunc(t, res)) {
	return res;
    }
  } else {
    DEBUG("no transformer")
  }
  return trm;
}

/**
 * This searches for an Evaluator for a function
 */
template<class Fn>
InterpretedLiteralEvaluator::Evaluator* InterpretedLiteralEvaluator::getEvaluator(unsigned functor, DArray<Evaluator*>& evaluators, Fn canEval) 
{
  if (functor >= evaluators.size()) {
    unsigned oldSz = evaluators.size();
    unsigned newSz = functor + 1 ;
    evaluators.expand(newSz);
    for (unsigned i=oldSz; i<newSz; i++) {
        EvalStack::Iterator evit(_evals);
	while (evit.hasNext()) {
          Evaluator* ev = evit.next();
          // we only set the evaluator if it has not yet been set
	  if (canEval(ev, i)) {
	    evaluators[i] = ev;
            goto break_inner;
	  }
	}
break_inner:;
    }
  }
  return evaluators[functor];
}

/**
 * This searches for an Evaluator for a function
 */
InterpretedLiteralEvaluator::Evaluator* InterpretedLiteralEvaluator::getFuncEvaluator(unsigned func)
{
   return getEvaluator(func, 
       this->_funEvaluators, 
       [] (Evaluator* ev, unsigned i) {return ev->canEvaluateFunc(i); });
}

/**
 * This searches for an Evaluator for a predicate
 */
InterpretedLiteralEvaluator::Evaluator* InterpretedLiteralEvaluator::getPredEvaluator(unsigned pred)
{
   return getEvaluator(pred, this->_predEvaluators,
       [] (Evaluator* ev, unsigned i) {return ev->canEvaluatePred(i); });
}

}<|MERGE_RESOLUTION|>--- conflicted
+++ resolved
@@ -788,11 +788,7 @@
       res = -arg;
       return true;
     case Theory::RAT_FLOOR:
-<<<<<<< HEAD
-      res = arg.floorRat();
-=======
       res = RationalConstantType(arg.floor());
->>>>>>> bbc1d2b5
       return true;
     case Theory::RAT_CEILING:
       res = RationalConstantType(arg.ceiling());
@@ -881,11 +877,7 @@
       res = -arg;
       return true;
     case Theory::REAL_FLOOR:
-<<<<<<< HEAD
-      res = arg.floorRat();
-=======
       res = RealConstantType(arg.floor());
->>>>>>> bbc1d2b5
       return true;
     case Theory::REAL_CEILING:
       res = RealConstantType(arg.ceiling());
