--- conflicted
+++ resolved
@@ -147,32 +147,6 @@
   ASSERTION_VIOLATION;
 }
 
-<<<<<<< HEAD
-PartialOrdering::PartialOrdering()
-  : _size(0), _array(nullptr), _hasIncomp(false) {}
-
-PartialOrdering::PartialOrdering(const PartialOrdering& other)
-  : _size(other._size), _array(nullptr), _hasIncomp(other._hasIncomp)
-{
-  size_t arrSize = ((_size - 1) * _size / 2);
-  if (arrSize) {
-    void* mem = ALLOC_KNOWN(arrSize*sizeof(PoComp), "Kernel::PartialOrdering");
-    _array = array_new<PoComp>(mem, arrSize);
-    memcpy(_array,other._array,arrSize*sizeof(PoComp));
-  }
-}
-
-PartialOrdering::~PartialOrdering()
-{
-  size_t arrSize = ((_size - 1) * _size / 2);
-  if (arrSize) {
-    array_delete(_array, arrSize);
-    DEALLOC_KNOWN(_array, arrSize*sizeof(PoComp), "Kernel::PartialOrdering");
-  }
-}
-
-=======
->>>>>>> 1dc0e455
 PoComp PartialOrdering::get(size_t x, size_t y) const
 {
   ASS_L(x,_size);
