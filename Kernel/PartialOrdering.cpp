--- conflicted
+++ resolved
@@ -127,11 +127,7 @@
   ASSERTION_VIOLATION;
 }
 
-<<<<<<< HEAD
-string po_to_infix(PoComp c) {
-=======
 string pocompToInfix(PoComp c) {
->>>>>>> 1dc0e455
   switch (c) {
     case PoComp::UNKNOWN:
       return "?";
@@ -147,116 +143,6 @@
       return "≰";
     case PoComp::INCOMPARABLE:
       return "⋈";
-<<<<<<< HEAD
-  }
-  ASSERTION_VIOLATION;
-}
-
-PartialOrdering::PartialOrdering()
-  : _size(0), _array(nullptr), _hasIncomp(false), _prev(nullptr) {}
-
-PartialOrdering::PartialOrdering(const PartialOrdering& other)
-  : _size(other._size), _array(nullptr), _hasIncomp(other._hasIncomp), _prev(&other)
-{
-  size_t arrSize = ((_size - 1) * _size / 2);
-  if (arrSize) {
-    void* mem = ALLOC_KNOWN(arrSize*sizeof(PoComp), "Kernel::PartialOrdering");
-    _array = array_new<PoComp>(mem, arrSize);
-    memcpy(_array,other._array,arrSize*sizeof(PoComp));
-  }
-}
-
-PartialOrdering::~PartialOrdering()
-{
-  size_t arrSize = ((_size - 1) * _size / 2);
-  if (arrSize) {
-    array_delete(_array, arrSize);
-    DEALLOC_KNOWN(_array, arrSize*sizeof(PoComp), "Kernel::PartialOrdering");
-  }
-}
-
-PoComp PartialOrdering::get(size_t x, size_t y) const
-{
-  ASS_L(x,_size);
-  ASS_L(y,_size);
-
-  return (x < y) ? get_unsafe(x,y) : reverse(get_unsafe(y,x));
-}
-
-const PartialOrdering* PartialOrdering::getEmpty()
-{
-  static PartialOrdering empty;
-  return &empty;
-}
-
-const PartialOrdering* PartialOrdering::set(const PartialOrdering* po, size_t x, size_t y, PoComp v)
-{
-  ASS(po);
-  ASS_L(x,po->_size);
-  ASS_L(y,po->_size);
-
-  if (x == y) {
-    return po;
-  }
-
-  static DHMap<std::tuple<const PartialOrdering*, size_t, size_t, PoComp>, const PartialOrdering*> cache;
-
-  const PartialOrdering** ptr;
-  if (cache.getValuePtr(make_tuple(po, x, y, v), ptr, nullptr)) {
-    // TODO remove this reverse thing
-    bool reversed = x > y;
-    if (reversed) {
-      swap(x,y);
-    }
-    auto res = new PartialOrdering(*po);
-    bool changed;
-    if (!res->set_idx_of(x, y, v, changed)) {
-      delete res;
-      *ptr = nullptr;
-    } else if (!changed) {
-      delete res;
-      *ptr = po;
-    }
-    // if something's changed, we calculate the transitive closure
-    // TODO we could use the value that we get from compatibility checking here
-    else if (!res->set_inferred(x, y, v)) {
-      delete res;
-      *ptr = nullptr;
-    } else {
-      *ptr = res;
-    }
-  }
-  return *ptr;
-}
-
-const PartialOrdering* PartialOrdering::extend(const PartialOrdering* po)
-{
-  static DHMap<const PartialOrdering*, const PartialOrdering*> cache;
-
-  const PartialOrdering** ptr;
-  if (cache.getValuePtr(po, ptr, nullptr)) {
-    auto res = new PartialOrdering(*po);
-    res->extend();
-    *ptr = res;
-  }
-  return *ptr;
-}
-
-void PartialOrdering::extend()
-{
-  // extend array
-  size_t prevSize = ((_size - 1) * _size / 2);
-  auto prevArray = _array;
-  _size++;
-  if (_size>1) {
-    size_t newSize = prevSize + _size;
-    void* mem = ALLOC_KNOWN(newSize*sizeof(PoComp), "Kernel::PartialOrdering");
-    _array = array_new<PoComp>(mem, newSize);
-    std::memset(_array, 0, newSize*sizeof(PoComp));
-    static_assert(static_cast<unsigned>(PoComp::UNKNOWN) == 0);
-    if (prevArray) {
-      memcpy(_array,prevArray,prevSize*sizeof(PoComp));
-=======
   }
   ASSERTION_VIOLATION;
 }
@@ -310,19 +196,11 @@
       *ptr = nullptr;
     } else {
       *ptr = res;
->>>>>>> 1dc0e455
-    }
-  }
-  // remove previous array
-  if (prevSize) {
-    array_delete(prevArray, prevSize);
-    DEALLOC_KNOWN(prevArray, prevSize*sizeof(PoComp), "Kernel::PartialOrdering");
-  }
-}
-
-<<<<<<< HEAD
-bool PartialOrdering::set_idx_of(size_t x, size_t y, PoComp v, bool& changed)
-=======
+    }
+  }
+  return *ptr;
+}
+
 const PartialOrdering* PartialOrdering::extend(const PartialOrdering* po)
 {
   static DHMap<const PartialOrdering*, const PartialOrdering*> cache;
@@ -343,7 +221,6 @@
 }
 
 bool PartialOrdering::setRel(size_t x, size_t y, PoComp v, bool& changed)
->>>>>>> 1dc0e455
 {
   size_t idx = y*(y-1)/2 + x;
   ASS_L(idx,_array.size());
@@ -354,24 +231,9 @@
   }
   changed = (_array[idx] != new_v);
   _array[idx] = new_v;
-  if (new_v == PoComp::INCOMPARABLE) {
-    _hasIncomp = true;
-  }
   return true;
 }
 
-<<<<<<< HEAD
-bool PartialOrdering::set_idx_of_safe(size_t x, size_t y, PoComp v, bool& changed)
-{
-  if (x < y) {
-    return set_idx_of(x,y,v,changed);
-  } else {
-    return set_idx_of(y,x,reverse(v),changed);
-  }
-}
-
-PoComp PartialOrdering::get_unsafe(size_t x, size_t y) const
-=======
 bool PartialOrdering::setRelSafe(size_t x, size_t y, PoComp v, bool& changed)
 {
   if (x < y) {
@@ -382,16 +244,12 @@
 }
 
 PoComp PartialOrdering::getUnsafe(size_t x, size_t y) const
->>>>>>> 1dc0e455
 {
   size_t idx = y*(y-1)/2 + x;
   ASS_L(idx,_array.size());
   return _array[idx];
 }
 
-<<<<<<< HEAD
-bool PartialOrdering::set_inferred_loop(size_t x, size_t y, PoComp rel)
-=======
 bool PartialOrdering::setInferred(size_t x, size_t y, PoComp result)
 {
   switch (result) {
@@ -427,7 +285,6 @@
 }
 
 bool PartialOrdering::setInferredHelper(size_t x, size_t y, PoComp rel)
->>>>>>> 1dc0e455
 {
   ASS_NEQ(x,y);
 
@@ -446,11 +303,7 @@
     // if rel = ≤: z ≤ x  ∧  x ≤ y  →  z ≤ y
     // if rel = ≥: z ≥ x  ∧  x ≥ y  →  z ≥ y
     if (r == rel || r == PoComp::EQUAL) {
-<<<<<<< HEAD
-      RETURN_IF_FAIL(set_idx_of_safe(z, y, rel, changed));
-=======
       RETURN_IF_FAIL(setRelSafe(z, y, rel, changed));
->>>>>>> 1dc0e455
       if (changed) {
         above.push(z);
         // TODO find out why we should continue here
@@ -460,11 +313,7 @@
     // if rel = ≤: z ≱ x  ∧  x ≤ y  →  z ≱ y
     // if rel = ≥: z ≰ x  ∧  x ≥ y  →  z ≰ y
     else if (r == wkn || r == PoComp::INCOMPARABLE) {
-<<<<<<< HEAD
-      RETURN_IF_FAIL(set_idx_of_safe(z, y, wkn, changed));
-=======
       RETURN_IF_FAIL(setRelSafe(z, y, wkn, changed));
->>>>>>> 1dc0e455
       if (changed) {
         above_w.push(z);
         // TODO find out why we should continue here
@@ -476,11 +325,7 @@
     // x rel y  ∧  y rel z  →  x rel z
     // x rel y  ∧  y  =  z  →  x rel z
     if (r == rel || r == PoComp::EQUAL) {
-<<<<<<< HEAD
-      RETURN_IF_FAIL(set_idx_of_safe(x, z, rel, changed));
-=======
       RETURN_IF_FAIL(setRelSafe(x, z, rel, changed));
->>>>>>> 1dc0e455
       if (changed) {
         below.push(z);
       }
@@ -488,11 +333,7 @@
     // x rel y  ∧  y wkn z  →  x wkn z
     // x rel y  ∧  y inc z  →  x wkn z
     else if (r == wkn || r == PoComp::INCOMPARABLE) {
-<<<<<<< HEAD
-      RETURN_IF_FAIL(set_idx_of_safe(x, z, wkn, changed));
-=======
       RETURN_IF_FAIL(setRelSafe(x, z, wkn, changed));
->>>>>>> 1dc0e455
       if (changed) {
         below_w.push(z);
       }
@@ -502,36 +343,21 @@
   // connect all pairs that have been derived
   for (const auto& z : above) {
     for (const auto& u : below) {
-<<<<<<< HEAD
-      RETURN_IF_FAIL(set_idx_of_safe(z,u,rel,changed));
-    }
-    for (const auto& u : below_w) {
-      RETURN_IF_FAIL(set_idx_of_safe(z,u,wkn,changed));
-=======
       RETURN_IF_FAIL(setRelSafe(z,u,rel,changed));
     }
     for (const auto& u : below_w) {
       RETURN_IF_FAIL(setRelSafe(z,u,wkn,changed));
->>>>>>> 1dc0e455
     }
   }
   for (const auto& z : above_w) {
     for (const auto& u : below) {
-<<<<<<< HEAD
-      RETURN_IF_FAIL(set_idx_of_safe(z,u,wkn,changed));
-=======
       RETURN_IF_FAIL(setRelSafe(z,u,wkn,changed));
->>>>>>> 1dc0e455
     }
   }
   return true;
 }
 
-<<<<<<< HEAD
-bool PartialOrdering::set_inferred_loop_inc(size_t x, size_t y, PoComp wkn)
-=======
 bool PartialOrdering::setInferredHelperInc(size_t x, size_t y, PoComp wkn)
->>>>>>> 1dc0e455
 {
   ASS_NEQ(x,y);
 
@@ -548,11 +374,7 @@
     // z ≤ x  ∧  x ≱ y  →  z ≱ y
     // z ≥ x  ∧  x ≰ y  →  z ≰ y
     if (r == rel || r == PoComp::EQUAL) {
-<<<<<<< HEAD
-      RETURN_IF_FAIL(set_idx_of_safe(z, y, wkn, changed));
-=======
       RETURN_IF_FAIL(setRelSafe(z, y, wkn, changed));
->>>>>>> 1dc0e455
       if (changed) {
         above.push(z);
         // TODO find out why we should continue here
@@ -563,11 +385,7 @@
     // x ≱ y  ∧  y ≤ z  →  x ≱ z
     // x ≰ y  ∧  y ≥ z  →  x ≰ z
     if (r == rel || r == PoComp::EQUAL) {
-<<<<<<< HEAD
-      RETURN_IF_FAIL(set_idx_of_safe(x, z, wkn, changed));
-=======
       RETURN_IF_FAIL(setRelSafe(x, z, wkn, changed));
->>>>>>> 1dc0e455
       if (changed) {
         below.push(z);
       }
@@ -577,21 +395,13 @@
   // connect all pairs that have been derived
   for (const auto& z : above) {
     for (const auto& u : below) {
-<<<<<<< HEAD
-      RETURN_IF_FAIL(set_idx_of_safe(z,u,wkn,changed));
-=======
       RETURN_IF_FAIL(setRelSafe(z,u,wkn,changed));
->>>>>>> 1dc0e455
     }
   }
   return true;
 }
 
-<<<<<<< HEAD
-bool PartialOrdering::set_inferred_loop_eq(size_t x, size_t y)
-=======
 bool PartialOrdering::setInferredHelperEq(size_t x, size_t y)
->>>>>>> 1dc0e455
 {
   ASS_NEQ(x,y);
 
@@ -607,11 +417,7 @@
     }
     auto r = get(z, x);
     if (r != PoComp::UNKNOWN) {
-<<<<<<< HEAD
-      RETURN_IF_FAIL(set_idx_of_safe(z, y, r, changed));
-=======
       RETURN_IF_FAIL(setRelSafe(z, y, r, changed));
->>>>>>> 1dc0e455
       if (changed) {
         x_rel.push({ z, r });
         // TODO find out why we should continue here
@@ -620,11 +426,7 @@
     }
     r = get(y, z);
     if (r != PoComp::UNKNOWN) {
-<<<<<<< HEAD
-      RETURN_IF_FAIL(set_idx_of_safe(x, z, r, changed));
-=======
       RETURN_IF_FAIL(setRelSafe(x, z, r, changed));
->>>>>>> 1dc0e455
       if (changed) {
         y_rel.push({ z, r });
       }
@@ -641,11 +443,7 @@
       case PoComp::EQUAL: {
         for (const auto& [u,ru] : y_rel) {
           // z = x  ∧  x ru u  →  z ru u
-<<<<<<< HEAD
-          RETURN_IF_FAIL(set_idx_of_safe(z, u, ru, changed));
-=======
           RETURN_IF_FAIL(setRelSafe(z, u, ru, changed));
->>>>>>> 1dc0e455
         }
         break;
       }
@@ -655,20 +453,12 @@
             // z > x  ∧  x ≥ u  →  z > u
             case PoComp::EQUAL:
             case PoComp::GREATER:
-<<<<<<< HEAD
-              RETURN_IF_FAIL(set_idx_of_safe(z, u, PoComp::GREATER, changed));
-=======
               RETURN_IF_FAIL(setRelSafe(z, u, PoComp::GREATER, changed));
->>>>>>> 1dc0e455
               break;
             // z > x  ∧  x ≰ u  →  z ≰ u
             case PoComp::NLEQ:
             case PoComp::INCOMPARABLE:
-<<<<<<< HEAD
-              RETURN_IF_FAIL(set_idx_of_safe(z, u, PoComp::NLEQ, changed));
-=======
               RETURN_IF_FAIL(setRelSafe(z, u, PoComp::NLEQ, changed));
->>>>>>> 1dc0e455
               break;
             // z > x  ∧  x < u implies nothing
             case PoComp::LESS:
@@ -687,20 +477,12 @@
             // z < x  ∧  x ≤ u  →  z < u
             case PoComp::EQUAL:
             case PoComp::LESS:
-<<<<<<< HEAD
-              RETURN_IF_FAIL(set_idx_of_safe(z, u, PoComp::LESS, changed));
-=======
               RETURN_IF_FAIL(setRelSafe(z, u, PoComp::LESS, changed));
->>>>>>> 1dc0e455
               break;
             // z < x  ∧  x ≱ u  →  z ≱ u
             case PoComp::NGEQ:
             case PoComp::INCOMPARABLE:
-<<<<<<< HEAD
-              RETURN_IF_FAIL(set_idx_of_safe(z, u, PoComp::NGEQ, changed));
-=======
               RETURN_IF_FAIL(setRelSafe(z, u, PoComp::NGEQ, changed));
->>>>>>> 1dc0e455
               break;
             // z < x  ∧  x > u implies nothing
             case PoComp::GREATER:
@@ -718,17 +500,6 @@
           switch (ru) {
             // z ≰ x  ∧  x > u  →  z ≰ u
             case PoComp::GREATER:
-<<<<<<< HEAD
-              RETURN_IF_FAIL(set_idx_of_safe(z, u, PoComp::NLEQ, changed));
-              break;
-            // z ⋈ x  ∧  x = u  →  z ⋈ u
-            case PoComp::EQUAL:
-              RETURN_IF_FAIL(set_idx_of_safe(z, u, PoComp::INCOMPARABLE, changed));
-              break;
-            // z ≱ x  ∧  x < u  →  z ≱ u
-            case PoComp::LESS:
-              RETURN_IF_FAIL(set_idx_of_safe(z, u, PoComp::NGEQ, changed));
-=======
               RETURN_IF_FAIL(setRelSafe(z, u, PoComp::NLEQ, changed));
               break;
             // z ⋈ x  ∧  x = u  →  z ⋈ u
@@ -738,7 +509,6 @@
             // z ≱ x  ∧  x < u  →  z ≱ u
             case PoComp::LESS:
               RETURN_IF_FAIL(setRelSafe(z, u, PoComp::NGEQ, changed));
->>>>>>> 1dc0e455
               break;
             // z ⋈ x  ∧  x ≱ u implies nothing
             case PoComp::NGEQ:
@@ -759,11 +529,7 @@
             // z ≱ x  ∧  x ≤ u  →  z ≱ u
             case PoComp::EQUAL:
             case PoComp::LESS:
-<<<<<<< HEAD
-              RETURN_IF_FAIL(set_idx_of_safe(z, u, PoComp::NGEQ, changed));
-=======
               RETURN_IF_FAIL(setRelSafe(z, u, PoComp::NGEQ, changed));
->>>>>>> 1dc0e455
               break;
             // z ≱ x  ∧  x > u implies nothing
             case PoComp::GREATER:
@@ -786,11 +552,7 @@
             // z ≰ x  ∧  x ≥ u  →  z ≰ u
             case PoComp::GREATER:
             case PoComp::EQUAL:
-<<<<<<< HEAD
-              RETURN_IF_FAIL(set_idx_of_safe(z, u, PoComp::NLEQ, changed));
-=======
               RETURN_IF_FAIL(setRelSafe(z, u, PoComp::NLEQ, changed));
->>>>>>> 1dc0e455
               break;
             // z ≰ x  ∧  x < u implies nothing
             case PoComp::LESS:
@@ -814,56 +576,12 @@
   return true;
 }
 
-<<<<<<< HEAD
-bool PartialOrdering::set_inferred(size_t x, size_t y, PoComp result)
-{
-  switch (result) {
-    /* x > y: then ∀z. y ≥ z, also x > z,
-               and ∀z. z ≥ x, also z > y */
-    case PoComp::GREATER:
-    /* x < y: then ∀z. y ≤ z, also x < z,
-               and ∀z. z ≤ x, also z < y */
-    case PoComp::LESS:
-      RETURN_IF_FAIL(set_inferred_loop(x, y, result));
-      break;
-    /* x = y: then ∀z. z = x, also z = y
-               and ∀z. z = y, also z = x
-               and ∀z. z > x, also z > y
-               and ∀z. z > y, also z > x
-               and ∀z. z < x, also z < y
-               and ∀z. z < y, also z < x */
-    case PoComp::EQUAL:
-      RETURN_IF_FAIL(set_inferred_loop_eq(x, y));
-      break;
-    case PoComp::NGEQ:
-    case PoComp::NLEQ:
-      RETURN_IF_FAIL(set_inferred_loop_inc(x, y, result));
-      break;
-    case PoComp::INCOMPARABLE:
-      RETURN_IF_FAIL(set_inferred_loop_inc(x, y, PoComp::NGEQ));
-      RETURN_IF_FAIL(set_inferred_loop_inc(x, y, PoComp::NLEQ));
-      break;
-    default:
-      break;
-  }
-  return true;
-}
-
-string PartialOrdering::to_string() const
-{
-  if (_size == 0) {
-    return " {} ";
-  }
-  stringstream str;
-  size_t s = _size-1;
-=======
 ostream& operator<<(ostream& str, const PartialOrdering& po)
 {
   if (po._size == 0) {
     return str << " {} ";
   }
   size_t s = po._size-1;
->>>>>>> 1dc0e455
   size_t w = 0;
   while (s) { s /= 10; w++; }
 
@@ -873,20 +591,12 @@
       if (w>1) {
         str << std::setw(w-1) << " ";
       }
-<<<<<<< HEAD
-      str << po_to_infix(get_unsafe(j,i)) << " ";
-=======
       str << pocompToInfix(po.getUnsafe(j,i)) << " ";
->>>>>>> 1dc0e455
     }
     if (w>1) {
       str << std::setw(w-1) << " ";
     }
-<<<<<<< HEAD
-    str << po_to_infix(PoComp::EQUAL) << " " << endl;
-=======
     str << pocompToInfix(PoComp::EQUAL) << " " << endl;
->>>>>>> 1dc0e455
   }
   str << std::setw(w) << " " << " ";
   for (size_t i = 0; i < po._size; i++) {
@@ -895,16 +605,4 @@
   return str;
 }
 
-string PartialOrdering::all_to_string() const
-{
-  stringstream res;
-  auto curr = this;
-  while (curr) {
-    res << curr << " " << curr->_array << endl;
-    res << curr->to_string() << endl;
-    curr = curr->_prev;
-  }
-  return res.str();
-}
-
 }