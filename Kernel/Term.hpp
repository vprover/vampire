--- conflicted
+++ resolved
@@ -92,21 +92,18 @@
   AO_INCOMPARABLE=4,
 };
 
-<<<<<<< HEAD
 inline std::ostream& operator<<(std::ostream& out, ArgumentOrderVals const& self)
 { 
   switch(self) {
     case AO_UNKNOWN: return out << "UNKNOWN";
     case AO_GREATER: return out << "GREATER";
     case AO_LESS: return out << "LESS";
-    case AO_GREATER_EQ: return out << "GREATER_EQ";
-    case AO_LESS_EQ: return out << "LESS_EQ";
     case AO_EQUAL: return out << "EQUAL";
     case AO_INCOMPARABLE: return out << "INCOMPARABLE";
   }
   ASSERTION_VIOLATION
 }
-=======
+
 enum class TermKind : unsigned {
   LITERAL,
   TERM,
@@ -122,8 +119,6 @@
   friend bool operator<(SymbolId const& l, SymbolId const& r) 
   { return std::tie(l.functor, l.kind) < std::tie(r.functor, r.kind); }
 };
-
->>>>>>> e7b2fd1b
 
 /**
  * Class containing either a pointer to a compound term or
@@ -198,11 +193,7 @@
   unsigned defaultHash() const { return DefaultHash::hash(content()); }
   unsigned defaultHash2() const { return content(); }
 
-<<<<<<< HEAD
-  vstring toString(bool needsPar = false) const;
-=======
-  std::string toString(bool topLevel = true) const;
->>>>>>> e7b2fd1b
+  std::string toString(bool needsPar = false) const;
 
   friend std::ostream& operator<<(std::ostream& out, Kernel::TermList const& tl);
   /** make the term into an ordinary variable with a given number */
@@ -1083,22 +1074,21 @@
   /** set polarity to true or false */
   void setPolarity(bool positive)
   { _args[0]._setPolarity(positive); }
-<<<<<<< HEAD
 
   TermList eqArgSort() const;
   
   // prevent bugs through implicit bool <-> unsigned conversions
-  template<class Iter> static Literal* createFromIter(unsigned predicate, unsigned polarity, Iter iter, bool commutative = false) = delete;
-  template<class Iter> static Literal* createFromIter(    bool predicate, unsigned polarity, Iter iter, bool commutative = false) = delete;
-  template<class Iter> static Literal* createFromIter(    bool predicate,     bool polarity, Iter iter, bool commutative = false) = delete;
+  template<class Iter> static Literal* createFromIter(unsigned predicate, unsigned polarity, Iter iter) = delete;
+  template<class Iter> static Literal* createFromIter(    bool predicate, unsigned polarity, Iter iter) = delete;
+  template<class Iter> static Literal* createFromIter(    bool predicate,     bool polarity, Iter iter) = delete;
 
   template<class Iter>
-  static Literal* createFromIter(unsigned predicate, bool polarity, Iter iter, bool commutative = false) {
+  static Literal* createFromIter(unsigned predicate, bool polarity, Iter iter) {
     RStack<TermList> args;
     while (iter.hasNext()) {
       args->push(iter.next());
     }
-    return Literal::create(predicate, args->size(), polarity, commutative, args->begin());
+    return Literal::create(predicate, args->size(), polarity, args->begin());
   }
 
   template<class Iter>
@@ -1106,16 +1096,12 @@
     if (lit->isEquality()) {
       return  Literal::createEquality(lit->polarity(), iter.tryNext().unwrap(), iter.tryNext().unwrap(), lit->eqArgSort());
     } else {
-      return Literal::createFromIter(lit->functor(), bool(lit->polarity()), std::move(iter), lit->commutative());
-    }
-  }
-
-  static Literal* create(unsigned predicate, unsigned arity, bool polarity, bool commutative, TermList* args);
-  static Literal* create(unsigned predicate, bool polarity, std::initializer_list<TermList>, bool commutative = false);
-=======
+      return Literal::createFromIter(lit->functor(), bool(lit->polarity()), std::move(iter));
+    }
+  }
+
   static Literal* create(unsigned predicate, unsigned arity, bool polarity, TermList* args);
   static Literal* create(unsigned predicate, bool polarity, std::initializer_list<TermList>);
->>>>>>> e7b2fd1b
   static Literal* create(Literal* l,bool polarity);
   static Literal* create(Literal* l,TermList* args);
   static Literal* createEquality(bool polarity, TermList arg1, TermList arg2, TermList sort);
@@ -1276,12 +1262,6 @@
 bool positionIn(TermList& subterm,TermList* term, std::string& position);
 bool positionIn(TermList& subterm,Term* term, std::string& position);
 
-<<<<<<< HEAD
-inline std::ostream& operator<<(std::ostream& out, Kernel::TermList::Top const& self)
-{ self.output(out); return out; }
-
-=======
->>>>>>> e7b2fd1b
 } // namespace Kernel
 
 template<>
