/*
 * This file is part of the source code of the software program
 * Vampire. It is protected by applicable
 * copyright laws.
 *
 * This source code is distributed under the licence found here
 * https://vprover.github.io/license.html
 * and in the source directory
 */
/**
 * @file Term.hpp
 * Defines class Term (also serving as term arguments)
 *
 * The way terms are laid out in memory is partly historical and certainly non-trivial.
 * Here are a few salient points to help you navigate:
 * - a "Term" represents a function (unsigned, see Kernel::Signature) applied to some number of arguments
 * - usually Terms are "perfectly shared" (see Indexing::TermSharing)
 * - the arguments are "TermList"s, i.e. a variable or a Term*
 * - TermList is a tagged union that relies on Term* being aligned (!) to achieve pointer tagging
 * - TermTag::REF == 0 because this does not change the value of an aligned Term*
 * - the arguments of a Term are laid out in reverse order (!)
 * - the last argument (i.e. the closest to the Term) is a sentinel with TermTag::FUN
 *   and some metadata about the enclosing Term
 *
 * @since 18/04/2006 Bellevue
 * @since 06/05/2007 Manchester, changed into a single class instead of three
 */

#ifndef __Term__
#define __Term__

#include "Forwards.hpp"
#include "Debug/Assertion.hpp"
#include "Debug/Tracer.hpp"

#include "Lib/Allocator.hpp"
#include "Lib/Portability.hpp"
#include "Lib/Comparison.hpp"
#include "Lib/Stack.hpp"
#include "Lib/Hash.hpp"
<<<<<<< HEAD
#include "Lib/Option.hpp"
=======
#include "Lib/Coproduct.hpp"
#include "Lib/Recycled.hpp"
>>>>>>> 93bb9c6c

// the number of bits used for "TermList::_info::distinctVars"
#if VHOL
  #define TERM_DIST_VAR_BITS 18
#else
  #define TERM_DIST_VAR_BITS 21
#endif
#define TERM_DIST_VAR_UNKNOWN ((2 ^ TERM_DIST_VAR_BITS) - 1)

namespace Kernel {

using namespace Lib;

/** Tag denoting the kind of this term
 * @since 19/02/2008 Manchester, moved outside of the Term class
 */
enum TermTag {
  /** reference to another term */
  REF = 0u,
  /** ordinary variable */
  ORD_VAR = 1u,
  /** (function) symbol */
  FUN = 2u,
  /** special variable */
  SPEC_VAR = 3u,
};

enum ArgumentOrderVals {
  /**
   * Values representing order of arguments in equality,
   * to be stores in the term sharing structure.
   *
   * The important thing is that the UNKNOWN value is
   * equal to 0, as this will be the default value inside
   * the term objects
   *
   * Values of elements must be equal to values of corresponding elements
   * in the @c Result enum, so that one can convert between the
   * enums using static_cast.
   */
  AO_UNKNOWN=0,
  AO_GREATER=1,
  AO_LESS=2,
  AO_GREATER_EQ=3,
  AO_LESS_EQ=4,
  AO_EQUAL=5,
  AO_INCOMPARABLE=6,
};

bool operator<(const TermList& lhs, const TermList& rhs);

/**
 * Class containing either a pointer to a compound term or
 * a variable number or a functor.
 */
class TermList {
public:
  CLASS_NAME(TermList)
  // divide by 4 because of the tag, by 2 to split the space evenly
  static const unsigned SPEC_UPPER_BOUND = (UINT_MAX / 4) / 2;
  /** dummy constructor, does nothing */
  TermList() {}
  /** creates a term list and initialises its content with data */
  explicit TermList(size_t data) : _content(data) {}
  /** creates a term list containing a pointer to a term */
  explicit TermList(Term* t) : _term(t) { ASS_EQ(tag(), REF); }
  /** creates a term list containing a variable. If @b special is true, then the variable
   * will be "special". Special variables are also variables, with a difference that a
   * special variables and ordinary variables have an empty intersection */
  TermList(unsigned var, bool special)
  {
    if (special) {
      makeSpecialVar(var);
    }
    else {
      makeVar(var);
    }
  }

  /** the tag */
  inline TermTag tag() const { return static_cast<TermTag>(_info.tag); }
  /** the term list is empty */
  inline bool isEmpty() const
  { return tag() == FUN; }
  /** the term list is non-empty */
  inline bool isNonEmpty() const
  { return tag() != FUN; }
  /** next term in this list */
  inline TermList* next()
  { return this-1; }
  /** next term in this list */
  inline const TermList* next() const
  { return this-1; }
  /** the term contains a variable as its head */
  inline bool isVar() const { return tag() == ORD_VAR || tag() == SPEC_VAR; }
  /** the term contains an ordinary variable as its head */
  inline bool isOrdinaryVar() const { return tag() == ORD_VAR; }
  /** the term contains a special variable as its head */
  inline bool isSpecialVar() const { return tag() == SPEC_VAR && var() < SPEC_UPPER_BOUND; }

  /** return the variable number */
  inline unsigned var() const
  { ASS(isVar()); return _content / 4; }
  /** the term contains reference to Term class */
  inline bool isTerm() const
  { return tag() == REF; }
  inline const Term* term() const
  { ASS(isTerm()); return _term; }
  inline Term* term()
  { ASS(isTerm()); return _term; }
  /** True of the terms have the same content. Useful for comparing
   * arguments of shared terms. */
  inline bool sameContent(const TermList* t) const
  { return _content == t->_content ; }
  inline bool sameContent(const TermList& t) const
  { return sameContent(&t); }
  /** return the content, useful for e.g., term argument comparison */
  inline size_t content() const { return _content; }

  /** default hash is to hash the content */
  unsigned defaultHash() const { return DefaultHash::hash(content()); }
  unsigned defaultHash2() const { return content(); }

  vstring toString() const;

  /** make the term into an ordinary variable with a given number */
  inline void makeVar(unsigned vnumber)
  { _content = vnumber * 4 + ORD_VAR; }
  /** make the term into a special variable with a given number */
  inline void makeSpecialVar(unsigned vnumber)
  { _content = vnumber * 4 + SPEC_VAR; }
  /** make the term empty (so that isEmpty() returns true) */
  inline void makeEmpty()
  { _content = FUN; }
  /** make the term into a reference */
  inline void setTerm(Term* t)
  { _term = t; ASS_EQ(tag(), REF); }
  class Top : public Coproduct<unsigned, unsigned> {
    Top(Coproduct<unsigned, unsigned> self) : Coproduct<unsigned, unsigned>(self) {}
  public:
    static Top functor(unsigned f) { return Top(Coproduct::variant<0>(f)); }
    static Top var    (unsigned v) { return Top(Coproduct::variant<1>(v)); }
    Option<unsigned> functor() const { return as<0>().toOwned(); }
    Option<unsigned> var()     const { return as<1>().toOwned(); }
  };
  Top top() const;
  static bool sameTop(TermList ss, TermList tt);
  static bool sameTopFunctor(TermList ss, TermList tt);
  static bool equals(TermList t1, TermList t2);
  static bool allShared(TermList* args);
  static TermList var(unsigned var, bool special = false) { return TermList(var, special); }
  /** if not var, the inner term must be shared */
  unsigned weight() const;
  /** returns true if this termList is wrapping a higher-order "arrow" sort */
#if VHOL
  bool isArrowSort();
#endif
  bool isBoolSort();
  bool isArraySort();
  bool isTupleSort();
  bool isIntSort();
  bool isRatSort();
  bool isRealSort();

#if VHOL  
  bool isApplication() const;
  bool isLambdaTerm() const;  
  bool isRedex();
  bool isNot();
  bool isSigma();
  bool isPi();
  bool isIff();
  bool isAnd();
  bool isOr();
  bool isXOr();
  bool isImp();
  bool isEquals();
  Option<unsigned> deBruijnIndex() const;
  TermList lhs() const;
  TermList rhs() const;
  TermList lambdaBody() const;
  TermList head();
  TermList domain();
  TermList result();
  TermList finalResult();
#endif

  bool containsSubterm(TermList v);
  bool containsAllVariablesOf(TermList t);

  bool ground() const;
  bool isSafe() const;

  VList* freeVariables() const;
  bool isFreeVariable(unsigned var) const;

#if VDEBUG
  void assertValid() const;
#endif

  inline bool operator==(const TermList& t) const
  { return _content==t._content; }
  inline bool operator!=(const TermList& t) const
  { return _content!=t._content; }

  friend bool operator<(const TermList& lhs, const TermList& rhs);

private:
  vstring asArgsToString() const;

  union {
    /** reference to another term */
    Term* _term;
    /** raw content, can be anything */
    size_t _content;
    /** Used by Term, storing some information about the term using bits */
    /*
     * A note from 2022: the following bitfield is somewhat non-portable.
     * Endianness or exotic pointers or some compiler/padding weirdness would probably break this.
     * I'm leaving it as-is for now because of the bugs changing it might introduce,
     * but a better solution long-term would be something like a struct wrapping a `uintptr_t`,
     * with bits twiddled manually in getters/setters.
     * ---
     * However, if compiling this on a non-x86ish architecture (or even a new compiler)
     * produces "unexpected results" in the vicinity of terms, then I'd look here first!
     */
    struct {
      /** a TermTag indicating what is stored here */
      unsigned tag : 2;
      /** polarity, used only for literals */
      unsigned polarity : 1;
      /** true if commutative/symmetric */
      unsigned commutative : 1;
      /** true if shared */
      unsigned shared : 1;
      /** true if literal */
      unsigned literal : 1;
      /** true if atomic sort */
      unsigned sort : 1;
      /** true if term contains at least one term var */
      unsigned hasTermVar : 1;
#if VHOL
      /** true if the term contains a De Bruijn index */
      unsigned hasDBIndex : 1;
      /** true if the term contains a redex */
      unsigned hasRedex : 1;
      /** true if a term contains a lambda */
      unsigned hasLambda : 1;
#endif

      /** Ordering comparison result for commutative term arguments, one of
       * 0 (unknown) 1 (less), 2 (equal), 3 (greater), 4 (incomparable)
       * @see Term::ArgumentOrder */
      unsigned order : 3;
      static_assert(AO_INCOMPARABLE < 8, "must be able to squash this into 3 bits");
      /** Number of distinct variables in the term, equal
       * to TERM_DIST_VAR_UNKNOWN if the number has not been
       * computed yet. */

      mutable unsigned distinctVars : TERM_DIST_VAR_BITS;
      /** term id hiding in this _info */
      // this should not be removed without care,
      // otherwise the bitfield layout might shift, resulting in broken pointer tagging
      unsigned id : 32;
    } _info;
  };
  friend class Indexing::TermSharing;
  friend class Term;
  friend class Literal;
  friend class AtomicSort;
}; // class TermList

static_assert(
  sizeof(TermList) == sizeof(size_t),
  "size of TermList must be the same size as that of size_t"
);

/**
 * Class to represent terms and lists of terms.
 * @since 19/02/2008 Manchester, changed to use class TermList
 */
class Term
{
public:
  //special functor values
  static const unsigned SF_ITE = 0xFFFFFFFF;
  static const unsigned SF_LET = 0xFFFFFFFE;
  static const unsigned SF_FORMULA = 0xFFFFFFFD;
  static const unsigned SF_TUPLE = 0xFFFFFFFC;
  static const unsigned SF_LET_TUPLE = 0xFFFFFFFB;
#if VHOL  
  static const unsigned SF_LAMBDA = 0xFFFFFFFA;
#endif
  static const unsigned SF_MATCH = 0xFFFFFFF9;
  static const unsigned SPECIAL_FUNCTOR_LOWER_BOUND = 0xFFFFFFF9;

  class SpecialTermData
  {
    friend class Term;
  private:
    union {
      struct {
        Formula * condition;
        TermList sort;
      } _iteData;
      struct {
        unsigned functor;
        VList* variables;
        TermList binding;
        TermList sort;
      } _letData;
      struct {
        Formula * formula;
      } _formulaData;
      struct {
        Term* term;
      } _tupleData;
      struct {
        unsigned functor;
        VList* symbols;
        TermList binding;
        TermList sort;
      } _letTupleData;
#if VHOL
      struct {
        TermList lambdaExp;
        VList* _vars;
        SList* _sorts;  
        TermList sort; 
        TermList expSort;//TODO is this needed?
      } _lambdaData;
#endif      
      struct {
        TermList sort;
        TermList matchedSort;
      } _matchData;
    };
    /** Return pointer to the term to which this object is attached */
    const Term* getTerm() const { return reinterpret_cast<const Term*>(this+1); }
  public:
    unsigned getType() const {
      unsigned res = getTerm()->functor();
      ASS_GE(res,SPECIAL_FUNCTOR_LOWER_BOUND);
      return res;
    }
    Formula* getCondition() const { ASS_EQ(getType(), SF_ITE); return _iteData.condition; }
    unsigned getFunctor() const {
      ASS_REP(getType() == SF_LET || getType() == SF_LET_TUPLE, getType());
      return getType() == SF_LET ? _letData.functor : _letTupleData.functor;
    }
#if VHOL          
    VList* getLambdaVars() const { ASS_EQ(getType(), SF_LAMBDA); return _lambdaData._vars; }
    SList* getLambdaVarSorts() const { ASS_EQ(getType(), SF_LAMBDA); return _lambdaData._sorts; }
    TermList getLambdaExp() const { ASS_EQ(getType(), SF_LAMBDA); return _lambdaData.lambdaExp; }
#endif    
    VList* getVariables() const { ASS_EQ(getType(), SF_LET); return _letData.variables; }
    VList* getTupleSymbols() const { return _letTupleData.symbols; }
    TermList getBinding() const {
      ASS_REP(getType() == SF_LET || getType() == SF_LET_TUPLE, getType());
      return TermList(getType() == SF_LET ? _letData.binding : _letTupleData.binding);
    }
#if VHOL    
    TermList getLambdaExpSort() const { ASS_EQ(getType(), SF_LAMBDA); return _lambdaData.expSort; }
#endif    
    TermList getSort() const {
      switch (getType()) {
        case SF_ITE:
          return _iteData.sort;
        case SF_LET:
          return _letData.sort;
        case SF_LET_TUPLE:
          return _letTupleData.sort;
#if VHOL          
        case SF_LAMBDA:
          return _lambdaData.sort;
#endif
        case SF_MATCH:
          return _matchData.sort;
        default:
          ASSERTION_VIOLATION_REP(getType());
      }
    }
    Formula* getFormula() const { ASS_EQ(getType(), SF_FORMULA); return _formulaData.formula; }
    Term* getTupleTerm() const { return _tupleData.term; }
    TermList getMatchedSort() const { return _matchData.matchedSort; }
  };


  Term() throw();
  explicit Term(const Term& t) throw();
  static Term* create(unsigned function, unsigned arity, const TermList* args);
  static Term* create(unsigned fn, std::initializer_list<TermList> args);
  static Term* create(unsigned fn, Stack<TermList> const& args) { return Term::create(fn, args.length(), args.begin()); }
  template<class Iter>
  static Term* createFromIter(unsigned fn, Iter args) 
  { 
    Recycled<Stack<TermList>> stack;
    stack->loadFromIterator(args);
    return Term::create(fn, *stack); 
  }
  static Term* create(Term* t,TermList* args);
  static Term* createNonShared(unsigned function, unsigned arity, TermList* arg);
  static Term* createNonShared(Term* t,TermList* args);
  static Term* createNonShared(Term* t);
  static Term* cloneNonShared(Term* t);

  static Term* createConstant(const vstring& name);
  /** Create a new constant and insert in into the sharing structure */
  static Term* createConstant(unsigned symbolNumber) { return create(symbolNumber,0,0); }
  static Term* createITE(Formula * condition, TermList thenBranch, TermList elseBranch, TermList branchSort);
  static Term* createLet(unsigned functor, VList* variables, TermList binding, TermList body, TermList bodySort);
#if VHOL
  static Term* createLambda(TermList lambdaExp, VList* vars, SList* sorts, TermList expSort);
#endif
  static Term* createTupleLet(unsigned functor, VList* symbols, TermList binding, TermList body, TermList bodySort);
  static Term* createFormula(Formula* formula);
  static Term* createTuple(unsigned arity, TermList* sorts, TermList* elements);
  static Term* createTuple(Term* tupleTerm);
  static Term* createMatch(TermList sort, TermList matchedSort, unsigned int arity, TermList* elements);
  static Term* create1(unsigned fn, TermList arg);
  static Term* create2(unsigned fn, TermList arg1, TermList arg2);

  //** fool constants
  static Term* foolTrue(); 
  static Term* foolFalse(); 

  VList* freeVariables() const;
  bool isFreeVariable(unsigned var) const;

  /** Return number of bytes before the start of the term that belong to it */
  size_t getPreDataSize() { return isSpecial() ? sizeof(SpecialTermData) : 0; }

  /** Function or predicate symbol of a term */
  const unsigned functor() const { return _functor; }

  vstring toString() const;
#if VHOL  
  // auxiliary function to print lambda specials
  vstring lambdaToString(const SpecialTermData* sd, bool pretty = false) const;
#endif
  static vstring variableToString(unsigned var);
  static vstring variableToString(TermList var);

  /** return the arguments 
   *
   *  WARNING: this function returns a pointer to the first argument
   *  which could be a sort when dealing with a polymorphic problem!
   * 
   *  Use with care! Consider whether the termArgs() function may be more
   *  suited to your needs before using this.
   */
  const TermList* args() const
  { return _args + _arity; }
  /** @see nthArguement(int) */ 
  const TermList* nthArgument(int n) const
  {
    ASS(n >= 0);
    ASS((unsigned)n < _arity);

    return _args + (_arity - n);
  }
  /** return the nth argument (counting from 0) 
   *
   *  Note that the arguments may be sort arguments as well as term arguments.
   *  i.e. nthArgument(n) will return 
   *    - a sort, for 0 <= n < numTypeArguemnts()
   *    - a term, for numTypeArguments() <= n < arity()
   *
   *  If you want to access a specific term or type argument use typeArg(int) or termArg(int) instead.
   */ 
  TermList* nthArgument(int n)
  {
    ASS(n >= 0);
    ASS((unsigned)n < _arity);

    return _args + (_arity - n);
  }

  /** returns the nth term argument. for 0 <= n <= numTermArguments  */
  TermList termArg(unsigned n) const;

  /** returns the nth type argument. for 0 <= n <= numTypeArguments  */
  TermList typeArg(unsigned n) const;

  /**
   * Return the number of type arguments for a polymorphic term (or 0 if monomorphic).
   */
  unsigned numTypeArguments() const;

  /**
   * Return the number of term arguments for a term (equal to _arity if monomorphic).
   */  
  unsigned numTermArguments() const;

  /** Return the 1st term argument for a polymorphic term.
    * Call hasTermArgs before calling this or test the result for
    * non-emptiness
    * In the monomorphic case, the same as args()
    */
  const TermList* termArgs() const;

  TermList* termArgs(){ return _args + (_arity - numTypeArguments()); }

  /** Return the 1st type argument for a polymorphic term.
    * returns a nullpointer if the term not polymorphic
    * This is technically almost the same thing as calling args(), 
    * but can be used to increase readability of code.
    */
  const TermList* typeArgs() const;

  /** Indexing operator for accessing arguments */
  const TermList operator[](int i) const {
    return *nthArgument(i);
  }
  TermList operator[](int i) {
    return *nthArgument(i);
  }

  /** return the arguments 
   *
   *  WARNING: this function returns a pointer to the first argument
   *  which could be a sort when dealing with a polymorphic problem!
   * 
   *  Use with care! Consider whether the termArgs() function may be more
   *  suited to your needs before using this.
   */  
  TermList* args()
  { return _args + _arity; }

  /**
   * Return the hash function of the top-level of a complex term.
   * @pre The term must be non-variable
   * @since 28/12/2007 Manchester
   */
  unsigned hash() const {
    CALL("Term::hash");
    return DefaultHash::hashBytes(
      reinterpret_cast<const unsigned char*>(_args+1),
      _arity*sizeof(TermList),
      DefaultHash::hash(_functor)
    );
  }

  /** return the arity */
  unsigned arity() const
  { return _arity; }
  static void* operator new(size_t,unsigned arity,size_t preData=0);
  /** make the term into a symbol term */
  void makeSymbol(unsigned number,unsigned arity)
  {
    _functor = number;
    _arity = arity;
  }
  void destroy();
  void destroyNonShared();
  Term* apply(Substitution& subst);

  /** True if the term is ground. Only applicable to shared terms */
  bool ground() const
  {
    ASS(_args[0]._info.shared);
    return numVarOccs() == 0;
  } // ground

  /** True if the term contains a term variable (type variables don't count)
   *  Only applicable to shared terms */
  bool hasTermVar() const
  {
    ASS(_args[0]._info.shared);
    return _args[0]._info.hasTermVar;
  } // ground

  /** True if the term is shared */
  bool shared() const
  { return _args[0]._info.shared; } // shared

  /**
   * True if the term's function/predicate symbol is commutative/symmetric.
   * @pre the term must be complex
   */
  bool commutative() const
  {
    return _args[0]._info.commutative;
  } // commutative

  // destructively swap arguments of a (binary) commutative term
  // the term is assumed to be non-shared
  void argSwap() {
    ASS(commutative() && !shared());
    ASS(arity() == 2);

    TermList* ts1 = args();
    TermList* ts2 = ts1->next();
    swap(ts1->_content, ts2->_content);
  }

  /** Return the weight. Applicable only to shared terms */
  unsigned weight() const
  {
    ASS(shared());
    return _weight;
  }

  int maxRedLength() const
  {
    ASS(shared());
    return _maxRedLen;    
  }

  /** Mark term as shared */
  void markShared()
  {
    ASS(! shared());
    _args[0]._info.shared = 1u;
  } // markShared

  /** Set term weight */
  void setWeight(unsigned w)
  {
    _weight = w;
  } // setWeight

  /** Set term id */
  void setId(unsigned id);

  /** Set (shared) term's id */
  unsigned getId() const
  {
    ASS(shared());
    return _args[0]._info.id;
  }
  
  void setMaxRedLen(int rl)
  {
    _maxRedLen = rl;
  } // setWeight

  /** Set the number of variable _occurrences_ */
  void setNumVarOccs(unsigned v)
  {
    CALL("Term::setNumVarOccs");

    if(_isTwoVarEquality) {
      ASS_EQ(v,2);
      return;
    }
    _vars = v;
  } // setVars

  void setHasTermVar(bool b)
  {
    CALL("setHasTermVar");
    ASS(shared() && !isSort());
    _args[0]._info.hasTermVar = b;
  }

  /** Return the number of variable _occurrences_ */
  unsigned numVarOccs() const
  {
    CALL("Term::numVarOccs");
    ASS(shared());
    if(_isTwoVarEquality) {
      return _sort.isVar() ? 3 : 2 + _sort.term()->numVarOccs();
    }
    return _vars;
  } // vars()

  /**
   * Return true iff the object is an equality between two variables.
   *
   * This value is set during insertion into the term sharing structure or
   * for terms with special subterms during construction.
   * (I.e. can be used basically anywhere).
   */
  bool isTwoVarEquality() const
  {
    return _isTwoVarEquality;
  }

  const vstring& functionName() const;

  /** True if the term is, in fact, a literal */
  bool isLiteral() const { return _args[0]._info.literal; }
  /** True if the term is, in fact, a sort */
  bool isSort() const { return _args[0]._info.sort; }

#if VHOL

  typedef Stack<pair<int, unsigned>> IndexVarStack;

  vstring toString(bool topLevel, IndexVarStack& map) const;
  /** true if the term is an application */
  bool isApplication() const;
  /** true if the term is a lambda term */
  bool isLambdaTerm() const;
  /** true if the term is a redex */
  bool isRedex();
  /** true if the term is a negation of a Boolean term*/
  bool isNot() const;

  bool isSigma() const;
  bool isPi() const;
  bool isIff() const;
  bool isAnd() const;
  bool isOr() const;
  bool isXOr() const;
  bool isImp() const;  
  bool isEquals() const;  
  /** true if term is a sort which is a arrow sort */
  bool isArrowSort() const;

  void setHasRedex(bool b)
  {
    CALL("setHasRedex");
    ASS(shared() && !isSort());
    _args[0]._info.hasRedex = b;
  }  
  /** true if term contains redex */
  bool hasRedex() const
  {
    ASS(_args[0]._info.shared);
    return _args[0]._info.hasRedex;    
  }  
  /** returns the head of an applicative term */ 
  TermList head();
  /** returns empty option if not a De Bruijn index and index otherwise */
  Option<unsigned> deBruijnIndex() const;

  void setHasDBIndex(bool b)
  {
    CALL("setHasDBIndex");
    ASS(shared() && !isSort());
    _args[0]._info.hasDBIndex = b;
  }  
  /** returns true if term contains De Bruijn index */
  bool hasDBIndex() const
  {
    ASS(_args[0]._info.shared);
    return _args[0]._info.hasDBIndex;    
  }

  void setHasLambda(bool b)
  {
    CALL("setHasLambda");
    ASS(shared() && !isSort());
    _args[0]._info.hasLambda = b;
  }  
  /** true if term contains redex */
  bool hasLambda() const
  {
    ASS(_args[0]._info.shared);
    return _args[0]._info.hasLambda;    
  }   
#endif

  /** Return an index of the argument to which @b arg points */
  unsigned getArgumentIndex(TermList* arg)
  {
    CALL("Term::getArgumentIndex");

    unsigned res=arity()-(arg-_args);
    ASS_L(res,arity());
    return res;
  }

#if VDEBUG
  vstring headerToString() const;
  void assertValid() const;
#endif


  static TermIterator getVariableIterator(TermList tl);

  // the number of _distinct_ variables within the term
  unsigned getDistinctVars() const
  {
    if(_args[0]._info.distinctVars==TERM_DIST_VAR_UNKNOWN) {
      unsigned res=computeDistinctVars();
      if(res<TERM_DIST_VAR_UNKNOWN) {
	_args[0]._info.distinctVars=res;
      }
      return res;
    } else {
      ASS_L(_args[0]._info.distinctVars,0x100000);
      return _args[0]._info.distinctVars;
    }
  }

  bool couldBeInstanceOf(Term* t)
  {
    ASS(shared());
    ASS(t->shared());
    if(t->functor()!=functor()) {
      return false;
    }
    ASS(!commutative());
    return true;
  }

  bool containsSubterm(TermList v);
  bool containsAllVariablesOf(Term* t);
  size_t countSubtermOccurrences(TermList subterm);

  /** Return true if term has no non-constant functions as subterms */
  bool isShallow() const;

  /** set the colour of the term */
  void setColor(Color color)
  {
    ASS(_color == static_cast<unsigned>(COLOR_TRANSPARENT) || _color == static_cast<unsigned>(color));
    _color = color;
  } // setColor
  /** return the colour of the term */
  Color color() const { return static_cast<Color>(_color); }

  bool skip() const;

  /** Return true if term is an interpreted constant or contains one as its subterm */
  bool hasInterpretedConstants() const { return _hasInterpretedConstants; }
  /** Assign value that will be returned by the hasInterpretedConstants() function */
  void setInterpretedConstantsPresence(bool value) { _hasInterpretedConstants=value; }

  /** Return true if term is either an if-then-else or a let...in expression */
  bool isSpecial() const { return functor()>=SPECIAL_FUNCTOR_LOWER_BOUND; }
  bool isITE() const { return functor() == SF_ITE; }
  bool isLet() const { return functor() == SF_LET; }
  bool isTupleLet() const { return functor() == SF_LET_TUPLE; }
  bool isTuple() const { return functor() == SF_TUPLE; }
  bool isFormula() const { return functor() == SF_FORMULA; }
#if VHOL  
  bool isLambda() const { return functor() == SF_LAMBDA; }
#endif
  bool isMatch() const { return functor() == SF_MATCH; }
  bool isBoolean() const;
  bool isSuper() const; 
  
  /** Return pointer to structure containing extra data for special terms such as
   * if-then-else or let...in */
  const SpecialTermData* getSpecialData() const { return const_cast<Term*>(this)->getSpecialData(); }
  /** Return pointer to structure containing extra data for special terms such as
   * if-then-else or let...in */
  SpecialTermData* getSpecialData() {
    CALL("Term::getSpecialData");
    ASS(isSpecial());
    return reinterpret_cast<SpecialTermData*>(this)-1;
  }
protected:
  vstring headToString() const;

  unsigned computeDistinctVars() const;

  /**
   * Return argument order value stored in term.
   *
   * The default value (which is returned if no value was set using the
   * @c setArgumentOrder() function) is zero.
   *
   * Currently, this function is used only by @c Ordering::getEqualityArgumentOrder().
   */
  ArgumentOrderVals getArgumentOrderValue() const
  {
    return static_cast<ArgumentOrderVals>(_args[0]._info.order);
  }

  /**
   * Store argument order value in term.
   *
   * The value must be non-negative and less than 8.
   *
   * Currently, this function is used only by @c Ordering::getEqualityArgumentOrder().
   */
  void setArgumentOrderValue(ArgumentOrderVals val)
  {
    CALL("Term::setArgumentOrderValue");
    ASS_GE(val,AO_UNKNOWN);
    ASS_LE(val,AO_INCOMPARABLE);

    _args[0]._info.order = val;
  }

  /** For shared terms, this is a unique id used for deterministic comparison */
  unsigned _id;
  /** The number of this symbol in a signature */
  unsigned _functor;
  /** Arity of the symbol */
  unsigned _arity : 28;
  /** colour, used in interpolation and symbol elimination */
  unsigned _color : 2;
  /** Equal to 1 if the term/literal contains any interpreted constants */
  unsigned _hasInterpretedConstants : 1;
  /** If true, the object is an equality literal between two variables */
  unsigned _isTwoVarEquality : 1;
  /** Weight of the symbol */
  unsigned _weight;
  /** length of maximum reduction length */
  int _maxRedLen;
  union {
    /** If _isTwoVarEquality is false, this value is valid and contains
     * number of occurrences of variables */
    unsigned _vars;
    /** If _isTwoVarEquality is true, this value is valid and contains
     * the sort of the top-level variables */
    TermList _sort;
  };

  /** The list of arguments of size type arity + term arity + 1. The first
   *  argument stores the term weight and the mask (the last two bits are 0).
   */
  TermList _args[1];

  friend class TermList;
  friend class Indexing::TermSharing;
  friend class Ordering;

public:
  /**
   * Iterator returning arguments of a term left-to-right.
   */
  class Iterator
  {
  public:
    DECL_ELEMENT_TYPE(TermList);
    Iterator(Term* t) : _next(t->args()) {}
    bool hasNext() const { return _next->isNonEmpty(); }
    TermList next()
    {
      CALL("Term::Iterator::next");
      ASS(hasNext());
      TermList res = *_next;
      _next = _next->next();
      return res;
    }
  private:
    TermList* _next;
  }; // Term::Iterator
}; // class Term


/**
 * Class of AtomicSort.
 */
class AtomicSort
  : public Term
{
public:
  AtomicSort();
  explicit AtomicSort(const AtomicSort& t) throw();

  AtomicSort(unsigned functor,unsigned arity) throw()
  {
    _functor = functor;
    _arity = arity;
    _args[0]._info.literal = 0u;
    _args[0]._info.sort = 1u;
  }

  static AtomicSort* create(unsigned typeCon, unsigned arity, const TermList* args);
  static AtomicSort* create2(unsigned tc, TermList arg1, TermList arg2);
<<<<<<< HEAD
  static AtomicSort* create(AtomicSort* a,TermList* args);
  static AtomicSort* createNonShared(AtomicSort* a,TermList* args);    
=======
  static AtomicSort* create(AtomicSort const* t,TermList* args);
>>>>>>> 93bb9c6c
  static AtomicSort* createConstant(unsigned typeCon) { return create(typeCon,0,0); }
  static AtomicSort* createConstant(const vstring& name); 

#if VHOL
  /** True if the sort is a higher-order arrow sort */
  bool isArrowSort() const;
#endif
  /** True if the sort $o */
  bool isBoolSort() const;
  /** true if sort is the sort of an array */
  bool isArraySort() const;
  /** true if sort is the sort of an tuple */
  bool isTupleSort() const;
  /** True if the sort $int */
  bool isIntSort() const;
  /** True if rational sort */  
  bool isRatSort() const;
  /** True if real sort */  
  bool isRealSort() const;

  const vstring& typeConName() const;  
  
#if VHOL  

  /** domain of an arrow sort */
  TermList domain();
  /** result sort of an arrow sort */
  TermList result();
  /** */
  TermList finalResult();

  static TermList arrowSort(TermStack& domSorts, TermList range);
  static TermList arrowSort(TermList s1, TermList s2);
  static TermList arrowSort(TermList s1, TermList s2, TermList s3);
#endif
  static TermList arraySort(TermList indexSort, TermList innerSort);
  static TermList tupleSort(unsigned arity, TermList* sorts);
  static TermList defaultSort();
  static TermList superSort();
  static TermList boolSort();
  static TermList intSort();
  static TermList realSort();
  static TermList rationalSort();

private:
  static AtomicSort* createNonShared(unsigned typeCon, unsigned arity, TermList* arg);
  static AtomicSort* createNonSharedConstant(unsigned typeCon) { return createNonShared(typeCon,0,0); }
};

/**
 * Class of literals.
 * @since 06/05/2007 Manchester
 */
class Literal
  : public Term
{
public:
  /** True if equality literal */
  bool isEquality() const
  { return functor() == 0; }

  Literal();
  explicit Literal(const Literal& l) throw();

  /**
   * Create a literal.
   * @since 16/05/2007 Manchester
   */
  Literal(unsigned functor,unsigned arity,bool polarity,bool commutative) throw()
  {
    _functor = functor;
    _arity = arity;
    _args[0]._info.polarity = polarity;
    _args[0]._info.commutative = commutative;
    _args[0]._info.sort = 0u;
    _args[0]._info.literal = 1u;
  }

  /**
   * A unique header, 2*p is negative and 2*p+1 if positive where p is
   * the number of the predicate symbol.
   */
  unsigned header() const
  { return 2*_functor + polarity(); }
  /**
   * Header of the complementary literal, 2*p+1 is negative and 2*p
   * if positive where p is the number of the predicate symbol.
   */
  unsigned complementaryHeader() const
  { return 2*_functor + 1 - polarity(); }

  static bool headersMatch(Literal* l1, Literal* l2, bool complementary);
  /** set polarity to true or false */
  void setPolarity(bool positive)
  { _args[0]._info.polarity = positive ? 1 : 0; }
  static Literal* create(unsigned predicate, unsigned arity, bool polarity,
	  bool commutative, const TermList* args);
  static Literal* create(Literal* l,bool polarity);
  static Literal* create(Literal* l,TermList* args);
  static Literal* createNonShared(Literal* l,TermList* args);  
  static Literal* createEquality(bool polarity, TermList arg1, TermList arg2, TermList sort);
  static Literal* create1(unsigned predicate, bool polarity, TermList arg);
  static Literal* create2(unsigned predicate, bool polarity, TermList arg1, TermList arg2);
  static Literal* create(unsigned fn, bool polarity, std::initializer_list<TermList> args);

  /**
   * Return the hash function of the top-level of a literal.
   * @since 30/03/2008 Flight Murcia-Manchester
   */
  unsigned hash(bool flip = false) const
  {
    CALL("Literal::hash");
    bool positive = (flip ^ isPositive());
    unsigned hash = DefaultHash::hash(positive ? (2*_functor) : (2*_functor+1));
    if (isTwoVarEquality()) {
      hash = HashUtils::combine(
        DefaultHash::hash(twoVarEqSort()),
        hash
      );
    }
    return DefaultHash::hashBytes(
      reinterpret_cast<const unsigned char*>(_args+1),
      _arity*sizeof(TermList),
      hash
    );
  }

  static Literal* complementaryLiteral(Literal* l);
  /** If l is positive, return l; otherwise return its complementary literal. */
  static Literal* positiveLiteral(Literal* l) {
    return l->isPositive() ? l : complementaryLiteral(l);
  }

#if VHOL
  bool isFlexFlex() const;
  bool isFlexRigid() const;
#endif

  /** true if positive */
  bool isPositive() const
  {
    return _args[0]._info.polarity;
  } // isPositive

  /** true if negative */
  bool isNegative() const
  {
    return ! _args[0]._info.polarity;
  } // isNegative

  /** return polarity, 1 if positive and 0 if negative */
  int polarity() const
  {
    return _args[0]._info.polarity;
  } // polarity

  /**
   * Mark this object as an equality between two variables.
   */
  void markTwoVarEquality()
  {
    CALL("Literal::markTwoVarEquality");
    ASS(!shared());
    ASS(isEquality());
    ASS(nthArgument(0)->isVar() || !nthArgument(0)->term()->shared());
    ASS(nthArgument(1)->isVar() || !nthArgument(1)->term()->shared());

    _isTwoVarEquality = true;
  }


  /** Return sort of the variables in an equality between two variables.
   * This value is set during insertion into the term sharing structure
   */
  TermList twoVarEqSort() const
  {
    CALL("Literal::twoVarEqSort");
    ASS(isTwoVarEquality());

    return _sort;
  }

  /** Assign sort of the variables in an equality between two variables. */
  void setTwoVarEqSort(TermList sort)
  {
    CALL("Literal::setTwoVarEqSort");
    ASS(isTwoVarEquality());

    _sort = sort;
  }

//   /** Applied @b subst to the literal and return the result */
  Literal* apply(Substitution& subst);


  inline bool couldBeInstanceOf(Literal* lit, bool complementary)
  {
    ASS(shared());
    ASS(lit->shared());
    return headersMatch(this, lit, complementary);
  }

  vstring toString() const;
  const vstring& predicateName() const;

private:
  static Literal* createVariableEquality(bool polarity, TermList arg1, TermList arg2, TermList variableSort);

}; // class Literal

// TODO used in some proofExtra output
//      find a better place for this?
bool positionIn(TermList& subterm,TermList* term, vstring& position);
bool positionIn(TermList& subterm,Term* term, vstring& position);

std::ostream& operator<< (ostream& out, TermList tl );
std::ostream& operator<< (ostream& out, const Term& tl );
std::ostream& operator<< (ostream& out, const Literal& tl );

};

template<>
struct std::hash<Kernel::TermList> {
  size_t operator()(Kernel::TermList const& t) const 
  { return t.defaultHash(); }
};

#endif<|MERGE_RESOLUTION|>--- conflicted
+++ resolved
@@ -38,12 +38,9 @@
 #include "Lib/Comparison.hpp"
 #include "Lib/Stack.hpp"
 #include "Lib/Hash.hpp"
-<<<<<<< HEAD
 #include "Lib/Option.hpp"
-=======
 #include "Lib/Coproduct.hpp"
 #include "Lib/Recycled.hpp"
->>>>>>> 93bb9c6c
 
 // the number of bits used for "TermList::_info::distinctVars"
 #if VHOL
@@ -221,6 +218,7 @@
   bool isXOr();
   bool isImp();
   bool isEquals();
+  bool isPlaceholder();
   Option<unsigned> deBruijnIndex() const;
   TermList lhs() const;
   TermList rhs() const;
@@ -752,6 +750,7 @@
   bool isXOr() const;
   bool isImp() const;  
   bool isEquals() const;  
+  bool isPlaceholder() const;
   /** true if term is a sort which is a arrow sort */
   bool isArrowSort() const;
 
@@ -1002,12 +1001,8 @@
 
   static AtomicSort* create(unsigned typeCon, unsigned arity, const TermList* args);
   static AtomicSort* create2(unsigned tc, TermList arg1, TermList arg2);
-<<<<<<< HEAD
-  static AtomicSort* create(AtomicSort* a,TermList* args);
-  static AtomicSort* createNonShared(AtomicSort* a,TermList* args);    
-=======
-  static AtomicSort* create(AtomicSort const* t,TermList* args);
->>>>>>> 93bb9c6c
+  static AtomicSort* create(AtomicSort const* a,TermList* args);
+  static AtomicSort* createNonShared(AtomicSort const* a,TermList* args);    
   static AtomicSort* createConstant(unsigned typeCon) { return create(typeCon,0,0); }
   static AtomicSort* createConstant(const vstring& name); 
 
