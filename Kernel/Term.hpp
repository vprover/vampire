--- conflicted
+++ resolved
@@ -141,12 +141,8 @@
   /** the term contains an ordinary variable as its head */
   inline bool isOrdinaryVar() const { return tag() == ORD_VAR; }
   /** the term contains a special variable as its head */
-<<<<<<< HEAD
-  inline bool isSpecialVar() const { return tag() == SPEC_VAR && var() < SPEC_UPPER_BOUND; }
-=======
   inline bool isSpecialVar() const { return tag() == SPEC_VAR; }
 
->>>>>>> 1916f50e
   /** return the variable number */
   inline unsigned var() const
   { ASS(isVar()); return _content / 4; }
