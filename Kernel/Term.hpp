--- conflicted
+++ resolved
@@ -32,24 +32,18 @@
 #include "Forwards.hpp"
 #include "Debug/Assertion.hpp"
 #include "Debug/Tracer.hpp"
-#include "Lib/Hash.hpp"
 
 #include "Lib/Allocator.hpp"
 #include "Lib/Portability.hpp"
 #include "Lib/Comparison.hpp"
 #include "Lib/Stack.hpp"
-<<<<<<< HEAD
-=======
 #include "Lib/Hash.hpp"
 #include "Lib/Coproduct.hpp"
 #include "Lib/Recycled.hpp"
->>>>>>> e2c0692b
 
 // the number of bits used for "TermList::_info::distinctVars"
 #define TERM_DIST_VAR_BITS 21
 #define TERM_DIST_VAR_UNKNOWN ((2 ^ TERM_DIST_VAR_BITS) - 1)
-
-bool operator<(Kernel::TermList const&, Kernel::TermList const&);
 
 namespace Kernel {
 
@@ -381,7 +375,6 @@
 
   Term() throw();
   explicit Term(const Term& t) throw();
-  static Term* create(unsigned function, Stack<TermList> const& args);
   static Term* create(unsigned function, unsigned arity, const TermList* args);
   static Term* create(unsigned fn, std::initializer_list<TermList> args);
   static Term* create(unsigned fn, Stack<TermList> const& args) { return Term::create(fn, args.length(), args.begin()); }
@@ -1078,18 +1071,4 @@
   { return t.defaultHash(); }
 };
 
-<<<<<<< HEAD
-
-}
-
-
-template<> 
-struct std::hash<Kernel::TermList>
-{ 
-  size_t operator()(Kernel::TermList const& self) const 
-  { return Lib::Hash::hash(self); }
-};
-
-=======
->>>>>>> e2c0692b
 #endif