--- conflicted
+++ resolved
@@ -18,10 +18,6 @@
 
 #define DEBUG(...) // DBG(__VA_ARGS__)
 
-<<<<<<< HEAD
-
-=======
->>>>>>> 1916f50e
 namespace Kernel {
   namespace Rebalancing {
 
@@ -137,10 +133,6 @@
   , _litIndex(end ? 2 : 0)
   , _balancer(balancer)
 {
-<<<<<<< HEAD
-  CALL("BalanceIter()")
-=======
->>>>>>> 1916f50e
   if (end) {
     DEBUG("end")
   } else {
@@ -191,13 +183,7 @@
 
 /** moves to the next invertible point in the term */
 template<class C> void BalanceIter<C>::incrementPath() 
-<<<<<<< HEAD
-{ 
-  CALL("BalanceIter::incrementPath")
-
-=======
-{
->>>>>>> 1916f50e
+{
   auto peak = [&]() -> Node& { return _path.top(); };
   auto incPeak = [&]() {
      ++peak()._index;
@@ -248,24 +234,13 @@
 }
 
 template<class C> void BalanceIter<C>::findNextVar() 
-<<<<<<< HEAD
-{ 
-  CALL("BalanceIter::findNextVar")
-
-=======
-{
->>>>>>> 1916f50e
+{
   while(inBounds() && !derefPath().isVar() ) {
     incrementPath();
   }
 }
 
-<<<<<<< HEAD
-template<class C> void BalanceIter<C>::operator++() { 
-  CALL("BalanceIter::operator++")
-=======
 template<class C> void BalanceIter<C>::operator++() {
->>>>>>> 1916f50e
   incrementPath();
   if (inBounds())
     findNextVar();
@@ -273,23 +248,13 @@
 
 
 template<class C> 
-<<<<<<< HEAD
-const BalanceIter<C>& BalanceIter<C>::operator*() const { 
-  CALL("BalanceIter::operator*")
-=======
 const BalanceIter<C>& BalanceIter<C>::operator*() const {
->>>>>>> 1916f50e
   DEBUG(lhs())
   return *this;
 }
 
 template<class C> 
-<<<<<<< HEAD
-bool operator!=(const BalanceIter<C>& lhs, const BalanceIter<C>& rhs) { 
-  CALL("BalanceIter::operator!=")
-=======
 bool operator!=(const BalanceIter<C>& lhs, const BalanceIter<C>& rhs) {
->>>>>>> 1916f50e
   ASS(rhs._path.isEmpty());
   auto out = lhs.inBounds();//!lhs._path.isEmpty() || lhs._litIndex != 2;
   return out;
@@ -299,10 +264,6 @@
 template<class C> 
 TermList BalanceIter<C>::lhs() const
 {
-<<<<<<< HEAD
-  CALL("BalanceIter::lhs")
-=======
->>>>>>> 1916f50e
   auto out = derefPath();
   ASS_REP(out.isVar(), out);
   return out;
