--- conflicted
+++ resolved
@@ -21,47 +21,15 @@
 namespace Kernel
 {
 
-<<<<<<< HEAD
-
-=======
->>>>>>> e7b2fd1b
 Ordering::Result Ordering::compareEqualities(Literal* eq1, Literal* eq2) const
 {
   ASS(eq1->isEquality());
   ASS(eq2->isEquality());
 
-<<<<<<< HEAD
-#if VDEBUG
-  ASS(!_eqCmp->inUse);
-  _eqCmp->inUse=true;
-#endif
-
-  Result res=_eqCmp->compareEqualities(*this, eq1, eq2);
-
-#if VDEBUG
-  ASS(_eqCmp->inUse);
-  _eqCmp->inUse=false;
-#endif
-
-  return res;
-}
-
-Ordering::Result Ordering::EqCmp::compareEqualities(Ordering const& ord, Literal* eq1, Literal* eq2) const
-{
-  auto compare = [&ord] (TermList l, TermList r) { return ord.compare(l,r); };
-  ASS(eq1->isEquality());
-  ASS(eq2->isEquality());
-
-  s1=*eq1->nthArgument(0);
-  s2=*eq1->nthArgument(1);
-  t1=*eq2->nthArgument(0);
-  t2=*eq2->nthArgument(1);
-=======
   auto s1=*eq1->nthArgument(0);
   auto s2=*eq1->nthArgument(1);
   auto t1=*eq2->nthArgument(0);
   auto t2=*eq2->nthArgument(1);
->>>>>>> e7b2fd1b
 
   if (s1 == t1) {
     return compare(s2,t2);
@@ -79,21 +47,11 @@
   auto cmp = compare(s1,t1);
   switch(cmp) {
   case GREATER:
-<<<<<<< HEAD
-    return compare_s1Gt1(ord,s1,s2,t1,t2);
-  case GREATER_EQ:
-    return compare_s1GEt1(ord,s1,s2,t1,t2);
-  case INCOMPARABLE:
-    return compare_s1It1(ord,s1,s2,t1,t2);
-  case LESS_EQ:
-    return reverse(compare_s1GEt1(ord,t1,t2,s1,s2));
-=======
     return compare_s1Gt1(s1,s2,t1,t2);
   case INCOMPARABLE:
     return compare_s1It1(s1,s2,t1,t2);
->>>>>>> e7b2fd1b
-  case LESS:
-    return reverse(compare_s1Gt1(ord,t1,t2,s1,s2));
+  case LESS:
+    return reverse(compare_s1Gt1(t1,t2,s1,s2));
   default:
     ASSERTION_VIOLATION;
   }
@@ -102,88 +60,36 @@
 /**
  * Return the result of comparison of literals s1=s2 and t1=t2, assuming s1 > t1
  */
-<<<<<<< HEAD
-Ordering::Result Ordering::EqCmp::compare_s1Gt1(Ordering const& ord, TermList s1,TermList s2,TermList t1,TermList t2) const
-=======
 Ordering::Result Ordering::compare_s1Gt1(TermList s1,TermList s2,TermList t1,TermList t2) const
->>>>>>> e7b2fd1b
-{
-  auto compare = [&ord] (TermList l, TermList r) { return ord.compare(l,r); };
+{
   ASS_EQ(compare(s1,t1), GREATER);
 
   switch(compare(s2,t2)) {
   case GREATER:
     return GREATER;
   case INCOMPARABLE:
-<<<<<<< HEAD
-    return compare_s1Gt1_s2It2(ord,s1,s2,t1,t2);
-  case LESS_EQ:
-    return compare_s1Gt1_s2LEt2(ord,s1,s2,t1,t2);
-=======
     return compare_s1Gt1_s2It2(s1,s2,t1,t2);
->>>>>>> e7b2fd1b
-  case LESS:
-    return compare_s1Gt1_s2Lt2(ord,s1,s2,t1,t2);
-  default:
-    ASSERTION_VIOLATION;
-  }
-}
-
-/**
-<<<<<<< HEAD
- * Return the result of literal comparison assuming s1 >= t1
- */
-Ordering::Result Ordering::EqCmp::compare_s1GEt1(Ordering const& ord, TermList s1,TermList s2,TermList t1,TermList t2) const
-{
-  auto compare = [&ord] (TermList l, TermList r) { return ord.compare(l,r); };
-  ASS_EQ(compare(s1,t1), GREATER_EQ);
+  case LESS:
+    return compare_s1Gt1_s2Lt2(s1,s2,t1,t2);
+  default:
+    ASSERTION_VIOLATION;
+  }
+}
+
+/**
+ * Return the result of literal comparison assuming s1 inc t1
+ */
+Ordering::Result Ordering::compare_s1It1(TermList s1,TermList s2,TermList t1,TermList t2) const
+{
+  ASS_EQ(compare(s1,t1), INCOMPARABLE);
 
   switch(compare(s2,t2)) {
   case GREATER:
-    return GREATER;
-  case GREATER_EQ:
-    return GREATER_EQ;
-  case INCOMPARABLE:
-    return compare_s1GEt1_s2It2(ord,s1,s2,t1,t2);
-  case LESS_EQ:
-    return compare_s1GEt1_s2LEt2(ord,s1,s2,t1,t2);
-  case LESS:
-    return reverse(compare_s1Gt1_s2LEt2(ord,t2,t1,s2,s1));
-  default:
-    ASSERTION_VIOLATION;
-  }
-}
-
-/**
- * Return the result of literal comparison assuming s1 inc t1
- */
-Ordering::Result Ordering::EqCmp::compare_s1It1(Ordering const& ord, TermList s1,TermList s2,TermList t1,TermList t2) const
-=======
- * Return the result of literal comparison assuming s1 inc t1
- */
-Ordering::Result Ordering::compare_s1It1(TermList s1,TermList s2,TermList t1,TermList t2) const
->>>>>>> e7b2fd1b
-{
-  auto compare = [&ord] (TermList l, TermList r) { return ord.compare(l,r); };
-  ASS_EQ(compare(s1,t1), INCOMPARABLE);
-
-  switch(compare(s2,t2)) {
-  case GREATER:
-<<<<<<< HEAD
-    return compare_s1Gt1_s2It2(ord,s2,s1,t2,t1);
-  case GREATER_EQ:
-    return compare_s1GEt1_s2It2(ord,s2,s1,t2,t1);
-  case INCOMPARABLE:
-    return compare_s1It1_s2It2(ord,s1,s2,t1,t2);
-  case LESS_EQ:
-    return reverse(compare_s1GEt1_s2It2(ord,t2,t1,s2,s1));
-=======
     return compare_s1Gt1_s2It2(s2,s1,t2,t1);
   case INCOMPARABLE:
     return compare_s1It1_s2It2(s1,s2,t1,t2);
->>>>>>> e7b2fd1b
-  case LESS:
-    return reverse(compare_s1Gt1_s2It2(ord,t2,t1,s2,s1));
+  case LESS:
+    return reverse(compare_s1Gt1_s2It2(t2,t1,s2,s1));
   default:
     ASSERTION_VIOLATION;
   }
@@ -192,33 +98,18 @@
 /**
  * Return the result of literal comparison assuming s1 inc t1 and s2 inc t2
  */
-<<<<<<< HEAD
-Ordering::Result Ordering::EqCmp::compare_s1It1_s2It2(Ordering const& ord, TermList s1,TermList s2,TermList t1,TermList t2) const
-=======
 Ordering::Result Ordering::compare_s1It1_s2It2(TermList s1,TermList s2,TermList t1,TermList t2) const
->>>>>>> e7b2fd1b
-{
-  auto compare = [&ord] (TermList l, TermList r) { return ord.compare(l,r); };
+{
   ASS_EQ(compare(s1,t1), INCOMPARABLE);
   ASS_EQ(compare(s2,t2), INCOMPARABLE);
 
   switch(compare(s1,t2)) {
   case GREATER:
-<<<<<<< HEAD
-    return compare_s1Gt1_s1It2_s2It1(ord,s1,s2,t2,t1);
-  case GREATER_EQ:
-    return compare_s1GEt1_s1It2_s2It1(ord,s1,s2,t2,t1);
-  case INCOMPARABLE:
-    return INCOMPARABLE;
-  case LESS_EQ:
-    return reverse(compare_s1GEt1_s1It2_s2It1(ord,t2,t1,s1,s2));
-=======
     return compare_s1Gt1_s1It2_s2It1(s1,s2,t2,t1);
   case INCOMPARABLE:
     return INCOMPARABLE;
->>>>>>> e7b2fd1b
-  case LESS:
-    return reverse(compare_s1Gt1_s1It2_s2It1(ord,t2,t1,s1,s2));
+  case LESS:
+    return reverse(compare_s1Gt1_s1It2_s2It1(t2,t1,s1,s2));
   default:
     ASSERTION_VIOLATION;
   }
@@ -227,24 +118,14 @@
 /**
  * Return the result of literal comparison assuming s1 > t1 and s2 inc t2
  */
-<<<<<<< HEAD
-Ordering::Result Ordering::EqCmp::compare_s1Gt1_s2It2(Ordering const& ord, TermList s1,TermList s2,TermList t1,TermList t2) const
-=======
 Ordering::Result Ordering::compare_s1Gt1_s2It2(TermList s1,TermList s2,TermList t1,TermList t2) const
->>>>>>> e7b2fd1b
-{
-  auto compare = [&ord] (TermList l, TermList r) { return ord.compare(l,r); };
+{
   ASS_EQ(compare(s1,t1), GREATER);
   ASS_EQ(compare(s2,t2), INCOMPARABLE);
 
   switch(compare(s1,t2)) {
   case GREATER:
     return GREATER;
-<<<<<<< HEAD
-  case GREATER_EQ:
-    return compare_s1Gt1_s1GEt2_s2It2(ord,s1,s2,t1,t2);
-=======
->>>>>>> e7b2fd1b
   case INCOMPARABLE:
     return INCOMPARABLE;
   case LESS:
@@ -259,13 +140,8 @@
 /**
  * Return the result of literal comparison assuming s1 > t1 and s2 < t2
  */
-<<<<<<< HEAD
-Ordering::Result Ordering::EqCmp::compare_s1Gt1_s2Lt2(Ordering const& ord, TermList s1,TermList s2,TermList t1,TermList t2) const
-=======
 Ordering::Result Ordering::compare_s1Gt1_s2Lt2(TermList s1,TermList s2,TermList t1,TermList t2) const
->>>>>>> e7b2fd1b
-{
-  auto compare = [&ord] (TermList l, TermList r) { return ord.compare(l,r); };
+{
   ASS_EQ(compare(s1,t1), GREATER);
   ASS_EQ(compare(s2,t2), LESS);
 
@@ -273,23 +149,8 @@
   case GREATER:
     ASS_EQ(compare(s1,s2), GREATER); //transitivity through t2
     return GREATER;
-<<<<<<< HEAD
-  case GREATER_EQ:
-    ASS_NEQ(compare(t1,t2), GREATER); //transitivity would make s1>t2 and not just s1>=t2
-    ASS_EQ(compare(s1,s2), GREATER); //transitivity through t2
-    return compare_s1Gt1_s1GEt2_s2Lt2(ord,s1,s2,t1,t2);
-
-  case INCOMPARABLE:
-    return INCOMPARABLE;
-  case LESS_EQ:
-    ASS_NEQ(compare(s1,s2), LESS); //transitivity would make s1<t2 and not just s1<=t2
-    ASS_EQ(compare(t1,t2), LESS); //transitivity through t2
-    return reverse(compare_s1Gt1_s1GEt2_s2Lt2(ord,t2,t1,s2,s1));
-
-=======
-  case INCOMPARABLE:
-    return INCOMPARABLE;
->>>>>>> e7b2fd1b
+  case INCOMPARABLE:
+    return INCOMPARABLE;
   case LESS:
     ASS_EQ(compare(t1,t2), LESS); //transitivity through t2
     return LESS;
@@ -299,311 +160,216 @@
 }
 
 /**
-<<<<<<< HEAD
- * Return the result of literal comparison assuming s1 > t1 and s2 <= t2
- */
-Ordering::Result Ordering::EqCmp::compare_s1Gt1_s2LEt2(Ordering const& ord, TermList s1,TermList s2,TermList t1,TermList t2) const
-{
-  auto compare = [&ord] (TermList l, TermList r) { return ord.compare(l,r); };
-  ASS_EQ(compare(s1,t1), GREATER);
-  ASS_EQ(compare(s2,t2), LESS_EQ);
-
-  switch(compare(s1,t2)) {
-  case GREATER:
-    ASS_EQ(compare(s1,s2), GREATER); //transitivity through t2
-    return GREATER;
-  case GREATER_EQ:
-    ASS_NEQ(compare(t1,t2), GREATER); //transitivity would make s1>t2 and not just s1>=t2
-    ASS(compare(s1,s2)==LESS || compare(s1,s2)==LESS_EQ); //transitivity through t2
-    return INCOMPARABLE;
-  case INCOMPARABLE:
-    return INCOMPARABLE;
-  case LESS_EQ:
-  case LESS:
-    ASS_EQ(compare(t1,t2), LESS); //transitivity through s1
-    return INCOMPARABLE;
-  default:
-    ASSERTION_VIOLATION;
-  }
-}
-
-/**
- * Return the result of literal comparison assuming s1 >= t1 and s2 inc t2
- */
-Ordering::Result Ordering::EqCmp::compare_s1GEt1_s2It2(Ordering const& ord, TermList s1,TermList s2,TermList t1,TermList t2) const
-{
-  auto compare = [&ord] (TermList l, TermList r) { return ord.compare(l,r); };
-  ASS_EQ(compare(s1,t1), GREATER_EQ);
-  ASS_EQ(compare(s2,t2), INCOMPARABLE);
-
-  switch(compare(s1,t2)) {
-  case GREATER:
-    return compare_s1Gt1_s1GEt2_s2It1(ord,s1,s2,t2,t1);
-  case GREATER_EQ:
-    return compare_s1GEt1_s1GEt2_s2It1(ord,s1,s2,t2,t1);
-  case INCOMPARABLE:
-    return INCOMPARABLE;
-  case LESS_EQ:
-    ASS(compare(t1,t2)==LESS || compare(t1,t2)==LESS_EQ); //transitivity through s1
-    ASS(compare(s2,t1) != LESS && compare(s2,t1) != LESS_EQ);
-    return INCOMPARABLE;
-  case LESS:
-    ASS_EQ(compare(t1,t2), LESS); //transitivity through s1
-    return INCOMPARABLE;
-  default:
-    ASSERTION_VIOLATION;
-  }
-}
-
-/**
  * Return the result of literal comparison assuming s1 > t1, s1 inc t2, s2 inc t1
  */
-Ordering::Result Ordering::EqCmp::compare_s1Gt1_s1It2_s2It1(Ordering const& ord, TermList s1,TermList s2,TermList t1,TermList t2) const
-=======
- * Return the result of literal comparison assuming s1 > t1, s1 inc t2, s2 inc t1
- */
 Ordering::Result Ordering::compare_s1Gt1_s1It2_s2It1(TermList s1,TermList s2,TermList t1,TermList t2) const
->>>>>>> e7b2fd1b
-{
-  auto compare = [&ord] (TermList l, TermList r) { return ord.compare(l,r); };
+{
   ASS_EQ(compare(s1,t1), GREATER);
   ASS_EQ(compare(s1,t2), INCOMPARABLE);
   ASS_EQ(compare(s2,t1), INCOMPARABLE);
 
   switch(compare(s2,t2)) {
   case GREATER:
-<<<<<<< HEAD
-  case GREATER_EQ:
     return GREATER;
   case INCOMPARABLE:
-  case LESS_EQ:
-  case LESS:
-    return INCOMPARABLE;
-  default:
-    ASSERTION_VIOLATION;
-  }
-}
-
-/**
- * Return the result of literal comparison assuming s1 > t1, s1 >= t2, s2 inc t1
- */
-Ordering::Result Ordering::EqCmp::compare_s1Gt1_s1GEt2_s2It1(Ordering const& ord, TermList s1,TermList s2,TermList t1,TermList t2) const
-{
-  auto compare = [&ord] (TermList l, TermList r) { return ord.compare(l,r); };
-  ASS_EQ(compare(s1,t1), GREATER);
-  ASS_EQ(compare(s1,t2), GREATER_EQ);
-  ASS_EQ(compare(s2,t1), INCOMPARABLE);
-
-  switch(compare(s2,t2)) {
-  case GREATER:
-  case GREATER_EQ:
-=======
->>>>>>> e7b2fd1b
-    return GREATER;
-  case INCOMPARABLE:
-  case LESS:
-    return INCOMPARABLE;
-  default:
-    ASSERTION_VIOLATION;
-  }
-}
-
-<<<<<<< HEAD
-/**
- * Return the result of literal comparison assuming s1 > t1, s1 >= t2, s2 inc t2
- */
-Ordering::Result Ordering::EqCmp::compare_s1Gt1_s1GEt2_s2It2(Ordering const& ord, TermList s1,TermList s2,TermList t1,TermList t2) const
-{
-  auto compare = [&ord] (TermList l, TermList r) { return ord.compare(l,r); };
-  ASS_EQ(compare(s1,t1), GREATER);
-  ASS_EQ(compare(s1,t2), GREATER_EQ);
-  ASS_EQ(compare(s2,t2), INCOMPARABLE);
-
-  switch(compare(s2,t1)) {
-  case GREATER:
-    return GREATER;
-  case GREATER_EQ:
-    return GREATER_EQ;
-  case INCOMPARABLE:
-    return INCOMPARABLE;
-  case LESS_EQ:
-  case LESS:
-    ASS_EQ(compare(s1,s2), GREATER); //transitivity through t1
-    ASS_NEQ(compare(t1,t2), LESS); //otherwise it would hold s1<t2 by transitivity
-    ASS_NEQ(compare(t1,t2), LESS_EQ); //otherwise it would hold s1<t2 or s1<=t2 by transitivity
-    return INCOMPARABLE;
-  default:
-    ASSERTION_VIOLATION;
-  }
-}
-
-/**
- * Return the result of literal comparison assuming s1 >= t1, s1 >= t2, s2 inc t1
- */
-Ordering::Result Ordering::EqCmp::compare_s1GEt1_s1GEt2_s2It1(Ordering const& ord, TermList s1,TermList s2,TermList t1,TermList t2) const
-{
-  auto compare = [&ord] (TermList l, TermList r) { return ord.compare(l,r); };
-  ASS_EQ(compare(s1,t1), GREATER_EQ);
-  ASS_EQ(compare(s1,t2), GREATER_EQ);
-  ASS_EQ(compare(s2,t1), INCOMPARABLE);
-
-  switch(compare(s2,t2)) {
-  case GREATER:
-    return GREATER;
-  case GREATER_EQ:
-    return GREATER_EQ;
-  case INCOMPARABLE:
-    return INCOMPARABLE;
-  case LESS_EQ:
-    ASS(compare(s1,s2)==GREATER || compare(s1,s2)==GREATER_EQ); //transitivity through t2
-    return INCOMPARABLE;
-  case LESS:
-    ASS_EQ(compare(s1,s2), GREATER); //transitivity through t2
-    return INCOMPARABLE;
-  default:
-    ASSERTION_VIOLATION;
-  }
-}
-
-/**
- * Return the result of literal comparison assuming s1 >= t1, s1 inc t2, s2 inc t1
- */
-Ordering::Result Ordering::EqCmp::compare_s1GEt1_s1It2_s2It1(Ordering const& ord, TermList s1,TermList s2,TermList t1,TermList t2) const
-{
-  auto compare = [&ord] (TermList l, TermList r) { return ord.compare(l,r); };
-  ASS_EQ(compare(s1,t1), GREATER_EQ);
-  ASS_EQ(compare(s1,t2), INCOMPARABLE);
-  ASS_EQ(compare(s2,t1), INCOMPARABLE);
-
-  ASS_NEQ(compare(t1,t2), GREATER); //otherwise it would hold s1>t2 by transitivity
-  ASS_NEQ(compare(t1,t2), GREATER_EQ); //otherwise it would hold s1>=t2 by transitivity
-  ASS_NEQ(compare(s1,s2), LESS); //otherwise it would hold s2>t1 by transitivity
-  ASS_NEQ(compare(s1,s2), LESS_EQ); //otherwise it would hold s2>=t1 by transitivity
-
-  switch(compare(s2,t2)) {
-  case GREATER:
-    ASS_NEQ(compare(s1,s2), GREATER); //otherwise it would hold s1>t2 by transitivity
-    ASS_NEQ(compare(s1,s2), GREATER_EQ); //otherwise it would hold s1>t2 by transitivity
-    ASS_NEQ(compare(t1,t2), LESS); //otherwise it would hold s2>t1 by transitivity
-    ASS_NEQ(compare(t1,t2), LESS_EQ); //otherwise it would hold s2>t1 by transitivity
-    return GREATER;
-  case GREATER_EQ:
-    ASS_NEQ(compare(s1,s2), GREATER); //otherwise it would hold s1>=t2 by transitivity
-    ASS_NEQ(compare(s1,s2), GREATER_EQ); //otherwise it would hold s1>=t2 by transitivity
-    ASS_NEQ(compare(t1,t2), LESS); //otherwise it would hold s2>=t1 by transitivity
-    ASS_NEQ(compare(t1,t2), LESS_EQ); //otherwise it would hold s2>=t1 by transitivity
-    return GREATER_EQ;
-  case INCOMPARABLE:
-  case LESS_EQ:
-  case LESS:
-    return INCOMPARABLE;
-  default:
-    ASSERTION_VIOLATION;
-  }
-}
-
-/**
- * Return the result of literal comparison assuming s1 >= t1, s2 <= t2
- */
-Ordering::Result Ordering::EqCmp::compare_s1GEt1_s2LEt2(Ordering const& ord, TermList s1,TermList s2,TermList t1,TermList t2) const
-{
-  auto compare = [&ord] (TermList l, TermList r) { return ord.compare(l,r); };
-  ASS_EQ(compare(s1,t1), GREATER_EQ);
-  ASS_EQ(compare(s2,t2), LESS_EQ);
-
-  switch(compare(s1,t2)) {
-  case GREATER:
-    ASS_EQ(compare(s1,s2),GREATER); //transitivity through t2
-    ASS_NEQ(compare(t2,t1), GREATER);
-    ASS_NEQ(compare(t2,t1), GREATER_EQ);
-    ASS_NEQ(compare(s2,t1), GREATER_EQ);
-    ASS_NEQ(compare(s2,t1), GREATER);
-    return INCOMPARABLE;
-
-  case GREATER_EQ:
-    ASS(compare(s1,s2)==GREATER || compare(s1,s2)==GREATER_EQ); //transitivity through t2
-    return compare_s1GEt1_s1GEt2_s2LEt1(ord,s1,s2,t2,t1);
-
-  case INCOMPARABLE:
-    return INCOMPARABLE;
-  case LESS_EQ:
-    ASS(compare(t2,t1)==GREATER || compare(t2,t1)==GREATER_EQ); //transitivity through s1
-    return reverse(compare_s1GEt1_s1GEt2_s2LEt1(ord,t2,t1,s1,s2));
-
-  case LESS:
-    ASS_EQ(compare(t2,t1),GREATER); //transitivity through s1
-    ASS_NEQ(compare(s2,s1), GREATER);
-    ASS_NEQ(compare(s2,s1), GREATER_EQ);
-    ASS_NEQ(compare(t2,s1), GREATER_EQ);
-    ASS_NEQ(compare(t2,s1), GREATER);
-    return INCOMPARABLE;
-
-  default:
-    ASSERTION_VIOLATION;
-  }
-}
-
-
-/**
- * Return the result of literal comparison assuming s1 > t1, s1 >= t2, s2 < t2
- */
-Ordering::Result Ordering::EqCmp::compare_s1Gt1_s1GEt2_s2Lt2(Ordering const& ord, TermList s1,TermList s2,TermList t1,TermList t2) const
-{
-  auto compare = [&ord] (TermList l, TermList r) { return ord.compare(l,r); };
-  ASS_EQ(compare(s1,t1), GREATER);
-  ASS_EQ(compare(s1,t2), GREATER_EQ);
-  ASS_EQ(compare(s2,t2), LESS);
-
-  ASS_EQ(compare(s1,s2), GREATER); //transitivity through t2
-  ASS_NEQ(compare(t1,t2), GREATER);
-  ASS_NEQ(compare(t1,t2), GREATER_EQ);
-
-  switch(compare(s2,t1)) {
-  case GREATER:
-    ASS_EQ(compare(t2,t1),GREATER); //transitivity through s2
-    return GREATER;
-  case GREATER_EQ:
-    ASS_EQ(compare(t2,t1),GREATER); //transitivity through s2
-    return GREATER_EQ;
-  case INCOMPARABLE:
-  case LESS_EQ:
-  case LESS:
-    return INCOMPARABLE;
-  default:
-    ASSERTION_VIOLATION;
-  }
-}
-
-/**
- * Return the result of literal comparison assuming s1 >= t1, s1 >= t2, s2 <= t1
- */
-Ordering::Result Ordering::EqCmp::compare_s1GEt1_s1GEt2_s2LEt1(Ordering const& ord, TermList s1,TermList s2,TermList t1,TermList t2) const
-{
-  auto compare = [&ord] (TermList l, TermList r) { return ord.compare(l,r); };
-  ASS_EQ(compare(s1,t1), GREATER_EQ);
-  ASS_EQ(compare(s1,t2), GREATER_EQ);
-  ASS_EQ(compare(s2,t1), LESS_EQ);
-
-  switch(compare(s2,t2)) {
-  case GREATER:
-    ASSERTION_VIOLATION;
-  case GREATER_EQ:
-    ASS(compare(t1,t2)==GREATER || compare(t1,t2)==GREATER_EQ); //transitivity through s2
-    return GREATER_EQ;
-  case INCOMPARABLE:
-    return INCOMPARABLE;
-  case LESS_EQ:
-    ASS(compare(s1,s2)==GREATER || compare(s1,s2)==GREATER_EQ); //transitivity through s2
-    return INCOMPARABLE;
-  case LESS:
-    ASS_EQ(compare(s1,s2),GREATER); //transitivity through t2
-    return INCOMPARABLE;
-  default:
-    ASSERTION_VIOLATION;
-  }
-}
-
-
-=======
->>>>>>> e7b2fd1b
-}+  case LESS:
+    return INCOMPARABLE;
+  default:
+    ASSERTION_VIOLATION;
+  }
+}
+
+//  HEAD
+// /**
+//  * Return the result of literal comparison assuming s1 > t1, s1 >= t2, s2 inc t1
+//  */
+// Ordering::Result Ordering::compare_s1Gt1_s1GEt2_s2It1(Ordering const& ord, TermList s1,TermList s2,TermList t1,TermList t2) const
+// {
+//   auto compare = [&ord] (TermList l, TermList r) { return ord.compare(l,r); };
+//   ASS_EQ(compare(s1,t1), GREATER);
+//   ASS_EQ(compare(s1,t2), GREATER_EQ);
+//   ASS_EQ(compare(s2,t1), INCOMPARABLE);
+//
+//   switch(compare(s2,t2)) {
+//   case GREATER:
+//   case GREATER_EQ:
+//     return GREATER;
+//   case INCOMPARABLE:
+//     return INCOMPARABLE;
+//   case LESS_EQ:
+//     ASS(compare(s1,s2)==GREATER || compare(s1,s2)==GREATER_EQ); //transitivity through t2
+//     return INCOMPARABLE;
+//   case LESS:
+//     ASS_EQ(compare(s1,s2), GREATER); //transitivity through t2
+//     return INCOMPARABLE;
+//   default:
+//     ASSERTION_VIOLATION;
+//   }
+// }
+//
+// /**
+//  * Return the result of literal comparison assuming s1 > t1, s1 >= t2, s2 inc t2
+//  */
+// Ordering::Result Ordering::EqCmp::compare_s1Gt1_s1GEt2_s2It2(Ordering const& ord, TermList s1,TermList s2,TermList t1,TermList t2) const
+// {
+//   auto compare = [&ord] (TermList l, TermList r) { return ord.compare(l,r); };
+//   ASS_EQ(compare(s1,t1), GREATER);
+//   ASS_EQ(compare(s1,t2), GREATER_EQ);
+//   ASS_EQ(compare(s2,t2), INCOMPARABLE);
+//
+//   switch(compare(s2,t1)) {
+//   case GREATER:
+//     return GREATER;
+//   case GREATER_EQ:
+//     return GREATER_EQ;
+//   case INCOMPARABLE:
+//     return INCOMPARABLE;
+//   case LESS_EQ:
+//   case LESS:
+//     ASS_EQ(compare(s1,s2), GREATER); //transitivity through t1
+//     ASS_NEQ(compare(t1,t2), LESS); //otherwise it would hold s1<t2 by transitivity
+//     ASS_NEQ(compare(t1,t2), LESS_EQ); //otherwise it would hold s1<t2 or s1<=t2 by transitivity
+//     return INCOMPARABLE;
+//   default:
+//     ASSERTION_VIOLATION;
+//   }
+// }
+//
+// /**
+//  * Return the result of literal comparison assuming s1 >= t1, s1 >= t2, s2 inc t1
+//  */
+// Ordering::Result Ordering::EqCmp::compare_s1GEt1_s1GEt2_s2It1(Ordering const& ord, TermList s1,TermList s2,TermList t1,TermList t2) const
+// {
+//   auto compare = [&ord] (TermList l, TermList r) { return ord.compare(l,r); };
+//   ASS_EQ(compare(s1,t1), GREATER_EQ);
+//   ASS_EQ(compare(s1,t2), GREATER_EQ);
+//   ASS_EQ(compare(s2,t1), INCOMPARABLE);
+//
+//   switch(compare(s2,t2)) {
+//   case GREATER:
+//     return GREATER;
+//   case GREATER_EQ:
+//     return GREATER_EQ;
+//   case INCOMPARABLE:
+//     return INCOMPARABLE;
+//   case LESS_EQ:
+//     ASS(compare(s1,s2)==GREATER || compare(s1,s2)==GREATER_EQ); //transitivity through t2
+//     return INCOMPARABLE;
+//   case LESS:
+//     ASS_EQ(compare(s1,s2), GREATER); //transitivity through t2
+//     return INCOMPARABLE;
+//   default:
+//     ASSERTION_VIOLATION;
+//   }
+// }
+//
+// /**
+//  * Return the result of literal comparison assuming s1 >= t1, s1 inc t2, s2 inc t1
+//  */
+// Ordering::Result Ordering::EqCmp::compare_s1GEt1_s1It2_s2It1(Ordering const& ord, TermList s1,TermList s2,TermList t1,TermList t2) const
+// {
+//   auto compare = [&ord] (TermList l, TermList r) { return ord.compare(l,r); };
+//   ASS_EQ(compare(s1,t1), GREATER_EQ);
+//   ASS_EQ(compare(s1,t2), INCOMPARABLE);
+//   ASS_EQ(compare(s2,t1), INCOMPARABLE);
+//
+//   ASS_NEQ(compare(t1,t2), GREATER); //otherwise it would hold s1>t2 by transitivity
+//   ASS_NEQ(compare(t1,t2), GREATER_EQ); //otherwise it would hold s1>=t2 by transitivity
+//   ASS_NEQ(compare(s1,s2), LESS); //otherwise it would hold s2>t1 by transitivity
+//   ASS_NEQ(compare(s1,s2), LESS_EQ); //otherwise it would hold s2>=t1 by transitivity
+//
+//   switch(compare(s2,t2)) {
+//   case GREATER:
+//     ASS_NEQ(compare(s1,s2), GREATER); //otherwise it would hold s1>t2 by transitivity
+//     ASS_NEQ(compare(s1,s2), GREATER_EQ); //otherwise it would hold s1>t2 by transitivity
+//     ASS_NEQ(compare(t1,t2), LESS); //otherwise it would hold s2>t1 by transitivity
+//     ASS_NEQ(compare(t1,t2), LESS_EQ); //otherwise it would hold s2>t1 by transitivity
+//     return GREATER;
+//   case GREATER_EQ:
+//     ASS_NEQ(compare(s1,s2), GREATER); //otherwise it would hold s1>=t2 by transitivity
+//     ASS_NEQ(compare(s1,s2), GREATER_EQ); //otherwise it would hold s1>=t2 by transitivity
+//     ASS_NEQ(compare(t1,t2), LESS); //otherwise it would hold s2>=t1 by transitivity
+//     ASS_NEQ(compare(t1,t2), LESS_EQ); //otherwise it would hold s2>=t1 by transitivity
+//     return GREATER_EQ;
+//   case INCOMPARABLE:
+//   case LESS_EQ:
+//   case LESS:
+//     return INCOMPARABLE;
+//   default:
+//     ASSERTION_VIOLATION;
+//   }
+// }
+//
+// /**
+//  * Return the result of literal comparison assuming s1 >= t1, s2 <= t2
+//  */
+// Ordering::Result Ordering::EqCmp::compare_s1GEt1_s2LEt2(Ordering const& ord, TermList s1,TermList s2,TermList t1,TermList t2) const
+// {
+//   auto compare = [&ord] (TermList l, TermList r) { return ord.compare(l,r); };
+//   ASS_EQ(compare(s1,t1), GREATER_EQ);
+//   ASS_EQ(compare(s2,t2), LESS_EQ);
+//
+//   switch(compare(s1,t2)) {
+//   case GREATER:
+//     ASS_EQ(compare(s1,s2),GREATER); //transitivity through t2
+//     ASS_NEQ(compare(t2,t1), GREATER);
+//     ASS_NEQ(compare(t2,t1), GREATER_EQ);
+//     ASS_NEQ(compare(s2,t1), GREATER_EQ);
+//     ASS_NEQ(compare(s2,t1), GREATER);
+//     return INCOMPARABLE;
+//
+//   case GREATER_EQ:
+//     ASS(compare(s1,s2)==GREATER || compare(s1,s2)==GREATER_EQ); //transitivity through t2
+//     return compare_s1GEt1_s1GEt2_s2LEt1(ord,s1,s2,t2,t1);
+//
+//   case INCOMPARABLE:
+//     return INCOMPARABLE;
+//   case LESS_EQ:
+//     ASS(compare(t2,t1)==GREATER || compare(t2,t1)==GREATER_EQ); //transitivity through s1
+//     return reverse(compare_s1GEt1_s1GEt2_s2LEt1(ord,t2,t1,s1,s2));
+//
+//   case LESS:
+//     ASS_EQ(compare(t2,t1),GREATER); //transitivity through s1
+//     ASS_NEQ(compare(s2,s1), GREATER);
+//     ASS_NEQ(compare(s2,s1), GREATER_EQ);
+//     ASS_NEQ(compare(t2,s1), GREATER_EQ);
+//     ASS_NEQ(compare(t2,s1), GREATER);
+//     return INCOMPARABLE;
+//
+//   default:
+//     ASSERTION_VIOLATION;
+//   }
+// }
+//
+//
+// /**
+//  * Return the result of literal comparison assuming s1 > t1, s1 >= t2, s2 < t2
+//  */
+// Ordering::Result Ordering::EqCmp::compare_s1Gt1_s1GEt2_s2Lt2(Ordering const& ord, TermList s1,TermList s2,TermList t1,TermList t2) const
+// {
+//   auto compare = [&ord] (TermList l, TermList r) { return ord.compare(l,r); };
+//   ASS_EQ(compare(s1,t1), GREATER);
+//   ASS_EQ(compare(s1,t2), GREATER_EQ);
+//   ASS_EQ(compare(s2,t2), LESS);
+//
+//   ASS_EQ(compare(s1,s2), GREATER); //transitivity through t2
+//   ASS_NEQ(compare(t1,t2), GREATER);
+//   ASS_NEQ(compare(t1,t2), GREATER_EQ);
+//
+//   switch(compare(s2,t1)) {
+//   case GREATER:
+//     ASS_EQ(compare(t2,t1),GREATER); //transitivity through s2
+//     return GREATER;
+//   case GREATER_EQ:
+//     ASS_EQ(compare(t2,t1),GREATER); //transitivity through s2
+//     return GREATER_EQ;
+//   case INCOMPARABLE:
+//   case LESS_EQ:
+//   case LESS:
+//     return INCOMPARABLE;
+//   default:
+//     ASSERTION_VIOLATION;
+//   }
+// }
+
+} // namespace Kernel