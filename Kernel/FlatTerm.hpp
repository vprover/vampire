--- conflicted
+++ resolved
@@ -40,42 +40,19 @@
 
   static FlatTerm* copy(const FlatTerm* ft);
 
+  inline TermList& operator[](size_t i) { ASS_L(i,_length); return _data[i]; }
   inline const TermList& operator[](size_t i) const { ASS_L(i,_length); return _data[i]; }
 
   void swapCommutativePredicateArguments();
   void changeLiteralPolarity()
-<<<<<<< HEAD
   {
     ASS(_data[0].isTerm() && _data[0].term()->isLiteral());
     _data[0].setTerm(Literal::complementaryLiteral(static_cast<Literal*>(_data[0].term())));
   }
-=======
-  { _data[0]._setNumber(_data[0]._number()^1); _data[1]._setTerm(Literal::complementaryLiteral(static_cast<Literal*>(_data[1]._term()))); }
->>>>>>> 38429ed5
 
   void expand(size_t i);
 
-<<<<<<< HEAD
 private:
-=======
-  static inline void pushVar(FlatTerm* ft, size_t& position, unsigned var) {
-    (*ft)[position++] = Entry(VAR, var);
-  }
-  static inline void pushTerm(FlatTerm* ft, size_t& position, Term* t) {
-    (*ft)[position++] = Entry(FUN, t->functor());
-    (*ft)[position++] = Entry(t);
-    (*ft)[position++] = Entry(FUN_RIGHT_OFS, getEntryCount(t));
-  }
-  static inline void pushTermList(FlatTerm* ft, size_t& position, TermList t) {
-    if (t.isVar()) {
-      pushVar(ft, position, t.var());
-    } else {
-      ASS(t.isTerm());
-      pushTerm(ft, position, t.term());
-    }
-  }
-
->>>>>>> 38429ed5
   FlatTerm(size_t length);
   void* operator new(size_t,unsigned length);
 
