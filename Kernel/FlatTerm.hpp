--- conflicted
+++ resolved
@@ -29,11 +29,6 @@
   static FlatTerm* create(Term* t);
   static FlatTerm* createAndExpand(Term* t);
   static FlatTerm* create(TermList t);
-<<<<<<< HEAD
-  static FlatTerm* createAndExpand(TermList t);
-  static FlatTerm* create(Term* t, Entry* data);
-  static size_t getEntryCount(Term* t);
-=======
   static FlatTerm* create(TermStack ts);
   /**
    * Similar to @b create but only allocates the flat term,
@@ -44,7 +39,6 @@
   static FlatTerm* createUnexpanded(Term* t);
   static FlatTerm* createUnexpanded(TermList t);
   static FlatTerm* createUnexpanded(TermStack ts);
->>>>>>> 039fa0ef
   void destroy();
 
   static FlatTerm* copy(const FlatTerm* ft);
@@ -61,37 +55,12 @@
      * to get behind the function
      */
     FUN_RIGHT_OFS = 3,
-<<<<<<< HEAD
-    FUN_TODO = 4,
-=======
     FUN_UNEXPANDED = 4,
->>>>>>> 039fa0ef
   };
 
   struct Entry
   {
     Entry() = default;
-<<<<<<< HEAD
-    Entry(EntryTag tag, unsigned num) { _info.tag=tag; _info.number=num; }
-    Entry(Term* ptr) : _ptr(ptr) { ASS_EQ(tag(), FUN_TERM_PTR); }
-
-    inline EntryTag tag() const { return static_cast<EntryTag>(_info.tag); }
-    inline unsigned number() const { return _info.number; }
-    inline Term* ptr() const { return _ptr; }
-    inline bool isVar() const { return tag()==VAR; }
-    inline bool isVar(unsigned num) const { return isVar() && number()==num; }
-    inline bool isFun() const { return tag()==FUN || tag()==FUN_TODO; }
-    inline bool isFun(unsigned num) const { return isFun() && number()==num; }
-    void expand();
-
-    union {
-      Term* _ptr;
-      struct {
-	unsigned tag : 4;
-	unsigned number : 28;
-      } _info;
-    };
-=======
     Entry(EntryTag tag, unsigned num) { _setTag(tag); _setNumber(num); }
     Entry(Term* term) { _setTerm(term); ASS_EQ(_tag(), FUN_TERM_PTR); }
 
@@ -127,7 +96,6 @@
     BITFIELD64_GET_AND_SET(unsigned, number, Number, NUMBER)
     BITFIELD64_GET_AND_SET_PTR(Term*, term, Term, TERM)
     // end bitfield
->>>>>>> 039fa0ef
   };
 
   inline Entry& operator[](size_t i) { ASS_L(i,_length); return _data[i]; }
