/*
 * This file is part of the source code of the software program
 * Vampire. It is protected by applicable
 * copyright laws.
 *
 * This source code is distributed under the licence found here
 * https://vprover.github.io/license.html
 * and in the source directory
 */
/**
 * @file Clause.hpp
 * Defines class Clause for units consisting of clauses
 *
 * @since 09/05/2007 Manchester
 */

#ifndef __Clause__
#define __Clause__

#include <iosfwd>

#include "Debug/Assertion.hpp"
#include "Forwards.hpp"

#include "Lib/Allocator.hpp"
#include "Lib/Event.hpp"
#include "Lib/InverseLookup.hpp"
#include "Lib/Metaiterators.hpp"
#include "Lib/Reflection.hpp"
#include "Lib/Stack.hpp"

#include "Unit.hpp"
#include "Kernel/Inference.hpp"

namespace Kernel {

using namespace Lib;
using Position = Stack<unsigned>;

/**
 * Class to represent clauses.
 * @since 10/05/2007 Manchester
 *
 * When creating a clause object, several things usually need to be done
 * besides calling a constructor:
 * - Fill the Clause with Literals
 * - Increase a relevant counter in the env.statistics object
 */
class Clause
  : public Unit
{
private:
  /** Should never be used, declared just to get rid of compiler warning */
  ~Clause() { ASSERTION_VIOLATION; }
  /** Should never be used, just that compiler requires it */
  void operator delete(void* ptr) { ASSERTION_VIOLATION; }

  template<class VarIt>
  void collectVars2(DHSet<unsigned>& acc);
public:
  DECL_ELEMENT_TYPE(Literal*);

  /** Storage kind */
  enum Store {
    /** passive clause */
    PASSIVE = 0u,
    /** active clause */
    ACTIVE = 1u,
    /** queue of unprocessed clauses */
    UNPROCESSED = 2u,
    /** anything else */
    NONE = 3u,
    /** clause is selected from the passive container
     * and is not added to the active one yet */
    SELECTED = 4u
  };

  friend std::ostream& operator<<(std::ostream& out, Store const& self)
  { switch (self)  {
      case Clause::PASSIVE: return out << "passive";
      case Clause::ACTIVE: return out << "active";
      case Clause::UNPROCESSED: return out << "unprocessed";
      case Clause::NONE: return out << "none";
      case Clause::SELECTED: return out << "selected";
    } ASSERTION_VIOLATION }


private:
  Clause(Literal* const* lits, unsigned length, Inference inf);
  void* operator new(size_t,unsigned length);
public:
  void operator delete(void* ptr,unsigned length);

  static Clause* fromArray(Literal*const* lits, unsigned size, Inference inf)
  { return new(size) Clause(lits, size, std::move(inf)); }

  static Clause* fromLiterals(std::initializer_list<Literal*> lits, Inference inf)
  { return fromArray(std::data(lits), lits.size(), std::move(inf)); }

  static Clause* empty(Inference inf)
  { return fromLiterals({}, inf); }


  static Clause* fromStack(const Stack<Literal*>& lits, Inference inf)
  { return new(lits.size()) Clause(lits.begin(), lits.size(), std::move(inf)); }

  template<class Iter>
  static Clause* fromIterator(Iter litit, const Inference& inf)
  {
    static Stack<Literal*> st;
    st.reset();
    st.loadFromIterator(std::move(litit));
    return fromStack(st, inf);
  }

  static Clause* fromClause(Clause* c);

  /**
   * Return the (reference to) the nth literal
   *
   * Positions of literals in the clause are cached in the _literalPositions
   * object. In order to keep it in sync, content of the clause can be changed
   * only right after clause construction (before the first call to the
   * getLiteralPosition method), or during the literal selection (as the
   * _literalPositions object is updated in call to the setSelected method).
   */
  Literal*& operator[] (int n)
  { return _literals[n]; }
  /** Return the (reference to) the nth literal */
  Literal*const& operator[] (int n) const
  { return _literals[n]; }

  /** Return the length (number of literals) */
  unsigned length() const { return _length; }
  /** Alternative name for length to conform with other containers */
  unsigned size() const { return _length; }

  /** Return a pointer to the array of literals.
   * Caller should not manipulate literals, with the exception of
   * clause construction and literal selection. */
  Literal** literals() { return _literals; }
  // support use of clauses as an iterator
  Literal **begin() { return _literals; }
  Literal *const *begin() const { return _literals; }
  Literal **end() { return _literals + _length; }
  Literal *const *end() const { return _literals + _length; }

  /** True if the clause is empty */
  bool isEmpty() const { return _length == 0; }

  void destroy();
  void destroyExceptInferenceObject();
  std::string literalsOnlyToString() const;
  std::string toString() const;
  std::string toTPTPString() const;
  std::string toNiceString() const;

  friend std::ostream& operator<<(std::ostream& out, Clause const& self);

  /** Return the clause store */
  Store store() const { return _store; }
  void setStore(Store s);

  /** Return the age */
  unsigned age() const { return inference().age(); }
  /** Set the age to @b a */
  void setAge(unsigned a) { inference().setAge(a); }

  /** Return the number of selected literals */
  unsigned numSelected() const { return _numSelected; }
  /** Mark the first s literals as selected */
  void setSelected(unsigned s)
  {
    ASS(s >= 0);
    ASS(s <= _length);
    _numSelected = s;
    notifyLiteralReorder();
  }

  /** Return the weight = sum of literal weights (usually the number of symbols) */
  unsigned weight() const
  {
    if(!_weight) {
      _weight = computeWeight();
    }
    return _weight;
  }
  unsigned computeWeight() const;

  /**
   * weight used for clause selection
   */
  unsigned weightForClauseSelection(const Shell::Options& opt)
  {
    if(!_weightForClauseSelection) {
      _weightForClauseSelection = computeWeightForClauseSelection(opt);
    }
    return _weightForClauseSelection;
  }
  unsigned computeWeightForClauseSelection(const Shell::Options& opt) const;

  /*
   * single source of truth for computation of weightForClauseSelection
   */
  static unsigned computeWeightForClauseSelection(unsigned w, unsigned splitWeight, unsigned numeralWeight, bool derivedFromGoal, const Shell::Options& opt);

  /** Return the color of a clause */
  Color color() const
  {
    if(static_cast<Color>(_color)==COLOR_INVALID) {
      computeColor();
    }
    return static_cast<Color>(_color);
  }
  void computeColor() const;
  void updateColor(Color c) {
    _color = c;
  }

  bool isExtensionality() const { return _extensionality; }
  bool isTaggedExtensionality() const { return _extensionalityTag; }
  void setExtensionality(bool e) { _extensionality = e; }

  bool isComponent() const { return _component; }
  void setComponent(bool c) { _component = c; }

  bool skip() const;

  unsigned getLiteralPosition(Literal* lit);
  void notifyLiteralReorder();

  bool shouldBeDestroyed();
  void destroyIfUnnecessary();

  void incRefCnt() { _refCnt++; }
  void decRefCnt()
  {
    ASS_G(_refCnt,0);
    _refCnt--;
    destroyIfUnnecessary();
  }

  unsigned getReductionTimestamp() { return _reductionTimestamp; }
  void invalidateMyReductionRecords()
  {
    _reductionTimestamp++;
    if(_reductionTimestamp==0) {
      INVALID_OPERATION("Clause reduction timestamp overflow!");
    }
  }
  bool validReductionRecord(unsigned savedTimestamp) {
    return savedTimestamp == _reductionTimestamp;
  }

  auto getSelectedLiteralIterator() { return arrayIter(*this,numSelected()); }
  auto iterLits()                   { return arrayIter(*this,size()); }
  auto iterLits() const             { return arrayIter(*this,size()); }
  // TODO remove this
  auto getLiteralIterator()         { return arrayIter(*this,size()); }

  bool isGround();
  bool isPropositional();
  bool isHorn();

  VirtualIterator<unsigned> getVariableIterator() const;

  bool contains(Literal* lit);
#if VDEBUG
  void assertValid();
#endif

  SplitSet* splits() const { return _inference.splits(); }
  bool noSplits() const;

  /**
   * set splits
   * in order to keep all splitting-related functionality separate from Saturation,
   * the splits are not set during clause-construction but are added later by the Splitter-class.
   * we depend on the invariant that splits are set only once, and that splits are set before clause-weights are
   * computed and cached (which happens at the first call to weight())
   */
  void setSplits(SplitSet* splits) {
    ASS(_weight == 0);
    _inference.setSplits(splits);
  }

  int getNumActiveSplits() const { return _numActiveSplits; }
  void setNumActiveSplits(int newVal) { _numActiveSplits = newVal; }
  void incNumActiveSplits() { _numActiveSplits++; }
  void decNumActiveSplits() { _numActiveSplits--; }

  VirtualIterator<std::string> toSimpleClauseStrings();

  void setAux()
  {
    ASS(_auxInUse);
    _auxTimestamp=_auxCurrTimestamp;
  }

  /** Set auxiliary value of this clause. */
  void setAux(void* ptr)
  {
    ASS(_auxInUse);
    _auxTimestamp=_auxCurrTimestamp;
    _auxData=ptr;
  }
  /**
   * If there is an auxiliary value stored in this clause,
   * return true and assign it into @b ptr. Otherwise
   * return false.
   */
  template<typename T>
  bool tryGetAux(T*& ptr)
  {
    ASS(_auxInUse);
    if(_auxTimestamp==_auxCurrTimestamp) {
      ptr=static_cast<T*>(_auxData);
      return true;
    }
    return false;
  }
  /** Return auxiliary value stored in this clause. */
  template<typename T>
  T* getAux()
  {
    ASS(_auxInUse);
    ASS(_auxTimestamp==_auxCurrTimestamp);
    return static_cast<T*>(_auxData);
  }
  bool hasAux()
  {
    return _auxTimestamp==_auxCurrTimestamp;
  }

  /**
   * Request usage of the auxiliary value in clauses.
   * All aux. values stored in clauses before are guaranteed
   * to be discarded.
   */
  static void requestAux()
  {
#if VDEBUG
    ASS(!_auxInUse);
    _auxInUse=true;
#endif
    _auxCurrTimestamp++;
    if(_auxCurrTimestamp==0) {
      INVALID_OPERATION("Auxiliary clause value timestamp overflow!");
    }
  }
  /**
   * Announce that the auxiliary value in clauses is no longer
   * in use and can be used by someone else.
   */
  static void releaseAux()
  {
#if VDEBUG
    ASS(_auxInUse);
    _auxInUse=false;
#endif
  }

  unsigned splitWeight() const;
  unsigned getNumeralWeight() const;

  void collectVars(DHSet<unsigned>& acc);


  unsigned varCnt();
  unsigned maxVar(); // useful to create fresh variables w.r.t. the clause

  unsigned numPositiveLiterals(); // number of positive literals in the clause

  Literal* getAnswerLiteral();

  bool hasAnswerLiteral() {
    return getAnswerLiteral() != nullptr;
  }

<<<<<<< HEAD
  bool computable();

  unsigned goalRewritingDepth() const { return _grwDepth; }
  void setGoalRewritingDepth(unsigned depth) { _grwDepth = depth; }
  bool reversed() const { return _posInfo.reversed; }
  bool switched() const { return _posInfo.switched; }
  const Position& position() const { return _posInfo.pos; }
  void setPosInfo(bool reversed, bool switched, Position&& pos) {
    _posInfo.reversed = reversed;
    _posInfo.switched = switched;
    _posInfo.pos = std::move(pos);
  }

=======
>>>>>>> e568cd4f
protected:
  /** number of literals */
  unsigned _length : 20;
  /** clause color, or COLOR_INVALID if not determined yet */
  mutable unsigned _color : 2;
  /** Clause was matched as extensionality and is tracked in the extensionality
    * clause container. The matching happens at activation. If the clause
    * becomes passive and is removed from the container, also this bit is unset.
    */
  unsigned _extensionality : 1;
  unsigned _extensionalityTag : 1;
  /** Clause is a splitting component. */
  unsigned _component : 1;

  /** storage class */
  Store _store : 3;
  /** number of selected literals */
  unsigned _numSelected : 20;

  /** weight */
  mutable unsigned _weight;
  /** weight for clause selection */
  unsigned _weightForClauseSelection;

  /** number of references to this clause */
  unsigned _refCnt;
  /** for splitting: timestamp marking when has the clause been reduced or restored by splitting */
  unsigned _reductionTimestamp;
  /** a map that translates Literal* to its index in the clause */
  InverseLookup<Literal>* _literalPositions;
  unsigned _grwDepth;
  // tuple containing info about the position of the last rewrite on this clause:
  // 1. is literal reversed compared to first rewrite
  // 2. has rewrite happened in RHS w.r.t. the initial orientation
  // 3. position below top-level
  struct {
    bool reversed = false;
    bool switched = false;
    Position pos;
  } _posInfo;

  int _numActiveSplits;

  size_t _auxTimestamp;
  void* _auxData;

  static size_t _auxCurrTimestamp;
#if VDEBUG
  static bool _auxInUse;
#endif


  /** Array of literals of this unit */
  Literal* _literals[1];
}; // class Clause

std::ostream& operator<<(std::ostream& out, Clause::Store const& clause);
}

#endif<|MERGE_RESOLUTION|>--- conflicted
+++ resolved
@@ -377,9 +377,6 @@
     return getAnswerLiteral() != nullptr;
   }
 
-<<<<<<< HEAD
-  bool computable();
-
   unsigned goalRewritingDepth() const { return _grwDepth; }
   void setGoalRewritingDepth(unsigned depth) { _grwDepth = depth; }
   bool reversed() const { return _posInfo.reversed; }
@@ -391,8 +388,6 @@
     _posInfo.pos = std::move(pos);
   }
 
-=======
->>>>>>> e568cd4f
 protected:
   /** number of literals */
   unsigned _length : 20;
