/*
 * This file is part of the source code of the software program
 * Vampire. It is protected by applicable
 * copyright laws.
 *
 * This source code is distributed under the licence found here
 * https://vprover.github.io/license.html
 * and in the source directory
 */
/**
 * @file Clause.hpp
 * Defines class Clause for units consisting of clauses
 *
 * @since 09/05/2007 Manchester
 */

#ifndef __Clause__
#define __Clause__

#include <iosfwd>

#include "Forwards.hpp"

#include "Lib/Allocator.hpp"
#include "Lib/Event.hpp"
#include "Lib/InverseLookup.hpp"
#include "Lib/Metaiterators.hpp"
#include "Lib/Reflection.hpp"
#include "Lib/Stack.hpp"

#include "Unit.hpp"
#include "Kernel/Inference.hpp"

namespace Kernel {

using namespace Lib;

/**
 * Class to represent clauses.
 * @since 10/05/2007 Manchester
 *
 * When creating a clause object, several things usually need to be done
 * besides calling a constructor:
 * - Fill the Clause with Literals
 * - Increase a relevant counter in the env.statistics object
 */
class Clause
  : public Unit
{
private:
  /** Should never be used, declared just to get rid of compiler warning */
  ~Clause() { ASSERTION_VIOLATION; }
  /** Should never be used, just that compiler requires it */
  void operator delete(void* ptr) { ASSERTION_VIOLATION; }
  
  template<class VarIt>
  void collectVars2(DHSet<unsigned>& acc);
public:
  typedef ArrayishObjectIterator<const Clause> Iterator;

  DECL_ELEMENT_TYPE(Literal*);
  DECL_ITERATOR_TYPE(Iterator);

  /** Storage kind */
  enum Store {
    /** passive clause */
    PASSIVE = 0u,
    /** active clause */
    ACTIVE = 1u,
    /** queue of unprocessed clauses */
    UNPROCESSED = 2u,
    /** anything else */
    NONE = 3u,  
    /** clause is selected from the passive container
     * and is not added to the active one yet */
    SELECTED = 4u
  };

  Clause(unsigned length,const Inference& inf);

  void* operator new(size_t,unsigned length);
  void operator delete(void* ptr,unsigned length);

  static Clause* fromStack(const Stack<Literal*>& lits, const Inference& inf);

  template<class Iter>
  static Clause* fromIterator(Iter litit, const Inference& inf)
  {
    static Stack<Literal*> st;
    st.reset();
    st.loadFromIterator(litit);
    return fromStack(st, inf);
  }

  static Clause* fromClause(Clause* c);

  /**
   * Return the (reference to) the nth literal
   *
   * Positions of literals in the clause are cached in the _literalPositions
   * object. In order to keep it in sync, content of the clause can be changed
   * only right after clause construction (before the first call to the
   * getLiteralPosition method), or during the literal selection (as the
   * _literalPositions object is updated in call to the setSelected method).
   */
  Literal*& operator[] (int n)
  { return _literals[n]; }
  /** Return the (reference to) the nth literal */
  Literal*const& operator[] (int n) const
  { return _literals[n]; }

  /** Return the length (number of literals) */
  unsigned length() const { return _length; }
  /** Alternative name for length to conform with other containers */
  unsigned size() const { return _length; }

  /** Return a pointer to the array of literals.
   * Caller should not manipulate literals, with the exception of
   * clause construction and literal selection. */
  Literal** literals() { return _literals; }

  /** True if the clause is empty */
  bool isEmpty() const { return _length == 0; }

  void destroy();
  void destroyExceptInferenceObject();
  vstring literalsOnlyToString() const;
  vstring toString() const;
  vstring toTPTPString() const;
  vstring toNiceString() const;

  /** Return the clause store */
  Store store() const { return _store; }
  void setStore(Store s);

  /** Return the age */
  unsigned age() const { return inference().age(); }
  /** Set the age to @b a */
  void setAge(unsigned a) { inference().setAge(a); }

  /** Return the number of selected literals */
  unsigned numSelected() const { return _numSelected; }
  /** Mark the first s literals as selected */
  void setSelected(unsigned s)
  {
    ASS(s >= 0);
    ASS(s <= _length);
    _numSelected = s;
    notifyLiteralReorder();
  }

  /** Return the weight */
  unsigned weight() const
  {
    if(!_weight) {
      _weight = computeWeight();
    }
    return _weight;
  }
  unsigned computeWeight() const;

  /**
   * weight used for clause selection
   */
  unsigned weightForClauseSelection(const Shell::Options& opt)
  {
    if(!_weightForClauseSelection) {
      _weightForClauseSelection = computeWeightForClauseSelection(opt);
    }
    return _weightForClauseSelection;
  }
  unsigned computeWeightForClauseSelection(const Shell::Options& opt) const;

  /*
   * single source of truth for computation of weightForClauseSelection
   */
  static unsigned computeWeightForClauseSelection(unsigned w, unsigned splitWeight, unsigned numeralWeight, bool derivedFromGoal, const Shell::Options& opt);

  /** Return the color of a clause */
  Color color() const
  {
    if(static_cast<Color>(_color)==COLOR_INVALID) {
      computeColor();
    }
    return static_cast<Color>(_color);
  }
  void computeColor() const;
  void updateColor(Color c) {
    _color = c;
  }

  bool isExtensionality() const { return _extensionality; }
  bool isTaggedExtensionality() const { return _extensionalityTag; }
  void setExtensionality(bool e) { _extensionality = e; }

  bool isComponent() const { return _component; }
  void setComponent(bool c) { _component = c; }

  bool skip() const;

  unsigned getLiteralPosition(Literal* lit);
  void notifyLiteralReorder();

  bool shouldBeDestroyed();
  void destroyIfUnnecessary();

  void incRefCnt() { _refCnt++; }
  void decRefCnt()
  {
    ASS_G(_refCnt,0);
    _refCnt--;
    destroyIfUnnecessary();
  }

  unsigned getReductionTimestamp() { return _reductionTimestamp; }
  void invalidateMyReductionRecords()
  {
    _reductionTimestamp++;
    if(_reductionTimestamp==0) {
      INVALID_OPERATION("Clause reduction timestamp overflow!");
    }
  }
  bool validReductionRecord(unsigned savedTimestamp) {
    return savedTimestamp == _reductionTimestamp;
  }

  ArrayishObjectIterator<Clause> getSelectedLiteralIterator()
  { return ArrayishObjectIterator<Clause>(*this,numSelected()); }

  ArrayishObjectIterator<Clause> iterLits() &
  { return ArrayishObjectIterator<Clause>(*this,size()); }

  ArrayishObjectIterator<Clause, const_ref_t> iterLits() const&
  { return ArrayishObjectIterator<Clause, const_ref_t>(*this,size()); }

  ArrayishObjectIterator<Clause> getLiteralIterator()
  { return ArrayishObjectIterator<Clause>(*this,size()); }

  bool isGround();
  bool isPropositional();
  bool isHorn();

  VirtualIterator<unsigned> getVariableIterator();

  bool contains(Literal* lit);
#if VDEBUG
  void assertValid();
#endif

  SplitSet* splits() const { return _inference.splits(); }
  bool noSplits() const;

  /**
   * set splits
   * in order to keep all splitting-related functionality separate from Saturation,
   * the splits are not set during clause-construction but are added later by the Splitter-class.
   * we depend on the invariant that splits are set only once, and that splits are set before clause-weights are
   * computed and cached (which happens at the first call to weight())
   */
  void setSplits(SplitSet* splits) {
    ASS(_weight == 0);
    _inference.setSplits(splits);
  }
   

  int getNumActiveSplits() const { return _numActiveSplits; }
  void setNumActiveSplits(int newVal) { _numActiveSplits = newVal; }
  void incNumActiveSplits() { _numActiveSplits++; }
  void decNumActiveSplits() { _numActiveSplits--; }

  VirtualIterator<vstring> toSimpleClauseStrings();

  void setAux()
  {
    ASS(_auxInUse);
    _auxTimestamp=_auxCurrTimestamp;
  }

  /** Set auxiliary value of this clause. */
  void setAux(void* ptr)
  {
    ASS(_auxInUse);
    _auxTimestamp=_auxCurrTimestamp;
    _auxData=ptr;
  }
  /**
   * If there is an auxiliary value stored in this clause,
   * return true and assign it into @b ptr. Otherwise
   * return false.
   */
  template<typename T>
  bool tryGetAux(T*& ptr)
  {
    ASS(_auxInUse);
    if(_auxTimestamp==_auxCurrTimestamp) {
      ptr=static_cast<T*>(_auxData);
      return true;
    }
    return false;
  }
  /** Return auxiliary value stored in this clause. */
  template<typename T>
  T* getAux()
  {
    ASS(_auxInUse);
    ASS(_auxTimestamp==_auxCurrTimestamp);
    return static_cast<T*>(_auxData);
  }
  bool hasAux()
  {
    return _auxTimestamp==_auxCurrTimestamp;
  }

  /**
   * Request usage of the auxiliary value in clauses.
   * All aux. values stored in clauses before are guaranteed
   * to be discarded.
   */
  static void requestAux()
  {
#if VDEBUG
    ASS(!_auxInUse);
    _auxInUse=true;
#endif
    _auxCurrTimestamp++;
    if(_auxCurrTimestamp==0) {
      INVALID_OPERATION("Auxiliary clause value timestamp overflow!");
    }
  }
  /**
   * Announce that the auxiliary value in clauses is no longer
   * in use and can be used by someone else.
   */
  static void releaseAux()
  {
#if VDEBUG
    ASS(_auxInUse);
    _auxInUse=false;
#endif
  }

  unsigned splitWeight() const;
  unsigned getNumeralWeight() const;

  void collectVars(DHSet<unsigned>& acc);
  void collectUnstableVars(DHSet<unsigned>& acc);

  
  unsigned varCnt();
  unsigned maxVar(); // useful to create fresh variables w.r.t. the clause

  unsigned numPositiveLiterals(); // number of positive literals in the clause

<<<<<<< HEAD
  RewritingData* rewritingData();
  void setRewritingData(RewritingData* rwData);
=======
  Literal* getAnswerLiteral();

  bool hasAnswerLiteral() {
    return getAnswerLiteral() != nullptr;
  }

  bool computable();
>>>>>>> 6fe3c3ec

protected:
  /** number of literals */
  unsigned _length : 20;
  /** clause color, or COLOR_INVALID if not determined yet */
  mutable unsigned _color : 2;
  /** Clause was matched as extensionality and is tracked in the extensionality
    * clause container. The matching happens at activation. If the clause
    * becomes passive and is removed from the container, also this bit is unset.
    */
  unsigned _extensionality : 1;
  unsigned _extensionalityTag : 1;
  /** Clause is a splitting component. */
  unsigned _component : 1;

  /** storage class */
  Store _store : 3;
  /** number of selected literals */
  unsigned _numSelected : 20;

  /** weight */
  mutable unsigned _weight;
  /** weight for clause selection */
  unsigned _weightForClauseSelection;

  /** number of references to this clause */
  unsigned _refCnt;
  /** for splitting: timestamp marking when has the clause been reduced or restored by splitting */
  unsigned _reductionTimestamp;
  /** a map that translates Literal* to its index in the clause */
  InverseLookup<Literal>* _literalPositions;
  RewritingData* _rwData;

  int _numActiveSplits;

  size_t _auxTimestamp;
  void* _auxData;

  static size_t _auxCurrTimestamp;
#if VDEBUG
  static bool _auxInUse;
#endif


  /** Array of literals of this unit */
  Literal* _literals[1];
}; // class Clause

std::ostream& operator<<(std::ostream& out, Clause::Store const& clause);
}

#endif<|MERGE_RESOLUTION|>--- conflicted
+++ resolved
@@ -351,10 +351,9 @@
 
   unsigned numPositiveLiterals(); // number of positive literals in the clause
 
-<<<<<<< HEAD
   RewritingData* rewritingData();
   void setRewritingData(RewritingData* rwData);
-=======
+
   Literal* getAnswerLiteral();
 
   bool hasAnswerLiteral() {
@@ -362,7 +361,6 @@
   }
 
   bool computable();
->>>>>>> 6fe3c3ec
 
 protected:
   /** number of literals */
