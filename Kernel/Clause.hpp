
/*
 * File Clause.hpp.
 *
 * This file is part of the source code of the software program
 * Vampire. It is protected by applicable
 * copyright laws.
 *
 * This source code is distributed under the licence found here
 * https://vprover.github.io/license.html
 * and in the source directory
 *
 * In summary, you are allowed to use Vampire for non-commercial
 * purposes but not allowed to distribute, modify, copy, create derivatives,
 * or use in competitions. 
 * For other uses of Vampire please contact developers for a different
 * licence, which we will make an effort to provide. 
 */
/**
 * @file Clause.hpp
 * Defines class Clause for units consisting of clauses
 *
 * @since 09/05/2007 Manchester
 */

#ifndef __Clause__
#define __Clause__

#include <iosfwd>

#include "Forwards.hpp"

#include "Lib/Allocator.hpp"
#include "Lib/Event.hpp"
#include "Lib/InverseLookup.hpp"
#include "Lib/Metaiterators.hpp"
#include "Lib/Reflection.hpp"
#include "Lib/Stack.hpp"

#include "Unit.hpp"
#include "Kernel/Inference.hpp"

namespace Kernel {

using namespace Lib;

/**
 * Class to represent clauses.
 * @since 10/05/2007 Manchester
 *
 * When creating a clause object, several things usually need to be done
 * besides calling a constructor:
 * - Fill the Clause with Literals
 * - Increase a relevant counter in the env.statistics object
 */
class Clause
  : public Unit
{
private:
  /** Should never be used, declared just to get rid of compiler warning */
  ~Clause() { ASSERTION_VIOLATION; }
  /** Should never be used, just that compiler requires it */
  void operator delete(void* ptr) { ASSERTION_VIOLATION; }
  
  template<class VarIt>
  void collectVars2(DHSet<unsigned>& acc);
public:
  typedef ArrayishObjectIterator<const Clause> Iterator;

  DECL_ELEMENT_TYPE(Literal*);
  DECL_ITERATOR_TYPE(Iterator);

  /** Storage kind */
  enum Store {
    /** passive clause */
    PASSIVE = 0u,
    /** active clause */
    ACTIVE = 1u,
    /** queue of unprocessed clauses */
    UNPROCESSED = 2u,
    /** anything else */
    NONE = 3u,  
    /** clause is selected from the passive container
     * and is not added to the active one yet */
    SELECTED = 4u
  };

  Clause(unsigned length,const Inference& inf);
<<<<<<< HEAD

=======
>>>>>>> f4cbb935

  void* operator new(size_t,unsigned length);
  void operator delete(void* ptr,unsigned length);

  static Clause* fromStack(const Stack<Literal*>& lits, const Inference& inf);

  template<class Iter>
  static Clause* fromIterator(Iter litit, const Inference& inf)
  {
    CALL("Clause::fromIterator");

    static Stack<Literal*> st;
    st.reset();
    st.loadFromIterator(litit);
    return fromStack(st, inf);
  }

  static Clause* fromClause(Clause* c);

  /**
   * Return the (reference to) the nth literal
   *
   * Positions of literals in the clause are cached in the _literalPositions
   * object. In order to keep it in sync, content of the clause can be changed
   * only right after clause construction (before the first call to the
   * getLiteralPosition method), or during the literal selection (as the
   * _literalPositions object is updated in call to the setSelected method).
   */
  Literal*& operator[] (int n)
  { return _literals[n]; }
  /** Return the (reference to) the nth literal */
  Literal* operator[] (int n) const
  { return _literals[n]; }

  /** Return the length (number of literals) */
  unsigned length() const { return _length; }
  /** Alternative name for length to conform with other containers */
  unsigned size() const { return _length; }

  /** Return a pointer to the array of literals.
   * Caller should not manipulate literals, with the exception of
   * clause construction and literal selection. */
  Literal** literals() { return _literals; }

  /** True if the clause is empty */
  bool isEmpty() const { return _length == 0; }

  void destroy();
  void destroyExceptInferenceObject();
  vstring literalsOnlyToString() const;
  vstring toString() const;
  vstring toTPTPString() const;
  vstring toNiceString() const;

  /** Return the clause store */
  Store store() const { return _store; }
  void setStore(Store s);

<<<<<<< HEAD
  /** Return the age */
=======
   /** Return the age */
>>>>>>> f4cbb935
  unsigned age() const { return inference().age(); }
  /** Set the age to @b a */
  void setAge(unsigned a) { inference().setAge(a); }

  /** Return the number of selected literals */
  unsigned numSelected() const { return _numSelected; }
  /** Mark the first s literals as selected */
  void setSelected(unsigned s)
  {
    ASS(s >= 0);
    ASS(s <= _length);
    _numSelected = s;
    notifyLiteralReorder();
  }

<<<<<<< HEAD

=======
>>>>>>> f4cbb935
  /** Return the weight */
  unsigned weight() const
  {
    if(!_weight) {
      _weight = computeWeight();
    }
    return _weight;
  }
  unsigned computeWeight() const;

  /**
   * weight used for clause selection
   */
  unsigned weightForClauseSelection(const Shell::Options& opt)
  {
    if(!_weightForClauseSelection) {
      _weightForClauseSelection = computeWeightForClauseSelection(opt);
    }
    return _weightForClauseSelection;
  }
  unsigned computeWeightForClauseSelection(const Shell::Options& opt) const;

  /*
   * single source of truth for computation of weightForClauseSelection
   */
  static unsigned computeWeightForClauseSelection(unsigned w, unsigned splitWeight, unsigned numeralWeight, bool derivedFromGoal, const Shell::Options& opt);

  /** Return the color of a clause */
  Color color() const
  {
    if(static_cast<Color>(_color)==COLOR_INVALID) {
      computeColor();
    }
    return static_cast<Color>(_color);
  }
  void computeColor() const;
  void updateColor(Color c) {
    _color = c;
  }

  bool isExtensionality() const { return _extensionality; }
  bool isTaggedExtensionality() const { return _extensionalityTag; }
  void setExtensionality(bool e) { _extensionality = e; }

  bool isComponent() const { return _component; }
  void setComponent(bool c) { _component = c; }
<<<<<<< HEAD

=======
  
>>>>>>> f4cbb935
  bool skip() const;

  unsigned getLiteralPosition(Literal* lit);
  void notifyLiteralReorder();

  bool shouldBeDestroyed();
  void destroyIfUnnecessary();

  void incRefCnt() { _refCnt++; }
  void decRefCnt()
  {
    CALL("Clause::decRefCnt");

    ASS_G(_refCnt,0);
    _refCnt--;
    destroyIfUnnecessary();
  }

  unsigned getReductionTimestamp() { return _reductionTimestamp; }
  void invalidateMyReductionRecords()
  {
    _reductionTimestamp++;
    if(_reductionTimestamp==0) {
      INVALID_OPERATION("Clause reduction timestamp overflow!");
    }
  }
  bool validReductionRecord(unsigned savedTimestamp) {
    return savedTimestamp == _reductionTimestamp;
  }

  ArrayishObjectIterator<Clause> getSelectedLiteralIterator()
  { return ArrayishObjectIterator<Clause>(*this,numSelected()); }

  ArrayishObjectIterator<Clause> getLiteralIterator()
  { return ArrayishObjectIterator<Clause>(*this,size()); }

  bool isGround();
  bool isPropositional();
  bool isHorn();

  VirtualIterator<unsigned> getVariableIterator();

  bool contains(Literal* lit);
#if VDEBUG
  void assertValid();
#endif

<<<<<<< HEAD

=======
>>>>>>> f4cbb935
  SplitSet* splits() const { return _inference.splits(); }
  bool noSplits() const;

  /**
   * set splits
   * in order to keep all splitting-related functionality separate from Saturation,
   * the splits are not set during clause-construction but are added later by the Splitter-class.
   * we depend on the invariant that splits are set only once, and that splits are set before clause-weights are
   * computed and cached (which happens at the first call to weight())
   */
  void setSplits(SplitSet* splits) {
<<<<<<< HEAD
     CALL("Clause::setSplits");
=======
    CALL("Clause::setSplits");
>>>>>>> f4cbb935
    ASS(_weight == 0);
    _inference.setSplits(splits);
  }
   

  int getNumActiveSplits() const { return _numActiveSplits; }
  void setNumActiveSplits(int newVal) { _numActiveSplits = newVal; }
  void incNumActiveSplits() { _numActiveSplits++; }
  void decNumActiveSplits() { _numActiveSplits--; }

  VirtualIterator<vstring> toSimpleClauseStrings();

  void setAux()
  {
    ASS(_auxInUse);
    _auxTimestamp=_auxCurrTimestamp;
  }

  /** Set auxiliary value of this clause. */
  void setAux(void* ptr)
  {
    ASS(_auxInUse);
    _auxTimestamp=_auxCurrTimestamp;
    _auxData=ptr;
  }
  /**
   * If there is an auxiliary value stored in this clause,
   * return true and assign it into @b ptr. Otherwise
   * return false.
   */
  template<typename T>
  bool tryGetAux(T*& ptr)
  {
    ASS(_auxInUse);
    if(_auxTimestamp==_auxCurrTimestamp) {
      ptr=static_cast<T*>(_auxData);
      return true;
    }
    return false;
  }
  /** Return auxiliary value stored in this clause. */
  template<typename T>
  T* getAux()
  {
    ASS(_auxInUse);
    ASS(_auxTimestamp==_auxCurrTimestamp);
    return static_cast<T*>(_auxData);
  }
  bool hasAux()
  {
    return _auxTimestamp==_auxCurrTimestamp;
  }

  /**
   * Request usage of the auxiliary value in clauses.
   * All aux. values stored in clauses before are guaranteed
   * to be discarded.
   */
  static void requestAux()
  {
#if VDEBUG
    ASS(!_auxInUse);
    _auxInUse=true;
#endif
    _auxCurrTimestamp++;
    if(_auxCurrTimestamp==0) {
      INVALID_OPERATION("Auxiliary clause value timestamp overflow!");
    }
  }
  /**
   * Announce that the auxiliary value in clauses is no longer
   * in use and can be used by someone else.
   */
  static void releaseAux()
  {
#if VDEBUG
    ASS(_auxInUse);
    _auxInUse=false;
#endif
  }

  unsigned splitWeight() const;
  unsigned getNumeralWeight() const;

  void collectVars(DHSet<unsigned>& acc);
  void collectUnstableVars(DHSet<unsigned>& acc);

  
  unsigned varCnt();
  unsigned maxVar(); // useful to create fresh variables w.r.t. the clause

  unsigned numPositiveLiterals(); // number of positive literals in the clause

protected:
  /** number of literals */
  unsigned _length : 20;
  /** clause color, or COLOR_INVALID if not determined yet */
  mutable unsigned _color : 2;
  /** Clause was matched as extensionality and is tracked in the extensionality
    * clause container. The matching happens at activation. If the clause
    * becomes passive and is removed from the container, also this bit is unset.
    */
  unsigned _extensionality : 1;
  unsigned _extensionalityTag : 1;
  /** Clause is a splitting component. */
  unsigned _component : 1;
<<<<<<< HEAD
=======

  /** storage class */
  Store _store : 3;
>>>>>>> f4cbb935

  /** storage class */
  Store _store : 3;
  /** number of selected literals */
  unsigned _numSelected : 20;
<<<<<<< HEAD
=======

>>>>>>> f4cbb935
  /** weight */
  mutable unsigned _weight;
  /** weight for clause selection */
  unsigned _weightForClauseSelection;
<<<<<<< HEAD
=======

>>>>>>> f4cbb935
  /** number of references to this clause */
  unsigned _refCnt;
  /** for splitting: timestamp marking when has the clause been reduced or restored by splitting */
  unsigned _reductionTimestamp;
  /** a map that translates Literal* to its index in the clause */
  InverseLookup<Literal>* _literalPositions;

  int _numActiveSplits;

  size_t _auxTimestamp;
  void* _auxData;

  static size_t _auxCurrTimestamp;
#if VDEBUG
  static bool _auxInUse;
#endif

//#endif

  /** Array of literals of this unit */
  Literal* _literals[1];
}; // class Clause

std::ostream& operator<<(std::ostream& out, Clause::Store const& clause);
}

#endif<|MERGE_RESOLUTION|>--- conflicted
+++ resolved
@@ -86,10 +86,6 @@
   };
 
   Clause(unsigned length,const Inference& inf);
-<<<<<<< HEAD
-
-=======
->>>>>>> f4cbb935
 
   void* operator new(size_t,unsigned length);
   void operator delete(void* ptr,unsigned length);
@@ -148,11 +144,7 @@
   Store store() const { return _store; }
   void setStore(Store s);
 
-<<<<<<< HEAD
   /** Return the age */
-=======
-   /** Return the age */
->>>>>>> f4cbb935
   unsigned age() const { return inference().age(); }
   /** Set the age to @b a */
   void setAge(unsigned a) { inference().setAge(a); }
@@ -168,10 +160,6 @@
     notifyLiteralReorder();
   }
 
-<<<<<<< HEAD
-
-=======
->>>>>>> f4cbb935
   /** Return the weight */
   unsigned weight() const
   {
@@ -218,11 +206,7 @@
 
   bool isComponent() const { return _component; }
   void setComponent(bool c) { _component = c; }
-<<<<<<< HEAD
-
-=======
-  
->>>>>>> f4cbb935
+
   bool skip() const;
 
   unsigned getLiteralPosition(Literal* lit);
@@ -270,10 +254,6 @@
   void assertValid();
 #endif
 
-<<<<<<< HEAD
-
-=======
->>>>>>> f4cbb935
   SplitSet* splits() const { return _inference.splits(); }
   bool noSplits() const;
 
@@ -285,11 +265,8 @@
    * computed and cached (which happens at the first call to weight())
    */
   void setSplits(SplitSet* splits) {
-<<<<<<< HEAD
-     CALL("Clause::setSplits");
-=======
     CALL("Clause::setSplits");
->>>>>>> f4cbb935
+
     ASS(_weight == 0);
     _inference.setSplits(splits);
   }
@@ -396,29 +373,20 @@
   unsigned _extensionalityTag : 1;
   /** Clause is a splitting component. */
   unsigned _component : 1;
-<<<<<<< HEAD
-=======
 
   /** storage class */
   Store _store : 3;
->>>>>>> f4cbb935
 
   /** storage class */
   Store _store : 3;
   /** number of selected literals */
   unsigned _numSelected : 20;
-<<<<<<< HEAD
-=======
-
->>>>>>> f4cbb935
+
   /** weight */
   mutable unsigned _weight;
   /** weight for clause selection */
   unsigned _weightForClauseSelection;
-<<<<<<< HEAD
-=======
-
->>>>>>> f4cbb935
+
   /** number of references to this clause */
   unsigned _refCnt;
   /** for splitting: timestamp marking when has the clause been reduced or restored by splitting */
