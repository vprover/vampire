/*
 * This file is part of the source code of the software program
 * Vampire. It is protected by applicable
 * copyright laws.
 *
 * This source code is distributed under the licence found here
 * https://vprover.github.io/license.html
 * and in the source directory
 */
/**
 * @file OrderingComparator.cpp
 * Implements class OrderingComparator.
 */

#include "Lib/Stack.hpp"
#include "Lib/Environment.hpp"

#include "KBO.hpp"
#include "SubstHelper.hpp"

#include "OrderingComparator.hpp"

using namespace std;

namespace Kernel {

// OrderingComparator

OrderingComparator::OrderingComparator(const Ordering& ord)
: _ord(ord), _source(nullptr, Branch()), _sink(_source), _curr(&_source), _prev(nullptr), _appl(nullptr)
{
  _sink.node()->ready = true;
}

OrderingComparator::~OrderingComparator() = default;

void OrderingComparator::init(const SubstApplicator* appl)
{
  _curr = &_source;
  _prev = nullptr;
  _appl = appl;
}

void* OrderingComparator::next()
{
  ASS(_appl);
  ASS(_curr);

  for (;;) {
    processCurrentNode();

    auto node = _curr->node();
    ASS(node->ready);

    if (node->tag == Node::T_DATA) {
      if (!node->data) {
        return nullptr;
      }
      _prev = _curr;
      _curr = &node->alternative;
      return node->data;
    }

    Ordering::Result comp = Ordering::INCOMPARABLE;
    if (node->tag == Node::T_TERM) {

      comp = _ord.compareUnidirectional(
        AppliedTerm(node->lhs, _appl, true),
        AppliedTerm(node->rhs, _appl, true));

    } else {
      ASS_EQ(node->tag, Node::T_POLY);

      const auto& kbo = static_cast<const KBO&>(_ord);
      auto weight = node->poly->constant;
      ZIArray<int> varDiffs;
      for (const auto& [var, coeff] : node->poly->varCoeffPairs) {
        AppliedTerm tt(TermList::var(var), _appl, true);

        VariableIterator vit(tt.term);
        while (vit.hasNext()) {
          auto v = vit.next();
          varDiffs[v.var()] += coeff;
          // since the counts are sorted in descending order,
          // this can only mean we will fail
          if (varDiffs[v.var()]<0) {
            goto loop_end;
          }
        }
        int64_t w = kbo.computeWeight(tt);
        weight += coeff*w;
        // due to descending order of counts,
        // this also means failure
        if (coeff<0 && weight<0) {
          goto loop_end;
        }
      }

      if (weight > 0) {
        comp = Ordering::GREATER;
      } else if (weight == 0) {
        comp = Ordering::EQUAL;
      }
    }
loop_end:
    _prev = _curr;
    _curr = &node->getBranch(comp);
  }
  return nullptr;
}

void OrderingComparator::insert(const Stack<TermOrderingConstraint>& comps, void* data)
{
  ASS(data);
  static Ordering::Result ordVals[] = { Ordering::GREATER, Ordering::EQUAL, Ordering::INCOMPARABLE };
  // we mutate current fail node and add a new one
  auto curr = &_sink;
  Branch newFail(nullptr, Branch());
  newFail.node()->ready = true;

  curr->node()->~Node();
  curr->node()->ready = false;

  if (comps.isNonEmpty()) {
    curr->node()->tag = Node::T_TERM;
    curr->node()->lhs = comps[0].lhs;
    curr->node()->rhs = comps[0].rhs;
    for (unsigned i = 0; i < 3; i++) {
      if (ordVals[i] != comps[0].rel) {
        curr->node()->getBranch(ordVals[i]) = newFail;
      }
    }
    curr = &curr->node()->getBranch(comps[0].rel);
    for (unsigned i = 1; i < comps.size(); i++) {
      auto [lhs,rhs,rel] = comps[i];
      *curr = OrderingComparator::Branch(lhs, rhs);
      for (unsigned i = 0; i < 3; i++) {
        if (ordVals[i] != rel) {
          curr->node()->getBranch(ordVals[i]) = newFail;
        }
      }
      curr = &curr->node()->getBranch(rel);
    }
    *curr = Branch(data, newFail);
  } else {
    curr->node()->tag = Node::T_DATA;
    curr->node()->data = data;
    curr->node()->alternative = newFail;
  }

  _sink = newFail;
}

void OrderingComparator::processCurrentNode()
{
  ASS(_curr->node());
  while (!_curr->node()->ready)
  {
    auto node = _curr->node();

    if (node->tag == Node::T_DATA) {
      ASS(node->data); // no fail nodes here
      // if refcnt > 1 we have to copy the node,
      // otherwise we can mutate the original
      if (node->refcnt > 1) {
        *_curr = Branch(node->data, node->alternative);
      }
      _curr->node()->trace = getCurrentTrace();
      _curr->node()->ready = true;
      return;
    }
    if (node->tag == Node::T_POLY) {
      processPolyNode();
      continue;
    }

    // Use compare here to filter out as many
    // precomputable comparisons as possible.
    auto comp = _ord.compare(node->lhs,node->rhs);
    if (comp != Ordering::INCOMPARABLE) {
      if (comp == Ordering::LESS) {
        *_curr = node->ngeBranch;
      } else if (comp == Ordering::GREATER) {
        *_curr = node->gtBranch;
      } else {
        *_curr = node->eqBranch;
      }
      continue;
    }
    // If we have a variable, we cannot expand further.
    if (node->lhs.isVar() || node->rhs.isVar()) {
      processVarNode();
      continue;
    }
    processTermNode();
  }
}

void OrderingComparator::processVarNode()
{
  auto node = _curr->node();
  auto trace = getCurrentTrace();
  Ordering::Result val;
  if (trace->get(node->lhs, node->rhs, val)) {
    if (val == Ordering::GREATER) {
      *_curr = node->gtBranch;
    } else if (val == Ordering::EQUAL) {
      *_curr = node->eqBranch;
    } else {
      *_curr = node->ngeBranch;
    }
    return;
  }
  // if refcnt > 1 we have to copy the node,
  // otherwise we can mutate the original
  if (node->refcnt > 1) {
    *_curr = Branch(node->lhs, node->rhs);
    _curr->node()->eqBranch = node->eqBranch;
    _curr->node()->gtBranch = node->gtBranch;
    _curr->node()->ngeBranch = node->ngeBranch;
  }
  _curr->node()->ready = true;
  _curr->node()->trace = trace;
}

void OrderingComparator::processPolyNode()
{
  auto node = _curr->node();
  auto trace = getCurrentTrace();

  unsigned pos = 0;
  unsigned neg = 0;

  auto vcs = node->poly->varCoeffPairs;

  for (unsigned i = 0; i < vcs.size();) {
    auto& [var, coeff] = vcs[i];
    for (unsigned j = i+1; j < vcs.size();) {
      auto& [var2, coeff2] = vcs[j];
      Ordering::Result res;
      if (trace->get(TermList::var(var), TermList::var(var2), res) && res == Ordering::EQUAL) {
        coeff += coeff2;
        swap(vcs[j],vcs.top());
        vcs.pop();
        continue;
      }
      j++;
    }
    if (coeff == 0) {
      swap(vcs[i],vcs.top());
      vcs.pop();
      continue;
    } else if (coeff > 0) {
      pos++;
    } else {
      neg++;
    }
    i++;
  }

  auto constant = node->poly->constant;
  if (constant == 0 && pos == 0 && neg == 0) {
    *_curr = node->eqBranch;
    return;
  }
  if (constant >= 0 && neg == 0) {
    *_curr = node->gtBranch;
    return;
  }
  if (constant <= 0 && pos == 0) {
    *_curr = node->ngeBranch;
    return;
  }
<<<<<<< HEAD
  sort(varCoeffPairs->begin(),varCoeffPairs->end(),[](const auto& e1, const auto& e2) {
    return e1.second>e2.second;
  });
  _curr->node()->ready = true;
  _curr->node()->trace = trace;
}
=======
  auto poly = Polynomial::get(constant, vcs);
>>>>>>> 1dc0e455

  // if refcnt > 1 we have to copy the node,
  // otherwise we can mutate the original
  if (node->refcnt > 1) {
    *_curr = Branch(poly);
    _curr->node()->eqBranch = node->eqBranch;
    _curr->node()->gtBranch = node->gtBranch;
    _curr->node()->ngeBranch = node->ngeBranch;
  } else {
    _curr->node()->poly = poly;
  }
  _curr->node()->trace = trace;
  _curr->node()->ready = true;
}

void OrderingComparator::processTermNode()
{
  ASS(_curr->node() && !_curr->node()->ready);
  _curr->node()->ready = true;
<<<<<<< HEAD
  _curr->node()->trace = trace;
=======
>>>>>>> 1dc0e455
}

const OrderingComparator::Trace* OrderingComparator::getCurrentTrace()
{
  ASS(!_curr->node()->ready);

  if (!_prev) {
    return Trace::getEmpty(_ord);
  }

  ASS(_prev->node()->ready);
  ASS(_prev->node()->trace);

  switch (_prev->node()->tag) {
<<<<<<< HEAD
    case BranchTag::T_TERM: {
=======
    case Node::T_TERM: {
>>>>>>> 1dc0e455
      auto lhs = _prev->node()->lhs;
      auto rhs = _prev->node()->rhs;
      Ordering::Result res;
      if (_curr == &_prev->node()->eqBranch) {
        res = Ordering::EQUAL;
      } else if (_curr == &_prev->node()->gtBranch) {
        res = Ordering::GREATER;
      } else {
        res = Ordering::INCOMPARABLE;
      }
      return Trace::set(_prev->node()->trace, { lhs, rhs, res });
    }
<<<<<<< HEAD
    case BranchTag::T_DATA:
    case BranchTag::T_POLY: {
=======
    case Node::T_DATA:
    case Node::T_POLY: {
>>>>>>> 1dc0e455
      return _prev->node()->trace;
    }
  }
  ASSERTION_VIOLATION;
}

// Branch

OrderingComparator::Branch::Branch(void* data, Branch alt)
{
  setNode(new Node(data, alt));
}

OrderingComparator::Branch::Branch(TermList lhs, TermList rhs)
{
  setNode(new Node(lhs, rhs));
}

OrderingComparator::Branch::Branch(const Polynomial* p)
{
  setNode(new Node(p));
}

OrderingComparator::Branch::~Branch()
{
  setNode(nullptr);
}

OrderingComparator::Branch::Branch(const Branch& other)
{
  setNode(other._node);
}

OrderingComparator::Node* OrderingComparator::Branch::node() const
{
  return _node;
}

void OrderingComparator::Branch::setNode(Node* node)
{
  if (node) {
    node->incRefCnt();
  }
  if (_node) {
    _node->decRefCnt();
  }
  _node = node;
}

OrderingComparator::Branch::Branch(Branch&& other)
{
  swap(_node,other._node);
}

OrderingComparator::Branch& OrderingComparator::Branch::operator=(Branch other)
{
  swap(_node,other._node);
  return *this;
}

// Node

OrderingComparator::Node::Node(void* data, Branch alternative)
  : tag(T_DATA), data(data), alternative(alternative) {}

OrderingComparator::Node::Node(TermList lhs, TermList rhs)
  : tag(T_TERM), lhs(lhs), rhs(rhs) {}

OrderingComparator::Node::Node(const Polynomial* p)
  : tag(T_POLY), poly(p) {}

OrderingComparator::Node::~Node()
{
  if (tag==T_DATA) {
    alternative.~Branch();
  }
  ready = false;
}

void OrderingComparator::Node::incRefCnt()
{
  refcnt++;
}

void OrderingComparator::Node::decRefCnt()
{
  ASS(refcnt>=0);
  refcnt--;
  if (refcnt==0) {
    delete this;
  }
}

OrderingComparator::Branch& OrderingComparator::Node::getBranch(Ordering::Result r)
{
  switch (r) {
    case Ordering::EQUAL: return eqBranch;
    case Ordering::GREATER: return gtBranch;
    case Ordering::INCOMPARABLE: return ngeBranch;
    case Ordering::LESS: break; // no distinction between less and incomparable
  }
  ASSERTION_VIOLATION;
}

// Polynomial

const OrderingComparator::Polynomial* OrderingComparator::Polynomial::get(int constant, const Stack<VarCoeffPair>& varCoeffPairs)
{
  static Set<Polynomial*, DerefPtrHash<DefaultHash>> polys;

  sort(varCoeffPairs.begin(),varCoeffPairs.end(),[](const auto& vc1, const auto& vc2) {
    auto vc1pos = vc1.second>0;
    auto vc2pos = vc2.second>0;
    return (vc1pos && !vc2pos) || (vc1pos == vc2pos && vc1.first<vc2.first);
  });

  Polynomial poly{ constant, varCoeffPairs };
  // The code below depends on the fact that the first argument
  // is only called when poly is not used anymore, otherwise the
  // move would give undefined behaviour.
  bool unused;
  return polys.rawFindOrInsert(
    [&](){ return new Polynomial(std::move(poly)); },
    poly.defaultHash(),
    [&](Polynomial* p) { return *p == poly; },
    unused);
}

// Printing

std::ostream& operator<<(std::ostream& out, const OrderingComparator::Node::Tag& t)
{
  using Tag = OrderingComparator::Node::Tag;
  switch (t) {
    case Tag::T_DATA: return out << "d";
    case Tag::T_TERM: return out << "t";
    case Tag::T_POLY: return out << "p";
  }
  ASSERTION_VIOLATION;
}

std::ostream& operator<<(std::ostream& out, const OrderingComparator::Node& node)
{
  using Tag = OrderingComparator::Node::Tag;
  out << (Tag)node.tag << (node.ready?" ":"? ");
  switch (node.tag) {
    case Tag::T_DATA: return out << node.data;
    case Tag::T_POLY: return out << *node.poly;
    case Tag::T_TERM: return out << node.lhs << " " << node.rhs;
  }
  ASSERTION_VIOLATION;
}

std::ostream& operator<<(std::ostream& out, const OrderingComparator::Polynomial& poly)
{
  bool first = true;
  for (const auto& [var, coeff] : poly.varCoeffPairs) {
    if (coeff > 0) {
      out << (first ? "" : " + ");
    } else {
      out << (first ? "- " : " - ");
    }
    first = false;
    auto abscoeff = std::abs(coeff);
    if (abscoeff!=1) {
      out << abscoeff << " * ";
    }
    out << TermList::var(var);
  }
  if (poly.constant) {
    out << (poly.constant<0 ? " - " : " + ");
    out << std::abs(poly.constant);
  }
  return out;
}

std::ostream& operator<<(std::ostream& str, const OrderingComparator& comp)
{
  Stack<std::pair<const OrderingComparator::Branch*, unsigned>> todo;
  todo.push(std::make_pair(&comp._source,0));
  // Note: using this set we get a more compact representation
  DHSet<OrderingComparator::Node*> seen;

  while (todo.isNonEmpty()) {
    auto kv = todo.pop();
    for (unsigned i = 0; i < kv.second; i++) {
      str << ((i+1 == kv.second) ? "  |--" : "  |  ");
    }
    str << *kv.first->node() << std::endl;
    if (seen.insert(kv.first->node())) {
      if (kv.first->node()->tag==OrderingComparator::Node::T_DATA) {
        if (kv.first->node()->data) {
          todo.push(std::make_pair(&kv.first->node()->alternative,kv.second+1));
        }
      } else {
        todo.push(std::make_pair(&kv.first->node()->ngeBranch,kv.second+1));
        todo.push(std::make_pair(&kv.first->node()->eqBranch,kv.second+1));
        todo.push(std::make_pair(&kv.first->node()->gtBranch,kv.second+1));
      }
    }
  }
  return str;
}

}<|MERGE_RESOLUTION|>--- conflicted
+++ resolved
@@ -271,16 +271,7 @@
     *_curr = node->ngeBranch;
     return;
   }
-<<<<<<< HEAD
-  sort(varCoeffPairs->begin(),varCoeffPairs->end(),[](const auto& e1, const auto& e2) {
-    return e1.second>e2.second;
-  });
-  _curr->node()->ready = true;
-  _curr->node()->trace = trace;
-}
-=======
   auto poly = Polynomial::get(constant, vcs);
->>>>>>> 1dc0e455
 
   // if refcnt > 1 we have to copy the node,
   // otherwise we can mutate the original
@@ -300,10 +291,6 @@
 {
   ASS(_curr->node() && !_curr->node()->ready);
   _curr->node()->ready = true;
-<<<<<<< HEAD
-  _curr->node()->trace = trace;
-=======
->>>>>>> 1dc0e455
 }
 
 const OrderingComparator::Trace* OrderingComparator::getCurrentTrace()
@@ -318,11 +305,7 @@
   ASS(_prev->node()->trace);
 
   switch (_prev->node()->tag) {
-<<<<<<< HEAD
-    case BranchTag::T_TERM: {
-=======
     case Node::T_TERM: {
->>>>>>> 1dc0e455
       auto lhs = _prev->node()->lhs;
       auto rhs = _prev->node()->rhs;
       Ordering::Result res;
@@ -335,13 +318,8 @@
       }
       return Trace::set(_prev->node()->trace, { lhs, rhs, res });
     }
-<<<<<<< HEAD
-    case BranchTag::T_DATA:
-    case BranchTag::T_POLY: {
-=======
     case Node::T_DATA:
     case Node::T_POLY: {
->>>>>>> 1dc0e455
       return _prev->node()->trace;
     }
   }
