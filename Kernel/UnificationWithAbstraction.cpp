/*
 * This file is part of the source code of the software program
 * Vampire. It is protected by applicable
 * copyright laws.
 *
 * This source code is distributed under the licence found here
 * https://vprover.github.io/license.html
 * and in the source directory
 */
/**
 * @file UnificationWithAbstraction.cpp
 * Defines class AbstractionOracle.
 *
 */

<<<<<<< HEAD
#include <vector>

=======
#include "Lib/Output.hpp"
#include "Debug/Assertion.hpp"
>>>>>>> b6962adf
#include "Lib/Backtrackable.hpp"
#include "Lib/Coproduct.hpp"
#include "Lib/Metaiterators.hpp"
#include "Lib/Recycled.hpp"
#include "Shell/Options.hpp"
#include "Lib/Environment.hpp"
#include "Kernel/SortHelper.hpp"
#include "Inferences/PolynomialEvaluation.hpp"
#include "Kernel/ALASCA.hpp"
#include "Kernel/QKbo.hpp"
#include <functional>
#include "Debug/TimeProfiling.hpp"


#include "Forwards.hpp"
#include "Signature.hpp"
#include "Term.hpp"
#include "RobSubstitution.hpp"
#include "Kernel/NumTraits.hpp"

#include "UnificationWithAbstraction.hpp"
#include "Kernel/SortHelper.hpp"
#include "Kernel/TermIterators.hpp"
#include "NumTraits.hpp"
#include "Kernel/TermIterators.hpp"
<<<<<<< HEAD
#include "Lib/Output.hpp"
=======
>>>>>>> b6962adf
#include "Debug/Tracer.hpp"
#define DEBUG_FINALIZE(LVL, ...) if (LVL < 0) DBG(__VA_ARGS__)
#define DEBUG_UNIFY(LVL, ...) if (LVL < 0) DBG(__VA_ARGS__)

template<class T>
auto tuple_flatten(T t) 
{ return apply([](auto... args) { return std::tuple_cat(args...); }, t); }

namespace Kernel
{

template<class NumTraits>
typename NumTraits::ConstantType divOrPanic(NumTraits n, typename NumTraits::ConstantType c1, typename NumTraits::ConstantType c2) { return c1 / c2; }
typename IntTraits::ConstantType divOrPanic(AlascaSignature<IntTraits> n, typename IntTraits::ConstantType c1, typename IntTraits::ConstantType c2) { ASSERTION_VIOLATION }
typename IntTraits::ConstantType divOrPanic(IntTraits n, typename IntTraits::ConstantType c1, typename IntTraits::ConstantType c2) { ASSERTION_VIOLATION }


template<class NumTraits>
AbstractionOracle::AbstractionResult alasca(AbstractingUnifier& au, TermSpec const& t1, TermSpec const& t2, NumTraits n, Options::UnificationWithAbstraction uwa);
Option<AbstractionOracle::AbstractionResult> alasca(AbstractingUnifier& au, TermSpec const& t1, TermSpec const& t2, Options::UnificationWithAbstraction uwa);

template<class NumTraits>
AbstractionOracle::AbstractionResult uwa_floor(AbstractingUnifier& au, TermSpec const& t1, TermSpec const& t2, NumTraits n, Options::UnificationWithAbstraction uwa);
Option<AbstractionOracle::AbstractionResult> uwa_floor(AbstractingUnifier& au, TermSpec const& t1, TermSpec const& t2, Options::UnificationWithAbstraction uwa);

AbstractionOracle::AbstractionResult uwa_floor(AbstractingUnifier& au, TermSpec const& t1, TermSpec const& t2, IntTraits n, Options::UnificationWithAbstraction uwa) {
  // TODO use uwa_floor
  // TODO remove uwa arg
  return alasca(au, t1, t2, n, uwa);
}

bool uncanellableOccursCheck(AbstractingUnifier& au, VarSpec const& v, TermSpec const& t) {
  if (t.isSort()) return true; // <- for sorts arguments might never cancel out
  Recycled<Stack<TermSpec>> todo;
  ASS(t.isTerm())
  todo->push(t);
  while (!todo->isEmpty()) {
    auto t = todo->pop();
    auto& dt = au.subs().derefBound(t);
    if (dt.term.isTerm()) {
      auto f = dt.functor();
      auto argsMightCancel = forAnyNumTraits([&](auto n){
            // check if its subterms might cancel out
            return n.isAdd(f);
         });
      if (!argsMightCancel) {
        todo->loadFromIterator(dt.termArgs());
      }
    } else if (dt.isVar() && v == dt.varSpec()) {
      return true;
    }
  }
  return false;
}

bool isAlascaInterpreted(unsigned f) {
  return forAnyNumTraits([&](auto numTraits) -> bool {
      return numTraits.isAdd(f)
          || numTraits.isLinMul(f);
  });
};

// TODO get rid of minus in alasca
bool isAlascaiInterpreted(unsigned f) {
  return forAnyNumTraits([&](auto numTraits) -> bool {
      return numTraits.isAdd(f)
          || numTraits.isLinMul(f)
          || numTraits.isFloor(f);
  });
};

bool isAlascaInterpreted(TermSpec const& t, AbstractingUnifier& au) {
  if (t.isVar()) return false;
  ASS(!t.term.isTerm() || !t.term.term()->isLiteral()) 
  auto f = t.functor();
  return forAnyNumTraits([&](auto numTraits) -> bool {
      return numTraits.isAdd(f)
          || numTraits.isLinMul(f);
  });
};


template<class ASig, class Action>
auto iterAtoms(TermSpec outer, AbstractingUnifier& au, ASig sig, Action action) {
  using Numeral = typename ASig::ConstantType;

  Recycled<Stack<std::pair<TermSpec, Numeral>>> todo;
  todo->push(std::make_pair(std::move(outer), Numeral(1)));
  while (todo->isNonEmpty()) {
    auto pair = todo->pop();
    auto& term = au.subs().derefBound(pair.first);
    auto numeral = std::move(pair.second);
    if (numeral != 0) {
      if (term.isVar()) {
        action(term, numeral);
      } else {
        auto f = term.functor();
        if (auto c = sig.tryLinMul(f)) {
          auto rhs_ = term.termArg(0);
          auto& rhs = au.subs().derefBound(rhs_);
          todo->push(std::make_pair(rhs, numeral * (*c)));

        } else if (auto c = sig.tryNumeral(term.term)) {
          action(TermSpec(sig.one(), 0), numeral * (*c));

        } else if (sig.isAdd(f)) {
          todo->push(std::make_pair(term.termArg(0), numeral));
          todo->push(std::make_pair(term.termArg(1), numeral));

        } else {
          // uninterpreted
          action(term, numeral);
        }
      }
    }

  }
};


Shell::Options::UnificationWithAbstraction AbstractionOracle::create()
{
  if (env.options->unificationWithAbstraction()!=Options::UnificationWithAbstraction::OFF) {
    return env.options->unificationWithAbstraction();
  } else if (env.options->functionExtensionality() == Options::FunctionExtensionality::ABSTRACTION && env.getMainProblem()->getProperty()->higherOrder()) { 
    return Options::UnificationWithAbstraction::FUNC_EXT;
  } else {
    return Options::UnificationWithAbstraction::OFF;
  }
}

Shell::Options::UnificationWithAbstraction AbstractionOracle::createOnlyHigherOrder()
{
  if (env.options->functionExtensionality() == Options::FunctionExtensionality::ABSTRACTION && env.getMainProblem()->getProperty()->higherOrder()) { 
    return Options::UnificationWithAbstraction::FUNC_EXT;
  } else {
    return Options::UnificationWithAbstraction::OFF;
  }
}

bool AbstractionOracle::isInterpreted(unsigned functor) const 
{
  auto f = env.signature->getFunction(functor);
  return f->interpreted() || f->termAlgebraCons();
}


class AcIter {
  unsigned _function;
  Recycled<Stack<TermSpec>> _todo;
  RobSubstitution const* _subs;
public:

  AcIter(unsigned function, TermSpec t, RobSubstitution const* subs) : _function(function), _todo(), _subs(subs) 
  { _todo->push(std::move(t)); }

  DECL_ELEMENT_TYPE(TermSpec);

  bool hasNext() const { return !_todo->isEmpty(); }

  TermSpec next() {
    ASS(!_todo->isEmpty());
    auto t = _todo->pop();
    auto* dt = &_subs->derefBound(t);
    while (dt->isTerm() && dt->functor() == _function) {
      ASS_EQ(dt->nTermArgs(), 2);
      _todo->push(dt->termArg(1));
      t = dt->termArg(0);
      dt = &_subs->derefBound(t);
    }
    return *dt;
  }
};



bool AbstractionOracle::canAbstract(AbstractingUnifier* au, TermSpec const& t1, TermSpec const& t2) const 
{
  if(!(t1.isTerm() && t2.isTerm())) return false;
  if(t1.isSort() || t2.isSort()) return false;

  // bool t1Interp = isInterpreted(t1.functor());
  // bool t2Interp = isInterpreted(t2.functor());
  bool bothNumbers = t1.isNumeral() && t2.isNumeral();

  switch(_mode) {
    case Shell::Options::UnificationWithAbstraction::INTERP_ONLY:
      if(!(t1.isTerm() && t2.isTerm())) return false;
      return (isInterpreted(t1.functor()) && isInterpreted(t2.functor()) && !bothNumbers);
    case Shell::Options::UnificationWithAbstraction::ONE_INTERP:
      if(!(t1.isTerm() && t2.isTerm())) return false;
      return !bothNumbers && (isInterpreted(t1.functor()) || isInterpreted(t2.functor()));
    case Shell::Options::UnificationWithAbstraction::CONSTANT:
      if(!(t1.isTerm() && t2.isTerm())) return false;
      return !bothNumbers && (isInterpreted(t1.functor()) || isInterpreted(t2.functor()))
            && (isInterpreted(t1.functor()) || t1.nTermArgs())
            && (isInterpreted(t2.functor()) || t2.nTermArgs());
    case Shell::Options::UnificationWithAbstraction::ALL:
    case Shell::Options::UnificationWithAbstraction::GROUND:
      if(!(t1.isTerm() && t2.isTerm())) return false;
      return true;
    case Shell::Options::UnificationWithAbstraction::OFF:
      return false;
    case Shell::Options::UnificationWithAbstraction::ALASCA_CAN_ABSTRACT:
    case Shell::Options::UnificationWithAbstraction::ALASCA_MAIN:
    case Shell::Options::UnificationWithAbstraction::ALASCA_MAIN_FLOOR:
    case Shell::Options::UnificationWithAbstraction::ALASCA_ONE_INTERP:
    case Shell::Options::UnificationWithAbstraction::FUNC_EXT:
      ASSERTION_VIOLATION_REP(Output::cat(_mode, " should be handled in AbstractionOracle::tryAbstract"))
    case Shell::Options::UnificationWithAbstraction::AUTO:
      ASSERTION_VIOLATION_REP("UnificationWithAbstraction::AUTO should have been resolved to a concrete value by now")
  }
  ASSERTION_VIOLATION;
}

Option<AbstractionOracle::AbstractionResult> funcExt(
    AbstractingUnifier* au, 
    TermSpec const& t1, TermSpec const& t2)
{
  ASS(t1.isTerm() || t2.isTerm())

  auto isApp = [](auto& t) { return env.signature->isAppFun(t.functor()); };
  if ( (t1.isTerm() && t1.isSort()) 
    || (t2.isTerm() && t2.isSort()) ) return Option<AbstractionOracle::AbstractionResult>();
  if (t1.isTerm() && t2.isTerm()) {
    if (isApp(t1) && isApp(t2)) {
      auto argSort1 = au->subs().derefBound(t1.typeArg(0));
      auto argSort2 = au->subs().derefBound(t2.typeArg(0));
      if (t1.isVar() || t2.isVar()
       || argSort1.isVar() || argSort2.isVar()
       || env.signature->isArrowCon(argSort1.functor())
       || env.signature->isArrowCon(argSort2.functor())
       || env.signature->isBoolCon(argSort1.functor())
       || env.signature->isBoolCon(argSort2.functor())
       ) {
        auto& arg1 = au->subs().derefBound(t1.termArg(1));
        auto& arg2 = au->subs().derefBound(t2.termArg(1));
        auto out = AbstractionOracle::EqualIf()
              .unify (UnificationConstraint(t1.typeArg(0), t2.typeArg(0), TermSpec(AtomicSort::superSort(), 0)),
                      UnificationConstraint(t1.typeArg(1), t2.typeArg(1), TermSpec(AtomicSort::superSort(), 0)),
                      UnificationConstraint(t1.termArg(0), t2.termArg(0), t1.termArgSort(0)));

        auto argsEq = UnificationConstraint(arg1, arg2, t1.termArgSort(1));
        auto res = some(AbstractionOracle::AbstractionResult(
              // if both are variables we don't want to introduce a constraint
              arg1.isVar() && arg2.isVar()
                ? std::move(out).unify(std::move(argsEq))
                : std::move(out).constr(std::move(argsEq)))) ;
        return res;
      }
    }
  }
  return Option<AbstractionOracle::AbstractionResult>();
}

TermSpec norm(TermSpec outer, AbstractingUnifier& au) {

  auto& t = au.subs().derefBound(outer);
  if (t.isVar()) {
    return t;
  } else {
    auto s = t.sort();
    auto uninterpreted = [&](auto& orig){
      return orig.isVar() 
                ? orig
                : au.subs().createTermFromIter(orig.functor(), 
                    concatIters(
                      orig.typeArgs(),
                      orig.termArgs()
                      .map([&](TermSpec x) -> TermSpec {
                        // TODO unrecursify
                        return norm(x, au);
                        }))
                    );
    };
    auto cTerm = [&](auto... args) { return au.subs().createTerm(args...); };
    auto numResult = forAnyNumTraits([&](auto n_){
        using ASig = AlascaSignature<decltype(n_)>;
        return someIf(s.term == ASig::sort(), [&](){
            using Numeral = typename ASig::ConstantType;
            Recycled<Stack<std::pair<TermSpec, Numeral>>> sum;
            iterAtoms(t, au, ASig{}, [&](auto term, auto num) {
                sum->push(std::make_pair(uninterpreted(term), num));
            });

            auto cmp = [&au](auto const& t1, auto const& t2) { 
              TIME_TRACE("comparing TermSpecs")
              auto top1 = t1.top();
              auto top2 = t2.top();
              auto v1 = !t1.isVar();
              auto v2 = !t2.isVar();
              if (std::tie(v1, top1) == std::tie(v2, top2)) {
                return TermSpec::compare(t1, t2, [&au](auto& t) -> decltype(auto) { return au.subs().derefBound(t); });
              } else {
                return std::tie(v1, top1) < std::tie(v2, top2) ? -1 : 1;
              }
            };

            auto sumUp = [](auto& diff, auto cmp) {
              if (diff.size() == 0) return;
              unsigned i1 = 0;
              unsigned i2 = 1;
              while (i2 < diff.size()) {
                ASS(i1 < i2);
                auto c = cmp(diff[i1].first, diff[i2].first);
                ASS(c <= 0)
                if (c == 0) {
                  diff[i1].second += diff[i2].second;
                  i2++;
                } else {
                  ASS(c < 0)
                  if (diff[i1].second != 0) {
                    // if there is a zero entry we override it
                    i1++;
                  }
                  if (i1 != i2) {
                    diff[i1] = std::move(diff[i2]);
                  }
                  i2++;
                }
              }
              if (diff[i1].second == 0) 
                  diff.truncate(i1);
              else
                  diff.truncate(i1 + 1);
            };
            sum->sort([&](auto& l, auto& r) { return cmp(l.first, r.first) < 0; });
            sumUp(*sum, cmp);

            auto result = 
              arrayIter(*sum)
                .reverse()
                .map([&](auto& pair) { 
                    ASS(pair.second != 0)
                    auto k = pair.second;
                    auto& atomNorm = pair.first;

                    return k == 1 ? std::move(atomNorm)
                                  : cTerm(ASig::linMulF(k), std::move(atomNorm));

                })
                .fold([&](auto l, auto r)
                    { return cTerm(ASig::addF(), std::move(l), std::move(r)); });
            return result.isSome() ? std::move(*result) : TermSpec(ASig::numeralTl(0), 0);
        });

    });
    return numResult.isSome() ? std::move(*numResult) : uninterpreted(t);
  }
}

Option<AbstractionOracle::AbstractionResult> uwa_floor(AbstractingUnifier& au, TermSpec const& t1, TermSpec const& t2, Options::UnificationWithAbstraction uwa) {
  ASS(t1.isTerm() || t2.isTerm())

  auto interpreted = [&](TermSpec const& t) {
    if (t.isVar()) return false;
    ASS(!t.term.isTerm() || !t.term.term()->isLiteral()) 
    auto f = t.functor();
    return forAnyNumTraits([&](auto n) -> bool {
        using ASig = AlascaSignature<decltype(n)>;
        return ASig::isAdd(f)
            || ASig::isOne(f)
            || ASig::isNumeral(t.term)
            || ASig::isFloor(f)
            || ASig::isLinMul(f);
    });
  };


  if ((t1.isTerm() && t1.isSort()) 
  || ( t2.isTerm() && t2.isSort())) return {};

  auto i1 = interpreted(t1);
  auto i2 = interpreted(t2);

  // TODO do we want/need this?
  auto occ = [&au](auto& v, auto& t) {
    ASS(v.isVar())
    ASS(t.isTerm())
    // we know due to the uwa algorithm that v occurs in t
    if (uncanellableOccursCheck(au, v.varSpec(), t)) {
      return some(AbstractionOracle::AbstractionResult(AbstractionOracle::NeverEqual{}));
    } else {
      // this means all
      return some(AbstractionOracle::AbstractionResult(AbstractionOracle::EqualIf().constr(UnificationConstraint(v, t, t.sort()))));
    }
  };

  if (i1 || i2) {
    using Mode = Options::UnificationWithAbstraction;
    auto sort = i1 ? t1.sort() : t2.sort();
    if (uwa == Mode::ALASCA_ONE_INTERP) {
      return some(AbstractionOracle::AbstractionResult(AbstractionOracle::EqualIf()
          .constr(UnificationConstraint(t1, t2, sort))));
    }

    auto res = forAnyNumTraits([&](auto n) {
        return someIf(sort.term == n.sort(), [&]() { 
            return uwa_floor(au, t1, t2, n, uwa); 
        });
    });
    ASS(res.isSome())
    ASS_EQ(uwa, Mode::ALASCA_MAIN_FLOOR);
    return res;
  } else {
    if (t1.isVar()) return occ(t1, t2);
    if (t2.isVar()) return occ(t2, t1);
    return {};
  }
}

// TODO rename
Option<AbstractionOracle::AbstractionResult> alasca(AbstractingUnifier& au, TermSpec const& t1, TermSpec const& t2, Options::UnificationWithAbstraction uwa) {
  ASS(t1.isTerm() || t2.isTerm())

  auto interpreted = [&](TermSpec const& t) {
    if (t.isVar()) return false;
    ASS(!t.term.isTerm() || !t.term.term()->isLiteral()) 
    auto f = t.functor();
    return forAnyNumTraits([&](auto n) -> bool {
        using ASig = AlascaSignature<decltype(n)>;
        return ASig::isAdd(f)
            || ASig::isOne(f)
            || ASig::isLinMul(f);
    });
  };

  if ((t1.isTerm() && t1.isSort()) 
  || ( t2.isTerm() && t2.isSort())) return {};

  auto i1 = interpreted(t1);
  auto i2 = interpreted(t2);

  auto occ = [&au](auto& v, auto& t) {
    ASS(v.isVar())
    ASS(t.isTerm())
    // we know due to the uwa algorithm that v occurs in t
    if (uncanellableOccursCheck(au, v.varSpec(), t)) {
      return some(AbstractionOracle::AbstractionResult(AbstractionOracle::NeverEqual{}));
    } else {
      // this means all
      return some(AbstractionOracle::AbstractionResult(AbstractionOracle::EqualIf().constr(UnificationConstraint(v, t, t.sort()))));
    }
  };

  if (i1 || i2) {
    using Mode = Options::UnificationWithAbstraction;
    auto sort = i1 ? t1.sort() : t2.sort();
    if (uwa == Mode::ALASCA_ONE_INTERP) {
      return some(AbstractionOracle::AbstractionResult(AbstractionOracle::EqualIf()
          .constr(UnificationConstraint(t1, t2, sort))));
    }

    auto res = forAnyNumTraits([&](auto n) {
        return someIf(sort.term == n.sort(), [&]() { 
            return alasca(au, t1, t2, n, uwa); 
        });
    });
    ASS(res.isSome())
    if (uwa == Mode::ALASCA_MAIN) {
      return res;
    } else {
      ASS(uwa == Mode::ALASCA_CAN_ABSTRACT)
      if (res->template is<AbstractionOracle::EqualIf>())
        return  some(AbstractionOracle::AbstractionResult(AbstractionOracle::EqualIf()
            .constr(UnificationConstraint(t1, t2, t1.term.isTerm() ? t1.sort() : t2.sort()))));
      else return {};
    }
  } else {
    if (t1.isVar()) return occ(t1, t2);
    if (t2.isVar()) return occ(t2, t1);
    return {};
  }
}


template<class NumTraits>
AbstractionOracle::AbstractionResult alasca(AbstractingUnifier& au, TermSpec const& t1, TermSpec const& t2, NumTraits n_, Options::UnificationWithAbstraction uwa) {
  TIME_TRACE("unification with abstraction ALASCA")
  AlascaSignature<NumTraits> sig;
  using EqualIf = AbstractionOracle::EqualIf;
  using AbstractionResult = AbstractionOracle::AbstractionResult;
  using NeverEqual = AbstractionOracle::NeverEqual;
  using Numeral = typename NumTraits::ConstantType;
  
  auto cTerm = [&](auto... args) { return au.subs().createTerm(args...); };
  auto constraint = [&](auto lhs, auto rhs) { return UnificationConstraint(lhs, rhs, TermSpec(sig.sort(), 0)); };

#define CHECK_SORTS(t1, t2)                                                               \
  if (t1.isTerm()) {                                                                      \
    auto sort = SortHelper::getResultSort(t1.term.term());                                \
    if (sort.isVar()) {                                                                   \
      return AbstractionResult(EqualIf().unify(                                           \
              constraint(TermSpec(sort, t1.index), TermSpec(sig.sort(), t1.index)),\
              constraint(t1, t2)));                                                       \
    } else if (sort != sig.sort()) {                                               \
      return AbstractionResult(NeverEqual{});                                             \
    }                                                                                     \
  }                                                                                       \

  CHECK_SORTS(t1, t2)
  CHECK_SORTS(t2, t1)

  Recycled<Stack<std::pair<TermSpec, Numeral>>> _diff;
  auto& diff = *_diff;
  // TODO prevent these cterm calls?
  auto dt = cTerm(sig.addF(), cTerm(sig.minusF(), t1), t2);
  auto nf = norm(std::move(dt), au);

  iterAtoms(std::move(nf), au, sig,
    [&diff](auto t, auto num) { diff.push(std::make_pair(t,  num)); });

  // TODO bin search if many elems
  auto nVars = range(0, diff.size())
    .find([&](auto i) { return !diff[i].first.isVar();  })
    .unwrapOrElse([&](){ return diff.size(); });

  ASS(nVars == 0 || diff[nVars - 1].first.isVar())
  ASS(nVars == diff.size() || !diff[nVars].first.isVar())

  auto sum = [&](auto iter) -> TermSpec {
      return iterTraits(std::move(iter))
        .map([&](auto x) { return numMul(x.second, std::move(x.first)); })
        .fold([&](auto l, auto r) 
          { return cTerm(sig.addF(), std::move(l), std::move(r)); })
        .unwrapOrElse([&]() { return TermSpec(sig.numeralTl(Numeral(0)), 0); }); };

  auto toConstr = [&](auto& stack) {
    return constraint(
              sum(arrayIter(stack)
                 .filter([](auto& x) { return x.second.isPositive(); })
                 .map([](auto& x) { return std::make_pair(std::move(std::move(x.first)), x.second); })),
              sum(arrayIter(stack)
                 .filter([](auto& x) { return !x.second.isPositive(); })
                 .map([](auto& x) { return std::make_pair(std::move(x.first), -x.second); })));
  };

  if (arrayIter(diff).any([&](auto& x) 
        { return x.first.isTerm() && NumTraits::isMul(x.first.functor()); })) {

    // non-linear multiplication. we cannot deal with this in alasca
    return AbstractionResult(EqualIf().constr(toConstr(diff)));

  } else if (diff.size() == 0) {
    return AbstractionResult(EqualIf());

  } else if (nVars > 0) {
     Recycled<DHSet<TermSpec>> shieldedVars;
     for (auto i : range(nVars, diff.size())) {
       Recycled<Stack<TermSpec>> todo;
       todo->push(diff[i].first);
       while (todo->isNonEmpty()) {
         auto next_ = todo->pop();
         auto& next = au.subs().derefBound(next_);
         if (next.isVar()) {
           shieldedVars->insert(next);
         } else {
           todo->loadFromIterator(next.termArgs());
         }
       }
     }
     auto idx = 
       range(0, nVars)
          .find([&](auto i) 
                { return !shieldedVars->contains(diff[i].first); });

    if (idx) {
      // we have a variable unshielded in this unification
      auto num = diff[*idx].second;
      auto& var = diff[*idx].first;
      auto rest = [&]() 
      { return range(0, diff.size())
                .filter([&](auto i) { return i != *idx; })
                .map([&](auto i) { return std::move(diff[i]); }); };

      return AbstractionResult(ifIntTraits(NumTraits{}, 
            // TODO
            [&](auto n) { return num == -1 ? EqualIf().unify(constraint(std::move(var), sum(rest())))
                               : num ==  1 ? EqualIf().unify(constraint(std::move(var), sum(rest().map([](auto x) { return std::make_pair(std::move(x.first), -std::move(x.second)); }))))
                               :                      EqualIf().constr(constraint(numMul(-num, std::move(var)), sum(rest())))
                                                    ; },
            [&](auto n) { return EqualIf().unify(constraint(std::move(var), 
                sum(rest().map([&](auto x) { return std::make_pair(std::move(x.first), divOrPanic(n, x.second, -num)); })
                  ))); }
            ));

    } else {
      // all variables are shielded

      if (nVars == 1) {
       auto& var = diff[0].first;
       auto  num = diff[0].second;

       for (auto i : range(nVars, diff.size())) {
         if (uncanellableOccursCheck(au, var.varSpec(), diff[i].first)) {
           return AbstractionResult(NeverEqual{});
         }
       }
     }
     return AbstractionResult(EqualIf().constr(toConstr(diff)));
    }
  } 

  // no variables

  Recycled<Stack<UnificationConstraint>> unify;
  Recycled<Stack<UnificationConstraint>> constr;
  auto curF = diff[0].first.functor();
  Recycled<Stack<std::pair<TermSpec, Numeral>>> curPosSummands;
  Recycled<Stack<std::pair<TermSpec, Numeral>>> curNegSummands;
  auto curSum = Numeral(0);  


  auto curSumCanUnify = [&]() -> bool {
      if (curSum != Numeral(0)) {
        return false;

      } else if (curNegSummands->size() == 1) {
        for (auto& s : *curPosSummands) {
          unify->push(UnificationConstraint(
            (*curNegSummands)[0].first,
            std::move(s.first), 
            TermSpec(sig.sort(), 0)));
        }
        return true;

      } else if (curPosSummands->size() == 1) {
        for (auto& s : *curNegSummands) {
          unify->push(UnificationConstraint(
            (*curPosSummands)[0].first,
            std::move(s.first),
            TermSpec(sig.sort(), 0)));
        }
        return true;

      } else {
        ASS(curPosSummands->size() + curNegSummands->size() >= 3)
        constr->push(UnificationConstraint(
              sum(arrayIter(*curPosSummands)
                 .map([](auto& x) { return std::make_pair(std::move(x.first), x.second); })),
              sum(arrayIter(*curNegSummands)
                 .map([](auto& x) { return std::make_pair(std::move(x.first), -x.second); })),
              TermSpec(sig.sort(), 0)));
        return true;
      }
  };

  for (auto& x : diff) {
    auto f = au.subs().derefBound(x.first).functor();
    if (f != curF) {
      if (!curSumCanUnify()) { return AbstractionResult(NeverEqual{});}
      curF = f;
      curSum = Numeral(0);
      curPosSummands->reset();
      curNegSummands->reset();
    }
    curSum += x.second;
    (x.second.isPositive() ? curPosSummands : curNegSummands)->push(std::move(x));
  }
  if (!curSumCanUnify()) { return AbstractionResult(NeverEqual{});}
  return AbstractionResult(EqualIf().unify(std::move(unify)).constr(std::move(constr)));
}


template<class ASig>
struct FloorUwaState {
  using Numeral = typename ASig::Numeral;
  using Monom = std::pair<TermSpec, Numeral>;
  RStack<Monom> ratVars;
  RStack<Monom> intVars;
  RStack<Monom> mixVars;
  RStack<Monom> ratAtoms;
  RStack<Monom> intAtoms;
  Recycled<DHSet<VarSpec>> ratVarSet;
  Recycled<DHSet<VarSpec>> mixVarSet;
  Recycled<DHSet<VarSpec>> intVarSet;
  Recycled<DHSet<VarSpec>> shieldedVars;

  bool isShielded(TermSpec t) const { return shieldedVars->find(t.varSpec()); }
  bool isMixVar(VarSpec v) const { return mixVarSet->find(v) || (intVarSet->find(v) && ratVarSet->find(v)); }
  bool isMixVar(TermSpec t) const { return isMixVar(t.varSpec()); }

  friend std::ostream& operator<<(std::ostream& out, FloorUwaState const& self)
  { return out << Output::interleaved(" + ", self.summands()); }

  unsigned size() const 
  { return ratVars->size() + intVars->size() + mixVars->size() + ratAtoms->size() + intAtoms->size(); }

  static FloorUwaState zero() {
    return FloorUwaState();
  }

  static FloorUwaState one(AbstractingUnifier& au) {
    auto s = FloorUwaState();
    s.intAtoms->push(std::make_pair(TermSpec(ASig::one(), 0), Numeral(1)));
    return s;
  }

  static FloorUwaState add(AbstractingUnifier& au, FloorUwaState s1, FloorUwaState s2) {
    auto mergeArray = [](auto& l, auto& r) {
      auto compare = [](auto& l, auto& r) { return TermSpec::compare(l.first, r.first,
          [](auto& t) -> auto& { return t; }); };
      //  ^^^^^^^^^^^^^^^^^^^^^^^^^^^^^^^^^
      // TODO create option for "deep" compare using a differnt deref clsoure
      l.sort([&](auto& l, auto& r) { return compare(l, r) < 0; });
      r.sort([&](auto& l, auto& r) { return compare(l, r) < 0; });
      size_t li = 0;
      size_t ri = 0;
      size_t lEnd = l.size();
      size_t rEnd = r.size();
      while (li < lEnd && ri < rEnd) {
        auto cmp = compare(l[li], r[ri]);
        if (cmp == 0) {
          l[li].second += r[ri].second;
          ri++;
        } else if (cmp > 0) {
          l.push(r[ri++]);
        } else {
          li++;
        }
      }
      if (li == lEnd) {
        while (ri < rEnd) {
          l.push(r[ri++]);
        }
      }
      size_t read = 0;
      size_t write = 0;
      while (read < l.size()) {
        if (l[read].second == 0) {
          read++;
        } else {
          l[write++] = l[read++];
        }
      }
      l.pop(l.size() - write);
    };
    mergeArray(*s1.ratVars, *s2.ratVars);
    mergeArray(*s1.intVars, *s2.intVars);
    mergeArray(*s1.mixVars, *s2.mixVars);
    mergeArray(*s1.ratAtoms, *s2.ratAtoms);
    mergeArray(*s1.intAtoms, *s2.intAtoms);
    auto mergeSet = [](auto& l, auto& r) { l.loadFromIterator(r.iterator()); };
    mergeSet(*s1.ratVarSet, *s2.ratVarSet);
    mergeSet(*s1.mixVarSet, *s2.mixVarSet);
    mergeSet(*s1.intVarSet, *s2.intVarSet);
    mergeSet(*s1.shieldedVars, *s2.shieldedVars);
    return s1;
  }
  static FloorUwaState floor(AbstractingUnifier& au, FloorUwaState s) {
    auto out = FloorUwaState();
    /* out.ratAtoms none */
    /* out.ratVars  none */
    /* out.intVars empty */
    /* out.ratVarSet */
    out.mixVarSet = std::move(s.mixVarSet);
    /* out.intVarSet empty */
    out.shieldedVars = std::move(s.shieldedVars);

    auto push = [](auto& stack, auto a, auto num) { if (num != 0) stack->push(std::make_pair(a, num)); };
    auto insertVar = [](auto& set, auto v, auto num) { if (num != 0) set->insert(v.varSpec()); };

    RStack<Monom> floorIntVars;
    for (auto [a, k] : arrayIter(*s.intVars)) {
      push(out.intVars, a, Numeral(k.floor()));
      insertVar(out.intVarSet, a.termArg(0), k.floor());

      push(floorIntVars, a, k - k.floor());
      insertVar(out.mixVarSet, a.termArg(0), k - k.floor());
    }

    RStack<Monom> floorMixVars;
    for (auto [a, k] : arrayIter(*s.mixVars)) {
      push(out.mixVars, a, Numeral(k.floor()));
      push(floorMixVars, a, k - k.floor());
    }

    RStack<Monom> floorIntAtoms;
    for (auto [a, k] : arrayIter(*s.intAtoms)) {
      push(out.intAtoms, a, Numeral(k.floor()));
      push(floorIntAtoms, a, k - k.floor());
    }

    RStack<Monom> floorRatAtoms = std::move(s.ratAtoms);
    RStack<Monom> floorRatVars  = std::move(s.ratVars);

    auto floorVarSummands = [&]() {
      return concatIters(
                arrayIter(*floorIntVars),
                arrayIter(*floorMixVars),
                arrayIter(*floorRatVars)); };

    auto floorSummands = [&]() {
      return concatIters(
                arrayIter(*floorIntAtoms),
                arrayIter(*floorRatAtoms),
                floorVarSummands()); };

    auto makeFloor = [&]() {
      auto t = sum(au.subs(), floorSummands());
      return std::make_pair(TermSpec(ASig::floor(t.term), t.index), Numeral(1));
    };
    if ( floorSummands().size() == 1 
      && floorRatVars->size() == 1
      && floorRatVars[0].second == 1) {
      out.intVarSet->insert(floorRatVars[0].first.varSpec());
      out.intVars->push(makeFloor());
      ASS(ASig::isFloor(out.intVars[0].first.term) && out.intVars[0].first.term.term()->termArg(0).isVar());
    } else if (floorSummands().size() == 0) {
      /* nothing to add */
    } else if (floorVarSummands().size() == 0) {
      out.intAtoms->push(makeFloor());
    } else {
      for (auto &[v, k] : *floorRatVars) {
        out.mixVarSet->insert(v.varSpec());
      }
      out.mixVars->push(makeFloor());
    }

    return out;
  }

  static FloorUwaState scanAdd(AbstractingUnifier& au, TermSpec const& t0, TermSpec const& t1) { return add(au, scan(au, t0), scan(au, t1)); }
  static FloorUwaState scanFloor(AbstractingUnifier& au, TermSpec const& dt) { return floor(au, scan(au, dt)); }

  static FloorUwaState _mul(AbstractingUnifier& au, Numeral const& k, FloorUwaState s) {
    if (k == 0) {
      return FloorUwaState::zero();
    } else {
      auto procArray = [&](auto& sum) { 
        for (auto& s : sum) {
          s.second *= k;
        }
      };
      procArray(*s.ratVars);
      procArray(*s.intVars);
      procArray(*s.mixVars);
      procArray(*s.ratAtoms);
      procArray(*s.intAtoms);
      return s;
    }
  }

  static FloorUwaState mul(AbstractingUnifier& au, Numeral const& k, FloorUwaState s) {
    auto out = _mul(au, k, std::move(s));
    return out;
  }


  static FloorUwaState scanMul(AbstractingUnifier& au, Numeral const& k, TermSpec t) 
  { return k == 0 ? FloorUwaState::zero() : mul(au, k, scan(au, t)); }


  static FloorUwaState scan(AbstractingUnifier& au, TermSpec const& t) {
    auto &subs = au.subs();
    ASS_EQ(subs.derefBound(t), t)
    auto deref = [&](auto t2) { return subs.derefBound(TermSpec(t2, t.index)); };
    auto res = 
      optionIfThenElse(
            [&]() { return ASig::ifAdd(t.term, [&](auto l, auto r) { return scanAdd(au, deref(l), deref(r)); }); }
          , [&]() { return someIf(t.term == ASig::one(), [&]() { return one(au); }); }
          , [&]() { return ASig::ifLinMul(t.term, [&](auto& k, auto t) { return scanMul(au, k, deref(t)); }); }
          , [&]() -> Option<FloorUwaState> { 
              if (auto numeral = ASig::tryNumeral(t.term)) {
                return some(mul(au, *numeral, one(au)));
              } else {
                return {};
              }
            }
          , [&]() { return ASig::ifFloor(t.term, [&](auto t) { return scanFloor(au, deref(t)); }); }
          , [&]() {
              ASS(t.term.isVar() || ASig::isUninterpreted(t.term))
              auto out = FloorUwaState();
              if (t.term.isVar()) {
                out.ratVars->push(std::make_pair(t, Numeral(1)));
                out.ratVarSet->insert(t.varSpec());
              } else {
                out.ratAtoms->push(std::make_pair(t, Numeral(1)));
                BottomUpEvaluation<AutoDerefTermSpec, std::tuple<>>()
                    .function([&](auto const& orig, std::tuple<>* args) -> std::tuple<> {
                        if (orig.term.isVar()) {
                          out.shieldedVars->insert(orig.term.varSpec());
                        }

                        return {};
                    })
                    .evNonRec([](auto& t) { return someIf(t.term.definitelyGround(), [&]() { return std::make_tuple(); }); })
                    .context(AutoDerefTermSpec::Context { .subs = &subs, })
                    .apply(AutoDerefTermSpec(t, &subs));
              }
              return out;
            });
    ASS(res.summands().all([](auto s) { return s.second != 0; }))
    return res;
  }

  bool hasTopVars() const { return !ratVars->isEmpty() || !intVars->isEmpty() || !mixVars->isEmpty(); }

  auto summands() const 
  { return concatIters(
          arrayIter(*ratVars), 
          arrayIter(*intVars), 
          arrayIter(*mixVars), 
          arrayIter(*ratAtoms), 
          arrayIter(*intAtoms)); }


  IterTraits<VirtualIterator<Monom>> summandsFloor() const 
    ;

  auto summandsInt() const 
  { return concatIters(
          arrayIter(*intVars), 
          arrayIter(*mixVars), 
          arrayIter(*intAtoms)); }

  auto summandsNotInt() const 
  { return concatIters(
          arrayIter(*ratVars), 
          arrayIter(*ratAtoms)); }

  Option<Numeral> gcd() const 
  {
    ASS(size() > 0)
    if (ratVars.size() != 0 || ratAtoms.size() != 0) {
      return {};
    } else {
      return some(summands()
        .map([](auto x) { return x.second; })
        .fold([](auto l, auto r) { return Numeral(l.numerator().gcd(r.numerator()), 
                                                  l.denominator().lcm(r.denominator())); })
        .unwrap());
    }
  }

  struct Bucket {
    Bucket() : _sum(0) {}
    Numeral _sum;
    RStack<Monom> _summands;
    auto summands() const { return arrayIter(*_summands); }
    auto& sum() const { return _sum; }
    void push(Monom m) { 
      _sum += m.second; 
      _summands->push(std::move(m)); 
    }
    auto positive() const { return summands().filter([](auto& x) { return x.second > 0; }); }
    auto negative() const { return summands().filter([](auto& x) { return x.second < 0; }); }
    static unsigned hash(Term* t) { 
      return ASig::ifLinMul(t, [](auto& k, auto t) { return hash(t.term()); })
          || ASig::ifFloor(t, [](auto t) { return 2 * hash(t.term()) + 1; })
          || ASig::ifAdd(t, [](auto l, auto r) { return hash(l.term()) + hash(r.term()); })
          || [&]() { return 2 * t->functor(); };
    }
    static unsigned hash(TermSpec t) { return hash(t.term.term()); }

    friend std::ostream& operator<<(std::ostream& out, Bucket const& self)
    { return out << Output::interleaved(" + ", self.summands()); }
  };

  auto buckets() const {
    Recycled<Map<unsigned, Bucket>> buckets;
    ASS(ratVars->isEmpty())
    ASS(intVars->isEmpty())
    ASS(mixVars->isEmpty())
    for (auto a : summands()) {
      auto &[t, k] = a;
      ASS(k != 0)
      buckets->getOrInit(Bucket::hash(t)).push(a);
    }

    auto allZero = iterTraits(buckets->iter()).all([](auto& b) { return b.value().sum() == 0; });

    return someIf(allZero,
        [&]() {
          return iterTraits(buckets->iter())
              .store(std::move(buckets))
              .map([](auto& x) { return std::move(x.value()); });
        });
  }
};



template<class Numeral>
TermSpec numMul(Numeral num, TermSpec t) 
{ return TermSpec(AlascaSignature<NumTraits<Numeral>>::linMul(num, t.term), t.index); }


template<class Iter>
TermSpec sum(RobSubstitution& subs, Iter iter) {
    using ASig = AlascaSignature<::NumTraits<typename std::remove_reference_t<std::remove_const_t<typename Iter::Elem>>::second_type>>;
    return iterTraits(std::move(iter))
      .map([&](auto x) { return numMul(x.second, std::move(x.first)); })
      .fold([&](auto l, auto r) 
        { return subs.createTerm(ASig::addF(), std::move(l), std::move(r)); })
      .unwrapOrElse([&]() { return TermSpec(ASig::numeralTl(ASig::constant(0)), 0); }); 
}

template<class F, class... Fs>
auto optionIfThenElse(F f, Fs... fs) 
{ return (f() || ... || fs); }

template<class NumTraits>
AbstractionOracle::AbstractionResult uwa_floor(AbstractingUnifier& au, TermSpec const& t1, TermSpec const& t2, NumTraits n_, Options::UnificationWithAbstraction uwa) {
  TIME_TRACE("unification with abstraction ALASCA+F")
  AlascaSignature<NumTraits> sig;
  using EqualIf = AbstractionOracle::EqualIf;
  using AbstractionResult = AbstractionOracle::AbstractionResult;
  using NeverEqual = AbstractionOracle::NeverEqual;
  using Numeral = typename NumTraits::ConstantType;

  auto constraint = [&](TermSpec lhs, TermSpec rhs) { return UnificationConstraint(lhs, rhs, TermSpec(sig.sort(), 0)); };
  auto constraint0 = [&](TermSpec x) { return constraint(x, TermSpec(sig.numeralTl(0), 0)); };
  auto sum = [&](auto iter) -> TermSpec { return ::sum(au.subs(), std::move(iter)); };

#define CHECK_SORTS(t1, t2)                                                               \
  if (t1.isTerm()) {                                                                      \
    auto sort = SortHelper::getResultSort(t1.term.term());                                \
    if (sort.isVar()) {                                                                   \
      return AbstractionResult(EqualIf().unify(                                           \
              constraint(TermSpec(sort, t1.index), TermSpec(sig.sort(), t1.index)),\
              constraint(t1, t2)));                                                       \
    } else if (sort != sig.sort()) {                                               \
      return AbstractionResult(NeverEqual{});                                             \
    }                                                                                     \
  }                                                                                       \

  CHECK_SORTS(t1, t2)
  CHECK_SORTS(t2, t1)

  using FUA = FloorUwaState<AlascaSignature<NumTraits>>;

  auto const diff = FUA::add(au, FUA::scan(au, t1), FUA::mul(au, Numeral(-1), FUA::scan(au, t2)));

  return optionIfThenElse(
      [&]() -> Option<AbstractionResult> { return someIf(diff.size() == 0, []() { return AbstractionResult(EqualIf()); }); },
      [&]() -> Option<AbstractionResult> {
            if (auto v = arrayIter(*diff.ratVars)
                           .find([&](auto& v) { return !diff.isShielded(v.first) && !diff.isMixVar(v.first); })) {
                //     k x   + t1 + ... + tn  = 0
                // <-> k x = - t1 - ... - tn
                // <->   x = (- t1/k - ... - tn/k)
                auto& k = v->second;
                auto& x = v->first;
                return some(AbstractionResult(EqualIf().unify(constraint(
                        x, 
                        sum(diff.summands() 
                                 .filter([&](auto s) { /* filter out k x */ return s != *v; })
                                 .map([&](auto s) { return std::make_pair(s.first, -s.second / k); })
                        )))));
            } else {
              return {};
            }
          },
      [&]() { return someIf(diff.hasTopVars(), [&]() { 
        return optionIfThenElse(
            [&]() -> Option<AbstractionResult> { 
              if (diff.size() == 2 && diff.summandsInt().size() == 2) {

                auto oneCase = [&](auto s0, auto s1) -> Option<AbstractionResult> {
                  auto [one, k] = s0;
                  auto [t, kt] = s1;
                  if (one.term == sig.one()) {
                    ASS(sig.isFloor(t.term))
                    if ((k / kt).isInt()) {
                      return some(AbstractionResult(EqualIf().unify(constraint(t.termArg(0), TermSpec(sig.numeralTl(-(k / kt)), 0)))));
                    } else {
                      return some(AbstractionResult(NeverEqual{}));
                    }
                  } else {
                    return {};
                  }
                };

                // this case does not work as we'd need to potentially return two unifiers
                // floor(x) = floor(a) <-> x = a | x = floor(a)
                // auto case1 = [&](auto s0, auto s1) -> Option<AbstractionResult> {
                //   auto [t0, k0] = s0;
                //   auto [t1, k1] = s1;
                //   ASS(sig.isFloor(t0.term))
                //   ASS(sig.isFloor(t1.term))
                //   if (k0 != -k1) {
                //     return {};
                //   } else {
                //     return some(AbstractionResult(EqualIf().unify(constraint(t0.termArg(0), t1.termArg(0)))));
                //   }
                //   // auto [one, k] = s0;
                //   // auto [t, kt] = s1;
                //   // if (sig.tryNumeral(one.term) == some(Numeral(1))) {
                //   //   ASS(sig.isFloor(t.term))
                //   //   if ((k / kt).isInt()) {
                //   //     return some(AbstractionResult(EqualIf().unify(constraint(t.termArg(0), TermSpec(sig.numeralTl(-(k / kt)), 0)))));
                //   //   } else {
                //   //     return some(AbstractionResult(NeverEqual{}));
                //   //   }
                //   // } else {
                //   //   return {};
                //   // }
                // };

                auto iter = diff.summandsInt();
                auto s0 = iter.next();
                auto s1 = iter.next();

                return optionIfThenElse( [&]() { return oneCase(s0, s1); }
                                       , [&]() { return oneCase(s1, s0); }
                    );
              } else {
                return {};
              }
            },
            [&]() { return AbstractionResult(EqualIf().constr(constraint0(sum(diff.summands())))); }); 
      }); },
      [&]() { return someIf(diff.hasTopVars(), [&]() { return AbstractionResult(EqualIf().constr(constraint0(sum(diff.summands())))); }); },
      [&]() { 
          /* no top vars */
          if (auto buckets = diff.buckets()) {
            auto equalIf = EqualIf();
            for (auto b : *buckets) {
              if (b.summands().size() == 2) {
                auto [t0_, k0, t1, k1] = tuple_flatten(b.summands().template collectTuple<2>());
                auto t0 = t0_;
                ASS_EQ(t0.functor(), t1.functor())
                ASS_EQ(k0, -k1)
                /* unwrap */
                equalIf.unify().loadFromIterator(
                    t0.allArgs().zip(t1.allArgs()).zip(range(0, t0.nAllArgs()))
                      .map([&](auto pair) { return UnificationConstraint(pair.first.first, pair.first.second, t0.anyArgSort(pair.second)); }));
              } else {
                equalIf.constr().push(constraint(
                  sum(b.positive()),
                  sum(b.negative().map([](auto t) { return std::make_pair(t.first, -t.second); }))
                ));
              }
            }
            return AbstractionResult(std::move(equalIf));
          } else {
            return AbstractionResult(NeverEqual{});
          }
      });
}


Option<AbstractionOracle::AbstractionResult> AbstractionOracle::tryAbstract(AbstractingUnifier* au, TermSpec const& t1, TermSpec const& t2) const
{
  ASS(_mode != Shell::Options::UnificationWithAbstraction::OFF)

  if (_mode == Shell::Options::UnificationWithAbstraction::FUNC_EXT) {
    return funcExt(au, t1, t2);

  } else if (_mode == Shell::Options::UnificationWithAbstraction::ALASCA_MAIN_FLOOR) {
    return uwa_floor(*au, t1, t2, _mode);

  } else if (_mode == Shell::Options::UnificationWithAbstraction::ALASCA_MAIN
      || _mode == Shell::Options::UnificationWithAbstraction::ALASCA_CAN_ABSTRACT
      || _mode == Shell::Options::UnificationWithAbstraction::ALASCA_ONE_INTERP
      ) {
    return alasca(*au, t1, t2, _mode);

  } else {
    auto abs = canAbstract(au, t1, t2);
    return someIf(abs, [&](){
        return AbstractionResult(EqualIf().constr(UnificationConstraint(t1, t2,
                t1.isTerm() ? TermSpec(SortHelper::getResultSort(t1.term.term()), t1.index)
                            : TermSpec(SortHelper::getResultSort(t2.term.term()), t2.index)
                )));
    });
  }
}

void UnificationConstraintStack::add(UnificationConstraint c, Option<BacktrackData&> bd)
{ 
  _cont.push(c);
  if (bd) {
    bd->addClosure([this]() { _cont.pop(); });
  }
}


UnificationConstraint UnificationConstraintStack::pop(Option<BacktrackData&> bd)
{ 
  auto old = _cont.pop();
  if (bd) {
    bd->addClosure([this, old]() mutable { _cont.push(std::move(old)); });
  }
  return old;
}

Recycled<Stack<Literal*>> UnificationConstraintStack::literals(RobSubstitution& s)
{ 
  Recycled<Stack<Literal*>> out;
  out->reserve(_cont.size());
  out->loadFromIterator(literalIter(s));
  return out;
}


Option<Literal*> UnificationConstraint::toLiteral(RobSubstitution& s)
{ 
  auto t1 = _t1.toTerm(s);
  auto t2 = _t2.toTerm(s);
  auto sort = _sort.toTerm(s);
  return t1 == t2 
    ? Option<Literal*>()
    : Option<Literal*>(Literal::createEquality(false, t1, t2, sort));
}


}

bool AbstractingUnifier::fixedPointIteration()
{
  TIME_TRACE("uwa fixed point")
  Recycled<Stack<UnificationConstraint>> todo;
  while (!constr().isEmpty()) { 
    todo->push(constr().pop(bd()));
  }

  DEBUG_FINALIZE(1, "finalizing: ", todo)
  while (!todo->isEmpty()) {
    auto c = todo->pop();
    DEBUG_FINALIZE(2, "todo: ", todo);
    DEBUG_FINALIZE(2, "popped: ", c);
    bool progress;
    auto res = unify(c.lhs(), c.rhs(), progress);
    if (!res) {
      DEBUG_FINALIZE(1, "finalizing failed");
      return false;
    } else if (progress) {
      while (!constr().isEmpty()) { 
        todo->push(constr().pop(bd()));
      }
    } else {
      // no progress. we keep the constraints
    }
  }
  DEBUG_FINALIZE(1, "finalizing successful: ", *this);
  return true;
}

Option<Recycled<Stack<unsigned>>> AbstractingUnifier::unifiableSymbols(SymbolId fid)
{
  auto f = fid.functor;
  if (fid.kind == TermKind::SORT)
    // we don't perform UWA on sorts
    return some(recycledStack(f));

  ASS(fid.kind == TermKind::TERM) // not implemented for literals

  auto anything = []() -> Option<Recycled<Stack<unsigned>>> { return {}; };
  auto nothing  = []() -> Option<Recycled<Stack<unsigned>>> { return some(recycledStack<unsigned>()); };
  switch (_uwa._mode) {
    case Options::UnificationWithAbstraction::AUTO:
      ASSERTION_VIOLATION_REP("UnificationWithAbstraction::AUTO should have been resolved to a concrete value by now")
    case Options::UnificationWithAbstraction::OFF: return some(recycledStack(f));
    case Options::UnificationWithAbstraction::INTERP_ONLY: return theory->isInterpretedFunction(f) ? anything() : some(recycledStack(f));
    case Options::UnificationWithAbstraction::ONE_INTERP: return anything();
    case Options::UnificationWithAbstraction::CONSTANT: return theory->isInterpretedConstant(f) ? anything() : nothing();
    case Options::UnificationWithAbstraction::ALL: return anything();
    case Options::UnificationWithAbstraction::GROUND: anything();
    case Options::UnificationWithAbstraction::FUNC_EXT: anything();
    case Options::UnificationWithAbstraction::ALASCA_CAN_ABSTRACT:
    case Options::UnificationWithAbstraction::ALASCA_ONE_INTERP:
    case Options::UnificationWithAbstraction::ALASCA_MAIN: return isAlascaInterpreted(f) ? anything() : some(recycledStack(f));
    case Options::UnificationWithAbstraction::ALASCA_MAIN_FLOOR: return isAlascaiInterpreted(f) ? anything() : some(recycledStack(f));
  }
  ASSERTION_VIOLATION
}

bool AbstractingUnifier::unify(TermList term1, int bank1, TermList term2, int bank2)
{
  if (_uwa._mode == Shell::Options::UnificationWithAbstraction::OFF)
    return _subs->unify(term1, bank1, term2, bank2);

  bool progress;
  return unify(TermSpec(term1, bank1), TermSpec(term2, bank2), progress);
}

bool AbstractingUnifier::unify(TermSpec t1, TermSpec t2, bool& progress)
{
  TIME_TRACE("unification with abstraction")
  ASS_NEQ(_uwa._mode, Shell::Options::UnificationWithAbstraction::OFF) 
  DEBUG_UNIFY(0, *this, ".unify(", t1, ",", t2, ")")
  progress = false;

  if(t1 == t2) {
    progress = true;
    return true;
  }

  auto impl = [&]() -> bool {

    Recycled<Stack<std::pair<TermSpec, TermSpec>>> toDo;
    toDo->push(std::make_pair(t1, t2));
    
    // Save encountered unification pairs to avoid
    // recomputing their unification
    Recycled<DHSet<std::pair<TermSpec,TermSpec>>> encountered;

    Option<AbstractionOracle::AbstractionResult> absRes;
    auto doAbstract = [&](auto& l, auto& r) -> bool
    { 
      if (absRes.isSome()) DEBUG_UNIFY(1, "uwa: ", absRes)
      absRes = _uwa.tryAbstract(this, l, r);
      if (absRes) {
        DEBUG_UNIFY(1, "abstraction result: ", absRes)
      }
      return absRes.isSome();
    };

    auto pushTodo = [&](auto pair) {
        // we unify each subterm pair at most once, to avoid worst-case exponential runtimes
        // in order to safe memory we do ot do this for variables.
        // (Note by joe:  didn't make this decision, but just keeping the implemenntation 
        // working as before. i.e. as described in the paper "Comparing Unification 
        // Algorithms in First-Order Theorem Proving", by Krystof and Andrei)
        // TODO restore this branch?
        // if (std::pair.first.isVar() && isUnbound(std::pair.first.varSpec()) &&
        //     pair.second.isVar() && isUnbound(std::pair.second.varSpec())) {
        //   todo.push(std::pair);
        // } else 
        if (!encountered->find(pair)) {
          encountered->insert(pair);
          toDo->push(std::move(pair));
        }
    };

    auto occurs = [this](auto& var, auto& term) {
      Recycled<Stack<TermSpec>> todo;
      todo->push(term);
      while (todo->isNonEmpty()) {
        auto t = todo->pop();
        auto& dt = subs().derefBound(t);
        if (dt.isVar()) {
          if (dt == var) {
            return true;
          }
        } else {
          todo->loadFromIterator(dt.allArgs());
        }
      }
      return false;
    };


    while (toDo->isNonEmpty()) {
      DEBUG_UNIFY(2, "todo:   ", toDo);
      auto cur = toDo->pop();
      DEBUG_UNIFY(2, "popped: ", cur)
      auto dt1 = subs().derefBound(cur.first);
      auto dt2 = subs().derefBound(cur.second);
      DEBUG_UNIFY(1, "deref:  ", dt1, " ?= ", dt2)
      if (dt1.deepEqCheck(dt2)) {
        progress = true;

      } else if(dt1.isVar() && !occurs(dt1, dt2)) {
        progress = true;
        DEBUG_UNIFY(2, "binding: ", dt1, " -> ", dt2)
        subs().bind(dt1.varSpec(), dt2);

      } else if(dt2.isVar() && !occurs(dt2, dt1)) {
        progress = true;
        DEBUG_UNIFY(2, "binding: ", dt2, " -> ", dt1)
        subs().bind(dt2.varSpec(), dt1);

      } else if(doAbstract(dt1, dt2)) {

        ASS(absRes);
        if (absRes->is<AbstractionOracle::NeverEqual>()) {
          return false;

        } else {
          ASS(absRes->is<AbstractionOracle::EqualIf>())
          auto& conditions = absRes->unwrap<AbstractionOracle::EqualIf>();
          auto deepEqCheck = [](UnificationConstraint& c, TermSpec const& lhs, TermSpec const& rhs) 
          { 
            return (c.lhs().deepEqCheck(lhs) && c.rhs().deepEqCheck(rhs)) 
                || (c.lhs().deepEqCheck(rhs) && c.rhs().deepEqCheck(lhs)); };
          if (progress 
              || conditions.constr().size() != 1 
              || conditions.unify().size() != 0
              || !deepEqCheck(conditions.constr()[0], t1, t2)
              ) {
            progress = true;
          }
          for (auto& x : conditions.unify()) {
            auto pair = std::make_pair(x.lhs(), x.rhs());
            ASS_NEQ(pair, cur)
            pushTodo(pair);
            DEBUG_UNIFY(3, "uwa adding unify : ", pair)
          }
          for (auto& x: conditions.constr()) {
            _constr->add(std::move(x), bd());
            DEBUG_UNIFY(3, "uwa adding constr: ", x)
          }
        }
        absRes.take();

      } else if(dt1.isTerm() && dt2.isTerm() && dt1.functor() == dt2.functor()) {
        
        for (auto p : dt1.allArgs().zip(dt2.allArgs())) {
          pushTodo(p);
        }

      } else {
        return false;
      }

    }
    return true;
  };

  BacktrackData localBD;
  bdRecord(localBD);
  bool success = impl();
  bdDone();

  if(!success) {
    localBD.backtrack();
  } else {
    if(subs().bdIsRecording()) {
      subs().bdCommit(localBD);
    }
    localBD.drop();
  }

  DEBUG_UNIFY(0, *this, " (", success ? "success" : "fail", ")")
  return success;
}



<|MERGE_RESOLUTION|>--- conflicted
+++ resolved
@@ -13,13 +13,8 @@
  *
  */
 
-<<<<<<< HEAD
-#include <vector>
-
-=======
 #include "Lib/Output.hpp"
 #include "Debug/Assertion.hpp"
->>>>>>> b6962adf
 #include "Lib/Backtrackable.hpp"
 #include "Lib/Coproduct.hpp"
 #include "Lib/Metaiterators.hpp"
@@ -45,10 +40,6 @@
 #include "Kernel/TermIterators.hpp"
 #include "NumTraits.hpp"
 #include "Kernel/TermIterators.hpp"
-<<<<<<< HEAD
-#include "Lib/Output.hpp"
-=======
->>>>>>> b6962adf
 #include "Debug/Tracer.hpp"
 #define DEBUG_FINALIZE(LVL, ...) if (LVL < 0) DBG(__VA_ARGS__)
 #define DEBUG_UNIFY(LVL, ...) if (LVL < 0) DBG(__VA_ARGS__)
