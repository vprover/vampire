--- conflicted
+++ resolved
@@ -552,20 +552,12 @@
 
 #define CHECK_SORTS(t1, t2)                                                               \
   if (t1.isTerm()) {                                                                      \
-<<<<<<< HEAD
     auto sort = SortHelper::getResultSort(t1.term.term());                                \
     if (sort.isVar()) {                                                                   \
-      return AbstractionResult(EqualIf().unify(                                           \
+      return AbstractionResult(AbstractionOracle::EqualIf().unify(                        \
               constraint(TermSpec(sort, t1.index), TermSpec(sig.sort(), t1.index)),       \
               constraint(t1, t2)));                                                       \
     } else if (sort != sig.sort()) {                                                      \
-=======
-    auto s1 = au.subs().derefBound(t1.sort());                                            \
-    if (s1.isVar()) {                                                                     \
-      ASS(sortsUnif.isNone())                                                             \
-      sortsUnif = some(UnificationConstraint(s1, TermSpec(sig.sort(), 0), TermSpec(AtomicSort::superSort(), 0))); \
-    } else if (s1.term != sig.sort()) {                                                   \
->>>>>>> 94c2588e
       return AbstractionResult(NeverEqual{});                                             \
     }                                                                                     \
   }                                                                                       \
@@ -1072,22 +1064,12 @@
 AbstractionOracle::AbstractionResult uwa_floor(AbstractingUnifier& au, TermSpec const& t1, TermSpec const& t2, NumTraits n_, Options::UnificationWithAbstraction uwa) {
   TIME_TRACE("unification with abstraction ALASCA+F")
   AlascaSignature<NumTraits> sig;
-<<<<<<< HEAD
   using EqualIf = AbstractionOracle::EqualIf;
+  // TODO this will never be used because we use UnifySortsFirst
   Option<UnificationConstraint> sortUnif;
   auto equalIf = [&]() {
     return sortUnif.isSome() ? AbstractionOracle::EqualIf().constr(std::move(*sortUnif))
                              : AbstractionOracle::EqualIf();
-=======
-  Option<UnificationConstraint> sortsUnif;
-  auto equalIf = [&]() {
-    if (sortsUnif.isSome()) {
-      return AbstractionOracle::EqualIf()
-                     .unify(*sortsUnif.take());
-    } else {
-      return AbstractionOracle::EqualIf();
-    }
->>>>>>> 94c2588e
   };
   using AbstractionResult = AbstractionOracle::AbstractionResult;
   using NeverEqual = AbstractionOracle::NeverEqual;
@@ -1099,20 +1081,12 @@
 
 #define CHECK_SORTS(t1, t2)                                                               \
   if (t1.isTerm()) {                                                                      \
-<<<<<<< HEAD
     auto sort = SortHelper::getResultSort(t1.term.term());                                \
     if (sort.isVar()) {                                                                   \
-      return AbstractionResult(AbstractionOracle::UnifySortsFirst( \
-            TermSpec(sort, t1.index),                     \
-            TermSpec(sig.sort(), t1.index)));               \
+      return AbstractionResult(AbstractionOracle::UnifySortsFirst(                        \
+            TermSpec(sort, t1.index),                                                     \
+            TermSpec(sig.sort(), t1.index)));                                             \
     } else if (sort != sig.sort()) {                                                      \
-=======
-    auto s1 = au.subs().derefBound(t1.sort());                                            \
-    if (s1.isVar()) {                                                                     \
-      ASS(sortsUnif.isNone())                                                             \
-      sortsUnif = some(UnificationConstraint(s1, TermSpec(sig.sort(), 0), TermSpec(AtomicSort::superSort(), 0))); \
-    } else if (s1.term != sig.sort()) {                                                   \
->>>>>>> 94c2588e
       return AbstractionResult(NeverEqual{});                                             \
     }                                                                                     \
   }                                                                                       \
@@ -1126,11 +1100,7 @@
   auto const diff = FUA::add(au, FUA::scan(au, t1), FUA::mul(au, Numeral(-1), FUA::scan(au, t2)));
 
   return optionIfThenElse(
-<<<<<<< HEAD
-      [&]() -> Option<AbstractionResult> { return someIf(diff.size() == 0, [&]() { return AbstractionResult(equalIf()); }); },
-=======
       [&]() -> Option<AbstractionResult> { return someIf(diff.size() == 0, [equalIf]() { return AbstractionResult(equalIf()); }); },
->>>>>>> 94c2588e
       [&]() -> Option<AbstractionResult> {
             if (auto v = arrayIter(*diff.ratVars)
                            .find([&](auto& v) { return !diff.isShielded(v.first) && !diff.isMixVar(v.first); })) {
