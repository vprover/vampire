/*
 * This file is part of the source code of the software program
 * Vampire. It is protected by applicable
 * copyright laws.
 *
 * This source code is distributed under the licence found here
 * https://vprover.github.io/license.html
 * and in the source directory
 */
/**
 * @file UnificationWithAbstraction.cpp
 * Defines class AbstractionOracle.
 *
 */

<<<<<<< HEAD
#include "Debug/Output.hpp"
#include "Debug/Assertion.hpp"
=======
#include <vector>

>>>>>>> e7b2fd1b
#include "Lib/Backtrackable.hpp"
#include "Lib/Coproduct.hpp"
#include "Lib/Metaiterators.hpp"
#include "Lib/Recycled.hpp"
#include "Shell/Options.hpp"
#include "Lib/Environment.hpp"
#include "Kernel/SortHelper.hpp"
#include "Inferences/PolynomialEvaluation.hpp"
#include "Kernel/LASCA.hpp"
#include "Kernel/QKbo.hpp"
#include <functional>
#include "Debug/TimeProfiling.hpp"


#include "Forwards.hpp"
#include "Signature.hpp"
#include "Term.hpp"
#include "RobSubstitution.hpp"
#include "Kernel/NumTraits.hpp"

#include "UnificationWithAbstraction.hpp"
#include "Kernel/SortHelper.hpp"
#include "Kernel/TermIterators.hpp"
#include "NumTraits.hpp"
#include "Kernel/TermIterators.hpp"
#include "Debug/Tracer.hpp"
#define DEBUG_FINALIZE(LVL, ...) if (LVL < 0) DBG(__VA_ARGS__)
#define DEBUG_UNIFY(LVL, ...) if (LVL < 0) DBG(__VA_ARGS__)

template<class T>
auto tuple_flatten(T t) 
{ return apply([](auto... args) { return std::tuple_cat(args...); }, t); }

namespace Kernel
{

template<class NumTraits>
typename NumTraits::ConstantType divOrPanic(NumTraits n, typename NumTraits::ConstantType c1, typename NumTraits::ConstantType c2) { return c1 / c2; }
typename IntTraits::ConstantType divOrPanic(IntTraits n, typename IntTraits::ConstantType c1, typename IntTraits::ConstantType c2) { ASSERTION_VIOLATION }


template<class NumTraits>
AbstractionOracle::AbstractionResult lpar(AbstractingUnifier& au, TermSpec const& t1, TermSpec const& t2, NumTraits n, Options::UnificationWithAbstraction uwa);
Option<AbstractionOracle::AbstractionResult> lpar(AbstractingUnifier& au, TermSpec const& t1, TermSpec const& t2, Options::UnificationWithAbstraction uwa);

template<class NumTraits>
AbstractionOracle::AbstractionResult uwa_floor(AbstractingUnifier& au, TermSpec const& t1, TermSpec const& t2, NumTraits n, Options::UnificationWithAbstraction uwa);
Option<AbstractionOracle::AbstractionResult> uwa_floor(AbstractingUnifier& au, TermSpec const& t1, TermSpec const& t2, Options::UnificationWithAbstraction uwa);
AbstractionOracle::AbstractionResult uwa_floor(AbstractingUnifier& au, TermSpec const& t1, TermSpec const& t2, IntTraits n, Options::UnificationWithAbstraction uwa) {
  ASSERTION_VIOLATION
}

bool uncanellableOccursCheck(AbstractingUnifier& au, VarSpec const& v, TermSpec const& t) {
  if (t.isSort()) return true; // <- for sorts arguments might never cancel out
  Recycled<Stack<TermSpec>> todo;
  ASS(t.isTerm())
  todo->push(t);
  while (!todo->isEmpty()) {
    auto t = todo->pop();
    auto& dt = au.subs().derefBound(t);
    if (dt.term.isTerm()) {
      auto f = dt.functor();
      auto argsMightCancel = forAnyNumTraits([&](auto n){
            // check if its subterms might cancel out
            return n.isAdd(f) || n.isMul(f);
         });
      if (!argsMightCancel) {
        todo->loadFromIterator(dt.termArgs());
      }
    } else if (dt.isVar() && v == dt.varSpec()) {
      return true;
    }
  }
  return false;
}

bool isAlascaInterpreted(unsigned f) {
  return forAnyNumTraits([&](auto numTraits) -> bool {
      return numTraits.isAdd(f)
          || numTraits.isNumeral(f)
          || numTraits.isMinus(f)
          || numTraits.isMul(f);
  });
};

bool isAlascaiInterpreted(unsigned f) {
  return forAnyNumTraits([&](auto numTraits) -> bool {
      return numTraits.isAdd(f)
          || numTraits.isNumeral(f)
          || numTraits.isMinus(f)
          || numTraits.isMul(f)
          || numTraits.isFloor(f);
  });
};

bool isAlascaInterpreted(TermSpec const& t, AbstractingUnifier& au) {
  if (t.isVar()) return false;
  ASS(!t.term.isTerm() || !t.term.term()->isLiteral()) 
  auto derefTerm = [&](auto i) { return au.subs().derefBound(t.termArg(0)); };
  auto f = t.functor();
  return forAnyNumTraits([&](auto numTraits) -> bool {
      return numTraits.isAdd(f)
          || numTraits.isNumeral(f)
          || numTraits.isMinus(f)
          || (numTraits.isMul(f) && (
                 (derefTerm(0).isTerm() && numTraits.isNumeral(derefTerm(0).functor()))
              || (derefTerm(1).isTerm() && numTraits.isNumeral(derefTerm(1).functor()))
             ));
  });
};


template<class NumTraits, class Action>
auto iterAtoms(TermSpec outer, AbstractingUnifier& au, NumTraits n, Action action) {
  static TermSpec one = TermSpec(TermList(n.one()), 0);
  using Numeral = typename NumTraits::ConstantType;
  // auto action = [&](auto& term, auto numeral) {
  //   ASS(!isInterpreted(term))
  //   re
  // };

  Recycled<Stack<std::pair<TermSpec, Numeral>>> todo;
  todo->push(std::make_pair(std::move(outer), Numeral(1)));
  while (todo->isNonEmpty()) {
    auto pair = todo->pop();
    auto& term = au.subs().derefBound(pair.first);
    auto numeral = std::move(pair.second);
    if (numeral != Numeral(0)) {
      if (term.isVar()) {
        action(term, numeral);
      } else {
        auto f = term.functor();
        if (n.isMinus(f)) {
          todo->push(std::make_pair(term.termArg(0), -numeral));
          continue;

        } else if (n.isNumeral(f)) {
          action(one, numeral * (*n.tryNumeral(f)));
          continue;

        } else if (n.isMul(f)) {
          auto lhs_ = term.termArg(0);
          auto rhs_ = term.termArg(1);
          auto& lhs = au.subs().derefBound(lhs_);
          auto& rhs = au.subs().derefBound(rhs_);
          if (lhs.isTerm() && n.isNumeral(lhs.functor())) {
            todo->push(std::make_pair(rhs, numeral * (*n.tryNumeral(lhs.functor()))));

          } else if (rhs.isTerm() && n.isNumeral(rhs.functor())) {
            todo->push(std::make_pair(lhs, numeral * (*n.tryNumeral(rhs.functor()))));

          } else {
            // non-linear multiplication
            action(term, numeral);

          }
        } else if (n.isAdd(f)) {
          todo->push(std::make_pair(term.termArg(0), numeral));
          todo->push(std::make_pair(term.termArg(1), numeral));

        } else {
          // uninterpreted
          action(term, numeral);
        }
      }
    }

  }
};


Shell::Options::UnificationWithAbstraction AbstractionOracle::create()
{
  if (env.options->unificationWithAbstraction()!=Options::UnificationWithAbstraction::OFF) {
    return env.options->unificationWithAbstraction();
  } else if (env.options->functionExtensionality() == Options::FunctionExtensionality::ABSTRACTION && env.getMainProblem()->getProperty()->higherOrder()) { 
    return Options::UnificationWithAbstraction::FUNC_EXT;
  } else {
    return Options::UnificationWithAbstraction::OFF;
  }
}

Shell::Options::UnificationWithAbstraction AbstractionOracle::createOnlyHigherOrder()
{
  if (env.options->functionExtensionality() == Options::FunctionExtensionality::ABSTRACTION && env.getMainProblem()->getProperty()->higherOrder()) { 
    return Options::UnificationWithAbstraction::FUNC_EXT;
  } else {
    return Options::UnificationWithAbstraction::OFF;
  }
}

bool AbstractionOracle::isInterpreted(unsigned functor) const 
{
  auto f = env.signature->getFunction(functor);
  return f->interpreted() || f->termAlgebraCons();
}


class AcIter {
  unsigned _function;
  Recycled<Stack<TermSpec>> _todo;
  RobSubstitution const* _subs;
public:

  AcIter(unsigned function, TermSpec t, RobSubstitution const* subs) : _function(function), _todo(), _subs(subs) 
  { _todo->push(std::move(t)); }

  DECL_ELEMENT_TYPE(TermSpec);

  bool hasNext() const { return !_todo->isEmpty(); }

  TermSpec next() {
    ASS(!_todo->isEmpty());
    auto t = _todo->pop();
    auto* dt = &_subs->derefBound(t);
    while (dt->isTerm() && dt->functor() == _function) {
      ASS_EQ(dt->nTermArgs(), 2);
      _todo->push(dt->termArg(1));
      t = dt->termArg(0);
      dt = &_subs->derefBound(t);
    }
    return *dt;
  }
};



bool AbstractionOracle::canAbstract(AbstractingUnifier* au, TermSpec const& t1, TermSpec const& t2) const 
{
  if(!(t1.isTerm() && t2.isTerm())) return false;
  if(t1.isSort() || t2.isSort()) return false;

  // bool t1Interp = isInterpreted(t1.functor());
  // bool t2Interp = isInterpreted(t2.functor());
  bool bothNumbers = t1.isNumeral() && t2.isNumeral();

  switch(_mode) {
    case Shell::Options::UnificationWithAbstraction::INTERP_ONLY:
      if(!(t1.isTerm() && t2.isTerm())) return false;
      return (isInterpreted(t1.functor()) && isInterpreted(t2.functor()) && !bothNumbers);
    case Shell::Options::UnificationWithAbstraction::ONE_INTERP:
      if(!(t1.isTerm() && t2.isTerm())) return false;
      return !bothNumbers && (isInterpreted(t1.functor()) || isInterpreted(t2.functor()));
    case Shell::Options::UnificationWithAbstraction::CONSTANT:
      if(!(t1.isTerm() && t2.isTerm())) return false;
      return !bothNumbers && (isInterpreted(t1.functor()) || isInterpreted(t2.functor()))
            && (isInterpreted(t1.functor()) || t1.nTermArgs())
            && (isInterpreted(t2.functor()) || t2.nTermArgs());
    case Shell::Options::UnificationWithAbstraction::ALL:
    case Shell::Options::UnificationWithAbstraction::GROUND:
      if(!(t1.isTerm() && t2.isTerm())) return false;
      return true;
    case Shell::Options::UnificationWithAbstraction::OFF:
      return false;
    case Shell::Options::UnificationWithAbstraction::AC1: 
    case Shell::Options::UnificationWithAbstraction::AC2: 
    case Shell::Options::UnificationWithAbstraction::LPAR_CAN_ABSTRACT: 
    case Shell::Options::UnificationWithAbstraction::LPAR_MAIN: 
    case Shell::Options::UnificationWithAbstraction::LPAR_MAIN_FLOOR: 
    case Shell::Options::UnificationWithAbstraction::LPAR_ONE_INTERP: 
    case Shell::Options::UnificationWithAbstraction::FUNC_EXT: 
      ASSERTION_VIOLATION_REP(outputToString(_mode, " should be handled in AbstractionOracle::tryAbstract"))
  }
  ASSERTION_VIOLATION;
}

Option<AbstractionOracle::AbstractionResult> funcExt(
    AbstractingUnifier* au, 
    TermSpec const& t1, TermSpec const& t2)
{
  ASS(t1.isTerm() || t2.isTerm())

  auto isApp = [](auto& t) { return env.signature->isAppFun(t.functor()); };
  if ( (t1.isTerm() && t1.isSort()) 
    || (t2.isTerm() && t2.isSort()) ) return Option<AbstractionOracle::AbstractionResult>();
  if (t1.isTerm() && t2.isTerm()) {
    if (isApp(t1) && isApp(t2)) {
      auto argSort1 = au->subs().derefBound(t1.typeArg(0));
      auto argSort2 = au->subs().derefBound(t2.typeArg(0));
      if (t1.isVar() || t2.isVar()
       || argSort1.isVar() || argSort2.isVar()
       || env.signature->isArrowCon(argSort1.functor())
       || env.signature->isArrowCon(argSort2.functor())
       || env.signature->isBoolCon(argSort1.functor())
       || env.signature->isBoolCon(argSort2.functor())
       ) {
        auto& arg1 = au->subs().derefBound(t1.termArg(1));
        auto& arg2 = au->subs().derefBound(t2.termArg(1));
        auto out = AbstractionOracle::EqualIf()
              .unify (UnificationConstraint(t1.typeArg(0), t2.typeArg(0), TermSpec(AtomicSort::superSort(), 0)),
                      UnificationConstraint(t1.typeArg(1), t2.typeArg(1), TermSpec(AtomicSort::superSort(), 0)),
                      UnificationConstraint(t1.termArg(0), t2.termArg(0), t1.termArgSort(0)));

        auto argsEq = UnificationConstraint(arg1, arg2, t1.termArgSort(1));
        auto res = some(AbstractionOracle::AbstractionResult(
              // if both are variables we don't want to introduce a constraint
              arg1.isVar() && arg2.isVar()
                ? std::move(out).unify(std::move(argsEq))
                : std::move(out).constr(std::move(argsEq)))) ;
        return res;
      }
    }
  }
  return Option<AbstractionOracle::AbstractionResult>();
}

TermSpec norm(TermSpec outer, AbstractingUnifier& au) {

  auto& t = au.subs().derefBound(outer);
  if (t.isVar()) {
    return t;
  } else {
    auto s = t.sort();
    auto uninterpreted = [&](auto& orig){
      return orig.isVar() 
                ? orig
                : au.subs().createTermFromIter(orig.functor(), 
                    concatIters(
                      orig.typeArgs(),
                      orig.termArgs()
                      .map([&](TermSpec x) -> TermSpec {
                        // TODO unrecursify
                        return norm(x, au);
                        }))
                    );
    };
    auto cTerm = [&](auto... args) { return au.subs().createTerm(args...); };
    auto numResult = forAnyNumTraits([&](auto n){
        return someIf(s.term == n.sort(), [&](){
            using Numeral = typename decltype(n)::ConstantType;
            Recycled<Stack<std::pair<TermSpec, Numeral>>> sum;
            iterAtoms(t, au, n, [&](auto& term, auto num) {
                sum->push(std::make_pair(uninterpreted(term), num));
            });

            auto cmp = [&au](auto const& t1, auto const& t2) { 
              TIME_TRACE("comparing TermSpecs")
              auto top1 = t1.top();
              auto top2 = t2.top();
              auto v1 = !t1.isVar();
              auto v2 = !t2.isVar();
              if (std::tie(v1, top1) == std::tie(v2, top2)) {
                return TermSpec::compare(t1, t2, [&au](auto& t) -> decltype(auto) { return au.subs().derefBound(t); });
              } else {
                return std::tie(v1, top1) < std::tie(v2, top2) ? -1 : 1;
              }
            };

            auto sumUp = [](auto& diff, auto cmp) {
              unsigned i1 = 0;
              unsigned i2 = 1;
              while (i2 < diff.size()) {
                ASS(i1 < i2);
                auto c = cmp(diff[i1].first, diff[i2].first);
                ASS(c <= 0)
                if (c == 0) {
                  diff[i1].second += diff[i2].second;
                  i2++;
                } else {
                  ASS(c < 0)
                  if (diff[i1].second != Numeral(0)) {
                    // if there is a zero entry we override it
                    i1++;
                  }
                  if (i1 != i2) {
                    diff[i1] = std::move(diff[i2]);
                  }
                  i2++;
                }
              }
              if (diff[i1].second == Numeral(0)) 
                  diff.truncate(i1);
              else
                  diff.truncate(i1 + 1);
            };
            sum->sort([&](auto& l, auto& r) { return cmp(l.first, r.first) < 0; });
            sumUp(*sum, cmp);

            auto result = 
              arrayIter(*sum)
                .reverse()
                .map([&](auto& pair) { 
                    ASS(pair.second != Numeral(0))
                    auto k = pair.second;
                    auto& atomNorm = pair.first;

                    return k == Numeral( 1) ? std::move(atomNorm)
                         : k == Numeral(-1) ? cTerm(n.minusF(), std::move(atomNorm))
                         : cTerm(n.mulF(), cTerm(n.numeralF(k)), std::move(atomNorm));

                })
                .fold([&](auto l, auto r)
                    { return cTerm(n.addF(), std::move(l), std::move(r)); });
            return result.isSome() ? std::move(*result) : cTerm(n.numeralF(Numeral(0)));
        });

    });
    return numResult.isSome() ? std::move(*numResult) : uninterpreted(t);
  }
}

Option<AbstractionOracle::AbstractionResult> uwa_floor(AbstractingUnifier& au, TermSpec const& t1, TermSpec const& t2, Options::UnificationWithAbstraction uwa) {
  ASS(t1.isTerm() || t2.isTerm())

  auto interpreted = [&](TermSpec const& t) {
    if (t.isVar()) return false;
    ASS(!t.term.isTerm() || !t.term.term()->isLiteral()) 
    auto f = t.functor();
    return forAnyNumTraits([&](auto numTraits) -> bool {
        return numTraits.isAdd(f)
            || numTraits.isNumeral(f)
            || numTraits.isMinus(f)
            || numTraits.isFloor(f)
            || (numTraits.isMul(f)
                && ((au.subs().derefBound(t.termArg(0)).isTerm() 
                     && numTraits.isNumeral(au.subs().derefBound(t.termArg(0)).functor()))
                ||( au.subs().derefBound(t.termArg(1)).isTerm() 
                     && numTraits.isNumeral(au.subs().derefBound(t.termArg(1)).functor()))
                ));
    });
  };


  if ((t1.isTerm() && t1.isSort()) 
  || ( t2.isTerm() && t2.isSort())) return {};

  auto i1 = interpreted(t1);
  auto i2 = interpreted(t2);

  // TODO do we want/need this?
  auto occ = [&au](auto& v, auto& t) {
    ASS(v.isVar())
    ASS(t.isTerm())
    // we know due to the uwa algorithm that v occurs in t
    if (uncanellableOccursCheck(au, v.varSpec(), t)) {
      return some(AbstractionOracle::AbstractionResult(AbstractionOracle::NeverEqual{}));
    } else {
      // this means all
      return some(AbstractionOracle::AbstractionResult(AbstractionOracle::EqualIf().constr(UnificationConstraint(v, t, t.sort()))));
    }
  };

  if (i1 || i2) {
    using Mode = Options::UnificationWithAbstraction;
    auto sort = i1 ? t1.sort() : t2.sort();
    if (uwa == Mode::LPAR_ONE_INTERP) {
      return some(AbstractionOracle::AbstractionResult(AbstractionOracle::EqualIf()
          .constr(UnificationConstraint(t1, t2, sort))));
    }

    auto res = forAnyNumTraits([&](auto n) {
        return someIf(sort.term == n.sort(), [&]() { 
            return uwa_floor(au, t1, t2, n, uwa); 
        });
    });
    ASS(res.isSome())
    ASS_EQ(uwa, Mode::LPAR_MAIN_FLOOR);
    return res;
  } else {
    if (t1.isVar()) return occ(t1, t2);
    if (t2.isVar()) return occ(t2, t1);
    return {};
  }
}
Option<AbstractionOracle::AbstractionResult> lpar(AbstractingUnifier& au, TermSpec const& t1, TermSpec const& t2, Options::UnificationWithAbstraction uwa) {
  ASS(t1.isTerm() || t2.isTerm())

  auto interpreted = [&](TermSpec const& t) {
    if (t.isVar()) return false;
    ASS(!t.term.isTerm() || !t.term.term()->isLiteral()) 
    auto f = t.functor();
    return forAnyNumTraits([&](auto numTraits) -> bool {
        return numTraits.isAdd(f)
            || numTraits.isNumeral(f)
            || numTraits.isMinus(f)
            || (numTraits.isMul(f)
                && ((au.subs().derefBound(t.termArg(0)).isTerm() 
                     && numTraits.isNumeral(au.subs().derefBound(t.termArg(0)).functor()))
                ||( au.subs().derefBound(t.termArg(1)).isTerm() 
                     && numTraits.isNumeral(au.subs().derefBound(t.termArg(1)).functor()))
                ));
    });
  };


  if ((t1.isTerm() && t1.isSort()) 
  || ( t2.isTerm() && t2.isSort())) return {};

  auto i1 = interpreted(t1);
  auto i2 = interpreted(t2);

  auto occ = [&au](auto& v, auto& t) {
    ASS(v.isVar())
    ASS(t.isTerm())
    // we know due to the uwa algorithm that v occurs in t
    if (uncanellableOccursCheck(au, v.varSpec(), t)) {
      return some(AbstractionOracle::AbstractionResult(AbstractionOracle::NeverEqual{}));
    } else {
      // this means all
      return some(AbstractionOracle::AbstractionResult(AbstractionOracle::EqualIf().constr(UnificationConstraint(v, t, t.sort()))));
    }
  };

  if (i1 || i2) {
    using Mode = Options::UnificationWithAbstraction;
    auto sort = i1 ? t1.sort() : t2.sort();
    if (uwa == Mode::LPAR_ONE_INTERP) {
      return some(AbstractionOracle::AbstractionResult(AbstractionOracle::EqualIf()
          .constr(UnificationConstraint(t1, t2, sort))));
    }

    auto res = forAnyNumTraits([&](auto n) {
        return someIf(sort.term == n.sort(), [&]() { 
            return lpar(au, t1, t2, n, uwa); 
        });
    });
    ASS(res.isSome())
    if (uwa == Mode::LPAR_MAIN) {
      return res;
    } else {
      ASS(uwa == Mode::LPAR_CAN_ABSTRACT)
      if (res->template is<AbstractionOracle::EqualIf>())
        return  some(AbstractionOracle::AbstractionResult(AbstractionOracle::EqualIf()
            .constr(UnificationConstraint(t1, t2, t1.term.isTerm() ? t1.sort() : t2.sort()))));
      else return {};
    }
  } else {
    if (t1.isVar()) return occ(t1, t2);
    if (t2.isVar()) return occ(t2, t1);
    return {};
  }
}


template<class NumTraits>
AbstractionOracle::AbstractionResult lpar(AbstractingUnifier& au, TermSpec const& t1, TermSpec const& t2, NumTraits n, Options::UnificationWithAbstraction uwa) {
  TIME_TRACE("unification with abstraction ALASCA")
  using EqualIf = AbstractionOracle::EqualIf;
  using AbstractionResult = AbstractionOracle::AbstractionResult;
  using NeverEqual = AbstractionOracle::NeverEqual;
  using Numeral = typename NumTraits::ConstantType;
  
  auto cTerm = [&](auto... args) { return au.subs().createTerm(args...); };
  auto constraint = [&](auto lhs, auto rhs) { return UnificationConstraint(lhs, rhs, TermSpec(n.sort(), 0)); };

#define CHECK_SORTS(t1, t2)                                                               \
  if (t1.isTerm()) {                                                                      \
    auto sort = SortHelper::getResultSort(t1.term.term());                                \
    if (sort.isVar()) {                                                                   \
      return AbstractionResult(EqualIf().unify(                                           \
              constraint(TermSpec(sort, t1.index), TermSpec(NumTraits::sort(), t1.index)),\
              constraint(t1, t2)));                                                       \
    } else if (sort != NumTraits::sort()) {                                               \
      return AbstractionResult(NeverEqual{});                                             \
    }                                                                                     \
  }                                                                                       \

  CHECK_SORTS(t1, t2)
  CHECK_SORTS(t2, t1)

  Recycled<Stack<std::pair<TermSpec, Numeral>>> _diff;
  auto& diff = *_diff;
  // TODO prevent these cterm calls?
  auto dt = cTerm(n.addF(), cTerm(n.minusF(), t1), t2);
  auto nf = norm(std::move(dt), au);

  iterAtoms(std::move(nf), au, n,
    [&diff](auto& t, auto num) { diff.push(std::make_pair(t,  num)); });

  // TODO bin search if many elems
  auto nVars = range(0, diff.size())
    .find([&](auto i) { return !diff[i].first.isVar();  })
    .unwrapOrElse([&](){ return diff.size(); });

  ASS(nVars == 0 || diff[nVars - 1].first.isVar())
  ASS(nVars == diff.size() || !diff[nVars].first.isVar())

  auto numMul = [&cTerm](Numeral num, TermSpec t) {
    ASS(num != Numeral(0))
    if (num == Numeral(1)) {
      return std::move(t);

    } else if (num == Numeral(-1)) {
      return cTerm(NumTraits::minusF(), std::move(t));

    } else {
      return cTerm(NumTraits::mulF(), 
          cTerm(NumTraits::numeralF(num)),
          std::move(t)
      );
    }
  };

  auto sum = [&](auto iter) -> TermSpec {
      return iterTraits(std::move(iter))
        .map([&](auto x) { return numMul(x.second, std::move(x.first)); })
        .fold([&](auto l, auto r) 
          { return cTerm(NumTraits::addF(), std::move(l), std::move(r)); })
        .unwrapOrElse([&]() { return cTerm(NumTraits::numeralF(Numeral(0))); }); };

  // auto diffConstr = [&]() 
  // { return constraint(sum(diff1), sum(diff2)); };

  auto toConstr = [&](auto& stack) {
    return constraint(
              sum(arrayIter(stack)
                 .filter([](auto& x) { return x.second.isPositive(); })
                 .map([](auto& x) { return std::make_pair(std::move(std::move(x.first)), x.second); })),
              sum(arrayIter(stack)
                 .filter([](auto& x) { return !x.second.isPositive(); })
                 .map([](auto& x) { return std::make_pair(std::move(x.first), -x.second); })));
  };

  if (arrayIter(diff).any([&](auto& x) 
        { return x.first.isTerm() && n.isMul(x.first.functor()); })) {

    // non-linear multiplication. we cannot deal with this in alasca
    return AbstractionResult(EqualIf().constr(toConstr(diff)));

  } else if (diff.size() == 0) {
    return AbstractionResult(EqualIf());

  } else if (nVars > 0) {
     Recycled<DHSet<TermSpec>> shieldedVars;
     for (auto i : range(nVars, diff.size())) {
       Recycled<Stack<TermSpec>> todo;
       todo->push(diff[i].first);
       while (todo->isNonEmpty()) {
         auto next_ = todo->pop();
         auto& next = au.subs().derefBound(next_);
         if (next.isVar()) {
           shieldedVars->insert(next);
         } else {
           todo->loadFromIterator(next.termArgs());
         }
       }
     }
     auto idx = 
       range(0, nVars)
          .find([&](auto i) 
                { return !shieldedVars->contains(diff[i].first); });

    if (idx) {
      // we have a variable unshielded in this unification
      auto num = diff[*idx].second;
      auto& var = diff[*idx].first;
      auto rest = [&]() 
      { return range(0, diff.size())
                .filter([&](auto i) { return i != *idx; })
                .map([&](auto i) { return std::move(diff[i]); }); };

      return AbstractionResult(ifIntTraits(n, 
            [&](auto n) { return num == Numeral(-1) ? EqualIf().unify(constraint(std::move(var), sum(rest())))
                               : num == Numeral( 1) ? EqualIf().unify(constraint(std::move(var), sum(rest().map([](auto x) { return std::make_pair(std::move(x.first), -std::move(x.second)); }))))
                               :                      EqualIf().constr(constraint(numMul(-num, std::move(var)), sum(rest())))
                                                    ; },
            // [&](auto n) { return EqualIf().unify(UnificationConstraint(numMul(-num, std::move(var)), sum(rest()))); },
            [&](auto n) { return EqualIf().unify(constraint(std::move(var), 
                sum(rest().map([&](auto x) { return std::make_pair(std::move(x.first), divOrPanic(n, x.second, -num)); })
                  ))); }
            ));

    } else {
      // all variables are shielded

      if (nVars == 1) {
       auto& var = diff[0].first;
       auto  num = diff[0].second;

       for (auto i : range(nVars, diff.size())) {
         if (uncanellableOccursCheck(au, var.varSpec(), diff[i].first)) {
           return AbstractionResult(NeverEqual{});
         }
       }
     }
     return AbstractionResult(EqualIf().constr(toConstr(diff)));
    }
  } 

  // no variables

  Recycled<Stack<UnificationConstraint>> unify;
  Recycled<Stack<UnificationConstraint>> constr;
  auto curF = diff[0].first.functor();
  Recycled<Stack<std::pair<TermSpec, Numeral>>> curPosSummands;
  Recycled<Stack<std::pair<TermSpec, Numeral>>> curNegSummands;
  auto curSum = Numeral(0);  


  auto curSumCanUnify = [&]() -> bool {
      if (curSum != Numeral(0)) {
        return false;

      } else if (curNegSummands->size() == 1) {
        for (auto& s : *curPosSummands) {
          unify->push(UnificationConstraint(
            (*curNegSummands)[0].first,
            std::move(s.first), 
            TermSpec(n.sort(), 0)));
        }
        return true;

      } else if (curPosSummands->size() == 1) {
        // ASS((*curPosSummands)[0].second == -(*curSummands)[1].second)
        for (auto& s : *curNegSummands) {
          unify->push(UnificationConstraint(
            (*curPosSummands)[0].first,
            std::move(s.first),
            TermSpec(n.sort(), 0)));
        }
        return true;

      } else {
        ASS(curPosSummands->size() + curNegSummands->size() >= 3)
        constr->push(UnificationConstraint(
              sum(arrayIter(*curPosSummands)
                 .map([](auto& x) { return std::make_pair(std::move(x.first), x.second); })),
              sum(arrayIter(*curNegSummands)
                 .map([](auto& x) { return std::make_pair(std::move(x.first), -x.second); })),
              TermSpec(n.sort(), 0)));
        return true;
      }
  };

  for (auto& x : diff) {
    auto f = au.subs().derefBound(x.first).functor();
    if (f != curF) {
      if (!curSumCanUnify()) return AbstractionResult(NeverEqual{});
      curF = f;
      curSum = Numeral(0);
      curPosSummands->reset();
      curNegSummands->reset();
    }
    curSum += x.second;
    (x.second.isPositive() ? curPosSummands : curNegSummands)->push(std::move(x));
  }
  if (!curSumCanUnify()) return AbstractionResult(NeverEqual{});
  return AbstractionResult(EqualIf().unify(std::move(unify)).constr(std::move(constr)));
}


template<class NumTraits>
struct FloorUwaState {
  using Numeral = typename NumTraits::ConstantType;
  using Monom = std::pair<TermSpec, Numeral>;
  // bool _nonLinear = false;
  RStack<Monom> ratVars;
  RStack<Monom> intVars;
  RStack<Monom> mixVars;
  RStack<Monom> ratAtoms;
  RStack<Monom> intAtoms;
  Recycled<DHSet<VarSpec>> ratVarSet;
  Recycled<DHSet<VarSpec>> mixVarSet;
  Recycled<DHSet<VarSpec>> intVarSet;
  Recycled<DHSet<VarSpec>> shieldedVars;

  bool isShielded(TermSpec t) const { return shieldedVars->find(t.varSpec()); }
  bool isMixVar(VarSpec v) const { return mixVarSet->find(v) || (intVarSet->find(v) && ratVarSet->find(v)); }
  bool isMixVar(TermSpec t) const { return isMixVar(t.varSpec()); }

  friend std::ostream& operator<<(std::ostream& out, FloorUwaState const& self)
  { return out << outputInterleaved(" + ", self.summands()); }

  unsigned size() const 
  { return ratVars->size() + intVars->size() + mixVars->size() + ratAtoms->size() + intAtoms->size(); }

  // bool nonLinear() const;
  // { return _nonLinear; }

  static FloorUwaState scanNum(AbstractingUnifier& au, Numeral const& k) {
    auto s = FloorUwaState();
    if (k != 0) {
      s.intAtoms->push(std::make_pair(TermSpec(NumTraits::constantTl(1), 0), k));
    }
    return s;
  }

  static FloorUwaState add(AbstractingUnifier& au, FloorUwaState s1, FloorUwaState s2) {
    auto mergeArray = [](auto& l, auto& r) { 
      auto compare = [](auto& l, auto& r) { return TermSpec::compare(l.first, r.first, 
          [](auto& t) -> auto& { return t; }); };
      //  ^^^^^^^^^^^^^^^^^^^^^^^^^^^^^^^^^
      // TODO create option for "deep" compare using a differnt deref clsoure
      l.sort([&](auto& l, auto& r) { return compare(l, r) < 0; });
      r.sort([&](auto& l, auto& r) { return compare(l, r) < 0; });
      auto li = 0;
      auto ri = 0;
      auto lEnd = l.size();
      auto rEnd = r.size();
      while (li < lEnd && ri < rEnd) {
        auto cmp = compare(l[li], r[ri]);
        if (cmp == 0) {
          l[li].second += r[ri].second;
          ri++;
        } else if (cmp > 0) {
          l.push(r[ri++]);
        } else {
          li++;
        }
      }
      if (li == lEnd) {
        while (ri < rEnd) {
          l.push(r[ri++]);
        }
      } 
      auto read = 0;
      auto write = 0;
      while (read < l.size()) {
        if (l[read].second == 0) {
          read++;
        } else {
          l[write++] = l[read++];
        }
      }
      l.pop(l.size() - write);
      // l.loadFromIterator(arrayIter(r)); 
    };
    mergeArray(*s1.ratVars, *s2.ratVars);
    mergeArray(*s1.intVars, *s2.intVars);
    mergeArray(*s1.mixVars, *s2.mixVars);
    mergeArray(*s1.ratAtoms, *s2.ratAtoms);
    mergeArray(*s1.intAtoms, *s2.intAtoms);
    auto mergeSet = [](auto& l, auto& r) { l.loadFromIterator(r.iterator()); };
    mergeSet(*s1.ratVarSet, *s2.ratVarSet);
    mergeSet(*s1.mixVarSet, *s2.mixVarSet);
    mergeSet(*s1.intVarSet, *s2.intVarSet);
    mergeSet(*s1.shieldedVars, *s2.shieldedVars);
    return s1;
  }
  static FloorUwaState floor(AbstractingUnifier& au, FloorUwaState s) {
    auto out = FloorUwaState();
    /* out.ratAtoms none */
    /* out.ratVars  none */
    /* out.intVars empty */
    /* out.ratVarSet */
    out.mixVarSet = std::move(s.mixVarSet);
    /* out.intVarSet empty */
    out.shieldedVars = std::move(s.shieldedVars);

    auto push = [](auto& stack, auto a, auto num) { if (num != 0) stack->push(std::make_pair(a, num)); };
    auto insertVar = [](auto& set, auto v, auto num) { if (num != 0) set->insert(v.varSpec()); };

    RStack<Monom> floorIntVars;
    for (auto [a, k] : arrayIter(*s.intVars)) {
      push(out.intVars, a, Numeral(k.floor()));
      insertVar(out.intVarSet, a.termArg(0), k.floor());

      push(floorIntVars, a, k - k.floor());
      insertVar(out.mixVarSet, a.termArg(0), k - k.floor());
    }

    RStack<Monom> floorMixVars;
    for (auto [a, k] : arrayIter(*s.mixVars)) {
      push(out.mixVars, a, Numeral(k.floor()));
      push(floorMixVars, a, k - k.floor());
    }

    RStack<Monom> floorIntAtoms;
    for (auto [a, k] : arrayIter(*s.intAtoms)) {
      push(out.intAtoms, a, Numeral(k.floor()));
      push(floorIntAtoms, a, k - k.floor());
    }

    RStack<Monom> floorRatAtoms = std::move(s.ratAtoms);
    RStack<Monom> floorRatVars  = std::move(s.ratVars);

    auto floorVarSummands = [&]() {
      return concatIters(
                arrayIter(*floorIntVars),
                arrayIter(*floorMixVars),
                arrayIter(*floorRatVars)); };

    auto floorSummands = [&]() {
      return concatIters(
                arrayIter(*floorIntAtoms),
                arrayIter(*floorRatAtoms),
                floorVarSummands()); };

    auto makeFloor = [&]() {
      auto t = sum(au.subs(), floorSummands());
      return std::make_pair(TermSpec(NumTraits::floor(t.term), t.index), Numeral(1));
    };
    if ( floorSummands().size() == 1 
      && floorRatVars->size() == 1
      && floorRatVars[0].second == 1) {
      out.intVarSet->insert(floorRatVars[0].first.varSpec());
      out.intVars->push(makeFloor());
      ASS(NumTraits::isFloor(out.intVars[0].first.term) && out.intVars[0].first.term.term()->termArg(0).isVar());
    } else if (floorSummands().size() == 0) {
      /* nothing to add */
    } else if (floorVarSummands().size() == 0) {
      out.intAtoms->push(makeFloor());
    } else {
      for (auto &[v, k] : *floorRatVars) {
        out.mixVarSet->insert(v.varSpec());
      }
      out.mixVars->push(makeFloor());
    }

    return out;
  }

  static FloorUwaState scanAdd(AbstractingUnifier& au, TermSpec const& t0, TermSpec const& t1) { return add(au, scan(au, t0), scan(au, t1)); }
  static FloorUwaState scanFloor(AbstractingUnifier& au, TermSpec const& dt) { return floor(au, scan(au, dt)); }

  static FloorUwaState mul(AbstractingUnifier& au, Numeral const& k, FloorUwaState s) {
    if (k == 0) {
      return FloorUwaState();
    } else {
      auto procArray = [&](auto& sum) { 
        for (auto& s : sum) {
          s.second *= k;
        }
      };
      procArray(*s.ratVars);
      procArray(*s.intVars);
      procArray(*s.mixVars);
      procArray(*s.ratAtoms);
      procArray(*s.intAtoms);
      return s;
    }
  }


  static FloorUwaState scanMul(AbstractingUnifier& au, Numeral const& k, TermSpec t) {
    return k == 0 ? FloorUwaState()
                  : mul(au, k, scan(au, t));
  }


  static FloorUwaState scan(AbstractingUnifier& au, TermSpec const& t) {
    auto &subs = au.subs();
    ASS_EQ(subs.derefBound(t), t)
    auto deref = [&](auto t2) { return subs.derefBound(TermSpec(t2, t.index)); };
    auto res = 
      optionIfThenElse(
            [&]() { return NumTraits::ifAdd(t.term, [&](auto l, auto r) { return scanAdd(au, deref(l), deref(r)); }); }
          , [&]() { return NumTraits::ifNumeral(t.term, [&](auto k) { return scanNum(au, k); }); }
          , [&]() { return ifNumMul<NumTraits>(t.term, [&](auto k, auto t, auto...) { return scanMul(au, k, deref(t)); }); }
          , [&]() { return NumTraits::ifFloor(t.term, [&](auto t) { return scanFloor(au, deref(t)); }); }
          , [&]() {
              ASS(t.term.isVar() || isUninterpreted<NumTraits>(t.term))
              auto out = FloorUwaState();
              if (t.term.isVar()) {
                out.ratVars->push(std::make_pair(t, Numeral(1)));
                out.ratVarSet->insert(t.varSpec());
              } else {
                out.ratAtoms->push(std::make_pair(t, Numeral(1)));
                BottomUpEvaluation<AutoDerefTermSpec, std::tuple<>>()
                    .function([&](auto const& orig, std::tuple<>* args) -> std::tuple<> {
                        if (orig.term.isVar()) {
                          out.shieldedVars->insert(orig.term.varSpec());
                        }

                        return {};
                    })
                    .evNonRec([](auto& t) { return someIf(t.term.definitelyGround(), [&]() { return std::make_tuple(); }); })
                    .context(AutoDerefTermSpec::Context { .subs = &subs, })
                    .apply(AutoDerefTermSpec(t, &subs));
              }
              return out;
            });
    ASS(res.summands().all([](auto s) { return s.second != 0; }))
    return res;
  }

  bool hasTopVars() const { return !ratVars->isEmpty() || !intVars->isEmpty() || !mixVars->isEmpty(); }

  auto summands() const 
  { return concatIters(
          arrayIter(*ratVars), 
          arrayIter(*intVars), 
          arrayIter(*mixVars), 
          arrayIter(*ratAtoms), 
          arrayIter(*intAtoms)); }


  IterTraits<VirtualIterator<Monom>> summandsFloor() const 
    ;
  // { return concatIters(
  //         arrayIter(*intVars), 
  //         arrayIter(*mixVars), 
  //         arrayIter(*intAtoms)); }

  auto summandsInt() const 
  { return concatIters(
          arrayIter(*intVars), 
          arrayIter(*mixVars), 
          arrayIter(*intAtoms)); }

  auto summandsNotInt() const 
  { return concatIters(
          arrayIter(*ratVars), 
          arrayIter(*ratAtoms)); }

  Option<Numeral> gcd() const 
  {
    ASS(size() > 0)
    if (ratVars.size() != 0 || ratAtoms.size() != 0) {
      return {};
    } else {
      return some(summands()
        .map([](auto x) { return x.second; })
        .fold([](auto l, auto r) { return Numeral(l.numerator().gcd(r.numerator()), 
                                                  l.denominator().lcm(r.denominator())); })
        .unwrap());
    }
  }

  struct Bucket {
    Bucket() : _sum(0) {}
    Numeral _sum;
    RStack<Monom> _summands;
    auto summands() const { return arrayIter(*_summands); }
    auto& sum() const { return _sum; }
    void push(Monom m) { 
      _sum += m.second; 
      _summands->push(std::move(m)); 
    }
    auto positive() const { return summands().filter([](auto& x) { return x.second > 0; }); }
    auto negative() const { return summands().filter([](auto& x) { return x.second < 0; }); }
    static unsigned hash(Term* t) { 
      return ifNumMul<NumTraits>(t, [](auto k, auto t,auto...) { return hash(t.term()); })
          || NumTraits::ifFloor(t, [](auto t) { return 2 * hash(t.term()); })
          || NumTraits::ifAdd(t, [](auto l, auto r) { return hash(l.term()) + hash(r.term()); })
          || [&]() { return t->functor(); };
    }
    static unsigned hash(TermSpec t) { return hash(t.term.term()); }

    friend std::ostream& operator<<(std::ostream& out, Bucket const& self)
    { return out << outputInterleaved(" + ", self.summands()); }
  };
  auto buckets() const {
    Recycled<Map<unsigned, Bucket>> buckets;
    ASS(ratVars->isEmpty())
    ASS(intVars->isEmpty())
    ASS(mixVars->isEmpty())
    for (auto a : summands()) {
      auto &[t, k] = a;
      ASS(k != 0)
      buckets->getOrInit(Bucket::hash(t)).push(a);
    }

    auto allZero = iterTraits(buckets->iter()).all([](auto& b) { return b.value().sum() == 0; });

    return someIf(allZero,
        [&]() {
          return iterTraits(buckets->iter())
              .store(std::move(buckets))
              .map([](auto& x) { return std::move(x.value()); });
        });
  }
};



template<class Numeral>
TermSpec numMul(Numeral num, TermSpec t) {
  ASS(num != 0)
  if (auto num2 = NumTraits<Numeral>::tryNumeral(t.term)) {
    return TermSpec(NumTraits<Numeral>::constantTl(num * (*num2)), 0);

  } else if (num == 1) {
    return t;

  } else if (num == -1) {
    return TermSpec(NumTraits<Numeral>::minus(t.term), t.index);

  } else {
    return TermSpec(NumTraits<Numeral>::mul(NumTraits<Numeral>::constantTl(num), t.term), t.index);

  }
};


template<class Iter>
TermSpec sum(RobSubstitution& subs, Iter iter) {
    using NumTraits = ::NumTraits<typename std::remove_reference_t<std::remove_const_t<typename Iter::Elem>>::second_type>;
    return iterTraits(std::move(iter))
      .map([&](auto x) { return numMul(x.second, std::move(x.first)); })
      .fold([&](auto l, auto r) 
        { return subs.createTerm(NumTraits::addF(), std::move(l), std::move(r)); })
      .unwrapOrElse([&]() { return subs.createTerm(NumTraits::numeralF(NumTraits::constant(0))); }); 
}

template<class F, class... Fs>
auto optionIfThenElse(F f, Fs... fs) 
{ return (f() || ... || fs); }

template<class NumTraits>
AbstractionOracle::AbstractionResult uwa_floor(AbstractingUnifier& au, TermSpec const& t1, TermSpec const& t2, NumTraits n, Options::UnificationWithAbstraction uwa) {
  TIME_TRACE("unification with abstraction ALASCA+F")
  using EqualIf = AbstractionOracle::EqualIf;
  using AbstractionResult = AbstractionOracle::AbstractionResult;
  using NeverEqual = AbstractionOracle::NeverEqual;
  using Numeral = typename NumTraits::ConstantType;

  auto constraint = [&](TermSpec lhs, TermSpec rhs) { return UnificationConstraint(lhs, rhs, TermSpec(n.sort(), 0)); };
  auto constraint0 = [&](TermSpec x) { return constraint(x, TermSpec(NumTraits::constantTl(0), 0)); };
  auto sum = [&](auto iter) -> TermSpec { return ::sum(au.subs(), std::move(iter)); };

#define CHECK_SORTS(t1, t2)                                                               \
  if (t1.isTerm()) {                                                                      \
    auto sort = SortHelper::getResultSort(t1.term.term());                                \
    if (sort.isVar()) {                                                                   \
      return AbstractionResult(EqualIf().unify(                                           \
              constraint(TermSpec(sort, t1.index), TermSpec(NumTraits::sort(), t1.index)),\
              constraint(t1, t2)));                                                       \
    } else if (sort != NumTraits::sort()) {                                               \
      return AbstractionResult(NeverEqual{});                                             \
    }                                                                                     \
  }                                                                                       \

  CHECK_SORTS(t1, t2)
  CHECK_SORTS(t2, t1)

  // RStack<std::pair<TermSpec, Numeral>> _diff;
  // auto& diff = *_diff;

  using FUA = FloorUwaState<NumTraits>;

  auto const diff = FUA::add(au, FUA::scan(au, t1), FUA::mul(au, Numeral(-1), FUA::scan(au, t2)));

  return optionIfThenElse(
      [&]() -> Option<AbstractionResult> { return someIf(diff.size() == 0, []() { return AbstractionResult(EqualIf()); }); },
      [&]() -> Option<AbstractionResult> {
            if (auto v = arrayIter(*diff.ratVars)
                           .find([&](auto& v) { return !diff.isShielded(v.first) && !diff.isMixVar(v.first); })) {
                //     k x   + t1 + ... + tn  = 0
                // <-> k x = - t1 - ... - tn
                // <->   x = (- t1/k - ... - tn/k)
                auto& k = v->second;
                auto& x = v->first;
                return some(AbstractionResult(EqualIf().unify(constraint(
                        x, 
                        sum(diff.summands() 
                                 .filter([&](auto s) { /* filter out k x */ return s != *v; })
                                 .map([&](auto s) { return std::make_pair(s.first, -s.second / k); })
                        )))));
            } else {
              return {};
            }
          },
      // [&]() { return someIf(diff.size() == 2 
      //                   && diff.intVars.size() == 1 
      //                   && diff.ratVars.size() == 1
      //                   && diff.ratVars[0].second == -diff.ratVars[0].second
      //                   , [&](){
      //   ASS_EQ(diff.intVars[0].first.termArg(0), diff.ratVars[0].first)
      //   return 
      //   })
      // },
      [&]() { return someIf(diff.hasTopVars(), [&]() { 
        return optionIfThenElse(
            [&]() -> Option<AbstractionResult> { 
              if (diff.size() == 2 && diff.summandsInt().size() == 2) {

                auto oneCase = [&](auto s0, auto s1) -> Option<AbstractionResult> {
                  auto [one, k] = s0;
                  auto [t, kt] = s1;
                  if (NumTraits::tryNumeral(one.term).isSome()) {
                    ASS(one.term == NumTraits::one())
                    ASS(NumTraits::isFloor(t.term))
                    if ((k / kt).isInt()) {
                      return some(AbstractionResult(EqualIf().unify(constraint(t.termArg(0), TermSpec(NumTraits::constantTl(-(k / kt)), 0)))));
                    } else {
                      return some(AbstractionResult(NeverEqual{}));
                    }
                  } else {
                    return {};
                  }
                };

                // this case does not work as we'd need to potentially return two unifiers
                // floor(x) = floor(a) <-> x = a | x = floor(a)
                // auto case1 = [&](auto s0, auto s1) -> Option<AbstractionResult> {
                //   auto [t0, k0] = s0;
                //   auto [t1, k1] = s1;
                //   ASS(NumTraits::isFloor(t0.term))
                //   ASS(NumTraits::isFloor(t1.term))
                //   if (k0 != -k1) {
                //     return {};
                //   } else {
                //     return some(AbstractionResult(EqualIf().unify(constraint(t0.termArg(0), t1.termArg(0)))));
                //   }
                //   // auto [one, k] = s0;
                //   // auto [t, kt] = s1;
                //   // if (NumTraits::tryNumeral(one.term) == some(Numeral(1))) {
                //   //   ASS(NumTraits::isFloor(t.term))
                //   //   if ((k / kt).isInt()) {
                //   //     return some(AbstractionResult(EqualIf().unify(constraint(t.termArg(0), TermSpec(NumTraits::constantTl(-(k / kt)), 0)))));
                //   //   } else {
                //   //     return some(AbstractionResult(NeverEqual{}));
                //   //   }
                //   // } else {
                //   //   return {};
                //   // }
                // };

                auto iter = diff.summandsInt();
                auto s0 = iter.next();
                auto s1 = iter.next();

                return optionIfThenElse( [&]() { return oneCase(s0, s1); }
                                       , [&]() { return oneCase(s1, s0); }
                                       // , [&]() { return case1(s0, s1); }
                    );
                // if (NumTraits::one() == t0.term) {
                //   auto k = k0;
                //
                // }
                //   
                // } else {
                //   return {};
                // }
                // if (k0 != -k1) {
                //   return {};
                // }
                // if (NumTraits::one() == t0.term) {
                //   return some(t1.isVar() ? AbstractionResult(EqualIf().unify(t1.term))
                //                          : AbstractionResult(NeverEqual{}))
                // }
              } else {
                return {};
              }
            },
            [&]() { return AbstractionResult(EqualIf().constr(constraint0(sum(diff.summands())))); }); 
      }); },
      [&]() { return someIf(diff.hasTopVars(), [&]() { return AbstractionResult(EqualIf().constr(constraint0(sum(diff.summands())))); }); },
      [&]() { 
          /* no top vars */
          if (auto buckets = diff.buckets()) {
            auto equalIf = EqualIf();
            for (auto b : *buckets) {
              if (b.summands().size()) {
                auto [t0_, k0, t1, k1] = tuple_flatten(b.summands().template collectTuple<2>());
                auto t0 = t0_;
                ASS_EQ(t0.functor(), t1.functor())
                ASS_EQ(k0, -k1)
                /* unwrap */
                equalIf.unify().loadFromIterator(
                    t0.allArgs().zip(t1.allArgs()).zip(range(0, t0.nAllArgs()))
                      .map([&](auto pair) { return UnificationConstraint(pair.first.first, pair.first.second, t0.anyArgSort(pair.second)); }));
              } else {
                equalIf.constr().push(constraint(
                  sum(b.positive()),
                  sum(b.negative().map([](auto t) { return std::make_pair(t.first, -t.second); }))
                ));
              }
            }
            return AbstractionResult(std::move(equalIf));
          } else {
            return AbstractionResult(NeverEqual{});
          }
      });

  // } else if (diff.hasTopVars() && diff.size() == 2 && diff.intVars->size() == 2) {
  //   auto [x, j] = diff.intVars[0];
  //   auto [t, k] = diff.intVars[]
  //   if ((j > 0) == (k > 0)) {
  //     return AbstractionResult(NeverEqual{});
  //   } else if (s.isVar() || t.isVar()) {
  //     auto v = s;
  //     auto j = t;
  //   } else {
  //
  //   }
  //
  // } else if (auto v = arrayIter(*diff.intVars)
  //              .find([&](auto& floor_v) { 
  //                auto v = floor_v.first.termArg(0);
  //                return !diff.isShielded(v) && !diff.isMixVar(v) && diff.gcd().map([](auto x) { return x.abs(); }) == some(floor_v.second.abs()); })) {
  //
  //   //     k ⌊x⌋   + k t1 + ... + k tn  = 0
  //   // <-> k ⌊x⌋ = - k t1 - ... - k tn
  //   // <->   ⌊x⌋ = -   t1 - ... -   tn 
  //   // <->    x  = -   t1 - ... -   tn   as isInt(ti)
  //   auto& k = v->second;
  //   auto& floor_x = v->first;
  //   return AbstractionResult(EqualIf().unify(constraint(
  //           floor_x.termArg(0), 
  //           sum(diff.summands()  // diff.summands() = t
  //                    .filter([&](auto s) { /* filter out k x */ return s != *v; })
  //                    .map([&](auto s) { return std::make_pair(s.first, -s.second / k); }) 
  //           ))));
  //
  // } else  {

  // }
}


Option<AbstractionOracle::AbstractionResult> AbstractionOracle::tryAbstract(AbstractingUnifier* au, TermSpec const& t1, TermSpec const& t2) const
{
  using Uwa = Shell::Options::UnificationWithAbstraction;
  ASS(_mode != Uwa::OFF)

  auto intSort = []() { return TermSpec(IntTraits::sort(), 0); };

  if (_mode == Uwa::AC1 || _mode == Uwa::AC2) {
      if ( (t1.isTerm() && t1.isSort())
        || (t2.isTerm() && t2.isSort())
        || !(t1.isTerm() && theory->isInterpretedFunction(t1.functor(), IntTraits::addI))
        || !(t2.isTerm() && theory->isInterpretedFunction(t2.functor(), IntTraits::addI))
        ) {
        return Option<AbstractionResult>();
      }
      auto a1 = iterTraits(AcIter(IntTraits::addF(), t1, &au->subs())).template collect<Stack>();
      auto a2 = iterTraits(AcIter(IntTraits::addF(), t2, &au->subs())).template collect<Stack>();
      auto cmp = [&](TermSpec const& lhs, TermSpec const& rhs) { return TermSpec::compare(lhs, rhs, [&](auto& t) -> TermSpec const& { return au->subs().derefBound(t); }); };
      auto less = [&](TermSpec const& lhs, TermSpec const& rhs) { return cmp(lhs, rhs) < 0; };
      a1.sort(less);
      a2.sort(less);

      Recycled<Stack<TermSpec>> diff1_;
      Recycled<Stack<TermSpec>> diff2_;
      auto& diff1 = *diff1_;
      auto& diff2 = *diff2_;
      diff1.loadFromIterator(iterSortedDiff(arrayIter(a1), arrayIter(a2), cmp));
      diff2.loadFromIterator(iterSortedDiff(arrayIter(a2), arrayIter(a1), cmp));
      auto sum = [&](auto& diff) {
          return arrayIter(diff)
            .map([](TermSpec& t) -> TermSpec { return t; })
            .fold([&](TermSpec l, TermSpec r) -> TermSpec
              { return au->subs().createTerm(IntTraits::addF(), l, r); })
            .unwrap(); };
      auto diffConstr = [&]() 
      { return UnificationConstraint(sum(diff1), sum(diff2), intSort()); };

      auto functors = [](auto& diff) 
      { return arrayIter(diff).map([](auto& f) { return f.functor(); }); };

      if (diff1.size() == 0 && diff2.size() == 0) {
        return some(AbstractionResult(EqualIf()));

      } else if (( diff1.size() == 0 && diff2.size() != 0 )
              || ( diff2.size() == 0 && diff1.size() != 0 ) ) {
        return some(AbstractionResult(NeverEqual{}));

      } else if (_mode == Uwa::AC2 && diff1.size() == 1 && diff1[0].isVar()) {
        return some(AbstractionResult(EqualIf().unify(UnificationConstraint(std::move(diff1[0]), sum(diff2), intSort()))));

      } else if (_mode == Uwa::AC2 && diff2.size() == 1 && diff2[0].isVar()) {
        return some(AbstractionResult(EqualIf().unify(UnificationConstraint(std::move(diff2[0]), sum(diff1), intSort()))));

      } else if (concatIters(arrayIter(diff1), arrayIter(diff2)).any([](auto& x) { return x.isVar(); })) {
        return some(AbstractionResult(EqualIf().constr(diffConstr())));

      } else if (iterSortedDiff(functors(diff1), functors(diff2)).hasNext()
              || iterSortedDiff(functors(diff2), functors(diff1)).hasNext()) {
        return some(AbstractionResult(NeverEqual{}));

      } else {
        return some(AbstractionResult(EqualIf().constr(diffConstr())));
      }

  } else if (_mode == Shell::Options::UnificationWithAbstraction::FUNC_EXT) {
    return funcExt(au, t1, t2);

  } else if (_mode == Shell::Options::UnificationWithAbstraction::LPAR_MAIN_FLOOR) {
    return uwa_floor(*au, t1, t2, _mode);

  } else if (_mode == Shell::Options::UnificationWithAbstraction::LPAR_MAIN 
      || _mode == Shell::Options::UnificationWithAbstraction::LPAR_CAN_ABSTRACT 
      || _mode == Shell::Options::UnificationWithAbstraction::LPAR_ONE_INTERP
      ) {
    return lpar(*au, t1, t2, _mode);

  } else {
    auto abs = canAbstract(au, t1, t2);
    return someIf(abs, [&](){
        return AbstractionResult(EqualIf().constr(UnificationConstraint(t1, t2, 
                t1.isTerm() ? TermSpec(SortHelper::getResultSort(t1.term.term()), t1.index)
                            : TermSpec(SortHelper::getResultSort(t2.term.term()), t2.index)
                )));
    });
  }
}

void UnificationConstraintStack::add(UnificationConstraint c, Option<BacktrackData&> bd)
{ 
  _cont.push(c);
  if (bd) {
    bd->addClosure([this]() { _cont.pop(); });
  }
}


UnificationConstraint UnificationConstraintStack::pop(Option<BacktrackData&> bd)
{ 
  auto old = _cont.pop();
  if (bd) {
    bd->addClosure([this, old]() mutable { _cont.push(std::move(old)); });
  }
  return old;
}

Recycled<Stack<Literal*>> UnificationConstraintStack::literals(RobSubstitution& s)
{ 
  Recycled<Stack<Literal*>> out;
  out->reserve(_cont.size());
  out->loadFromIterator(literalIter(s));
  return out;
}


Option<Literal*> UnificationConstraint::toLiteral(RobSubstitution& s)
{ 
  auto t1 = _t1.toTerm(s);
  auto t2 = _t2.toTerm(s);
  auto sort = _sort.toTerm(s);
  return t1 == t2 
    ? Option<Literal*>()
    : Option<Literal*>(Literal::createEquality(false, t1, t2, sort));
}


}

bool AbstractingUnifier::fixedPointIteration()
{
  TIME_TRACE("uwa fixed point")
  Recycled<Stack<UnificationConstraint>> todo;
  while (!constr().isEmpty()) { 
    todo->push(constr().pop(bd()));
  }

  DEBUG_FINALIZE(1, "finalizing: ", todo)
  while (!todo->isEmpty()) {
    auto c = todo->pop();
    DEBUG_FINALIZE(2, "todo: ", todo);
    DEBUG_FINALIZE(2, "popped: ", c);
    bool progress;
    auto res = unify(c.lhs(), c.rhs(), progress);
    if (!res) {
      DEBUG_FINALIZE(1, "finalizing failed");
      return false;
    } else if (progress) {
      while (!constr().isEmpty()) { 
        todo->push(constr().pop(bd()));
      }
    } else {
      // no progress. we keep the constraints
    }
  }
  DEBUG_FINALIZE(1, "finalizing successful: ", *this);
  return true;
}

Option<Recycled<Stack<unsigned>>> AbstractingUnifier::unifiableSymbols(SymbolId fid)
{
  auto f = fid.functor;
  if (fid.kind == TermKind::SORT)
    // we don't perform UWA on sorts
    return some(recycledStack(f));

  ASS(fid.kind == TermKind::TERM) // not implemented for literals

  auto anything = []() -> Option<Recycled<Stack<unsigned>>> { return {}; };
  auto nothing  = []() -> Option<Recycled<Stack<unsigned>>> { return some(recycledStack<unsigned>()); };
  switch (_uwa._mode) {
    case Options::UnificationWithAbstraction::OFF: return some(recycledStack(f));
    case Options::UnificationWithAbstraction::INTERP_ONLY: return theory->isInterpretedFunction(f) ? anything() : some(recycledStack(f));
    case Options::UnificationWithAbstraction::ONE_INTERP: return anything();
    case Options::UnificationWithAbstraction::CONSTANT: return theory->isInterpretedConstant(f) ? anything() : nothing();
    case Options::UnificationWithAbstraction::ALL: return anything();
    case Options::UnificationWithAbstraction::GROUND: anything();
    case Options::UnificationWithAbstraction::FUNC_EXT: anything();
    case Options::UnificationWithAbstraction::AC1: return some(recycledStack(f));
    case Options::UnificationWithAbstraction::AC2: return some(recycledStack(f));
    case Options::UnificationWithAbstraction::LPAR_CAN_ABSTRACT: 
    case Options::UnificationWithAbstraction::LPAR_ONE_INTERP: 
    case Options::UnificationWithAbstraction::LPAR_MAIN: return isAlascaInterpreted(f) ? anything() : some(recycledStack(f));
    case Options::UnificationWithAbstraction::LPAR_MAIN_FLOOR: return isAlascaiInterpreted(f) ? anything() : some(recycledStack(f));
  }
  ASSERTION_VIOLATION
}

bool AbstractingUnifier::unify(TermList term1, int bank1, TermList term2, int bank2)
{
  if (_uwa._mode == Shell::Options::UnificationWithAbstraction::OFF) 
    return _subs->unify(term1, bank1, term2, bank2);

  bool progress;
  return unify(TermSpec(term1, bank1), TermSpec(term2, bank2), progress);
}

bool AbstractingUnifier::unify(TermSpec t1, TermSpec t2, bool& progress)
{
  TIME_TRACE("unification with abstraction")
  ASS_NEQ(_uwa._mode, Shell::Options::UnificationWithAbstraction::OFF) 
  DEBUG_UNIFY(0, *this, ".unify(", t1, ",", t2, ")")
  progress = false;

  if(t1 == t2) {
    progress = true;
    return true;
  }

  auto impl = [&]() -> bool {

    Recycled<Stack<std::pair<TermSpec, TermSpec>>> toDo;
    toDo->push(std::make_pair(t1, t2));
    
    // Save encountered unification pairs to avoid
    // recomputing their unification
    Recycled<DHSet<std::pair<TermSpec,TermSpec>>> encountered;

    Option<AbstractionOracle::AbstractionResult> absRes;
    auto doAbstract = [&](auto& l, auto& r) -> bool
    { 
      if (absRes.isSome()) DEBUG_UNIFY(1, "uwa: ", absRes)
      absRes = _uwa.tryAbstract(this, l, r);
      if (absRes) {
        DEBUG_UNIFY(1, "abstraction result: ", absRes)
      }
      return absRes.isSome();
    };

    auto pushTodo = [&](auto pair) {
        // we unify each subterm pair at most once, to avoid worst-case exponential runtimes
        // in order to safe memory we do ot do this for variables.
        // (Note by joe:  didn't make this decision, but just keeping the implemenntation 
        // working as before. i.e. as described in the paper "Comparing Unification 
        // Algorithms in First-Order Theorem Proving", by Krystof and Andrei)
        // TODO restore this branch?
        // if (std::pair.first.isVar() && isUnbound(std::pair.first.varSpec()) &&
        //     pair.second.isVar() && isUnbound(std::pair.second.varSpec())) {
        //   todo.push(std::pair);
        // } else 
        if (!encountered->find(pair)) {
          encountered->insert(pair);
          toDo->push(std::move(pair));
        }
    };

    auto occurs = [this](auto& var, auto& term) {
      Recycled<Stack<TermSpec>> todo;
      todo->push(term);
      while (todo->isNonEmpty()) {
        auto t = todo->pop();
        auto& dt = subs().derefBound(t);
        if (dt.isVar()) {
          if (dt == var) {
            return true;
          }
        } else {
          todo->loadFromIterator(dt.allArgs());
        }
      }
      return false;
    };


    while (toDo->isNonEmpty()) {
      DEBUG_UNIFY(2, "todo:   ", toDo);
      auto cur = toDo->pop();
      DEBUG_UNIFY(2, "popped: ", cur)
      auto dt1 = subs().derefBound(cur.first);
      auto dt2 = subs().derefBound(cur.second);
      DEBUG_UNIFY(1, "deref:  ", dt1, " ?= ", dt2)
      if (dt1.deepEqCheck(dt2)) {
        progress = true;

      } else if(dt1.isVar() && !occurs(dt1, dt2)) {
        progress = true;
        DEBUG_UNIFY(3, "binding: ", dt1, " -> ", dt2)
        subs().bind(dt1.varSpec(), dt2);

      } else if(dt2.isVar() && !occurs(dt2, dt1)) {
        progress = true;
        DEBUG_UNIFY(3, "binding: ", dt2, " -> ", dt1)
        subs().bind(dt2.varSpec(), dt1);

      } else if(doAbstract(dt1, dt2)) {

        ASS(absRes);
        if (absRes->is<AbstractionOracle::NeverEqual>()) {
          return false;

        } else {
          ASS(absRes->is<AbstractionOracle::EqualIf>())
          auto& conditions = absRes->unwrap<AbstractionOracle::EqualIf>();
          auto deepEqCheck = [](UnificationConstraint& c, TermSpec const& lhs, TermSpec const& rhs) 
          { 
            return (c.lhs().deepEqCheck(lhs) && c.rhs().deepEqCheck(rhs)) 
                || (c.lhs().deepEqCheck(rhs) && c.rhs().deepEqCheck(lhs)); };
          if (progress 
              || conditions.constr().size() != 1 
              || conditions.unify().size() != 0
              || !deepEqCheck(conditions.constr()[0], t1, t2)
              ) {
            progress = true;
          }
          for (auto& x : conditions.unify()) {
            auto pair = std::make_pair(x.lhs(), x.rhs());
            ASS_NEQ(pair, cur)
            pushTodo(pair);
            DEBUG_UNIFY(3, "uwa adding unify : ", pair)
          }
          for (auto& x: conditions.constr()) {
            _constr->add(std::move(x), bd());
            DEBUG_UNIFY(3, "uwa adding constr: ", x)
          }
        }
        absRes.take();

      } else if(dt1.isTerm() && dt2.isTerm() && dt1.functor() == dt2.functor()) {
        
        for (auto p : dt1.allArgs().zip(dt2.allArgs())) {
          pushTodo(p);
        }

      } else {
        return false;
      }

    }
    return true;
  };

  BacktrackData localBD;
  bdRecord(localBD);
  bool success = impl();
  bdDone();

  if(!success) {
    localBD.backtrack();
  } else {
    if(subs().bdIsRecording()) {
      subs().bdCommit(localBD);
    }
    localBD.drop();
  }

  DEBUG_UNIFY(0, *this, " (", success ? "success" : "fail", ")")
  return success;
}



<|MERGE_RESOLUTION|>--- conflicted
+++ resolved
@@ -13,13 +13,8 @@
  *
  */
 
-<<<<<<< HEAD
 #include "Debug/Output.hpp"
 #include "Debug/Assertion.hpp"
-=======
-#include <vector>
-
->>>>>>> e7b2fd1b
 #include "Lib/Backtrackable.hpp"
 #include "Lib/Coproduct.hpp"
 #include "Lib/Metaiterators.hpp"
@@ -281,7 +276,7 @@
     case Shell::Options::UnificationWithAbstraction::LPAR_MAIN_FLOOR: 
     case Shell::Options::UnificationWithAbstraction::LPAR_ONE_INTERP: 
     case Shell::Options::UnificationWithAbstraction::FUNC_EXT: 
-      ASSERTION_VIOLATION_REP(outputToString(_mode, " should be handled in AbstractionOracle::tryAbstract"))
+      ASSERTION_VIOLATION_REP(outputCat(_mode, " should be handled in AbstractionOracle::tryAbstract"))
   }
   ASSERTION_VIOLATION;
 }
