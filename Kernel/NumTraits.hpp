/*
 * This file is part of the source code of the software program
 * Vampire. It is protected by applicable
 * copyright laws.
 *
 * This source code is distributed under the licence found here
 * https://vprover.github.io/license.html
 * and in the source directory
 */
#ifndef __NUM_TRAITS_H__
#define __NUM_TRAITS_H__

#include "Forwards.hpp"
#include "Term.hpp"
#include "Theory.hpp"
#include "Signature.hpp"
#include "Lib/TypeList.hpp"
<<<<<<< HEAD
=======
#include "Lib/Environment.hpp"
>>>>>>> 47147603

namespace Kernel {

/** This struct provides a unified interface to the "number" theories. i.e. these 
 * are the theories of integers, rationals, and reals.
 *
 * For each ConstantType in {IntegerConstantType, RationalConstantType, RealConstantType},
 * there is a specialisation NumTraits<ConstantType> which provides functions for building 
 * terms and literals, accessing the functor/interpretation of some predicate or function. 
 *
 * There are associated constants for the related Sorts::DefaultSorts values, constexpr s 
 * to pattern match on interpretations and special constants (like zero and one), etc.
 *
 * =====
 *
 * To access the functor of some symbol "sym", there is a function 
 * static unsigned symF();
 *
 * e.g.: NumTraits<IntegerConstantType>::lessF()
 *       NumTraits<IntegerConstantType>::addF()
 *
 * =====
 *
 * To access the interpretation of some symbol "sym", there is a constant 
 * static Theory::Interpretation symI;
 *
 * e.g.: NumTraits<IntegerConstantType>::lessI // == Theory::Interpretation INT_LESS;
 *       NumTraits<IntegerConstantType>::addI  // == Theory::Interpretation INT_PLUS;
 *
 * =====
 *
 * To build a term from some function symbol "sym", there is a function
 * static TermList static sym(TermList...);
 *
 * e.g.: NumTraits<IntegerConstantType>::add(lhs, rhs) 
 *
 * =====
 *
 * To build a literal from some predicate symbol "sym", there is a function
 * static Literal* static sym(bool polarity, TermList...);
 *
 * e.g.: NumTraits<IntegerConstantType>::less(true, lhs, rhs) 
 *
 * =====
 *
 * For a complete picture build the doxygen documentation.
 *
 */
template<class ConstantType>
struct NumTraits;

#define FOR_ARITY_RANGE_0(f)
#define FOR_ARITY_RANGE_1(f) f(0)
#define FOR_ARITY_RANGE_2(f) FOR_ARITY_RANGE_1(f), f(1)
#define FOR_ARITY_RANGE_3(f) FOR_ARITY_RANGE_2(f), f(2)
#define FOR_ARITY_RANGE_4(f) FOR_ARITY_RANGE_3(f), f(3)
#define FOR_ARITY_RANGE_5(f) FOR_ARITY_RANGE_4(f), f(4)
#define FOR_ARITY_RANGE_6(f) FOR_ARITY_RANGE_5(f), f(5)
#define FOR_ARITY_RANGE_7(f) FOR_ARITY_RANGE_6(f), f(6)
#define FOR_ARITY_RANGE_8(f) FOR_ARITY_RANGE_7(f), f(7)
#define FOR_ARITY_RANGE_9(f) FOR_ARITY_RANGE_8(f), f(8)
#define FOR_ARITY_RANGE_10(f) FOR_ARITY_RANGE_9(f), f(9)
#define FOR_ARITY_RANGE_11(f) FOR_ARITY_RANGE_10(f), f(10)

#define FOR_ARITY_RANGE(arity) FOR_ARITY_RANGE_ ## arity

#define IMPL_NUM_TRAITS__ARG_DECL_1(Type) Type a1
#define IMPL_NUM_TRAITS__ARG_DECL_2(Type) IMPL_NUM_TRAITS__ARG_DECL_1(Type), Type a2
#define IMPL_NUM_TRAITS__ARG_DECL_3(Type) IMPL_NUM_TRAITS__ARG_DECL_2(Type), Type a3
#define IMPL_NUM_TRAITS__ARG_DECL_4(Type) IMPL_NUM_TRAITS__ARG_DECL_3(Type), Type a4
#define IMPL_NUM_TRAITS__ARG_DECL_5(Type) IMPL_NUM_TRAITS__ARG_DECL_4(Type), Type a5
#define IMPL_NUM_TRAITS__ARG_DECL_6(Type) IMPL_NUM_TRAITS__ARG_DECL_5(Type), Type a6
#define IMPL_NUM_TRAITS__ARG_DECL_7(Type) IMPL_NUM_TRAITS__ARG_DECL_6(Type), Type a7
#define IMPL_NUM_TRAITS__ARG_DECL_8(Type) IMPL_NUM_TRAITS__ARG_DECL_7(Type), Type a8
#define IMPL_NUM_TRAITS__ARG_DECL_9(Type) IMPL_NUM_TRAITS__ARG_DECL_8(Type), Type a9
#define IMPL_NUM_TRAITS__ARG_DECL_10(Type) IMPL_NUM_TRAITS__ARG_DECL_9(Type), Type a10

#define IMPL_NUM_TRAITS__ARG_DECL(Type, arity) IMPL_NUM_TRAITS__ARG_DECL_ ## arity (Type)
#define IMPL_NUM_TRAITS__ARG_EXPR(arity) IMPL_NUM_TRAITS__ARG_DECL_ ## arity ()

#define IMPL_NUM_TRAITS__INTERPRETED_SYMBOL(name, Name, SORT_SHORT, _INTERPRETATION)      \
    static constexpr Theory::Interpretation name ## I = Theory::SORT_SHORT ## _INTERPRETATION;      \
                                                                                          \
    static unsigned name ## F() {                                                         \
      static const unsigned functor = env.signature->getInterpretingSymbol(name ## I);    \
      return functor;                                                                     \
    }                                                                                     \


#define IMPL_NUM_TRAITS__INTERPRETED_PRED(name, Name, SORT_SHORT, _INTERPRETATION, arity) \
    IMPL_NUM_TRAITS__INTERPRETED_SYMBOL(name, Name, SORT_SHORT, _INTERPRETATION)          \
                                                                                          \
    template<class LitOrFunctor>                                                          \
    static bool is ## Name(LitOrFunctor f)                                                \
    { return theory->isInterpretedPredicate(f, name ## I); }                              \
                                                                                          \
    template<class F>                                                                     \
    static auto if ## Name(Literal* t, F fun) {                                           \
      return someIf(is ## Name(t->functor()),                                             \
          [&]() { return fun(t->isPositive(), FOR_ARITY_RANGE(arity)(t->termArg)); });    \
    }                                                                                     \
                                                                                          \
    static Literal* name(bool polarity, IMPL_NUM_TRAITS__ARG_DECL(TermList, arity)) {     \
      return Literal::create(                                                             \
                  name##F(),                                                              \
                  polarity,                                                               \
                  { IMPL_NUM_TRAITS__ARG_EXPR( arity ) });                                \
    }                                                                                     \



#define IMPL_NUM_TRAITS__INTERPRETED_FUN(name, Name, SORT_SHORT, _INTERPRETATION, arity)  \
    IMPL_NUM_TRAITS__INTERPRETED_SYMBOL(name, Name, SORT_SHORT, _INTERPRETATION)          \
                                                                                          \
    static bool is ## Name(unsigned f)                                                    \
    { return theory->isInterpretedFunction(f, name ## I); }                               \
                                                                                          \
    static bool is ## Name(Term* t)                                                       \
    { return is ## Name(t->functor()); }                                                  \
                                                                                          \
    static bool is ## Name(TermList t)                                                    \
    { return t.isTerm() && is ## Name(t.term()); }                                        \
                                                                                          \
    template<class F>                                                                     \
    static auto if ## Name(Term* t, F fun) {                                              \
      return someIf(is ## Name(t->functor()),                                             \
          [&]() { return fun(FOR_ARITY_RANGE(arity)(t->termArg)); });                     \
    }                                                                                     \
    template<class F>                                                                     \
    static auto if ## Name(TermList t, F fun) {                                           \
      return someIf(t.isTerm(), [&]() { return if ## Name(t.term(), fun); }).flatten();   \
    }                                                                                     \
    template<class TermOrTermList>                                                        \
    static auto try ## Name(TermOrTermList t) {                                           \
      return if ## Name(t, [](IMPL_NUM_TRAITS__ARG_DECL(TermList, arity))                 \
          { return std::make_tuple(IMPL_NUM_TRAITS__ARG_EXPR(arity)); });                 \
    }                                                                                     \
                                                                                          \
    static TermList name(IMPL_NUM_TRAITS__ARG_DECL(TermList, arity)) {                    \
      return TermList(                                                                    \
          Term::create(                                                                   \
            name##F(),                                                                    \
            { IMPL_NUM_TRAITS__ARG_EXPR(arity) }));                                       \
    }                                                                                     \

#define IMPL_NUM_TRAITS__SPECIAL_CONSTANT(name, Name, value)                              \
    static ConstantType name ## C() {                                                     \
      return ConstantType(value);                                                         \
    }                                                                                     \
    static Term* name ## T() {                                                            \
      static Term* trm = theory->representConstant(name ## C());                          \
      return trm;                                                                         \
    }                                                                                     \
    static unsigned name ## F() {                                                         \
      static unsigned f = name ## T()->functor();                                         \
      return f;                                                                           \
    }                                                                                     \
    static TermList name()                                                                \
    { return TermList(name ## T()); }                                                     \
                                                                                          \
    static bool is ## Name(const TermList& l)                                             \
    { return l == name(); }                                                               \

#define IMPL_NUM_TRAITS__QUOTIENT_REMAINDER(SHORT, X)                                     \
    IMPL_NUM_TRAITS__INTERPRETED_FUN( quotient ## X,  Quotient ## X, SHORT,  _QUOTIENT_ ## X, 2)    \
    IMPL_NUM_TRAITS__INTERPRETED_FUN(remainder ## X, Remainder ## X, SHORT, _REMAINDER_ ## X, 2)    \
    

#define IMPL_NUM_TRAITS(CamelCase, lowerCase, LONG, SHORT)                                \
  template<> struct NumTraits<CamelCase ## ConstantType> {                                \
    /* dummy operator== to be able to compare Coproduct<IntTraits, RatTraits, ...> */     \
    friend bool operator==(NumTraits const& l, NumTraits const& r)                        \
    { return true; }                                                                      \
                                                                                          \
    friend bool operator!=(NumTraits const& l, NumTraits const& r)                        \
    { return !(l == r); }                                                                 \
                                                                                          \
    using ConstantType = CamelCase ## ConstantType;                                       \
    static TermList sort() { return AtomicSort::lowerCase ## Sort(); };                   \
                                                                                          \
    template<class I1, class I2, class... Is>                                             \
    static TermList sum(I1 i1, I2 i2, Is... is)                                           \
    { return sum(concatIters(i1, i2, is...)); };                                          \
                                                                                          \
    static TermList mulSimpl(ConstantType c, TermList t)                                  \
    { return c == ConstantType(1) ? t                                                     \
           : c == ConstantType(-1) ? (t == zero() ? t : minus(t))                         \
           : t == zero() ? zero()                                                         \
           : t == one() ? constantTl(c)                                                   \
           : NumTraits::mul(constantTl(c), t); }                                          \
                                                                                          \
    template<class Iter>                                                                  \
    static TermList sum(Iter iter) {                                                      \
      return iterTraits(std::move(iter))                                                  \
        /* converting TypedTermList into TermList */                                      \
        .map([](auto x) -> TermList { return TermList(x); })                              \
        .fold([](auto l, auto r) { return NumTraits::add(l, r); })                        \
        .unwrapOrElse([&]() { return NumTraits::zero(); });                               \
    }                                                                                     \
                                                                                          \
    template<class Iter>                                                                  \
    static TermList product(Iter iter) {                                                  \
      if (iter.hasNext()) {                                                               \
        auto out = iter.next();                                                           \
        while (iter.hasNext()) {                                                          \
          out = NumTraits::mul(iter.next(), out);                                         \
        }                                                                                 \
        return out;                                                                       \
      } else {                                                                            \
        return NumTraits::one();                                                          \
      }                                                                                   \
    };                                                                                    \
                                                                                          \
    static bool isEq(Literal* lit)                                                        \
    { return lit->isEquality()                                                            \
          && (lit->eqArgSort() == sort());  }                                             \
                                                                                          \
    static bool isEq(bool positive, Literal* lit)                                         \
    { return (lit->isPositive() == positive)                                              \
          && lit->isEquality()                                                            \
          && (lit->eqArgSort() == sort());  }                                             \
                                                                                          \
    static bool isPosEq(Literal* lit) { return isEq(true , lit); }                        \
    static bool isNegEq(Literal* lit) { return isEq(false, lit); }                        \
                                                                                          \
    IMPL_NUM_TRAITS__INTERPRETED_PRED(less,    Less,    SHORT, _LESS,          2)         \
    IMPL_NUM_TRAITS__INTERPRETED_PRED(leq,     Leq,     SHORT, _LESS_EQUAL,    2)         \
    IMPL_NUM_TRAITS__INTERPRETED_PRED(greater, Greater, SHORT, _GREATER,       2)         \
    IMPL_NUM_TRAITS__INTERPRETED_PRED(geq,     Geq,     SHORT, _GREATER_EQUAL, 2)         \
                                                                                          \
    static Literal* eq(bool polarity, TermList lhs, TermList rhs)                         \
    { return Literal::createEquality(polarity, lhs, rhs, sort()); }                       \
                                                                                          \
    IMPL_NUM_TRAITS__INTERPRETED_FUN(toInt,   ToInt,   SHORT, _TO_INT       , 1)          \
    IMPL_NUM_TRAITS__INTERPRETED_FUN(toRat,   ToRat,   SHORT, _TO_RAT       , 1)          \
    IMPL_NUM_TRAITS__INTERPRETED_FUN(toReal,  ToReal,  SHORT, _TO_REAL      , 1)          \
                                                                                          \
    IMPL_NUM_TRAITS__INTERPRETED_PRED(isInt,   IsInt,   SHORT, _IS_INT       , 1)         \
    IMPL_NUM_TRAITS__INTERPRETED_PRED(isRat,   IsRat,   SHORT, _IS_RAT       , 1)         \
    IMPL_NUM_TRAITS__INTERPRETED_PRED(isReal,  IsReal,  SHORT, _IS_REAL      , 1)         \
                                                                                          \
    IMPL_NUM_TRAITS__QUOTIENT_REMAINDER(SHORT, E)                                         \
    IMPL_NUM_TRAITS__QUOTIENT_REMAINDER(SHORT, T)                                         \
    IMPL_NUM_TRAITS__QUOTIENT_REMAINDER(SHORT, F)                                         \
                                                                                          \
    IMPL_NUM_TRAITS__INTERPRETED_FUN(minus, Minus, SHORT, _UNARY_MINUS, 1)                \
    IMPL_NUM_TRAITS__INTERPRETED_FUN(binMinus, BinMinus, SHORT, _MINUS, 2)                \
    IMPL_NUM_TRAITS__INTERPRETED_FUN(add  , Add  , SHORT, _PLUS       , 2)                \
    IMPL_NUM_TRAITS__INTERPRETED_FUN(mul  , Mul  , SHORT, _MULTIPLY   , 2)                \
    IMPL_NUM_TRAITS__INTERPRETED_FUN(floor, Floor, SHORT, _FLOOR, 1)                      \
    IMPL_NUM_TRAITS__INTERPRETED_FUN(truncate, Truncate, SHORT, _TRUNCATE, 1)             \
    IMPL_NUM_TRAITS__INTERPRETED_FUN(ceiling, Ceiling, SHORT, _CEILING, 1)             \
    __NUM_TRAITS_IF_FRAC(SHORT,                                                           \
      IMPL_NUM_TRAITS__INTERPRETED_FUN(div, Div, SHORT, _QUOTIENT, 2)                     \
      static ConstantType constant(int num, int den) { return ConstantType(num, den); }   \
      static auto constantT (int num, int den) { return constantT (constant(num, den)); } \
      static auto constantF (int num, int den) { return constantF (constant(num, den)); } \
      static auto constantTl(int num, int den) { return constantTl(constant(num, den)); } \
      static bool isFractional() { return true; }                                         \
    )                                                                                     \
                                                                                          \
    __NUM_TRAITS_IF_NOT_FRAC(SHORT,                                                       \
        static bool isFractional() { return false; }                                      \
        IMPL_NUM_TRAITS__INTERPRETED_PRED(divides, Divides, SHORT, _DIVIDES, 2)           \
    )                                                                                     \
                                                                                          \
    IMPL_NUM_TRAITS__SPECIAL_CONSTANT(one , One , 1)                                      \
    IMPL_NUM_TRAITS__SPECIAL_CONSTANT(zero, Zero, 0)                                      \
                                                                                          \
    static Option<ConstantType const&> tryLinMul(Term* t)                                 \
    { return tryLinMul(t->functor()); }                                                   \
                                                                                          \
    static Option<ConstantType const&> tryLinMul(TermList t)                              \
    { return t.isVar() ? Option<ConstantType const&>() : tryLinMul(t.term()); }           \
                                                                                          \
    static Option<ConstantType const&> tryLinMul(unsigned f)                              \
    { return env.signature->tryLinMul<ConstantType>(f); }                                 \
                                                                                          \
    static unsigned linMulF(ConstantType const& c)                                        \
    { return env.signature->addLinMul(c); }                                               \
                                                                                          \
    static bool isLinMul(unsigned t)                                                      \
    { return tryLinMul(t).isSome(); }                                                     \
                                                                                          \
    template<class T>                                                                     \
    static bool isLinMul(T t)                                                             \
    { return ifLinMul(t, [](auto...) { return true; }); }                                 \
                                                                                          \
    template<class F>                                                                     \
    static auto ifLinMul(TermList t, F func)                                              \
    { return someIf(t.isTerm(), [&]() { return ifLinMul(t.term(), std::move(func)); })    \
               .flatten(); }                                                              \
                                                                                          \
    template<class F>                                                                     \
    static auto ifLinMul(Term const* t, F func)                                           \
    {                                                                                     \
      auto c = tryLinMul(t->functor());                                                   \
      return someIf(c.isSome(), [&]() { return func(*c, t->termArg(0)); });               \
    }                                                                                     \
                                                                                          \
    static TermList linMul(ConstantType const& c, TermList t)                             \
    { return TermList(Term::create(linMulF(c), {t})); }                                   \
                                                                                          \
    static ConstantType constant(int i) { return ConstantType(i); }                       \
    static auto constantF (int i) { return constantF (constant(i)); }                     \
    static auto constantT (int i) { return constantT (constant(i)); }                     \
    static auto constantTl(int i) { return constantTl(constant(i)); }                     \
                                                                                          \
    static unsigned constantF(ConstantType const& i)                                      \
    { return env.signature->addNumeralConstant(i); }                                      \
                                                                                          \
    static Term*    constantT(ConstantType const& i) { return Term::create(constantF(i), {}); }  \
    static TermList constantTl(ConstantType const& i) { return TermList(constantT(i)); }  \
    static Option<ConstantType const&> tryNumeral(unsigned functor)                       \
    {                                                                                     \
      Signature::Symbol* sym = env.signature->getFunction(functor);                       \
      if (!sym->numeralConstant<ConstantType>()) {                                        \
        return {};                                                                        \
      }                                                                                   \
      return Option<ConstantType const&>(sym->numeralValue<ConstantType>());              \
    }                                                                                     \
                                                                                          \
    static Option<ConstantType const&> tryNumeral(Term* t)                                \
    { return tryNumeral(t->functor()); }                                                  \
                                                                                          \
    static Option<ConstantType const&> tryNumeral(TermList t) {                           \
      if (t.isTerm()) return tryNumeral(t.term());                                        \
      else            return {};                                                          \
    }                                                                                     \
                                                                                          \
    template<class TermOrFunctor>                                                         \
    static bool isNumeral(TermOrFunctor t) { return tryNumeral(t).isSome(); }             \
    template<class TermOrFunctor>                                                         \
    static bool isNumeral(TermOrFunctor t, ConstantType n) { return tryNumeral(t) == some(n); }     \
    template<class Term, class F>                                                         \
    static auto ifNumeral(Term t, F fun) -> Option<std::invoke_result_t<F, ConstantType const&>> \
    { return tryNumeral(t).map([&](ConstantType const& n) { return fun(n); }); }          \
    static unsigned numeralF(ConstantType c) { return constantT(c)->functor(); }          \
                                                                                          \
    static const char* name() {return #CamelCase;}                                        \
    friend std::ostream& operator<<(std::ostream& out, NumTraits const& self)             \
    { return out << name(); }                                                             \
  };                                                                                      \

#define __NUM_TRAITS_IF_FRAC(sort, ...) __NUM_TRAITS_IF_FRAC_ ## sort (__VA_ARGS__)
#define __NUM_TRAITS_IF_FRAC_INT(...) 
#define __NUM_TRAITS_IF_FRAC_REAL(...) __VA_ARGS__
#define __NUM_TRAITS_IF_FRAC_RAT(...) __VA_ARGS__

#define __NUM_TRAITS_IF_NOT_FRAC(sort, ...) __NUM_TRAITS_IF_NOT_FRAC_ ## sort (__VA_ARGS__)
#define __NUM_TRAITS_IF_NOT_FRAC_INT(...)  __VA_ARGS__
#define __NUM_TRAITS_IF_NOT_FRAC_REAL(...)
#define __NUM_TRAITS_IF_NOT_FRAC_RAT(...)

IMPL_NUM_TRAITS(Rational, rational, RATIONAL, RAT )
IMPL_NUM_TRAITS(Real    , real    , REAL    , REAL)
IMPL_NUM_TRAITS(Integer , int     , INTEGER , INT )

#define FOR_NUM_TRAITS_FRAC_PREFIX(macro)                                                 \
  macro(Real)                                                                             \
  macro(Rat)                                                                              \

#define FOR_NUM_TRAITS_PREFIX(macro)                                                      \
  macro(Int)                                                                              \
  macro(Real)                                                                             \
  macro(Rat)                                                                              \

#define FOR_NUM_TRAITS(macro)                                                             \
  macro(Kernel::NumTraits<Kernel:: IntegerConstantType>)                                  \
  macro(Kernel::NumTraits<Kernel::    RealConstantType>)                                  \
  macro(Kernel::NumTraits<Kernel::RationalConstantType>)                                  \

#define NUM_TRAITS_LIST IntTraits, RealTraits, RatTraits

using IntTraits  = NumTraits< IntegerConstantType>;
using RatTraits  = NumTraits<RationalConstantType>;
using RealTraits = NumTraits<    RealConstantType>;


using NumTraitsList = TypeList::List<IntTraits, RatTraits, RealTraits>;

template<template<class> class Tmplt>
using NumTraitsCopro = Coproduct<Tmplt<IntTraits>, Tmplt<RatTraits>, Tmplt<RealTraits>>;

template<class Clsr>
auto forAnyNumTraits(Clsr clsr) {
  return clsr( IntTraits{}) 
      || clsr( RatTraits{})
      || clsr(RealTraits{});
}

template<class Clsr>
auto forAllNumTraits(Clsr clsr) {
  return clsr( IntTraits{}) 
      && clsr( RatTraits{})
      && clsr(RealTraits{});
}

template<class Clsr>
auto numTraitsIter(Clsr clsr) {
  return getConcatenatedIterator( clsr( IntTraits{}),
         getConcatenatedIterator( clsr( RatTraits{}),
                                  clsr(RealTraits{})));
}

template<class Clsr>
auto forEachNumTraits(Clsr clsr) {
  clsr( IntTraits{});
  clsr( RatTraits{});
  clsr(RealTraits{});
}

template<class Clsr>
auto tryNumTraits(Clsr clsr) {
               return clsr( IntTraits{}) 
      || [&] { return clsr( RatTraits{}); }
      || [&] { return clsr(RealTraits{}); };
}


template<class Clsr>
auto tryFracNumTraits(Clsr clsr) {
                      clsr( RatTraits{})
      || [&] { return clsr(RealTraits{}); };
}

template<class IfInt, class Else>
auto ifIntTraits(IntTraits n, IfInt ifIntF, Else) 
{ return ifIntF(std::move(n)); }

template<class IfInt, class Else, class NumTraits>
auto ifIntTraits(NumTraits n, IfInt, Else elseF) 
{ return elseF(std::move(n)); }

template<class T, class Val, class IfT, class IfNotT>
struct IfOfType 
{
  auto operator()(Val val, IfT ifT, IfNotT ifNotT)
  { return ifNotT(std::move(val)); }
};

template<class T, class IfT, class IfNotT>
struct IfOfType<T, T, IfT, IfNotT>
{
  auto operator()(T val, IfT ifT, IfNotT ifNotT)
  { return ifT(std::move(val)); }
};

template<class T, class Val, class IfT, class IfNotT>
auto ifOfType(Val val, IfT ifT, IfNotT ifNotT)
{ return IfOfType<T, Val, IfT, IfNotT>{}(std::move(val), ifT, ifNotT); }

}

#endif // __NUM_TRAITS_H__<|MERGE_RESOLUTION|>--- conflicted
+++ resolved
@@ -15,10 +15,7 @@
 #include "Theory.hpp"
 #include "Signature.hpp"
 #include "Lib/TypeList.hpp"
-<<<<<<< HEAD
-=======
 #include "Lib/Environment.hpp"
->>>>>>> 47147603
 
 namespace Kernel {
 
