--- conflicted
+++ resolved
@@ -79,11 +79,7 @@
 #define IMPL_NUM_TRAITS__ARG_DECL(Type, arity) IMPL_NUM_TRAITS__ARG_DECL_ ## arity (Type)
 #define IMPL_NUM_TRAITS__ARG_EXPR(arity) IMPL_NUM_TRAITS__ARG_DECL_ ## arity ()
 
-<<<<<<< HEAD
-#define IMPL_NUM_TRAITS__INTERPRETED_SYMBOL(name, SORT_SHORT, _INTERPRETATION)                      \
-=======
 #define IMPL_NUM_TRAITS__INTERPRETED_SYMBOL(name, Name, SORT_SHORT, _INTERPRETATION)                \
->>>>>>> e2c0692b
     static constexpr Theory::Interpretation name ## I = Theory::SORT_SHORT ## _INTERPRETATION;      \
                                                                                                     \
     static unsigned name ## F() {                                                                   \
@@ -92,16 +88,11 @@
     }                                                                                               \
 
 
-<<<<<<< HEAD
-#define IMPL_NUM_TRAITS__INTERPRETED_PRED(name, SORT_SHORT, _INTERPRETATION, arity)                 \
-    IMPL_NUM_TRAITS__INTERPRETED_SYMBOL(name, SORT_SHORT, _INTERPRETATION)                          \
-=======
 #define IMPL_NUM_TRAITS__INTERPRETED_PRED(name, Name, SORT_SHORT, _INTERPRETATION, arity)           \
     IMPL_NUM_TRAITS__INTERPRETED_SYMBOL(name, Name, SORT_SHORT, _INTERPRETATION)                    \
                                                                                                     \
     static bool is ## Name(unsigned f)                                                              \
     { return theory->isInterpretedPredicate(f, name ## I); }                                        \
->>>>>>> e2c0692b
                                                                                                     \
     static Literal* name(bool polarity, IMPL_NUM_TRAITS__ARG_DECL(TermList, arity)) {               \
       return Literal::create(                                                                       \
@@ -112,16 +103,11 @@
 
 
 
-<<<<<<< HEAD
-#define IMPL_NUM_TRAITS__INTERPRETED_FUN(name, SORT_SHORT, _INTERPRETATION, arity)                  \
-    IMPL_NUM_TRAITS__INTERPRETED_SYMBOL(name, SORT_SHORT, _INTERPRETATION)                          \
-=======
 #define IMPL_NUM_TRAITS__INTERPRETED_FUN(name, Name, SORT_SHORT, _INTERPRETATION, arity)            \
     IMPL_NUM_TRAITS__INTERPRETED_SYMBOL(name, Name, SORT_SHORT, _INTERPRETATION)                    \
                                                                                                     \
     static bool is ## Name(unsigned f)                                                              \
     { return theory->isInterpretedFunction(f, name ## I); }                                         \
->>>>>>> e2c0692b
                                                                                                     \
     static TermList name(IMPL_NUM_TRAITS__ARG_DECL(TermList, arity)) {                              \
       return TermList(                                                                              \
@@ -130,11 +116,7 @@
             { IMPL_NUM_TRAITS__ARG_EXPR(arity) }));                                                 \
     }                                                                                               \
 
-<<<<<<< HEAD
-#define IMPL_NUM_TRAITS__SPECIAL_CONSTANT(name, value, isName)                                      \
-=======
 #define IMPL_NUM_TRAITS__SPECIAL_CONSTANT(name, Name, value)                                        \
->>>>>>> e2c0692b
     static ConstantType name ## C() {                                                               \
       return ConstantType(value);                                                                   \
     }                                                                                               \
@@ -149,21 +131,12 @@
     static TermList name()                                                                          \
     { return TermList(name ## T()); }                                                               \
                                                                                                     \
-<<<<<<< HEAD
-    static bool isName(const TermList& l)                                                           \
-    { return l == name(); }                                                                         \
-
-#define IMPL_NUM_TRAITS__QUOTIENT_REMAINDER(SHORT, X)                                               \
-    IMPL_NUM_TRAITS__INTERPRETED_FUN( quotient ## X, SHORT,  _QUOTIENT_ ## X, 2)                    \
-    IMPL_NUM_TRAITS__INTERPRETED_FUN(remainder ## X, SHORT, _REMAINDER_ ## X, 2)                    \
-=======
     static bool is ## Name(const TermList& l)                                                       \
     { return l == name(); }                                                                         \
 
 #define IMPL_NUM_TRAITS__QUOTIENT_REMAINDER(SHORT, X)                                               \
     IMPL_NUM_TRAITS__INTERPRETED_FUN( quotient ## X,  Quotient ## X, SHORT,  _QUOTIENT_ ## X, 2)    \
     IMPL_NUM_TRAITS__INTERPRETED_FUN(remainder ## X, Remainder ## X, SHORT, _REMAINDER_ ## X, 2)    \
->>>>>>> e2c0692b
     
 
 #define IMPL_NUM_TRAITS(CamelCase, lowerCase, LONG, SHORT)                                          \
@@ -184,11 +157,7 @@
                                                                                                     \
     static TermList mulSimpl(ConstantType c, TermList t)                                            \
     { return c == ConstantType(1) ? t                                                               \
-<<<<<<< HEAD
-           : c == ConstantType(-1) ? minus(t)                                                       \
-=======
            : c == ConstantType(-1) ? (t == zero() ? t : minus(t))                                   \
->>>>>>> e2c0692b
            : t == zero() ? zero()                                                                   \
            : t == one() ? constantTl(c)                                                             \
            : NumTraits::mul(constantTl(c), t); }                                                    \
@@ -206,7 +175,6 @@
       }                                                                                             \
     };                                                                                              \
                                                                                                     \
-<<<<<<< HEAD
     template<class Iter>                                                                            \
     static TermList product(Iter iter) {                                                            \
       if (iter.hasNext()) {                                                                         \
@@ -220,47 +188,27 @@
       }                                                                                             \
     };                                                                                              \
                                                                                                     \
-    IMPL_NUM_TRAITS__INTERPRETED_PRED(less,    SHORT, _LESS,          2)                            \
-    IMPL_NUM_TRAITS__INTERPRETED_PRED(leq,     SHORT, _LESS_EQUAL,    2)                            \
-    IMPL_NUM_TRAITS__INTERPRETED_PRED(greater, SHORT, _GREATER,       2)                            \
-    IMPL_NUM_TRAITS__INTERPRETED_PRED(geq,     SHORT, _GREATER_EQUAL, 2)                            \
-=======
     IMPL_NUM_TRAITS__INTERPRETED_PRED(less,    Less,    SHORT, _LESS,          2)                   \
     IMPL_NUM_TRAITS__INTERPRETED_PRED(leq,     Leq,     SHORT, _LESS_EQUAL,    2)                   \
     IMPL_NUM_TRAITS__INTERPRETED_PRED(greater, Greater, SHORT, _GREATER,       2)                   \
     IMPL_NUM_TRAITS__INTERPRETED_PRED(geq,     Geq,     SHORT, _GREATER_EQUAL, 2)                   \
->>>>>>> e2c0692b
                                                                                                     \
     static Literal* eq(bool polarity, TermList lhs, TermList rhs)                                   \
     { return Literal::createEquality(polarity, lhs, rhs, sort()); }                                 \
                                                                                                     \
-<<<<<<< HEAD
-    IMPL_NUM_TRAITS__INTERPRETED_PRED(isInt,   SHORT, _IS_INT       , 1)                            \
-    IMPL_NUM_TRAITS__INTERPRETED_PRED(isRat,   SHORT, _IS_RAT       , 1)                            \
-    IMPL_NUM_TRAITS__INTERPRETED_PRED(isReal,  SHORT, _IS_REAL      , 1)                            \
-=======
     IMPL_NUM_TRAITS__INTERPRETED_PRED(isInt,   IsInt,   SHORT, _IS_INT       , 1)                   \
     IMPL_NUM_TRAITS__INTERPRETED_PRED(isRat,   IsRat,   SHORT, _IS_RAT       , 1)                   \
     IMPL_NUM_TRAITS__INTERPRETED_PRED(isReal,  IsReal,  SHORT, _IS_REAL      , 1)                   \
->>>>>>> e2c0692b
                                                                                                     \
     IMPL_NUM_TRAITS__QUOTIENT_REMAINDER(SHORT, E)                                                   \
     IMPL_NUM_TRAITS__QUOTIENT_REMAINDER(SHORT, T)                                                   \
     IMPL_NUM_TRAITS__QUOTIENT_REMAINDER(SHORT, F)                                                   \
                                                                                                     \
-<<<<<<< HEAD
-    IMPL_NUM_TRAITS__INTERPRETED_FUN(minus, SHORT, _UNARY_MINUS, 1)                                 \
-    IMPL_NUM_TRAITS__INTERPRETED_FUN(add  , SHORT, _PLUS       , 2)                                 \
-    IMPL_NUM_TRAITS__INTERPRETED_FUN(mul  , SHORT, _MULTIPLY   , 2)                                 \
-    __NUM_TRAITS_IF_FRAC(SHORT,                                                                     \
-        IMPL_NUM_TRAITS__INTERPRETED_FUN(div, SHORT, _QUOTIENT, 2)                                  \
-=======
     IMPL_NUM_TRAITS__INTERPRETED_FUN(minus, Minus, SHORT, _UNARY_MINUS, 1)                          \
     IMPL_NUM_TRAITS__INTERPRETED_FUN(add  , Add  , SHORT, _PLUS       , 2)                          \
     IMPL_NUM_TRAITS__INTERPRETED_FUN(mul  , Mul  , SHORT, _MULTIPLY   , 2)                          \
     __NUM_TRAITS_IF_FRAC(SHORT,                                                                     \
         IMPL_NUM_TRAITS__INTERPRETED_FUN(div, Div, SHORT, _QUOTIENT, 2)                             \
->>>>>>> e2c0692b
         static ConstantType constant(int num, int den) { return ConstantType(num, den); }           \
         static Term* constantT(int num, int den) { return theory->representConstant(constant(num, den)); }    \
         static TermList constantTl(int num, int den) { return TermList(constantT(num, den)); }      \
@@ -271,13 +219,8 @@
         static bool isFractional() { return false; }                                                \
     )                                                                                               \
                                                                                                     \
-<<<<<<< HEAD
-    IMPL_NUM_TRAITS__SPECIAL_CONSTANT(one , 1, isOne )                                              \
-    IMPL_NUM_TRAITS__SPECIAL_CONSTANT(zero, 0, isZero)                                              \
-=======
     IMPL_NUM_TRAITS__SPECIAL_CONSTANT(one , One , 1)                                                \
     IMPL_NUM_TRAITS__SPECIAL_CONSTANT(zero, Zero, 0)                                                \
->>>>>>> e2c0692b
                                                                                                     \
                                                                                                     \
     static ConstantType constant(int i) { return ConstantType(i); }                                 \
@@ -285,12 +228,8 @@
     static Term* constantT(ConstantType i) { return theory->representConstant(i); }                 \
     static TermList constantTl(int i) { return TermList(constantT(i)); }                            \
     static TermList constantTl(ConstantType i) { return TermList(constantT(i)); }                   \
-<<<<<<< HEAD
-    static Option<ConstantType> tryNumeral(TermList t) {                                            \
-=======
     template<class TermOrFunctor>                                                                   \
     static Option<ConstantType> tryNumeral(TermOrFunctor t) {                                       \
->>>>>>> e2c0692b
       ConstantType out;                                                                             \
       if (theory->tryInterpretConstant(t,out)) {                                                    \
         return Option<ConstantType>(out);                                                           \
@@ -298,15 +237,9 @@
         return Option<ConstantType>();                                                              \
       }                                                                                             \
     }                                                                                               \
-<<<<<<< HEAD
-    static Option<ConstantType> tryNumeral(Term* t) { return tryNumeral(TermList(t)); }             \
-    static bool isNumeral(Term*    t) { return tryNumeral(t).isSome(); }                            \
-    static bool isNumeral(TermList t) { return tryNumeral(t).isSome(); }                            \
-=======
     template<class TermOrFunctor>                                                                   \
     static bool isNumeral(TermOrFunctor t) { return tryNumeral(t).isSome(); }                       \
     static unsigned numeralF(ConstantType c) { return constantT(c)->functor(); }                    \
->>>>>>> e2c0692b
                                                                                                     \
     static const char* name() {return #CamelCase;}                                                  \
   };                                                                                                \
