/*
 * This file is part of the source code of the software program
 * Vampire. It is protected by applicable
 * copyright laws.
 *
 * This source code is distributed under the licence found here
 * https://vprover.github.io/license.html
 * and in the source directory
 */
#ifndef __NUM_TRAITS_H__
#define __NUM_TRAITS_H__

#include "Forwards.hpp"
#include "Term.hpp"
#include "Theory.hpp"
#include "Signature.hpp"

namespace Kernel {

/** This struct provides a unified interface to the "number" theories. i.e. these 
 * are the theories of integers, rationals, and reals.
 *
 * For each ConstantType in {IntegerConstantType, RationalConstantType, RealConstantType},
 * there is a specialisation NumTraits<ConstantType> which provides functions for building 
 * terms and literals, accessing the functor/interpretation of some predicate or function. 
 *
 * There are associated constants for the related Sorts::DefaultSorts values, constexpr s 
 * to pattern match on interpretations and special constants (like zero and one), etc.
 *
 * =====
 *
 * To access the functor of some symbol "sym", there is a function 
 * static unsigned symF();
 *
 * e.g.: NumTraits<IntegerConstantType>::lessF()
 *       NumTraits<IntegerConstantType>::addF()
 *
 * =====
 *
 * To access the interpretation of some symbol "sym", there is a constant 
 * static Theory::Interpretation symI;
 *
 * e.g.: NumTraits<IntegerConstantType>::lessI // == Theory::Interpretation INT_LESS;
 *       NumTraits<IntegerConstantType>::addI  // == Theory::Interpretation INT_PLUS;
 *
 * =====
 *
 * To build a term from some function symbol "sym", there is a function
 * static TermList static sym(TermList...);
 *
 * e.g.: NumTraits<IntegerConstantType>::add(lhs, rhs) 
 *
 * =====
 *
 * To build a literal from some predicate symbol "sym", there is a function
 * static Literal* static sym(bool polarity, TermList...);
 *
 * e.g.: NumTraits<IntegerConstantType>::less(true, lhs, rhs) 
 *
 * =====
 *
 * For a special constant cons there is 
 * constexpr static ConstantType consC;
 *
 * e.g.: NumTraits<IntegerConstantType>::zeroC;
 *
 * =====
 *
 * For a complete picture build the doxygen documentaion.
 *
 */
template<class ConstantType>
struct NumTraits;

#define IMPL_NUM_TRAITS__ARG_DECL_1(Type) Type a1
#define IMPL_NUM_TRAITS__ARG_DECL_2(Type) IMPL_NUM_TRAITS__ARG_DECL_1(Type), Type a2
#define IMPL_NUM_TRAITS__ARG_DECL_3(Type) IMPL_NUM_TRAITS__ARG_DECL_2(Type), Type a3
#define IMPL_NUM_TRAITS__ARG_DECL_4(Type) IMPL_NUM_TRAITS__ARG_DECL_3(Type), Type a4
#define IMPL_NUM_TRAITS__ARG_DECL_5(Type) IMPL_NUM_TRAITS__ARG_DECL_4(Type), Type a5
#define IMPL_NUM_TRAITS__ARG_DECL_6(Type) IMPL_NUM_TRAITS__ARG_DECL_5(Type), Type a6
#define IMPL_NUM_TRAITS__ARG_DECL_7(Type) IMPL_NUM_TRAITS__ARG_DECL_6(Type), Type a7
#define IMPL_NUM_TRAITS__ARG_DECL_8(Type) IMPL_NUM_TRAITS__ARG_DECL_7(Type), Type a8
#define IMPL_NUM_TRAITS__ARG_DECL_9(Type) IMPL_NUM_TRAITS__ARG_DECL_8(Type), Type a9
#define IMPL_NUM_TRAITS__ARG_DECL_10(Type) IMPL_NUM_TRAITS__ARG_DECL_9(Type), Type a10

#define IMPL_NUM_TRAITS__ARG_DECL(Type, arity) IMPL_NUM_TRAITS__ARG_DECL_ ## arity (Type)
#define IMPL_NUM_TRAITS__ARG_EXPR(arity) IMPL_NUM_TRAITS__ARG_DECL_ ## arity ()

#define IMPL_NUM_TRAITS__INTERPRETED_SYMBOL(name, SORT_SHORT, _INTERPRETATION)                                \
    static constexpr Theory::Interpretation name ## I = Theory::SORT_SHORT ## _INTERPRETATION;                \
                                                                                                              \
    static unsigned name ## F() {                                                                             \
      static const unsigned functor = env.signature->getInterpretingSymbol(name ## I);                        \
      return functor;                                                                                         \
    }                                                                                                         \


#define IMPL_NUM_TRAITS__INTERPRETED_PRED(name, SORT_SHORT, _INTERPRETATION, arity)                           \
    IMPL_NUM_TRAITS__INTERPRETED_SYMBOL(name, SORT_SHORT, _INTERPRETATION)                                    \
                                                                                                              \
    static Literal* name(bool polarity, IMPL_NUM_TRAITS__ARG_DECL(TermList, arity)) {                         \
      return Literal::create(                                                                                 \
                  name##F(),                                                                                  \
                  polarity,                                                                                   \
                  { IMPL_NUM_TRAITS__ARG_EXPR( arity ) });                                                    \
    }                                                                                                         \



#define IMPL_NUM_TRAITS__INTERPRETED_FUN(name, SORT_SHORT, _INTERPRETATION, arity)                            \
    IMPL_NUM_TRAITS__INTERPRETED_SYMBOL(name, SORT_SHORT, _INTERPRETATION)                                    \
                                                                                                              \
    static TermList name(IMPL_NUM_TRAITS__ARG_DECL(TermList, arity)) {                                        \
      return TermList(                                                                                        \
          Term::create(                                                                                       \
            name##F(),                                                                                        \
            { IMPL_NUM_TRAITS__ARG_EXPR(arity) }));                                                           \
    }                                                                                                         \

#define IMPL_NUM_TRAITS__SPECIAL_CONSTANT(name, value, isName)                                                \
    constexpr static ConstantType name ## C = ConstantType(value);                                            \
    static Term* name ## T() {  /* TODO refactor to const& Term */                                            \
      static Term* trm = theory->representConstant(name ## C);                                                \
      return trm;                                                                                             \
    }                                                                                                         \
    static TermList name()                                                                                    \
    { return TermList(name ## T()); }                                                                         \
                                                                                                              \
    static bool isName(const TermList& l)                                                                     \
    { return l == name(); }                                                                                   \

#define IMPL_NUM_TRAITS__QUOTIENT_REMAINDER(SHORT, X)                                                         \
    IMPL_NUM_TRAITS__INTERPRETED_FUN( quotient ## X, SHORT,  _QUOTIENT_ ## X, 2)                              \
    IMPL_NUM_TRAITS__INTERPRETED_FUN(remainder ## X, SHORT, _REMAINDER_ ## X, 2)                              \
    

<<<<<<< HEAD
#define IMPL_NUM_TRAITS(CamelCase, lowerCase, LONG, SHORT)                                                    \
  template<> struct NumTraits<CamelCase ## ConstantType> {                                                    \
    using ConstantType = CamelCase ## ConstantType;                                                           \
    static TermList sort() { return Term::lowerCase ## Sort(); };                                             \
                                                                                                              \
    template<class I1, class I2, class... Is>                                                                 \
    static TermList sum(I1 i1, I2 i2, Is... is)                                                               \
    { return sum(getConcatenatedIterator(i1, i2), is...); };                                                  \
                                                                                                              \
    template<class Iter>                                                                                      \
    static TermList sum(Iter iter) {                                                                          \
      if (iter.hasNext()) {                                                                                   \
        auto out = iter.next();                                                                               \
        while (iter.hasNext()) {                                                                              \
          out = NumTraits::add(iter.next(), out);                                                             \
        }                                                                                                     \
        return out;                                                                                           \
      } else {                                                                                                \
        return NumTraits::zero();                                                                             \
      }                                                                                                       \
    };                                                                                                        \
                                                                                                              \
    IMPL_NUM_TRAITS__INTERPRETED_PRED(less,    SHORT, _LESS,          2)                                      \
    IMPL_NUM_TRAITS__INTERPRETED_PRED(leq,     SHORT, _LESS_EQUAL,    2)                                      \
    IMPL_NUM_TRAITS__INTERPRETED_PRED(greater, SHORT, _GREATER,       2)                                      \
    IMPL_NUM_TRAITS__INTERPRETED_PRED(geq,     SHORT, _GREATER_EQUAL, 2)                                      \
                                                                                                              \
    static Literal* eq(bool polarity, TermList lhs, TermList rhs)                                             \
    { return Literal::createEquality(polarity, lhs, rhs, sort()); }                                           \
                                                                                                              \
=======
#define IMPL_NUM_TRAITS(CamelCase, lowerCase, LONG, SHORT)                                                               \
  template<> struct NumTraits<CamelCase ## ConstantType> {                                                    \
    using ConstantType = CamelCase ## ConstantType;                                                           \
    static TermList sort() { return AtomicSort::lowerCase ## Sort(); };                                              \
                                                                                                              \
    IMPL_NUM_TRAITS__INTERPRETED_PRED(less,    SHORT, _LESS,          2)                                      \
    IMPL_NUM_TRAITS__INTERPRETED_PRED(leq,     SHORT, _LESS_EQUAL,    2)                                      \
    IMPL_NUM_TRAITS__INTERPRETED_PRED(greater, SHORT, _GREATER,       2)                                      \
    IMPL_NUM_TRAITS__INTERPRETED_PRED(geq,     SHORT, _GREATER_EQUAL, 2)                                      \
                                                                                                              \
>>>>>>> b713bc15
    IMPL_NUM_TRAITS__INTERPRETED_PRED(isInt,   SHORT, _IS_INT       , 1)                                      \
    IMPL_NUM_TRAITS__INTERPRETED_PRED(isRat,   SHORT, _IS_RAT       , 1)                                      \
    IMPL_NUM_TRAITS__INTERPRETED_PRED(isReal,  SHORT, _IS_REAL      , 1)                                      \
                                                                                                              \
    IMPL_NUM_TRAITS__QUOTIENT_REMAINDER(SHORT, E)                                                             \
    IMPL_NUM_TRAITS__QUOTIENT_REMAINDER(SHORT, T)                                                             \
    IMPL_NUM_TRAITS__QUOTIENT_REMAINDER(SHORT, F)                                                             \
                                                                                                              \
    IMPL_NUM_TRAITS__INTERPRETED_FUN(minus, SHORT, _UNARY_MINUS, 1)                                           \
    IMPL_NUM_TRAITS__INTERPRETED_FUN(add  , SHORT, _PLUS       , 2)                                           \
    IMPL_NUM_TRAITS__INTERPRETED_FUN(mul  , SHORT, _MULTIPLY   , 2)                                           \
    __NUM_TRAITS_IF_FRAC(SHORT,                                                                               \
        IMPL_NUM_TRAITS__INTERPRETED_FUN(div, SHORT, _QUOTIENT, 2)                                            \
        static ConstantType constant(int num, int den) { return ConstantType(num, den); }                     \
        static Term* constantT(int num, int den) { return theory->representConstant(constant(num, den)); }    \
        static TermList constantTl(int num, int den) { return TermList(constantT(num, den)); }                \
    )                                                                                                         \
                                                                                                              \
    IMPL_NUM_TRAITS__SPECIAL_CONSTANT(one , 1, isOne )                                                        \
    IMPL_NUM_TRAITS__SPECIAL_CONSTANT(zero, 0, isZero)                                                        \
                                                                                                              \
    static ConstantType constant(int i) { return ConstantType(i); }                                           \
    static Term* constantT(int i) { return constantT(constant(i)); }                                          \
    static Term* constantT(ConstantType i) { return theory->representConstant(i); }                           \
    static TermList constantTl(int i) { return TermList(constantT(i)); }                                      \
<<<<<<< HEAD
    static TermList constantTl(ConstantType i) { return TermList(constantT(i)); }                             \
=======
>>>>>>> b713bc15
    static Option<ConstantType> tryNumeral(TermList t) {                                                      \
      ConstantType out;                                                                                       \
      if (theory->tryInterpretConstant(t,out)) {                                                              \
        return Option<ConstantType>(out);                                                                     \
      } else {                                                                                                \
        return Option<ConstantType>();                                                                        \
      }                                                                                                       \
    }                                                                                                         \
    static Option<ConstantType> tryNumeral(Term* t) { return tryNumeral(TermList(t)); }                       \
<<<<<<< HEAD
    static bool isNumeral(Term*    t) { return tryNumeral(t).isSome(); }                                      \
    static bool isNumeral(TermList t) { return tryNumeral(t).isSome(); }                                      \
=======
>>>>>>> b713bc15
                                                                                                              \
    static const char* name() {return #CamelCase;}                                                            \
  };                                                                                                          \

#define __INSTANTIATE_NUM_TRAITS(CamelCase)                                                                   \
  constexpr CamelCase ## ConstantType NumTraits<CamelCase ## ConstantType>::oneC;                             \
  constexpr CamelCase ## ConstantType NumTraits<CamelCase ## ConstantType>::zeroC;                            \

#define __INSTANTIATE_NUM_TRAITS_ALL                                                                          \
  __INSTANTIATE_NUM_TRAITS(Rational)                                                                          \
  __INSTANTIATE_NUM_TRAITS(Real    )                                                                          \
  __INSTANTIATE_NUM_TRAITS(Integer )                                                                          \

#define __NUM_TRAITS_IF_FRAC(sort, ...) __NUM_TRAITS_IF_FRAC_ ## sort (__VA_ARGS__)
#define __NUM_TRAITS_IF_FRAC_INT(...) 
#define __NUM_TRAITS_IF_FRAC_REAL(...) __VA_ARGS__
#define __NUM_TRAITS_IF_FRAC_RAT(...) __VA_ARGS__

IMPL_NUM_TRAITS(Rational, rational, RATIONAL, RAT )
IMPL_NUM_TRAITS(Real    , real    , REAL    , REAL)
IMPL_NUM_TRAITS(Integer , int     , INTEGER , INT )
<<<<<<< HEAD

#define FOR_NUM_TRAITS(macro)                                                                                 \
  macro(Kernel::NumTraits<Kernel:: IntegerConstantType>)                                                      \
  macro(Kernel::NumTraits<Kernel::    RealConstantType>)                                                      \
  macro(Kernel::NumTraits<Kernel::RationalConstantType>)                                                      \

using IntTraits  = NumTraits< IntegerConstantType>;
using RatTraits  = NumTraits<RationalConstantType>;
using RealTraits = NumTraits<    RealConstantType>;


template<class Clsr>
auto forAnyNumTraits(Clsr clsr) {
  return clsr( IntTraits{}) 
      || clsr( RatTraits{})
      || clsr(RealTraits{});
}

template<class Clsr>
auto forAllNumTraits(Clsr clsr) {
  return clsr( IntTraits{}) 
      && clsr( RatTraits{})
      && clsr(RealTraits{});
}

template<class Clsr>
auto numTraitsIter(Clsr clsr) {
  return getConcatenatedIterator( clsr( IntTraits{}),
         getConcatenatedIterator( clsr( RatTraits{}),
                                  clsr(RealTraits{})));
}

template<class Clsr>
auto forEachNumTraits(Clsr clsr) {
  clsr( IntTraits{});
  clsr( RatTraits{});
  clsr(RealTraits{});
}

template<class Clsr>
auto tryNumTraits(Clsr clsr) {
               return clsr( IntTraits{}) 
      || [&] { return clsr( RatTraits{}); }
      || [&] { return clsr(RealTraits{}); };
}
=======

#define FOR_NUM_TRAITS(macro)                                                                                 \
  macro(Kernel::NumTraits<Kernel:: IntegerConstantType>)                                                      \
  macro(Kernel::NumTraits<Kernel::    RealConstantType>)                                                      \
  macro(Kernel::NumTraits<Kernel::RationalConstantType>)                                                      \

using IntTraits  = NumTraits< IntegerConstantType>;
using RatTraits  = NumTraits<RationalConstantType>;
using RealTraits = NumTraits<    RealConstantType>;
>>>>>>> b713bc15

}
#endif // __NUM_TRAITS_H__<|MERGE_RESOLUTION|>--- conflicted
+++ resolved
@@ -134,11 +134,10 @@
     IMPL_NUM_TRAITS__INTERPRETED_FUN(remainder ## X, SHORT, _REMAINDER_ ## X, 2)                              \
     
 
-<<<<<<< HEAD
 #define IMPL_NUM_TRAITS(CamelCase, lowerCase, LONG, SHORT)                                                    \
   template<> struct NumTraits<CamelCase ## ConstantType> {                                                    \
     using ConstantType = CamelCase ## ConstantType;                                                           \
-    static TermList sort() { return Term::lowerCase ## Sort(); };                                             \
+    static TermList sort() { return AtomicSort::lowerCase ## Sort(); };                                       \
                                                                                                               \
     template<class I1, class I2, class... Is>                                                                 \
     static TermList sum(I1 i1, I2 i2, Is... is)                                                               \
@@ -165,18 +164,6 @@
     static Literal* eq(bool polarity, TermList lhs, TermList rhs)                                             \
     { return Literal::createEquality(polarity, lhs, rhs, sort()); }                                           \
                                                                                                               \
-=======
-#define IMPL_NUM_TRAITS(CamelCase, lowerCase, LONG, SHORT)                                                               \
-  template<> struct NumTraits<CamelCase ## ConstantType> {                                                    \
-    using ConstantType = CamelCase ## ConstantType;                                                           \
-    static TermList sort() { return AtomicSort::lowerCase ## Sort(); };                                              \
-                                                                                                              \
-    IMPL_NUM_TRAITS__INTERPRETED_PRED(less,    SHORT, _LESS,          2)                                      \
-    IMPL_NUM_TRAITS__INTERPRETED_PRED(leq,     SHORT, _LESS_EQUAL,    2)                                      \
-    IMPL_NUM_TRAITS__INTERPRETED_PRED(greater, SHORT, _GREATER,       2)                                      \
-    IMPL_NUM_TRAITS__INTERPRETED_PRED(geq,     SHORT, _GREATER_EQUAL, 2)                                      \
-                                                                                                              \
->>>>>>> b713bc15
     IMPL_NUM_TRAITS__INTERPRETED_PRED(isInt,   SHORT, _IS_INT       , 1)                                      \
     IMPL_NUM_TRAITS__INTERPRETED_PRED(isRat,   SHORT, _IS_RAT       , 1)                                      \
     IMPL_NUM_TRAITS__INTERPRETED_PRED(isReal,  SHORT, _IS_REAL      , 1)                                      \
@@ -202,10 +189,7 @@
     static Term* constantT(int i) { return constantT(constant(i)); }                                          \
     static Term* constantT(ConstantType i) { return theory->representConstant(i); }                           \
     static TermList constantTl(int i) { return TermList(constantT(i)); }                                      \
-<<<<<<< HEAD
     static TermList constantTl(ConstantType i) { return TermList(constantT(i)); }                             \
-=======
->>>>>>> b713bc15
     static Option<ConstantType> tryNumeral(TermList t) {                                                      \
       ConstantType out;                                                                                       \
       if (theory->tryInterpretConstant(t,out)) {                                                              \
@@ -215,11 +199,8 @@
       }                                                                                                       \
     }                                                                                                         \
     static Option<ConstantType> tryNumeral(Term* t) { return tryNumeral(TermList(t)); }                       \
-<<<<<<< HEAD
     static bool isNumeral(Term*    t) { return tryNumeral(t).isSome(); }                                      \
     static bool isNumeral(TermList t) { return tryNumeral(t).isSome(); }                                      \
-=======
->>>>>>> b713bc15
                                                                                                               \
     static const char* name() {return #CamelCase;}                                                            \
   };                                                                                                          \
@@ -241,7 +222,6 @@
 IMPL_NUM_TRAITS(Rational, rational, RATIONAL, RAT )
 IMPL_NUM_TRAITS(Real    , real    , REAL    , REAL)
 IMPL_NUM_TRAITS(Integer , int     , INTEGER , INT )
-<<<<<<< HEAD
 
 #define FOR_NUM_TRAITS(macro)                                                                                 \
   macro(Kernel::NumTraits<Kernel:: IntegerConstantType>)                                                      \
@@ -287,17 +267,6 @@
       || [&] { return clsr( RatTraits{}); }
       || [&] { return clsr(RealTraits{}); };
 }
-=======
-
-#define FOR_NUM_TRAITS(macro)                                                                                 \
-  macro(Kernel::NumTraits<Kernel:: IntegerConstantType>)                                                      \
-  macro(Kernel::NumTraits<Kernel::    RealConstantType>)                                                      \
-  macro(Kernel::NumTraits<Kernel::RationalConstantType>)                                                      \
-
-using IntTraits  = NumTraits< IntegerConstantType>;
-using RatTraits  = NumTraits<RationalConstantType>;
-using RealTraits = NumTraits<    RealConstantType>;
->>>>>>> b713bc15
 
 }
 #endif // __NUM_TRAITS_H__