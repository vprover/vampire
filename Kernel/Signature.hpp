/*
 * This file is part of the source code of the software program
 * Vampire. It is protected by applicable
 * copyright laws.
 *
 * This source code is distributed under the licence found here
 * https://vprover.github.io/license.html
 * and in the source directory
 */
/**
 * @file Signature.hpp
 * Defines class Signature for handling signatures
 *
 * @since 07/05/2007 Manchester, created anew instead of the old overcomplicated
 *        Signature
 */

#ifndef __Signature__
#define __Signature__

#include "Forwards.hpp"

#include "Debug/Assertion.hpp"

#include "Lib/Stack.hpp"
#include "Lib/DHSet.hpp"
#include "Lib/Map.hpp"
#include "Lib/List.hpp"
#include "Lib/DHMap.hpp"
#include "Lib/SmartPtr.hpp"

#include "Shell/TermAlgebra.hpp"
#include "Shell/Options.hpp"

#include "OperatorType.hpp"
#include "Theory.hpp"

#include <climits>

namespace Kernel {

using namespace Lib;

/**
 * Class implementing signatures
 */
class Signature
{
  using SymbolKey = Coproduct<
      std::pair<std::string, unsigned> // <- (name, arity)
    , std::string // <- string-constant
    // (number, arity). 
    // if arity = 0 we mean a numeral constant
    // if arity = 1 we mean a linear multiplication
    , std::pair<IntegerConstantType, unsigned> 
    , std::pair<RationalConstantType, unsigned> 
    , std::pair<RealConstantType, unsigned> 
    , std::pair<Theory::Interpretation, OperatorType*>
    >;

  using SymbolMap = Map<SymbolKey, unsigned>;
 public:
  /** Function or predicate symbol */
  
  /** The default sort of all individuals, always in the non-sorted case */  
  static const unsigned DEFAULT_SORT_CON=0;
  /** Boolean sort */
  static const unsigned BOOL_SRT_CON=1;
  /** sort of integers */
  static const unsigned INTEGER_SRT_CON=2;
  /** sort of rationals */
  static const unsigned RATIONAL_SRT_CON=3;
  /** sort of reals */  
  static const unsigned REAL_SRT_CON=4;
  /** this is not a sort, it is just used to denote the first index of a user-define sort */
  static const unsigned FIRST_USER_CON=5;
  
  class Symbol {
  
  protected:
    /** print name */
    std::string _name;

    // both _arity and _typeArgsArity could be recovered from _type. Storing directly here as well for convenience

    /** arity */
    unsigned _arity;
    /** arity of type arguments */
    unsigned _typeArgsArity;

    /** Either a FunctionType of a PredicateType object */
    mutable OperatorType* _type;
    /** List of distinct groups the constant is a member of, all members of a distinct group should be distinct from each other */
    List<unsigned>* _distinctGroups;
    /** number of times it is used in the problem */
    unsigned _usageCount;
    /** number of units it is used in in the problem */
    unsigned _unitUsageCount;

    /** the object is of type InterpretedSymbol */
    unsigned _interpreted : 1;
    unsigned _linMul : 1;
    /** symbol that doesn't come from input problem, but was introduced by Vampire */
    unsigned _introduced : 1;
    /** protected symbols aren't subject to any kind of preprocessing elimination */
    unsigned _protected : 1;
    /** clauses with only skipped symbols will not be output as symbol eliminating */
    unsigned _skip : 1;
    /** marks propositional predicate symbols that are labels to 
        be used as names during consequence finding or function relationship finding */
    unsigned _label : 1;
    /** marks predicates that are equality proxy */
    unsigned _equalityProxy : 1;
    /** was flipped **/ 
    unsigned _wasFlipped : 1;
    /** used in coloured proofs and interpolation */
    unsigned _color : 2;
    /** predicate introduced for query answering */
    unsigned _answerPredicate : 1;
    /** marks term algebra constructors */
    unsigned _termAlgebraCons : 1;
    /** marks term algebra destructors */
    unsigned _termAlgebraDest : 1;
    /** marks term algebra discriminators */
    unsigned _termAlgebraDiscriminator : 1;
    /** if used in the goal **/
    unsigned _inGoal : 1;
    /** if used in a unit **/
    unsigned _inUnit : 1;
    /** if induction skolem **/
    unsigned _inductionSkolem : 1;
    /** if skolem function in general **/
    unsigned _skolem : 1;
    /** if does not need congruence axioms with equality proxy */
    unsigned _skipCongruence : 1;
    /** if tuple sort */
    unsigned _tuple : 1;
<<<<<<< HEAD
    /** if allowed in answer literals */
    unsigned _computable : 1;
=======
    /** name that is bound by a $let-binder */
    unsigned _letBound : 1;
>>>>>>> e4ecdd23
    /** proxy type */
    Proxy _prox;
    int _deBruijnIndex;

  public:
    /** standard constructor */
    Symbol(const std::string& name, unsigned arity, bool interpreted, bool preventQuoting, bool super);
    void destroyFnSymbol();
    void destroyPredSymbol();
    void destroyTypeConSymbol();

    void addColor(Color color);
    /** mark symbol that doesn't come from input problem, but was introduced by Vampire */
    void markIntroduced() { _introduced=1; }
    /** remove the marking that the symbol was introduced, it has now been found in the input
        we should be careful that the previously introduced symbols are renamed elsewhere */
    void unmarkIntroduced(){ _introduced=0; }
    /** mark the symbol as protected so it is not being eliminated by preprocessing */
    void markProtected() { _protected=1; }
    /** mark the symbol as skip for the purpose of symbol elimination */
    void markSkip() { _skip=1; }
    /** mark the symbol as name for consequence finding */
    void markLabel() { ASS_EQ(arity(), 0); _label=1; markProtected(); }
    /** mark symbol to be an answer predicate */
    void markAnswerPredicate() { _answerPredicate=1; markProtected(); }
    /** mark predicate to be an equality proxy */
    void markEqualityProxy() { _equalityProxy=1; }
    /** mark predicate as (polarity) flipped */
    void markFlipped() { _wasFlipped=1; }
    void markLinMul() { _linMul=1; }
    /** mark symbol as a term algebra constructor */
    void markTermAlgebraCons() { _termAlgebraCons=1; }
    /** mark symbol as a term algebra destructor */
    void markTermAlgebraDest() { _termAlgebraDest=1; }
    /** mark symbol as a term algebra discriminator */
    void markTermAlgebraDiscriminator() { _termAlgebraDiscriminator=1; }
<<<<<<< HEAD
    /** mark the symbol as uncomputable and hence not allowed in answer literals */
    void markUncomputable() { _computable = 0; }
=======
    /** mark the symbol as let-bound */
    void markLetBound() { _letBound = 1; }
>>>>>>> e4ecdd23

    /** return true iff symbol is marked as skip for the purpose of symbol elimination */
    bool skip() const { return _skip; }
    /** return true iff the symbol is marked as name predicate
        for consequence finding */
    bool label() const { return _label; }
    /** return the colour of the symbol */
    Color color() const { return static_cast<Color>(_color); }
    /** Return the arity of the symbol
     * this includes the term as well as the type arguments of the symbol
     */
    inline unsigned arity() const { return _arity; }
    /* the number of term arguments for this symbol */
    inline unsigned numTermArguments() const { return arity() - numTypeArguments(); }
    /** Return the type argument arity of the symbol. Only accurate once type has been set. */
    inline unsigned numTypeArguments() const 
    { 
      if(name() == "="){ 
        //for some reason, equality is never assigned a type (probably because it is poly)
        return 0; 
      }
      ASS_REP(_type, name()); 
      return _typeArgsArity; 
    }
    /** Return the name of the symbol */
    inline const std::string& name() const { return _name; }
    /** Return true iff the object is of type InterpretedSymbol */
    inline bool interpreted() const { return _interpreted; }
    /** Return true iff the symbol doesn't come from input problem but was introduced by Vampire */
    inline bool introduced() const { return _introduced; }
    /** Return true iff the symbol is must not be eliminated by proprocessing */
    inline bool protectedSymbol() const { return _protected; }
    /** Return true iff symbol is an answer predicate */
    inline bool answerPredicate() const { return _answerPredicate; }
    /** Return true iff symbol is an equality proxy */
    inline bool equalityProxy() const { return _equalityProxy; }
    /** Return true iff symbol was polarity flipped */
    inline bool wasFlipped() const { return _wasFlipped; }
    /** Return true iff symbol is a term algebra constructor */
    inline bool termAlgebraCons() const { return _termAlgebraCons; }
    /** Return true iff symbol is a term algebra destructor */
    inline bool termAlgebraDest() const { return _termAlgebraDest; }
    /** Return true iff symbol is a term algebra destructor */
    inline bool termAlgebraDiscriminator() const { return _termAlgebraDiscriminator; }
<<<<<<< HEAD
    /** Return true iff symbol is considered computable */
    inline bool computable() const { return _computable; }
=======
    /** if bound by a $let-binder */
    inline bool letBound() const { return _letBound; }
>>>>>>> e4ecdd23

    /** Increase the usage count of this symbol **/
    inline void incUsageCnt(){ _usageCount++; }
    /** Return the usage count of this symbol **/
    inline unsigned usageCnt() const { return _usageCount; }
    /** Reset usage count to zero, to start again! **/
    inline void resetUsageCnt(){ _usageCount=0; }

    inline void incUnitUsageCnt(){ _unitUsageCount++;}
    inline unsigned unitUsageCnt() const { return _unitUsageCount; }
    inline void resetUnitUsageCnt(){ _unitUsageCount=0;}

    inline void markInGoal(){ _inGoal=1; }
    inline bool inGoal(){ return _inGoal; }
    inline void markInUnit(){ _inUnit=1; }
    inline bool inUnit(){ return _inUnit; }

    inline void markSkolem(){ _skolem = 1;}
    inline bool skolem(){ return _skolem; }

    inline void markSkipCongruence() { _skipCongruence = 1; }
    inline bool skipCongruence() { return _skipCongruence; }

    inline void markTuple(){ _tuple = 1; }
    inline bool tupleSort(){ return _tuple; }

    inline void setProxy(Proxy prox){ _prox = prox; }
    inline Proxy proxy(){ return _prox; }

    void setDeBruijnIndex(int index) {
      _deBruijnIndex = index;
    }

    Option<unsigned> deBruijnIndex() const {
      if (_deBruijnIndex > -1)
        return Option<unsigned>(static_cast<unsigned>(_deBruijnIndex));

      return {};
    }

    inline void markInductionSkolem(){ _inductionSkolem=1; _skolem=1;}
    inline bool inductionSkolem(){ return _inductionSkolem;}
      
    /** Return true if symbol is an integer constant */
    inline bool integerConstant() const
    { return interpreted() && arity()==0 && fnType()->result()==AtomicSort::intSort(); }
    /** Return true if symbol is a rational constant */
    inline bool rationalConstant() const
    { return interpreted() && arity()==0 && fnType()->result()==AtomicSort::rationalSort(); }
    /** Return true if symbol is a real constant */
    inline bool realConstant() const
    { return interpreted() && arity()==0 && fnType()->result()==AtomicSort::realSort(); }

  private:
    bool numeralConstant(RealConstantType*) const { return realConstant(); }
    bool numeralConstant(RationalConstantType*) const { return rationalConstant(); }
    bool numeralConstant(IntegerConstantType*) const { return integerConstant(); }
  public:

    /** template version of {integer,rational,real}Constant */
    template<class Number> bool numeralConstant() const
    { return numeralConstant((Number*)nullptr); }

    /** return true if an interpreted number */
    inline bool interpretedNumber() const
    { return integerConstant() || rationalConstant() || realConstant(); }

    inline bool linMul() const
    { return _linMul; }

    /** Return value of an integer constant */
    inline IntegerConstantType const& integerValue() const
    { ASS(integerConstant()); return static_cast<const IntegerSymbol*>(this)->_intValue; }
    /** Return value of a rational constant */
    inline RationalConstantType const& rationalValue() const
    { ASS(rationalConstant()); return static_cast<const RationalSymbol*>(this)->_ratValue; }
    /** Return value of a real constant */
    inline RealConstantType const& realValue() const
    { ASS(realConstant()); return static_cast<const RealSymbol*>(this)->_realValue; }

  private:
    RealConstantType const& numeralValue(RealConstantType*) const { return realValue(); }
    RationalConstantType const& numeralValue(RationalConstantType*) const { return rationalValue(); }
    IntegerConstantType const& numeralValue(IntegerConstantType*) const { return integerValue(); }
  public:

    /** template version of {integer,rational,real}Value */
    template<class Number> auto const& numeralValue() const
    { return numeralValue((Number*)nullptr); }

    const List<unsigned>* distinctGroups() const { return _distinctGroups; }
    /** This takes the symbol number of this symbol as the symbol doesn't know it
        Note that this should only be called on a constant **/
    void addToDistinctGroup(unsigned group,unsigned this_number);
    friend std::ostream& operator<<(std::ostream& out, const Signature::Symbol& self)
    { 
      out << self.name() << ": "; 
      if (self._type) {
        out << *self._type;
      } else {
        out << "<type not (yet) set>";
      }
      return out;
    }

    void setType(OperatorType* type);
    void forceType(OperatorType* type);
    OperatorType* fnType() const;
    OperatorType* predType() const;
    OperatorType* typeConType() const;
  }; // class Symbol

  class InterpretedSymbol
  : public Symbol
  {
    friend class Signature;
    friend class Symbol;
  protected:
    Interpretation _interp;

  public:

    InterpretedSymbol(const std::string& name, Interpretation interp)
    : Symbol(name, 
        /* arity */ Theory::getArity(interp), 
        /*       interpreted */ true, 
        /*    preventQuoting */ false, 
        /*             super */ false),
      _interp(interp)
    {
    }

    /** Return the interpreted function that corresponds to this symbol */
    inline Interpretation getInterpretation() const { ASS_REP(interpreted(), _name); return _interp; }
  };

  class AnyLinMulSym 
    : public Symbol {
  public:
    enum Type { Int, Rat, Real, } type;
  private:
    static Type typeOf(IntegerConstantType*) { return Int; }
    static Type typeOf(RationalConstantType*) { return Rat; }
    static Type typeOf(RealConstantType*) { return Real; }

    static auto sortOf(IntegerConstantType *) { return AtomicSort::intSort(); }
    static auto sortOf(RationalConstantType *) { return AtomicSort::rationalSort(); }
    static auto sortOf(RealConstantType *) { return AtomicSort::realSort(); }

  public:

    template<class Numeral>
    auto isType() const { return typeOf<Numeral>() == type; }
    template<class Numeral>
    static auto typeOf() { return typeOf((Numeral*)0); }
    template<class Numeral>
    static auto sortOf() { return sortOf((Numeral*)0); }

    template<class... Args>
    AnyLinMulSym(Type type, Args... args) : Symbol(std::move(args)...), type(type) 
    { markLinMul(); }
  };

  template<class Numeral>
  class LinMulSym
  : public AnyLinMulSym
  {
    friend class Signature;
    friend class Symbol;
    Numeral _value;

  public:
    static std::string name(Numeral n) { return Output::toString(n); }
    LinMulSym(Numeral val)
    : AnyLinMulSym(
        AnyLinMulSym::typeOf<Numeral>(),
        name(val),
        /*             arity */ 1, 
        /*       interpreted */ false, 
        /*    preventQuoting */ true, 
        /*             super */ false),
      _value(std::move(val))
    {
      setType(OperatorType::getFunctionType({ AnyLinMulSym::sortOf<Numeral>() } , AnyLinMulSym::sortOf<Numeral>()));
    }
  };


  class IntegerSymbol
  : public Symbol
  {
    friend class Signature;
    friend class Symbol;
  protected:
    IntegerConstantType _intValue;

  public:
    IntegerSymbol(IntegerConstantType val)
    : Symbol(Output::toString(val),
        /*             arity */ 0, 
        /*       interpreted */ true, 
        /*    preventQuoting */ false, 
        /*             super */ false),
      _intValue(std::move(val))
    {
      setType(OperatorType::getConstantsType(AtomicSort::intSort()));
    }
  };

  class RationalSymbol
  : public Symbol
  {
    friend class Signature;
    friend class Symbol;
  protected:
    RationalConstantType _ratValue;

  public:
    RationalSymbol(RationalConstantType val)
    : Symbol(Output::toString(val),
        /*             arity */ 0, 
        /*       interpreted */ true, 
        /*    preventQuoting */ false, 
        /*             super */ false),
       _ratValue(std::move(val))
    {
      setType(OperatorType::getConstantsType(AtomicSort::rationalSort()));
    }
  };

  class RealSymbol
  : public Symbol
  {
    friend class Signature;
    friend class Symbol;
  protected:
    RealConstantType _realValue;

  public:
    RealSymbol(const RealConstantType& val);
  };

  //////////////////////////////////////
  // Uninterpreted symbol declarations
  //

  unsigned addPredicate(const std::string& name,unsigned arity,bool& added);
  unsigned addTypeCon(const std::string& name,unsigned arity,bool& added);
  unsigned addFunction(const std::string& name,unsigned arity,bool& added);

  /**
   * If a predicate with this name and arity exists, return its number.
   * Otherwise, add a new one and return its number.
   *
   * @param name name of the symbol
   * @param arity arity of the symbol
   * @since 07/05/2007 Manchester
   */
  unsigned addPredicate(const std::string& name,unsigned arity)
  {
    bool added;
    return addPredicate(name,arity,added);
  }
  /**
   * If a function with this name and arity exists, return its number.
   * Otherwise, add a new one and return its number.
   *
   * @since 28/12/2007 Manchester
   */
  unsigned addFunction(const std::string& name,unsigned arity)
  {
    bool added;
    return addFunction(name,arity,added);
  }
  /**
   * If a unique string constant with this name and arity exists, return its number.
   * Otherwise, add a new one and return its number.
   *
   * The added constant is of default ($i) sort.
   */
  unsigned addStringConstant(const std::string& name);
  unsigned addFreshFunction(unsigned arity, const char* prefix, const char* suffix = 0);
  unsigned addSkolemFunction(unsigned arity,const char* suffix = 0);
  unsigned addFreshTypeCon(unsigned arity, const char* prefix, const char* suffix = 0);
  unsigned addSkolemTypeCon(unsigned arity,const char* suffix = 0);
  unsigned addFreshPredicate(unsigned arity, const char* prefix, const char* suffix = 0);
  unsigned addSkolemPredicate(unsigned arity,const char* suffix = 0);
  unsigned addNamePredicate(unsigned arity);
  unsigned addNameFunction(unsigned arity);
  void addEquality();
  unsigned getApp();
  unsigned getLam();
  unsigned getDiff();
  unsigned getChoice();
  unsigned getDeBruijnIndex(int index);
  unsigned getPlaceholder();
  unsigned getDefPred();
  /**
   * For a function f with result type t, this introduces a predicate
   * $def_f with the type t x t. This is used to track expressions of
   * the form f(s) = s' as $def_f(f(s),s') through preprocessing.
   */
  unsigned getFnDef(unsigned fn);
  /**
   * For a predicate p, this introduces a predicate $def_p with the same signature,
   * which is used to track a predicate definition "headers" through preprocessing.
   */
  unsigned getBoolDef(unsigned fn);

 private:
  Symbol* newNumeralConstantSymbol(IntegerConstantType n) 
  { return new IntegerSymbol(std::move(n)); }

  Symbol* newNumeralConstantSymbol(RationalConstantType n) 
  { return new RationalSymbol(std::move(n)); }

  Symbol* newNumeralConstantSymbol(RealConstantType n) 
  { return new RealSymbol(std::move(n)); }
 public:

  // Interpreted symbol declarations

  template<class Numeral>
  unsigned addNumeralConstant(Numeral number_) {
    auto key = SymbolKey(std::make_pair(std::move(number_), unsigned(0)));
    unsigned result;
    if (_funNames.find(key,result)) {
      return result;
    }
    result = _funs.length();
    // copy number out of key again
    auto number = key.as<std::pair<Numeral, unsigned>>()->first;
    noteOccurrence(number);
    Symbol* sym = newNumeralConstantSymbol(std::move(number));
    _funs.push(sym);
    _funNames.insert(key,result);
    return result;
  }

 private:
  void noteOccurrence(IntegerConstantType const&)  { _integers++; }
  void noteOccurrence(RationalConstantType const&)  { _rationals++; }
  void noteOccurrence(RealConstantType const&)  { _reals++; }
 public:

  template<class Numeral>
  unsigned addLinMul(Numeral const& number) {
    auto key = SymbolKey(std::make_pair(number, unsigned(1)));
    unsigned result;
    if (_funNames.find(key, result)) {
      return result;
    }
    noteOccurrence(number);
    result = _funs.length();
    Symbol* sym = new LinMulSym<Numeral>(number);
    auto s = AnyLinMulSym::sortOf<Numeral>();
    sym->setType(OperatorType::getFunctionType({s}, s));
    _funs.push(sym);
    _funNames.insert(key,result);
    return result;
  }

  template<class Numeral>
  static Lib::Option<LinMulSym<Numeral>&> tryLinMulSym(Symbol* sym) {
    return someIf(sym->linMul() && static_cast<LinMulSym<Numeral>*>(sym)->template isType<Numeral>(),
        [&]() -> LinMulSym<Numeral>& { return *static_cast<LinMulSym<Numeral>*>(sym); });
  }

  template<class Numeral>
  Lib::Option<Numeral const&> tryLinMul(unsigned f) {
    if (f >= Term::SPECIAL_FUNCTOR_LOWER_BOUND) return {};
    if (auto sym = tryLinMulSym<Numeral>(getFunction(f))) {
      return Option<Numeral const&>(sym->_value);
    } else {
      return {};
    }
  }


  unsigned addInterpretedFunction(Interpretation itp, OperatorType* type, const std::string& name);
  unsigned addInterpretedFunction(Interpretation itp, const std::string& name)
  {
    ASS(!Theory::isPolymorphic(itp));
    return addInterpretedFunction(itp,Theory::getNonpolymorphicOperatorType(itp),name);
  }

  unsigned addInterpretedPredicate(Interpretation itp, OperatorType* type, const std::string& name);
  unsigned addInterpretedPredicate(Interpretation itp, const std::string& name)
  {
    ASS(!Theory::isPolymorphic(itp));
    return addInterpretedPredicate(itp,Theory::getNonpolymorphicOperatorType(itp),name);
  }

  unsigned getInterpretingSymbol(Interpretation interp, OperatorType* type);
  unsigned getInterpretingSymbol(Interpretation interp)
  {
    ASS(!Theory::isPolymorphic(interp));
    return getInterpretingSymbol(interp,Theory::getNonpolymorphicOperatorType(interp));
  }

  /** Return true iff there is a symbol interpreted by Interpretation @b interp */
  bool haveInterpretingSymbol(Interpretation interp, OperatorType* type) const {
    return _iSymbols.find(std::make_pair(interp,type));
  }
  bool haveInterpretingSymbol(Interpretation interp)
  {
    ASS(!Theory::isPolymorphic(interp));
    return haveInterpretingSymbol(interp,Theory::getNonpolymorphicOperatorType(interp));
  }

  /** return the name of a function with a given number */
  const std::string& functionName(int number);
  /** return the name of a predicate with a given number */
  const std::string& predicateName(int number)
  {
    return _preds[number]->name();
  }
  /** return the name of a type constructor with a given number */
  const std::string& typeConName(int number)
  {
    return _typeCons[number]->name();
  }  
  /** return the arity of a function with a given number */
  const unsigned functionArity(int number)
  {
    return _funs[number]->arity();
  }
  /** return the arity of a predicate with a given number */
  const unsigned predicateArity(int number)
  {
    return _preds[number]->arity();
  }

  const unsigned typeConArity(int number)
  {
    return _typeCons[number]->arity();
  }

  const bool predicateColored(int number)
  {
    return _preds[number]->color()!=COLOR_TRANSPARENT;
  }

  const bool functionColored(int number)
  {
    return _funs[number]->color()!=COLOR_TRANSPARENT;
  }

  /** return true iff predicate of given @b name and @b arity exists. */
  bool isPredicateName(std::string name, unsigned arity)
  {
    auto symbolKey = key(name,arity);
    unsigned tmp;
    return _predNames.find(symbolKey,tmp);
  }

  void addChoiceOperator(unsigned fun){
    _choiceSymbols.insert(fun);
  }

  bool isChoiceOperator(unsigned fun){
    return _choiceSymbols.contains(fun);
  }

  DHSet<unsigned>* getChoiceOperators(){
    return &_choiceSymbols;
  }

  /** return the number of functions */
  unsigned functions() const { return _funs.length(); }
  /** return the number of predicates */
  unsigned predicates() const { return _preds.length(); }
  /** return the number of typecons */
  unsigned typeCons() const { return _typeCons.length(); }

  /** Return the function symbol by its number */
  inline Symbol* getFunction(unsigned n)
  {
    ASS_REP(n < _funs.length(),n);
    return _funs[n];
  } // getFunction
  /** Return the predicate symbol by its number */
  inline Symbol* getPredicate(unsigned n)
  {
    ASS(n < _preds.length());
    return _preds[n];
  } // getPredicate
  inline Symbol* getTypeCon(unsigned n)
  {
    ASS(n < _typeCons.length());
    return _typeCons[n];
  }

  static inline bool isEqualityPredicate(unsigned p)
  {
    // we make sure equality is always 0
    return (p == 0); // see the ASSERT in Signature::Signature
  }

  Signature();
  ~Signature();

  bool functionExists(const std::string& name,unsigned arity) const;
  bool predicateExists(const std::string& name,unsigned arity) const;
  bool typeConExists(const std::string& name,unsigned arity) const;

  /** true if there are user defined sorts */
  bool hasSorts() const{
    return typeCons() > FIRST_USER_CON;
  }

  bool isDefaultSortCon(unsigned con) const{
    return con < FIRST_USER_CON;
  }

  bool isInterpretedNonDefault(unsigned con) const{
    return con < FIRST_USER_CON && con != DEFAULT_SORT_CON;    
  }

  bool isNonDefaultCon(unsigned con) const{
    return con >= FIRST_USER_CON;    
  }

  bool isBoolCon(unsigned con) const{
    return con == BOOL_SRT_CON;    
  }

  bool isTupleCon(unsigned con) {
    return getTypeCon(con)->tupleSort();
  }

  bool isArrayCon(unsigned con) const{
    //second part of conditions ensures that _arrayCon
    //has been initialised.
    return con == _arrayCon && _arrayCon != UINT_MAX;
  }

  bool isArrowCon(unsigned con) const{
    return con == _arrowCon && _arrowCon != UINT_MAX;
  }
  
  bool isAppFun(unsigned fun) const{
    return fun == _appFun && _appFun != UINT_MAX;
  }

  bool isLamFun(unsigned fun) const {
    return fun == _lamFun && _lamFun != UINT_MAX;
  }

  bool isChoiceFun(unsigned fun) const{
    return fun == _choiceFun && _choiceFun != UINT_MAX;
  }

  bool isPlaceholder(unsigned fun) const{
    return fun == _placeholderFun && _placeholderFun != UINT_MAX;
  }

  bool isDefPred(unsigned p) const {
    return p == _defPred && _defPred != UINT_MAX;
  }

  bool isFnDefPred(unsigned p) const{
    return _fnDefPreds.contains(p);
  }

  bool isBoolDefPred(unsigned p, unsigned& orig) const {
    return _boolDefPreds.find(p, orig);
  }

  bool tryGetFunctionNumber(const std::string& name, unsigned arity, unsigned& out) const;
  bool tryGetPredicateNumber(const std::string& name, unsigned arity, unsigned& out) const;
  unsigned getFunctionNumber(const std::string& name, unsigned arity) const;
  unsigned getPredicateNumber(const std::string& name, unsigned arity) const;

  typedef SmartPtr<Stack<unsigned>> DistinctGroupMembers;
  
  Unit* getDistinctGroupPremise(unsigned group);
  unsigned createDistinctGroup(Unit* premise = 0);
  void addToDistinctGroup(unsigned constantSymbol, unsigned groupId);
  bool hasDistinctGroups(){ return _distinctGroupsAddedTo; }
  void noDistinctGroupsLeft(){ _distinctGroupsAddedTo=false; }
  Stack<DistinctGroupMembers> &distinctGroupMembers(){ return _distinctGroupMembers; }

  bool hasTermAlgebras() { return !_termAlgebras.isEmpty(); }
  bool hasDefPreds() const { return !_fnDefPreds.isEmpty() || !_boolDefPreds.isEmpty(); }
      
  static SymbolKey key(const std::string& name,int arity);

  /** the number of string constants */
  unsigned strings() const {return _strings;}
  /** the number of integer constants */
  unsigned integers() const {return _integers;}
  /** the number of rational constants */
  unsigned rationals() const {return _rationals;}
  /** the number of real constants */
  unsigned reals() const {return _reals;}

  static const unsigned STRING_DISTINCT_GROUP;

  unsigned getFoolConstantSymbol(bool isTrue){ 
    if(!_foolConstantsDefined){
      _foolFalse = addFunction("$$false",0); 
      getFunction(_foolFalse)->setType(OperatorType::getConstantsType(AtomicSort::boolSort()));
      _foolTrue = addFunction("$$true",0);
      getFunction(_foolTrue)->setType(OperatorType::getConstantsType(AtomicSort::boolSort()));
      _foolConstantsDefined=true;
    }
    return isTrue ? _foolTrue : _foolFalse;
  }
  bool isFoolConstantSymbol(bool isTrue, unsigned number){
    if(!_foolConstantsDefined) return false;
    return isTrue ? number==_foolTrue : number==_foolFalse;
  }

  unsigned getDefaultSort(){
    bool added = false;
    unsigned individualSort = addTypeCon("$i",0, added);
    if(added){
      getTypeCon(individualSort)->setType(OperatorType::getConstantsType(AtomicSort::superSort()));
    }
    return individualSort;
  }

  unsigned getBoolSort(){
    bool added = false;
    unsigned boolSort = addTypeCon("$o",0, added);
    if(added){
      getTypeCon(boolSort)->setType(OperatorType::getConstantsType(AtomicSort::superSort()));
    }
    return boolSort;
  }

  unsigned getRealSort(){
    bool added = false;
    unsigned realSort = addTypeCon("$real",0, added);
    if(added){
      getTypeCon(realSort)->setType(OperatorType::getConstantsType(AtomicSort::superSort()));
    }
    return realSort;
  }

  unsigned getIntSort(){
    bool added = false;
    unsigned intSort = addTypeCon("$int",0, added);
    if(added){
      getTypeCon(intSort)->setType(OperatorType::getConstantsType(AtomicSort::superSort()));
    }
    return intSort;
  }  

  unsigned getRatSort(){
    bool added = false;
    unsigned ratSort = addTypeCon("$rat",0, added);
    if(added){
      getTypeCon(ratSort)->setType(OperatorType::getConstantsType(AtomicSort::superSort()));
    }
    return ratSort;    
  }

  unsigned getArrowConstructor(){
    bool added = false;
    unsigned arrow = addTypeCon("sTfun",2, added);
    if(added){
      _arrowCon = arrow;
      TermList ss = AtomicSort::superSort();
      Symbol* arr = getTypeCon(arrow);
      arr->setType(OperatorType::getFunctionType({ss, ss}, ss));
    }
    return arrow;    
  }

  unsigned getArrayConstructor(){
    bool added = false;
    unsigned array = addTypeCon("Array",2, added);
    if(added){
      _arrayCon = array;
      TermList ss = AtomicSort::superSort();
      Symbol* arr = getTypeCon(array);
      arr->setType(OperatorType::getFunctionType({ss, ss}, ss));
    }
    return array;    
  }

  unsigned getTupleConstructor(unsigned arity){
    bool added = false;
    //TODO make the name unique
    unsigned tuple = addTypeCon("Tuple", arity, added);
    if(added){
      Symbol* tup = getTypeCon(tuple);
      tup->setType(OperatorType::getTypeConType(arity));
      tup->markTuple();
    }
    return tuple;    
  }  

  unsigned getEqualityProxy(){
    bool added = false;
    unsigned eqProxy = addFunction("vEQ",1, added);
    if(added){
      TermList tv = TermList(0, false);
      TermList result = AtomicSort::arrowSort(tv, tv, AtomicSort::boolSort());
      Symbol * sym = getFunction(eqProxy);
      sym->setType(OperatorType::getConstantsType(result, 1));
      sym->setProxy(Proxy::EQUALS);
    }
    return eqProxy;  
  }

  unsigned getBinaryProxy(const std::string& name) {
    ASS(name == "vIMP" || name == "vAND" || name == "vOR" || name == "vIFF" || name == "vXOR");
    bool added = false;
    
    static constexpr auto convert = [](const std::string& name) {
      if (name == "vIMP") return Proxy::IMP;
      if (name == "vAND") return Proxy::AND;
      if (name == "vOR") return Proxy::OR;
      if (name == "vIFF") return Proxy::IFF;
      return Proxy::XOR;
    };

    unsigned proxy = addFunction(name, 0, added);
    if (added) {
      auto bs = AtomicSort::boolSort();
      auto result = AtomicSort::arrowSort(bs, bs, bs);
      auto sym = getFunction(proxy);
      sym->setType(OperatorType::getConstantsType(result));
      sym->setProxy(convert(name));
    }
    return proxy;  
  }

  unsigned getNotProxy(){
    bool added = false;
    unsigned notProxy = addFunction("vNOT",0, added);
    if(added){
      TermList bs = AtomicSort::boolSort();
      TermList result = AtomicSort::arrowSort(bs, bs);
      Symbol * sym = getFunction(notProxy);
      sym->setType(OperatorType::getConstantsType(result));
      sym->setProxy(Proxy::NOT);
    }
    return notProxy;  
  } //TODO merge with above?


  unsigned getPiSigmaProxy(std::string name){
    bool added = false;
    unsigned proxy = addFunction(name,1, added);
    if (added) {
      auto tv = TermList(0, false);
      auto result = AtomicSort::arrowSort(tv, AtomicSort::boolSort());
      result = AtomicSort::arrowSort(result, AtomicSort::boolSort());
      auto sym = getFunction(proxy);
      sym->setType(OperatorType::getConstantsType(result, 1));
      sym->setProxy(name == "vPI" ? Proxy::PI : Proxy::SIGMA);
    }
    return proxy;  
  } //TODO merge with above?  

  //TODO make all these names protected

  void incrementFormulaCount(Term* t);
  void decrementFormulaCount(Term* t);
  void formulaNamed(Term* t);
  unsigned formulaCount(Term* t);


  bool isTermAlgebraSort(TermList sort) { return sort.isTerm() && _termAlgebras.find(sort.term()->functor()); }
  Shell::TermAlgebra *getTermAlgebraOfSort(TermList sort) {
    ASS(sort.isTerm() && sort.term()->isSort());
    return _termAlgebras.get(sort.term()->functor());
  }
  void addTermAlgebra(Shell::TermAlgebra *ta) { _termAlgebras.insert(ta->sort().term()->functor(), ta); }
  VirtualIterator<Shell::TermAlgebra*> termAlgebrasIterator() const { return _termAlgebras.range(); }
  Shell::TermAlgebraConstructor* getTermAlgebraConstructor(unsigned functor);

  void recordDividesNvalue(TermList n){
    _dividesNvalues.push(n);
  }
  Stack<TermList>& getDividesNvalues(){ return _dividesNvalues; }

  static bool symbolNeedsQuoting(std::string name, bool interpreted, unsigned arity);

private:
  Stack<TermList> _dividesNvalues;
  DHMap<Term*, int> _formulaCounts;

  bool _foolConstantsDefined;
  unsigned _foolTrue;
  unsigned _foolFalse;

  static bool isProtectedName(std::string name);
  static bool charNeedsQuoting(char c, bool first);
  /** Stack of function symbols */
  Stack<Symbol*> _funs;
  /** Stack of predicate symbols */
  Stack<Symbol*> _preds;
  /** Stack of type constructor symbols */  
  Stack<Symbol*> _typeCons;

  DHSet<unsigned> _choiceSymbols;

  SymbolMap _funNames;
  SymbolMap _predNames;
  SymbolMap _typeConNames;
  /** Map for the arity_check options: maps symbols to their arities */
  Map<std::string, unsigned> _arityCheck;
  /** Last number used for fresh functions and predicates */
  int _nextFreshSymbolNumber;

  /** Map from symbol names to variable numbers*/
  SymbolMap _varNames;

  // Store the premise of a distinct group for proof printing, if 0 then group is input
  Stack<Unit*> _distinctGroupPremises;

  // We only store members up until a hard-coded limit i.e. the limit at which we will expand the group
  Stack<DistinctGroupMembers> _distinctGroupMembers;
  // Flag to indicate if any distinct groups have members
  bool _distinctGroupsAddedTo;

  /**
   * Map from MonomorphisedInterpretation values to function and predicate symbols representing them
   *
   * We mix here function and predicate symbols, but it is not a problem, as
   * the MonomorphisedInterpretation value already determines whether we deal with a function
   * or a predicate.
   */
  DHMap<Theory::MonomorphisedInterpretation, unsigned> _iSymbols;

  /** the number of string constants */
  unsigned _strings;
  /** the number of integer constants */
  unsigned _integers;
  /** the number of rational constants */
  unsigned _rationals;
  /** the number of real constants */
  unsigned _reals;

  unsigned _arrayCon;
  unsigned _arrowCon;
  unsigned _appFun;
  unsigned _lamFun;
  unsigned _choiceFun;
  unsigned _placeholderFun;
  unsigned _defPred;
  DHSet<unsigned> _fnDefPreds;
  DHMap<unsigned,unsigned> _boolDefPreds;

  /**
   * Map from type constructor functor to the associated term algebra, if applicable for the sort.
   * If the term algebra is polymorphic, it contains the general type, ctors, dtors, etc.
   * For a term algebra instance, this map gives the general term algebra based on the top-level
   * functor of its sort, the ctors and dtors still have to be instantiated to the right instances.
   */
  DHMap<unsigned, Shell::TermAlgebra*> _termAlgebras;

  //TODO Why are these here? They are not used anywhere. AYB
  //void defineOptionTermAlgebra(unsigned optionSort);
  //void defineEitherTermAlgebra(unsigned eitherSort);
}; // class Signature

}

#endif // __Signature__<|MERGE_RESOLUTION|>--- conflicted
+++ resolved
@@ -135,13 +135,8 @@
     unsigned _skipCongruence : 1;
     /** if tuple sort */
     unsigned _tuple : 1;
-<<<<<<< HEAD
     /** if allowed in answer literals */
     unsigned _computable : 1;
-=======
-    /** name that is bound by a $let-binder */
-    unsigned _letBound : 1;
->>>>>>> e4ecdd23
     /** proxy type */
     Proxy _prox;
     int _deBruijnIndex;
@@ -178,13 +173,8 @@
     void markTermAlgebraDest() { _termAlgebraDest=1; }
     /** mark symbol as a term algebra discriminator */
     void markTermAlgebraDiscriminator() { _termAlgebraDiscriminator=1; }
-<<<<<<< HEAD
     /** mark the symbol as uncomputable and hence not allowed in answer literals */
     void markUncomputable() { _computable = 0; }
-=======
-    /** mark the symbol as let-bound */
-    void markLetBound() { _letBound = 1; }
->>>>>>> e4ecdd23
 
     /** return true iff symbol is marked as skip for the purpose of symbol elimination */
     bool skip() const { return _skip; }
@@ -229,13 +219,8 @@
     inline bool termAlgebraDest() const { return _termAlgebraDest; }
     /** Return true iff symbol is a term algebra destructor */
     inline bool termAlgebraDiscriminator() const { return _termAlgebraDiscriminator; }
-<<<<<<< HEAD
     /** Return true iff symbol is considered computable */
     inline bool computable() const { return _computable; }
-=======
-    /** if bound by a $let-binder */
-    inline bool letBound() const { return _letBound; }
->>>>>>> e4ecdd23
 
     /** Increase the usage count of this symbol **/
     inline void incUsageCnt(){ _usageCount++; }
