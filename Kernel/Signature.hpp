/*
 * This file is part of the source code of the software program
 * Vampire. It is protected by applicable
 * copyright laws.
 *
 * This source code is distributed under the licence found here
 * https://vprover.github.io/license.html
 * and in the source directory
 */
/**
 * @file Signature.hpp
 * Defines class Signature for handling signatures
 *
 * @since 07/05/2007 Manchester, created anew instead of the old overcomplicated
 *        Signature
 */

#ifndef __Signature__
#define __Signature__

#include "Forwards.hpp"

#include "Debug/Assertion.hpp"

#include "Lib/Stack.hpp"
#include "Lib/DHSet.hpp"
#include "Lib/Map.hpp"
#include "Lib/List.hpp"
#include "Lib/DHMap.hpp"
#include "Lib/Environment.hpp"
#include "Lib/SmartPtr.hpp"

#include "Shell/TermAlgebra.hpp"
#include "Shell/Options.hpp"

#include "OperatorType.hpp"
#include "Theory.hpp"

#include <climits>

namespace Kernel {

using namespace Lib;

/**
 * Class implementing signatures
 */
class Signature
{
  using SymbolKey = Coproduct<
      std::pair<std::string, unsigned> // <- (name, arity)
    , std::string // <- string-constant
    // (number, arity). 
    // if arity = 0 we mean a numeral constant
    // if arity = 1 we mean a linear multiplication (this is not yet merged into master bug come with alasca)
    , std::pair<IntegerConstantType, unsigned> 
    , std::pair<RationalConstantType, unsigned> 
    , std::pair<RealConstantType, unsigned> 
    , std::pair<Theory::Interpretation, OperatorType*>
    >;

  using SymbolMap = Map<SymbolKey, unsigned>;
 public:
  /** Function or predicate symbol */
  
  /** The default sort of all individuals, always in the non-sorted case */  
  static const unsigned DEFAULT_SORT_CON=0;
  /** Boolean sort */
  static const unsigned BOOL_SRT_CON=1;
  /** sort of integers */
  static const unsigned INTEGER_SRT_CON=2;
  /** sort of rationals */
  static const unsigned RATIONAL_SRT_CON=3;
  /** sort of reals */  
  static const unsigned REAL_SRT_CON=4;
  /** this is not a sort, it is just used to denote the first index of a user-define sort */
  static const unsigned FIRST_USER_CON=5;
  
  //Order is important
  //Narrow.cpp relies on it
  enum Combinator {
    S_COMB,
    B_COMB,
    C_COMB,
    I_COMB,
    K_COMB,
    NOT_COMB
  };
  
  enum Proxy {
    AND,
    OR,
    IMP,
    FORALL,
    EXISTS,
    IFF,
    XOR,
    NOT,
    PI,
    SIGMA,
    EQUALS,
    NOT_PROXY
  };  
  
  class Symbol {
  
  protected:
    /** print name */
    std::string _name;

    // both _arity and _typeArgsArity could be recovered from _type. Storing directly here as well for convenience

    /** arity */
    unsigned _arity;
    /** arity of type arguments */
    unsigned _typeArgsArity;

    /** Either a FunctionType of a PredicateType object */
    mutable OperatorType* _type;
    /** List of distinct groups the constant is a member of, all members of a distinct group should be distinct from each other */
    List<unsigned>* _distinctGroups;
    /** number of times it is used in the problem */
    unsigned _usageCount;
    /** number of units it is used in in the problem */
    unsigned _unitUsageCount;

    /** the object is of type InterpretedSymbol */
    unsigned _interpreted : 1;
    /** symbol that doesn't come from input problem, but was introduced by Vampire */
    unsigned _introduced : 1;
    /** protected symbols aren't subject to any kind of preprocessing elimination */
    unsigned _protected : 1;
    /** clauses with only skipped symbols will not be output as symbol eliminating */
    unsigned _skip : 1;
    /** marks propositional predicate symbols that are labels to 
        be used as names during consequence finding or function relationship finding */
    unsigned _label : 1;
    /** marks predicates that are equality proxy */
    unsigned _equalityProxy : 1;
    /** was flipped **/ 
    unsigned _wasFlipped : 1;
    /** used in coloured proofs and interpolation */
    unsigned _color : 2;
    /** predicate introduced for query answering */
    unsigned _answerPredicate : 1;
    /** marks term algebra constructors */
    unsigned _termAlgebraCons : 1;
    /** marks term algebra destructors */
    unsigned _termAlgebraDest : 1;
    /** marks term algebra discriminators */
    unsigned _termAlgebraDiscriminator : 1;
    /** if used in the goal **/
    unsigned _inGoal : 1;
    /** if used in a unit **/
    unsigned _inUnit : 1;
    /** if induction skolem **/
    unsigned _inductionSkolem : 1;
    /** if skolem function in general **/
    unsigned _skolem : 1;
    /** if does not need congruence axioms with equality proxy */
    unsigned _skipCongruence : 1;
    /** if tuple sort */
    unsigned _tuple : 1;
    /** if allowed in answer literals */
    unsigned _computable : 1;
    /** name that is bound by a $let-binder */
    unsigned _letBound : 1;
    /** proxy type */
    Proxy _prox;
    /** combinator type */
    Combinator _comb;

  public:
    /** standard constructor */
<<<<<<< HEAD
    Symbol(const std::string& name, unsigned arity, bool interpreted, bool preventQuoting, bool overflownConstant, bool super);
=======
    Symbol(const std::string& name, unsigned arity, bool interpreted, bool preventQuoting, bool super);
>>>>>>> ac19ae79
    void destroyFnSymbol();
    void destroyPredSymbol();
    void destroyTypeConSymbol();

    void addColor(Color color);
    /** mark symbol that doesn't come from input problem, but was introduced by Vampire */
    void markIntroduced() { _introduced=1; }
    /** remove the marking that the symbol was introduced, it has now been found in the input
        we should be careful that the previously introduced symbols are renamed elsewhere */
    void unmarkIntroduced(){ _introduced=0; }
    /** mark the symbol as protected so it is not being eliminated by preprocessing */
    void markProtected() { _protected=1; }
    /** mark the symbol as skip for the purpose of symbol elimination */
    void markSkip() { _skip=1; }
    /** mark the symbol as name for consequence finding */
    void markLabel() { ASS_EQ(arity(), 0); _label=1; markProtected(); }
    /** mark symbol to be an answer predicate */
    void markAnswerPredicate() { _answerPredicate=1; markProtected(); }
    /** mark predicate to be an equality proxy */
    void markEqualityProxy() { _equalityProxy=1; }
    /** mark predicate as (polarity) flipped */
    void markFlipped() { _wasFlipped=1; }
    /** mark symbol as a term algebra constructor */
    void markTermAlgebraCons() { _termAlgebraCons=1; }
    /** mark symbol as a term algebra destructor */
    void markTermAlgebraDest() { _termAlgebraDest=1; }
    /** mark symbol as a term algebra discriminator */
    void markTermAlgebraDiscriminator() { _termAlgebraDiscriminator=1; }
    /** mark the symbol as uncomputable and hence not allowed in answer literals */
    void markUncomputable() { _computable = 0; }
    /** mark the symbol as let-bound */
    void markLetBound() { _letBound = 1; }

    /** return true iff symbol is marked as skip for the purpose of symbol elimination */
    bool skip() const { return _skip; }
    /** return true iff the symbol is marked as name predicate
        for consequence finding */
    bool label() const { return _label; }
    /** return the colour of the symbol */
    Color color() const { return static_cast<Color>(_color); }
    /** Return the arity of the symbol
     * this includes the term as well as the type arguments of the symbol
     */
    inline unsigned arity() const { return _arity; }
    /* the number of term arguments for this symbol */
    inline unsigned numTermArguments() const { return arity() - numTypeArguments(); }
    /** Return the type argument arity of the symbol. Only accurate once type has been set. */
    inline unsigned numTypeArguments() const 
    { 
      // DBGE(name())
      if(name() == "="){ 
        //for some reason, equality is never assigned a type (probably because it is poly)
        return 0; 
      }
      ASS_REP(_type, name()); 
      return _typeArgsArity; 
    }
    /** Return the name of the symbol */
    inline const std::string& name() const { return _name; }
    /** Return true iff the object is of type InterpretedSymbol */
    inline bool interpreted() const { return _interpreted; }
    /** Return true iff the symbol doesn't come from input problem but was introduced by Vampire */
    inline bool introduced() const { return _introduced; }
    /** Return true iff the symbol is must not be eliminated by proprocessing */
    inline bool protectedSymbol() const { return _protected; }
    /** Return true iff symbol is an answer predicate */
    inline bool answerPredicate() const { return _answerPredicate; }
    /** Return true iff symbol is an equality proxy */
    inline bool equalityProxy() const { return _equalityProxy; }
    /** Return true iff symbol was polarity flipped */
    inline bool wasFlipped() const { return _wasFlipped; }
    /** Return true iff symbol is a term algebra constructor */
    inline bool termAlgebraCons() const { return _termAlgebraCons; }
    /** Return true iff symbol is a term algebra destructor */
    inline bool termAlgebraDest() const { return _termAlgebraDest; }
    /** Return true iff symbol is a term algebra destructor */
    inline bool termAlgebraDiscriminator() const { return _termAlgebraDiscriminator; }
    /** Return true iff symbol is considered computable */
    inline bool computable() const { return _computable; }
    /** if bound by a $let-binder */
    inline bool letBound() const { return _letBound; }

    /** Increase the usage count of this symbol **/
    inline void incUsageCnt(){ _usageCount++; }
    /** Return the usage count of this symbol **/
    inline unsigned usageCnt() const { return _usageCount; }
    /** Reset usage count to zero, to start again! **/
    inline void resetUsageCnt(){ _usageCount=0; }

    inline void incUnitUsageCnt(){ _unitUsageCount++;}
    inline unsigned unitUsageCnt() const { return _unitUsageCount; }
    inline void resetUnitUsageCnt(){ _unitUsageCount=0;}

    inline void markInGoal(){ _inGoal=1; }
    inline bool inGoal(){ return _inGoal; }
    inline void markInUnit(){ _inUnit=1; }
    inline bool inUnit(){ return _inUnit; }

    inline void markSkolem(){ _skolem = 1;}
    inline bool skolem(){ return _skolem; }

    inline void markSkipCongruence() { _skipCongruence = 1; }
    inline bool skipCongruence() { return _skipCongruence; }

    inline void markTuple(){ _tuple = 1; }
    inline bool tupleSort(){ return _tuple; }

    inline void setProxy(Proxy prox){ _prox = prox; }
    inline Proxy proxy(){ return _prox; }

    inline void setComb(Combinator comb){ _comb = comb; }
    inline Combinator combinator(){ return _comb; }

    inline void markInductionSkolem(){ _inductionSkolem=1; _skolem=1;}
    inline bool inductionSkolem(){ return _inductionSkolem;}
      
    /** Return true if symbol is an integer constant */
    inline bool integerConstant() const
    { return interpreted() && arity()==0 && fnType()->result()==AtomicSort::intSort(); }
    /** Return true if symbol is a rational constant */
    inline bool rationalConstant() const
    { return interpreted() && arity()==0 && fnType()->result()==AtomicSort::rationalSort(); }
    /** Return true if symbol is a real constant */
    inline bool realConstant() const
    { return interpreted() && arity()==0 && fnType()->result()==AtomicSort::realSort(); }

    /** return true if an interpreted number, note subtle but significant difference from numericConstant **/
    inline bool interpretedNumber() const
    { return integerConstant() || rationalConstant() || realConstant(); }

    /** Return value of an integer constant */
    inline IntegerConstantType integerValue() const
    { ASS(integerConstant()); return static_cast<const IntegerSymbol*>(this)->_intValue; }
    /** Return value of a rational constant */
    inline RationalConstantType rationalValue() const
    { ASS(rationalConstant()); return static_cast<const RationalSymbol*>(this)->_ratValue; }
    /** Return value of a real constant */
    inline RealConstantType realValue() const
    { ASS(realConstant()); return static_cast<const RealSymbol*>(this)->_realValue; }

    const List<unsigned>* distinctGroups() const { return _distinctGroups; }
    /** This takes the symbol number of this symbol as the symbol doesn't know it
        Note that this should only be called on a constant **/
    void addToDistinctGroup(unsigned group,unsigned this_number);
    friend std::ostream& operator<<(std::ostream& out, const Signature::Symbol& self)
    { 
      out << self.name() << ": "; 
      if (self._type) {
        out << *self._type;
      } else {
        out << "<type not (yet) set>";
      }
      return out;
    }

    void setType(OperatorType* type);
    void forceType(OperatorType* type);
    OperatorType* fnType() const;
    OperatorType* predType() const;
    OperatorType* typeConType() const;
  }; // class Symbol

  class InterpretedSymbol
  : public Symbol
  {
    friend class Signature;
    friend class Symbol;
  protected:
    Interpretation _interp;

  public:

    InterpretedSymbol(const std::string& name, Interpretation interp)
    : Symbol(name, 
        /* arity */ Theory::getArity(interp), 
        /*       interpreted */ true, 
        /*    preventQuoting */ false, 
<<<<<<< HEAD
        /* overflownConstant */ false, 
=======
>>>>>>> ac19ae79
        /*             super */ false),
      _interp(interp)
    {
    }

    /** Return the interpreted function that corresponds to this symbol */
    inline Interpretation getInterpretation() const { ASS_REP(interpreted(), _name); return _interp; }
  };

  class IntegerSymbol
  : public Symbol
  {
    friend class Signature;
    friend class Symbol;
  protected:
    IntegerConstantType _intValue;

  public:
<<<<<<< HEAD
    IntegerSymbol(const IntegerConstantType& val)
=======
    IntegerSymbol(IntegerConstantType val)
>>>>>>> ac19ae79
    : Symbol(Output::toString(val),
        /*             arity */ 0, 
        /*       interpreted */ true, 
        /*    preventQuoting */ false, 
<<<<<<< HEAD
        /* overflownConstant */ false, 
        /*             super */ false),
      _intValue(val)
=======
        /*             super */ false),
      _intValue(std::move(val))
>>>>>>> ac19ae79
    {
      setType(OperatorType::getConstantsType(AtomicSort::intSort()));
    }
  };

  class RationalSymbol
  : public Symbol
  {
    friend class Signature;
    friend class Symbol;
  protected:
    RationalConstantType _ratValue;

  public:
<<<<<<< HEAD
    RationalSymbol(const RationalConstantType& val)
=======
    RationalSymbol(RationalConstantType val)
>>>>>>> ac19ae79
    : Symbol(Output::toString(val),
        /*             arity */ 0, 
        /*       interpreted */ true, 
        /*    preventQuoting */ false, 
<<<<<<< HEAD
        /* overflownConstant */ false, 
        /*             super */ false),
       _ratValue(val)
=======
        /*             super */ false),
       _ratValue(std::move(val))
>>>>>>> ac19ae79
    {
      setType(OperatorType::getConstantsType(AtomicSort::rationalSort()));
    }
  };

  class RealSymbol
  : public Symbol
  {
    friend class Signature;
    friend class Symbol;
  protected:
    RealConstantType _realValue;

  public:
    RealSymbol(const RealConstantType& val)
    : Symbol((env.options->proof() == Shell::Options::Proof::PROOFCHECK) ? Output::toString("$to_real(",val,")") 
                                                                         : Output::toString(val),
        /*             arity */ 0, 
        /*       interpreted */ true, 
        /*    preventQuoting */ false, 
<<<<<<< HEAD
        /* overflownConstant */ false, 
        /*             super */ false),
       _realValue(val)
=======
        /*             super */ false),
       _realValue(std::move(val))
>>>>>>> ac19ae79
    {
      setType(OperatorType::getConstantsType(AtomicSort::realSort()));
    }
  }; 

  //////////////////////////////////////
  // Uninterpreted symbol declarations
  //

  unsigned addPredicate(const std::string& name,unsigned arity,bool& added);
  unsigned addTypeCon(const std::string& name,unsigned arity,bool& added);
  unsigned addFunction(const std::string& name,unsigned arity,bool& added);

  /**
   * If a predicate with this name and arity exists, return its number.
   * Otherwise, add a new one and return its number.
   *
   * @param name name of the symbol
   * @param arity arity of the symbol
   * @since 07/05/2007 Manchester
   */
  unsigned addPredicate(const std::string& name,unsigned arity)
  {
    bool added;
    return addPredicate(name,arity,added);
  }
  /**
   * If a function with this name and arity exists, return its number.
   * Otherwise, add a new one and return its number.
   *
   * @since 28/12/2007 Manchester
   */
  unsigned addFunction(const std::string& name,unsigned arity)
  {
    bool added;
    return addFunction(name,arity,added);
  }
  /**
   * If a unique string constant with this name and arity exists, return its number.
   * Otherwise, add a new one and return its number.
   *
   * The added constant is of default ($i) sort.
   */
  unsigned addStringConstant(const std::string& name);
  unsigned addFreshFunction(unsigned arity, const char* prefix, const char* suffix = 0);
  unsigned addSkolemFunction(unsigned arity,const char* suffix = 0, bool computable = false);
  unsigned addFreshTypeCon(unsigned arity, const char* prefix, const char* suffix = 0);
  unsigned addSkolemTypeCon(unsigned arity,const char* suffix = 0);
  unsigned addFreshPredicate(unsigned arity, const char* prefix, const char* suffix = 0);
  unsigned addSkolemPredicate(unsigned arity,const char* suffix = 0);
  unsigned addNamePredicate(unsigned arity);
  unsigned addNameFunction(unsigned arity);
  void addEquality();
  unsigned getApp();
  unsigned getDiff();
  unsigned getChoice();
  /**
   * For a function f with result type t, this introduces a predicate
   * $def_f with the type t x t. This is used to track expressions of
   * the form f(s) = s' as $def_f(f(s),s') through preprocessing.
   */
  unsigned getFnDef(unsigned fn);
  /**
   * For a predicate p, this introduces a predicate $def_p with the same signature,
   * which is used to track a predicate definition "headers" through preprocessing.
   */
  unsigned getBoolDef(unsigned fn);

 private:
  Symbol* newNumeralConstantSymbol(IntegerConstantType n) 
  { return new IntegerSymbol(std::move(n)); }

  Symbol* newNumeralConstantSymbol(RationalConstantType n) 
  { return new RationalSymbol(std::move(n)); }

  Symbol* newNumeralConstantSymbol(RealConstantType n) 
  { return new RealSymbol(std::move(n)); }
 public:

  // Interpreted symbol declarations

  template<class Numeral>
  unsigned addNumeralConstant(Numeral number_, bool defaultSort = false) {
    auto key = SymbolKey(std::make_pair(std::move(number_), unsigned(0)));
    unsigned result;
    if (_funNames.find(key,result)) {
      return result;
    }
    result = _funs.length();
    // copy number out of key again
    auto number = key.as<std::pair<Numeral, unsigned>>()->first;
    if (!defaultSort)
      noteOccurrence(number);
    Symbol* sym = 
      defaultSort ? 
        new Symbol(Output::toString(number),
            /*             arity */ 0, 
            /*       interpreted */ false, 
            /*    preventQuoting */ true, 
            /*             super */ false)
                  : newNumeralConstantSymbol(std::move(number));
    _funs.push(sym);
    _funNames.insert(key,result);
    return result;
  }

  unsigned addIntegerConstant(const std::string& number, bool defaultSort)
  { return addNumeralConstant(IntegerConstantType(number), defaultSort); }

  unsigned addRationalConstant(const std::string& numerator, const std::string& denominator,bool defaultSort)
  { return addNumeralConstant(RationalConstantType(IntegerConstantType(numerator), IntegerConstantType(denominator)), defaultSort); }

  unsigned addRealConstant(const std::string& number,bool defaultSort)
  { return addNumeralConstant(RealConstantType(number), defaultSort); }

 private:
  void noteOccurrence(IntegerConstantType const&)  { _integers++; }
  void noteOccurrence(RationalConstantType const&)  { _rationals++; }
  void noteOccurrence(RealConstantType const&)  { _reals++; }
 public:

  unsigned addInterpretedFunction(Interpretation itp, OperatorType* type, const std::string& name);
  unsigned addInterpretedFunction(Interpretation itp, const std::string& name)
  {
    ASS(!Theory::isPolymorphic(itp));
    return addInterpretedFunction(itp,Theory::getNonpolymorphicOperatorType(itp),name);
  }

  unsigned addInterpretedPredicate(Interpretation itp, OperatorType* type, const std::string& name);
  unsigned addInterpretedPredicate(Interpretation itp, const std::string& name)
  {
    ASS(!Theory::isPolymorphic(itp));
    return addInterpretedPredicate(itp,Theory::getNonpolymorphicOperatorType(itp),name);
  }

  unsigned getInterpretingSymbol(Interpretation interp, OperatorType* type);
  unsigned getInterpretingSymbol(Interpretation interp)
  {
    ASS(!Theory::isPolymorphic(interp));
    return getInterpretingSymbol(interp,Theory::getNonpolymorphicOperatorType(interp));
  }

  /** Return true iff there is a symbol interpreted by Interpretation @b interp */
  bool haveInterpretingSymbol(Interpretation interp, OperatorType* type) const {
    return _iSymbols.find(std::make_pair(interp,type));
  }
  bool haveInterpretingSymbol(Interpretation interp)
  {
    ASS(!Theory::isPolymorphic(interp));
    return haveInterpretingSymbol(interp,Theory::getNonpolymorphicOperatorType(interp));
  }

  /** return the name of a function with a given number */
  const std::string& functionName(int number);
  /** return the name of a predicate with a given number */
  const std::string& predicateName(int number)
  {
    return _preds[number]->name();
  }
  /** return the name of a type constructor with a given number */
  const std::string& typeConName(int number)
  {
    return _typeCons[number]->name();
  }  
  /** return the arity of a function with a given number */
  const unsigned functionArity(int number)
  {
    return _funs[number]->arity();
  }
  /** return the arity of a predicate with a given number */
  const unsigned predicateArity(int number)
  {
    return _preds[number]->arity();
  }

  const unsigned typeConArity(int number)
  {
    return _typeCons[number]->arity();
  }

  const bool predicateColored(int number)
  {
    return _preds[number]->color()!=COLOR_TRANSPARENT;
  }

  const bool functionColored(int number)
  {
    return _funs[number]->color()!=COLOR_TRANSPARENT;
  }

  /** return true iff predicate of given @b name and @b arity exists. */
  bool isPredicateName(std::string name, unsigned arity)
  {
    auto symbolKey = key(name,arity);
    unsigned tmp;
    return _predNames.find(symbolKey,tmp);
  }

  void addChoiceOperator(unsigned fun){
    _choiceSymbols.insert(fun);
  }

  bool isChoiceOperator(unsigned fun){
    return _choiceSymbols.contains(fun);
  }

  DHSet<unsigned>* getChoiceOperators(){
    return &_choiceSymbols;
  }

  /** return the number of functions */
  unsigned functions() const { return _funs.length(); }
  /** return the number of predicates */
  unsigned predicates() const { return _preds.length(); }
  /** return the number of typecons */
  unsigned typeCons() const { return _typeCons.length(); }

  /** Return the function symbol by its number */
  inline Symbol* getFunction(unsigned n)
  {
    ASS_REP(n < _funs.length(),n);
    return _funs[n];
  } // getFunction
  /** Return the predicate symbol by its number */
  inline Symbol* getPredicate(unsigned n)
  {
    ASS(n < _preds.length());
    return _preds[n];
  } // getPredicate
  inline Symbol* getTypeCon(unsigned n)
  {
    ASS(n < _typeCons.length());
    return _typeCons[n];
  }

  static inline bool isEqualityPredicate(unsigned p)
  {
    // we make sure equality is always 0
    return (p == 0); // see the ASSERT in Signature::Signature
  }

  Signature();
  ~Signature();

  bool functionExists(const std::string& name,unsigned arity) const;
  bool predicateExists(const std::string& name,unsigned arity) const;
  bool typeConExists(const std::string& name,unsigned arity) const;

  /** true if there are user defined sorts */
  bool hasSorts() const{
    return typeCons() > FIRST_USER_CON;
  }

  bool isDefaultSortCon(unsigned con) const{
    return con < FIRST_USER_CON;
  }

  bool isInterpretedNonDefault(unsigned con) const{
    return con < FIRST_USER_CON && con != DEFAULT_SORT_CON;    
  }

  bool isNonDefaultCon(unsigned con) const{
    return con >= FIRST_USER_CON;    
  }

  bool isBoolCon(unsigned con) const{
    return con == BOOL_SRT_CON;    
  }

  bool isTupleCon(unsigned con) {
    return getTypeCon(con)->tupleSort();
  }

  bool isArrayCon(unsigned con) const{
    //second part of conditions ensures that _arrayCon
    //has been initialised.
    return (con == _arrayCon && _arrayCon != UINT_MAX);    
  }

  bool isArrowCon(unsigned con) const{
    return (con == _arrowCon && _arrowCon != UINT_MAX);    
  }
  
  bool isAppFun(unsigned fun) const{
    return (fun == _appFun && _appFun != UINT_MAX);
  }

  bool isFnDefPred(unsigned p) const{
    return _fnDefPreds.contains(p);
  }

  bool isBoolDefPred(unsigned p, unsigned& orig) const {
    return _boolDefPreds.find(p, orig);
  }

  bool tryGetFunctionNumber(const std::string& name, unsigned arity, unsigned& out) const;
  bool tryGetPredicateNumber(const std::string& name, unsigned arity, unsigned& out) const;
  unsigned getFunctionNumber(const std::string& name, unsigned arity) const;
  unsigned getPredicateNumber(const std::string& name, unsigned arity) const;

  typedef SmartPtr<Stack<unsigned>> DistinctGroupMembers;
  
  Unit* getDistinctGroupPremise(unsigned group);
  unsigned createDistinctGroup(Unit* premise = 0);
  void addToDistinctGroup(unsigned constantSymbol, unsigned groupId);
  bool hasDistinctGroups(){ return _distinctGroupsAddedTo; }
  void noDistinctGroupsLeft(){ _distinctGroupsAddedTo=false; }
  Stack<DistinctGroupMembers> &distinctGroupMembers(){ return _distinctGroupMembers; }

  bool hasTermAlgebras() { return !_termAlgebras.isEmpty(); }
  bool hasDefPreds() const { return !_fnDefPreds.isEmpty() || !_boolDefPreds.isEmpty(); }
      
  static SymbolKey key(const std::string& name,int arity);

  /** the number of string constants */
  unsigned strings() const {return _strings;}
  /** the number of integer constants */
  unsigned integers() const {return _integers;}
  /** the number of rational constants */
  unsigned rationals() const {return _rationals;}
  /** the number of real constants */
  unsigned reals() const {return _reals;}

  static const unsigned STRING_DISTINCT_GROUP;

  unsigned getFoolConstantSymbol(bool isTrue){ 
    if(!_foolConstantsDefined){
      _foolFalse = addFunction("$$false",0); 
      getFunction(_foolFalse)->setType(OperatorType::getConstantsType(AtomicSort::boolSort()));
      _foolTrue = addFunction("$$true",0);
      getFunction(_foolTrue)->setType(OperatorType::getConstantsType(AtomicSort::boolSort()));
      _foolConstantsDefined=true;
    }
    return isTrue ? _foolTrue : _foolFalse;
  }
  bool isFoolConstantSymbol(bool isTrue, unsigned number){
    if(!_foolConstantsDefined) return false;
    return isTrue ? number==_foolTrue : number==_foolFalse;
  }

  unsigned getDefaultSort(){
    bool added = false;
    unsigned individualSort = addTypeCon("$i",0, added);
    if(added){
      getTypeCon(individualSort)->setType(OperatorType::getConstantsType(AtomicSort::superSort()));
    }
    return individualSort;
  }

  unsigned getBoolSort(){
    bool added = false;
    unsigned boolSort = addTypeCon("$o",0, added);
    if(added){
      getTypeCon(boolSort)->setType(OperatorType::getConstantsType(AtomicSort::superSort()));
    }
    return boolSort;
  }

  unsigned getRealSort(){
    bool added = false;
    unsigned realSort = addTypeCon("$real",0, added);
    if(added){
      getTypeCon(realSort)->setType(OperatorType::getConstantsType(AtomicSort::superSort()));
    }
    return realSort;
  }

  unsigned getIntSort(){
    bool added = false;
    unsigned intSort = addTypeCon("$int",0, added);
    if(added){
      getTypeCon(intSort)->setType(OperatorType::getConstantsType(AtomicSort::superSort()));
    }
    return intSort;
  }  

  unsigned getRatSort(){
    bool added = false;
    unsigned ratSort = addTypeCon("$rat",0, added);
    if(added){
      getTypeCon(ratSort)->setType(OperatorType::getConstantsType(AtomicSort::superSort()));
    }
    return ratSort;    
  }

  unsigned getArrowConstructor(){
    bool added = false;
    unsigned arrow = addTypeCon("sTfun",2, added);
    if(added){
      _arrowCon = arrow;
      TermList ss = AtomicSort::superSort();
      Symbol* arr = getTypeCon(arrow);
      arr->setType(OperatorType::getFunctionType({ss, ss}, ss));
    }
    return arrow;    
  }

  unsigned getArrayConstructor(){
    bool added = false;
    unsigned array = addTypeCon("Array",2, added);
    if(added){
      _arrayCon = array;
      TermList ss = AtomicSort::superSort();
      Symbol* arr = getTypeCon(array);
      arr->setType(OperatorType::getFunctionType({ss, ss}, ss));
    }
    return array;    
  }

  unsigned getTupleConstructor(unsigned arity){
    bool added = false;
    //TODO make the name unique
    unsigned tuple = addTypeCon("Tuple", arity, added);
    if(added){
      Symbol* tup = getTypeCon(tuple);
      tup->setType(OperatorType::getTypeConType(arity));
      tup->markTuple();
    }
    return tuple;    
  }  

  unsigned getEqualityProxy(){
    bool added = false;
    unsigned eqProxy = addFunction("vEQ",1, added);
    if(added){
      TermList tv = TermList(0, false);
      TermList result = AtomicSort::arrowSort(tv, tv, AtomicSort::boolSort());
      Symbol * sym = getFunction(eqProxy);
      sym->setType(OperatorType::getConstantsType(result, 1));
      sym->setProxy(EQUALS);
    }
    return eqProxy;  
  }

  unsigned getBinaryProxy(std::string name){
    ASS(name == "vIMP" || name == "vAND" || name == "vOR" || name == "vIFF" || name == "vXOR");
    bool added = false;
    
    auto convert = [] (std::string name) { 
      if(name == "vIMP"){ return IMP; }
      else if(name == "vAND"){ return AND; }
      else if(name == "vOR"){ return OR; }
      else if(name == "vIFF"){ return IFF; }
      else{ return XOR; }
    };

    unsigned proxy = addFunction(name,0, added);
    if(added){
      TermList bs = AtomicSort::boolSort();
      TermList result = AtomicSort::arrowSort(bs, bs, bs);
      Symbol * sym = getFunction(proxy);
      sym->setType(OperatorType::getConstantsType(result));
      sym->setProxy(convert(name));
    }
    return proxy;  
  }

  unsigned getNotProxy(){
    bool added = false;
    unsigned notProxy = addFunction("vNOT",0, added);
    if(added){
      TermList bs = AtomicSort::boolSort();
      TermList result = AtomicSort::arrowSort(bs, bs);
      Symbol * sym = getFunction(notProxy);
      sym->setType(OperatorType::getConstantsType(result));
      sym->setProxy(NOT);
    }
    return notProxy;  
  } //TODO merge with above?


  unsigned getPiSigmaProxy(std::string name){
    bool added = false;
    unsigned proxy = addFunction(name,1, added);
    if(added){
      TermList tv = TermList(0, false);
      TermList result = AtomicSort::arrowSort(tv, AtomicSort::boolSort());
      result = AtomicSort::arrowSort(result, AtomicSort::boolSort());
      Symbol * sym = getFunction(proxy);
      sym->setType(OperatorType::getConstantsType(result, 1));
      sym->setProxy(name == "vPI" ? PI : SIGMA);
    }
    return proxy;  
  } //TODO merge with above?  

  //TODO make all these names protected

  unsigned getCombinator(Combinator c){
    bool added = false;
    unsigned comb;
    
    auto convert = [] (Combinator cb) { 
      switch(cb){
        case S_COMB:
          return "sCOMB";
        case C_COMB:
          return "cCOMB";
        case B_COMB:
          return "bCOMB";
        case K_COMB:
          return "kCOMB";
        default:
          return "iCOMB";
      }
    };
    
    std::string name = convert(c);
    if(c == S_COMB || c == B_COMB || c == C_COMB){
      comb = addFunction(name,3, added);
    } else if ( c == K_COMB) {
      comb = addFunction(name,2, added);      
    } else {
      comb = addFunction(name,1, added);
    }

    if(added){
      unsigned typeArgsArity = 3;
      TermList x0 = TermList(0, false);
      TermList x1 = TermList(1, false);
      TermList x2 = TermList(2, false);
      TermList t0 = AtomicSort::arrowSort(x1, x2);
      TermList t1 = AtomicSort::arrowSort(x0, t0);
      TermList t2 = AtomicSort::arrowSort(x0, x1);
      TermList t3 = AtomicSort::arrowSort(x0, x2);
      TermList sort; 
      if(c == S_COMB){
        sort = AtomicSort::arrowSort(t1, t2, t3);
      }else if(c == C_COMB){
        sort = AtomicSort::arrowSort(t1, x1, t3);
      }else if(c == B_COMB){
        sort = AtomicSort::arrowSort(t0, t2, t3);
      }else if(c == K_COMB){
        typeArgsArity = 2;
        sort = AtomicSort::arrowSort(x0, x1 , x0);
      }else if(c == I_COMB){
        typeArgsArity = 1;
        sort = AtomicSort::arrowSort(x0, x0);
      }    

      Symbol* sym = getFunction(comb);
      sym->setType(OperatorType::getConstantsType(sort, typeArgsArity));
      sym->setComb(c);
    } 
    return comb;
  }

  void incrementFormulaCount(Term* t);
  void decrementFormulaCount(Term* t);
  void formulaNamed(Term* t);
  unsigned formulaCount(Term* t);


  bool isTermAlgebraSort(TermList sort) { return sort.isTerm() && _termAlgebras.find(sort.term()->functor()); }
  Shell::TermAlgebra *getTermAlgebraOfSort(TermList sort) {
    ASS(sort.isTerm() && sort.term()->isSort());
    return _termAlgebras.get(sort.term()->functor());
  }
  void addTermAlgebra(Shell::TermAlgebra *ta) { _termAlgebras.insert(ta->sort().term()->functor(), ta); }
  VirtualIterator<Shell::TermAlgebra*> termAlgebrasIterator() const { return _termAlgebras.range(); }
  Shell::TermAlgebraConstructor* getTermAlgebraConstructor(unsigned functor);

  void recordDividesNvalue(TermList n){
    _dividesNvalues.push(n);
  }
  Stack<TermList>& getDividesNvalues(){ return _dividesNvalues; }

  static bool symbolNeedsQuoting(std::string name, bool interpreted, unsigned arity);

private:
  Stack<TermList> _dividesNvalues;
  DHMap<Term*, int> _formulaCounts;

  bool _foolConstantsDefined;
  unsigned _foolTrue;
  unsigned _foolFalse;

  static bool isProtectedName(std::string name);
  static bool charNeedsQuoting(char c, bool first);
  /** Stack of function symbols */
  Stack<Symbol*> _funs;
  /** Stack of predicate symbols */
  Stack<Symbol*> _preds;
  /** Stack of type constructor symbols */  
  Stack<Symbol*> _typeCons;

  DHSet<unsigned> _choiceSymbols;

  SymbolMap _funNames;
  SymbolMap _predNames;
  SymbolMap _typeConNames;
  /** Map for the arity_check options: maps symbols to their arities */
  Map<std::string, unsigned> _arityCheck;
  /** Last number used for fresh functions and predicates */
  int _nextFreshSymbolNumber;

  /** Number of Skolem functions (this is just for LaTeX output) */
  unsigned _skolemFunctionCount;

  /** Map from symbol names to variable numbers*/
  SymbolMap _varNames;
  
  // Store the premise of a distinct group for proof printing, if 0 then group is input
  Stack<Unit*> _distinctGroupPremises;

  // We only store members up until a hard-coded limit i.e. the limit at which we will expand the group
  Stack<DistinctGroupMembers> _distinctGroupMembers;
  // Flag to indicate if any distinct groups have members
  bool _distinctGroupsAddedTo;

  /**
   * Map from MonomorphisedInterpretation values to function and predicate symbols representing them
   *
   * We mix here function and predicate symbols, but it is not a problem, as
   * the MonomorphisedInterpretation value already determines whether we deal with a function
   * or a predicate.
   */
  DHMap<Theory::MonomorphisedInterpretation, unsigned> _iSymbols;

  /** the number of string constants */
  unsigned _strings;
  /** the number of integer constants */
  unsigned _integers;
  /** the number of rational constants */
  unsigned _rationals;
  /** the number of real constants */
  unsigned _reals;

  unsigned _arrayCon;
  unsigned _arrowCon;
  unsigned _appFun;
  DHSet<unsigned> _fnDefPreds;
  DHMap<unsigned,unsigned> _boolDefPreds;

  /**
   * Map from type constructor functor to the associated term algebra, if applicable for the sort.
   * If the term algebra is polymorphic, it contains the general type, ctors, dtors, etc.
   * For a term algebra instance, this map gives the general term algebra based on the top-level
   * functor of its sort, the ctors and dtors still have to be instantiated to the right instances.
   */
  DHMap<unsigned, Shell::TermAlgebra*> _termAlgebras;

  //TODO Why are these here? They are not used anywhere. AYB
  //void defineOptionTermAlgebra(unsigned optionSort);
  //void defineEitherTermAlgebra(unsigned eitherSort);
}; // class Signature

}

#endif // __Signature__<|MERGE_RESOLUTION|>--- conflicted
+++ resolved
@@ -172,11 +172,7 @@
 
   public:
     /** standard constructor */
-<<<<<<< HEAD
-    Symbol(const std::string& name, unsigned arity, bool interpreted, bool preventQuoting, bool overflownConstant, bool super);
-=======
     Symbol(const std::string& name, unsigned arity, bool interpreted, bool preventQuoting, bool super);
->>>>>>> ac19ae79
     void destroyFnSymbol();
     void destroyPredSymbol();
     void destroyTypeConSymbol();
@@ -226,7 +222,6 @@
     /** Return the type argument arity of the symbol. Only accurate once type has been set. */
     inline unsigned numTypeArguments() const 
     { 
-      // DBGE(name())
       if(name() == "="){ 
         //for some reason, equality is never assigned a type (probably because it is poly)
         return 0; 
@@ -354,10 +349,6 @@
         /* arity */ Theory::getArity(interp), 
         /*       interpreted */ true, 
         /*    preventQuoting */ false, 
-<<<<<<< HEAD
-        /* overflownConstant */ false, 
-=======
->>>>>>> ac19ae79
         /*             super */ false),
       _interp(interp)
     {
@@ -376,23 +367,13 @@
     IntegerConstantType _intValue;
 
   public:
-<<<<<<< HEAD
-    IntegerSymbol(const IntegerConstantType& val)
-=======
     IntegerSymbol(IntegerConstantType val)
->>>>>>> ac19ae79
     : Symbol(Output::toString(val),
         /*             arity */ 0, 
         /*       interpreted */ true, 
         /*    preventQuoting */ false, 
-<<<<<<< HEAD
-        /* overflownConstant */ false, 
-        /*             super */ false),
-      _intValue(val)
-=======
         /*             super */ false),
       _intValue(std::move(val))
->>>>>>> ac19ae79
     {
       setType(OperatorType::getConstantsType(AtomicSort::intSort()));
     }
@@ -407,23 +388,13 @@
     RationalConstantType _ratValue;
 
   public:
-<<<<<<< HEAD
-    RationalSymbol(const RationalConstantType& val)
-=======
     RationalSymbol(RationalConstantType val)
->>>>>>> ac19ae79
     : Symbol(Output::toString(val),
         /*             arity */ 0, 
         /*       interpreted */ true, 
         /*    preventQuoting */ false, 
-<<<<<<< HEAD
-        /* overflownConstant */ false, 
-        /*             super */ false),
-       _ratValue(val)
-=======
         /*             super */ false),
        _ratValue(std::move(val))
->>>>>>> ac19ae79
     {
       setType(OperatorType::getConstantsType(AtomicSort::rationalSort()));
     }
@@ -444,14 +415,8 @@
         /*             arity */ 0, 
         /*       interpreted */ true, 
         /*    preventQuoting */ false, 
-<<<<<<< HEAD
-        /* overflownConstant */ false, 
-        /*             super */ false),
-       _realValue(val)
-=======
         /*             super */ false),
        _realValue(std::move(val))
->>>>>>> ac19ae79
     {
       setType(OperatorType::getConstantsType(AtomicSort::realSort()));
     }
