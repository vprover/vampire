--- conflicted
+++ resolved
@@ -317,8 +317,8 @@
         Note that this should only be called on a constant **/
     void addToDistinctGroup(unsigned group,unsigned this_number);
     friend std::ostream& operator<<(std::ostream& out, const Signature::Symbol& self)
-    { 
-      out << self.name() << ": "; 
+    {
+      out << self.name() << ": ";
       if (self._type) {
         out << *self._type;
       } else {
@@ -367,18 +367,13 @@
     IntegerConstantType _intValue;
 
   public:
-<<<<<<< HEAD
-    IntegerSymbol(const IntegerConstantType& val)
-    : Symbol(val.toString(), 0, true, false, true), _intValue(val)
-=======
     IntegerSymbol(IntegerConstantType val)
     : Symbol(Output::toString(val),
-        /*             arity */ 0, 
-        /*       interpreted */ true, 
-        /*    preventQuoting */ false, 
+        /*             arity */ 0,
+        /*       interpreted */ true,
+        /*    preventQuoting */ false,
         /*             super */ false),
       _intValue(std::move(val))
->>>>>>> 7012b0c6
     {
       setType(OperatorType::getConstantsType(AtomicSort::intSort()));
     }
@@ -393,18 +388,13 @@
     RationalConstantType _ratValue;
 
   public:
-<<<<<<< HEAD
-    RationalSymbol(const RationalConstantType& val)
-    : Symbol(val.toString(), 0, true, false, true), _ratValue(val)
-=======
     RationalSymbol(RationalConstantType val)
     : Symbol(Output::toString(val),
-        /*             arity */ 0, 
-        /*       interpreted */ true, 
-        /*    preventQuoting */ false, 
+        /*             arity */ 0,
+        /*       interpreted */ true,
+        /*    preventQuoting */ false,
         /*             super */ false),
        _ratValue(std::move(val))
->>>>>>> 7012b0c6
     {
       setType(OperatorType::getConstantsType(AtomicSort::rationalSort()));
     }
@@ -420,18 +410,13 @@
 
   public:
     RealSymbol(const RealConstantType& val)
-<<<<<<< HEAD
-    : Symbol((env.options->proof() == Shell::Options::Proof::PROOFCHECK) ? "$to_real("+val.toString()+")" : val.toNiceString(), 0,
-       true, false, true), _realValue(val)
-=======
-    : Symbol((env.options->proof() == Shell::Options::Proof::PROOFCHECK) ? Output::toString("$to_real(",val,")") 
+    : Symbol((env.options->proof() == Shell::Options::Proof::PROOFCHECK) ? Output::toString("$to_real(",val,")")
                                                                          : Output::toString(val),
-        /*             arity */ 0, 
-        /*       interpreted */ true, 
-        /*    preventQuoting */ false, 
+        /*             arity */ 0,
+        /*       interpreted */ true,
+        /*    preventQuoting */ false,
         /*             super */ false),
        _realValue(std::move(val))
->>>>>>> 7012b0c6
     {
       setType(OperatorType::getConstantsType(AtomicSort::realSort()));
     }
