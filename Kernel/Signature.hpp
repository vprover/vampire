--- conflicted
+++ resolved
@@ -38,13 +38,11 @@
 #include "OperatorType.hpp"
 #include "Theory.hpp"
 
-<<<<<<< HEAD
+#include <climits>
+
 namespace Shell {
   class FnDefHandler;
 }
-=======
-#include <climits>
->>>>>>> 93af3190
 
 namespace Kernel {
 
