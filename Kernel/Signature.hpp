--- conflicted
+++ resolved
@@ -52,11 +52,7 @@
     , std::string // <- string-constant
     // (number, arity). 
     // if arity = 0 we mean a numeral constant
-<<<<<<< HEAD
     // if arity = 1 we mean a linear multiplication
-=======
-    // if arity = 1 we mean a linear multiplication (this is not yet merged into master but will come with alasca)
->>>>>>> d36d4338
     , std::pair<IntegerConstantType, unsigned> 
     , std::pair<RationalConstantType, unsigned> 
     , std::pair<RealConstantType, unsigned> 
