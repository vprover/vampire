--- conflicted
+++ resolved
@@ -47,20 +47,12 @@
  */
 class Signature
 {
-<<<<<<< HEAD
-  template<class T> struct LinMulName : public T {};
-=======
->>>>>>> a54bc080
   using SymbolKey = Coproduct<
       std::pair<std::string, unsigned> // <- (name, arity)
     , std::string // <- string-constant
     // (number, arity). 
     // if arity = 0 we mean a numeral constant
-<<<<<<< HEAD
     // if arity = 1 we mean a linear multiplication
-=======
-    // if arity = 1 we mean a linear multiplication (this is not yet merged into master bug come with alasca)
->>>>>>> a54bc080
     , std::pair<IntegerConstantType, unsigned> 
     , std::pair<RationalConstantType, unsigned> 
     , std::pair<RealConstantType, unsigned> 
@@ -204,12 +196,7 @@
     void markEqualityProxy() { _equalityProxy=1; }
     /** mark predicate as (polarity) flipped */
     void markFlipped() { _wasFlipped=1; }
-<<<<<<< HEAD
     void markLinMul() { _linMul=1; }
-    /** mark constant as overflown */
-    void markOverflownConstant() { _overflownConstant=1; }
-=======
->>>>>>> a54bc080
     /** mark symbol as a term algebra constructor */
     void markTermAlgebraCons() { _termAlgebraCons=1; }
     /** mark symbol as a term algebra destructor */
@@ -389,11 +376,6 @@
     static auto sortOf(RationalConstantType *) { return AtomicSort::rationalSort(); }
     static auto sortOf(RealConstantType *) { return AtomicSort::realSort(); }
 
-  protected:
-    static auto pfx(IntegerConstantType *) { return "int"; }
-    static auto pfx(RationalConstantType *) { return "rat"; }
-    static auto pfx(RealConstantType *) { return "real"; }
-
   public:
 
     template<class Numeral>
@@ -417,15 +399,14 @@
     Numeral _value;
 
   public:
-    static std::string name(Numeral n) { return Output::toString(n, AnyLinMulSym::pfx((Numeral*)0)); }
+    static std::string name(Numeral n) { return Output::toString(n); }
     LinMulSym(Numeral val)
     : AnyLinMulSym(
         AnyLinMulSym::typeOf<Numeral>(),
         name(val),
         /*             arity */ 1, 
         /*       interpreted */ false, 
-        /*    preventQuoting */ false, 
-        /* overflownConstant */ false, 
+        /*    preventQuoting */ true, 
         /*             super */ false),
       _value(std::move(val))
     {
@@ -592,10 +573,6 @@
             /*             arity */ 0, 
             /*       interpreted */ false, 
             /*    preventQuoting */ true, 
-<<<<<<< HEAD
-            /* overflownConstant */ false, 
-=======
->>>>>>> a54bc080
             /*             super */ false)
                   : newNumeralConstantSymbol(std::move(number));
     _funs.push(sym);
@@ -603,11 +580,7 @@
     return result;
   }
 
-<<<<<<< HEAD
-  unsigned addIntegerConstant(const std::string& number,bool defaultSort) 
-=======
   unsigned addIntegerConstant(const std::string& number, bool defaultSort)
->>>>>>> a54bc080
   { return addNumeralConstant(IntegerConstantType(number), defaultSort); }
 
   unsigned addRationalConstant(const std::string& numerator, const std::string& denominator,bool defaultSort)
@@ -616,23 +589,12 @@
   unsigned addRealConstant(const std::string& number,bool defaultSort)
   { return addNumeralConstant(RealConstantType(number), defaultSort); }
 
-<<<<<<< HEAD
-  unsigned addIntegerConstant(const IntegerConstantType& number)
-  { return addNumeralConstant(number, /* defaultSort */ false); }
-  unsigned addRationalConstant(const RationalConstantType& number)
-  { return addNumeralConstant(number, /* defaultSort */ false); }
-  unsigned addRealConstant(const RealConstantType& number)
-  { return addNumeralConstant(number, /* defaultSort */ false); }
-
-=======
->>>>>>> a54bc080
  private:
   void noteOccurrence(IntegerConstantType const&)  { _integers++; }
   void noteOccurrence(RationalConstantType const&)  { _rationals++; }
   void noteOccurrence(RealConstantType const&)  { _reals++; }
  public:
 
-<<<<<<< HEAD
   template<class Numeral>
   unsigned addLinMul(Numeral const& number) {
     auto key = SymbolKey(std::make_pair(number, unsigned(1)));
@@ -652,7 +614,7 @@
 
   template<class Numeral>
   static Lib::Option<LinMulSym<Numeral>&> tryLinMulSym(Symbol* sym) {
-    return someIf(sym->linMul() && static_cast<LinMulSym<Numeral>*>(sym)->template isType<Numeral>(), 
+    return someIf(sym->linMul() && static_cast<LinMulSym<Numeral>*>(sym)->template isType<Numeral>(),
         [&]() -> LinMulSym<Numeral>& { return *static_cast<LinMulSym<Numeral>*>(sym); });
   }
 
@@ -664,9 +626,8 @@
       return {};
     }
   }
- 
-=======
->>>>>>> a54bc080
+
+
   unsigned addInterpretedFunction(Interpretation itp, OperatorType* type, const std::string& name);
   unsigned addInterpretedFunction(Interpretation itp, const std::string& name)
   {
@@ -1133,15 +1094,6 @@
 
   DHSet<unsigned> _choiceSymbols;
 
-<<<<<<< HEAD
-  /**
-   * Map from std::string "name_arity" to their numbers
-   *
-   * String constants have key "value_c", integer constants "value_n",
-   * rational "numerator_denominator_q" and real "value_r".
-   */
-=======
->>>>>>> a54bc080
   SymbolMap _funNames;
   SymbolMap _predNames;
   SymbolMap _typeConNames;
