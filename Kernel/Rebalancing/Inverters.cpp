/*
 * This file is part of the source code of the software program
 * Vampire. It is protected by applicable
 * copyright laws.
 *
 * This source code is distributed under the licence found here
 * https://vprover.github.io/license.html
 * and in the source directory
 */
#include "Inverters.hpp"
#include "Kernel/ALASCA/Signature.hpp"

namespace Kernel {
namespace Rebalancing {
namespace Inverters {
#define DEBUG(...) //DBG(__VA_ARGS__)

template<class A> void __ignoreWarnUnusedLocalTypedefHack() {}

#define CASE_INVERT(sort, fun, expr)                                           \
  case NumTraits<sort>::fun##I: {                                              \
    using Number = NumTraits<sort>;                                            \
    __ignoreWarnUnusedLocalTypedefHack<Number>();                              \
    return expr;                                                               \
  }

#define CASE_INVERT_INT(fun, expr) CASE_INVERT(IntegerConstantType, fun, expr)

#define CASE_INVERT_FRAC(fun, expr)                                            \
  CASE_INVERT(RealConstantType, fun, expr) \
  CASE_INVERT(RationalConstantType, fun, expr)

template<class NumTraits> bool canInvertDiv(const InversionContext &ctxt);
template<class NumTraits> TermList doInvertDiv(const InversionContext &ctxt);
bool canInvertMulInt(const InversionContext &ctxt);
TermList doInvertMulInt(const InversionContext &ctxt);

template <class Number> bool nonZero(const TermList &t);

bool dtorIsPredicate(Signature::Symbol const& ctor, unsigned index) 
{ return ctor.fnType()->arg(index) == AtomicSort::boolSort(); }

Option<TermList> tryInvertLinMul(InversionContext const& ctxt, IntTraits n) {
    return asig(n)
      .ifLinMul(&ctxt.topTerm(), [&](auto& c, auto t) { 
          return someIf(c == -1, [&]() { return asig(n).linMul(-1, ctxt.toWrap()); })
              || someIf(c ==  1, [&]() { return                    ctxt.toWrap() ; }); 
      })
      .flatten();
}
template<class NumTraits>
Option<TermList> tryInvertLinMul(InversionContext const& ctxt, NumTraits n) {
    return asig(n)
      .ifLinMul(&ctxt.topTerm(), [&](auto& c, auto t) { 
          return someIf(c != 0, [&]() { return asig(n).linMul(1/c, ctxt.toWrap()); }); 
      })
      .flatten();
}

Option<TermList> tryInvertLinMul(InversionContext const& ctxt) 
{ return tryNumTraits([&](auto n) { return tryInvertLinMul(ctxt, n); }); }

bool NumberTheoryInverter::canInvertTop(const InversionContext &ctxt) {
  auto &t = ctxt.topTerm();
  auto fun = t.functor();

  DEBUG("canInvert ", ctxt.topTerm().toString(), "@", ctxt.topIdx())
  if (tryInvertLinMul(ctxt)) return true;
  if (theory->isInterpretedFunction(fun)) {
    auto inter = theory->interpretFunction(fun);
    switch (inter) {
      CASE_INVERT_FRAC(add, true)
      CASE_INVERT_FRAC(minus, true)
      CASE_INVERT_FRAC(mul, nonZero<Number>(t[1 - ctxt.topIdx()]))
      CASE_INVERT_FRAC(div, canInvertDiv<Number>(ctxt))
      CASE_INVERT_INT(mul, canInvertMulInt(ctxt))
      CASE_INVERT_INT(add, true)
      CASE_INVERT_INT(minus, true)
    // case Theory::Interpretation::ARRAY_STORE:
    //   /* store(t, i, x) = s ==> x = select(s, i) */
    //   return ctxt.topIdx() == 2;
      default:;
    }
    // DBG("WARNING: unknown interpreted function: ", t.toString())
    return false;
  } else { 
    /* cannot invert uninterpreted functions */
    return false;
  }
}

#define CASE_DO_INVERT(sort, fun, expr)                                        \
  case NumTraits<sort>::fun##I: {                                              \
    using Number = NumTraits<sort>;                                            \
    __ignoreWarnUnusedLocalTypedefHack<Number>();                              \
    return expr;                                                               \
  }

#define CASE_DO_INVERT_FRAC(fun, expr)                                         \
  CASE_DO_INVERT(RealConstantType, fun, expr)                                  \
  CASE_DO_INVERT(RationalConstantType, fun, expr)

#define CASE_DO_INVERT_ALL(fun, expr)                                          \
  CASE_DO_INVERT_INT(fun, expr)                                                \
  CASE_DO_INVERT_FRAC(fun, expr)

#define CASE_DO_INVERT_INT(fun, expr)                                          \
  CASE_DO_INVERT(IntegerConstantType, fun, expr)

TermList NumberTheoryInverter::invertTop(const InversionContext &ctxt) {
  ASS(canInvertTop(ctxt))
  auto &t = ctxt.topTerm();
  auto index = ctxt.topIdx();
  auto toWrap = ctxt.toWrap();
  auto fun = t.functor();
  DEBUG("inverting ", ctxt.topTerm().toString())
  if (auto x = tryInvertLinMul(ctxt)) return *x;
  if(theory->isInterpretedFunction(fun)) {
    switch (theory->interpretFunction(fun)) {

      CASE_DO_INVERT_ALL(add, Number::add(toWrap, Number::minus(t[1 - index])))
      CASE_DO_INVERT_ALL(minus, Number::minus(toWrap))

      CASE_DO_INVERT_FRAC( mul, Number::mul(toWrap, Number::div(Number::one(), t[1 - index])))
      CASE_DO_INVERT_FRAC(div, doInvertDiv<Number>(ctxt))

      CASE_DO_INVERT_INT(mul, doInvertMulInt(ctxt))

    default:
      ASSERTION_VIOLATION;
    }
  } else {
    ASSERTION_VIOLATION
  }
};

template<class NumTraits>
bool tryInvertDiv(const InversionContext &ctxt, TermList &out) {
  /* auto s = ctxt.topTerm()[0]; */
  auto t = ctxt.topTerm()[1];
  auto u = ctxt.toWrap();

  if (ctxt.topIdx() == 0) {
    // s / t = u ===> s = u * t (if nonZero(t) )
    if (nonZero<NumTraits>(t)) {
      out = NumTraits::mul(u, t);
      return true;
    } else {
      return false;
    }
  } else {
    ASS_EQ(ctxt.topIdx(), 1)
    return false;
  }
}

template<class NumTraits>
TermList doInvertDiv(const InversionContext &ctxt) {
  TermList out;
  ALWAYS(tryInvertDiv<NumTraits>(ctxt, out)) 
  return out;
}

template<class NumTraits>
bool canInvertDiv(const InversionContext &ctxt) {
  TermList _inv;
  return tryInvertDiv<NumTraits>(ctxt, _inv);
}

bool tryInvertMulInt(const InversionContext &ctxt, TermList &out) {
  using Number = NumTraits<IntegerConstantType>;

  auto a_ = ctxt.topTerm()[1 - ctxt.topIdx()];
  IntegerConstantType a;
  if ( theory->tryInterpretConstant(a_, a)) {
    if (a == IntegerConstantType(1)) {
      out = ctxt.toWrap();
      return true;

    } else if (a == IntegerConstantType(-1)) {
      out = Number::mul(a_, ctxt.toWrap());
      return true;

    } else {
      return false;
    }
  } else {
    return false;
  }
}

TermList doInvertMulInt(const InversionContext &ctxt) {
  TermList out;
  ALWAYS(tryInvertMulInt(ctxt, out)) 
  return out;
}

bool canInvertMulInt(const InversionContext &ctxt) {
  TermList _inv;
  return tryInvertMulInt(ctxt, _inv);
}

<<<<<<< HEAD
template <class Number> bool nonZero(const TermList &t) {
  typename Number::ConstantType c;
  return theory->tryInterpretConstant(t, c) && Number::constant(0) != c;
=======
template <class NumTraits> bool nonZero(const TermList &t) {
  NumTraits n{};
  auto n1 = n.tryNumeral(t);
  auto n2 = asig(n).tryNumeral(t);
  return ( n1.isSome() && *n1 != 0 ) 
      || ( n2.isSome() && *n2 != 0 );
>>>>>>> b6962adf
}


} // namespace Inverters
} // namespace Rebalancing
} // namespace Kernel<|MERGE_RESOLUTION|>--- conflicted
+++ resolved
@@ -200,18 +200,12 @@
   return tryInvertMulInt(ctxt, _inv);
 }
 
-<<<<<<< HEAD
-template <class Number> bool nonZero(const TermList &t) {
-  typename Number::ConstantType c;
-  return theory->tryInterpretConstant(t, c) && Number::constant(0) != c;
-=======
 template <class NumTraits> bool nonZero(const TermList &t) {
   NumTraits n{};
   auto n1 = n.tryNumeral(t);
   auto n2 = asig(n).tryNumeral(t);
   return ( n1.isSome() && *n1 != 0 ) 
       || ( n2.isSome() && *n2 != 0 );
->>>>>>> b6962adf
 }
 
 
