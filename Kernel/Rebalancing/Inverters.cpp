--- conflicted
+++ resolved
@@ -9,19 +9,10 @@
 template<class A> void __ignoreWarnUnusedLocalTypedefHack() {}
 
 #define CASE_INVERT(sort, fun, expr)                                           \
-<<<<<<< HEAD
-  case NumTraits<sort>::fun##I: {                                             \
-    _Pragma("GCC diagnostic push") \
-    _Pragma("GCC diagnostic ignored \"-Wunused-local-typedef\"") \
-    using number = NumTraits<sort>;                                           \
-    _Pragma("GCC diagnostic pop") \
-    expr;                                                               \
-=======
   case NumTraits<sort>::fun##I: {                                              \
     using number = NumTraits<sort>;                                            \
     __ignoreWarnUnusedLocalTypedefHack<number>();                              \
     return expr;                                                               \
->>>>>>> caa6244e
   }
 
 #define CASE_INVERT_INT(fun, expr) CASE_INVERT(IntegerConstantType, fun, expr)
@@ -34,63 +25,25 @@
 TermList doInvertMulInt(const InversionContext &ctxt);
 template <class number> bool nonZero(const TermList &t);
 
-#define CASE_PREDICATE \
-  case Theory::Interpretation::EQUAL: \
-  \
-  case Theory::Interpretation::INT_IS_INT: \
-  case Theory::Interpretation::INT_IS_RAT: \
-  case Theory::Interpretation::INT_IS_REAL: \
-  case Theory::Interpretation::INT_GREATER: \
-  case Theory::Interpretation::INT_GREATER_EQUAL: \
-  case Theory::Interpretation::INT_LESS: \
-  case Theory::Interpretation::INT_LESS_EQUAL: \
-  case Theory::Interpretation::INT_DIVIDES: \
-  \
-  case Theory::Interpretation::RAT_IS_INT: \
-  case Theory::Interpretation::RAT_IS_RAT: \
-  case Theory::Interpretation::RAT_IS_REAL: \
-  case Theory::Interpretation::RAT_GREATER: \
-  case Theory::Interpretation::RAT_GREATER_EQUAL: \
-  case Theory::Interpretation::RAT_LESS: \
-  case Theory::Interpretation::RAT_LESS_EQUAL: \
-  \
-  case Theory::Interpretation::REAL_IS_INT: \
-  case Theory::Interpretation::REAL_IS_RAT: \
-  case Theory::Interpretation::REAL_IS_REAL: \
-  case Theory::Interpretation::REAL_GREATER: \
-  case Theory::Interpretation::REAL_GREATER_EQUAL: \
-  case Theory::Interpretation::REAL_LESS: \
-  case Theory::Interpretation::REAL_LESS_EQUAL \
-
-
-
 bool NumberTheoryInverter::canInvertTop(const InversionContext &ctxt) {
   CALL("NumberTheoryInverter::canInvertTop")
   auto &t = ctxt.topTerm();
   auto fun = t.functor();
-  auto sym = env.signature->getFunction(fun);
 
   DEBUG("canInvert ", ctxt.topTerm().toString(), "@", ctxt.topIdx())
   if (theory->isInterpretedFunction(fun)) {
     auto inter = theory->interpretFunction(fun);
     switch (inter) {
-      CASE_INVERT_FRAC(add  , return true)
-      CASE_INVERT_INT (add  , return true)
-      CASE_INVERT_FRAC(minus, return true)
-      CASE_INVERT_INT (minus, return true)
-      CASE_INVERT_FRAC(mul  , return nonZero<number>(t[1 - ctxt.topIdx()]))
-      CASE_INVERT_INT (mul  , return canInvertMulInt(ctxt))
-    case Theory::Interpretation::ARRAY_STORE:
-      /* store(t, i, x) = s ==> x = select(s, i) */
-      return ctxt.topIdx() == 2;
-    default:;
-    // CASE_PREDICATE:
-    //   {ASSERTION_VIOLATION}
+      CASE_INVERT_FRAC(add, true)
+      CASE_INVERT_FRAC(minus, true)
+      CASE_INVERT_FRAC(mul, nonZero<number>(t[1 - ctxt.topIdx()]))
+      CASE_INVERT_INT(mul, canInvertMulInt(ctxt))
+      CASE_INVERT_INT(add, true)
+      CASE_INVERT_INT(minus, true)
+      default:;
     }
     // DBG("WARNING: unknown interpreted function: ", t.toString())
     return false;
-  } else if (sym->termAlgebraCons()) { 
-    return true;
   } else { /* cannot invert uninterpreted functions */
     DEBUG("no")
     return false;
@@ -124,38 +77,18 @@
   auto toWrap = ctxt.toWrap();
   auto fun = t.functor();
   DEBUG("inverting ", ctxt.topTerm().toString())
-  if(theory->isInterpretedFunction(fun)) {
-    switch (theory->interpretFunction(fun)) {
+  ASS(theory->isInterpretedFunction(fun))
+  switch (theory->interpretFunction(fun)) {
 
-      CASE_DO_INVERT_ALL(add, number::add(toWrap, number::minus(t[1 - index])))
-      CASE_DO_INVERT_ALL(minus, number::minus(toWrap))
+    CASE_DO_INVERT_ALL(add, number::add(toWrap, number::minus(t[1 - index])))
+    CASE_DO_INVERT_ALL(minus, number::minus(toWrap))
 
-      CASE_DO_INVERT_FRAC(
-          mul, number::mul(toWrap, number::div(number::one(), t[1 - index])))
-      CASE_DO_INVERT_INT(mul, doInvertMulInt(ctxt))
+    CASE_DO_INVERT_FRAC(
+        mul, number::mul(toWrap, number::div(number::one(), t[1 - index])))
+    CASE_DO_INVERT_INT(mul, doInvertMulInt(ctxt))
 
-      case Theory::Interpretation::ARRAY_STORE: 
-      {
-        ASS(ctxt.topIdx() == 2)
-        /*              store(t, i, x) = s ==> x = select(s, i) */
-        /* auto toWrap:                  ^                      */
-        /* auto& t:     ^^^^^^^^^^^^^^                          */
-        auto& store = *env.signature->getFunction(t.functor())->fnType();
-        auto select = env.signature->getInterpretingSymbol(
-            Theory::Interpretation::ARRAY_SELECT, 
-            OperatorType::getFunctionType({ store.arg(0), store.arg(1) }, store.arg(2)));
-        return TermList(Term::create2(select, toWrap, *t.nthArgument(1)));
-      }
-    default:
-      ASSERTION_VIOLATION;
-    }
-  } else {
-    // must be a term algebra sort
-    auto sym = env.signature->getFunction(fun);
-    ASS_REP(sym->termAlgebraCons(), sym);
-    auto ctor = env.signature->getTermAlgebraConstructor(fun);
-    auto dtor = ctor->destructorFunctor(index);
-    return TermList(Term::create1(dtor, toWrap));
+  default:
+    ASSERTION_VIOLATION;
   }
 };
 
