/*
 * This file is part of the source code of the software program
 * Vampire. It is protected by applicable
 * copyright laws.
 *
 * This source code is distributed under the licence found here
 * https://vprover.github.io/license.html
 * and in the source directory
 */
#include "Inverters.hpp"
#include "Debug/Tracer.hpp"

namespace Kernel {
namespace Rebalancing {
namespace Inverters {
#define DEBUG(...) //DBG(__VA_ARGS__)

template<class A> void __ignoreWarnUnusedLocalTypedefHack() {}

#define CASE_INVERT(sort, fun, expr)                                           \
  case NumTraits<sort>::fun##I: {                                              \
    using Number = NumTraits<sort>;                                            \
    __ignoreWarnUnusedLocalTypedefHack<Number>();                              \
    return expr;                                                               \
  }

#define CASE_INVERT_INT(fun, expr) CASE_INVERT(IntegerConstantType, fun, expr)

#define CASE_INVERT_FRAC(fun, expr)                                            \
  CASE_INVERT(RealConstantType, fun, expr) \
  CASE_INVERT(RationalConstantType, fun, expr)

template<class NumTraits> bool canInvertDiv(const InversionContext &ctxt);
template<class NumTraits> TermList doInvertDiv(const InversionContext &ctxt);
bool canInvertMulInt(const InversionContext &ctxt);
TermList doInvertMulInt(const InversionContext &ctxt);

template <class Number> bool nonZero(const TermList &t);

bool dtorIsPredicate(Signature::Symbol const& ctor, unsigned index) 
{ return ctor.fnType()->arg(index) == AtomicSort::boolSort(); }

bool NumberTheoryInverter::canInvertTop(const InversionContext &ctxt) {
  CALL("NumberTheoryInverter::canInvertTop")
  auto &t = ctxt.topTerm();
  auto fun = t.functor();

  DEBUG("canInvert ", ctxt.topTerm().toString(), "@", ctxt.topIdx())
  if (theory->isInterpretedFunction(fun)) {
    auto inter = theory->interpretFunction(fun);
    switch (inter) {
      CASE_INVERT_FRAC(add, true)
      CASE_INVERT_FRAC(minus, true)
      CASE_INVERT_FRAC(mul, nonZero<Number>(t[1 - ctxt.topIdx()]))
      CASE_INVERT_FRAC(div, canInvertDiv<Number>(ctxt))
      CASE_INVERT_INT(mul, canInvertMulInt(ctxt))
      CASE_INVERT_INT(add, true)
      CASE_INVERT_INT(minus, true)
    // case Theory::Interpretation::ARRAY_STORE:
    //   /* store(t, i, x) = s ==> x = select(s, i) */
    //   return ctxt.topIdx() == 2;
      default:;
    }
    // DBG("WARNING: unknown interpreted function: ", t.toString())
    return false;
  } else { 
    /* cannot invert uninterpreted functions */
    return false;
  }
}

#define CASE_DO_INVERT(sort, fun, expr)                                        \
  case NumTraits<sort>::fun##I: {                                              \
    using Number = NumTraits<sort>;                                            \
    __ignoreWarnUnusedLocalTypedefHack<Number>();                              \
    return expr;                                                               \
  }

#define CASE_DO_INVERT_FRAC(fun, expr)                                         \
  CASE_DO_INVERT(RealConstantType, fun, expr)                                  \
  CASE_DO_INVERT(RationalConstantType, fun, expr)

#define CASE_DO_INVERT_ALL(fun, expr)                                          \
  CASE_DO_INVERT_INT(fun, expr)                                                \
  CASE_DO_INVERT_FRAC(fun, expr)

#define CASE_DO_INVERT_INT(fun, expr)                                          \
  CASE_DO_INVERT(IntegerConstantType, fun, expr)

TermList NumberTheoryInverter::invertTop(const InversionContext &ctxt) {
  CALL("NumberTheoryInverter::invertTop")
  ASS(canInvertTop(ctxt))
  auto &t = ctxt.topTerm();
  auto index = ctxt.topIdx();
  auto toWrap = ctxt.toWrap();
  auto fun = t.functor();
  DEBUG("inverting ", ctxt.topTerm().toString())
  if(theory->isInterpretedFunction(fun)) {
    switch (theory->interpretFunction(fun)) {

      CASE_DO_INVERT_ALL(add, Number::add(toWrap, Number::minus(t[1 - index])))
      CASE_DO_INVERT_ALL(minus, Number::minus(toWrap))

      CASE_DO_INVERT_FRAC( mul, Number::mul(toWrap, Number::div(Number::one(), t[1 - index])))
      CASE_DO_INVERT_FRAC(div, doInvertDiv<Number>(ctxt))

      CASE_DO_INVERT_INT(mul, doInvertMulInt(ctxt))

    default:
      ASSERTION_VIOLATION;
    }
  } else {
    ASSERTION_VIOLATION
  }
};

template<class NumTraits>
bool tryInvertDiv(const InversionContext &ctxt, TermList &out) {
  CALL("tryInvertDiv(..)")

  /* auto s = ctxt.topTerm()[0]; */
  auto t = ctxt.topTerm()[1];
  auto u = ctxt.toWrap();

  if (ctxt.topIdx() == 0) {
    // s / t = u ===> s = u * t (if nonZero(t) )
    if (nonZero<NumTraits>(t)) {
      out = NumTraits::mul(u, t);
      return true;
    } else {
      return false;
    }
  } else {
    ASS_EQ(ctxt.topIdx(), 1)
    return false;
  }
}

template<class NumTraits>
TermList doInvertDiv(const InversionContext &ctxt) {
  CALL("doInvertDiv(...)")
  TermList out;
  ALWAYS(tryInvertDiv<NumTraits>(ctxt, out)) 
  return out;
}

template<class NumTraits>
bool canInvertDiv(const InversionContext &ctxt) {
  CALL("canInvertDiv(const InversionContext&)")
  TermList _inv;
  return tryInvertDiv<NumTraits>(ctxt, _inv);
}

bool tryInvertMulInt(const InversionContext &ctxt, TermList &out) {
  CALL("tryInvertMulInt(..)")
  using Number = NumTraits<IntegerConstantType>;

  auto a_ = ctxt.topTerm()[1 - ctxt.topIdx()];
  IntegerConstantType a;
  if ( theory->tryInterpretConstant(a_, a)) {
    if (a == IntegerConstantType(1)) {
      out = ctxt.toWrap();
      return true;

    } else if (a == IntegerConstantType(-1)) {
      out = Number::mul(a_, ctxt.toWrap());
      return true;

    } else {
      return false;
    }
  } else {
    return false;
  }
}

TermList doInvertMulInt(const InversionContext &ctxt) {
  CALL("doInvertMulInt(...)")
  TermList out;
  ALWAYS(tryInvertMulInt(ctxt, out)) 
  return out;
}

bool canInvertMulInt(const InversionContext &ctxt) {
  CALL("canInvertMulInt(const InversionContext&)")
  TermList _inv;
  return tryInvertMulInt(ctxt, _inv);
}

template <class Number> bool nonZero(const TermList &t) {
  typename Number::ConstantType c;
<<<<<<< HEAD
  return theory->tryInterpretConstant(t, c) && Number::zeroC() != c;
=======
  return theory->tryInterpretConstant(t, c) && Number::constant(0) != c;
>>>>>>> e2c0692b
}


} // namespace Inverters
} // namespace Rebalancing
} // namespace Kernel<|MERGE_RESOLUTION|>--- conflicted
+++ resolved
@@ -189,11 +189,7 @@
 
 template <class Number> bool nonZero(const TermList &t) {
   typename Number::ConstantType c;
-<<<<<<< HEAD
-  return theory->tryInterpretConstant(t, c) && Number::zeroC() != c;
-=======
   return theory->tryInterpretConstant(t, c) && Number::constant(0) != c;
->>>>>>> e2c0692b
 }
 
 
