--- conflicted
+++ resolved
@@ -87,29 +87,15 @@
   auto toWrap = ctxt.toWrap();
   auto fun = t.functor();
   DEBUG("inverting ", ctxt.topTerm().toString())
-<<<<<<< HEAD
-  ASS(theory->isInterpretedFunction(fun))
-  switch (theory->interpretFunction(fun)) {
-
-    CASE_DO_INVERT_ALL(add, Number::add(toWrap, Number::minus(t[1 - index])))
-    CASE_DO_INVERT_ALL(minus, Number::minus(toWrap))
-
-    CASE_DO_INVERT_FRAC(
-        mul, Number::mul(toWrap, Number::div(Number::one(), t[1 - index])))
-    CASE_DO_INVERT_INT(mul, doInvertMulInt(ctxt))
-    CASE_DO_INVERT_FRAC(div, doInvertDiv<Number>(ctxt))
-
-  default:
-    ASSERTION_VIOLATION;
-=======
   if(theory->isInterpretedFunction(fun)) {
     switch (theory->interpretFunction(fun)) {
 
-      CASE_DO_INVERT_ALL(add, number::add(toWrap, number::minus(t[1 - index])))
-      CASE_DO_INVERT_ALL(minus, number::minus(toWrap))
-
-      CASE_DO_INVERT_FRAC(
-          mul, number::mul(toWrap, number::div(number::one(), t[1 - index])))
+      CASE_DO_INVERT_ALL(add, Number::add(toWrap, Number::minus(t[1 - index])))
+      CASE_DO_INVERT_ALL(minus, Number::minus(toWrap))
+
+      CASE_DO_INVERT_FRAC( mul, Number::mul(toWrap, Number::div(Number::one(), t[1 - index])))
+      CASE_DO_INVERT_FRAC(div, doInvertDiv<Number>(ctxt))
+
       CASE_DO_INVERT_INT(mul, doInvertMulInt(ctxt))
 
       case Theory::Interpretation::ARRAY_STORE: 
@@ -134,7 +120,6 @@
     auto ctor = env.signature->getTermAlgebraConstructor(fun);
     auto dtor = ctor->destructorFunctor(index);
     return TermList(Term::create1(dtor, toWrap));
->>>>>>> f9293f78
   }
 };
 
