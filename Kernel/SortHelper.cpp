--- conflicted
+++ resolved
@@ -1124,12 +1124,9 @@
   }
   return true;
 } // areSortsValid 
-<<<<<<< HEAD
-
-TermList SortHelper::sortTerm(unsigned sortNum)
-{ return env.sorts->getSortTerm(sortNum); }
-
-unsigned SortHelper::sortNum(TermList sort)
-{ return env.sorts->getSortNum(sort); }
-=======
->>>>>>> b713bc15
+
+// TermList SortHelper::sortTerm(unsigned sortNum)
+// { return env.sorts->getSortTerm(sortNum); }
+//
+// unsigned SortHelper::sortNum(TermList sort)
+// { return env.sorts->getSortNum(sort); }