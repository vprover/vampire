--- conflicted
+++ resolved
@@ -66,19 +66,13 @@
   for(unsigned i = 0; i < typeArgsArity; i++){
     TermList var = ot->quantifiedVar(i);
     ASS_REP(var.isVar(), t->toString());
-<<<<<<< HEAD
-
     // when working with substitution trees we sometimes need to find the sort
     // of terms within the tree. These terms can contain special variables
     // and may therefore not be shared.
     if (typeArg->isSpecialVar() || (typeArg->isTerm() && !typeArg->term()->shared())) {
       resultShared = false;
     }
-    subst.bind(var.var(), *typeArg);
-
-=======
     ALWAYS(subst.bind(var.var(), *typeArg));
->>>>>>> 6a523c42
     typeArg = typeArg->next();
   }
   return resultShared;
