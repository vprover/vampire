--- conflicted
+++ resolved
@@ -179,11 +179,7 @@
   static unsigned _lastParsingNumber;
 
   /** outputs this unit and its parents depending on vampire's clause tracing options */
-<<<<<<< HEAD
-  void doClauseTracing();
-=======
   void doUnitTracing();
->>>>>>> 4a040fe5
 
 private:
   template<class Pre, class Post>
