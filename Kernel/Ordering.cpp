--- conflicted
+++ resolved
@@ -318,14 +318,8 @@
 int PrecedenceOrdering::predicateLevel (unsigned pred) const
 {
   int basic=pred >= _predicates ? 1 : _predicateLevels[pred];
-<<<<<<< HEAD
-  if(NONINTERPRETED_LEVEL_BOOST && !env->signature->getPredicate(pred)->interpreted() && pred != 0) {
-    //ASS(!Signature::isEqualityPredicate(pred)); //equality is always interpreted
-    //TODO remove the final condition once interpreted equality is reintroduced
-=======
   if(NONINTERPRETED_LEVEL_BOOST && !env.signature->getPredicate(pred)->interpreted()) {
     ASS(!Signature::isEqualityPredicate(pred)); //equality is always interpreted
->>>>>>> b96158b4
     basic+=NONINTERPRETED_LEVEL_BOOST;
   }
   if(env->signature->predicateColored(pred)) {
