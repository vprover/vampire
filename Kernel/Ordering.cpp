/*
 * This file is part of the source code of the software program
 * Vampire. It is protected by applicable
 * copyright laws.
 *
 * This source code is distributed under the licence found here
 * https://vprover.github.io/license.html
 * and in the source directory
 */
/**
 * @file Ordering.cpp
 * Implements class Ordering.
 */

#include <fstream>

#include "Debug/Assertion.hpp"
#include "Forwards.hpp"

#include "Indexing/TermSharing.hpp"

#include "Lib/Environment.hpp"
#include "Lib/Exception.hpp"
#include "Lib/List.hpp"
#include "Lib/SmartPtr.hpp"
#include "Lib/DHMap.hpp"
#include "Lib/Int.hpp"
#include "Lib/Metaiterators.hpp"
#include "Lib/Random.hpp"
#include "Debug/TimeProfiling.hpp"

#include "Shell/Options.hpp"
#include "Shell/Property.hpp"
#include "Shell/Shuffling.hpp"

#include "LPO.hpp"
#include "KBO.hpp"
#include "TermOrderingDiagram.hpp"
#include "Problem.hpp"
#include "Signature.hpp"
#include "Kernel/NumTraits.hpp" 
#include "Kernel/QKbo.hpp"
#include "Kernel/ALASCA/Ordering.hpp"
#include "Shell/Shuffling.hpp"
#include "NumTraits.hpp"

#include "Ordering.hpp"

#define NONINTERPRETED_PRECEDENCE_BOOST 0x1000

#define NONINTERPRETED_LEVEL_BOOST 0x1000
#define COLORED_LEVEL_BOOST 0x10000

using namespace std;
using namespace Lib;
using namespace Kernel;

OrderingSP Ordering::s_globalOrdering;

/**
 * If there is no global ordering yet, assign @c ordering to be
 * it and return true. Otherwise return false.
 *
 * We store orientation of equalities in global ordering inside
 * the term sharing structure. Setting an ordering to be global
 * does not change the behavior of Vampire, but may lead to
 * better performance, as the equality orientation will be cached
 * inside the sharing structure.
 */
bool Ordering::trySetGlobalOrdering(OrderingSP ordering)
{
  if(s_globalOrdering) {
    return false;
  }
  s_globalOrdering = ordering;
  return true;
}

bool Ordering::unsetGlobalOrdering()
{
  if(s_globalOrdering) {
    s_globalOrdering = OrderingSP();
    return true;
  } else {
    return false;
  }
}

/**
 * If global ordering is set, return pointer to it, otherwise
 * return 0.
 *
 * We store orientation of equalities in global ordering inside
 * the term sharing structure. Setting an ordering to be global
 * does not change the behavior of Vampire, but may lead to
 * better performance, as the equality orientation will be cached
 * inside the sharing structure.
 */
Ordering* Ordering::tryGetGlobalOrdering()
{
  if(s_globalOrdering) {
    return s_globalOrdering.ptr();
  }
  else {
    return 0;
  }
}

struct AllIncomparableOrdering : Ordering {
  AllIncomparableOrdering() {
    WARN("using term ordering that makes all terms incomparable. This is meant for debugging purposes only, as it is potentially VERY slow. please be sure that you really want to do this.")
  }
  virtual Result compare(Literal* l1,Literal* l2) const override { return Result::INCOMPARABLE; }
  virtual Result compare(TermList t1,TermList t2) const override { return Result::INCOMPARABLE; }
  virtual void show(std::ostream& out) const override { out << "everything incomparable" << std::endl; }
};

#define TIME_TRACING_ORD 0

#if TIME_TRACING_ORD
#  define NEW_ORD(Ord, ...) \
      new TimeTraceOrdering<Ord>(#Ord " (literal)", #Ord "(term)", Ord(__VA_ARGS__))

#else // !TIME_TRACING_ORD
#  define NEW_ORD(Ord, ...) \
      new Ord(__VA_ARGS__)

#endif // TIME_TRACING_ORD

/**
 * Creates the ordering
 *
 * Currently the ordering is created in @b SaturationAlgorithm::createFromOptions()
 */
Ordering* Ordering::create(Problem& prb, const Options& opt)
{
<<<<<<< HEAD
  if(env.options->combinatorySup() || env.options->lambdaFreeHol()){
    return new SKIKBO(prb, opt, env.options->lambdaFreeHol());
  }

  auto wrap = [](auto ord) {
    using Ord = decltype(ord);
    bool skel = env.options->alascaSkelOrd();
    return skel ? static_cast<Ordering*>(NEW_ORD(SkelOrd<Ord>, std::move(ord)))
                : static_cast<Ordering*>(NEW_ORD(        Ord , std::move(ord)));
  };

  Ordering* out = [&]() -> Ordering* {
    switch (opt.termOrdering()) {
      case Options::TermOrdering::KBO:              return wrap(                    KBO(prb, opt));
      case Options::TermOrdering::QKBO:             return wrap(                   QKbo(prb, opt));
      case Options::TermOrdering::LAKBO:            return wrap(   SkelOrd<Kernel::KBO>(prb, opt));
      case Options::TermOrdering::LPO:              return wrap(            Kernel::LPO(prb, opt));
      case Options::TermOrdering::ALL_INCOMPARABLE: return new AllIncomparableOrdering();
      case Options::TermOrdering::AUTO_KBO: ASSERTION_VIOLATION
      }
      ASSERTION_VIOLATION_REP(opt.termOrdering())
  }();
  
=======
  Ordering* out;
  switch (opt.termOrdering()) {
  case Options::TermOrdering::KBO:
    out = new KBO(prb, opt);
    break;
  case Options::TermOrdering::QKBO:
    out = NEW_ORD(QKbo, prb, opt);
    break;
  case Options::TermOrdering::SKEL:
    out = NEW_ORD(Kernel::SkelOrd<Kernel::KBO>, prb, opt);
    break;
  case Options::TermOrdering::LAKBO:
    out = NEW_ORD(Kernel::LiteralOrdering<Kernel::LAKBO>, prb, opt);
    break;
  case Options::TermOrdering::LPO:
    out = new LPO(prb, opt);
    break;
  case Options::TermOrdering::ALL_INCOMPARABLE:
    out = new AllIncomparableOrdering();
    break;
  default:
    ASSERTION_VIOLATION;
  }
>>>>>>> 47147603
  //TODO currently do not show SKIKBO
  if (opt.showSimplOrdering()) {
    out->show(std::cout);
  }
  return out;
}



Ordering::Result Ordering::fromComparison(Comparison c)
{
  switch(c) {
  case Lib::GREATER:
    return GREATER;
  case Lib::EQUAL:
    return EQUAL;
  case Lib::LESS:
    return LESS;
  default:
    ASSERTION_VIOLATION;
  }
}

Comparison Ordering::intoComparison(Ordering::Result r)
{
  switch(r) {
  case Ordering::Result::GREATER: return Lib::GREATER;
  case Ordering::Result::EQUAL:   return Lib::EQUAL;
  case Ordering::Result::LESS:    return Lib::LESS;
  default:
    ASSERTION_VIOLATION;
  }
}

const char* Ordering::resultToString(Result r)
{
  switch(r) {
  case GREATER:
    return "GREATER";
  case LESS:
    return "LESS";
  case EQUAL:
    return "EQUAL";
  case INCOMPARABLE:
    return "INCOMPARABLE";
  default:
    ASSERTION_VIOLATION;
    return 0;
  }
}

/**
 * Remove non-maximal literals from the list @b lits. The order
 * of remaining literals stays unchanged.
 */
void Ordering::removeNonMaximal(LiteralList*& lits) const
{
  LiteralList** ptr1 = &lits;
  while (*ptr1) {
    LiteralList** ptr2 = &(*ptr1)->tailReference();
    while (*ptr2 && *ptr1) {
      Ordering::Result res = compare((*ptr1)->head(), (*ptr2)->head());

      if (res == Ordering::GREATER || res == Ordering::EQUAL) {
        LiteralList::pop(*ptr2);
        continue;
      } else if (res == Ordering::LESS) {
        LiteralList::pop(*ptr1);
        goto topLevelContinue;
      }
      ptr2 = &(*ptr2)->tailReference();
    }
    ptr1 = &(*ptr1)->tailReference();
    topLevelContinue: ;
  }
}

Ordering::Result Ordering::getEqualityArgumentOrder(Literal* eq) const
{
  ASS(eq->isEquality());

  if(tryGetGlobalOrdering()!=this) {
    return compare(*eq->nthArgument(0), *eq->nthArgument(1));
  }

  Result res;
  ArgumentOrderVals precomputed = static_cast<ArgumentOrderVals>(eq->getArgumentOrderValue());
  if(precomputed!=AO_UNKNOWN) {
    res = static_cast<Result>(precomputed);
    ASS_EQ(res, compare(*eq->nthArgument(0), *eq->nthArgument(1)));
  }
  else {
    res = compare(*eq->nthArgument(0), *eq->nthArgument(1));
    eq->setArgumentOrderValue(static_cast<ArgumentOrderVals>(res));
  }
  return res;
}

TermOrderingDiagramUP Ordering::createTermOrderingDiagram(bool ground) const
{
  return std::make_unique<TermOrderingDiagram>(*this, ground);
}

//////////////////////////////////////////////////
// PrecedenceOrdering class
//////////////////////////////////////////////////

Ordering::Result PrecedenceOrdering::compare(Literal* l1, Literal* l2) const
{
  ASS(l1->shared());
  ASS(l2->shared());

  if (l1 == l2) {
    return EQUAL;
  }

  unsigned p1 = l1->functor();
  unsigned p2 = l2->functor();

  if( (l1->isNegative() ^ l2->isNegative()) && (p1==p2) &&
	  l1->weight()==l2->weight() && l1->numVarOccs()==l2->numVarOccs() &&  //this line is just optimization, so we don't check whether literals are opposite when they cannot be
	  l1==env.sharing->tryGetOpposite(l2)) {
    return l1->isNegative() ? LESS : GREATER;
  }

  if (p1 != p2) {
    Comparison levComp=Int::compare(predicateLevel(p1),predicateLevel(p2));
    if(levComp!=Lib::EQUAL) {
      return fromComparison(levComp);
    }
  }

  if(l1->isEquality()) {
    ASS(l2->isEquality())
    return compareEqualities(l1, l2);
  }

  if(_reverseLCM && (l1->isNegative() || l2->isNegative()) ) {
    if(l1->isNegative() && l2->isNegative()) {
      return reverse(comparePredicates(l1, l2));
    }
    else {
      return l1->isNegative() ? LESS : GREATER;
    }
  }
  return comparePredicates(l1, l2);
} // PrecedenceOrdering::compare()

/**
 * Return the predicate level. If @b pred is less than or equal to
 * @b _predicates, then the value is taken from the array _predicateLevels,
 * otherwise it is defined to be 1 (to make it greater than the level
 * of equality). If a predicate is colored, its level is multiplied by
 * the COLORED_LEVEL_BOOST value.
 */
int PrecedenceOrdering::predicateLevel (unsigned pred) const
{
  int basic=pred >= _predicates ? 1 : _predicateLevels[pred];
  if(NONINTERPRETED_LEVEL_BOOST && !env.signature->getPredicate(pred)->interpreted()) {
    ASS(!Signature::isEqualityPredicate(pred)); //equality is always interpreted
    basic+=NONINTERPRETED_LEVEL_BOOST;
  }
  if(env.signature->predicateColored(pred)) {
    ASS_NEQ(pred,0); //equality should never be colored
    return COLORED_LEVEL_BOOST*basic;
  } else {
    return basic;
  }
} // PrecedenceOrdering::predicateLevel


/**
 * Return the predicate precedence. If @b pred is less than or equal to
 * @b _predicates, then the value is taken from the array _predicatePrecedences,
 * otherwise it is defined to be @b pred (to make it greater than all
 * previously introduced predicates).
 */
int PrecedenceOrdering::predicatePrecedence (unsigned pred) const
{
  int res=pred >= _predicates ? (int)pred : _predicatePrecedences[pred];
  if(NONINTERPRETED_PRECEDENCE_BOOST) {
    ASS_EQ(NONINTERPRETED_PRECEDENCE_BOOST & 1, 0); // an even number

    bool intp = env.signature->getPredicate(pred)->interpreted();
    res *= 2;
    return intp ? res+1 : res+NONINTERPRETED_PRECEDENCE_BOOST;
  }
  return res;
} // PrecedenceOrdering::predicatePrecedences


Ordering::Result PrecedenceOrdering::comparePredicatePrecedences(unsigned p1, unsigned p2) const
{
  static bool reverse = env.options->introducedSymbolPrecedence() == Shell::Options::IntroducedSymbolPrecedence::BOTTOM;
  return fromComparison(Int::compare(
      p1 >= _predicates ? (int)(reverse ? -p1 : p1) : _predicatePrecedences[p1],
      p2 >= _predicates ? (int)(reverse ? -p2 : p2) : _predicatePrecedences[p2] ));
}

/**
 * Compare precedences of two function symbols
 */ //TODO update for HOL>?
Ordering::Result PrecedenceOrdering::compareFunctionPrecedences(unsigned fun1, unsigned fun2) const
{
  if (fun1 == fun2)
    return EQUAL;

  if (_qkboPrecedence) {
    // one is less than everything else
    if (fun1 == IntTraits::oneF()) { return LESS; }
    if (fun2 == IntTraits::oneF()) { return GREATER; }

    if (fun1 == RatTraits::oneF()) { return LESS; }
    if (fun2 == RatTraits::oneF()) { return GREATER; }

    if (fun1 == RealTraits::oneF()) { return LESS; }
    if (fun2 == RealTraits::oneF()) { return GREATER; }

  } else {
    // unary minus is the biggest
    // CAREFUL: changing the relative order might cause non-well-foundedness
    if (theory->isInterpretedFunction(fun1, IntTraits::minusI)) { return GREATER; }
    if (theory->isInterpretedFunction(fun2, IntTraits::minusI)) { return LESS; }

    if (theory->isInterpretedFunction(fun1, RatTraits::minusI)) { return GREATER; }
    if (theory->isInterpretedFunction(fun2, RatTraits::minusI)) { return LESS; }

    if (theory->isInterpretedFunction(fun1, RealTraits::minusI)) { return GREATER; }
    if (theory->isInterpretedFunction(fun2, RealTraits::minusI)) { return LESS; }
  }

  // $$false is the smallest
  if (env.signature->isFoolConstantSymbol(false,fun1)) {
    return LESS;
  }
  if (env.signature->isFoolConstantSymbol(false,fun2)) {
    return GREATER;
  }

  // $$true is the second smallest
  if (env.signature->isFoolConstantSymbol(true,fun1)) {
    return LESS;
  }

  if (env.signature->isFoolConstantSymbol(true,fun2)) {
    return GREATER;
  }

  Signature::Symbol* s1=env.signature->getFunction(fun1);
  Signature::Symbol* s2=env.signature->getFunction(fun2);
  // term algebra constructors are smaller than other symbols
  if(s1->termAlgebraCons() && !s2->termAlgebraCons()) {
    return LESS;
  }
  if(!s1->termAlgebraCons() && s2->termAlgebraCons()) {
    return GREATER;
  }
  // uninterpreted things are greater than interpreted things
  if(!s1->interpreted()) {
    if(s2->interpreted()) {
      return GREATER;
    }
    static bool reverse = env.options->introducedSymbolPrecedence() == Shell::Options::IntroducedSymbolPrecedence::BOTTOM;
    //two non-interpreted functions
    return fromComparison(Int::compare(
        fun1 >= _functions ? (int)(reverse ? -fun1 : fun1) : _functionPrecedences[fun1],
        fun2 >= _functions ? (int)(reverse ? -fun2 : fun2) : _functionPrecedences[fun2] ));
  }
  if(!s2->interpreted()) {
    return LESS;
  }
  if(s1->arity()) {
    if(!s2->arity()) {
      return GREATER;
    }
    //two interpreted functions
    return fromComparison(Int::compare(fun1, fun2));
  }
  if(s2->arity()) {
    return LESS;
  }
  //two interpreted constants

  if (!s1->interpretedNumber() || !s2->interpretedNumber()) {
    return fromComparison(Int::compare(fun1, fun2));
  }

  Comparison cmpRes;
  if(s1->integerConstant() && s2->integerConstant()) {
    cmpRes = IntegerConstantType::comparePrecedence(s1->integerValue(), s2->integerValue());
  }
  else if(s1->rationalConstant() && s2->rationalConstant()) {
    cmpRes = RationalConstantType::comparePrecedence(s1->rationalValue(), s2->rationalValue());
  }
  else if(s1->realConstant() && s2->realConstant()) {
    cmpRes = RealConstantType::comparePrecedence(s1->realValue(), s2->realValue());
  }
  else if(s1->integerConstant()) {
    ASS_REP(s2->rationalConstant() || s2->realConstant(), s2->name());
    cmpRes = Lib::LESS;
  }
  else if(s2->integerConstant()) {
    ASS_REP(s1->rationalConstant() || s1->realConstant(), s1->name());
    cmpRes = Lib::GREATER;
  }
  else if(s1->rationalConstant()) {
    ASS_REP(s2->realConstant(), s2->name());
    cmpRes = Lib::LESS;
  }
  else if(s2->rationalConstant()) {
    ASS_REP(s1->realConstant(), s1->name());
    cmpRes = Lib::GREATER;
  }
  else {
    ASSERTION_VIOLATION;
    cmpRes = Int::compare(fun1, fun2);
  }
  return fromComparison(cmpRes);
}

/**
 * Compare precedences of two type constructor symbols
 * At the moment, completely non-optimised
 */
Ordering::Result PrecedenceOrdering::compareTypeConPrecedences(unsigned tyc1, unsigned tyc2) const
{
  auto size = _typeConPrecedences.size();

  if (tyc1 == tyc2)
    return EQUAL;

  static bool reverse = env.options->introducedSymbolPrecedence() == Shell::Options::IntroducedSymbolPrecedence::BOTTOM;

  return fromComparison(Int::compare(
    tyc1 >= size ? (int)(reverse ? -tyc1 : tyc1) : _typeConPrecedences[tyc1],
    tyc2 >= size ? (int)(reverse ? -tyc2 : tyc2) : _typeConPrecedences[tyc2] ));
}

Ordering::Result PrecedenceOrdering::comparePrecedences(const Term* t1, const Term* t2) const
{
  if (t1->isSort() && t2->isSort()) {
    return compareTypeConPrecedences(t1->functor(), t2->functor());
  }
  // type constructor symbols are less than function symbols
  if (t1->isSort()) {
    return LESS;
  }
  if (t2->isSort()) {
    return GREATER;
  }
  return compareFunctionPrecedences(t1->functor(), t2->functor());
} // PrecedenceOrdering::comparePrecedences

struct SymbolComparator {
  SymbolType _symType;
  bool _noTiebreak;
  SymbolComparator(SymbolType symType, bool noTiebreak) : _symType(symType), _noTiebreak(noTiebreak) {}

  Signature::Symbol* getSymbol(unsigned s) {
    if(_symType == SymbolType::FUNC){
      return env.signature->getFunction(s);
    } else if (_symType == SymbolType::PRED){
      return env.signature->getPredicate(s);
    } else {
      return env.signature->getTypeCon(s);
    }
  }
};

template<typename InnerComparator>
struct BoostWrapper : public SymbolComparator
{
  BoostWrapper(SymbolType symType, bool noTiebreak) : SymbolComparator(symType,noTiebreak) {}

  Comparison compare(unsigned s1, unsigned s2)
  {
    static Options::SymbolPrecedenceBoost boost = env.options->symbolPrecedenceBoost();
    Comparison res = EQUAL;
    auto sym1 = getSymbol(s1);
    auto sym2 = getSymbol(s2);
    bool u1 = sym1->inUnit();
    bool u2 = sym2->inUnit();
    bool g1 = sym1->inGoal();
    bool g2 = sym2->inGoal();
    bool i1 = sym1->introduced();
    bool i2 = sym2->introduced();
    switch(boost){
      case Options::SymbolPrecedenceBoost::NONE:
        break;
      case Options::SymbolPrecedenceBoost::GOAL:
        if(g1 && !g2){ res = GREATER; }
        else if(!g1 && g2){ res = LESS; }
        break;
      case Options::SymbolPrecedenceBoost::UNITS:
        if(u1 && !u2){ res = GREATER; }
        else if(!u1 && u2){ res = LESS; }
        break;
      case Options::SymbolPrecedenceBoost::GOAL_THEN_UNITS:
        if(g1 && !g2){ res = GREATER; }
        else if(!g1 && g2){ res = LESS; }
        else if(u1 && !u2){ res = GREATER; }
        else if(!u1 && u2){ res = LESS; }
        break;
      case Options::SymbolPrecedenceBoost::NON_INTRO:
        if (i1 && !i2) { res = LESS; }
        else if (!i1 && i2) { res = GREATER; }
        break;
      case Options::SymbolPrecedenceBoost::INTRO:
        if (!i1 && i2) { res = LESS; }
        else if (i1 && !i2) { res = GREATER; }
        break;
    }
    if(res==EQUAL){
      // fallback to Inner
      res = InnerComparator(_symType,_noTiebreak).compare(s1,s2);
    }
    return res;
  }
};

struct OccurenceTiebreak {
  OccurenceTiebreak(SymbolType, // here the SymbolType is a dummy argument, required by the template recursion convention
    bool noTiebreak) : _noTiebreak(noTiebreak) {}

  // normally, OccurenceTiebreak resorts to comparing the plain symbol IDs,
  // but under shuffling (=> noTiebreak), we want to ignore this and use whatever was in the array before (which was a random permutation)
  Comparison compare(unsigned s1, unsigned s2) { return _noTiebreak ? Comparison::EQUAL : Int::compare(s1,s2); }
private:
  bool _noTiebreak;
};

template<bool revert = false, typename InnerComparator = OccurenceTiebreak>
struct FreqComparator : public SymbolComparator
{
  FreqComparator(SymbolType symType, bool noTiebreak) : SymbolComparator(symType,noTiebreak) {}

  Comparison compare(unsigned s1, unsigned s2)
  {
    unsigned c1 = getSymbol(s1)->usageCnt();
    unsigned c2 = getSymbol(s2)->usageCnt();
    // note that we have: "rare is large" (unless reverted)
    Comparison res = revert ? Int::compare(c1,c2) : Int::compare(c2,c1);
    if(res==EQUAL){
      // fallback to Inner
      res = InnerComparator(_symType,_noTiebreak).compare(s1,s2);
    }
    return res;
  }
};

template<bool revert = false, typename InnerComparator = OccurenceTiebreak>
struct ArityComparator : public SymbolComparator
{
  ArityComparator(SymbolType symType, bool noTiebreak) : SymbolComparator(symType,noTiebreak) {}

  Comparison compare(unsigned u1, unsigned u2)
  {
    Comparison res= Int::compare(getSymbol(u1)->arity(),getSymbol(u2)->arity());
    if (revert) {
      res = Lib::revert(res);
    }
    if(res==EQUAL) {
      // fallback to Inner
      res = InnerComparator(_symType,_noTiebreak).compare(u1,u2);
    }
    return res;
  }
};

template<int spc, bool revert = false, typename InnerComparator = OccurenceTiebreak>
struct SpecAriFirstComparator : public SymbolComparator
{
  SpecAriFirstComparator(SymbolType symType, bool noTiebreak) : SymbolComparator(symType,noTiebreak) {}

  Comparison compare(unsigned s1, unsigned s2)
  {
    unsigned a1 = getSymbol(s1)->arity();
    unsigned a2 = getSymbol(s2)->arity();
    if (a1 == spc && a2 != spc) {
      return revert ? LESS : GREATER;
    } else if (a1 != spc && a2 == spc) {
      return revert ? GREATER : LESS;
    }
    // fallback to Inner
    return InnerComparator(_symType,_noTiebreak).compare(s1,s2);
  }
};

template<bool revert = false, typename InnerComparator = OccurenceTiebreak>
using UnaryFirstComparator = SpecAriFirstComparator<1,revert,InnerComparator>;

template<bool revert = false, typename InnerComparator = OccurenceTiebreak>
using ConstFirstComparator = SpecAriFirstComparator<0,revert,InnerComparator>;

static void loadPermutationFromString(DArray<unsigned>& p, const std::string& str) {
  std::stringstream ss(str.c_str());
  unsigned i = 0;
  unsigned val;
  while (ss >> val)
  {
      if (i >= p.size()) {
        break;
      }

      if (val >= p.size()) {
        break;
      }

      p[i++] = val;

      if (ss.peek() == ',')
          ss.ignore();
  }
}

bool isPermutation(const DArray<int>& xs) {
  DArray<int> cnts(xs.size());
  cnts.init(xs.size(), 0);
  for (unsigned i = 0; i < xs.size(); i++) {
    cnts[xs[i]] += 1;
  }
  for (unsigned i = 0; i < xs.size(); i++) {
    if (cnts[xs[i]] != 1) {
      return false;
    }
  }
  return true;
}

/**
 * Create a PrecedenceOrdering object.
 */
PrecedenceOrdering::PrecedenceOrdering(const DArray<int>& funcPrec,
                                       const DArray<int>& typeConPrec,
                                       const DArray<int>& predPrec,
                                       const DArray<int>& predLevels,
                                       bool reverseLCM,
                                       bool qkboPrecedence)
  : _predicates(predPrec.size()),
    _functions(funcPrec.size()),
    _predicateLevels(predLevels),
    _predicatePrecedences(predPrec),
    _functionPrecedences(funcPrec),
    _typeConPrecedences(typeConPrec),
    _reverseLCM(reverseLCM),
    _qkboPrecedence(qkboPrecedence)
{
  ASS_EQ(env.signature->predicates(), _predicates);
  ASS_EQ(env.signature->functions(), _functions);
  ASS(isPermutation(_functionPrecedences))
  ASS(isPermutation(_predicatePrecedences))
  checkLevelAssumptions(predLevels);
}

/**
 * Create a PrecedenceOrdering object.
 *
 * "Intermediate" constructor; this is needed so that we only call predPrecFromOpts once (and use it here twice).
 */
PrecedenceOrdering::PrecedenceOrdering(Problem& prb, const Options& opt, const DArray<int>& predPrec, bool qkboPrecedence)
: PrecedenceOrdering(
    funcPrecFromOpts(prb,opt),
    typeConPrecFromOpts(prb,opt),
    predPrec,
    predLevelsFromOptsAndPrec(prb,opt,predPrec),
    opt.literalComparisonMode()==Shell::Options::LiteralComparisonMode::REVERSE,
    qkboPrecedence
    )
{
}

/**
 * Create a PrecedenceOrdering object.
 */
PrecedenceOrdering::PrecedenceOrdering(Problem& prb, const Options& opt, bool qkboPrecedence)
: PrecedenceOrdering(prb,opt,
    [&]() {
       // Make sure we (re-)compute usageCnt's for all the symbols;
       // in particular, the sP's (the Tseitin predicates) and sK's (the Skolem functions), which only exists since preprocessing.
       prb.getProperty();
       return predPrecFromOpts(prb, opt);
   }(),
   qkboPrecedence)
{
  ASS_G(_predicates, 0);
}

static void sortAuxBySymbolPrecedence(DArray<unsigned>& aux, const Options& opt, SymbolType symType) {
  bool noTiebreak = opt.shuffleInput();
  // a proper input shuffling manifests itself (also) by initializing aux with a random permutation rather then the identity one
  if (noTiebreak) {
    // in particular shuffleInput causes OCCURRENCE to be also random
    Shuffling::shuffleArray(aux,aux.size());
    if (opt.symbolPrecedence() == Shell::Options::SymbolPrecedence::SCRAMBLE) {
      // no need to go and shuffle one more time below
      return;
    }
  }

  switch(opt.symbolPrecedence()) {
    case Shell::Options::SymbolPrecedence::ARITY:
      aux.sort(BoostWrapper<ArityComparator<>>(symType,noTiebreak));
      break;
    case Shell::Options::SymbolPrecedence::REVERSE_ARITY:
      aux.sort(BoostWrapper<ArityComparator<true /*reverse*/>>(symType,noTiebreak));
      break;
    case Shell::Options::SymbolPrecedence::UNARY_FIRST:
      aux.sort(BoostWrapper<UnaryFirstComparator<false,ArityComparator<false,FreqComparator<>>>>(symType,noTiebreak));
      break;
    case Shell::Options::SymbolPrecedence::CONST_MAX:
      aux.sort(BoostWrapper<ConstFirstComparator<false,ArityComparator<>>>(symType,noTiebreak));
      break;
    case Shell::Options::SymbolPrecedence::CONST_MIN:
      aux.sort(BoostWrapper<ConstFirstComparator<true /*reverse*/,ArityComparator<true /*reverse*/>>>(symType,noTiebreak));
      break;
    case Shell::Options::SymbolPrecedence::FREQUENCY:
    case Shell::Options::SymbolPrecedence::WEIGHTED_FREQUENCY:
      aux.sort(BoostWrapper<FreqComparator<>>(symType,noTiebreak));
      break;
    case Shell::Options::SymbolPrecedence::REVERSE_FREQUENCY:
    case Shell::Options::SymbolPrecedence::REVERSE_WEIGHTED_FREQUENCY:
      aux.sort(BoostWrapper<FreqComparator<true /*reverse*/>>(symType,noTiebreak));
      break;
    case Shell::Options::SymbolPrecedence::UNARY_FREQ:
      aux.sort(BoostWrapper<UnaryFirstComparator<false,FreqComparator<>>>(symType,noTiebreak));
      break;
    case Shell::Options::SymbolPrecedence::CONST_FREQ:
      aux.sort(BoostWrapper<ConstFirstComparator<true /*reverse*/,FreqComparator<>>>(symType,noTiebreak));
      break;
    case Shell::Options::SymbolPrecedence::OCCURRENCE:
      // already sorted by occurrence
      break;
    case Shell::Options::SymbolPrecedence::SCRAMBLE:
      Shuffling::shuffleArray(aux,aux.size());
      break;
  }
}


DArray<int> PrecedenceOrdering::typeConPrecFromOpts(Problem& prb, const Options& opt) {
  unsigned nTypeCons = env.signature->typeCons();
  DArray<unsigned> aux(nTypeCons);

  if(nTypeCons) {
    aux.initFromIterator(getRangeIterator(0u, nTypeCons), nTypeCons);

    if (!opt.typeConPrecedence().empty()) {
      std::string precedence;
      ifstream precedence_file (opt.typeConPrecedence().c_str());
      if (precedence_file.is_open() && getline(precedence_file, precedence)) {
        loadPermutationFromString(aux,precedence);
        precedence_file.close();
      }
    } else {
      sortAuxBySymbolPrecedence(aux,opt,SymbolType::TYPE_CON);
    }
  }

  DArray<int>  typeConPrecedences(nTypeCons);
  for(unsigned i=0;i<nTypeCons;i++) {
    typeConPrecedences[aux[i]]=i;
  }
  return typeConPrecedences;
}

DArray<int> PrecedenceOrdering::funcPrecFromOpts(Problem& prb, const Options& opt) {
  unsigned nFunctions = env.signature->functions();
  DArray<unsigned> aux(nFunctions);

  if(nFunctions) {
    aux.initFromIterator(getRangeIterator(0u, nFunctions), nFunctions);

    if (!opt.functionPrecedence().empty()) {
      std::string precedence;
      ifstream precedence_file (opt.functionPrecedence().c_str());
      if (precedence_file.is_open() && getline(precedence_file, precedence)) {
        loadPermutationFromString(aux,precedence);
        precedence_file.close();
      }
    } else {
      sortAuxBySymbolPrecedence(aux,opt,SymbolType::FUNC);
    }
  }

  DArray<int>  functionPrecedences(nFunctions);
  for(unsigned i=0;i<nFunctions;i++) {
    functionPrecedences[aux[i]]=i;
  }
  return functionPrecedences;
}

DArray<int> PrecedenceOrdering::predPrecFromOpts(Problem& prb, const Options& opt) {
  unsigned nPredicates = env.signature->predicates();
  DArray<unsigned> aux(nPredicates);
  aux.initFromIterator(getRangeIterator(0u, nPredicates), nPredicates);

  if (!opt.predicatePrecedence().empty()) {
    std::string precedence;
    ifstream precedence_file (opt.predicatePrecedence().c_str());
    if (precedence_file.is_open() && getline(precedence_file, precedence)) {
      loadPermutationFromString(aux,precedence);
      precedence_file.close();
    }
  } else {
    sortAuxBySymbolPrecedence(aux,opt,SymbolType::PRED);
  }

  DArray<int> predicatePrecedences(nPredicates);
  for(unsigned i=0;i<nPredicates;i++) {
    predicatePrecedences[aux[i]]=i;
  }
  return predicatePrecedences;
}


DArray<int> PrecedenceOrdering::predLevelsFromOptsAndPrec(Problem& prb, const Options& opt, const DArray<int>& predicatePrecedences) {
  unsigned nPredicates = env.signature->predicates();

  DArray<int> predicateLevels(nPredicates);

  switch(opt.literalComparisonMode()) {
  case Shell::Options::LiteralComparisonMode::STANDARD:
    predicateLevels.init(nPredicates, PredLevels::MIN_USER_DEF);
    break;
  case Shell::Options::LiteralComparisonMode::PREDICATE:
  case Shell::Options::LiteralComparisonMode::REVERSE:
    for(unsigned i=1;i<nPredicates;i++) {
      predicateLevels[i] = predicatePrecedences[i] + PredLevels::MIN_USER_DEF;
    }
    break;
  }
  //equality is on the lowest level
  predicateLevels[0] = PredLevels::EQ;

  if (env.predicateSineLevels) {
    // predicateSineLevels start from zero
    unsigned bound = env.maxSineLevel; // this is at least as large as the maximal value of a predicateSineLevel
    bool reverse = (opt.sineToPredLevels() == Options::PredicateSineLevels::ON); // the ON, i.e. reasonable, version wants low sine levels mapping to high predicateLevels

    for(unsigned i=1;i<nPredicates;i++) { // starting from 1, keeping predicateLevels[0]=0;
      unsigned level;
      if (!env.predicateSineLevels->find(i,level)) {
        level = bound;
      }
      predicateLevels[i] = (reverse ? (bound - level) : level) + PredLevels::MIN_USER_DEF;
      // cout << "setting predicate level of " << env.signature->predicateName(i) << " to " << predicateLevels[i] << endl;
    }
  }

  for(unsigned i=1;i<nPredicates;i++) {
    Signature::Symbol* predSym = env.signature->getPredicate(i);
    //consequence-finding name predicates have the lowest level
    if(predSym->label()) {
      predicateLevels[i]=-1;
    }
    else if(predSym->equalityProxy()) {
      //equality proxy predicates have the highest level (lower than colored predicates)
      predicateLevels[i] = nPredicates + PredLevels::MIN_USER_DEF+ 1;
    }
  }

  checkLevelAssumptions(predicateLevels);
  return predicateLevels;
}

void PrecedenceOrdering::checkLevelAssumptions(DArray<int> const& levels)
{
#if VDEBUG
  for (unsigned i = 0; i < levels.size(); i++) {
    if (theory->isInterpretedPredicate(i)) {
      auto itp = theory->interpretPredicate(i);
      if (itp == Kernel::Theory::EQUAL) {
        ASS_EQ(levels[i], PredLevels::EQ);
      } else if (theory->isInequality(itp)) {
      } else {
        ASS(levels[i] >= PredLevels::MIN_USER_DEF || levels[i] < 0)
      }
    }
  }
#endif // VDEBUG
}

void PrecedenceOrdering::show(std::ostream& out) const
{
  auto _show = [&](const char* precKind, unsigned cntFunctors, auto getSymbol, auto compareFunctors)
    {
      out << "% " << precKind << " precedences, smallest symbols first (line format: `<name> <arity>`) " << std::endl;
      out << "% ===== begin of " << precKind << " precedences ===== " << std::endl;
      DArray<unsigned> functors;

      functors.initFromIterator(getRangeIterator(0u, cntFunctors), cntFunctors);
      functors.sort(closureComparator(compareFunctors));
      for (unsigned i = 0; i < cntFunctors; i++) {
        auto sym = getSymbol(functors[i]);
        out << "% " << sym->name() << " " << sym->arity() << std::endl;
      }

      out << "% ===== end of " << precKind << " precedences ===== " << std::endl;

      out << "%" << std::endl;
    };

  _show("type constructor",
      env.signature->typeCons(),
      [](unsigned f) { return env.signature->getTypeCon(f); },
      [&](unsigned l, unsigned r){ return intoComparison(compareTypeConPrecedences(l,r)); });

  _show("function",
      env.signature->functions(),
      [](unsigned f) { return env.signature->getFunction(f); },
      [&](unsigned l, unsigned r){ return intoComparison(compareFunctionPrecedences(l,r)); }
      );

  _show("predicate",
      env.signature->predicates(),
      [](unsigned f) { return env.signature->getPredicate(f); },
      [&](unsigned l, unsigned r) { return intoComparison(comparePredicatePrecedences(l,r)); });


  {
    out << "% Predicate levels (line format: `<name> <arity> <level>`)" << std::endl;
    out << "% ===== begin of predicate levels ===== " << std::endl;

    DArray<unsigned> functors;
    functors.initFromIterator(getRangeIterator(0u,env.signature->predicates()),env.signature->predicates());
    functors.sort(closureComparator([&](unsigned l, unsigned r) { return Int::compare(predicateLevel(l), predicateLevel(r)); }));

    for (unsigned i = 0; i < functors.size(); i++) {
      auto sym = env.signature->getPredicate(i);
      out << "% " << sym->name() << " " << sym->arity() << " " << predicateLevel(i) << std::endl;
    }

    out << "% ===== end of predicate levels ===== " << std::endl;
  }

  out << "%" << std::endl;

  showConcrete(out);
}

DArray<int> PrecedenceOrdering::testLevels()
{
  DArray<int> levels(env.signature->predicates());
  for (unsigned i = 0; i < levels.size(); i++) {
    if (theory->isInterpretedPredicate(i)) {
      auto itp = theory->interpretPredicate(i);
      if (itp == Kernel::Theory::EQUAL) {
        levels[i] = PredLevels::EQ;
      } else if (theory->isInequality(itp)) {
        levels[i] = PredLevels::INEQ;
      } else {
        levels[i] = PredLevels::MIN_USER_DEF;
      }
    }
  }
  return levels;
}<|MERGE_RESOLUTION|>--- conflicted
+++ resolved
@@ -134,10 +134,6 @@
  */
 Ordering* Ordering::create(Problem& prb, const Options& opt)
 {
-<<<<<<< HEAD
-  if(env.options->combinatorySup() || env.options->lambdaFreeHol()){
-    return new SKIKBO(prb, opt, env.options->lambdaFreeHol());
-  }
 
   auto wrap = [](auto ord) {
     using Ord = decltype(ord);
@@ -158,32 +154,6 @@
       ASSERTION_VIOLATION_REP(opt.termOrdering())
   }();
   
-=======
-  Ordering* out;
-  switch (opt.termOrdering()) {
-  case Options::TermOrdering::KBO:
-    out = new KBO(prb, opt);
-    break;
-  case Options::TermOrdering::QKBO:
-    out = NEW_ORD(QKbo, prb, opt);
-    break;
-  case Options::TermOrdering::SKEL:
-    out = NEW_ORD(Kernel::SkelOrd<Kernel::KBO>, prb, opt);
-    break;
-  case Options::TermOrdering::LAKBO:
-    out = NEW_ORD(Kernel::LiteralOrdering<Kernel::LAKBO>, prb, opt);
-    break;
-  case Options::TermOrdering::LPO:
-    out = new LPO(prb, opt);
-    break;
-  case Options::TermOrdering::ALL_INCOMPARABLE:
-    out = new AllIncomparableOrdering();
-    break;
-  default:
-    ASSERTION_VIOLATION;
-  }
->>>>>>> 47147603
-  //TODO currently do not show SKIKBO
   if (opt.showSimplOrdering()) {
     out->show(std::cout);
   }
