--- conflicted
+++ resolved
@@ -40,11 +40,8 @@
 #include "Problem.hpp"
 #include "Signature.hpp"
 #include "Kernel/NumTraits.hpp" 
-<<<<<<< HEAD
-=======
 #include "Kernel/QKbo.hpp"
 #include "Kernel/ALASCA/Ordering.hpp"
->>>>>>> b6962adf
 #include "Shell/Shuffling.hpp"
 #include "NumTraits.hpp"
 
@@ -371,17 +368,10 @@
   if (fun1 == fun2)
     return EQUAL;
 
-<<<<<<< HEAD
-  // unary minus is the biggest
-  // CAREFUL: changing the relative order might cause non-well-foundedness
-  if (theory->isInterpretedFunction(fun1, IntTraits::minusI)) { return GREATER; }
-  if (theory->isInterpretedFunction(fun2, IntTraits::minusI)) { return LESS; }
-=======
   if (_qkboPrecedence) {
     // one is less than everything else
     if (fun1 == IntTraits::oneF()) { return LESS; }
     if (fun2 == IntTraits::oneF()) { return GREATER; }
->>>>>>> b6962adf
 
     if (fun1 == RatTraits::oneF()) { return LESS; }
     if (fun2 == RatTraits::oneF()) { return GREATER; }
@@ -731,12 +721,8 @@
        // in particular, the sP's (the Tseitin predicates) and sK's (the Skolem functions), which only exists since preprocessing.
        prb.getProperty();
        return predPrecFromOpts(prb, opt);
-<<<<<<< HEAD
-   }())
-=======
    }(),
    qkboPrecedence)
->>>>>>> b6962adf
 {
   ASS_G(_predicates, 0);
 }
