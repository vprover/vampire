--- conflicted
+++ resolved
@@ -308,7 +308,6 @@
   return res;
 } // PrecedenceOrdering::predicatePrecedences
 
-<<<<<<< HEAD
 Ordering::Result PrecedenceOrdering::comparePredicatePrecedences(unsigned pred1, unsigned pred2) const
 {
   if (pred1 == pred2)
@@ -316,15 +315,6 @@
 
   ASS_NEQ(predicatePrecedence(pred1), predicatePrecedence(pred2)); // precedence should be total
   return (predicatePrecedence(pred1) > predicatePrecedence(pred2)) ? GREATER : LESS;
-=======
-
-Ordering::Result PrecedenceOrdering::comparePredicatePrecedences(unsigned p1, unsigned p2) const
-{
-  static bool reverse = env.options->introducedSymbolPrecedence() == Shell::Options::IntroducedSymbolPrecedence::BOTTOM;
-  return fromComparison(Int::compare(
-      p1 >= _predicates ? (int)(reverse ? -p1 : p1) : _predicatePrecedences[p1],
-      p2 >= _predicates ? (int)(reverse ? -p2 : p2) : _predicatePrecedences[p2] ));
->>>>>>> 7012b0c6
 }
 
 /**
@@ -854,25 +844,6 @@
   return predicateLevels;
 }
 
-<<<<<<< HEAD
-
-void PrecedenceOrdering::sortArrayByPredicatePrecedence(DArray<unsigned>& symbols) const
-{
-  symbols.sort(closureComparator([&](unsigned l, unsigned r){ return intoComparison(comparePredicatePrecedences(l,r)); }));
-}
-
-void PrecedenceOrdering::sortArrayByFunctionPrecedence(DArray<unsigned>& symbols) const
-{
-  symbols.sort(closureComparator([&](unsigned l, unsigned r){ return intoComparison(compareFunctionPrecedences(l,r)); }));
-}
-
-void PrecedenceOrdering::sortArrayByTypeConPrecedence(DArray<unsigned>& symbols) const
-{
-  symbols.sort(closureComparator([&](unsigned l, unsigned r){ return intoComparison(compareTypeConPrecedences(l,r)); }));
-}
-
-void PrecedenceOrdering::show(std::ostream& out) const
-=======
 void PrecedenceOrdering::checkLevelAssumptions(DArray<int> const& levels)
 {
 #if VDEBUG
@@ -890,8 +861,22 @@
 #endif // VDEBUG
 }
 
-void PrecedenceOrdering::show(std::ostream& out) const 
->>>>>>> 7012b0c6
+void PrecedenceOrdering::sortArrayByPredicatePrecedence(DArray<unsigned>& symbols) const
+{
+  symbols.sort(closureComparator([&](unsigned l, unsigned r){ return intoComparison(comparePredicatePrecedences(l,r)); }));
+}
+
+void PrecedenceOrdering::sortArrayByFunctionPrecedence(DArray<unsigned>& symbols) const
+{
+  symbols.sort(closureComparator([&](unsigned l, unsigned r){ return intoComparison(compareFunctionPrecedences(l,r)); }));
+}
+
+void PrecedenceOrdering::sortArrayByTypeConPrecedence(DArray<unsigned>& symbols) const
+{
+  symbols.sort(closureComparator([&](unsigned l, unsigned r){ return intoComparison(compareTypeConPrecedences(l,r)); }));
+}
+
+void PrecedenceOrdering::show(std::ostream& out) const
 {
   auto _show = [&](const char* precKind, unsigned cntFunctors, auto getSymbol, auto sortSymbolArray)
     {
@@ -924,12 +909,7 @@
   _show("predicate",
       env.signature->predicates(),
       [](unsigned f) { return env.signature->getPredicate(f); },
-<<<<<<< HEAD
       [this](DArray<unsigned>& symbols) { this->sortArrayByPredicatePrecedence(symbols); });
-=======
-      [&](unsigned l, unsigned r) { return intoComparison(comparePredicatePrecedences(l,r)); });
->>>>>>> 7012b0c6
-
 
   {
     out << "% Predicate levels (line format: `<name> <arity> <level>`)" << std::endl;
