/*
 * This file is part of the source code of the software program
 * Vampire. It is protected by applicable
 * copyright laws.
 *
 * This source code is distributed under the licence found here
 * https://vprover.github.io/license.html
 * and in the source directory
 */
/**
 * @file Ordering.cpp
 * Implements class Ordering.
 */

#include <fstream>

#include "Debug/Assertion.hpp"
#include "Forwards.hpp"

#include "Indexing/TermSharing.hpp"

#include "Lib/Environment.hpp"
#include "Lib/Exception.hpp"
#include "Lib/List.hpp"
#include "Lib/SmartPtr.hpp"
#include "Lib/DHMap.hpp"
#include "Lib/Int.hpp"
#include "Lib/Metaiterators.hpp"
#include "Lib/Random.hpp"
#include "Debug/TimeProfiling.hpp"

#include "Shell/Options.hpp"
#include "Shell/Property.hpp"
#include "Shell/Shuffling.hpp"

#include "LPO.hpp"
#include "KBO.hpp"
#include "SKIKBO.hpp"
#include "Problem.hpp"
#include "Signature.hpp"
#include "Kernel/NumTraits.hpp" 
#include "Kernel/QKbo.hpp"
#include "Kernel/LASCA/Ordering.hpp"
#include "Kernel/LaLpo.hpp"
#include "Shell/Shuffling.hpp"
#include "NumTraits.hpp"

#include "Ordering.hpp"

#define NONINTERPRETED_PRECEDENCE_BOOST 0x1000

#define NONINTERPRETED_LEVEL_BOOST 0x1000
#define COLORED_LEVEL_BOOST 0x10000

using namespace std;
using namespace Lib;
using namespace Kernel;

<<<<<<< HEAD
OrderingSP Ordering::s_globalOrdering;

Ordering::Ordering() : _eqCmp(unique_ptr<EqCmp>(new  EqCmp()))
{
}

Ordering::~Ordering()
{
}

void Ordering::resetGlobalOrdering()
{
  ASS(s_globalOrdering)
  s_globalOrdering = OrderingSP();
}
=======
bool OrderingComparator::check(const SubstApplicator* applicator)
{
  return _ord.isGreater(
    AppliedTerm(_lhs, applicator, /*aboveVar*/true),
    AppliedTerm(_rhs, applicator, /*aboveVar*/true));
}

OrderingSP Ordering::s_globalOrdering;
>>>>>>> e7b2fd1b

/**
 * If there is no global ordering yet, assign @c ordering to be
 * it and return true. Otherwise return false.
 *
 * We store orientation of equalities in global ordering inside
 * the term sharing structure. Setting an ordering to be global
 * does not change the behavior of Vampire, but may lead to
 * better performance, as the equality orientation will be cached
 * inside the sharing structure.
 */
bool Ordering::trySetGlobalOrdering(OrderingSP ordering)
{

  if(s_globalOrdering) {
    return false;
  }
  s_globalOrdering = ordering;
  return true;
}

/**
 * If global ordering is set, return pointer to it, otherwise
 * return 0.
 *
 * We store orientation of equalities in global ordering inside
 * the term sharing structure. Setting an ordering to be global
 * does not change the behavior of Vampire, but may lead to
 * better performance, as the equality orientation will be cached
 * inside the sharing structure.
 */
Ordering* Ordering::tryGetGlobalOrdering()
{
  if(s_globalOrdering) {
    return s_globalOrdering.ptr();
  }
  else {
    return 0;
  }
}

struct AllIncomparableOrdering : Ordering {
  AllIncomparableOrdering() {
    WARN("using term ordering that makes all terms incomparable. This is meant for debugging purposes only, as it is potentially VERY slow. please be sure that you really want to do this.")
  }
  virtual Result compare(Literal* l1,Literal* l2) const override { return Result::INCOMPARABLE; }
  virtual Result compare(TermList t1,TermList t2) const override { return Result::INCOMPARABLE; }
  virtual void show(std::ostream& out) const override { out << "everything incomparable" << std::endl; }
};

#define TIME_TRACING_ORD 0

#if TIME_TRACING_ORD
#  define NEW_ORD(Ord, ...) \
      new TimeTraceOrdering<Ord>(#Ord " (literal)", #Ord "(term)", Ord(__VA_ARGS__))

#else // !TIME_TRACING_ORD
#  define NEW_ORD(Ord, ...) \
      new Ord(__VA_ARGS__)

#endif // TIME_TRACING_ORD


/**
 * Creates the ordering
 *
 * Currently the ordering is created in @b SaturationAlgorithm::createFromOptions()
 */
Ordering* Ordering::create(Problem& prb, const Options& opt)
{
  if(env.options->combinatorySup() || env.options->lambdaFreeHol()){
    return new SKIKBO(prb, opt, env.options->lambdaFreeHol());
  }

  Ordering* out;
  switch (env.options->termOrdering()) {
  case Options::TermOrdering::KBO:
    out = new KBO(prb, opt);
    break;
  case Options::TermOrdering::LALPO:
    out = NEW_ORD(LaLpo, prb, opt);
    break;
  case Options::TermOrdering::QKBO:
    // out = NEW_ORD(QKbo, prb, opt);
    out = NEW_ORD(Kernel::LiteralOrdering<Kernel::LAKBO>, prb, opt);
    break;
  case Options::TermOrdering::LPO:
    out = new LPO(prb, opt);
    break;
  case Options::TermOrdering::ALL_INCOMPARABLE:
    out = new AllIncomparableOrdering();
    break;
  default:
    ASSERTION_VIOLATION;
  }
  //TODO currently do not show SKIKBO
  if (opt.showSimplOrdering()) {
    out->show(std::cout);
  }
  return out;
}



Ordering::Result Ordering::fromComparison(Comparison c)
{
  switch(c) {
  case Lib::GREATER:
    return GREATER;
  case Lib::EQUAL:
    return EQUAL;
  case Lib::LESS:
    return LESS;
  default:
    ASSERTION_VIOLATION;
  }
}

Comparison Ordering::intoComparison(Ordering::Result r)
{
  switch(r) {
  case Ordering::Result::GREATER: return Lib::GREATER;
  case Ordering::Result::EQUAL:   return Lib::EQUAL;
  case Ordering::Result::LESS:    return Lib::LESS;
  default:
    ASSERTION_VIOLATION;
  }
}

const char* Ordering::resultToString(Result r)
{
  switch(r) {
  case GREATER:
    return "GREATER";
  case LESS:
    return "LESS";
  case EQUAL:
    return "EQUAL";
  case INCOMPARABLE:
    return "INCOMPARABLE";
  default:
    ASSERTION_VIOLATION;
    return 0;
  }
}

/**
 * Remove non-maximal literals from the list @b lits. The order
 * of remaining literals stays unchanged.
 */
void Ordering::removeNonMaximal(LiteralList*& lits) const
{
  LiteralList** ptr1 = &lits;
  while (*ptr1) {
    LiteralList** ptr2 = &(*ptr1)->tailReference();
    while (*ptr2 && *ptr1) {
      Ordering::Result res = compare((*ptr1)->head(), (*ptr2)->head());

      if (res == Ordering::GREATER || res == Ordering::EQUAL) {
        LiteralList::pop(*ptr2);
        continue;
      } else if (res == Ordering::LESS) {
        LiteralList::pop(*ptr1);
        goto topLevelContinue;
      }
      ptr2 = &(*ptr2)->tailReference();
    }
    ptr1 = &(*ptr1)->tailReference();
    topLevelContinue: ;
  }
}

Ordering::Result Ordering::getEqualityArgumentOrder(Literal* eq) const
{
  ASS(eq->isEquality());

  if(tryGetGlobalOrdering()!=this) {
    return compare(*eq->nthArgument(0), *eq->nthArgument(1));
  }

  Result res;
  ArgumentOrderVals precomputed = static_cast<ArgumentOrderVals>(eq->getArgumentOrderValue());
  if(precomputed!=AO_UNKNOWN) {
    res = static_cast<Result>(precomputed);
    ASS_EQ(res, compare(*eq->nthArgument(0), *eq->nthArgument(1)));
  }
  else {
    res = compare(*eq->nthArgument(0), *eq->nthArgument(1));
    eq->setArgumentOrderValue(static_cast<ArgumentOrderVals>(res));
  }
  return res;
}

//////////////////////////////////////////////////
// PrecedenceOrdering class
//////////////////////////////////////////////////

Ordering::Result PrecedenceOrdering::compare(Literal* l1, Literal* l2) const
{
  ASS(l1->shared());
  ASS(l2->shared());

  if (l1 == l2) {
    return EQUAL;
  }

  unsigned p1 = l1->functor();
  unsigned p2 = l2->functor();

  if( (l1->isNegative() ^ l2->isNegative()) && (p1==p2) &&
	  l1->weight()==l2->weight() && l1->numVarOccs()==l2->numVarOccs() &&  //this line is just optimization, so we don't check whether literals are opposite when they cannot be
	  l1==env.sharing->tryGetOpposite(l2)) {
    return l1->isNegative() ? LESS : GREATER;
  }

  if (p1 != p2) {
    Comparison levComp=Int::compare(predicateLevel(p1),predicateLevel(p2));
    if(levComp!=Lib::EQUAL) {
      return fromComparison(levComp);
    }
  }

  if(l1->isEquality()) {
    ASS(l2->isEquality())
    return compareEqualities(l1, l2);
  }

  if(_reverseLCM && (l1->isNegative() || l2->isNegative()) ) {
    if(l1->isNegative() && l2->isNegative()) {
      return reverse(comparePredicates(l1, l2));
    }
    else {
      return l1->isNegative() ? LESS : GREATER;
    }
  }
  return comparePredicates(l1, l2);
} // PrecedenceOrdering::compare()

/**
 * Return the predicate level. If @b pred is less than or equal to
 * @b _predicates, then the value is taken from the array _predicateLevels,
 * otherwise it is defined to be 1 (to make it greater than the level
 * of equality). If a predicate is colored, its level is multiplied by
 * the COLORED_LEVEL_BOOST value.
 */
int PrecedenceOrdering::predicateLevel (unsigned pred) const
{
  int basic=pred >= _predicates ? 1 : _predicateLevels[pred];
  if(NONINTERPRETED_LEVEL_BOOST && !env.signature->getPredicate(pred)->interpreted()) {
    ASS(!Signature::isEqualityPredicate(pred)); //equality is always interpreted
    basic+=NONINTERPRETED_LEVEL_BOOST;
  }
  if(env.signature->predicateColored(pred)) {
    ASS_NEQ(pred,0); //equality should never be colored
    return COLORED_LEVEL_BOOST*basic;
  } else {
    return basic;
  }
} // PrecedenceOrdering::predicateLevel


/**
 * Return the predicate precedence. If @b pred is less than or equal to
 * @b _predicates, then the value is taken from the array _predicatePrecedences,
 * otherwise it is defined to be @b pred (to make it greater than all
 * previously introduced predicates).
 */
int PrecedenceOrdering::predicatePrecedence (unsigned pred) const
{
  int res=pred >= _predicates ? (int)pred : _predicatePrecedences[pred];
  if(NONINTERPRETED_PRECEDENCE_BOOST) {
    ASS_EQ(NONINTERPRETED_PRECEDENCE_BOOST & 1, 0); // an even number

    bool intp = env.signature->getPredicate(pred)->interpreted();
    res *= 2;
    return intp ? res+1 : res+NONINTERPRETED_PRECEDENCE_BOOST;
  }
  return res;
} // PrecedenceOrdering::predicatePrecedences


Ordering::Result PrecedenceOrdering::comparePredicatePrecedences(unsigned p1, unsigned p2) const
{
  static bool reverse = env.options->introducedSymbolPrecedence() == Shell::Options::IntroducedSymbolPrecedence::BOTTOM;
  return fromComparison(Int::compare(
      p1 >= _predicates ? (int)(reverse ? -p1 : p1) : _predicatePrecedences[p1],
      p2 >= _predicates ? (int)(reverse ? -p2 : p2) : _predicatePrecedences[p2] ));
}
// {
//   int res=pred >= _predicates ? (int)pred : _predicatePrecedences[pred];
//   if(NONINTERPRETED_PRECEDENCE_BOOST) {
//     ASS_EQ(NONINTERPRETED_PRECEDENCE_BOOST & 1, 0); // an even number
//
//     bool intp = env.signature->getPredicate(pred)->interpreted();
//     res *= 2;
//     return intp ? res+1 : res+NONINTERPRETED_PRECEDENCE_BOOST;
//   }
//   return res;
// } // PrecedenceOrdering::predicatePrecedences

/**
 * Compare precedences of two function symbols
 */ //TODO update for HOL>?
Ordering::Result PrecedenceOrdering::compareFunctionPrecedences(unsigned fun1, unsigned fun2) const
{
  if (fun1 == fun2)
    return EQUAL;

  if (_qkboPrecedence) {

    // one is less than everything else
    if (fun1 == IntTraits::oneF()) { return LESS; }
    if (fun1 == RatTraits::oneF()) { return LESS; }
    if (fun1 == RealTraits::oneF()) { return LESS; }

    if (fun2 == IntTraits::oneF()) { return GREATER; } 
    if (fun2 == RatTraits::oneF()) { return GREATER; }
    if (fun2 == RealTraits::oneF()) { return GREATER; }


  } else {

    // unary minus is the biggest
    if (theory->isInterpretedFunction(fun1, IntTraits::minusI)) { return GREATER; } 
    if (theory->isInterpretedFunction(fun1, RatTraits::minusI)) { return GREATER; }
    if (theory->isInterpretedFunction(fun1, RealTraits::minusI)) { return GREATER; }

    if (theory->isInterpretedFunction(fun2, IntTraits::minusI)) { return LESS; }
    if (theory->isInterpretedFunction(fun2, RatTraits::minusI)) { return LESS; }
    if (theory->isInterpretedFunction(fun2, RealTraits::minusI)) { return LESS; }

  }

  // $$false is the smallest
  if (env.signature->isFoolConstantSymbol(false,fun1)) {
    return LESS;
  }
  if (env.signature->isFoolConstantSymbol(false,fun2)) {
    return GREATER;
  }

  // $$true is the second smallest
  if (env.signature->isFoolConstantSymbol(true,fun1)) {
    return LESS;
  }

  if (env.signature->isFoolConstantSymbol(true,fun2)) {
    return GREATER;
  }

  Signature::Symbol* s1=env.signature->getFunction(fun1);
  Signature::Symbol* s2=env.signature->getFunction(fun2);
  // term algebra constructors are smaller than other symbols
  if(s1->termAlgebraCons() && !s2->termAlgebraCons()) {
    return LESS;
  }
  if(!s1->termAlgebraCons() && s2->termAlgebraCons()) {
    return GREATER;
  }
  // uninterpreted things are greater than interpreted things
  if(!s1->interpreted()) {
    if(s2->interpreted()) {
      return GREATER;
    }
    static bool reverse = env.options->introducedSymbolPrecedence() == Shell::Options::IntroducedSymbolPrecedence::BOTTOM;
    //two non-interpreted functions
    return fromComparison(Int::compare(
        fun1 >= _functions ? (int)(reverse ? -fun1 : fun1) : _functionPrecedences[fun1],
        fun2 >= _functions ? (int)(reverse ? -fun2 : fun2) : _functionPrecedences[fun2] ));
  }
  if(!s2->interpreted()) {
    return LESS;
  }
  if(s1->arity()) {
    if(!s2->arity()) {
      return GREATER;
    }
    //two interpreted functions
    return fromComparison(Int::compare(fun1, fun2));
  }
  if(s2->arity()) {
    return LESS;
  }
  //two interpreted constants

  if (!s1->interpretedNumber() || !s2->interpretedNumber()) {
    return fromComparison(Int::compare(fun1, fun2));
  }

  Comparison cmpRes;
  if(s1->integerConstant() && s2->integerConstant()) {
    cmpRes = IntegerConstantType::comparePrecedence(s1->integerValue(), s2->integerValue());
  }
  else if(s1->rationalConstant() && s2->rationalConstant()) {
    cmpRes = RationalConstantType::comparePrecedence(s1->rationalValue(), s2->rationalValue());
  }
  else if(s1->realConstant() && s2->realConstant()) {
    cmpRes = RealConstantType::comparePrecedence(s1->realValue(), s2->realValue());
  }
  else if(s1->integerConstant()) {
    ASS_REP(s2->rationalConstant() || s2->realConstant(), s2->name());
    cmpRes = Lib::LESS;
  }
  else if(s2->integerConstant()) {
    ASS_REP(s1->rationalConstant() || s1->realConstant(), s1->name());
    cmpRes = Lib::GREATER;
  }
  else if(s1->rationalConstant()) {
    ASS_REP(s2->realConstant(), s2->name());
    cmpRes = Lib::LESS;
  }
  else if(s2->rationalConstant()) {
    ASS_REP(s1->realConstant(), s1->name());
    cmpRes = Lib::GREATER;
  }
  else {
    ASSERTION_VIOLATION;
    cmpRes = Int::compare(fun1, fun2);
  }
  return fromComparison(cmpRes);
}

/**
 * Compare precedences of two type constructor symbols
 * At the moment, completely non-optimised
 */ 
Ordering::Result PrecedenceOrdering::compareTypeConPrecedences(unsigned tyc1, unsigned tyc2) const
{
  auto size = _typeConPrecedences.size();

  if (tyc1 == tyc2)
    return EQUAL;

  static bool reverse = env.options->introducedSymbolPrecedence() == Shell::Options::IntroducedSymbolPrecedence::BOTTOM;

  return fromComparison(Int::compare(
    tyc1 >= size ? (int)(reverse ? -tyc1 : tyc1) : _typeConPrecedences[tyc1],
    tyc2 >= size ? (int)(reverse ? -tyc2 : tyc2) : _typeConPrecedences[tyc2] ));
}

struct SymbolComparator {
  SymbolType _symType;
  SymbolComparator(SymbolType symType) : _symType(symType) {}

  Signature::Symbol* getSymbol(unsigned s) {
    if(_symType == SymbolType::FUNC){
      return env.signature->getFunction(s);
    } else if (_symType == SymbolType::PRED){
      return env.signature->getPredicate(s);      
    } else {
      return env.signature->getTypeCon(s);            
    }
  }  
};

template<typename InnerComparator>
struct BoostWrapper : public SymbolComparator
{
  BoostWrapper(SymbolType symType) : SymbolComparator(symType) {}

  Comparison compare(unsigned s1, unsigned s2)
  {
    static Options::SymbolPrecedenceBoost boost = env.options->symbolPrecedenceBoost();
    Comparison res = EQUAL;
    auto sym1 = getSymbol(s1);
    auto sym2 = getSymbol(s2);
    bool u1 = sym1->inUnit(); 
    bool u2 = sym2->inUnit(); 
    bool g1 = sym1->inGoal();
    bool g2 = sym2->inGoal();
    bool i1 = sym1->introduced();
    bool i2 = sym2->introduced();
    switch(boost){
      case Options::SymbolPrecedenceBoost::NONE:
        break;
      case Options::SymbolPrecedenceBoost::GOAL:
        if(g1 && !g2){ res = GREATER; }
        else if(!g1 && g2){ res = LESS; }
        break;
      case Options::SymbolPrecedenceBoost::UNIT:
        if(u1 && !u2){ res = GREATER; }
        else if(!u1 && u2){ res = LESS; }
        break;
      case Options::SymbolPrecedenceBoost::GOAL_UNIT:
        if(g1 && !g2){ res = GREATER; }
        else if(!g1 && g2){ res = LESS; }
        else if(u1 && !u2){ res = GREATER; }
        else if(!u1 && u2){ res = LESS; }
        break;
      case Options::SymbolPrecedenceBoost::NON_INTRO:
        if (i1 && !i2) { res = LESS; }
        else if (!i1 && i2) { res = GREATER; }
        break;
      case Options::SymbolPrecedenceBoost::INTRO:
        if (!i1 && i2) { res = LESS; }
        else if (i1 && !i2) { res = GREATER; }
        break;
    }
    if(res==EQUAL){
      // fallback to Inner
      res = InnerComparator(_symType).compare(s1,s2);
    }
    return res;
  }
};

struct OccurenceTiebreak {
  OccurenceTiebreak(SymbolType) {} // here the SymbolType is a dummy argument, required by the template recursion convention

  Comparison compare(unsigned s1, unsigned s2) {  return Int::compare(s1,s2); }
};

template<bool revert = false, typename InnerComparator = OccurenceTiebreak>
struct FreqComparator : public SymbolComparator
{
  FreqComparator(SymbolType symType) : SymbolComparator(symType) {}

  Comparison compare(unsigned s1, unsigned s2)
  {
    unsigned c1 = getSymbol(s1)->usageCnt();
    unsigned c2 = getSymbol(s2)->usageCnt();
    // note that we have: "rare is large" (unless reverted)
    Comparison res = revert ? Int::compare(c1,c2) : Int::compare(c2,c1);
    if(res==EQUAL){
      // fallback to Inner
      res = InnerComparator(_symType).compare(s1,s2);
    }
    return res;
  }
};

template<bool revert = false, typename InnerComparator = OccurenceTiebreak>
struct ArityComparator : public SymbolComparator
{
  ArityComparator(SymbolType symType) : SymbolComparator(symType) {}

  Comparison compare(unsigned u1, unsigned u2)
  {
    Comparison res= Int::compare(getSymbol(u1)->arity(),getSymbol(u2)->arity());
    if (revert) {
      res = Lib::revert(res);
    }
    if(res==EQUAL) {
      // fallback to Inner 
      res = InnerComparator(_symType).compare(u1,u2);
    }
    return res;
  }
};

template<int spc, bool revert = false, typename InnerComparator = OccurenceTiebreak>
struct SpecAriFirstComparator : public SymbolComparator
{
  SpecAriFirstComparator(SymbolType symType) : SymbolComparator(symType) {}

  Comparison compare(unsigned s1, unsigned s2)
  {
    unsigned a1 = getSymbol(s1)->arity();
    unsigned a2 = getSymbol(s2)->arity();
    if (a1 == spc && a2 != spc) {
      return revert ? LESS : GREATER;
    } else if (a1 != spc && a2 == spc) {
      return revert ? GREATER : LESS;
    }
    // fallback to Inner
    return InnerComparator(_symType).compare(s1,s2);
  }
};

template<bool revert = false, typename InnerComparator = OccurenceTiebreak>
using UnaryFirstComparator = SpecAriFirstComparator<1,revert,InnerComparator>;

template<bool revert = false, typename InnerComparator = OccurenceTiebreak>
using ConstFirstComparator = SpecAriFirstComparator<0,revert,InnerComparator>;

static void loadPermutationFromString(DArray<unsigned>& p, const std::string& str) {
  std::stringstream ss(str.c_str());
  unsigned i = 0;
  unsigned val;
  while (ss >> val)
  {
      if (i >= p.size()) {
        break;
      }

      if (val >= p.size()) {
        break;
      }

      p[i++] = val;

      if (ss.peek() == ',')
          ss.ignore();
  }
}

bool isPermutation(const DArray<int>& xs) {
  DArray<int> cnts(xs.size()); 
  cnts.init(xs.size(), 0);
  for (unsigned i = 0; i < xs.size(); i++) {
    cnts[xs[i]] += 1;
  }
  for (unsigned i = 0; i < xs.size(); i++) {
    if (cnts[xs[i]] != 1) {
      return false;
    }
  }
  return true;
}

/**
 * Create a PrecedenceOrdering object.
 */
PrecedenceOrdering::PrecedenceOrdering(const DArray<int>& funcPrec, 
                                       const DArray<int>& typeConPrec,   
                                       const DArray<int>& predPrec, 
                                       const DArray<int>& predLevels, 
                                       bool reverseLCM,
                                       bool qkboPrecedence)
  : _predicates(predPrec.size()),
    _functions(funcPrec.size()),
    _predicateLevels(predLevels),
    _predicatePrecedences(predPrec),
    _functionPrecedences(funcPrec),
    _typeConPrecedences(typeConPrec),
    _reverseLCM(reverseLCM),
    _qkboPrecedence(qkboPrecedence)
{
  ASS_EQ(env.signature->predicates(), _predicates);
  ASS_EQ(env.signature->functions(), _functions);
  ASS(isPermutation(_functionPrecedences))
  ASS(isPermutation(_predicatePrecedences))
  checkLevelAssumptions(predLevels);
}

/**
 * Create a PrecedenceOrdering object.
 *
 * "Intermediate" constructor; this is needed so that we only call predPrecFromOpts once (and use it here twice).
 */
PrecedenceOrdering::PrecedenceOrdering(Problem& prb, const Options& opt, const DArray<int>& predPrec, bool qkboPrecedence)
: PrecedenceOrdering(
    funcPrecFromOpts(prb,opt),
    typeConPrecFromOpts(prb,opt),    
    predPrec,
    predLevelsFromOptsAndPrec(prb,opt,predPrec),
    opt.literalComparisonMode()==Shell::Options::LiteralComparisonMode::REVERSE,
    qkboPrecedence
    )
{
}

/**
 * Create a PrecedenceOrdering object.
 */
PrecedenceOrdering::PrecedenceOrdering(Problem& prb, const Options& opt, bool qkboPrecedence)
: PrecedenceOrdering(prb,opt,
    [&]() {
       // Make sure we (re-)compute usageCnt's for all the symbols;
       // in particular, the sP's (the Tseitin predicates) and sK's (the Skolem functions), which only exists since preprocessing.
       prb.getProperty();
       return predPrecFromOpts(prb, opt);
   }(),
   qkboPrecedence)
{
  ASS_G(_predicates, 0);
}

static void sortAuxBySymbolPrecedence(DArray<unsigned>& aux, const Options& opt, SymbolType symType) {
  // since the below sorts are stable, a proper input shuffling manifests itself (also) by initializing aux with a random permutation rather then the identity one
  if (opt.shuffleInput() && opt.symbolPrecedence() != Shell::Options::SymbolPrecedence::SCRAMBLE) {
    Shuffling::shuffleArray(aux,aux.size());
    // in particular shuffleInput causes OCCURRENCE to be also random
  }

  switch(opt.symbolPrecedence()) {
    case Shell::Options::SymbolPrecedence::ARITY:
      aux.sort(BoostWrapper<ArityComparator<>>(symType));
      break;
    case Shell::Options::SymbolPrecedence::REVERSE_ARITY:
      aux.sort(BoostWrapper<ArityComparator<true /*reverse*/>>(symType));
      break;
    case Shell::Options::SymbolPrecedence::UNARY_FIRST:
      aux.sort(BoostWrapper<UnaryFirstComparator<false,ArityComparator<false,FreqComparator<>>>>(symType));
      break;
    case Shell::Options::SymbolPrecedence::CONST_MAX:
      aux.sort(BoostWrapper<ConstFirstComparator<false,ArityComparator<>>>(symType));
      break;
    case Shell::Options::SymbolPrecedence::CONST_MIN:
      aux.sort(BoostWrapper<ConstFirstComparator<true /*reverse*/,ArityComparator<true /*reverse*/>>>(symType));
      break;
    case Shell::Options::SymbolPrecedence::FREQUENCY:
    case Shell::Options::SymbolPrecedence::WEIGHTED_FREQUENCY:
      aux.sort(BoostWrapper<FreqComparator<>>(symType));
      break;
    case Shell::Options::SymbolPrecedence::REVERSE_FREQUENCY:
    case Shell::Options::SymbolPrecedence::REVERSE_WEIGHTED_FREQUENCY:
      aux.sort(BoostWrapper<FreqComparator<true /*reverse*/>>(symType));
      break;
    case Shell::Options::SymbolPrecedence::UNARY_FREQ:
      aux.sort(BoostWrapper<UnaryFirstComparator<false,FreqComparator<>>>(symType));
      break;
    case Shell::Options::SymbolPrecedence::CONST_FREQ:
      aux.sort(BoostWrapper<ConstFirstComparator<true /*reverse*/,FreqComparator<>>>(symType));
      break;
    case Shell::Options::SymbolPrecedence::OCCURRENCE:
      // already sorted by occurrence
      break;
    case Shell::Options::SymbolPrecedence::SCRAMBLE:
      unsigned sz = aux.size();
      for(unsigned i=0;i<sz;i++){
        unsigned j = Random::getInteger(sz-i)+i;
        unsigned tmp = aux[j];
        aux[j]=aux[i];
        aux[i]=tmp;
      }
      break;
  }
}


DArray<int> PrecedenceOrdering::typeConPrecFromOpts(Problem& prb, const Options& opt) {
  unsigned nTypeCons = env.signature->typeCons();
  DArray<unsigned> aux(nTypeCons);

  if(nTypeCons) {
    aux.initFromIterator(getRangeIterator(0u, nTypeCons), nTypeCons);

    if (!opt.typeConPrecedence().empty()) {
      std::string precedence;
      ifstream precedence_file (opt.typeConPrecedence().c_str());
      if (precedence_file.is_open() && getline(precedence_file, precedence)) {
        loadPermutationFromString(aux,precedence);
        precedence_file.close();
      }
    } else {
      sortAuxBySymbolPrecedence(aux,opt,SymbolType::TYPE_CON);
    }
  }

  DArray<int>  typeConPrecedences(nTypeCons);
  for(unsigned i=0;i<nTypeCons;i++) {
    typeConPrecedences[aux[i]]=i;
  }
  return typeConPrecedences;
}

DArray<int> PrecedenceOrdering::funcPrecFromOpts(Problem& prb, const Options& opt) {
  unsigned nFunctions = env.signature->functions();
  DArray<unsigned> aux(nFunctions);

  if(nFunctions) {
    aux.initFromIterator(getRangeIterator(0u, nFunctions), nFunctions);

    if (!opt.functionPrecedence().empty()) {
      std::string precedence;
      ifstream precedence_file (opt.functionPrecedence().c_str());
      if (precedence_file.is_open() && getline(precedence_file, precedence)) {
        loadPermutationFromString(aux,precedence);
        precedence_file.close();
      }
    } else {
      sortAuxBySymbolPrecedence(aux,opt,SymbolType::FUNC);
    }
  }

  DArray<int>  functionPrecedences(nFunctions);
  for(unsigned i=0;i<nFunctions;i++) {
    functionPrecedences[aux[i]]=i;
  }
  return functionPrecedences;
}

DArray<int> PrecedenceOrdering::predPrecFromOpts(Problem& prb, const Options& opt) {
  unsigned nPredicates = env.signature->predicates();
  DArray<unsigned> aux(nPredicates);
  aux.initFromIterator(getRangeIterator(0u, nPredicates), nPredicates);

  if (!opt.predicatePrecedence().empty()) {
    std::string precedence;
    ifstream precedence_file (opt.predicatePrecedence().c_str());
    if (precedence_file.is_open() && getline(precedence_file, precedence)) {
      loadPermutationFromString(aux,precedence);
      precedence_file.close();
    }
  } else {
    sortAuxBySymbolPrecedence(aux,opt,SymbolType::PRED);
  }

  DArray<int> predicatePrecedences(nPredicates);
  for(unsigned i=0;i<nPredicates;i++) {
    predicatePrecedences[aux[i]]=i;
  }
  return predicatePrecedences;
}


DArray<int> PrecedenceOrdering::predLevelsFromOptsAndPrec(Problem& prb, const Options& opt, const DArray<int>& predicatePrecedences) {
  unsigned nPredicates = env.signature->predicates();

  DArray<int> predicateLevels(nPredicates);

  switch(opt.literalComparisonMode()) {
  case Shell::Options::LiteralComparisonMode::STANDARD:
    predicateLevels.init(nPredicates, PredLevels::MIN_USER_DEF);
    break;
  case Shell::Options::LiteralComparisonMode::PREDICATE:
  case Shell::Options::LiteralComparisonMode::REVERSE:
    for(unsigned i=1;i<nPredicates;i++) {
      predicateLevels[i] = predicatePrecedences[i] + PredLevels::MIN_USER_DEF;
    }
    break;
  }
  //equality is on the lowest level
  predicateLevels[0] = PredLevels::EQ;

  if (env.predicateSineLevels) {
    // predicateSineLevels start from zero
    unsigned bound = env.maxSineLevel; // this is at least as large as the maximal value of a predicateSineLevel
    bool reverse = (opt.sineToPredLevels() == Options::PredicateSineLevels::ON); // the ON, i.e. reasonable, version wants low sine levels mapping to high predicateLevels

    for(unsigned i=1;i<nPredicates;i++) { // starting from 1, keeping predicateLevels[0]=0;
      unsigned level;
      if (!env.predicateSineLevels->find(i,level)) {
        level = bound;
      }
      predicateLevels[i] = (reverse ? (bound - level) : level) + PredLevels::MIN_USER_DEF;
      // cout << "setting predicate level of " << env.signature->predicateName(i) << " to " << predicateLevels[i] << endl;
    }
  }

  for(unsigned i=1;i<nPredicates;i++) {
    Signature::Symbol* predSym = env.signature->getPredicate(i);
    //consequence-finding name predicates have the lowest level
    if(predSym->label()) {
      predicateLevels[i]=-1;
    }
    else if(predSym->equalityProxy()) {
      //equality proxy predicates have the highest level (lower than colored predicates)
      predicateLevels[i] = nPredicates + PredLevels::MIN_USER_DEF+ 1;
    }
    else if (predSym->interpreted()) {
      if (theory->isInequality(theory->interpretPredicate(i)) && env.options->termOrdering() == Options::TermOrdering::LALPO) {
        predicateLevels[i] = PredLevels::INEQ;
      }
    }
  }

  checkLevelAssumptions(predicateLevels);
  return predicateLevels;
}

void PrecedenceOrdering::checkLevelAssumptions(DArray<int> const& levels)
{
#if VDEBUG
  for (unsigned i = 0; i < levels.size(); i++) {
    if (theory->isInterpretedPredicate(i)) {
      auto itp = theory->interpretPredicate(i);
      if (itp == Kernel::Theory::EQUAL) {
        ASS_EQ(levels[i], PredLevels::EQ);
      } else if (theory->isInequality(itp)) {
        ASS(env.options->termOrdering() != Options::TermOrdering::LALPO || levels[i] == PredLevels::INEQ);
      } else {
        ASS(levels[i] >= PredLevels::MIN_USER_DEF || levels[i] < 0)
      }
    }
  }
#endif // VDEBUG
}

void PrecedenceOrdering::show(std::ostream& out) const 
{
  auto _show = [&](const char* precKind, unsigned cntFunctors, auto getSymbol, auto compareFunctors)
    {
      out << "% " << precKind << " precedences, smallest symbols first (line format: `<name> <arity>`) " << std::endl;
      out << "% ===== begin of " << precKind << " precedences ===== " << std::endl;
      DArray<unsigned> functors;

      functors.initFromIterator(getRangeIterator(0u, cntFunctors), cntFunctors);
      functors.sort(closureComparator(compareFunctors));
      for (unsigned i = 0; i < cntFunctors; i++) {
        auto sym = getSymbol(functors[i]);
        out << "% " << sym->name() << " " << sym->arity() << std::endl;
      }

      out << "% ===== end of " << precKind << " precedences ===== " << std::endl;

      out << "%" << std::endl;
    };

  _show("type constructor", 
      env.signature->typeCons(), 
      [](unsigned f) { return env.signature->getTypeCon(f); },
      [&](unsigned l, unsigned r){ return intoComparison(compareTypeConPrecedences(l,r)); });

  _show("function", 
      env.signature->functions(),
      [](unsigned f) { return env.signature->getFunction(f); },
      [&](unsigned l, unsigned r){ return intoComparison(compareFunctionPrecedences(l,r)); }
      );

  _show("predicate", 
      env.signature->predicates(),
      [](unsigned f) { return env.signature->getPredicate(f); },
      [&](unsigned l, unsigned r) { return intoComparison(comparePredicatePrecedences(l,r)); });


  {
    out << "% Predicate levels (line format: `<name> <arity> <level>`)" << std::endl;
    out << "% ===== begin of predicate levels ===== " << std::endl;

    DArray<unsigned> functors;
    functors.initFromIterator(getRangeIterator(0u,env.signature->predicates()),env.signature->predicates());
    functors.sort(closureComparator([&](unsigned l, unsigned r) { return Int::compare(predicateLevel(l), predicateLevel(r)); }));

    for (unsigned i = 0; i < functors.size(); i++) {
      auto sym = env.signature->getPredicate(i);
      out << "% " << sym->name() << " " << sym->arity() << " " << predicateLevel(i) << std::endl;
    }

    out << "% ===== end of predicate levels ===== " << std::endl;
  }

  out << "%" << std::endl;

  showConcrete(out);
}

DArray<int> PrecedenceOrdering::testLevels() 
{
  DArray<int> levels(env.signature->predicates());
  for (unsigned i = 0; i < levels.size(); i++) {
    if (theory->isInterpretedPredicate(i)) {
      auto itp = theory->interpretPredicate(i);
      if (itp == Kernel::Theory::EQUAL) {
        levels[i] = PredLevels::EQ;
      } else if (theory->isInequality(itp)) {
        levels[i] = PredLevels::INEQ;
      } else {
        levels[i] = PredLevels::MIN_USER_DEF;
      }
    }
  }
  return levels;
}<|MERGE_RESOLUTION|>--- conflicted
+++ resolved
@@ -56,23 +56,6 @@
 using namespace Lib;
 using namespace Kernel;
 
-<<<<<<< HEAD
-OrderingSP Ordering::s_globalOrdering;
-
-Ordering::Ordering() : _eqCmp(unique_ptr<EqCmp>(new  EqCmp()))
-{
-}
-
-Ordering::~Ordering()
-{
-}
-
-void Ordering::resetGlobalOrdering()
-{
-  ASS(s_globalOrdering)
-  s_globalOrdering = OrderingSP();
-}
-=======
 bool OrderingComparator::check(const SubstApplicator* applicator)
 {
   return _ord.isGreater(
@@ -81,7 +64,6 @@
 }
 
 OrderingSP Ordering::s_globalOrdering;
->>>>>>> e7b2fd1b
 
 /**
  * If there is no global ordering yet, assign @c ordering to be
