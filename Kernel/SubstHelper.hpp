/*
 * This file is part of the source code of the software program
 * Vampire. It is protected by applicable
 * copyright laws.
 *
 * This source code is distributed under the licence found here
 * https://vprover.github.io/license.html
 * and in the source directory
 */
/**
 * @file SubstHelper.hpp
 * Defines class SubstHelper.
 */

#ifndef __SubstHelper__
#define __SubstHelper__

#include "Lib/DArray.hpp"
#include "Lib/Recycled.hpp"

#include "Formula.hpp"
#include "SortHelper.hpp"
#include "Term.hpp"
#include "TermIterators.hpp"
#include "Kernel/BottomUpEvaluation.hpp"

namespace Kernel {

using namespace Lib;

struct SubstApplicator {
  virtual ~SubstApplicator() = default;
  virtual TermList operator()(unsigned v) const = 0;
<<<<<<< HEAD

  TermList operator()(TermList t) const {
    return BottomUpEvaluation<TermList, TermList>()
      .context(TermListContext { .ignoreTypeArgs = false, })
      .function([&](auto t, auto* args) {
        return t.isVar() ? (*this)(t.var())
                         : TermList(Term::create(t.term(), args));
      })
      .apply(t);
  }
=======
  TermList apply(unsigned v) const { return (*this)(v); }
>>>>>>> 34a33308
};

/**
 * Term with a substitution applied to it lazily. This is used in the context of
 * evaluating some term in a top-down manner symbol by symbol without actually
 * creating the result of the substitution in the process. For example, we might
 * evaluate `f(x,y)` with substitution `\theta = { x -> a, y -> g(x) }` using the
 * following @b AppliedTerm instances:
 * - Construct @b AppliedTerm with `f(x,y)`, `\theta` and @b aboveVar=true
 *   (as we are "above" a variable position in `f(x,y)\theta`).
 *   We process the symbol `f` of the term.
 * - Construct @b AppliedTerm with `x`, `\theta` and @b aboveVar=true.
 *   Since @b aboveVar==true and `x` is a variable, the substitution is applied
 *   and we get an @b AppliedTerm with `a` and @b aboveVar=false, as we are
 *   now "at" (and not "above") a variable position. We process the symbol `a`.
 * - Construct @b AppliedTerm with `y`, `\theta` and @b aboveVar=true.
 *   Again, @b aboveVar==true and `y` is a variable, so we get an @b AppliedTerm
 *   with `g(x)` and @b aboveVar=false. We process the symbol `f`.
 * - Finally, construct @b AppliedTerm with `x`, `\theta` and @b aboveVar=false.
 *   Since we are now "below" a variable position with @b aboveVar==false,
 *   `\theta` is not applied again and we get `x`. We process `x`.
 */
struct AppliedTerm
{
  TermList term;
  bool aboveVar;
  const SubstApplicator* applicator;

  TermList apply() const {
    if (aboveVar) {
      return (*applicator)(term);
    } else {
      return term;
    }
  }

  AppliedTerm(TermList t) : term(t), aboveVar(false), applicator(nullptr) {}
  /**
   * The substitution is only applied to the term @b t via @b applicator if @b t is a variable
   * and @b aboveVar is true (i.e. we are still above the substitution). @b applicator can be
   * null is @b aboveVar is false.
   */
  AppliedTerm(TermList t, const SubstApplicator* applicator, bool aboveVar)
    : term(aboveVar && t.isVar() ? (*applicator)(t.var()) : t),
      aboveVar(aboveVar && t.isVar() ? false : aboveVar), applicator(applicator) {}

  AppliedTerm(TermList t, AppliedTerm parent)
    : term(parent.aboveVar && t.isVar() ? (*parent.applicator)(t.var()) : t),
      aboveVar(parent.aboveVar && t.isVar() ? false : parent.aboveVar), applicator(parent.applicator) {}

  /**
   * Only allow comparisons if we can guarantee that the terms are the same.
   */
  bool operator==(AppliedTerm) const = delete;
  bool operator!=(AppliedTerm) const = delete;
  bool equalsShallow(AppliedTerm other) const {
    return ((!aboveVar && !other.aboveVar) || (term.ground() && other.term.ground()))
      && term==other.term;
  }

  bool containsVar(TermList var)
  {
    ASS(var.isVar());
    if (!aboveVar) {
      return term.containsSubterm(var);
    }
    if (term.isVar()) {
      return (*applicator)(term.var()).containsSubterm(var);
    }
    VariableIterator vit(term.term());
    while (vit.hasNext()) {
      auto v = vit.next();
      if ((*applicator)(v.var()).containsSubterm(var)) {
        return true;
      }
    }
    return false;
  }

  TermList apply() const;
};

class SubstHelper
{
public:
  /**
   * Apply a substitution to a term. The substitution is
   * specified by the applicator -- an object with method
   * TermList apply(unsigned var)
   *
   * The specified substitution must be an identity on variables
   * bound inside the formula.
   *
   * This function can handle special terms. Terms that have special
   * terms as subterms will not be shared even if @b noSharing==false.
   */
  template<class Applicator>
  static TermList apply(TermList t, Applicator& applicator, bool noSharing=false)
  {
    return applyImpl<false,Applicator>(t, applicator, noSharing);
  }

  /**
   * Apply a substitution to a term. The substitution is
   * specified by the applicator -- an object with method
   * TermList apply(unsigned var)
   *
   * The specified substitution must be an identity on variables
   * bound inside the formula.
   *
   * This function can handle special terms. Terms that have special
   * terms as subterms will not be shared even if @b noSharing==false.
   */
  template<class Applicator>
  static Term* apply(Term* t, Applicator& applicator, bool noSharing=false)
  {
    return applyImpl<false,Applicator>(t, applicator, noSharing);
  }

  /**
   * Apply a substitution to a literal. The substitution is
   * specified by the applicator -- an object with method
   * TermList apply(unsigned var)
   *
   * The specified substitution must be an identity on variables
   * bound inside the formula.
   *
   * This function can handle special terms. Terms that have special
   * terms as subterms will not be shared even if @b noSharing==false.
   */
  template<class Applicator>
  static Literal* apply(Literal* lit, Applicator& applicator)
  {
    Literal* subbedLit = static_cast<Literal*>(apply(static_cast<Term*>(lit),applicator));
    if(subbedLit->isTwoVarEquality()){ //either nothing's changed or variant
      TermList sort = lit->twoVarEqSort();
      TermList newSort = apply(sort, applicator);
      if((sort != newSort)){
        subbedLit = Literal::createEquality(subbedLit->polarity(), *subbedLit->nthArgument(0), *subbedLit->nthArgument(1), newSort);
      }
    }
    return subbedLit;
  }

  /**
   * Apply a substitution to a literal. Substitution is
   * specified by the applicator -- an object with method
   * TermList apply(unsigned var)
   *
   * Variables bound inside the formula must be transformed into other
   * variables by the substitution. These variables will be transformed
   * as well.
   *
   * This function can handle special terms. Terms that have special
   * terms as subterms will not be shared.
   */
  template<class Applicator>
  static Formula* apply(Formula* f, Applicator& applicator)
  {
    return applyImpl<false>(f, applicator, false);
  }


  /**
   * Apply a substitution to a literal. The substitution is
   * specified by the applicator -- an object with methods
   * TermList apply(unsigned var) and
   * TermList applyToSpecVar(unsigned specVar).
   */
  template<class Applicator>
  static TermList applySV(TermList t, Applicator& applicator, bool noSharing=false)
  {
    return applyImpl<true,Applicator>(t, applicator, noSharing);
  }
  template<class Applicator>
  static Term* applySV(Term* t, Applicator& applicator, bool noSharing=false)
  {
    return applyImpl<true,Applicator>(t, applicator, noSharing);
  }
  template<class Applicator>
  static Literal* applySV(Literal* lit, Applicator& applicator)
  {
    return static_cast<Literal*>(applySV(static_cast<Term*>(lit),applicator));
  }


  /**
   * Apply a substitution represented by object, that supports
   * just the method TermList apply(TermList t), to a Literal.
   */
  template<class Subst>
  static Literal* applyToLiteral(Literal* lit, Subst subst)
  {
    static DArray<TermList> ts(32);

    int arity = lit->arity();
    ts.ensure(arity);
    int i = 0;
    for (TermList* args = lit->args(); ! args->isEmpty(); args = args->next()) {
      ts[i++]=subst.apply(*args);
    }
    return Literal::create(lit,ts.array());
  }

  template<class Map>
  class MapApplicator
  {
  public:
    MapApplicator(Map* map) : _map(map) {}
    TermList apply(unsigned var) {
      TermList res;
      if(!_map->find(var, res)) {
	res = TermList(var, false);
      }
      return res;
    }
  private:
    Map* _map;
  };

  template<class Map>
  static MapApplicator<Map> getMapApplicator(Map* m)
  {
    return MapApplicator<Map>(m);
  }

private:
  template<bool ProcessSpecVars, class Applicator>
  static Term* applyImpl(Term* t, Applicator& applicator, bool noSharing=false);
  template<bool ProcessSpecVars, class Applicator>
  static TermList applyImpl(TermList t, Applicator& applicator, bool noSharing=false);
  template<bool ProcessSpecVars, class Applicator>
  static Formula* applyImpl(Formula* f, Applicator& applicator, bool noSharing);
  template<bool ProcessSpecVars, class Applicator>
  static FormulaList* applyImpl(FormulaList* f, Applicator& applicator, bool noSharing);

  /**
   * Return true iff the @b terms array does not contain any term that cannot be shared
   *
   * Non-shareable is a non-shared proper term or a special variable.
   */
  static bool canBeShared(TermList * terms, size_t len)
  {
    for(unsigned i=0;i<len;i++) {
      TermList trm=terms[i];
      if(trm.isSpecialVar()||(trm.isTerm()&&!trm.term()->shared())) {
	      return false;
      }
    }
    return true;
  }

};

namespace SubstHelper_Aux
{
template<bool ProcessSpecVars>
struct SpecVarHandler
{
};
template<>
struct SpecVarHandler<true>
{
  template<class Applicator>
  static TermList apply(Applicator& a, unsigned specVar) { return a.applyToSpecVar(specVar); }
};
template<>
struct SpecVarHandler<false>
{
  template<class Applicator>
  static TermList apply(Applicator& a, unsigned specVar) { return TermList(specVar, true); }
};
}

/**
 * Apply a substitution to a term. Substitution is
 * specified by the applicator -- an object with method
 * TermList apply(unsigned var) and, if ProcessSpecVars
 * is set to true, also TermList applyToSpecVar(unsigned specVar).
 *
 * If @b trm can be shared and @b noSharing parameter
 * is false, all newly created terms will be inserted into
 * the sharing structure. Otherwise they will not be shared.
 *
 * The specified substitution must be an identity on variables
 * bound inside the formula.
 *
 * This function can handle special terms.
 */
template<bool ProcessSpecVars, class Applicator>
TermList SubstHelper::applyImpl(TermList trm, Applicator& applicator, bool noSharing)
{
  using namespace SubstHelper_Aux;

  if(trm.isOrdinaryVar()) {
    return applicator.apply(trm.var());
  }
  else if(trm.isSpecialVar()) {
    return SpecVarHandler<ProcessSpecVars>::apply(applicator, trm.var());
  }
  else {
    ASS(trm.isTerm());
    return TermList(applyImpl<ProcessSpecVars>(trm.term(), applicator, noSharing));
  }
}


/**
 * Apply a substitution to a term. Substitution is
 * specified by the applicator -- an object with method
 * TermList apply(unsigned var) and, if ProcessSpecVars
 * is set to true, also TermList applyToSpecVar(unsigned specVar).
 *
 * If @b trm can be shared and @b noSharing parameter
 * is false, all newly created terms will be inserted into
 * the sharing structure. Otherwise they will not be shared.
 *
 * The specified substitution must be an identity on variables
 * bound inside the formula.
 *
 * This function can handle special terms.
 * This function can handle the substitution of sorts.
 */
template<bool ProcessSpecVars, class Applicator>
Term* SubstHelper::applyImpl(Term* trm, Applicator& applicator, bool noSharing)
{
  using namespace SubstHelper_Aux;

  if(trm->isSpecial()) {
    Term::SpecialTermData* sd = trm->getSpecialData();
    switch(trm->specialFunctor()) {
    case SpecialFunctor::ITE:
      return Term::createITE(
    applyImpl<ProcessSpecVars>(sd->getCondition(), applicator, noSharing),
    applyImpl<ProcessSpecVars>(*trm->nthArgument(0), applicator, noSharing),
    applyImpl<ProcessSpecVars>(*trm->nthArgument(1), applicator, noSharing),
    applyImpl<ProcessSpecVars>(sd->getSort(), applicator, noSharing)
    );
    case SpecialFunctor::LET:
      return Term::createLet(
    sd->getFunctor(),
    sd->getVariables(),
    applyImpl<ProcessSpecVars>(sd->getBinding(), applicator, noSharing),
    applyImpl<ProcessSpecVars>(*trm->nthArgument(0), applicator, noSharing),
    sd->getSort()
    );
    case SpecialFunctor::FORMULA:
      return Term::createFormula(
      applyImpl<ProcessSpecVars>(sd->getFormula(), applicator, noSharing)
      );
    case SpecialFunctor::LET_TUPLE:
      return Term::createTupleLet(
        sd->getFunctor(),
        sd->getTupleSymbols(),
        applyImpl<ProcessSpecVars>(sd->getBinding(), applicator, noSharing),
        applyImpl<ProcessSpecVars>(*trm->nthArgument(0), applicator, noSharing),
        sd->getSort()
        );
    case SpecialFunctor::TUPLE:
      return Term::createTuple(applyImpl<ProcessSpecVars>(sd->getTupleTerm(), applicator, noSharing));
    case SpecialFunctor::LAMBDA:
      // TODO in principle this should not be so difficult to handle
      ASSERTION_VIOLATION;
    case SpecialFunctor::MATCH: {
      DArray<TermList> terms(trm->arity());
      for (unsigned i = 0; i < trm->arity(); i++) {
        terms[i] = applyImpl<ProcessSpecVars>(*trm->nthArgument(i), applicator, noSharing);
      }
      return Term::createMatch(sd->getSort(), sd->getMatchedSort(), trm->arity(), terms.begin());
    }
    }
    ASSERTION_VIOLATION;
  }

  Recycled<Stack<TermList*>> toDo;
  Recycled<Stack<Term*>> terms;
  Recycled<Stack<bool>> modified;
  Recycled<Stack<TermList>> args;

  modified->push(false);
  toDo->push(trm->args());

  for(;;) {
    TermList* tt=toDo->pop();
    if(tt->isEmpty()) {
      if(terms->isEmpty()) {
        //we're done, args stack contains modified arguments
        //of the topleve term/literal.
        ASS(toDo->isEmpty());
        break;
      }
      Term* orig=terms->pop();
      if(!modified->pop()) {
        args->truncate(args->length() - orig->arity());
        args->push(TermList(orig));
        continue;
      }
      //here we assume, that stack is an array with
      //second topmost element as &top()-1, third at
      //&top()-2, etc...
      TermList* argLst=&args->top() - (orig->arity()-1);

      bool shouldShare=!noSharing && canBeShared(argLst, orig->arity());

      Term* newTrm;
      if(shouldShare) {
        if(orig->isSort()){
          newTrm=AtomicSort::create(static_cast<AtomicSort*>(orig), argLst);
        } else {
          newTrm=Term::create(orig,argLst);
        }
      }
      else {
        newTrm=Term::createNonShared(orig,argLst);
      }
      args->truncate(args->length() - orig->arity());
      args->push(TermList(newTrm));

      modified->setTop(true);
      continue;
    }
    toDo->push(tt->next());

    TermList tl=*tt;
    if(tl.isOrdinaryVar()) {
      TermList tDest=applicator.apply(tl.var());
      args->push(tDest);
      if(tDest!=tl) {
        modified->setTop(true);
      }
      continue;
    }
    if(tl.isSpecialVar()) {
      TermList tDest=SpecVarHandler<ProcessSpecVars>::apply(applicator,tl.var());
      args->push(tDest);
      if(tDest!=tl) {
        modified->setTop(true);
      }
      continue;
    }
    ASS(tl.isTerm());
    if(tl.isVar() || (tl.term()->shared() && tl.term()->ground())) {
      args->push(tl);
      continue;
    }
    Term* t = tl.term();
    if(t->isSpecial()) {
      //we handle specal terms at the top level of this function
      args->push(TermList(applyImpl<ProcessSpecVars>(t, applicator, noSharing)));
      continue;
    }
    terms->push(t);
    modified->push(false);
    toDo->push(t->args());
  }
  ASS(toDo->isEmpty());
  ASS(terms->isEmpty());
  ASS_EQ(modified->length(),1);
  ASS_EQ(args->length(),trm->arity());

  Term* result;
  if(!modified->pop()) {
    result=trm;
  }
  else {
    //here we assume, that stack is an array with
    //second topmost element as &top()-1, third at
    //&top()-2, etc...
    TermList* argLst=&args->top() - (trm->arity()-1);
    ASS_EQ(args->size(), trm->arity());
    if(trm->isLiteral()) {
      ASS(!noSharing);
      Literal* lit = static_cast<Literal*>(trm);
      result=Literal::create(lit,argLst);
    } else if(trm->isSort()){
      ASS(!noSharing);
      result=AtomicSort::create(static_cast<AtomicSort*>(trm),argLst);
    } else {
      bool shouldShare=!noSharing && canBeShared(argLst, trm->arity());
      if(shouldShare) {
        result=Term::create(trm,argLst);          
      } else {
        //At the memoent all sorts should be shared.
        result=Term::createNonShared(trm,argLst);
      }
    }
  }

  return result;
}

/**
 * Apply a substitution to a rectified formula. Substitution is
 * specified by the applicator -- an object with method
 * TermList apply(unsigned var) and, if ProcessSpecVars
 * is set to true, also TermList applyToSpecVar(unsigned specVar).
 *
 * If @b trm can be shared and @b noSharing parameter
 * is false, all newly created terms will be inserted into
 * the sharing structure. Otherwise they will not be shared.
 *
 * The specified substitution must be an identity on variables
 * bound inside the formula.
 *
 * This function can handle special terms.
 * This function can handle the substitution of sorts. 
 */
template<bool ProcessSpecVars, class Applicator>
Formula* SubstHelper::applyImpl(Formula* f, Applicator& applicator, bool noSharing)
{
  switch (f->connective()) {
  case LITERAL:
  {
    Literal* lit = static_cast<Literal*>(applyImpl<ProcessSpecVars>(f->literal(), applicator, noSharing));
    return lit == f->literal() ? f : new AtomicFormula(lit);
  }

  case AND:
  case OR:
  {
    FormulaList* newArgs = applyImpl<ProcessSpecVars>(f->args(), applicator, noSharing);
    if (newArgs == f->args()) {
      return f;
    }
    return new JunctionFormula(f->connective(), newArgs);
  }

  case IMP:
  case IFF:
  case XOR:
  {
    Formula* l = applyImpl<ProcessSpecVars>(f->left(), applicator, noSharing);
    Formula* r = applyImpl<ProcessSpecVars>(f->right(), applicator, noSharing);
    if (l == f->left() && r == f->right()) {
      return f;
    }
    return new BinaryFormula(f->connective(), l, r);
  }

  case NOT:
  {
    Formula* arg = applyImpl<ProcessSpecVars>(f->uarg(), applicator, noSharing);
    if (f->uarg() == arg) {
      return f;
    }
    return new NegatedFormula(arg);
  }

  case FORALL:
  case EXISTS:
  {
    bool varsModified = false;
    VList* newVars = VList::empty();
    VList::Iterator vit(f->vars());
    while(vit.hasNext()) {
      unsigned v = vit.next();
      TermList binding = applicator.apply(v);
      ASS(binding.isVar());
      unsigned newVar = binding.var();
      VList::push(newVar, newVars);
      if(newVar!=v) {
        varsModified = true;
      }
    }

    Formula* arg = applyImpl<ProcessSpecVars>(f->qarg(), applicator, noSharing);
    if (!varsModified && arg == f->qarg()) {
      VList::destroy(newVars);
      return f;
    }
    //TODO compute an updated sorts list
    return new QuantifiedFormula(f->connective(),newVars,0,arg);
  }

  case BOOL_TERM:
    return BoolTermFormula::create(applyImpl<ProcessSpecVars>(f->getBooleanTerm(), applicator, noSharing));

  case TRUE:
  case FALSE:
    return f;
  default:
    ASSERTION_VIOLATION;
  }
}

/**
 * Apply a substitution to a rectified list of formulas. Substitution is
 * specified by the applicator -- an object with method
 * TermList apply(unsigned var) and, if ProcessSpecVars
 * is set to true, also TermList applyToSpecVar(unsigned specVar).
 *
 * If @b trm can be shared and @b noSharing parameter
 * is false, all newly created terms will be inserted into
 * the sharing structure. Otherwise they will not be shared.
 *
 * The specified substitution must be an identity on variables
 * bound inside the formula.
 *
 * This function can handle special terms.
 */
template<bool ProcessSpecVars, class Applicator>
FormulaList* SubstHelper::applyImpl(FormulaList* fs, Applicator& applicator, bool noSharing)
{
  if (FormulaList::isEmpty(fs)) {
    return fs;
  }

  Stack<FormulaList*> args;
  while (FormulaList::isNonEmpty(fs)) {
    args.push(fs);
    fs = fs->tail();
  }

  FormulaList* res = args.top()->tail();
  ASS(FormulaList::isEmpty(res));

  while (args.isNonEmpty()) {
    fs = args.pop();
    Formula* g = fs->head();
    FormulaList* gs = fs->tail();
    Formula* h = applyImpl<ProcessSpecVars>(g, applicator, noSharing);
    FormulaList* hs = res; // = applyImpl<ProcessSpecVars>(gs, applicator, noSharing);

    if (gs == hs && g == h) {
      res = fs;
    } else {
      res = new FormulaList(h,hs);
    }
  }

  return res;
} // SubstHelper::applyImpl

};

inline TermList AppliedTerm::apply() const {
  return aboveVar ? SubstHelper::apply(term, *applicator) 
                  : term;
}

#endif /* __SubstHelper__ */<|MERGE_RESOLUTION|>--- conflicted
+++ resolved
@@ -31,20 +31,7 @@
 struct SubstApplicator {
   virtual ~SubstApplicator() = default;
   virtual TermList operator()(unsigned v) const = 0;
-<<<<<<< HEAD
-
-  TermList operator()(TermList t) const {
-    return BottomUpEvaluation<TermList, TermList>()
-      .context(TermListContext { .ignoreTypeArgs = false, })
-      .function([&](auto t, auto* args) {
-        return t.isVar() ? (*this)(t.var())
-                         : TermList(Term::create(t.term(), args));
-      })
-      .apply(t);
-  }
-=======
   TermList apply(unsigned v) const { return (*this)(v); }
->>>>>>> 34a33308
 };
 
 /**
