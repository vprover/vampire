--- conflicted
+++ resolved
@@ -17,7 +17,6 @@
 #include "Lib/Int.hpp"
 #include "Shell/Options.hpp"
 #include "Kernel/SortHelper.hpp"
-#include "Debug/Tracer.hpp"
 
 #include "Signature.hpp"
 
@@ -31,11 +30,7 @@
  * Standard constructor.
  * @author Andrei Voronkov
  */
-<<<<<<< HEAD
-Signature::Symbol::Symbol(const std::string& nm, unsigned arity, bool interpreted, bool preventQuoting, bool overflownConstant, bool super)
-=======
 Signature::Symbol::Symbol(const std::string& nm, unsigned arity, bool interpreted, bool preventQuoting, bool super)
->>>>>>> ac19ae79
   : _name(nm),
     _arity(arity),
     _typeArgsArity(0),
@@ -263,171 +258,6 @@
 } // Signature::~Signature
 
 /**
-<<<<<<< HEAD
- * Add an integer constant to the signature. If defaultSort is true, treat it as
- * a term of the default sort, otherwise as an interepreted integer value.
- * @since 03/05/2013 train Manchester-London
- * @author Andrei Voronkov
- */
-unsigned Signature::addIntegerConstant(const std::string& number,bool defaultSort)
-{
-  IntegerConstantType value(number);
-  if (!defaultSort) {
-    return addIntegerConstant(value);
-  }
-
-  // default sort should be used
-  std::string name = Output::toString(value);
-  std::string symbolKey = name + "_n";
-  unsigned result;
-  if (_funNames.find(symbolKey,result)) {
-    return result;
-  }
-
-  result = _funs.length();
-  Symbol* sym = new Symbol(name,
-        /*             arity */ 0, 
-        /*       interpreted */ false, 
-        /*    preventQuoting */ true, 
-        /* overflownConstant */ false, 
-        /*             super */ false);
- 
-  /*
-  sym->addToDistinctGroup(INTEGER_DISTINCT_GROUP,result);
-  if(defaultSort){ 
-     sym->addToDistinctGroup(STRING_DISTINCT_GROUP,result); // numbers are disctinct from strings
-  }
-  */
-  _funs.push(sym);
-  _funNames.insert(symbolKey,result);
-  return result;
-} // Signature::addIntegerConstant
-
-/**
- * Add an integer constant to the signature.
- * @todo something smarter, so that we don't need to convert all values to string
- */
-unsigned Signature::addIntegerConstant(const IntegerConstantType& value)
-{
-  std::string key = Output::toString(value, "_n");
-  unsigned result;
-  if (_funNames.find(key, result)) {
-    return result;
-  }
-  _integers++;
-  result = _funs.length();
-  Symbol* sym = new IntegerSymbol(value);
-  _funs.push(sym);
-  _funNames.insert(key,result);
-  /*
-  sym->addToDistinctGroup(INTEGER_DISTINCT_GROUP,result);
-  */
-  return result;
-} // addIntegerConstant
-
-/**
- * Add a rational constant to the signature. If defaultSort is true, treat it as
- * a term of the default sort, otherwise as an interepreted rational value.
- * @since 03/05/2013 London
- * @author Andrei Voronkov
- */
-unsigned Signature::addRationalConstant(const std::string& numerator, const std::string& denominator,bool defaultSort)
-{
-  auto value = RationalConstantType(IntegerConstantType(numerator), IntegerConstantType(denominator));
-  if (!defaultSort) {
-    return addRationalConstant(value);
-  }
-
-  std::string name = Output::toString(value);
-  std::string key = name + "_q";
-  unsigned result;
-  if (_funNames.find(key,result)) {
-    return result;
-  }
-  result = _funs.length();
-  Symbol* sym = new Symbol(name,
-        /*             arity */ 0, 
-        /*       interpreted */ false, 
-        /*    preventQuoting */ true, 
-        /* overflownConstant */ false, 
-        /*             super */ false);
-  /*
-  if(defaultSort){ 
-    sym->addToDistinctGroup(STRING_DISTINCT_GROUP,result); // numbers are distinct from strings
-  }
-  sym->addToDistinctGroup(RATIONAL_DISTINCT_GROUP,result);
-  */
-  _funs.push(sym);
-  _funNames.insert(key,result);
-  return result;
-} // addRatonalConstant
-
-unsigned Signature::addRationalConstant(const RationalConstantType& value)
-{
-  std::string key = Output::toString(value, "_q");
-  unsigned result;
-  if (_funNames.find(key, result)) {
-    return result;
-  }
-  _rationals++;
-  result = _funs.length();
-  _funs.push(new RationalSymbol(value));
-  _funNames.insert(key, result);
-  return result;
-} // Signature::addRationalConstant
-
-/**
- * Add a real constant to the signature. If defaultSort is true, treat it as
- * a term of the default sort, otherwise as an interepreted real value.
- * @since 03/05/2013 London
- * @author Andrei Voronkov
- */
-unsigned Signature::addRealConstant(const std::string& number,bool defaultSort)
-{
-  RealConstantType value(number);
-  if (!defaultSort) {
-    return addRealConstant(value);
-  }
-  std::string key = Output::toString(value, "_r");
-  unsigned result;
-  if (_funNames.find(key,result)) {
-    return result;
-  }
-  result = _funs.length();
-  Symbol* sym = new Symbol(Output::toString(value),
-        /*             arity */ 0, 
-        /*       interpreted */ false, 
-        /*    preventQuoting */ true, 
-        /* overflownConstant */ false, 
-        /*             super */ false);
-  /*
-  if(defaultSort){ 
-    sym->addToDistinctGroup(STRING_DISTINCT_GROUP,result); // numbers are distinct from strings
-  }
-  sym->addToDistinctGroup(REAL_DISTINCT_GROUP,result);
-  */
-  _funs.push(sym);
-  _funNames.insert(key,result);
-  return result;
-} // addRealConstant
-
-unsigned Signature::addRealConstant(const RealConstantType& value)
-{
-  std::string key = Output::toString(value, "_r");
-  unsigned result;
-  if (_funNames.find(key, result)) {
-    return result;
-  }
-  _reals++;
-  result = _funs.length();
-  _funs.push(new RealSymbol(value));
-  _funNames.insert(key, result);
-  return result;
-}
-
-/**
-=======
->>>>>>> ac19ae79
  * Add interpreted function
  */
 unsigned Signature::addInterpretedFunction(Interpretation interpretation, OperatorType* type, const std::string& name)
@@ -654,12 +484,7 @@
   bool super = (name == "$tType");
   _funs.push(new Symbol(name, arity, 
         /*       interpreted */ false, 
-<<<<<<< HEAD
-        /*    preventQuoting */ overflowConstant || super, 
-                                overflowConstant, 
-=======
         /*    preventQuoting */ super, 
->>>>>>> ac19ae79
                                 super));
   _funNames.insert(symbolKey, result);
   added = true;
@@ -687,10 +512,6 @@
         /*             arity */ 0, 
         /*       interpreted */ false, 
         /*    preventQuoting */ true, 
-<<<<<<< HEAD
-        /* overflownConstant */ false, 
-=======
->>>>>>> ac19ae79
         /*             super */ false);
   sym->addToDistinctGroup(STRING_DISTINCT_GROUP,result);
   _funs.push(sym);
@@ -836,11 +657,7 @@
   //TODO no arity check. Is this safe?
 
   result = _typeCons.length();
-<<<<<<< HEAD
-  _typeCons.push(new Symbol(name,arity, /* interpreted */ false, /* preventQuoting */ false, /* overflownConstant */ false, /* super */ false));
-=======
   _typeCons.push(new Symbol(name,arity, /* interpreted */ false, /* preventQuoting */ false, /* super */ false));
->>>>>>> ac19ae79
   _typeConNames.insert(symbolKey,result);
   added = true;
   return result;
@@ -887,10 +704,6 @@
   _preds.push(new Symbol(name, arity, 
         /*       interpreted */ false, 
         /*    preventQuoting */ false, 
-<<<<<<< HEAD
-        /* overflownConstant */ false, 
-=======
->>>>>>> ac19ae79
         /*             super */ false));
   _predNames.insert(symbolKey,result);
   added = true;
