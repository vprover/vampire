/*
 * This file is part of the source code of the software program
 * Vampire. It is protected by applicable
 * copyright laws.
 *
 * This source code is distributed under the licence found here
 * https://vprover.github.io/license.html
 * and in the source directory
 */
/**
 * @file Signature.cpp
 * Implements class Signature for handling signatures
 */

#include "Lib/Environment.hpp"
#include "Lib/Int.hpp"
#include "Shell/Options.hpp"
#include "Shell/DistinctGroupExpansion.hpp"
#include "Kernel/SortHelper.hpp"
#include "Debug/Tracer.hpp"

#include "Signature.hpp"

using namespace std;
using namespace Kernel;
using namespace Shell;

const unsigned Signature::STRING_DISTINCT_GROUP = 0;

/**
 * Standard constructor.
 * @since 03/05/2013 train London-Manchester, argument numericConstant added
 * @author Andrei Voronkov
 */
<<<<<<< HEAD
Signature::Symbol::Symbol(const vstring& nm, unsigned arity, bool interpreted, bool preventQuoting, bool overflownConstant, bool super)
=======
Signature::Symbol::Symbol(const std::string& nm, unsigned arity, bool interpreted, bool stringConstant,bool numericConstant,
                          bool overflownConstant)
>>>>>>> e7b2fd1b
  : _name(nm),
    _arity(arity),
    _typeArgsArity(0),
    _type(0),
    _distinctGroups(0),
    _usageCount(0),
    _unitUsageCount(0),
    _interpreted(interpreted ? 1 : 0),
    _introduced(0),
    _protected(0),
    _skip(0),
    _label(0),
    _equalityProxy(0),
    _wasFlipped(0),
    _color(COLOR_TRANSPARENT),
    _answerPredicate(0),
    _overflownConstant(overflownConstant ? 1 : 0),
    _termAlgebraCons(0),
    _termAlgebraDest(0),
    _inGoal(0),
    _inUnit(0),
    _inductionSkolem(0),
    _skolem(0),
    _skipCongruence(0),
    _tuple(0),
    _computable(1),
    _letBound(0),
    _prox(NOT_PROXY),
    _comb(NOT_COMB)
{
  if (!preventQuoting && symbolNeedsQuoting(_name, interpreted,arity)) {
    _name="'"+_name+"'";
  }
  if (_interpreted || isProtectedName(nm)) {
    markProtected();
  }
} // Symbol::Symbol

/**
 * Deallocate function Symbol object
 */
void Signature::Symbol::destroyFnSymbol()
{
  if (integerConstant()) {
    delete static_cast<IntegerSymbol*>(this);
  }
  else if (rationalConstant()) {
    delete static_cast<RationalSymbol*>(this);
  }
  else if (realConstant()) {
    delete static_cast<RealSymbol*>(this);
  }
  else if (interpreted()) {
    delete static_cast<InterpretedSymbol*>(this);
  }
  else {
    delete this;
  }
}

/**
 * Deallocate predicate Symbol object
 */
void Signature::Symbol::destroyPredSymbol()
{
  if (interpreted()) {
    delete static_cast<InterpretedSymbol*>(this);
  }
  else {
    delete this;
  }
}

void Signature::Symbol::destroyTypeConSymbol()
{
  ASS(!interpreted());

  delete this;
}

/**
 * Add constant symbol into a distinct group
 *
 * A constant can be added into one particular distinct group
 * at most once
 *
 * We also record the symbol in the group's members
 */
void Signature::Symbol::addToDistinctGroup(unsigned group,unsigned this_number)
{
  ASS_EQ(arity(), 0);
  ASS(!List<unsigned>::member(group, _distinctGroups))

  List<unsigned>::push(group, _distinctGroups);
  env.signature->_distinctGroupsAddedTo=true;

  Signature::DistinctGroupMembers members = env.signature->_distinctGroupMembers[group];
  members->push(this_number);
} // addToDistinctGroup

/**
 * Set type of the symbol
 *
 * The type can be set only once for each symbol, and if the type
 * should be different from the default type, this function must be
 * called before any call to @c fnType(), @c predType() or @c typeConType().
 */
void Signature::Symbol::setType(OperatorType* type)
{
  ASS_REP(!_type || _type == type, _type->toString());

  // this is copied out to the Symbol for convenience
  _typeArgsArity = type->numTypeArguments(); 
  _type = type;
}

/**
 * This force the type to change
 * This can be unsafe so should only be used when you know it is safe to
 * change the type i.e. nothing yet relies on the type of this symbol
 */
void Signature::Symbol::forceType(OperatorType* type)
{
  if(_type){ delete _type; }
  _type = type;
}

/**
 * Return the type of a function symbol
 *
 * If the @c setType() function was not called before, the function
 * symbol is assigned a default type.
 */
OperatorType* Signature::Symbol::fnType() const
{
  if (!_type) {
    TermList def = AtomicSort::defaultSort();
    _type = OperatorType::getFunctionTypeUniformRange(arity(), def, def);
  }
  return _type;
}

/**
 * Return the type of a typeConType symbol
 *
 * If the @c setType() function was not called before, the function
 * symbol is assigned a default type.
 */
OperatorType* Signature::Symbol::typeConType() const
{
  if (!_type) {
    _type = OperatorType::getTypeConType(arity());
  }
  return _type;
}

/**
 * Return the type of a predicate symbol
 *
 * If the @c setType() function was not called before, the function
 * symbol is assigned a default type.
 */
OperatorType* Signature::Symbol::predType() const
{
  if (!_type) {
    TermList def = AtomicSort::defaultSort();
    _type = OperatorType::getPredicateTypeUniformRange(arity(), def);
  }
  return _type;
}


/**
 * Create a Signature.
 * @since 07/05/2007 Manchester
 * @since 04/05/2015 Gothenburg -- add true and false
 */
Signature::Signature ():
    _foolConstantsDefined(false), _foolTrue(0), _foolFalse(0),
    _funs(32),
    _preds(32),
    _typeCons(32),
    _nextFreshSymbolNumber(0),
    _skolemFunctionCount(0),
    _distinctGroupsAddedTo(false),
    _strings(0),
    _integers(0),
    _rationals(0),
    _reals(0),
    _arrayCon(UINT_MAX),
    _arrowCon(UINT_MAX),
    _appFun(UINT_MAX),
    _termAlgebras()
{
  ALWAYS(createDistinctGroup() == STRING_DISTINCT_GROUP);
} // Signature::Signature

/* Adding equality predicate used to be carried out in the constructor.
 * However now that sorts are TermLists, this involves a call to Signature
 * from AtomicSort::defaultSort before the Signature has been constructed. hence
 * the function below
 */
void Signature::addEquality()
{
  // initialize equality
  addInterpretedPredicate(Theory::EQUAL, OperatorType::getPredicateType(2), "=");
  ASS_EQ(predicateName(0), "="); //equality must have number 0
  getPredicate(0)->markSkip();
}

/**
 * Destroy a Signature.
 * @since 07/05/2007 Manchester
 */
Signature::~Signature ()
{
  for (int i = _funs.length()-1;i >= 0;i--) {
    _funs[i]->destroyFnSymbol();
  }
  for (int i = _preds.length()-1;i >= 0;i--) {
    _preds[i]->destroyPredSymbol();
  }
  for (int i = _typeCons.length()-1;i >= 0;i--) {
    _typeCons[i]->destroyTypeConSymbol();
  }
} // Signature::~Signature

/**
 * Add an integer constant to the signature. If defaultSort is true, treat it as
 * a term of the default sort, otherwise as an interepreted integer value.
 * @since 03/05/2013 train Manchester-London
 * @author Andrei Voronkov
 */
unsigned Signature::addIntegerConstant(const std::string& number,bool defaultSort)
{
  IntegerConstantType value(number);
  if (!defaultSort) {
    return addIntegerConstant(value);
  }

  // default sort should be used
  std::string name = value.toString();
  std::string symbolKey = name + "_n";
  unsigned result;
  if (_funNames.find(symbolKey,result)) {
    return result;
  }

  result = _funs.length();
  Symbol* sym = new Symbol(name,
        /*             arity */ 0, 
        /*       interpreted */ false, 
        /*    preventQuoting */ true, 
        /* overflownConstant */ false, 
        /*             super */ false);
 
  /*
  sym->addToDistinctGroup(INTEGER_DISTINCT_GROUP,result);
  if(defaultSort){ 
     sym->addToDistinctGroup(STRING_DISTINCT_GROUP,result); // numbers are disctinct from strings
  }
  */
  _funs.push(sym);
  _funNames.insert(symbolKey,result);
  return result;
} // Signature::addIntegerConstant

/**
 * Add an integer constant to the signature.
 * @todo something smarter, so that we don't need to convert all values to string
 */
unsigned Signature::addIntegerConstant(const IntegerConstantType& value)
{
  std::string key = value.toString() + "_n";
  unsigned result;
  if (_funNames.find(key, result)) {
    return result;
  }
  _integers++;
  result = _funs.length();
  Symbol* sym = new IntegerSymbol(value);
  _funs.push(sym);
  _funNames.insert(key,result);
  /*
  sym->addToDistinctGroup(INTEGER_DISTINCT_GROUP,result);
  */
  return result;
} // addIntegerConstant

/**
 * Add a rational constant to the signature. If defaultSort is true, treat it as
 * a term of the default sort, otherwise as an interepreted rational value.
 * @since 03/05/2013 London
 * @author Andrei Voronkov
 */
unsigned Signature::addRationalConstant(const std::string& numerator, const std::string& denominator,bool defaultSort)
{
  RationalConstantType value(numerator, denominator);
  if (!defaultSort) {
    return addRationalConstant(value);
  }

  std::string name = value.toString();
  std::string key = name + "_q";
  unsigned result;
  if (_funNames.find(key,result)) {
    return result;
  }
  result = _funs.length();
  Symbol* sym = new Symbol(name,
        /*             arity */ 0, 
        /*       interpreted */ false, 
        /*    preventQuoting */ true, 
        /* overflownConstant */ false, 
        /*             super */ false);
  /*
  if(defaultSort){ 
    sym->addToDistinctGroup(STRING_DISTINCT_GROUP,result); // numbers are distinct from strings
  }
  sym->addToDistinctGroup(RATIONAL_DISTINCT_GROUP,result);
  */
  _funs.push(sym);
  _funNames.insert(key,result);
  return result;
} // addRatonalConstant

unsigned Signature::addRationalConstant(const RationalConstantType& value)
{
  std::string key = value.toString() + "_q";
  unsigned result;
  if (_funNames.find(key, result)) {
    return result;
  }
  _rationals++;
  result = _funs.length();
  _funs.push(new RationalSymbol(value));
  _funNames.insert(key, result);
  return result;
} // Signature::addRationalConstant

/**
 * Add a real constant to the signature. If defaultSort is true, treat it as
 * a term of the default sort, otherwise as an interepreted real value.
 * @since 03/05/2013 London
 * @author Andrei Voronkov
 */
unsigned Signature::addRealConstant(const std::string& number,bool defaultSort)
{
  RealConstantType value(number);
  if (!defaultSort) {
    return addRealConstant(value);
  }
  std::string key = value.toString() + "_r";
  unsigned result;
  if (_funNames.find(key,result)) {
    return result;
  }
  result = _funs.length();
  Symbol* sym = new Symbol(value.toNiceString(),
        /*             arity */ 0, 
        /*       interpreted */ false, 
        /*    preventQuoting */ true, 
        /* overflownConstant */ false, 
        /*             super */ false);
  /*
  if(defaultSort){ 
    sym->addToDistinctGroup(STRING_DISTINCT_GROUP,result); // numbers are distinct from strings
  }
  sym->addToDistinctGroup(REAL_DISTINCT_GROUP,result);
  */
  _funs.push(sym);
  _funNames.insert(key,result);
  return result;
} // addRealConstant

unsigned Signature::addRealConstant(const RealConstantType& value)
{
  std::string key = value.toString() + "_r";
  unsigned result;
  if (_funNames.find(key, result)) {
    return result;
  }
  _reals++;
  result = _funs.length();
  _funs.push(new RealSymbol(value));
  _funNames.insert(key, result);
  return result;
}

/**
 * Add interpreted function
 */
unsigned Signature::addInterpretedFunction(Interpretation interpretation, OperatorType* type, const std::string& name)
{
  ASS(Theory::isFunction(interpretation));

  Theory::MonomorphisedInterpretation mi = std::make_pair(interpretation,type);

  unsigned res;
  if (_iSymbols.find(mi,res)) { // already declared
    // TODO should this really be done in release mode?
    if (name!=functionName(res)) {
      USER_ERROR("Interpreted function '"+functionName(res)+"' has the same interpretation as '"+name+"' should have");
    }
    return res;
  }

  std::string symbolKey = name+"_i"+Int::toString(interpretation)+(Theory::isPolymorphic(interpretation) ? type->toString() : "");
  ASS_REP(!_funNames.find(symbolKey), name);

  unsigned fnNum = _funs.length();
  InterpretedSymbol* sym = new InterpretedSymbol(name, interpretation);
  _funs.push(sym);
  _funNames.insert(symbolKey, fnNum);
  ALWAYS(_iSymbols.insert(mi, fnNum));

  OperatorType* fnType = type;
  ASS(fnType->isFunctionType());
  sym->setType(fnType);
  return fnNum;
} // Signature::addInterpretedFunction

/**
 * Add interpreted predicate
 */
unsigned Signature::addInterpretedPredicate(Interpretation interpretation, OperatorType* type, const std::string& name)
{
  ASS(!Theory::isFunction(interpretation));

  // cout << "addInterpretedPredicate " << (type ? type->toString() : "nullptr") << " " << name << endl;

  Theory::MonomorphisedInterpretation mi = std::make_pair(interpretation,type);

  unsigned res;
  if (_iSymbols.find(mi,res)) { // already declared
    if (name!=predicateName(res)) {
      USER_ERROR("Interpreted predicate '"+predicateName(res)+"' has the same interpretation as '"+name+"' should have");
    }
    return res;
  }

  std::string symbolKey = name+"_i"+Int::toString(interpretation)+(Theory::isPolymorphic(interpretation) ? type->toString() : "");

  // cout << "symbolKey " << symbolKey << endl;

  ASS_REP(!_predNames.find(symbolKey), symbolKey);

  unsigned predNum = _preds.length();
  InterpretedSymbol* sym = new InterpretedSymbol(name, interpretation);
  _preds.push(sym);
  _predNames.insert(symbolKey,predNum);
  ALWAYS(_iSymbols.insert(mi, predNum));
  if (predNum!=0) {
    OperatorType* predType = type;
    ASS_REP(!predType->isFunctionType(), predType->toString());
    sym->setType(predType);
  }
  return predNum;
} // Signature::addInterpretedPredicate


/**
 * Return number of symbol that is interpreted by Interpretation @b interp.
 *
 * If no such symbol exists, it is created.
 */
unsigned Signature::getInterpretingSymbol(Interpretation interp, OperatorType* type)
{
  Theory::MonomorphisedInterpretation mi = std::make_pair(interp,type);

  unsigned res;
  if (_iSymbols.find(mi, res)) {
    return res;
  }

  std::string name = theory->getInterpretationName(interp);
  unsigned arity = Theory::getArity(interp);
  
  if (Theory::isFunction(interp)) {
    if (functionExists(name, arity)) {
      int i=0;
      while(functionExists(name+Int::toString(i), arity)) {
        i++;
      }
      name=name+Int::toString(i);
    }
    addInterpretedFunction(interp, type, name);
  }
  else {
    if (predicateExists(name, arity)) {
      int i=0;
      while(predicateExists(name+Int::toString(i), arity)) {
        i++;
      }
      name=name+Int::toString(i);
    }
    addInterpretedPredicate(interp, type, name);
  }

  //we have now registered a new function, so it should be present in the map
  return _iSymbols.get(mi);
}

const std::string& Signature::functionName(int number)
{
  // it is safe to reuse "$true" and "$false" for constants
  // because the user cannot define constants with these names herself
  // and the formula, obtained by toString() with "$true" or "$false"
  // in term position would be syntactically valid in FOOL
  if (!env.options->showFOOL() && isFoolConstantSymbol(false,number)) {
    static std::string fols("$false");
    return fols;
  }
  if (!env.options->showFOOL() && isFoolConstantSymbol(true,number)) { 
    static std::string troo("$true");
    return troo;
  }
  return _funs[number]->name();
}

/**
 * Return true if specified function exists
 */
bool Signature::functionExists(const std::string& name,unsigned arity) const
{
  return _funNames.find(key(name, arity));
}

/**
 * Return true if specified predicate exists
 */
bool Signature::predicateExists(const std::string& name,unsigned arity) const
{
  return _predNames.find(key(name, arity));
}

/**
 * Return true if specified type constructor exists
 */
bool Signature::typeConExists(const std::string& name,unsigned arity) const
{
  return _typeConNames.find(key(name, arity));
}

unsigned Signature::getFunctionNumber(const std::string& name, unsigned arity) const
{
  ASS(_funNames.find(key(name, arity)));
  return _funNames.get(key(name, arity));
}

bool Signature::tryGetFunctionNumber(const std::string& name, unsigned arity, unsigned& out) const
{
  auto* value = _funNames.getPtr(key(name, arity));
  if (value != NULL) {
    out = *value;
    return true;
  } else {
    return false;
  }
}

bool Signature::tryGetPredicateNumber(const std::string& name, unsigned arity, unsigned& out) const
{
  auto* value = _predNames.getPtr(key(name, arity));
  if (value != NULL) {
    out = *value;
    return true;
  } else {
    return false;
  }
}


unsigned Signature::getPredicateNumber(const std::string& name, unsigned arity) const
{
  ASS(_predNames.find(key(name, arity)));
  return _predNames.get(key(name, arity));
}

/**
 * If a function with this name and arity exists, return its number.
 * Otherwise, add a new one and return its number.
 *
 * @param name name of the symbol
 * @param arity arity of the symbol
 * @param added will be set to true if the function did not exist
 * @param overflowConstant
 * @since 07/05/2007 Manchester
 */
unsigned Signature::addFunction (const std::string& name,
				 unsigned arity,
				 bool& added,
				 bool overflowConstant)
{
  std::string symbolKey = key(name,arity);
  unsigned result;
  if (_funNames.find(symbolKey,result)) {
    added = false;
    getFunction(result)->unmarkIntroduced();
    return result;
  }
  if (env.options->arityCheck()) {
    unsigned prev;
    if (_arityCheck.find(name,prev)) {
      unsigned prevArity = prev/2;
      bool isFun = prev % 2;
      USER_ERROR((std::string)"Symbol " + name +
		 " is used both as a function of arity " + Int::toString(arity) +
		 " and a " + (isFun ? "function" : "predicate") +
		 " of arity " + Int::toString(prevArity));
    }
    _arityCheck.insert(name,2*arity+1);
  }

  result = _funs.length();
  bool super = (name == "$tType");
  _funs.push(new Symbol(name, arity, 
        /*       interpreted */ false, 
        /*    preventQuoting */ overflowConstant || super, 
                                overflowConstant, 
                                super));
  _funNames.insert(symbolKey, result);
  added = true;
  return result;
} // Signature::addFunction

/**
 * Add a string constant to the signature. This constant will automatically be
 * added to the distinct group STRING_DISTINCT_GROUP.
 * @author Andrei Voronkov
 */
unsigned Signature::addStringConstant(const std::string& name)
{
  std::string symbolKey = name + "_c";
  unsigned result;
  if (_funNames.find(symbolKey,result)) {
    return result;
  }

  _strings++;
  std::string quotedName = "\"" + name + "\"";
  result = _funs.length();
  Symbol* sym = new Symbol(quotedName,
        /*             arity */ 0, 
        /*       interpreted */ false, 
        /*    preventQuoting */ true, 
        /* overflownConstant */ false, 
        /*             super */ false);
  sym->addToDistinctGroup(STRING_DISTINCT_GROUP,result);
  _funs.push(sym);
  _funNames.insert(symbolKey,result);
  return result;
} // addStringConstant


unsigned Signature::getApp()
{
  bool added = false;
  unsigned app = addFunction("vAPP", 4, added);
  if(added){
    _appFun = app;
    TermList tv1 = TermList(0, false);
    TermList tv2 = TermList(1, false);
    TermList arrowType = AtomicSort::arrowSort(tv1, tv2);
    OperatorType* ot = OperatorType::getFunctionType({arrowType, tv1}, tv2, 2);
    Symbol* sym = getFunction(app);
    sym->setType(ot);
  }
  return app;
}

unsigned Signature::getDiff(){
  bool added = false;
  unsigned diff = addFunction("diff",2, added);      
  if(added){
    TermList alpha = TermList(0, false);
    TermList beta = TermList(1, false);
    TermList alphaBeta = AtomicSort::arrowSort(alpha, beta);
    TermList result = AtomicSort::arrowSort(alphaBeta, alphaBeta, alpha);
    Symbol * sym = getFunction(diff);
    sym->setType(OperatorType::getConstantsType(result, 2));
  }
  return diff;
}


unsigned Signature::getFnDef(unsigned fn)
{
  auto type = getFunction(fn)->fnType();
  auto sort = type->result();
  bool added = false;
  auto name = "sFN_"+getFunction(fn)->name();
  unsigned p = addPredicate(name, 2+type->numTypeArguments(), added);
  if (added) {
    ALWAYS(_fnDefPreds.insert(p));
    OperatorType* ot = OperatorType::getPredicateType({sort, sort}, type->numTypeArguments());
    Symbol* sym = getPredicate(p);
    sym->markProtected();
    sym->setType(ot);
  }
  return p;
}

unsigned Signature::getBoolDef(unsigned fn)
{
  auto type = getPredicate(fn)->predType();
  auto name = "sPN_"+getPredicate(fn)->name();
  bool added = false;
  auto p = addPredicate(name, type->arity(), added);
  if (added) {
    ALWAYS(_boolDefPreds.insert(p,fn));
    TermStack sorts;
    for (unsigned i = type->numTypeArguments(); i < type->arity(); i++) {
      sorts.push(type->arg(i));
    }
    OperatorType* ot = OperatorType::getPredicateType(sorts.size(), sorts.begin(), type->numTypeArguments());
    Symbol* sym = getPredicate(p);
    sym->markProtected();
    sym->setType(ot);
  }
  return p;
}

unsigned Signature::getChoice(){
  bool added = false;
  unsigned choice = addFunction("vEPSILON",1, added);      
  if(added){
    TermList alpha = TermList(0, false);
    TermList bs = AtomicSort::boolSort();
    TermList alphaBs = AtomicSort::arrowSort(alpha, bs);
    TermList result = AtomicSort::arrowSort(alphaBs, alpha);
    Symbol * sym = getFunction(choice);
    sym->setType(OperatorType::getConstantsType(result, 1));
  }
  return choice;
}

void Signature::incrementFormulaCount(Term* t){
  ASS(SortHelper::getResultSort(t) == AtomicSort::boolSort());

  if(_formulaCounts.find(t)){
    int count =  _formulaCounts.get(t);
    if(count != -1){
      _formulaCounts.set(t, count + 1);
    }
  } else {
    _formulaCounts.set(t, 1);
  }
}

void Signature::decrementFormulaCount(Term* t){
  ASS(SortHelper::getResultSort(t) == AtomicSort::boolSort());

  ASS(_formulaCounts.find(t))
  int count = _formulaCounts.get(t);
  if(count != -1){
    _formulaCounts.set(t, count - 1);
  }
}

void Signature::formulaNamed(Term* t){
  ASS(SortHelper::getResultSort(t) == AtomicSort::boolSort());

  ASS(_formulaCounts.find(t));
  _formulaCounts.set(t, -1);
}

unsigned Signature::formulaCount(Term* t){
  if(_formulaCounts.find(t)){
    return _formulaCounts.get(t);
  }
  return 0;
}


/**
 * If a type constructor with this name and arity exists, return its number.
 * Otherwise, add a new one and return its number.
 */
unsigned Signature::addTypeCon (const std::string& name,
         unsigned arity,
         bool& added)
{
  std::string symbolKey = key(name,arity);
  unsigned result;
  if (_typeConNames.find(symbolKey,result)) {
    added = false;
    return result;
  }
  //TODO no arity check. Is this safe?

  result = _typeCons.length();
  _typeCons.push(new Symbol(name,arity, /* interpreted */ false, /* preventQuoting */ false, /* overflownConstant */ false, /* super */ false));
  _typeConNames.insert(symbolKey,result);
  added = true;
  return result;
}

/**
 * If a predicate with this name and arity exists, return its number.
 * Otherwise, add a new one and return its number.
 *
 * @param name name of the symbol
 * @param arity arity of the symbol
 * @param added set to true if a new predicate has been added, and false
 *        otherwise
 * @since 07/05/2007 Manchester
 * @since 08/07/2007 Manchester, adds parameter added
 * @since 06/12/2009 Haifa, arity check added
 * @author Andrei Voronkov
 */
unsigned Signature::addPredicate (const std::string& name,
				  unsigned arity,
				  bool& added)
{
  std::string symbolKey = key(name,arity);
  unsigned result;
  if (_predNames.find(symbolKey,result)) {
    added = false;
    getPredicate(result)->unmarkIntroduced();
    return result;
  }
  if (env.options->arityCheck()) {
    unsigned prev;
    if (_arityCheck.find(name,prev)) {
      unsigned prevArity = prev/2;
      bool isFun = prev % 2;
      USER_ERROR((std::string)"Symbol " + name +
		 " is used both as a predicate of arity " + Int::toString(arity) +
		 " and a " + (isFun ? "function" : "predicate") +
		 " of arity " + Int::toString(prevArity));
    }
    _arityCheck.insert(name,2*arity);
  }

  result = _preds.length();
  _preds.push(new Symbol(name, arity, 
        /*       interpreted */ false, 
        /*    preventQuoting */ false, 
        /* overflownConstant */ false, 
        /*             super */ false));
  _predNames.insert(symbolKey,result);
  added = true;
  return result;
} // Signature::addPredicate

/**
 * Create a new name.
 * @since 01/07/2005 Manchester
 */
unsigned Signature::addNamePredicate(unsigned arity)
{
  return addFreshPredicate(arity,"sP");
} // addNamePredicate


unsigned Signature::addNameFunction(unsigned arity)
{
  return addFreshFunction(arity,"sP");
} // addNameFunction

/**
 * Add fresh function of a given arity and with a given prefix. If suffix is non-zero,
 * the function name will be prefixI, where I is an integer, otherwise it will be
 * prefixI_suffix. The new function will be marked as skip for the purpose of equality
 * elimination.
 */
unsigned Signature::addFreshFunction(unsigned arity, const char* prefix, const char* suffix)
{
  std::string pref(prefix);
  std::string suf(suffix ? std::string("_")+suffix : "");
  bool added;
  unsigned result;
  //commented out because it could lead to introduction of function with the same name
  //that differ only in arity (which is OK with tptp, but iProver was complaining when
  //using Vampire as clausifier)
//  unsigned result = addFunction(pref+suf,arity,added);
//  if (!added) {
    do {
      result = addFunction(pref+Int::toString(_nextFreshSymbolNumber++)+suf,arity,added);
    }
    while (!added);
//  }
  Symbol* sym = getFunction(result);
  sym->markIntroduced();
  sym->markSkip();
  return result;
} // addFreshFunction

/**
 * Add fresh typeCon of a given arity and with a given prefix. If suffix is non-zero,
 * the typeCon name will be prefixI, where I is an integer, otherwise it will be
 * prefixI_suffix. The new function will be marked as skip for the purpose of equality
 * elimination.
 */
unsigned Signature::addFreshTypeCon(unsigned arity, const char* prefix, const char* suffix)
{
  std::string pref(prefix);
  std::string suf(suffix ? std::string("_")+suffix : "");
  bool added;
  unsigned result;

  do {
    result = addTypeCon(pref+Int::toString(_nextFreshSymbolNumber++)+suf,arity,added);
  }
  while (!added);

  Symbol* sym = getTypeCon(result);
  //TODO are these necessary? I doubt that equality elimination works
  //on sorts anyway. Requires further investigation.
  sym->markIntroduced();
  sym->markSkip();
  return result;
} // addFreshFunction

/**
 * Add fresh predicate of a given arity and with a given prefix. If suffix is non-zero,
 * the predicate name will be prefixI, where I is an integer, otherwise it will be
 * prefixI_suffix. The new predicate will be marked as skip for the purpose of equality
 * elimination.
 */
unsigned Signature::addFreshPredicate(unsigned arity, const char* prefix, const char* suffix)
{
  std::string pref(prefix);
  std::string suf(suffix ? std::string("_")+suffix : "");
  bool added = false;
  unsigned result;
  //commented out because it could lead to introduction of function with the same name
  //that differ only in arity (which is OK with tptp, but iProver was complaining when
  //using Vampire as clausifier)
//  if (suffix) {
//    result = addPredicate(pref+suf,arity,added);
//  }
//  if (!added) {
    do {
      result = addPredicate(pref+Int::toString(_nextFreshSymbolNumber++)+suf,arity,added);
    }
    while (!added);
//  }
  Symbol* sym = getPredicate(result);
  sym->markIntroduced();
  sym->markSkip();
  return result;
} // addFreshPredicate

/**
 * Return a new Skolem function. If @b suffix is nonzero, include it
 * into the name of the Skolem function.
 * @since 01/07/2005 Manchester
 */
unsigned Signature::addSkolemFunction (unsigned arity, const char* suffix, bool computable)
{
  unsigned f = addFreshFunction(arity, "sK", suffix);
  Symbol* s = getFunction(f);
  s->markSkolem();
  if (!computable) {
    s->markUncomputable();
  }

  // Register it as a LaTeX function
 // theory->registerLaTeXFuncName(f,"\\sigma_{"+Int::toString(_skolemFunctionCount)+"}(a0)");
  _skolemFunctionCount++;

  return f;
} // addSkolemFunction

/**
 * Return a new Skolem typeCon. If @b suffix is nonzero, include it
 * into the name of the Skolem typeCon.
 * @since 01/07/2005 Manchester
 */
unsigned Signature::addSkolemTypeCon (unsigned arity, const char* suffix)
{
  unsigned tc = addFreshTypeCon(arity, "sK", suffix);
  getTypeCon(tc)->markSkolem();

  // Register it as a LaTeX function
 // theory->registerLaTeXFuncName(f,"\\sigma_{"+Int::toString(_skolemFunctionCount)+"}(a0)");
  _skolemFunctionCount++;

  return tc;
} // addSkolemFunction


/**
 * Return a new Skolem predicate. If @b suffix is nonzero, include it
 * into the name of the Skolem function.
 * @since 15/02/2016 Gothenburg
 */
unsigned Signature::addSkolemPredicate(unsigned arity, const char* suffix)
{
  unsigned p = addFreshPredicate(arity, "sK", suffix);
  getPredicate(p)->markSkolem();

  // Register it as a LaTeX function
 // theory->registerLaTeXFuncName(f,"\\sigma_{"+Int::toString(_skolemFunctionCount)+"}(a0)");
  _skolemFunctionCount++;

  return p;
} // addSkolemPredicate

/**
 * Return the key "name_arity" used for hashing. This key is obtained by
 * concatenating the name, underscore character and the arity. The key is
 * created in such a way that it does not collide with special keys, such as
 * those for string constants.
 * @since 27/02/2006 Redmond
 * @author Andrei Voronkov
 */
std::string Signature::key(const std::string& name,int arity)
{
  return name + '_' + Int::toString(arity);
} // Signature::key


/** Add a color to the symbol for interpolation and symbol elimination purposes */
void Signature::Symbol::addColor(Color color)
{
  ASS_L(color,3);
  ASS_G(color,0);
  ASS(env.colorUsed);

  if (_color && color != static_cast<Color>(_color)) {
    USER_ERROR("A symbol cannot have two colors");
  }
  _color = color;
} // addColor

/**
 * Create a group of distinct elements. @c premise should contain
 * the unit that declared the distinct group, or zero if there isn't any.
 */
unsigned Signature::createDistinctGroup(Unit* premise)
{
  unsigned res = _distinctGroupPremises.size();
  _distinctGroupPremises.push(premise);
  // DistinctGroupMember stack = ;
  _distinctGroupMembers.push(DistinctGroupMembers(new Stack<unsigned>));
  return res;
}

/**
 * Return premise of the distinct group, or 0 if the distinct group doesn't have any
 */
Unit* Signature::getDistinctGroupPremise(unsigned group)
{
  return _distinctGroupPremises[group];
}

/**
 * Add a constant into a group of distinct elements
 *
 * One constant can be added into one particular distinct group only once.
 */
void Signature::addToDistinctGroup(unsigned constantSymbol, unsigned groupId)
{
  Symbol* sym = getFunction(constantSymbol);
  sym->addToDistinctGroup(groupId,constantSymbol);
}

bool Signature::isProtectedName(std::string name)
{
  if (name=="$distinct") {
    //TODO: remove this hack once we properly support the $distinct predicate
    return true;
  }

  std::string protectedPrefix = env.options->protectedPrefix();
  if (protectedPrefix.size()==0) {
    return false;
  }
  if (name.substr(0, protectedPrefix.size())==protectedPrefix) {
    return true;
  }
  return false;
}

/**
 * Return true if specified symbol should be quoted in the TPTP syntax.
 * This function does not apply to integer or string constants. It only
 * applies during parsing, it is not used when the symbol is printed:
 * when it is printed, its saved name will already be quoted.
 *
 * The function charNeedsQuoting determines characters whose presence in
 * the symbol name implies that they should be quoted. There are however
 * several exceptions to it:
 *
 * Equality is not quoted
 *
 * Numbers are not quoted. However names that just look like numbers
 * are quoted (the distinction is that these are not interpreted)
 *
 * $distinct predicate is not quoted
 *
 * $true and $false -- the names of FOOL term-level boolean constants are not quoted
 *
 * For interpreted symbols its legal to start with $
 *
 * It's legal for symbols to start with $$.
 *
 * @since 03/05/2013 train Manchester-London
 * @since 04/05/2015 Gothenburg -- do not quote FOOL true and false
 */
bool Signature::symbolNeedsQuoting(std::string name, bool interpreted, unsigned arity)
{
  ASS_G(name.length(),0);

  //we don't want to quote these type constructors, but we
  //also don't want them to be treated as interpreted symbols
  //hence the hack below, AYB
  if(name=="$int" || name=="$real" || name=="$rat" || 
     name=="$i" || name=="$o"){
    return false;
  }

  if (name=="=" || (interpreted && arity==0)) {
    return false;
  }

  const char* c = name.c_str();
  bool quote = false;
  bool first = true;
  if (*c=='$') {
    if (*(c+1)=='$') {
      c+=2; //skip the initial $$
      first = false;
    } else if (interpreted) {
      c++; //skip the initial $ for interpreted
      first = false;
    }
  }
  while(!quote && *c) {
    quote |= charNeedsQuoting(*c, first);
    first = false;
    c++;
  }
  if (!quote) { return false; }
  if (name=="$distinct") {
    //TODO: remove this once we properly support the $distinct predicate and quoting
    return false;
  }
  if (name.find("$array") == 0) {
    //TODO: a hacky solution not to quote array sorts
    return false;
  }
  return true;
} // Signature::symbolNeedsQuoting


TermAlgebraConstructor* Signature::getTermAlgebraConstructor(unsigned functor)
{
  if (getFunction(functor)->termAlgebraCons()) {
    TermAlgebra *ta = _termAlgebras.get(getFunction(functor)->fnType()->result().term()->functor());
    if (ta) {
      for (unsigned i = 0; i < ta->nConstructors(); i++) {
        TermAlgebraConstructor *c = ta->constructor(i);
        if (c->functor() == functor)
          return c;
      }
    }
  }

  return nullptr;
}

/**
 * Return true if the name containing che character must be quoted
 */
bool Signature::charNeedsQuoting(char c, bool first)
{
  switch (c) {
  case 'a':
  case 'b':
  case 'c':
  case 'd':
  case 'e':
  case 'f':
  case 'g':
  case 'h':
  case 'i':
  case 'j':
  case 'k':
  case 'l':
  case 'm':
  case 'n':
  case 'o':
  case 'p':
  case 'q':
  case 'r':
  case 's':
  case 't':
  case 'u':
  case 'v':
  case 'w':
  case 'x':
  case 'y':
  case 'z':
//  case '$':
    return false;
  case 'A':
  case 'B':
  case 'C':
  case 'D':
  case 'E':
  case 'F':
  case 'G':
  case 'H':
  case 'I':
  case 'J':
  case 'K':
  case 'L':
  case 'M':
  case 'N':
  case 'O':
  case 'P':
  case 'Q':
  case 'R':
  case 'S':
  case 'T':
  case 'U':
  case 'V':
  case 'W':
  case 'X':
  case 'Y':
  case 'Z':
  case '_':
  case '0':
  case '1':
  case '2':
  case '3':
  case '4':
  case '5':
  case '6':
  case '7':
  case '8':
  case '9':
    return first;
  default:
    return true;
  }
}<|MERGE_RESOLUTION|>--- conflicted
+++ resolved
@@ -29,15 +29,9 @@
 
 /**
  * Standard constructor.
- * @since 03/05/2013 train London-Manchester, argument numericConstant added
  * @author Andrei Voronkov
  */
-<<<<<<< HEAD
-Signature::Symbol::Symbol(const vstring& nm, unsigned arity, bool interpreted, bool preventQuoting, bool overflownConstant, bool super)
-=======
-Signature::Symbol::Symbol(const std::string& nm, unsigned arity, bool interpreted, bool stringConstant,bool numericConstant,
-                          bool overflownConstant)
->>>>>>> e7b2fd1b
+Signature::Symbol::Symbol(const std::string& nm, unsigned arity, bool interpreted, bool preventQuoting, bool overflownConstant, bool super)
   : _name(nm),
     _arity(arity),
     _typeArgsArity(0),
