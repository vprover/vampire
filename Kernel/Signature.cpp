--- conflicted
+++ resolved
@@ -16,6 +16,7 @@
 #include "Lib/Int.hpp"
 #include "Shell/Options.hpp"
 #include "Shell/DistinctGroupExpansion.hpp"
+#include "Shell/InductionPreprocessor.hpp"
 #include "Kernel/SortHelper.hpp"
 
 #include "Signature.hpp"
@@ -246,15 +247,11 @@
     _integers(0),
     _rationals(0),
     _reals(0),
-<<<<<<< HEAD
-    _termAlgebras(),
-    _fnDefHandler(0)
-=======
     _arrayCon(0),
     _arrowCon(0),
     _appFun(0),
-    _termAlgebras()
->>>>>>> e739f322
+    _termAlgebras(),
+    _fnDefHandler(0)
 {
   CALL("Signature::Signature");
 
@@ -289,14 +286,12 @@
   for (int i = _preds.length()-1;i >= 0;i--) {
     _preds[i]->destroyPredSymbol();
   }
-<<<<<<< HEAD
   if (_fnDefHandler) {
     delete _fnDefHandler;
     _fnDefHandler = nullptr;
-=======
+  }
   for (int i = _typeCons.length()-1;i >= 0;i--) {
     _typeCons[i]->destroyTypeConSymbol();
->>>>>>> e739f322
   }
 } // Signature::~Signature
 
@@ -1236,6 +1231,13 @@
   }
 
   return nullptr;
+}
+
+FnDefHandler* Signature::getFnDefHandler() {
+  if (!_fnDefHandler) {
+    _fnDefHandler = new FnDefHandler();
+  }
+  return _fnDefHandler;
 }
 
 /**
