--- conflicted
+++ resolved
@@ -37,17 +37,12 @@
  * @author Andrei Voronkov
  */
 Signature::Symbol::Symbol(const vstring& nm, unsigned arity, bool interpreted, bool stringConstant,bool numericConstant,
-<<<<<<< HEAD
-                          bool overflownConstant, bool super)
+                          bool overflownConstant)
   :
 #if VTHREADED
     _id(fresh_id++),
 #endif
     _name(nm),
-=======
-                          bool overflownConstant)
-  : _name(nm),
->>>>>>> b96158b4
     _arity(arity),
     _typeArgsArity(0),
     _type(0),
@@ -88,8 +83,6 @@
 } // Symbol::Symbol
 
 /**
-<<<<<<< HEAD
-=======
  * Deallocate function Symbol object
  */
 void Signature::Symbol::destroyFnSymbol()
@@ -137,7 +130,6 @@
 }
 
 /**
->>>>>>> b96158b4
  * Add constant symbol into a distinct group
  *
  * A constant can be added into one particular distinct group
@@ -255,11 +247,8 @@
     _foolConstantsDefined(false), _foolTrue(0), _foolFalse(0),
     _funs(32),
     _preds(32),
-<<<<<<< HEAD
-=======
     _typeCons(32),
     _nextFreshSymbolNumber(0),
->>>>>>> b96158b4
     _skolemFunctionCount(0),
     _distinctGroupsAddedTo(false),
     _strings(0),
@@ -273,7 +262,6 @@
 {
   CALL("Signature::Signature");
 
-<<<<<<< HEAD
   // if this is the first time the constructor runs, do equality shenanigans
 #if VTHREADED
   static bool is_main = true;
@@ -295,11 +283,6 @@
   }
 #endif
   // otherwise, don't bother: we're about to be cloned from the parent thread
-=======
-  unsigned aux;
-  aux = createDistinctGroup();
-  ASS_EQ(STRING_DISTINCT_GROUP, aux);
->>>>>>> b96158b4
 } // Signature::Signature
 
 /* Adding equality predicate used to be carried out in the constructor.
