--- conflicted
+++ resolved
@@ -62,12 +62,6 @@
     _prox(NOT_PROXY),
     _comb(NOT_COMB)
 {
-<<<<<<< HEAD
-  CALL("Signature::Symbol::Symbol");
-=======
-  ASS(!stringConstant || arity==0);
->>>>>>> 1916f50e
-
   if (!preventQuoting && symbolNeedsQuoting(_name, interpreted,arity)) {
     _name="'"+_name+"'";
   }
@@ -98,16 +92,6 @@
   }
 }
 
-const unsigned Signature::functionArity(int number)
-{
-  CALL("Signature::functionArity");
-  return _funs[number]->arity();
-}
-const unsigned Signature::predicateArity(int number)
-{
-  CALL("Signature::predicateArity");
-  return _preds[number]->arity();
-}
 /**
  * Deallocate predicate Symbol object
  */
