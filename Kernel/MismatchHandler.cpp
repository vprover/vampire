/*
 * This file is part of the source code of the software program
 * Vampire. It is protected by applicable
 * copyright laws.
 *
 * This source code is distributed under the licence found here
 * https://vprover.github.io/license.html
 * and in the source directory
 */
/**
 * @file MismatchHandler.cpp
 * Defines class MismatchHandler.
 *
 */

#include "Lib/Backtrackable.hpp"
#include "Lib/Coproduct.hpp"
#include "Lib/Metaiterators.hpp"
#include "Shell/Options.hpp"
#include "Lib/Environment.hpp"
#include "Kernel/SortHelper.hpp"
#include "Inferences/PolynomialEvaluation.hpp"
#include "Kernel/LASCA.hpp"
#include "Kernel/QKbo.hpp"
#include <functional>


#include "Forwards.hpp"
#include "Signature.hpp"
#include "Term.hpp"
#include "RobSubstitution.hpp"
#include "Kernel/NumTraits.hpp"

#include "MismatchHandler.hpp"
#include "Kernel/SortHelper.hpp"
#include "Kernel/TermIterators.hpp"
#include "NumTraits.hpp"
#include "Kernel/TermIterators.hpp"
<<<<<<< HEAD
#define DEBUG_UWA(LVL, ...)   if (LVL <= 0) DBG(__VA_ARGS__)
#define DEBUG_UNIFY(LVL, ...) if (LVL <= 0) DBG(__VA_ARGS__)
// increase this number to increase  <---^
// debug verbosity
=======
#include "Debug/Output.hpp"
#define DEBUG(...) // DBG(__VA_ARGS__)
#define DEBUG_FINALIZE(LVL, ...) if (LVL <= 0) DBG(__VA_ARGS__)
>>>>>>> e985e932

namespace Kernel
{

  
// pair<TermList, int>& TermSpec::deref()
// { return _deref.unwrapOrInit([&]() { 
//     auto t = _subs->derefBound(RobSubstitution::TermSpec(_term, _index));
//     return make_pair(t.term, t.index);
//   }); }

// TermSpec TermSpec::termArg(unsigned i)
// { return TermSpec(*_subs, term()->termArg(i), index(i + nTypeArgs())); }

// TermSpec::TermSpec(RobSubstitution& subs, TermList term, int index) //   : _subs(&subs)
//   , _self(make_pair(term, index))
// {
// }


// TermSpec TermSpec::typeArg(unsigned i)
// { return TermSpec(*_subs, term()->typeArg(i), index(i)); }

Shell::Options::UnificationWithAbstraction MismatchHandler::create()
{
  if (env.options->unificationWithAbstraction()!=Options::UnificationWithAbstraction::OFF) {
    return env.options->unificationWithAbstraction();
  } else if (env.options->functionExtensionality() == Options::FunctionExtensionality::ABSTRACTION && env.property->higherOrder()) { 
    // TODO  ask ahmed: are this the corret options for higher order abstraction
    return Options::UnificationWithAbstraction::FUNC_EXT;
  } else {
    return Options::UnificationWithAbstraction::OFF;
  }
}

Shell::Options::UnificationWithAbstraction MismatchHandler::createOnlyHigherOrder()
{
  if (env.options->functionExtensionality() == Options::FunctionExtensionality::ABSTRACTION && env.property->higherOrder()) { 
    // TODO  ask ahmed: are this the corret options for higher order abstraction
    return Options::UnificationWithAbstraction::FUNC_EXT;
  } else {
    return Options::UnificationWithAbstraction::OFF;
  }
}

bool MismatchHandler::isInterpreted(unsigned functor) const 
{
  auto f = env.signature->getFunction(functor);
  return f->interpreted() || f->termAlgebraCons();
}


class AcIter {
  unsigned _function;
  Recycled<Stack<TermSpec>> _todo;
  RobSubstitution const* _subs;
public:
  AcIter(unsigned function, TermSpec t, RobSubstitution const* subs) : _function(function), _todo(), _subs(subs) 
  { _todo->push(std::move(t)); }

  DECL_ELEMENT_TYPE(TermSpec);

  bool hasNext() const { return !_todo->isEmpty(); }

  TermSpec next() {
    ASS(!_todo->isEmpty());
    auto t = _todo->pop();
    auto* dt = &t.deref(_subs);
    while (dt->isTerm() && dt->functor() == _function) {
      ASS_EQ(dt->nTermArgs(), 2);
      _todo->push(dt->termArg(1));
      t = dt->termArg(0);
      dt = &t.deref(_subs);
    }
    return dt->clone();
  }
};

<<<<<<< HEAD

bool isAlascaInterpreted(TermSpec const& t, AbstractingUnifier& au) {
  if (t.isVar()) return false;
  ASS(!t.isLiteral()) 
  auto f = t.functor();
  return forAnyNumTraits([&](auto numTraits) -> bool {
      return numTraits.isAdd(f)
          || numTraits.isNumeral(f)
          || numTraits.isMinus(f)
          || (numTraits.isMul(f)
              && (t.termArg(0).deref(&au.subs()).isTerm() 
              && numTraits.isNumeral(t.termArg(0).deref(&au.subs()).functor())));
  });
};

// auto acIter(unsigned f, TermSpec t)
// { return iterTraits(AcIter(f, t)); }
=======
>>>>>>> e985e932

bool MismatchHandler::canAbstract(AbstractingUnifier* au, TermSpec const& t1, TermSpec const& t2) const 
{
  if( ( t1.isTerm() && t1.isSort() ) 
   || ( t2.isTerm() && t2.isSort() ) ) return false;

  bool bothNumbers = t1.isNumeral() && t2.isNumeral();

  switch(_mode) {
    case Shell::Options::UnificationWithAbstraction::INTERP_ONLY:
      if(!(t1.isTerm() && t2.isTerm())) return false;
      return (isInterpreted(t1.functor()) && isInterpreted(t2.functor()) && !bothNumbers);
    case Shell::Options::UnificationWithAbstraction::ONE_INTERP:
      if(!(t1.isTerm() && t2.isTerm())) return false;
      return !bothNumbers && (isInterpreted(t1.functor()) || isInterpreted(t2.functor()));
    case Shell::Options::UnificationWithAbstraction::CONSTANT:
      if(!(t1.isTerm() && t2.isTerm())) return false;
      return !bothNumbers && (isInterpreted(t1.functor()) || isInterpreted(t2.functor()))
            && (isInterpreted(t1.functor()) || t1.nTermArgs())
            && (isInterpreted(t2.functor()) || t2.nTermArgs());
    case Shell::Options::UnificationWithAbstraction::ALL:
    case Shell::Options::UnificationWithAbstraction::GROUND:
      if(!(t1.isTerm() && t2.isTerm())) return false;
      return true;
    case Shell::Options::UnificationWithAbstraction::ALASCA1: 
      return isAlascaInterpreted(t1, *au) || isAlascaInterpreted(t2, *au);
    case Shell::Options::UnificationWithAbstraction::ALASCA2: {

        TIME_TRACE("unification with abstraction ALASCA2")
        // TODO get rid of globalState
        auto shared = LascaState::globalState;

        if (t1.isVar() && t2.isVar()) return true;
        TermSpec sort;
        if (t1.isTerm() && t2.isTerm()) {
          sort = t1.sort();
          if (t2.sort().old().term != sort.old().term) {
            return false;
          }

        } else {
          sort = t1.isTerm() ? t1.sort() : t2.sort();
        }
        ASS(!t1.isLiteral())
        ASS(!t2.isLiteral())

        if (!isAlascaInterpreted(t1, *au) && !isAlascaInterpreted(t2, *au))
          return false;

        auto canAbstract = forAnyNumTraits([&](auto numTraits) {
            if (numTraits.sort() == sort.old().term) {
                // TODO get rid of toTerm here
                auto a1 = shared->signedAtoms<decltype(numTraits)>(t1.toTerm(au->subs()));
                auto a2 = shared->signedAtoms<decltype(numTraits)>(t2.toTerm(au->subs()));

                if (a1.isNone() || a2.isNone()) 
                  return Option<bool>(true);

                // we have s or t being a sum `k x + ... `
                if (concatIters(a1.unwrap().elems.iter(), a2.unwrap().elems.iter())
                       .any([&](auto& x) { return get<0>(x).term.isVar(); }))
                  return Option<bool>(true);

                return Option<bool>(Ordering::Result::EQUAL == OrderingUtils2::weightedMulExt(
                    a1.unwrap(),
                    a2.unwrap(),
                    [](auto& l, auto& r) { return (l.sign == r.sign && l.term.term()->functor() == r.term.term()->functor())
                      ? Ordering::Result::EQUAL
                      : Ordering::Result::INCOMPARABLE; }));
            } else {
                return Option<bool>();
            }
        });

        return canAbstract.unwrap();

    }
    case Shell::Options::UnificationWithAbstraction::OFF:
      return false;
    case Shell::Options::UnificationWithAbstraction::AC1: 
    case Shell::Options::UnificationWithAbstraction::AC2: 
    case Shell::Options::UnificationWithAbstraction::ALASCA3: 
    case Shell::Options::UnificationWithAbstraction::FUNC_EXT: 
      ASSERTION_VIOLATION_REP("should be handled in MismatchHandler::tryAbstract")
  }
  ASSERTION_VIOLATION;
}

template<class NumTraits>
typename NumTraits::ConstantType divOrPanic(NumTraits n, typename NumTraits::ConstantType c1, typename NumTraits::ConstantType c2) { return c1 / c2; }
typename IntTraits::ConstantType divOrPanic(IntTraits n, typename IntTraits::ConstantType c1, typename IntTraits::ConstantType c2) { ASSERTION_VIOLATION }

template<class NumTraits>
MismatchHandler::AbstractionResult alasca3(AbstractingUnifier& au, TermSpec const& t1, TermSpec const& t2, NumTraits n) {
  TIME_TRACE("unification with abstraction ALASCA3")
  using EqualIf = MismatchHandler::EqualIf;
  using AbstractionResult = MismatchHandler::AbstractionResult;
  using NeverEqual = MismatchHandler::NeverEqual;
  using Numeral = typename NumTraits::ConstantType;

  TermSpec one = TermSpec(TermList(n.one()), 0);

  auto atoms = [&](auto& t) {
    return iterTraits(AcIter(NumTraits::addF(), t.clone(), &au.subs()))
      .map([&](TermSpec t) -> pair<TermSpec, Numeral> {
          if (t.isVar()) 
            return make_pair(t.clone(), Numeral(1));
          auto f = t.functor();
          if (n.isMinus(f)) 
            return make_pair(t.termArg(0).deref(&au.subs()).clone(), Numeral(-1));
          auto num = n.tryNumeral(f);
          if (num.isSome()) {
            return make_pair(one.clone(), *num);
          } else {
            if (n.isMul(f)) {
                auto lhs = t.termArg(0).deref(&au.subs()).clone();
                auto lnum = someIf(lhs.isTerm(), 
                    [&]() { return n.tryNumeral(lhs.functor()); })
                    .flatten();
                if (lnum) {
                   return make_pair(t.termArg(1).deref(&au.subs()).clone(), *lnum);
                }
            }
            return make_pair(t.clone(), Numeral(1));
          }
          });
  };

  Recycled<Stack<pair<TermSpec, Numeral>>> _diff;
  auto& diff = *_diff;
  DEBUG_UWA(2, "diff: ", diff, " (0)");
  diff.loadFromIterator(concatIters(
    atoms(t1),
    atoms(t2).map([](auto x) { return make_pair(std::move(x.first), -x.second); })
  ));
  DEBUG_UWA(2, "diff: ", diff, " (1)");

  auto sumUp = [](auto& diff, auto cmp) {
    auto i1 = 0;
    auto i2 = 1;
    while (i2 < diff.size()) {
      ASS(i1 < i2);
      auto c = cmp(diff[i1].first, diff[i2].first);
      ASS(c <= 0)
      if (c == 0) {
        diff[i1].second += diff[i2].second;
        i2++;
      } else {
        ASS(c < 0)
        if (diff[i1].second != Numeral(0)) {
          // if there is a zero entry we override it
          i1++;
        }
        if (i1 != i2) {
          diff[i1] = std::move(diff[i2]);
        }
        i2++;
      }
    }
    if (diff[i1].second == Numeral(0)) 
        diff.truncate(i1);
    else
        diff.truncate(i1 + 1);
  };

  auto cmp = [&au](auto const& t1, auto const& t2) { 
    TIME_TRACE("comparing TermSpecs")
    auto top1 = t1.top();
    auto top2 = t2.top();
    auto v1 = !t1.isVar();
    auto v2 = !t2.isVar();
    if (std::tie(v1, top1) == std::tie(v2, top2)) {
      return TermSpec::compare(t1, t2, [&au](auto& t) -> decltype(auto) { return t.deref(&au.subs()); });
    } else {
      return std::tie(v1, top1) < std::tie(v2, top2) ? -1 : 1;
    }
  };
  // auto less = [](auto const& t1, auto const& t2) { 
  //   TIME_TRACE("comparing TermSpecs")
  //   auto top1 = t1.top();
  //   auto top2 = t2.top();
  //   auto v1 = !t1.isVar();
  //   auto v2 = !t2.isVar();
  //   return std::tie(v1, top1, t1) < std::tie(v2, top2, t2);
  // };
  diff.sort([&](auto& l, auto& r) { return cmp(l.first, r.first) < 0; });
  DEBUG_UWA(2, "diff: ", diff, " (before summing up )");
  sumUp(diff, cmp);
  DEBUG_UWA(2, "diff: ", diff, " (after summing up )");

  auto vars = arrayIter(diff)
                .takeWhile([](auto& x) { return x.first.isVar(); });

  auto numMul = [](Numeral num, TermSpec t) {
    ASS(num != Numeral(0))
    if (num == Numeral(1)) {
      return std::move(t);

    } else if (num == Numeral(-1)) {
      return TermSpec(NumTraits::minusF(), std::move(t));

    } else {
      return TermSpec(NumTraits::mulF(), 
          TermSpec(NumTraits::numeralF(num)),
          std::move(t)
      );
    }
  };

  auto sum = [&](auto iter) -> TermSpec {
      return iterTraits(std::move(iter))
        .map([&](auto x) { return numMul(x.second, std::move(x.first)); })
        .fold([](auto l, auto r) 
          { return TermSpec(NumTraits::addF(), std::move(l), std::move(r)); })
        .unwrapOrElse([&]() { return TermSpec(NumTraits::numeralF(Numeral(0))); }); };

  // auto diffConstr = [&]() 
  // { return UnificationConstraint(sum(diff1), sum(diff2)); };

  auto toConstr = [&](auto& stack) {
    return UnificationConstraint(
              sum(arrayIter(stack)
                 .filter([](auto& x) { return x.second.isPositive(); })
                 .map([](auto& x) { return make_pair(std::move(std::move(x.first)), x.second); })),
              sum(arrayIter(stack)
                 .filter([](auto& x) { return !x.second.isPositive(); })
                 .map([](auto& x) { return make_pair(std::move(x.first), -x.second); }))
              );
  };
  if (arrayIter(diff).any([&](auto& x) 
        { return x.first.isTerm() && n.isMul(x.first.functor()); })) {

    // non-linear multiplication. we cannot deal with this in alasca
    return AbstractionResult(EqualIf().constr(toConstr(diff)));

  } else if (diff.size() == 0) {
    return AbstractionResult(EqualIf());

  } else if ( vars.hasNext() ) {
    auto& v = vars.next();
    if (!vars.hasNext() || diff.size() == 2) {
      // ^^^^^^^^^^^^^^\   ^^^^^^^^^^^^^^^^-> two variables and nothing else
      //                +--> only one variable
      auto num = v.second;
      auto rest = [&]() 
      { return arrayIter(diff).filter([&](auto& x) { return x != v; }).map([](auto& x) { return std::move(x); }); };
      // { return arrayIter(diff).filter([&](auto& x) { return x != v; }).map([](auto& x) { return make_pair(x.first.clone(), x.second); }); };

      return AbstractionResult(ifIntTraits(n, 
          [&](auto n) { return EqualIf().unify(UnificationConstraint(numMul(-v.second, std::move(v.first)), sum(rest()))); },
          [&](auto n) { return EqualIf().unify(UnificationConstraint(std::move(v.first), 
                            sum(rest().map([&](auto x) { return make_pair(std::move(x.first), divOrPanic(n, x.second, -num)); })
                              ))); }
          ));
      ;
    } else {
      // multiplet variables
     return AbstractionResult(EqualIf().constr(toConstr(diff)));
    }
  } 

  Recycled<Stack<UnificationConstraint>> unify;
  Recycled<Stack<UnificationConstraint>> constr;
  auto curF = diff[0].first.functor();
  Recycled<Stack<pair<TermSpec, Numeral>>> curSummands;
  auto curSum = Numeral(0);  


  auto curSumCanUnify = [&]() -> bool {
      if (curSum != Numeral(0)) {
        return false;
      } else if (curSummands->size() == 2) {
        auto& pos = (*curSummands)[0].second.isPositive() ? (*curSummands)[0] : (*curSummands)[1];
        auto& neg = (*curSummands)[0].second.isPositive() ? (*curSummands)[1] : (*curSummands)[0];
        ASS(pos.second.isPositive())
        ASS(neg.second.isNegative())
        unify->push(UnificationConstraint(
              numMul( pos.second, std::move(pos.first)), 
              numMul(-neg.second, std::move(neg.first))));
        return true;
      } else {
        ASS(curSummands->size() >= 3)
        constr->push(toConstr(*curSummands));
        return true;
      }
  };

  for (auto& x : diff) {
    auto f = x.first.functor();
    if (f != curF) {
      if (!curSumCanUnify()) return AbstractionResult(NeverEqual{});
      curF = f;
      curSum = Numeral(0);
      curSummands->reset();
    }
    curSum += x.second;
    curSummands->push(std::move(x));
  }
  if (!curSumCanUnify()) return AbstractionResult(NeverEqual{});
  auto out = AbstractionResult(EqualIf().unify(std::move(unify)).constr(std::move(constr))); 
  DEBUG_UWA(2, "alasca3: ", out)
  return out;
}


bool uncanellableOccursCheck(AbstractingUnifier& au, VarSpec const& v, TermSpec const& t) {

  if (t.isSort()) return true; // <- for sorts arguments might never cancel out
  Recycled<Stack<TermSpec>> todo;
  ASS(t.isTerm())
  todo->push(t.clone());
  while (!todo->isEmpty()) {
    auto t = todo->pop();
    auto& dt = t.deref(&au.subs());
    if (dt.isTerm()) {
      auto f = dt.functor();
      auto argsMightCancel = forAnyNumTraits([&](auto n){
            // check if its subterms might cancel out
            return n.isAdd(f) || n.isMul(f);
         });
      if (!argsMightCancel) {
        todo->loadFromIterator(dt.termArgs());
      }
    } else if (dt.isVar() && v == dt.varSpec()) {
      return true;
    }
  }
  return false;
}


Option<MismatchHandler::AbstractionResult> alasca3(AbstractingUnifier& au, TermSpec const& t1, TermSpec const& t2) {
  auto occ = [&au](auto& v, auto& t) {
    ASS(v.isVar())
    ASS(t.isTerm())
    // we know due to the uwa algorithm that v occurs in t
    if (uncanellableOccursCheck(au, v.varSpec(), t)) {
      return some(MismatchHandler::AbstractionResult(MismatchHandler::NeverEqual{}));
    } else {
      // this means all
      return some(MismatchHandler::AbstractionResult(MismatchHandler::EqualIf().constr(UnificationConstraint(v.clone(), t.clone()))));
    }
  };
  if (t1.isVar()) return occ(t1, t2);
  if (t2.isVar()) return occ(t2, t1);
  if (t1.isSort() || t2.isSort()) return {};
  auto i1 = isAlascaInterpreted(t1, au);
  auto i2 = isAlascaInterpreted(t2, au);
  return someIf(i1 || i2, [&]() {
    TermList sort = (i1 ? t1.sort() : t2.sort()).old().term;
    return forAnyNumTraits([&](auto n) {
        return someIf(sort == n.sort(), [&]() { return alasca3(au, t1, t2, n); });
    });
  }).flatten();
}

Option<MismatchHandler::AbstractionResult> funcExt(
    AbstractingUnifier* au, 
    TermSpec const& t1, TermSpec const& t2)
{
  CALL("HOMismatchHandler::tryAbstract")
  ASS(t1.isTerm() || t2.isTerm())
  ASS(!t1.isSpecialVar())
  ASS(!t2.isSpecialVar())

  auto isApp = [](auto& t) { return env.signature->isAppFun(t.functor()); };
  if ( (t1.isTerm() && t1.isSort()) 
    || (t2.isTerm() && t2.isSort()) ) return Option<MismatchHandler::AbstractionResult>();
  if (t1.isTerm() && t2.isTerm()) {
    if (isApp(t1) && isApp(t2)) {
      auto argSort1 = t1.typeArg(0).deref(&au->subs()).clone();
      auto argSort2 = t2.typeArg(0).deref(&au->subs()).clone();
      if (t1.isVar() || t2.isVar()
       || env.signature->isArrowCon(argSort1.functor())
       || env.signature->isArrowCon(argSort2.functor())
       ) {
        return some(MismatchHandler::AbstractionResult(MismatchHandler::EqualIf()
              .unify (UnificationConstraint(t1.termArg(0), t2.termArg(0)))
              .constr(UnificationConstraint(t1.termArg(1), t2.termArg(1)))));
      }
    }
  }
  return Option<MismatchHandler::AbstractionResult>();
}


Option<MismatchHandler::AbstractionResult> MismatchHandler::tryAbstract(AbstractingUnifier* au, TermSpec const& t1, TermSpec const& t2) const
{
  CALL("MismatchHandler::checkUWA");
  using Uwa = Shell::Options::UnificationWithAbstraction;
  ASS(_mode != Uwa::OFF)


  // TODO add parameter instead of reading from options
  if (_mode == Uwa::AC1 || _mode == Uwa::AC2) {
      if (!(t1.isTerm() && theory->isInterpretedFunction(t1.functor(), RatTraits::addI))
       || !(t2.isTerm() && theory->isInterpretedFunction(t2.functor(), RatTraits::addI))) {
        return Option<AbstractionResult>();
      }
<<<<<<< HEAD
      auto a1 = iterTraits(AcIter(RatTraits::addF(), t1.clone(), &au->subs())).template collect<Stack>();
      auto a2 = iterTraits(AcIter(RatTraits::addF(), t2.clone(), &au->subs())).template collect<Stack>();
      a1.sort();
      a2.sort();
=======
      auto a1 = iterTraits(AcIter(IntTraits::addF(), t1.clone(), &au->subs())).template collect<Stack>();
      auto a2 = iterTraits(AcIter(IntTraits::addF(), t2.clone(), &au->subs())).template collect<Stack>();
      auto cmp = [&](TermSpec const& lhs, TermSpec const& rhs) { return TermSpec::compare(lhs, rhs, [&](auto& t) -> TermSpec const& { return t.deref(&au->subs()); }); };
      auto less = [&](TermSpec const& lhs, TermSpec const& rhs) { return cmp(lhs, rhs) < 0; };
      a1.sort(less);
      a2.sort(less);
>>>>>>> e985e932

      Recycled<Stack<TermSpec>> diff1_;
      Recycled<Stack<TermSpec>> diff2_;
      auto& diff1 = *diff1_;
      auto& diff2 = *diff2_;
<<<<<<< HEAD
      diff1.moveFromIterator(iterSortedDiff(arrayIter(a1), arrayIter(a2)).map([](auto& x) -> TermSpec { return x.clone(); }));
      diff2.moveFromIterator(iterSortedDiff(arrayIter(a2), arrayIter(a1)).map([](auto& x) -> TermSpec { return x.clone(); }));
=======
      diff1.moveFromIterator(iterSortedDiff(arrayIter(a1), arrayIter(a2), cmp).map([](auto& x) -> TermSpec { return x.clone(); }));
      diff2.moveFromIterator(iterSortedDiff(arrayIter(a2), arrayIter(a1), cmp).map([](auto& x) -> TermSpec { return x.clone(); }));
>>>>>>> e985e932
      auto sum = [](auto& diff) {
          return arrayIter(diff)
            .map([](auto& x) { return x.clone(); })
            .fold([](auto l, auto r) 
<<<<<<< HEAD
              { return TermSpec(RatTraits::addF(), std::move(l), std::move(r)); })
=======
              { return TermSpec(IntTraits::addF(), std::move(l), std::move(r)); })
>>>>>>> e985e932
            .unwrap(); };
      auto diffConstr = [&]() 
      { return UnificationConstraint(sum(diff1), sum(diff2)); };

      auto functors = [](auto& diff) 
      { return arrayIter(diff).map([](auto& f) { return f.functor(); }); };

      if (diff1.size() == 0 && diff2.size() == 0) {
        return some(AbstractionResult(EqualIf()));

      } else if (( diff1.size() == 0 && diff2.size() != 0 )
              || ( diff2.size() == 0 && diff1.size() != 0 ) ) {
        return some(AbstractionResult(NeverEqual{}));

      } else if (_mode == Uwa::AC2 && diff1.size() == 1 && diff1[0].isVar()) {
        return some(AbstractionResult(EqualIf().unify(UnificationConstraint(std::move(diff1[0]), sum(diff2)))));

      } else if (_mode == Uwa::AC2 && diff2.size() == 1 && diff2[0].isVar()) {
        return some(AbstractionResult(EqualIf().unify(UnificationConstraint(std::move(diff2[0]), sum(diff1)))));

      } else if (concatIters(arrayIter(diff1), arrayIter(diff2)).any([](auto& x) { return x.isVar(); })) {
        return some(AbstractionResult(EqualIf().constr(diffConstr())));

      } else if (iterSortedDiff(functors(diff1), functors(diff2)).hasNext()
              || iterSortedDiff(functors(diff2), functors(diff1)).hasNext()) {
        return some(AbstractionResult(NeverEqual{}));

      } else {
        return some(AbstractionResult(EqualIf().constr(diffConstr())));
      }


  } else if (_mode == Uwa::ALASCA3) {
    return alasca3(*au, t1, t2);

  } else if (_mode == Shell::Options::UnificationWithAbstraction::FUNC_EXT) {
    return funcExt(au, t1, t2);

  } else {
    auto abs = canAbstract(au, t1, t2);
    DEBUG_UWA(1, "canAbstract(", t1, ",", t2, ") = ", abs);
    return someIf(abs, [&](){
        return AbstractionResult(EqualIf().constr(UnificationConstraint(t1.clone(), t2.clone())));
    });
  }
}
void UnificationConstraintStack::add(UnificationConstraint c, Option<BacktrackData&> bd)
{ 
<<<<<<< HEAD
=======
  DEBUG("introduced constraint: ", c)
>>>>>>> e985e932
  if (bd) {
    backtrackablePush(_cont, std::move(c), *bd); 
  } else {
    _cont.push(std::move(c));
  }
}


UnificationConstraint UnificationConstraintStack::pop(Option<BacktrackData&> bd)
{ 
  auto old = _cont.pop();
  if (bd) {
    bd->addClosure([this, old = old.clone()]() mutable { _cont.push(std::move(old)); });
  }
  return old;
}

Recycled<Stack<Literal*>> UnificationConstraintStack::literals(RobSubstitution& s)
{ 
  Recycled<Stack<Literal*>> out;
  out->reserve(_cont.size());
  out->loadFromIterator(literalIter(s));
  return out;
}


Option<Literal*> UnificationConstraint::toLiteral(RobSubstitution& s)
{ 
  auto t1 = _t1.toTerm(s);
  auto t2 = _t2.toTerm(s);
  return t1 == t2 
    ? Option<Literal*>()
    : Option<Literal*>(Literal::createEquality(false, t1, t2, t1.isTerm() ? SortHelper::getResultSort(t1.term()) : SortHelper::getResultSort(t2.term())));
}


}

bool AbstractingUnifier::fixedPointIteration()
{
  CALL("AbstractionResult::fixedPointIteration");
  Recycled<Stack<UnificationConstraint>> todo;
  while (!constr().isEmpty()) { 
    todo->push(constr().pop(bd()));
  }

  DEBUG_FINALIZE(1, "finalizing: ", todo)
  while (!todo->isEmpty()) {
    auto c = todo->pop();
    DEBUG_FINALIZE(2, "popped: ", c);
    bool progress;
    auto res = unify(c.lhs().clone(), c.rhs().clone(), progress);
    if (!res) {
      DEBUG_FINALIZE(1, "finalizing failed");
      return false;
    } else if (progress) {
      while (!constr().isEmpty()) { 
        todo->push(constr().pop(bd()));
      }
    } else {
      // no progress. we keep the constraints
    }
  }
  DEBUG_FINALIZE(1, "finalizing successful: ", *this);
  return true;
}

bool AbstractingUnifier::unify(TermList term1, unsigned bank1, TermList term2, unsigned bank2)
{
  if (_uwa._mode == Shell::Options::UnificationWithAbstraction::OFF) 
    return _subs->unify(term1, bank1, term2, bank2);

<<<<<<< HEAD
=======
  bool progress;
  return unify(TermSpec(term1, bank1), TermSpec(term2, bank2), progress);
}

#define DEBUG_UNIFY(LVL, ...) if (LVL <= 0) DBG(__VA_ARGS__)
bool AbstractingUnifier::unify(TermSpec t1, TermSpec t2, bool& progress)
{
>>>>>>> e985e932
  CALL("AbstractionResult::unify");
  ASS_NEQ(_uwa._mode, Shell::Options::UnificationWithAbstraction::OFF) 
  DEBUG_UNIFY(1, *this, ".unify(", t1, ",", t2, ")")
  progress = false;

  if(t1 == t2) {
    progress = true;
    return true;
  }

  auto impl = [&]() -> bool {

    Recycled<Stack<UnificationConstraint>> toDo;
<<<<<<< HEAD
    toDo->push(UnificationConstraint(std::move(t1), std::move(t2)));
=======
    toDo->push(UnificationConstraint(t1.clone(), t2.clone()));
>>>>>>> e985e932
    
    // Save encountered unification pairs to avoid
    // recomputing their unification
    Recycled<DHSet<UnificationConstraint>> encountered;

    Option<MismatchHandler::AbstractionResult> absRes;
    auto doAbstract = [&](auto& l, auto& r) -> bool
    { 
      if (absRes.isSome()) DEBUG_UNIFY(2, "uwa: ", absRes)
      absRes = _uwa.tryAbstract(this, l, r);
      if (absRes) {
        DEBUG_UNIFY(2, "abstraction result: ", absRes)
      }
      return absRes.isSome();
    };

    auto pushTodo = [&](auto pair) {
        // we unify each subterm pair at most once, to avoid worst-case exponential runtimes
        // in order to safe memory we do ot do this for variables.
        // (Note by joe:  didn't make this decision, but just keeping the implemenntation 
        // working as before. i.e. as described in the paper "Comparing Unification 
        // Algorithms in First-Order Theorem Proving", by Krystof and Andrei)
        // TODO restore this branch?
        // if (pair.first.isVar() && isUnbound(pair.first.varSpec()) &&
        //     pair.second.isVar() && isUnbound(pair.second.varSpec())) {
        //   toDo.push(pair);
        // } else 
        if (!encountered->find(pair)) {
          encountered->insert(pair.clone());
          toDo->push(std::move(pair));
        }
    };

    auto occurs = [this](auto& var, auto& term) {
      Recycled<Stack<TermSpec>> todo;
      todo->push(term.clone());
      while (todo->isNonEmpty()) {
        auto t = todo->pop();
        auto& dt = t.deref(&subs());
        if (dt.isVar()) {
          if (dt == var) {
            return true;
          }
        } else {
          todo->loadFromIterator(dt.allArgs());
        }
      }
      return false;
    };


    while (toDo->isNonEmpty()) {
      auto x = toDo->pop();
      auto& dt1 = x.lhs().deref(&subs());
      auto& dt2 = x.rhs().deref(&subs());
      DEBUG_UNIFY(2, "popped: ", dt1, " = ", dt2)
      if (dt1 == dt2) {
        progress = true;

      } else if(dt1.isVar() && !occurs(dt1, dt2)) {
<<<<<<< HEAD
        subs().bind(dt1.varSpec(), dt2.clone());

      } else if(dt2.isVar() && !occurs(dt2, dt1)) {
=======
        progress = true;
        subs().bind(dt1.varSpec(), dt2.clone());

      } else if(dt2.isVar() && !occurs(dt2, dt1)) {
        progress = true;
>>>>>>> e985e932
        subs().bind(dt2.varSpec(), dt1.clone());

      } else if(doAbstract(dt1, dt2)) {

        ASS(absRes);
        if (absRes->is<MismatchHandler::NeverEqual>()) {
          return false;

        } else {
          ASS(absRes->is<MismatchHandler::EqualIf>())
          auto& conditions = absRes->unwrap<MismatchHandler::EqualIf>();
          auto eq = [](UnificationConstraint& c, TermSpec const& lhs, TermSpec const& rhs) 
          { 
            return (c.lhs() == lhs && c.rhs() == rhs) 
                || (c.lhs() == rhs && c.rhs() == lhs); };
          if (progress 
              || conditions.constr().size() != 1 
              || conditions.unify().size() != 0
              || !eq(conditions.constr()[0], t1, t2)
              ) {
            progress = true;
          }
          for (auto& x : conditions.unify()) {
            pushTodo(std::move(x));
          }
          for (auto& x: conditions.constr()) {
            _constr->add(std::move(x), bd());
          }
        }
        absRes.take();

      } else if(dt1.isTerm() && dt2.isTerm() && dt1.functor() == dt2.functor()) {
        
        for (auto c : dt1.allArgs().zip(dt2.allArgs())) {
          pushTodo(UnificationConstraint(std::move(c.first), std::move(c.second)));
        }

      } else {
        return false;
      }

    }
    return true;
  };

  BacktrackData localBD;
  bdRecord(localBD);
  bool success = impl();
  bdDone();

  if(!success) {
    localBD.backtrack();
  } else {
    if(subs().bdIsRecording()) {
      subs().bdCommit(localBD);
    }
    localBD.drop();
  }

  DEBUG_UNIFY(1, *this)
  return success;
}<|MERGE_RESOLUTION|>--- conflicted
+++ resolved
@@ -36,16 +36,12 @@
 #include "Kernel/TermIterators.hpp"
 #include "NumTraits.hpp"
 #include "Kernel/TermIterators.hpp"
-<<<<<<< HEAD
+#include "Debug/Output.hpp"
 #define DEBUG_UWA(LVL, ...)   if (LVL <= 0) DBG(__VA_ARGS__)
 #define DEBUG_UNIFY(LVL, ...) if (LVL <= 0) DBG(__VA_ARGS__)
 // increase this number to increase  <---^
 // debug verbosity
-=======
-#include "Debug/Output.hpp"
-#define DEBUG(...) // DBG(__VA_ARGS__)
 #define DEBUG_FINALIZE(LVL, ...) if (LVL <= 0) DBG(__VA_ARGS__)
->>>>>>> e985e932
 
 namespace Kernel
 {
@@ -123,8 +119,6 @@
     return dt->clone();
   }
 };
-
-<<<<<<< HEAD
 
 bool isAlascaInterpreted(TermSpec const& t, AbstractingUnifier& au) {
   if (t.isVar()) return false;
@@ -139,11 +133,6 @@
               && numTraits.isNumeral(t.termArg(0).deref(&au.subs()).functor())));
   });
 };
-
-// auto acIter(unsigned f, TermSpec t)
-// { return iterTraits(AcIter(f, t)); }
-=======
->>>>>>> e985e932
 
 bool MismatchHandler::canAbstract(AbstractingUnifier* au, TermSpec const& t1, TermSpec const& t2) const 
 {
@@ -543,40 +532,24 @@
        || !(t2.isTerm() && theory->isInterpretedFunction(t2.functor(), RatTraits::addI))) {
         return Option<AbstractionResult>();
       }
-<<<<<<< HEAD
       auto a1 = iterTraits(AcIter(RatTraits::addF(), t1.clone(), &au->subs())).template collect<Stack>();
       auto a2 = iterTraits(AcIter(RatTraits::addF(), t2.clone(), &au->subs())).template collect<Stack>();
-      a1.sort();
-      a2.sort();
-=======
-      auto a1 = iterTraits(AcIter(IntTraits::addF(), t1.clone(), &au->subs())).template collect<Stack>();
-      auto a2 = iterTraits(AcIter(IntTraits::addF(), t2.clone(), &au->subs())).template collect<Stack>();
       auto cmp = [&](TermSpec const& lhs, TermSpec const& rhs) { return TermSpec::compare(lhs, rhs, [&](auto& t) -> TermSpec const& { return t.deref(&au->subs()); }); };
       auto less = [&](TermSpec const& lhs, TermSpec const& rhs) { return cmp(lhs, rhs) < 0; };
       a1.sort(less);
       a2.sort(less);
->>>>>>> e985e932
 
       Recycled<Stack<TermSpec>> diff1_;
       Recycled<Stack<TermSpec>> diff2_;
       auto& diff1 = *diff1_;
       auto& diff2 = *diff2_;
-<<<<<<< HEAD
-      diff1.moveFromIterator(iterSortedDiff(arrayIter(a1), arrayIter(a2)).map([](auto& x) -> TermSpec { return x.clone(); }));
-      diff2.moveFromIterator(iterSortedDiff(arrayIter(a2), arrayIter(a1)).map([](auto& x) -> TermSpec { return x.clone(); }));
-=======
       diff1.moveFromIterator(iterSortedDiff(arrayIter(a1), arrayIter(a2), cmp).map([](auto& x) -> TermSpec { return x.clone(); }));
       diff2.moveFromIterator(iterSortedDiff(arrayIter(a2), arrayIter(a1), cmp).map([](auto& x) -> TermSpec { return x.clone(); }));
->>>>>>> e985e932
       auto sum = [](auto& diff) {
           return arrayIter(diff)
             .map([](auto& x) { return x.clone(); })
             .fold([](auto l, auto r) 
-<<<<<<< HEAD
               { return TermSpec(RatTraits::addF(), std::move(l), std::move(r)); })
-=======
-              { return TermSpec(IntTraits::addF(), std::move(l), std::move(r)); })
->>>>>>> e985e932
             .unwrap(); };
       auto diffConstr = [&]() 
       { return UnificationConstraint(sum(diff1), sum(diff2)); };
@@ -625,10 +598,6 @@
 }
 void UnificationConstraintStack::add(UnificationConstraint c, Option<BacktrackData&> bd)
 { 
-<<<<<<< HEAD
-=======
-  DEBUG("introduced constraint: ", c)
->>>>>>> e985e932
   if (bd) {
     backtrackablePush(_cont, std::move(c), *bd); 
   } else {
@@ -701,8 +670,6 @@
   if (_uwa._mode == Shell::Options::UnificationWithAbstraction::OFF) 
     return _subs->unify(term1, bank1, term2, bank2);
 
-<<<<<<< HEAD
-=======
   bool progress;
   return unify(TermSpec(term1, bank1), TermSpec(term2, bank2), progress);
 }
@@ -710,7 +677,6 @@
 #define DEBUG_UNIFY(LVL, ...) if (LVL <= 0) DBG(__VA_ARGS__)
 bool AbstractingUnifier::unify(TermSpec t1, TermSpec t2, bool& progress)
 {
->>>>>>> e985e932
   CALL("AbstractionResult::unify");
   ASS_NEQ(_uwa._mode, Shell::Options::UnificationWithAbstraction::OFF) 
   DEBUG_UNIFY(1, *this, ".unify(", t1, ",", t2, ")")
@@ -724,11 +690,7 @@
   auto impl = [&]() -> bool {
 
     Recycled<Stack<UnificationConstraint>> toDo;
-<<<<<<< HEAD
-    toDo->push(UnificationConstraint(std::move(t1), std::move(t2)));
-=======
     toDo->push(UnificationConstraint(t1.clone(), t2.clone()));
->>>>>>> e985e932
     
     // Save encountered unification pairs to avoid
     // recomputing their unification
@@ -789,17 +751,11 @@
         progress = true;
 
       } else if(dt1.isVar() && !occurs(dt1, dt2)) {
-<<<<<<< HEAD
-        subs().bind(dt1.varSpec(), dt2.clone());
-
-      } else if(dt2.isVar() && !occurs(dt2, dt1)) {
-=======
         progress = true;
         subs().bind(dt1.varSpec(), dt2.clone());
 
       } else if(dt2.isVar() && !occurs(dt2, dt1)) {
         progress = true;
->>>>>>> e985e932
         subs().bind(dt2.varSpec(), dt1.clone());
 
       } else if(doAbstract(dt1, dt2)) {
