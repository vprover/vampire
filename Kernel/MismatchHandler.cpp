/*
 * This file is part of the source code of the software program
 * Vampire. It is protected by applicable
 * copyright laws.
 *
 * This source code is distributed under the licence found here
 * https://vprover.github.io/license.html
 * and in the source directory
 */
/**
 * @file MismatchHandler.cpp
 * Defines class MismatchHandler.
 *
 */

#include "Lib/Backtrackable.hpp"
#include "Lib/Coproduct.hpp"
#include "Lib/Metaiterators.hpp"
#include "Lib/Recycled.hpp"
#include "Shell/Options.hpp"
#include "Lib/Environment.hpp"
#include "Kernel/SortHelper.hpp"
#include "Inferences/PolynomialEvaluation.hpp"
#include "Kernel/LASCA.hpp"
#include "Kernel/QKbo.hpp"
#include <functional>


#include "Forwards.hpp"
#include "Signature.hpp"
#include "Term.hpp"
#include "RobSubstitution.hpp"
#include "Kernel/NumTraits.hpp"

#include "MismatchHandler.hpp"
#include "Kernel/SortHelper.hpp"
#include "Kernel/TermIterators.hpp"
#include "NumTraits.hpp"
#include "Kernel/TermIterators.hpp"
#include "Debug/Output.hpp"
#define DEBUG_UWA(LVL, ...)   if (LVL <= 0) DBG(__VA_ARGS__)
#define DEBUG_UNIFY(LVL, ...) if (LVL <= 0) DBG(__VA_ARGS__)
// increase this number to increase  <---^
// debug verbosity
#define DEBUG_FINALIZE(LVL, ...) if (LVL <= 0) DBG(__VA_ARGS__)

namespace Kernel
{

  
// pair<TermList, int>& TermSpec::deref()
// { return _deref.unwrapOrInit([&]() { 
//     auto t = _subs->derefBound(RobSubstitution::TermSpec(_term, _index));
//     return make_pair(t.term, t.index);
//   }); }

// TermSpec TermSpec::termArg(unsigned i)
// { return TermSpec(*_subs, term()->termArg(i), index(i + nTypeArgs())); }

// TermSpec::TermSpec(RobSubstitution& subs, TermList term, int index) //   : _subs(&subs)
//   , _self(make_pair(term, index))
// {
// }


// TermSpec TermSpec::typeArg(unsigned i)
// { return TermSpec(*_subs, term()->typeArg(i), index(i)); }

Shell::Options::UnificationWithAbstraction MismatchHandler::create()
{
  if (env.options->unificationWithAbstraction()!=Options::UnificationWithAbstraction::OFF) {
    return env.options->unificationWithAbstraction();
  } else if (env.options->functionExtensionality() == Options::FunctionExtensionality::ABSTRACTION && env.property->higherOrder()) { 
    // TODO  ask ahmed: are this the corret options for higher order abstraction
    return Options::UnificationWithAbstraction::FUNC_EXT;
  } else {
    return Options::UnificationWithAbstraction::OFF;
  }
}

Shell::Options::UnificationWithAbstraction MismatchHandler::createOnlyHigherOrder()
{
  if (env.options->functionExtensionality() == Options::FunctionExtensionality::ABSTRACTION && env.property->higherOrder()) { 
    // TODO  ask ahmed: are this the corret options for higher order abstraction
    return Options::UnificationWithAbstraction::FUNC_EXT;
  } else {
    return Options::UnificationWithAbstraction::OFF;
  }
}

<<<<<<< HEAD

bool occursUncancellable(unsigned var, Term* t) {
  ASS(t->containsSubterm(TermList::var(var)))
  if (t->isSort()) return true; // <- for sorts arguments might never cancel out
  Stack<TermList>* todo;
  Recycler::get(todo);
  todo->reset();
  todo->push(TermList(t));
  while (!todo->isEmpty()) {
    auto t = todo->pop();
    if (t.isTerm()) {
      auto f = t.term()->functor();
      auto argsMightCancel = forAnyNumTraits([&](auto n){
            // check if its subterms might cancel out
            return n.isAdd(f) || n.isMul(f);
         });
      if (!argsMightCancel) {
        todo->loadFromIterator(termArgIter(t.term()));
      }
    } else if (t.isVar() && var == t.var()) {
      Recycler::release(todo);
      return true;
    }
  }
  Recycler::release(todo);
  return false;
}

bool UWAMismatchHandler::checkUWA(TermList t1, TermList t2)
{
  CALL("UWAMismatchHandler::checkUWA");
  if (t1.isVar()) return !occursUncancellable(t1.var(), t2.term());
  if (t2.isVar()) return !occursUncancellable(t2.var(), t1.term());
=======
bool MismatchHandler::isInterpreted(unsigned functor) const 
{
  auto f = env.signature->getFunction(functor);
  return f->interpreted() || f->termAlgebraCons();
}
>>>>>>> 172de14c


class AcIter {
  unsigned _function;
  Recycled<Stack<TermSpec>> _todo;
  RobSubstitution const* _subs;
public:
  AcIter(unsigned function, TermSpec t, RobSubstitution const* subs) : _function(function), _todo(), _subs(subs) 
  { _todo->push(std::move(t)); }

  DECL_ELEMENT_TYPE(TermSpec);

  bool hasNext() const { return !_todo->isEmpty(); }

  TermSpec next() {
    ASS(!_todo->isEmpty());
    auto t = _todo->pop();
    auto* dt = &t.deref(_subs);
    while (dt->isTerm() && dt->functor() == _function) {
      ASS_EQ(dt->nTermArgs(), 2);
      _todo->push(dt->termArg(1));
      t = dt->termArg(0);
      dt = &t.deref(_subs);
    }
    return dt->clone();
  }
};

TermSpec norm(TermSpec outer, AbstractingUnifier& au);

template<class NumTraits, class Action>
auto iterAtoms(TermSpec outer, AbstractingUnifier& au, NumTraits n, Action action) {
  static TermSpec one = TermSpec(TermList(n.one()), 0);
  using Numeral = typename NumTraits::ConstantType;
  // auto action = [&](auto& term, auto numeral) {
  //   ASS(!isInterpreted(term))
  //   re
  // };

  Recycled<Stack<pair<TermSpec, Numeral>>> todo;
  todo->push(make_pair(std::move(outer), Numeral(1)));
  while (todo->isNonEmpty()) {
    auto pair = todo->pop();
    auto& term = pair.first.deref(&au.subs());
    auto numeral = std::move(pair.second);
    if (numeral != Numeral(0)) {
      if (term.isVar()) {
        action(term, numeral);
      } else {
        auto f = term.functor();
        if (n.isMinus(f)) {
          todo->push(make_pair(term.termArg(0), -numeral));
          continue;

        } else if (n.isNumeral(f)) {
          action(one, numeral * (*n.tryNumeral(f)));
          continue;

        } else if (n.isMul(f)) {
          auto lhs_ = term.termArg(0);
          auto rhs_ = term.termArg(1);
          auto& lhs = lhs_.deref(&au.subs());
          auto& rhs = rhs_.deref(&au.subs());;
          if (lhs.isTerm() && n.isNumeral(lhs.functor())) {
            todo->push(make_pair(rhs.clone(), numeral * (*n.tryNumeral(lhs.functor()))));

          } else if (rhs.isTerm() && n.isNumeral(rhs.functor())) {
            todo->push(make_pair(lhs.clone(), numeral * (*n.tryNumeral(rhs.functor()))));

          } else {
            // non-linear multiplication
            action(term, numeral);

          }
        } else if (n.isAdd(f)) {
          todo->push(make_pair(term.termArg(0), numeral));
          todo->push(make_pair(term.termArg(1), numeral));

        } else {
          // uninterpreted
          action(term, numeral);
        }
      }
    }

  }
};

TermSpec norm(TermSpec outer, AbstractingUnifier& au) {

  auto& t = outer.deref(&au.subs());
  if (t.isVar()) {
    return t.clone();
  } else {
    auto s = t.sort();
    auto uninterpreted = [&](auto& orig){
      return orig.isVar() 
                ? orig.clone() 
                : TermSpec::fromIter(orig.functor(), 
                    concatIters(
                      orig.typeArgs(),
                      orig.termArgs()
                      .map([&](auto x) {
                        // TODO unrecursify
                        return norm(std::move(x), au);
                        }))
                    );
    };
    auto numResult = forAnyNumTraits([&](auto n){
        return someIf(s == TermSpec(n.sort(), 0), [&](){
            using Numeral = typename decltype(n)::ConstantType;
            Recycled<Stack<pair<TermSpec, Numeral>>> sum;
            iterAtoms(t.clone(), au, n, [&](auto& term, auto num) {
                sum->push(make_pair(uninterpreted(term), num));
            });

            auto cmp = [&au](auto const& t1, auto const& t2) { 
              TIME_TRACE("comparing TermSpecs")
              auto top1 = t1.top();
              auto top2 = t2.top();
              auto v1 = !t1.isVar();
              auto v2 = !t2.isVar();
              if (std::tie(v1, top1) == std::tie(v2, top2)) {
                return TermSpec::compare(t1, t2, [&au](auto& t) -> decltype(auto) { return t.deref(&au.subs()); });
              } else {
                return std::tie(v1, top1) < std::tie(v2, top2) ? -1 : 1;
              }
            };

            auto sumUp = [](auto& diff, auto cmp) {
              auto i1 = 0;
              auto i2 = 1;
              while (i2 < diff.size()) {
                ASS(i1 < i2);
                auto c = cmp(diff[i1].first, diff[i2].first);
                ASS(c <= 0)
                if (c == 0) {
                  diff[i1].second += diff[i2].second;
                  i2++;
                } else {
                  ASS(c < 0)
                  if (diff[i1].second != Numeral(0)) {
                    // if there is a zero entry we override it
                    i1++;
                  }
                  if (i1 != i2) {
                    diff[i1] = std::move(diff[i2]);
                  }
                  i2++;
                }
              }
              if (diff[i1].second == Numeral(0)) 
                  diff.truncate(i1);
              else
                  diff.truncate(i1 + 1);
            };
            sum->sort([&](auto& l, auto& r) { return cmp(l.first, r.first) < 0; });
            sumUp(*sum, cmp);

            auto result = 
              arrayIter(*sum)
                .reverse()
                .map([&](auto& pair) { 
                    ASS(pair.second != Numeral(0))
                    auto k = pair.second;
                    auto& atomNorm = pair.first;

                    return k == Numeral( 1) ? std::move(atomNorm)
                         : k == Numeral(-1) ? TermSpec(n.minusF(), std::move(atomNorm))
                         : TermSpec(n.mulF(), TermSpec(n.numeralF(k)), std::move(atomNorm));

                })
                .fold([&](auto l, auto r)
                    { return TermSpec(n.addF(), std::move(l), std::move(r)); });
            return result.isSome() ? std::move(*result) : TermSpec(n.numeralF(Numeral(0)));
        });

    });
    return numResult.isSome() ? std::move(*numResult) : uninterpreted(t);
  }
}




template<class NumTraits>
MismatchHandler::AbstractionResult lpar(AbstractingUnifier& au, TermSpec const& t1, TermSpec const& t2, NumTraits n, Options::UnificationWithAbstraction uwa) {
  TIME_TRACE("unification with abstraction ALASCA3")
  using EqualIf = MismatchHandler::EqualIf;
  using AbstractionResult = MismatchHandler::AbstractionResult;
  using NeverEqual = MismatchHandler::NeverEqual;
  using Numeral = typename NumTraits::ConstantType;

  
  Recycled<Stack<pair<TermSpec, Numeral>>> _diff;
  auto& diff = *_diff;
  auto dt = TermSpec(n.addF(), TermSpec(n.minusF(), t1.clone()), t2.clone());
  auto nf = norm(std::move(dt), au);

  iterAtoms(std::move(nf), au, n,
    [&diff](auto& t, auto num) { diff.push(make_pair(t.clone(),  num)); });

  // TODO bin search if many elems
  auto nVars = range(0, diff.size())
    .find([&](auto i) { return !diff[i].first.isVar();  })
    .unwrapOrElse([&](){ return diff.size(); });


  ASS(nVars == 0 || diff[nVars - 1].first.isVar())
  ASS(nVars == diff.size() || !diff[nVars].first.isVar())


  auto numMul = [](Numeral num, TermSpec t) {
    ASS(num != Numeral(0))
    if (num == Numeral(1)) {
      return std::move(t);

    } else if (num == Numeral(-1)) {
      return TermSpec(NumTraits::minusF(), std::move(t));

    } else {
      return TermSpec(NumTraits::mulF(), 
          TermSpec(NumTraits::numeralF(num)),
          std::move(t)
      );
    }
  };

  auto sum = [&](auto iter) -> TermSpec {
      return iterTraits(std::move(iter))
        .map([&](auto x) { return numMul(x.second, std::move(x.first)); })
        .fold([](auto l, auto r) 
          { return TermSpec(NumTraits::addF(), std::move(l), std::move(r)); })
        .unwrapOrElse([&]() { return TermSpec(NumTraits::numeralF(Numeral(0))); }); };

  // auto diffConstr = [&]() 
  // { return UnificationConstraint(sum(diff1), sum(diff2)); };

  auto toConstr = [&](auto& stack) {
    return UnificationConstraint(
              sum(arrayIter(stack)
                 .filter([](auto& x) { return x.second.isPositive(); })
                 .map([](auto& x) { return make_pair(std::move(std::move(x.first)), x.second); })),
              sum(arrayIter(stack)
                 .filter([](auto& x) { return !x.second.isPositive(); })
                 .map([](auto& x) { return make_pair(std::move(x.first), -x.second); }))
              );
  };

  if (arrayIter(diff).any([&](auto& x) 
        { return x.first.isTerm() && n.isMul(x.first.functor()); })) {

    // non-linear multiplication. we cannot deal with this in alasca
    return AbstractionResult(EqualIf().constr(toConstr(diff)));

  } else if (diff.size() == 0) {
    return AbstractionResult(EqualIf());

  // } else if ( vars.hasNext() ) {



  } else if (nVars > 0) {
     Recycled<DHSet<TermSpec>> shieldedVars;
     for (auto i : range(nVars, diff.size())) {
       Recycled<Stack<TermSpec>> todo;
       todo->push(diff[i].first.clone());
       while (todo->isNonEmpty()) {
         auto next_ = todo->pop();
         auto& next = next_.deref(&au.subs());
         if (next.isVar()) {
           shieldedVars->insert(next.clone());
         } else {
           todo->loadFromIterator(next.termArgs());
         }
       }
     }
     auto idx = 
       range(0, nVars)
          .find([&](auto i) 
                { return !shieldedVars->contains(diff[i].first); });

    if (idx) {
      // we have a variable unshielded in this unification
      auto num = diff[*idx].second;
      auto& var = diff[*idx].first;
      auto rest = [&]() 
      { return range(0, diff.size())
                .filter([&](auto i) { return i != *idx; })
                .map([&](auto i) { return std::move(diff[i]); }); };

      return AbstractionResult(ifIntTraits(n, 
            [&](auto n) { return EqualIf().unify(UnificationConstraint(numMul(-num, std::move(var)), sum(rest()))); },
            [&](auto n) { return EqualIf().unify(UnificationConstraint(std::move(var), 
                sum(rest().map([&](auto x) { return make_pair(std::move(x.first), divOrPanic(n, x.second, -num)); })
                  ))); }
            ));

    } else {
      // all variables are shielded

      if (nVars == 1) {
       auto& var = diff[0].first;
       auto  num = diff[0].second;

       for (auto i : range(nVars, diff.size())) {
         if (uncanellableOccursCheck(au, var.varSpec(), diff[i].first)) {
           return AbstractionResult(NeverEqual{});
         }
       }
     }
     return AbstractionResult(EqualIf().constr(toConstr(diff)));
    }
  } 

  // no variables

  Recycled<Stack<UnificationConstraint>> unify;
  Recycled<Stack<UnificationConstraint>> constr;
  auto curF = diff[0].first.functor();
  Recycled<Stack<pair<TermSpec, Numeral>>> curPosSummands;
  Recycled<Stack<pair<TermSpec, Numeral>>> curNegSummands;
  auto curSum = Numeral(0);  


  auto curSumCanUnify = [&]() -> bool {
      if (curSum != Numeral(0)) {
        return false;

      } else if (curNegSummands->size() == 1) {
        for (auto& s : *curPosSummands) {
          unify->push(UnificationConstraint(
            (*curNegSummands)[0].first.clone(),
            std::move(s.first)));
        }
        return true;

      } else if (curPosSummands->size() == 1) {
        // ASS((*curPosSummands)[0].second == -(*curSummands)[1].second)
        for (auto& s : *curNegSummands) {
          unify->push(UnificationConstraint(
            (*curPosSummands)[0].first.clone(),
            std::move(s.first)));
        }
        return true;

      } else {
        ASS(curPosSummands->size() + curNegSummands->size() >= 3)
        constr->push(UnificationConstraint(
              sum(arrayIter(*curPosSummands)
                 .map([](auto& x) { return make_pair(std::move(x.first), x.second); })),
              sum(arrayIter(*curNegSummands)
                 .map([](auto& x) { return make_pair(std::move(x.first), -x.second); }))
              ));
        return true;
      }
  };

  for (auto& x : diff) {
    auto f = x.first.deref(&au.subs()).functor();
    if (f != curF) {
      if (!curSumCanUnify()) return AbstractionResult(NeverEqual{});
      curF = f;
      curSum = Numeral(0);
      curPosSummands->reset();
      curNegSummands->reset();
    }
    curSum += x.second;
    (x.second.isPositive() ? curPosSummands : curNegSummands)->push(std::move(x));
  }
  if (!curSumCanUnify()) return AbstractionResult(NeverEqual{});
  return AbstractionResult(EqualIf().unify(std::move(unify)).constr(std::move(constr)));
}

bool uncanellableOccursCheck(AbstractingUnifier& au, VarSpec const& v, TermSpec const& t) {
  if (t.isSort()) return true; // <- for sorts arguments might never cancel out
  Recycled<Stack<TermSpec>> todo;
  ASS(t.isTerm())
  todo->push(t.clone());
  while (!todo->isEmpty()) {
    auto t = todo->pop();
    auto& dt = t.deref(&au.subs());
    if (dt.isTerm()) {
      auto f = dt.functor();
      auto argsMightCancel = forAnyNumTraits([&](auto n){
            // check if its subterms might cancel out
            return n.isAdd(f) || n.isMul(f);
         });
      if (!argsMightCancel) {
        todo->loadFromIterator(dt.termArgs());
      }
    } else if (dt.isVar() && v == dt.varSpec()) {
      return true;
    }
  }
  return false;
}

Option<MismatchHandler::AbstractionResult> lpar(AbstractingUnifier& au, TermSpec const& t1, TermSpec const& t2, Options::UnificationWithAbstraction uwa) {
  ASS(t1.isTerm() || t2.isTerm())

  auto interpreted = [&](TermSpec const& t) {
    if (t.isVar()) return false;
    ASS(!t.isLiteral()) 
    auto f = t.functor();
    return forAnyNumTraits([&](auto numTraits) -> bool {
        return numTraits.isAdd(f)
            || numTraits.isNumeral(f)
            || numTraits.isMinus(f)
            || (numTraits.isMul(f)
                && ((t.termArg(0).deref(&au.subs()).isTerm() 
                     && numTraits.isNumeral(t.termArg(0).deref(&au.subs()).functor()))
                ||( t.termArg(1).deref(&au.subs()).isTerm() 
                     && numTraits.isNumeral(t.termArg(1).deref(&au.subs()).functor()))
                ));
    });
  };


  if ((t1.isTerm() && t1.isSort()) 
  || ( t2.isTerm() && t2.isSort())) return {};

  auto i1 = interpreted(t1);
  auto i2 = interpreted(t2);

  auto occ = [&au](auto& v, auto& t) {
    ASS(v.isVar())
    ASS(t.isTerm())
    // we know due to the uwa algorithm that v occurs in t
    if (uncanellableOccursCheck(au, v.varSpec(), t)) {
      return some(MismatchHandler::AbstractionResult(MismatchHandler::NeverEqual{}));
    } else {
      // this means all
      return some(MismatchHandler::AbstractionResult(MismatchHandler::EqualIf().constr(UnificationConstraint(v.clone(), t.clone()))));
    }
  };

  if (i1 || i2) {
    using Mode = Options::UnificationWithAbstraction;
    if (uwa == Mode::LPAR_ONE_INTERP) {
      return some(MismatchHandler::AbstractionResult(MismatchHandler::EqualIf()
          .constr(UnificationConstraint(t1.clone(), t2.clone()))));
    }

    TermList sort = (i1 ? t1.sort() : t2.sort()).old().term;
    auto res = forAnyNumTraits([&](auto n) {
        return someIf(sort == n.sort(), [&]() { 
            return lpar(au, t1, t2, n, uwa); 
        });
    });
    ASS(res.isSome())
    if (uwa == Mode::LPAR_MAIN) {
      return res;
    } else {
      ASS(uwa == Mode::LPAR_CAN_ABSTRACT)
      if (res->template is<MismatchHandler::EqualIf>())
        return  some(MismatchHandler::AbstractionResult(MismatchHandler::EqualIf()
            .constr(UnificationConstraint(t1.clone(), t2.clone()))));
      else return {};
    }
  } else {
    if (t1.isVar()) return occ(t1, t2);
    if (t2.isVar()) return occ(t2, t1);
    return {};
  }
}

bool isAlascaInterpreted(TermSpec const& t, AbstractingUnifier& au) {
  if (t.isVar()) return false;
  ASS(!t.isLiteral()) 
  auto f = t.functor();
  return forAnyNumTraits([&](auto numTraits) -> bool {
      return numTraits.isAdd(f)
          || numTraits.isNumeral(f)
          || numTraits.isMinus(f)
          || (numTraits.isMul(f) && (
                 (t.termArg(0).deref(&au.subs()).isTerm() && numTraits.isNumeral(t.termArg(0).deref(&au.subs()).functor()))
              || (t.termArg(1).deref(&au.subs()).isTerm() && numTraits.isNumeral(t.termArg(1).deref(&au.subs()).functor()))
             ));
  });
};

bool MismatchHandler::canAbstract(AbstractingUnifier* au, TermSpec const& t1, TermSpec const& t2) const 
{
  if( ( t1.isTerm() && t1.isSort() ) 
   || ( t2.isTerm() && t2.isSort() ) ) return false;

  bool bothNumbers = t1.isNumeral() && t2.isNumeral();

  switch(_mode) {
    case Shell::Options::UnificationWithAbstraction::INTERP_ONLY:
      if(!(t1.isTerm() && t2.isTerm())) return false;
      return (isInterpreted(t1.functor()) && isInterpreted(t2.functor()) && !bothNumbers);
    case Shell::Options::UnificationWithAbstraction::ONE_INTERP:
      if(!(t1.isTerm() && t2.isTerm())) return false;
      return !bothNumbers && (isInterpreted(t1.functor()) || isInterpreted(t2.functor()));
    case Shell::Options::UnificationWithAbstraction::CONSTANT:
      if(!(t1.isTerm() && t2.isTerm())) return false;
      return !bothNumbers && (isInterpreted(t1.functor()) || isInterpreted(t2.functor()))
            && (isInterpreted(t1.functor()) || t1.nTermArgs())
            && (isInterpreted(t2.functor()) || t2.nTermArgs());
    case Shell::Options::UnificationWithAbstraction::ALL:
    case Shell::Options::UnificationWithAbstraction::GROUND:
      if(!(t1.isTerm() && t2.isTerm())) return false;
      return true;
    case Shell::Options::UnificationWithAbstraction::ALASCA1: 
      return isAlascaInterpreted(t1, *au) || isAlascaInterpreted(t2, *au);
    case Shell::Options::UnificationWithAbstraction::ALASCA2: {

        TIME_TRACE("unification with abstraction ALASCA2")
        // TODO get rid of globalState
        auto shared = LascaState::globalState;

        if (t1.isVar() && t2.isVar()) return true;
        TermSpec sort;
        if (t1.isTerm() && t2.isTerm()) {
          sort = t1.sort();
          if (t2.sort().old().term != sort.old().term) {
            return false;
          }

        } else {
          sort = t1.isTerm() ? t1.sort() : t2.sort();
        }
        ASS(!t1.isLiteral())
        ASS(!t2.isLiteral())

        if (!isAlascaInterpreted(t1, *au) && !isAlascaInterpreted(t2, *au))
          return false;

        auto canAbstract = forAnyNumTraits([&](auto numTraits) {
            if (numTraits.sort() == sort.old().term) {
                // TODO get rid of toTerm here
                auto a1 = shared->signedAtoms<decltype(numTraits)>(t1.toTerm(au->subs()));
                auto a2 = shared->signedAtoms<decltype(numTraits)>(t2.toTerm(au->subs()));

                if (a1.isNone() || a2.isNone()) 
                  return Option<bool>(true);

                // we have s or t being a sum `k x + ... `
                if (concatIters(a1.unwrap()->elems.iter(), a2.unwrap()->elems.iter())
                       .any([&](auto& x) { return get<0>(x).term.isVar(); }))
                  return Option<bool>(true);

                return Option<bool>(Ordering::Result::EQUAL == OrderingUtils2::weightedMulExt(
                    *a1.unwrap(),
                    *a2.unwrap(),
                    [](auto& l, auto& r) { return (l.sign == r.sign && l.term.term()->functor() == r.term.term()->functor())
                      ? Ordering::Result::EQUAL
                      : Ordering::Result::INCOMPARABLE; }));
            } else {
                return Option<bool>();
            }
        });

        return canAbstract.unwrap();

    }
    case Shell::Options::UnificationWithAbstraction::OFF:
      return false;
    case Shell::Options::UnificationWithAbstraction::AC1: 
    case Shell::Options::UnificationWithAbstraction::AC2: 
    case Shell::Options::UnificationWithAbstraction::ALASCA3: 
    case Shell::Options::UnificationWithAbstraction::LPAR_CAN_ABSTRACT: 
    case Shell::Options::UnificationWithAbstraction::LPAR_MAIN: 
    case Shell::Options::UnificationWithAbstraction::LPAR_ONE_INTERP: 
    case Shell::Options::UnificationWithAbstraction::FUNC_EXT: 
      ASSERTION_VIOLATION_REP("should be handled in MismatchHandler::tryAbstract")
  }
  ASSERTION_VIOLATION;
}

template<class NumTraits>
typename NumTraits::ConstantType divOrPanic(NumTraits n, typename NumTraits::ConstantType c1, typename NumTraits::ConstantType c2) { return c1 / c2; }
typename IntTraits::ConstantType divOrPanic(IntTraits n, typename IntTraits::ConstantType c1, typename IntTraits::ConstantType c2) { ASSERTION_VIOLATION }

template<class NumTraits>
MismatchHandler::AbstractionResult alasca3(AbstractingUnifier& au, TermSpec const& t1, TermSpec const& t2, NumTraits n) {
  TIME_TRACE("unification with abstraction ALASCA3")
  using EqualIf = MismatchHandler::EqualIf;
  using AbstractionResult = MismatchHandler::AbstractionResult;
  using NeverEqual = MismatchHandler::NeverEqual;
  using Numeral = typename NumTraits::ConstantType;

  Recycled<Stack<pair<TermSpec, Numeral>>> _diff;
  auto& diff = *_diff;
  DEBUG_UWA(2, "diff: ", diff, " (0)");
  iterAtoms(t1.clone(), au, n, [&diff](auto& t, auto num) { diff.push(make_pair(t.clone(),  num)); });
  iterAtoms(t2.clone(), au, n, [&diff](auto& t, auto num) { diff.push(make_pair(t.clone(), -num)); });
  DEBUG_UWA(2, "diff: ", diff, " (1)");

  auto sumUp = [](auto& diff, auto cmp) {
    auto i1 = 0;
    auto i2 = 1;
    while (i2 < diff.size()) {
      ASS(i1 < i2);
      auto c = cmp(diff[i1].first, diff[i2].first);
      ASS(c <= 0)
      if (c == 0) {
        diff[i1].second += diff[i2].second;
        i2++;
      } else {
        ASS(c < 0)
        if (diff[i1].second != Numeral(0)) {
          // if there is a zero entry we override it
          i1++;
        }
        if (i1 != i2) {
          diff[i1] = std::move(diff[i2]);
        }
        i2++;
      }
    }
    if (diff[i1].second == Numeral(0)) 
        diff.truncate(i1);
    else
        diff.truncate(i1 + 1);
  };

  auto cmp = [&au](auto const& t1, auto const& t2) { 
    TIME_TRACE("comparing TermSpecs")
    auto top1 = t1.top();
    auto top2 = t2.top();
    auto v1 = !t1.isVar();
    auto v2 = !t2.isVar();
    if (std::tie(v1, top1) == std::tie(v2, top2)) {
      return TermSpec::compare(t1, t2, [&au](auto& t) -> decltype(auto) { return t.deref(&au.subs()); });
    } else {
      return std::tie(v1, top1) < std::tie(v2, top2) ? -1 : 1;
    }
  };
  // auto less = [](auto const& t1, auto const& t2) { 
  //   TIME_TRACE("comparing TermSpecs")
  //   auto top1 = t1.top();
  //   auto top2 = t2.top();
  //   auto v1 = !t1.isVar();
  //   auto v2 = !t2.isVar();
  //   return std::tie(v1, top1, t1) < std::tie(v2, top2, t2);
  // };
  diff.sort([&](auto& l, auto& r) { return cmp(l.first, r.first) < 0; });
  DEBUG_UWA(2, "diff: ", diff, " (before summing up )");
  sumUp(diff, cmp);
  DEBUG_UWA(2, "diff: ", diff, " (after summing up )");

  auto vars = arrayIter(diff)
                .takeWhile([](auto& x) { return x.first.isVar(); });

  auto numMul = [](Numeral num, TermSpec t) {
    ASS(num != Numeral(0))
    if (num == Numeral(1)) {
      return std::move(t);

    } else if (num == Numeral(-1)) {
      return TermSpec(NumTraits::minusF(), std::move(t));

    } else {
      return TermSpec(NumTraits::mulF(), 
          TermSpec(NumTraits::numeralF(num)),
          std::move(t)
      );
    }
  };

  auto sum = [&](auto iter) -> TermSpec {
      return iterTraits(std::move(iter))
        .map([&](auto x) { return numMul(x.second, std::move(x.first)); })
        .fold([](auto l, auto r) 
          { return TermSpec(NumTraits::addF(), std::move(l), std::move(r)); })
        .unwrapOrElse([&]() { return TermSpec(NumTraits::numeralF(Numeral(0))); }); };

  // auto diffConstr = [&]() 
  // { return UnificationConstraint(sum(diff1), sum(diff2)); };

  auto toConstr = [&](auto& stack) {
    return UnificationConstraint(
              sum(arrayIter(stack)
                 .filter([](auto& x) { return x.second.isPositive(); })
                 .map([](auto& x) { return make_pair(std::move(std::move(x.first)), x.second); })),
              sum(arrayIter(stack)
                 .filter([](auto& x) { return !x.second.isPositive(); })
                 .map([](auto& x) { return make_pair(std::move(x.first), -x.second); }))
              );
  };
  if (arrayIter(diff).any([&](auto& x) 
        { return x.first.isTerm() && n.isMul(x.first.functor()); })) {

    // non-linear multiplication. we cannot deal with this in alasca
    return AbstractionResult(EqualIf().constr(toConstr(diff)));

  } else if (diff.size() == 0) {
    return AbstractionResult(EqualIf());

  } else if ( vars.hasNext() ) {
    auto& v = vars.next();
    if (!vars.hasNext() || diff.size() == 2) {
      // ^^^^^^^^^^^^^^\   ^^^^^^^^^^^^^^^^-> two variables and nothing else
      //                +--> only one variable
      auto num = v.second;
      auto rest = [&]() 
      { return arrayIter(diff).filter([&](auto& x) { return x != v; }).map([](auto& x) { return std::move(x); }); };
      // { return arrayIter(diff).filter([&](auto& x) { return x != v; }).map([](auto& x) { return make_pair(x.first.clone(), x.second); }); };

      return AbstractionResult(ifIntTraits(n, 
          [&](auto n) { return EqualIf().unify(UnificationConstraint(numMul(-v.second, std::move(v.first)), sum(rest()))); },
          [&](auto n) { return EqualIf().unify(UnificationConstraint(std::move(v.first), 
                            sum(rest().map([&](auto x) { return make_pair(std::move(x.first), divOrPanic(n, x.second, -num)); })
                              ))); }
          ));
      ;
    } else {
      // multiplet variables
     return AbstractionResult(EqualIf().constr(toConstr(diff)));
    }
  } 

  Recycled<Stack<UnificationConstraint>> unify;
  Recycled<Stack<UnificationConstraint>> constr;
  auto curF = diff[0].first.functor();
  Recycled<Stack<pair<TermSpec, Numeral>>> curSummands;
  auto curSum = Numeral(0);  


  auto curSumCanUnify = [&]() -> bool {
      if (curSum != Numeral(0)) {
        return false;
      } else if (curSummands->size() == 2) {
        auto& pos = (*curSummands)[0].second.isPositive() ? (*curSummands)[0] : (*curSummands)[1];
        auto& neg = (*curSummands)[0].second.isPositive() ? (*curSummands)[1] : (*curSummands)[0];
        ASS(pos.second.isPositive())
        ASS(neg.second.isNegative())
        unify->push(UnificationConstraint(
              numMul( pos.second, std::move(pos.first)), 
              numMul(-neg.second, std::move(neg.first))));
        return true;
      } else {
        ASS(curSummands->size() >= 3)
        constr->push(toConstr(*curSummands));
        return true;
      }
  };

  for (auto& x : diff) {
    auto f = x.first.functor();
    if (f != curF) {
      if (!curSumCanUnify()) return AbstractionResult(NeverEqual{});
      curF = f;
      curSum = Numeral(0);
      curSummands->reset();
    }
    curSum += x.second;
    curSummands->push(std::move(x));
  }
  if (!curSumCanUnify()) return AbstractionResult(NeverEqual{});
  auto out = AbstractionResult(EqualIf().unify(std::move(unify)).constr(std::move(constr))); 
  return out;
}



Option<MismatchHandler::AbstractionResult> alasca3(AbstractingUnifier& au, TermSpec const& t1, TermSpec const& t2) {
  auto occ = [&au](auto& v, auto& t) {
    ASS(v.isVar())
    ASS(t.isTerm())
    // we know due to the uwa algorithm that v occurs in t
    if (uncanellableOccursCheck(au, v.varSpec(), t)) {
      return some(MismatchHandler::AbstractionResult(MismatchHandler::NeverEqual{}));
    } else {
      // this means all
      return some(MismatchHandler::AbstractionResult(MismatchHandler::EqualIf().constr(UnificationConstraint(v.clone(), t.clone()))));
    }
  };
  if (t1.isVar()) return occ(t1, t2);
  if (t2.isVar()) return occ(t2, t1);
  if (t1.isSort() || t2.isSort()) return {};
  auto i1 = isAlascaInterpreted(t1, au);
  auto i2 = isAlascaInterpreted(t2, au);
  return someIf(i1 || i2, [&]() {
    TermList sort = (i1 ? t1.sort() : t2.sort()).old().term;
    return forAnyNumTraits([&](auto n) {
        return someIf(sort == n.sort(), [&]() { return alasca3(au, t1, t2, n); });
    });
  }).flatten();
}

Option<MismatchHandler::AbstractionResult> funcExt(
    AbstractingUnifier* au, 
    TermSpec const& t1, TermSpec const& t2)
{
  CALL("HOMismatchHandler::tryAbstract")
  ASS(t1.isTerm() || t2.isTerm())
  ASS(!t1.isSpecialVar())
  ASS(!t2.isSpecialVar())

  auto isApp = [](auto& t) { return env.signature->isAppFun(t.functor()); };
  if ( (t1.isTerm() && t1.isSort()) 
    || (t2.isTerm() && t2.isSort()) ) return Option<MismatchHandler::AbstractionResult>();
  if (t1.isTerm() && t2.isTerm()) {
    if (isApp(t1) && isApp(t2)) {
      auto argSort1 = t1.typeArg(0).deref(&au->subs()).clone();
      auto argSort2 = t2.typeArg(0).deref(&au->subs()).clone();
      if (t1.isVar() || t2.isVar()
       || env.signature->isArrowCon(argSort1.functor())
       || env.signature->isArrowCon(argSort2.functor())
       ) {
        return some(MismatchHandler::AbstractionResult(MismatchHandler::EqualIf()
              .unify (UnificationConstraint(t1.termArg(0), t2.termArg(0)))
              .constr(UnificationConstraint(t1.termArg(1), t2.termArg(1)))));
      }
    }
  }
  return Option<MismatchHandler::AbstractionResult>();
}


Option<MismatchHandler::AbstractionResult> MismatchHandler::tryAbstract(AbstractingUnifier* au, TermSpec const& t1, TermSpec const& t2) const
{
  CALL("MismatchHandler::tryAbstract");
  TIME_TRACE("uwa tryAbstract");
  using Uwa = Shell::Options::UnificationWithAbstraction;
  ASS(_mode != Uwa::OFF)


  // TODO add parameter instead of reading from options
  if (_mode == Uwa::AC1 || _mode == Uwa::AC2) {
      if (!(t1.isTerm() && theory->isInterpretedFunction(t1.functor(), RatTraits::addI))
       || !(t2.isTerm() && theory->isInterpretedFunction(t2.functor(), RatTraits::addI))) {
        return Option<AbstractionResult>();
      }
      auto a1 = iterTraits(AcIter(RatTraits::addF(), t1.clone(), &au->subs())).template collect<Stack>();
      auto a2 = iterTraits(AcIter(RatTraits::addF(), t2.clone(), &au->subs())).template collect<Stack>();
      auto cmp = [&](TermSpec const& lhs, TermSpec const& rhs) { return TermSpec::compare(lhs, rhs, [&](auto& t) -> TermSpec const& { return t.deref(&au->subs()); }); };
      auto less = [&](TermSpec const& lhs, TermSpec const& rhs) { return cmp(lhs, rhs) < 0; };
      a1.sort(less);
      a2.sort(less);

      Recycled<Stack<TermSpec>> diff1_;
      Recycled<Stack<TermSpec>> diff2_;
      auto& diff1 = *diff1_;
      auto& diff2 = *diff2_;
      diff1.moveFromIterator(iterSortedDiff(arrayIter(a1), arrayIter(a2), cmp).map([](auto& x) -> TermSpec { return x.clone(); }));
      diff2.moveFromIterator(iterSortedDiff(arrayIter(a2), arrayIter(a1), cmp).map([](auto& x) -> TermSpec { return x.clone(); }));
      auto sum = [](auto& diff) {
          return arrayIter(diff)
            .map([](auto& x) { return x.clone(); })
            .fold([](auto l, auto r) 
              { return TermSpec(RatTraits::addF(), std::move(l), std::move(r)); })
            .unwrap(); };
      auto diffConstr = [&]() 
      { return UnificationConstraint(sum(diff1), sum(diff2)); };

      auto functors = [](auto& diff) 
      { return arrayIter(diff).map([](auto& f) { return f.functor(); }); };

      if (diff1.size() == 0 && diff2.size() == 0) {
        return some(AbstractionResult(EqualIf()));

      } else if (( diff1.size() == 0 && diff2.size() != 0 )
              || ( diff2.size() == 0 && diff1.size() != 0 ) ) {
        return some(AbstractionResult(NeverEqual{}));

      } else if (_mode == Uwa::AC2 && diff1.size() == 1 && diff1[0].isVar()) {
        return some(AbstractionResult(EqualIf().unify(UnificationConstraint(std::move(diff1[0]), sum(diff2)))));

      } else if (_mode == Uwa::AC2 && diff2.size() == 1 && diff2[0].isVar()) {
        return some(AbstractionResult(EqualIf().unify(UnificationConstraint(std::move(diff2[0]), sum(diff1)))));

      } else if (concatIters(arrayIter(diff1), arrayIter(diff2)).any([](auto& x) { return x.isVar(); })) {
        return some(AbstractionResult(EqualIf().constr(diffConstr())));

      } else if (iterSortedDiff(functors(diff1), functors(diff2)).hasNext()
              || iterSortedDiff(functors(diff2), functors(diff1)).hasNext()) {
        return some(AbstractionResult(NeverEqual{}));

      } else {
        return some(AbstractionResult(EqualIf().constr(diffConstr())));
      }


  } else if (_mode == Uwa::ALASCA3) {
    auto out = alasca3(*au, t1, t2);
    DEBUG_UWA(1, "alasca3", tie(t1, t2), " = ", out)
    DEBUG_UWA(1, "  ( ctx: ", *au, " )")
    return out;

  } else if (_mode == Uwa::LPAR_CAN_ABSTRACT || _mode == Uwa::LPAR_ONE_INTERP || _mode == Uwa::LPAR_MAIN) {
    auto out = lpar(*au, t1, t2, _mode);
    DEBUG_UWA(1, "lpar", tie(t1, t2), " = ", out)
    DEBUG_UWA(1, "  ( ctx: ", *au, " )")
    return out;

  } else if (_mode == Shell::Options::UnificationWithAbstraction::FUNC_EXT) {
    return funcExt(au, t1, t2);

  } else {
    auto abs = canAbstract(au, t1, t2);
    DEBUG_UWA(1, "canAbstract(", t1, ",", t2, ") = ", abs);
    DEBUG_UWA(1, "  ( ctx: ", *au, " )")
    return someIf(abs, [&](){
        return AbstractionResult(EqualIf().constr(UnificationConstraint(t1.clone(), t2.clone())));
    });
  }
}
void UnificationConstraintStack::add(UnificationConstraint c, Option<BacktrackData&> bd)
{ 
  if (bd) {
    backtrackablePush(_cont, std::move(c), *bd); 
  } else {
    _cont.push(std::move(c));
  }
}


UnificationConstraint UnificationConstraintStack::pop(Option<BacktrackData&> bd)
{ 
  auto old = _cont.pop();
  if (bd) {
    bd->addClosure([this, old = old.clone()]() mutable { _cont.push(std::move(old)); });
  }
  return old;
}

Recycled<Stack<Literal*>> UnificationConstraintStack::literals(RobSubstitution& s)
{ 
  Recycled<Stack<Literal*>> out;
  out->reserve(_cont.size());
  out->loadFromIterator(literalIter(s));
  return out;
}


Option<Literal*> UnificationConstraint::toLiteral(RobSubstitution& s)
{ 
  auto t1 = _t1.toTerm(s);
  auto t2 = _t2.toTerm(s);
  return t1 == t2 
    ? Option<Literal*>()
    : Option<Literal*>(Literal::createEquality(false, t1, t2, t1.isTerm() ? SortHelper::getResultSort(t1.term()) : SortHelper::getResultSort(t2.term())));
}


}

bool AbstractingUnifier::fixedPointIteration()
{
  CALL("AbstractionResult::fixedPointIteration");
  TIME_TRACE("uwa fixedPointIteration");

  Recycled<Stack<UnificationConstraint>> todo;
  while (!constr().isEmpty()) { 
    todo->push(constr().pop(bd()));
  }

  DEBUG_FINALIZE(1, "finalizing: ", todo)
  while (!todo->isEmpty()) {
    auto c = todo->pop();
    DEBUG_FINALIZE(2, "popped: ", c);
    bool progress;
    auto res = unify(c.lhs().clone(), c.rhs().clone(), progress);
    if (!res) {
      DEBUG_FINALIZE(1, "finalizing failed");
      return false;
    } else if (progress) {
      while (!constr().isEmpty()) { 
        todo->push(constr().pop(bd()));
      }
    } else {
      // no progress. we keep the constraints
    }
  }
  DEBUG_FINALIZE(1, "finalizing successful: ", *this);
  return true;
}

bool AbstractingUnifier::unify(TermList term1, unsigned bank1, TermList term2, unsigned bank2)
{
  if (_uwa._mode == Shell::Options::UnificationWithAbstraction::OFF) 
    return _subs->unify(term1, bank1, term2, bank2);

  bool progress;
  return unify(TermSpec(term1, bank1), TermSpec(term2, bank2), progress);
}


bool AbstractingUnifier::unify(TermSpec t1, TermSpec t2, bool& progress)
{
  CALL("AbstractionResult::unify");
  ASS_NEQ(_uwa._mode, Shell::Options::UnificationWithAbstraction::OFF) 
  DEBUG_UNIFY(1, *this, ".unify(", t1, ",", t2, ")")
  progress = false;

  if(t1 == t2) {
    progress = true;
    return true;
  }

  auto impl = [&]() -> bool {

    Recycled<Stack<UnificationConstraint>> todo;
    todo->push(UnificationConstraint(t1.clone(), t2.clone()));
    
    // Save encountered unification pairs to avoid
    // recomputing their unification
    Recycled<DHSet<UnificationConstraint>> encountered;

    Option<MismatchHandler::AbstractionResult> absRes;
    auto doAbstract = [&](auto& l, auto& r) -> bool
    { 
      if (absRes.isSome()) DEBUG_UNIFY(2, "uwa: ", absRes)
      absRes = _uwa.tryAbstract(this, l, r);
      if (absRes) {
        DEBUG_UNIFY(2, "abstraction result: ", absRes)
      }
      return absRes.isSome();
    };

    auto pushTodo = [&](auto pair) {
        // we unify each subterm pair at most once, to avoid worst-case exponential runtimes
        // in order to safe memory we do ot do this for variables.
        // (Note by joe:  didn't make this decision, but just keeping the implemenntation 
        // working as before. i.e. as described in the paper "Comparing Unification 
        // Algorithms in First-Order Theorem Proving", by Krystof and Andrei)
        // TODO restore this branch?
        // if (pair.first.isVar() && isUnbound(pair.first.varSpec()) &&
        //     pair.second.isVar() && isUnbound(pair.second.varSpec())) {
        //   todo.push(pair);
        // } else 
        if (!encountered->find(pair)) {
          encountered->insert(pair.clone());
          todo->push(std::move(pair));
        }
    };

    auto occurs = [this](auto& var, auto& term) {
      Recycled<Stack<TermSpec>> todo;
      todo->push(term.clone());
      while (todo->isNonEmpty()) {
        auto t = todo->pop();
        auto& dt = t.deref(&subs());
        if (dt.isVar()) {
          if (dt == var) {
            return true;
          }
        } else {
          todo->loadFromIterator(dt.allArgs());
        }
      }
      return false;
    };


    while (todo->isNonEmpty()) {
      auto cur = todo->pop();
      auto& dt1 = cur.lhs().deref(&subs());
      auto& dt2 = cur.rhs().deref(&subs());
      DEBUG_UNIFY(2, "popped: ", dt1, " = ", dt2)
      if (dt1 == dt2) {
        progress = true;

      } else if(dt1.isVar() && !occurs(dt1, dt2)) {
        progress = true;
        subs().bind(dt1.varSpec(), dt2.clone());

      } else if(dt2.isVar() && !occurs(dt2, dt1)) {
        progress = true;
        subs().bind(dt2.varSpec(), dt1.clone());

      } else if(doAbstract(dt1, dt2)) {

        ASS(absRes);
        if (absRes->is<MismatchHandler::NeverEqual>()) {
          progress = true;
          return false;

        } else {
          ASS(absRes->is<MismatchHandler::EqualIf>())
          auto& conditions = absRes->unwrap<MismatchHandler::EqualIf>();
          auto eq = [](UnificationConstraint& c, TermSpec const& lhs, TermSpec const& rhs) 
          { 
            return (c.lhs() == lhs && c.rhs() == rhs) 
                || (c.lhs() == rhs && c.rhs() == lhs); };
          if (progress 
              || conditions.constr().size() != 1 
              || conditions.unify().size() != 0
              || !eq(conditions.constr()[0], t1, t2)
              ) {
            progress = true;
          }
          for (auto& x : conditions.unify()) {
            ASS_NEQ(x, cur)
            pushTodo(std::move(x));
          }
          for (auto& x: conditions.constr()) {
            _constr->add(std::move(x), bd());
          }
        }
        absRes.take();

      } else if(dt1.isTerm() && dt2.isTerm() && dt1.functor() == dt2.functor()) {
        
        for (auto c : dt1.allArgs().zip(dt2.allArgs())) {
          pushTodo(UnificationConstraint(std::move(c.first), std::move(c.second)));
        }

      } else {
        return false;
      }

    }
    return true;
  };

  BacktrackData localBD;
  bdRecord(localBD);
  bool success = impl();
  bdDone();

  if(!success) {
    localBD.backtrack();
  } else {
    if(subs().bdIsRecording()) {
      subs().bdCommit(localBD);
    }
    localBD.drop();
  }

  DEBUG_UNIFY(1, *this)
  return success;
}<|MERGE_RESOLUTION|>--- conflicted
+++ resolved
@@ -88,47 +88,11 @@
   }
 }
 
-<<<<<<< HEAD
-
-bool occursUncancellable(unsigned var, Term* t) {
-  ASS(t->containsSubterm(TermList::var(var)))
-  if (t->isSort()) return true; // <- for sorts arguments might never cancel out
-  Stack<TermList>* todo;
-  Recycler::get(todo);
-  todo->reset();
-  todo->push(TermList(t));
-  while (!todo->isEmpty()) {
-    auto t = todo->pop();
-    if (t.isTerm()) {
-      auto f = t.term()->functor();
-      auto argsMightCancel = forAnyNumTraits([&](auto n){
-            // check if its subterms might cancel out
-            return n.isAdd(f) || n.isMul(f);
-         });
-      if (!argsMightCancel) {
-        todo->loadFromIterator(termArgIter(t.term()));
-      }
-    } else if (t.isVar() && var == t.var()) {
-      Recycler::release(todo);
-      return true;
-    }
-  }
-  Recycler::release(todo);
-  return false;
-}
-
-bool UWAMismatchHandler::checkUWA(TermList t1, TermList t2)
-{
-  CALL("UWAMismatchHandler::checkUWA");
-  if (t1.isVar()) return !occursUncancellable(t1.var(), t2.term());
-  if (t2.isVar()) return !occursUncancellable(t2.var(), t1.term());
-=======
 bool MismatchHandler::isInterpreted(unsigned functor) const 
 {
   auto f = env.signature->getFunction(functor);
   return f->interpreted() || f->termAlgebraCons();
 }
->>>>>>> 172de14c
 
 
 class AcIter {
