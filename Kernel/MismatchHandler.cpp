--- conflicted
+++ resolved
@@ -177,139 +177,6 @@
   using Uwa = Shell::Options::UnificationWithAbstraction;
 
 
-<<<<<<< HEAD
-    // if(!(t1.isTerm() && t2.isTerm())) return false;
-
-    bool t1Interp = t1.isTerm() && Shell::UnificationWithAbstractionConfig::isInterpreted(t1.term());
-    bool t2Interp = t2.isTerm() && Shell::UnificationWithAbstractionConfig::isInterpreted(t2.term());
-    bool bothNumbers = (theory->isInterpretedConstant(t1) && theory->isInterpretedConstant(t2));
-
-    auto ircAbsractCoarse = [&](auto t) { 
-      if (t.isTerm()) {
-        auto f = t.term()->functor();
-        return forAnyNumTraits([&](auto numTraits) {
-            using NumTraits = decltype(numTraits);
-            return f == NumTraits::addF()  // t == ( t1 + t2 )
-               || (f == NumTraits::mulF() && ( t.term()->nthArgument(0)->isVar() || t.term()->nthArgument(1)->isVar() ));// t == ( x * t1 ) or t == ( t1 * x )
-        });
-      } else {
-        return false;
-      }
-    };
-
-    // TODO get rid of globalState
-    auto shared = LascaState::globalState;
-    switch(_mode) {
-      case Shell::Options::UnificationWithAbstraction::OFF:
-        return false;
-
-      case Shell::Options::UnificationWithAbstraction::INTERP_ONLY:
-        return t1Interp && t2Interp && !bothNumbers;
-
-      case Shell::Options::UnificationWithAbstraction::ONE_INTERP:
-        return !bothNumbers && (t1Interp || t2Interp);
-
-      case Shell::Options::UnificationWithAbstraction::CONSTANT:
-        return  !bothNumbers 
-             && (t1Interp || t2Interp)
-             && (t1Interp || env.signature->functionArity(t1.term()->functor()))
-             && (t2Interp || env.signature->functionArity(t2.term()->functor()));
-
-      case Shell::Options::UnificationWithAbstraction::ALL:
-      case Shell::Options::UnificationWithAbstraction::GROUND: // TODO should ground & all really behave in the same way?
-        return true;
-
-      case Shell::Options::UnificationWithAbstraction::LASCA1: 
-        return ircAbsractCoarse(t1) || ircAbsractCoarse(t2);
-
-      case Shell::Options::UnificationWithAbstraction::LASCA2:  {
-        return (ircAbsractCoarse(t1) || ircAbsractCoarse(t2)) 
-          && !shared->equivalent(t1, t2);
-      }
-
-      case Shell::Options::UnificationWithAbstraction::LASCA4:  {
-
-        TIME_TRACE("unification with abstraction LASCA4")
-
-
-        if (t1.isVar() && t2.isVar()) return true;
-        TermList sort;
-        if (t1.isTerm() && t2.isTerm()) {
-          sort = SortHelper::getResultSort(t1.term());
-          if (SortHelper::getResultSort(t2.term()) != sort) {
-            return false;
-          }
-
-        } else {
-          sort = t1.isTerm() ? SortHelper::getResultSort(t1.term()) 
-                             : SortHelper::getResultSort(t2.term());
-        }
-
-        if (!shared->interpretedFunction(t1) && !shared->interpretedFunction(t2))
-          return false;
-
-        auto canAbstract = forAnyNumTraits([&](auto numTraits) {
-            if (numTraits.sort() == sort) {
-                auto a1 = shared->signedAtoms<decltype(numTraits)>(t1);
-                auto a2 = shared->signedAtoms<decltype(numTraits)>(t2);
-
-                if (a1.isNone() || a2.isNone()) 
-                  return Option<bool>(true);
-
-                // we have s or t being a sum `k x + ... `
-                if (concatIters(a1.unwrap().elems.iter(), a2.unwrap().elems.iter())
-                       .any([&](auto& x) { return get<0>(x).term.isVar(); }))
-                  return Option<bool>(true);
-
-                return Option<bool>(Ordering::Result::EQUAL == OrderingUtils2::weightedMulExt(
-                    a1.unwrap(),
-                    a2.unwrap(),
-                    [](auto& l, auto& r) { return (l.sign == r.sign && l.term.term()->functor() == r.term.term()->functor())
-                      ? Ordering::Result::EQUAL
-                      : Ordering::Result::INCOMPARABLE; }));
-            } else {
-                return Option<bool>();
-            }
-        });
-
-        return canAbstract.unwrap();
-      }
-
-      case Shell::Options::UnificationWithAbstraction::LASCA3:  {
-        // auto sort = SortHelper::getResultSort(t1.term());
-        auto isAdd = [&](Term* t) {
-          auto f = t->functor();
-          return forAnyNumTraits([&](auto numTraits) {
-              return f == numTraits.addF();
-          });
-        };
-
-        // auto isNumMul = [&](Term* t) {
-        //   auto f = t->functor();
-        //   return forAnyNumTraits([&](auto numTraits) {
-        //       using NumTraits = decltype(numTraits);
-        //       return f == NumTraits::mulF() && ( numTraits.isNumeral(*t->nthArgument(0)) ||  numTraits.isNumeral(*t->nthArgument(1)) );
-        //   });
-        // };
-
-        auto isVarMul = [&](Term* t) {
-          auto f = t->functor();
-          return forAnyNumTraits([&](auto numTraits) {
-              using NumTraits = decltype(numTraits);
-              return f == NumTraits::mulF() && ( t->nthArgument(0)->isVar() ||  t->nthArgument(1)->isVar() );
-          });
-        };
-
-        auto s = t1.term();
-        auto t = t2.term();
-        return (isAdd(s) && isAdd(t)) 
-            || isVarMul(s) || isVarMul(t);
-            // || (isNumMul(s) && isNumMul(t));
-
-      }
-    }
-    ASSERTION_VIOLATION;
-=======
   // TODO add parameter instead of reading from options
   static Uwa opt = env.options->unificationWithAbstraction();
   if (opt == Uwa::AC1 || opt == Uwa::AC2) {
@@ -369,17 +236,12 @@
               ));
     });
   }
->>>>>>> 1b962d70
 }
 
 Option<MismatchHandler::AbstractionResult> HOMismatchHandler::tryAbstract(
     AbstractingUnifier const* au, 
     TermSpec t1, TermSpec t2) const
 {
-<<<<<<< HEAD
-  _constraints.push(make_pair(make_pair(t1,index1),make_pair(t2,index2)));
-  return true;
-=======
   CALL("HOMismatchHandler::tryAbstract")
   ASS(t1.isTerm() || t2.isTerm())
   ASS(!t1.isSpecialVar())
@@ -403,7 +265,6 @@
     }
   }
   return Option<AbstractionResult>();
->>>>>>> 1b962d70
 }
 
 void UnificationConstraintStack::add(UnificationConstraint c, Option<BacktrackData&> bd)
@@ -424,10 +285,6 @@
   return out;
 }
 
-<<<<<<< HEAD
-  _constraints.push(make_pair(make_pair(t1,index1),make_pair(t2,index2)));
-  return true; 
-=======
 
 Option<Literal*> UnificationConstraint::toLiteral(RobSubstitution& s)
 { 
@@ -436,7 +293,6 @@
   return t1 == t2 
     ? Option<Literal*>()
     : Option<Literal*>(Literal::createEquality(false, t1, t2, t1.isTerm() ? SortHelper::getResultSort(t1.term()) : SortHelper::getResultSort(t2.term())));
->>>>>>> 1b962d70
 }
 
 
