--- conflicted
+++ resolved
@@ -272,13 +272,8 @@
   _hasFormulas = _property->hasFormulas();
   _hasEquality = _property->equalityAtoms()!=0;
   _hasInterpretedOperations = _property->hasInterpretedOperations();
-<<<<<<< HEAD
   _hasFOOL = _property->hasFOOL();
-=======
   _hasInterpretedEquality = _property->hasInterpretedEquality();
-  _hasSpecialTermsOrLets = _property->hasSpecialTermsOrLets();
-  _hasFormulaItes = _property->hasFormulaItes();
->>>>>>> ad200a47
 
   _mayHaveFormulas = _hasFormulas.value();
   _mayHaveEquality = _hasEquality.value();
@@ -298,13 +293,8 @@
   _hasFormulas = MaybeBool::UNKNOWN;
   _hasEquality = MaybeBool::UNKNOWN;
   _hasInterpretedOperations = MaybeBool::UNKNOWN;
-<<<<<<< HEAD
   _hasFOOL = MaybeBool::UNKNOWN;
-=======
   _hasInterpretedEquality = MaybeBool::UNKNOWN;
-  _hasSpecialTermsOrLets = MaybeBool::UNKNOWN;
-  _hasFormulaItes = MaybeBool::UNKNOWN;
->>>>>>> ad200a47
 
   _mayHaveFormulas = true;
   _mayHaveEquality = true;
@@ -325,13 +315,8 @@
   _hasFormulas.mightBecameFalse();
   _hasEquality.mightBecameFalse();
   _hasInterpretedOperations.mightBecameFalse();
-<<<<<<< HEAD
   _hasFOOL.mightBecameFalse();
-=======
   _hasInterpretedEquality.mightBecameFalse();
-  _hasSpecialTermsOrLets.mightBecameFalse();
-  _hasFormulaItes.mightBecameFalse();
->>>>>>> ad200a47
 }
 
 /**
@@ -377,9 +362,6 @@
   return _hasInterpretedOperations.value();
 }
 
-<<<<<<< HEAD
-bool Problem::hasFOOL() const
-=======
 bool Problem::hasInterpretedEquality() const
 {
   CALL("Problem::hasInterpretedEquality");
@@ -388,8 +370,7 @@
   return _hasInterpretedEquality.value();
 }
 
-bool Problem::hasSpecialTermsOrLets() const
->>>>>>> ad200a47
+bool Problem::hasFOOL() const
 {
   CALL("Problem::hasFOOL");
 
