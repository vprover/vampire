--- conflicted
+++ resolved
@@ -466,36 +466,6 @@
   return _quantifiesOverPolymorphicVar.value();
 }
 
-<<<<<<< HEAD
-
-///////////////////////
-// utility functions
-//
-
-/**
- * Put predicate numbers present in the problem into @c acc
- *
- * The numbers added to acc are not unique.
- *
- */
-void Problem::collectPredicates(Stack<unsigned>& acc) const
-{
-  CALL("Problem::collectPredicates");
-
-  UnitList::Iterator uit(units());
-  while(uit.hasNext()) {
-    Unit* u = uit.next();
-    u->collectPredicates(acc);
-  }
-=======
-bool Problem::higherOrder() const
-{
-  CALL("Problem::hasPolymorphicSym");
-
-  if(!_higherOrder.known()) { refreshProperty(); }
-  return _higherOrder.value();
->>>>>>> 93bb9c6c
-}
 
 #if VDEBUG
 ///////////////////////
