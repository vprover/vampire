/*
 * This file is part of the source code of the software program
 * Vampire. It is protected by applicable
 * copyright laws.
 *
 * This source code is distributed under the licence found here
 * https://vprover.github.io/license.html
 * and in the source directory
 */
/**
 * @file Unit.cpp
 * Defines class Unit for all kinds of proof units
 *
 * @since 09/05/2007 Manchester
 */

#include "Forwards.hpp"


#include "Lib/Environment.hpp"
#include "Lib/Int.hpp"
#include "Lib/List.hpp"
#include "Lib/Set.hpp"
#include "Lib/DHMap.hpp"

#include "Shell/Statistics.hpp"

#include "Inference.hpp"
#include "InferenceStore.hpp"
#include "Clause.hpp"
#include "Formula.hpp"
#include "FormulaUnit.hpp"
#include "SubformulaIterator.hpp"

#include "Unit.hpp"

using namespace std;
using namespace Kernel;

unsigned Unit::_lastNumber = 0;
unsigned Unit::_firstNonPreprocessingNumber = 0;
unsigned Unit::_lastParsingNumber = 0;

/**
 * Should be called after the preprocessing and before the start
 * of the saturation algorithm.
 */
void Unit::onPreprocessingEnd()
{
  ASS(!_firstNonPreprocessingNumber);

  _firstNonPreprocessingNumber=_lastNumber+1;
}

/** New unit of a given kind */
Unit::Unit(Kind kind, Inference inf)
  : _number(++_lastNumber),
    _kind(kind),
    _inheritedColor(COLOR_INVALID),
    _inference(std::move(inf))
{

} // Unit::Unit
  //

<<<<<<< HEAD
void Unit::doClauseTracing() {
=======
void Unit::doUnitTracing() {
>>>>>>> e09c063b
#if VAMPIRE_CLAUSE_TRACING
  // TODO make unsigned
  if (env.options->traceBackward() && unsigned(env.options->traceBackward()) == number()) {
    traverseParentsPost(
        [&](unsigned depth, Unit* unit) {
          std::cout << "backward trace " <<  number() << ": " << Output::repeat("| ", depth) << unit->toString() << std::endl;
      });
  }

  // forward tracing
  // TODO make unsigned
  static int traceFwd = env.options->traceForward();
  if (traceFwd != -1) {

    bool doTrace = false;
    auto infit = inference().iterator();
    while (inference().hasNext(infit)) {
      if (inference().next(infit)->number() == unsigned(traceFwd)) {
        doTrace = true;
        break;
      }
    }
    if (doTrace) {
      std::cout << "forward trace " << traceFwd << ": " << toString() << std::endl;
    }
  }
#endif // VAMPIRE_CLAUSE_TRACING
}

void Unit::incRefCnt()
{
  if(isClause()) {
    static_cast<Clause*>(this)->incRefCnt();
  }
}

void Unit::decRefCnt()
{
  if(isClause()) {
    static_cast<Clause*>(this)->decRefCnt();
  }
}

Clause* Unit::asClause() {
  ASS(isClause());
  return static_cast<Clause*>(this);
}


Color Unit::getColor()
{
  if(isClause()) {
    return static_cast<Clause*>(this)->color();
  }
  else {
    return static_cast<FormulaUnit*>(this)->getColor();
  }
}

unsigned Unit::getWeight()
{
  if(isClause()) {
    return static_cast<Clause*>(this)->weight();
  }
  else {
    return static_cast<FormulaUnit*>(this)->weight();
  }
}

void Unit::destroy()
{
  if(isClause()) {
    static_cast<Clause*>(this)->destroy();
  }
  else {
    static_cast<FormulaUnit*>(this)->destroy();
  }
}

std::string Unit::toString() const
{
  if(isClause()) {
    return static_cast<const Clause*>(this)->toString();
  }
  else {
    return static_cast<const FormulaUnit*>(this)->toString();
  }
}

unsigned Unit::varCnt()
{
  if(isClause()) {
    return static_cast<Clause*>(this)->varCnt();
  }
  else {
    return static_cast<FormulaUnit*>(this)->varCnt();
  }
}


/**
 * Return quantified formula equivalent to the unit.
 *
 * @since 16/01/14, removed BDDNode prop, Giles.
 */
Formula* Unit::getFormula()
{
  if(isClause()) {
    return Formula::fromClause(static_cast<Clause*>(this));//, prop);
  }
  else {
    return Formula::quantify(static_cast<FormulaUnit*>(this)->formula());
  }
}

/**
 * Print the inference as a std::string (used in printing units in
 * refutations).
 * @since 04/01/2008 Torrevieja
 */
std::string Unit::inferenceAsString() const
{
  const Inference& inf = inference();

  std::string result = (std::string)"[" + inf.name();
  bool first = true;

  auto it = inf.iterator();
  while (inf.hasNext(it)) {
    Unit* parent = inf.next(it);
    result += first ? ' ' : ',';
    first = false;
    result += Int::toString(parent->number());
  }

  // print extra if present
  if(env.options->proofExtra() == Options::ProofExtra::FULL) {
    auto *extra = env.proofExtra.find(this);
    if(extra) {
      if(!first)
        result += ',';
      result += extra->toString();
    }
  }

  return result + ']';
} // Unit::inferenceAsString()

void Unit::assertValid()
{
  if(isClause()) {
    ASS_ALLOC_TYPE(this,"Clause");
  }
  else {
    ASS_ALLOC_TYPE(this,"FormulaUnit");
  }
}

UnitIterator Unit::getParents() const
{
  // The unit itself stores the inference
  UnitList* res = 0;
  Inference::Iterator iit = _inference.iterator();
  while(_inference.hasNext(iit)) {
    Unit* premUnit = _inference.next(iit);
    UnitList::push(premUnit, res);
  }
  res = UnitList::reverse(res); // we want items in the same order
  return pvi(UnitList::DestructiveIterator(res));
}

bool Unit::minimizeAncestorsAndUpdateSelectedStats()
{
  Stack<std::pair<Unit*,bool>> todo;
  DHSet<Unit*> done;
  bool seenInputInference = false;

  todo.push(make_pair(this,false));
  while(!todo.isEmpty()) {
    Unit* current;
    bool collecting;
    std::tie(current,collecting) = todo.pop();
    if (collecting) {
      Inference& inf = current->inference();
      seenInputInference |= (inf.rule() == InferenceRule::INPUT);
      Inference::Iterator iit = inf.iterator();
      if (inf.hasNext(iit)) {
        UnitInputType uit = UnitInputType::AXIOM; // we compute a maximum, so start from the smallest element
        bool isPureTheoryDescendant = true; // see also Inference::initMany
        while(inf.hasNext(iit)) {
          Unit* premUnit = inf.next(iit);
          uit = getInputType(uit,premUnit->inputType());
          isPureTheoryDescendant &= premUnit->isPureTheoryDescendant();
        }
        current->setInputType(uit);
        inf.setPureTheoryDescendant(isPureTheoryDescendant);
      } else if (inf.rule() == InferenceRule::AVATAR_DEFINITION) {
        // don't touch _pureTheoryDescendant for AVATAR_DEFINITIONs (a split theory consequence is again a theory consequence)
        current->setInputType(UnitInputType::AXIOM); // AVATAR_DEFINITION might have inherited goaledness from its causal parent, which we want to reset
      } else {
        // no premises and not InferenceRule::AVATAR_DEFINITION
        // we leave input type unchanged and isPureTheoryDescendant is already correctly set to isTheoryAxiom
        ASS_EQ(inf.isPureTheoryDescendant(),inf.isTheoryAxiom());
      }
      inf.updateStatistics(); // in particular, update inductionDepth (which could have decreased, since we might have fewer parents after miniminization)

      switch (inf.rule()) {
        case InferenceRule::STRUCT_INDUCTION_AXIOM_ONE:
        case InferenceRule::STRUCT_INDUCTION_AXIOM_TWO:
        case InferenceRule::STRUCT_INDUCTION_AXIOM_THREE:
        case InferenceRule::STRUCT_INDUCTION_AXIOM_RECURSION:
          env.statistics->structInductionInProof++;
          break;
        case InferenceRule::INT_INF_UP_INDUCTION_AXIOM:
        case InferenceRule::INT_INF_DOWN_INDUCTION_AXIOM:
          env.statistics->intInfInductionInProof++;
          break;
        case InferenceRule::INT_FIN_UP_INDUCTION_AXIOM:
        case InferenceRule::INT_FIN_DOWN_INDUCTION_AXIOM:
          env.statistics->intFinInductionInProof++;
          break;
        case InferenceRule::INT_DB_UP_INDUCTION_AXIOM:
        case InferenceRule::INT_DB_DOWN_INDUCTION_AXIOM:
          env.statistics->intDBInductionInProof++;
          break;
        default:
          ;
      }
      switch (inf.rule()) {
        case InferenceRule::INT_INF_UP_INDUCTION_AXIOM:
          env.statistics->intInfUpInductionInProof++;
          break;
        case InferenceRule::INT_INF_DOWN_INDUCTION_AXIOM:
          env.statistics->intInfDownInductionInProof++;
          break;
        case InferenceRule::INT_FIN_UP_INDUCTION_AXIOM:
          env.statistics->intFinUpInductionInProof++;
          break;
        case InferenceRule::INT_FIN_DOWN_INDUCTION_AXIOM:
          env.statistics->intFinDownInductionInProof++;
          break;
        case InferenceRule::INT_DB_UP_INDUCTION_AXIOM:
          env.statistics->intDBUpInductionInProof++;
          break;
        case InferenceRule::INT_DB_DOWN_INDUCTION_AXIOM:
          env.statistics->intDBDownInductionInProof++;
          break;
        default:
          ;
      }

    } else {
      if (!done.insert(current)) {
        continue;
      }
      todo.push(make_pair(current,true)); // to collect stuff when children done
      Inference& inf = current->inference();
      inf.minimizePremises(); // here we do the minimization
      Inference::Iterator iit = inf.iterator();
      while(inf.hasNext(iit)) {
        Unit* premUnit = inf.next(iit);
        todo.push(make_pair(premUnit,false));
      }
    }
  }
  return seenInputInference;
}

std::ostream& Kernel::operator<<(std::ostream& out, const Unit& u)
{
  return out << u.toString();
}<|MERGE_RESOLUTION|>--- conflicted
+++ resolved
@@ -63,11 +63,7 @@
 } // Unit::Unit
   //
 
-<<<<<<< HEAD
-void Unit::doClauseTracing() {
-=======
 void Unit::doUnitTracing() {
->>>>>>> e09c063b
 #if VAMPIRE_CLAUSE_TRACING
   // TODO make unsigned
   if (env.options->traceBackward() && unsigned(env.options->traceBackward()) == number()) {
