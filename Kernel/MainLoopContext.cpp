--- conflicted
+++ resolved
@@ -37,14 +37,9 @@
 
 	MainLoopContext::~MainLoopContext() {
 		CALL("MainLoopContext::~MainLoopContext");
-<<<<<<< HEAD
-
-		delete _env;//XXX Propagate env upward if main loop is successful
-=======
 		delete _env;
 		delete _prb;
 		switchOut();
->>>>>>> 73b9cb5a
 	}
 
 
@@ -88,13 +83,5 @@
 		AutoSwitchOut(this);
 		_ml -> doOneAlgorithmStep();
 		env -> checkAllTimeLimits();
-
-<<<<<<< HEAD
-		Timer::syncClock();
-		env -> checkAllTimeLimits();
-
-		switchOut();
-=======
->>>>>>> 73b9cb5a
 	}
 }