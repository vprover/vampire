/*
 * This file is part of the source code of the software program
 * Vampire. It is protected by applicable
 * copyright laws.
 *
 * This source code is distributed under the licence found here
 * https://vprover.github.io/license.html
 * and in the source directory
 */
/**
 * @file Term.cpp
 * Implements class Term.
 *
 * @since 18/04/2006 Bellevue
 * @since 06/05/2007 Manchester, changed into a single class instead of three
 */

#include "Debug/Output.hpp"
#include "Indexing/TermSharing.hpp"
#include "Lib/Metaiterators.hpp"

#include "Shell/AnswerExtractor.hpp"

#include "SubstHelper.hpp"
#include "TermIterators.hpp"
#include "RobSubstitution.hpp"
#include "Lib/Metaiterators.hpp"

#include "Term.hpp"

using namespace std;
using namespace Lib;
using namespace Kernel;

constexpr unsigned Term::SPECIAL_FUNCTOR_LOWER_BOUND;

void Term::setId(unsigned id)
{
  if (env.options->randomTraversals() &&
      Random::seed() != 1) { // not until a proper seed has been set (i.e. after parsing!)
      // (cf ProvingHelper::runVampire and getPreprocessedProblem in vampire.cpp)
    id += Random::getInteger(1 << 12) << 20; // the twelve most significant bits are randomized
  }
   _args[0]._setId(id);
}

/**
 * Allocate enough bytes to fit a term of a given arity.
 * @since 01/05/2006 Bellevue
 */
void* Term::operator new(size_t,unsigned arity, size_t preData)
{
  //preData must be a multiple of pointer size to maintain alignment
  ASS_EQ(preData%sizeof(size_t), 0);

  size_t sz = sizeof(Term)+arity*sizeof(TermList)+preData;
  void* mem = ALLOC_KNOWN(sz,"Term");
  mem = reinterpret_cast<void*>(reinterpret_cast<char*>(mem)+preData);
  return (Term*)mem;
} // Term::operator new


inline bool argSafeToShare(TermList t)
{ return t.isSafe() && !t.isSpecialVar(); }

/**
 * Destroy the term.
 * @since 01/05/2006 Bellevue
 * @since 07/06/2007 Manchester, changed to new data structures
 */
void Term::destroy ()
{
  ASS(CHECK_LEAKS || ! shared());

  size_t sz = sizeof(Term)+_arity*sizeof(TermList)+getPreDataSize();
  void* mem = this;
  mem = reinterpret_cast<void*>(reinterpret_cast<char*>(mem)-getPreDataSize());
  DEALLOC_KNOWN(mem,sz,"Term");
} // Term::destroy

/**
 * If the term is not shared, destroy it and all its nonshared subterms.
 */
void Term::destroyNonShared()
{
  if (shared()) {
    return;
  }
  TermList selfRef;
  selfRef.setTerm(this);
  TermList* ts=&selfRef;
  static Stack<TermList*> stack(4);
  static Stack<Term*> deletingStack(8);

  for(;;) {
    if (ts->tag()==REF && !ts->term()->shared()) {
      stack.push(ts->term()->args());
      deletingStack.push(ts->term());
    }
    if (stack.isEmpty()) {
      break;
    }
    ts=stack.pop();
    if (!ts->next()->isEmpty()) {
      stack.push(ts->next());
    }
  }
  while (!deletingStack.isEmpty()) {
    deletingStack.pop()->destroy();
  }
}

bool TermList::ground() const
{ return isTerm() && term()->ground(); }

/**
 * Return true if the term does not contain any unshared proper term.
 *
 * Not containing an unshared term also means that there are no
 * if-then-else or let...in expressions.
 */
bool TermList::isSafe() const
{
  return isVar() || term()->shared();
}

/**
 * Return true if @b ss and @b tt have the same top symbols, that is,
 * either both are the same variable or both are complex terms with the
 * same function symbol.
 * @since 16/08/2008 flight Sydney-San Francisco
 */
bool TermList::sameTop(TermList ss,TermList tt)
{
  if (ss.isVar()) {
    return ss==tt;
  }
  if (tt.isVar()) {
    return false;
  }
  return ss.term()->functor() == tt.term()->functor();
}
void TermList::Top::output(std::ostream& out) const
{
  if (this->var()) {
    out << TermList::var(this->var());
  } else {
    ASS(this->functor())
    out << *env.signature->getFunction(*this->functor());
  }
}

/**
 * Return true if @b ss and @b tt are both complex terms with the
 * same function symbol.
 */
bool TermList::sameTopFunctor(TermList ss, TermList tt)
{
  if (!ss.isTerm() || !tt.isTerm()) {
    return false;
  }
  return ss.term()->functor() == tt.term()->functor();
}

/**
 * Return true if @b ss and @b tt are both complex terms with the
 * same function symbol.
 */
bool TermList::equals(TermList t1, TermList t2)
{
  static Stack<TermList*> stack(8);
  ASS(stack.isEmpty());

  TermList* ss=&t1;
  TermList* tt=&t2;
  for(;;) {
    if (ss->isTerm() && tt->isTerm() && (!ss->term()->shared() || !tt->term()->shared())) {
      Term* s=ss->term();
      Term* t=tt->term();
      if (s->functor()!=t->functor()) {
        stack.reset();
        return false;
      }
      stack.push(s->args());
      stack.push(t->args());
    }
    else if (ss->content()!=tt->content()) {
      stack.reset();
      return false;
    }

    if (stack.isEmpty()) {
      break;
    }
    tt=stack.pop();
    ss=stack.pop();
    if (!tt->next()->isEmpty()) {
      stack.push(ss->next());
      stack.push(tt->next());
    }
  }
  return true;
}

/**
 * Return true if all proper terms in the @ args list are shared
 */
bool TermList::allShared(TermList* args)
{
  while (args->isNonEmpty()) {
    if (args->isTerm() && !args->term()->shared()) {
      return false;
    }
    args = args->next();
  }
  return true;
}

unsigned TermList::weight() const
{
  return isVar() ? 1 : term()->weight();
}

bool TermList::isArrowSort()
{
  return !isVar() && term()->isSort() &&
         static_cast<AtomicSort*>(term())->isArrowSort();
}

bool TermList::isBoolSort()
{
  return !isVar() && term()->isSort() &&
         static_cast<AtomicSort*>(term())->isBoolSort();
}

bool TermList::isArraySort()
{
  return !isVar() && term()->isSort() &&
         static_cast<AtomicSort*>(term())->isArraySort();
}

bool TermList::isTupleSort()
{
  return !isVar() && term()->isSort() &&
         static_cast<AtomicSort*>(term())->isTupleSort();
}

bool AtomicSort::isArrowSort() const {
  return env.signature->isArrowCon(_functor);
}

bool AtomicSort::isBoolSort() const {
  return env.signature->isBoolCon(_functor);
}

bool AtomicSort::isArraySort() const {
  return env.signature->isArrayCon(_functor);
}

bool AtomicSort::isTupleSort() const {
  return env.signature->isTupleCon(_functor);
}

bool TermList::isApplication() const {
  return !isVar() && term()->isApplication();
}

bool Term::isApplication() const {
  return !isSort() && !isLiteral() && env.signature->isAppFun(_functor);
}

unsigned Term::numTypeArguments() const {
  ASS(!isSort());

  return isSpecial()
    ? 0
    : isLiteral()
      ? env.signature->getPredicate(_functor)->numTypeArguments()
      : env.signature->getFunction(_functor)->numTypeArguments();
}

TermList* Term::termArgs()
{
  ASS(!isSort());

  return _args + (_arity - numTypeArguments());
}

const TermList* Term::typeArgs() const
{ return numTypeArguments() == 0 ? nullptr : args(); }

unsigned Term::numTermArguments() const
{
  if(isSuper() || isSort())
    return 0;

  ASS(_arity >= numTypeArguments())
  return _arity - numTypeArguments();
}

bool TermList::containsSubterm(TermList trm) const
{
  if (!isTerm()) {
    return trm==*this;
  }
  return term()->containsSubterm(trm);
}

bool Term::containsSubterm(TermList trm) const
{
  ASS(!trm.isTerm() || trm.term()->shared());
  ASS(shared());

  if (trm.isTerm() && trm.term()==this) {
    ASS(!isLiteral());
    return true;
  }
  if (arity()==0) {
    return false;
  }

  const TermList* ts=args();
  static Stack<const TermList*> stack(4);
  stack.reset();
  for(;;) {
    if (*ts==trm) {
      return true;
    }
    if (!ts->next()->isEmpty()) {
      stack.push(ts->next());
    }
    if (ts->isTerm()) {
      ASSERT_VALID(*ts->term());
      if (ts->term()->arity()) {
	stack.push(ts->term()->args());
      }
    }
    if (stack.isEmpty()) {
      return false;
    }
    ts=stack.pop();
  }
}

size_t Term::countSubtermOccurrences(TermList subterm) {
  size_t res = 0;

  unsigned stWeight = subterm.isTerm() ? subterm.term()->weight() : 1;
  SubtermIterator stit(this);
  while(stit.hasNext()) {
    TermList t = stit.next();
    if(t==subterm) {
      res++;
      stit.right();
    }
    else if(t.isTerm()) {
      if(t.term()->weight()<=stWeight) {
        stit.right();
      }
    }
  }
  return res;
}

bool TermList::containsAllVariablesOf(TermList t)
{
  Set<TermList> vars;
  TermIterator oldVars=Term::getVariableIterator(*this);
  while (oldVars.hasNext()) {
    vars.insert(oldVars.next());
  }
  TermIterator newVars=Term::getVariableIterator(t);
  while (newVars.hasNext()) {
    if (!vars.contains(newVars.next())) {
      return false;
    }
  }
  return true;
}

bool Term::containsAllVariablesOf(Term* t)
{
  static DHSet<TermList> vars;
  vars.reset();

  static VariableIterator vit;

  //collect own vars
  vit.reset(this);
  while (vit.hasNext()) {
    vars.insert(vit.next());
  }

  //check t's vars are among collected
  vit.reset(t);
  while (vit.hasNext()) {
    if (!vars.contains(vit.next())) {
      return false;
    }
  }
  return true;
}

bool Term::isShallow() const
{
  const TermList* t = args();
  while (!t->isEmpty()) {
    if (t->isTerm() && t->term()->arity()>0) {
      return false;
    }
    t = t->next();
  }
  return true;
}

TermIterator Term::getVariableIterator(TermList tl)
{
  if (tl.isVar()) {
    return pvi( getSingletonIterator(tl) );
  }
  ASS(tl.isTerm());
  return vi( new VariableIterator(tl.term()) );
}


/**
 * Return the string representation of variable var.
 * @since 16/05/2007
 */
vstring Term::variableToString(unsigned var)
{
  return (vstring)"X" + Int::toString(var);
} // variableToString

/**
 * Return the string representation of variable term var.
 * @since 16/05/2007
 */
vstring Term::variableToString(TermList var)
{
  ASS(var.isVar());

  if (var.isOrdinaryVar()) {
    return (vstring)"X" + Int::toString(var.var());
  }
  else {
    return (vstring)"S" + Int::toString(var.var());
  }
} // variableToString

/**
 * Return the vstring representation of the terms "head"
 * i.e., the function / predicate symbol name or the special term head.
 * Special term prints also '(' and the following arguments which are not args() and a comma
 * Normal term prints "(" if there are any args to follow
 */
vstring Term::headToString() const
{
  if (isSpecial()) {
    const Term::SpecialTermData* sd = getSpecialData();

    switch(specialFunctor()) {
      case SpecialFunctor::FORMULA: {
        ASS_EQ(arity(), 0);
        vstring formula = sd->getFormula()->toString();
        return env.options->showFOOL() ? "$term{" + formula + "}" : formula;
      }
      case SpecialFunctor::LET: {
        ASS_EQ(arity(), 1);
        TermList binding = sd->getBinding();
        bool isPredicate = binding.isTerm() && binding.term()->isBoolean();
        vstring functor = isPredicate ? env.signature->predicateName(sd->getFunctor())
                                      : env.signature->functionName(sd->getFunctor());
        OperatorType* type = isPredicate ? env.signature->getPredicate(sd->getFunctor())->predType()
                                         : env.signature->getFunction(sd->getFunctor())->fnType();

        const VList* variables = sd->getVariables();
        vstring variablesList = "";
        for (unsigned i = 0; i < VList::length(variables); i++) {
          unsigned var = VList::nth(variables, i);
          variablesList += Term::variableToString(var);
          if (i < VList::length(variables) - 1) {
            variablesList += ", ";
          }
        }
        if (VList::length(variables)) {
          variablesList = "(" + variablesList + ")";
        }
        return "$let(" + functor + ": " + type->toString() + ", " + functor + variablesList + " := " + binding.toString() + ", ";
      }
      case SpecialFunctor::ITE: {
        ASS_EQ(arity(),2);
        return "$ite(" + sd->getCondition()->toString() + ", ";
      }
      case SpecialFunctor::TUPLE: {
        ASS_EQ(arity(), 0);
        Term* term = sd->getTupleTerm();
        vstring termList = "";
        Term::Iterator tit(term);
        unsigned i = term->arity();
        while (tit.hasNext()) {
          termList += tit.next().toString();
          if (--i > 0) {
            termList += ", ";
          }
        }
        return "[" + termList + "]";
      }
      case SpecialFunctor::LET_TUPLE: {
        ASS_EQ(arity(), 1);
        VList* symbols = sd->getTupleSymbols();
        unsigned tupleFunctor = sd->getFunctor();
        TermList binding = sd->getBinding();

        OperatorType* fnType = env.signature->getFunction(tupleFunctor)->fnType();

        vstring symbolsList = "";
        vstring typesList = "";
        for (unsigned i = 0; i < VList::length(symbols); i++) {
          Signature::Symbol* symbol = (fnType->arg(i) == AtomicSort::boolSort())
            ? env.signature->getPredicate(VList::nth(symbols, i))
            : env.signature->getFunction(VList::nth(symbols, i));
          symbolsList += symbol->name();
          typesList += symbol->name() + ": " + fnType->arg(i).toString();
          if (i != VList::length(symbols) - 1) {
            symbolsList += ", ";
            typesList += ", ";
          }
        }

        return "$let([" + typesList + "], [" + symbolsList + "] := " + binding.toString() + ", ";
      }
      case SpecialFunctor::LAMBDA: {
        VList* vars = sd->getLambdaVars();
        SList* sorts = sd->getLambdaVarSorts();
        TermList lambdaExp = sd->getLambdaExp();

        vstring varList = "[";

        VList::Iterator vs(vars);
        SList::Iterator ss(sorts);
        bool first = true;
        while(vs.hasNext()) {
          if (!first){
            varList += ", ";
          }else{ first = false; }
          varList += Term::variableToString(vs.next()) + " : ";
          varList += ss.next().toString();
        }
        varList += "]";
        return "(^" + varList + " : (" + lambdaExp.toString() + "))";
      }
      case SpecialFunctor::MATCH: {
        // we simply let the arguments be written out
        return "$match(";
      }
      default:
        ASSERTION_VIOLATION;
    }
  } else {
    unsigned proj;
    if (!isSort() && Theory::tuples()->findProjection(functor(), isLiteral(), proj)) {
      return "$proj(" + Int::toString(proj) + ", ";
    }
    bool print = (isLiteral() || isSort() ||
                 (env.signature->getFunction(_functor)->combinator() == Signature::NOT_COMB)) && arity();
    vstring name = "";
    if(isLiteral()) {
      name = static_cast<const Literal *>(this)->predicateName();
    } else if (isSort()) {
      const AtomicSort* asSort = static_cast<const AtomicSort *>(this);
      if(env.options->showFOOL() && asSort->isBoolSort()){
        name = "$bool";
      } else {
        name = asSort->typeConName();
      }
    } else {
      name = functionName();
    }
    return name + (print ? "(" : "");
  }
}

/**
 * In combination with Term::headToString prepares
 * vstring representation of a term.
 * (this) has to come from arguments of a term of non-zero arity,
 * possibly a special one.
 * Will close the term printed with ')'
 */
vstring TermList::asArgsToString() const
{
  vstring res;

  Stack<const TermList*> stack(64);

  stack.push(this);

  while (stack.isNonEmpty()) {
    const TermList* ts = stack.pop();
    if (! ts) { // comma
      res += ',';
      continue;
    }
    if (ts->isEmpty()) {
      res += ')';
      continue;
    }
    const TermList* tail = ts->next();
    stack.push(tail);
    if (! tail->isEmpty()) {
      stack.push(0);
    }
    if (ts->isVar()) {
      res += Term::variableToString(*ts);
      continue;
    }
    const Term* t = ts->term();

<<<<<<< HEAD
    if(!(t->isSort() && static_cast<AtomicSort*>(const_cast<Term*>(t))->isArrowSort())){
=======
    if(t->isSort() && static_cast<AtomicSort*>(const_cast<Term*>(t))->isArrowSort()){
>>>>>>> 268dfff5
      res += t->toString();
      continue;
    }

    res += t->headToString();

    if (t->arity()) {
      stack.push(t->args());
    }
  }

  return res;
}

/**
 * Write as a vstring the head of the term list.
 * @since 27/02/2008 Manchester
 */
vstring TermList::toString(bool topLevel) const
{
  if (isEmpty()) {
    return "<empty TermList>";
  }
  if (isVar()) {
    return Term::variableToString(*this);
  }
  return term()->toString(topLevel);
} // TermList::toString


/**
 * Return the result of conversion of a term into a vstring.
 * @since 16/05/2007 Manchester
 */
vstring Term::toString(bool topLevel) const
{
  bool printArgs = true;

  if(isSuper()){
    return "$tType";
  }

  if(!isSpecial() && !isLiteral()){
    if(isSort() && static_cast<AtomicSort*>(const_cast<Term*>(this))->isArrowSort()){
      ASS(arity() == 2);
      vstring res;
      TermList arg1 = *(nthArgument(0));
      TermList arg2 = *(nthArgument(1));
      res += topLevel ? "" : "(";
      res += arg1.toString(false) + " > " + arg2.toString();
      res += topLevel ? "" : ")";
      return res;
    }

    printArgs = isSort() || env.signature->getFunction(_functor)->combinator() == Signature::NOT_COMB;
  }

  vstring s = headToString();

  if (_arity && printArgs) {
    s += args()->asArgsToString(); // will also print the ')'
  }
  return s;
} // Term::toString

/**
 * Return the result of conversion of a literal into a vstring.
 * @since 16/05/2007 Manchester
 */
vstring Literal::toString() const
{
  if (isEquality()) {
    const TermList* lhs = args();
    vstring s = lhs->toString();
    if (isPositive()) {
      s += " = ";
    }
    else {
      s += " != ";
    }

    vstring res = s + lhs->next()->toString();
    if (env.getMainProblem() == nullptr || env.getMainProblem()->isHigherOrder() ||
       (SortHelper::getEqualityArgumentSort(this) == AtomicSort::boolSort())){
      res = "("+res+")";
    }
    /*if(isTwoVarEquality()){
      res += "___ sort: " + twoVarEqSort().toString();
    }*/

    return res;
  }

  Stack<const TermList*> stack(64);
  vstring s = polarity() ? "" : "~";
  unsigned proj;
  if (Theory::tuples()->findProjection(functor(), true, proj)) {
    return s + "$proj(" + Int::toString(proj) + ", " + args()->asArgsToString();
  }
  s += predicateName();

  //cerr << "predicate: "<< predicateName()<<endl;
  if (_arity) {
    s += '(' + args()->asArgsToString(); // will also print the ')'
  }
  return s;
} // Literal::toString


/**
 * Return the print name of the function symbol of this term.
 * @since 18/05/2007 Manchester
 */
const vstring& Term::functionName() const
{
#if VDEBUG
  static vstring nonexisting("<function does not exists>");
  if (_functor>=static_cast<unsigned>(env.signature->functions())) {
    return nonexisting;
  }
#endif

  return env.signature->functionName(_functor);
} // Term::functionName

/**
 * Return the print name of the type constructor symbol of this sort.
 */
const vstring& AtomicSort::typeConName() const
{
#if VDEBUG
  static vstring nonexisting("<type constructor does not exists>");
  if (_functor>=static_cast<unsigned>(env.signature->typeCons())) {
    return nonexisting;
  }
#endif

  return env.signature->typeConName(_functor);
} // Term::functionName

/**
 * Return the print name of the function symbol of this literal.
 * @since 18/05/2007 Manchester
 */
const vstring& Literal::predicateName() const
{
#if VDEBUG
  static vstring nonexisting("<predicate does not exists>");
  if (_functor>=static_cast<unsigned>(env.signature->predicates())) {
    return nonexisting;
  }
#endif

  return env.signature->predicateName(_functor);
} // Literal::predicateName


bool Literal::isAnswerLiteral() const {
  return env.signature->getPredicate(functor())->answerPredicate();
}


/**
 * Apply @b subst to the term and return the result.
 * @since 28/12/2007 Manchester
 */
Term* Term::apply(Substitution& subst)
{
  return SubstHelper::apply(this, subst);
} // Term::apply


/**
 * Apply @b subst to the literal and return the result.
 * @since 28/12/2007 Manchester
 */
Literal* Literal::apply(Substitution& subst)
{
  return SubstHelper::apply(this, subst);
} // Literal::apply

/**
 * Return literal opposite to @b l.
 */
Literal* Literal::complementaryLiteral(Literal* l)
{
  Literal* res=env.sharing->tryGetOpposite(l);
  if (!res) {
    res=create(l,!l->polarity());
  }
  return res;
}


/** Create a new complex term, copy from @b t its function symbol and
 *  from the array @b args its arguments. Insert it into the sharing
 *  structure if all arguments are shared.
 * @since 07/01/2008 Torrevieja
 */
Term* Term::create(Term* t,TermList* args)
{
  ASS_EQ(t->getPreDataSize(), 0);
  ASS(!t->isLiteral())
  ASS(!t->isSort())
  return Term::create(t->functor(), t->arity(), args);
}

/** Create a new complex term, and insert it into the sharing
 *  structure if all arguments are shared.
 */
Term* Term::create(unsigned function, unsigned arity, const TermList* args)
{
  ASS_EQ(env.signature->functionArity(function), arity);

  bool share = range(0, arity).all([&](auto i) { return argSafeToShare(args[i]); });

  auto allocTerm = [&]() {
    Term* s = new(arity) Term;
    s->makeSymbol(function,arity);
    for (auto i : range(0, arity)) {
      *s->nthArgument(i) = args[i];
    }
    return s;
  };

  if (share) {
    bool created = false;
    auto shared =
      env.sharing->_terms.rawFindOrInsert(allocTerm,
        Term::termHash(function, [&](auto i){ return args[i]; }, arity),
        [&](Term* t) { return t->functor() == function && range(0, arity).all([&](auto i) { return args[i] == *t->nthArgument(i); }); },
        created);
    if (created) {
      env.sharing->computeAndSetSharedTermData(shared);
    }
    return shared;
  } else {
    return allocTerm();
  }
}


/** Create a new constant and insert in into the sharing
 *  structure.
 */
Term* Term::createConstant(const vstring& name)
{
  unsigned symbolNumber = env.signature->addFunction(name,0);
  return createConstant(symbolNumber);
}

/** Create a new complex term, copy from @b t its function symbol and
 *  from the array @b args its arguments. Do not insert it into the sharing
 *  structure.
 * @since 07/01/2008 Torrevieja
 */
Term* Term::createNonShared(Term* t,TermList* args)
{
  int arity = t->arity();
  Term* s = new(arity) Term(*t);
  TermList* ss = s->args();
  for (int i = 0;i < arity;i++) {
    ASS(!args[i].isEmpty());
    *ss-- = args[i];
  }
  return s;
} // Term::createNonShared(const Term* t,Term* args)



/** Create a new complex term, and do not insert it into the sharing
 *  structure.
 */
Term* Term::createNonShared(unsigned function, unsigned arity, TermList* args)
{
  ASS_EQ(env.signature->functionArity(function), arity);

  Term* s = new(arity) Term;
  s->makeSymbol(function,arity);

  TermList* ss = s->args();

  TermList* curArg = args;
  TermList* argStopper = args+arity;
  while (curArg!=argStopper) {
    *ss = *curArg;
    --ss;
    ++curArg;
  }
  return s;
}

/**
 * Create a (condition ? thenBranch : elseBranch) expression
 * and return the resulting term
 */
Term* Term::createITE(Formula * condition, TermList thenBranch, TermList elseBranch, TermList branchSort)
{
  Term* s = new(2,sizeof(SpecialTermData)) Term;
  s->makeSymbol(toNormalFunctor(SpecialFunctor::ITE), 2);
  TermList* ss = s->args();
  *ss = thenBranch;
  ss = ss->next();
  *ss = elseBranch;
  ASS(ss->next()->isEmpty());
  s->getSpecialData()->_iteData.condition = condition;
  s->getSpecialData()->_iteData.sort = branchSort;
  return s;
}

/**
 * Create (let lhs <- rhs in t) expression and return
 * the resulting term
 */
Term* Term::createLet(unsigned functor, VList* variables, TermList binding, TermList body, TermList bodySort)
{
#if VDEBUG
  Set<unsigned> distinctVars;
  VList::Iterator vit(variables);
  while (vit.hasNext()) {
    distinctVars.insert(vit.next());
  }
  ASS_EQ(distinctVars.size(), VList::length(variables));

  bool isPredicate = binding.isTerm() && binding.term()->isBoolean();
  const unsigned int arity = isPredicate ? env.signature->predicateArity(functor)
                                         : env.signature->functionArity(functor);
  ASS_EQ(arity, VList::length(variables));
#endif

  Term* s = new(1,sizeof(SpecialTermData)) Term;
  s->makeSymbol(toNormalFunctor(SpecialFunctor::LET), 1);
  TermList* ss = s->args();
  *ss = body;
  ASS(ss->next()->isEmpty());
  s->getSpecialData()->_letData.functor = functor;
  s->getSpecialData()->_letData.variables = variables;
  s->getSpecialData()->_letData.sort = bodySort;
  s->getSpecialData()->_letData.binding = binding;
  return s;
}

/**
 * Create (let [a, b, c] <- rhs in t) expression and return
 * the resulting term
 */
Term* Term::createTupleLet(unsigned tupleFunctor, VList* symbols, TermList binding, TermList body, TermList bodySort)
{
#if VDEBUG
  Signature::Symbol* tupleSymbol = env.signature->getFunction(tupleFunctor);
  ASS_EQ(tupleSymbol->arity(), VList::length(symbols));
  ASS_REP(tupleSymbol->fnType()->result().isTupleSort(), tupleFunctor);

  Set<pair<int,bool> > distinctSymbols;
  VList::Iterator sit(symbols);
  unsigned arg = 0;
  while (sit.hasNext()) {
    unsigned symbol = sit.next();
    bool isPredicate = tupleSymbol->fnType()->arg(arg) == AtomicSort::boolSort();
    if (!distinctSymbols.contains(make_pair(symbol, isPredicate))) {
      distinctSymbols.insert(make_pair(symbol, isPredicate));
    } else {
      ASSERTION_VIOLATION_REP(symbol);
    }
    arg++;
  }
#endif

  Term* s = new(1,sizeof(SpecialTermData)) Term;
  s->makeSymbol(toNormalFunctor(SpecialFunctor::LET_TUPLE), 1);
  TermList* ss = s->args();
  *ss = body;
  ASS(ss->next()->isEmpty());
  s->getSpecialData()->_letTupleData.functor = tupleFunctor;
  s->getSpecialData()->_letTupleData.symbols = symbols;
  s->getSpecialData()->_letTupleData.sort = bodySort;
  s->getSpecialData()->_letTupleData.binding = binding;
  return s;
}

/**
 * Create a formula expression and return
 * the resulting term
 */
Term* Term::createFormula(Formula* formula)
{
  Term* s = new(0,sizeof(SpecialTermData)) Term;
  s->makeSymbol(toNormalFunctor(SpecialFunctor::FORMULA), 0);
  s->getSpecialData()->_formulaData.formula = formula;
  return s;
}


/**
 * Create a lambda term from a list of lambda vars and an
 * expression and returns the resulting term
 */
Term* Term::createLambda(TermList lambdaExp, VList* vars, SList* sorts, TermList expSort){
  Term* s = new(0, sizeof(SpecialTermData)) Term;
  s->makeSymbol(toNormalFunctor(SpecialFunctor::LAMBDA), 0);
  //should store body of lambda in args
  s->getSpecialData()->_lambdaData.lambdaExp = lambdaExp;
  s->getSpecialData()->_lambdaData._vars = vars;
  s->getSpecialData()->_lambdaData._sorts = sorts;
  s->getSpecialData()->_lambdaData.expSort = expSort;
  SList::Iterator sit(sorts);
  Stack<TermList> revSorts;
  TermList lambdaTmSort = expSort;
  while(sit.hasNext()){
    revSorts.push(sit.next());
  }
  while(!revSorts.isEmpty()){
    TermList varSort = revSorts.pop();
    lambdaTmSort = AtomicSort::arrowSort(varSort, lambdaTmSort);
  }
  s->getSpecialData()->_lambdaData.sort = lambdaTmSort;
  return s;
}

Term* Term::createTuple(unsigned arity, TermList* sorts, TermList* elements) {
  unsigned tupleFunctor = Theory::tuples()->getFunctor(arity, sorts);
  Term* tupleTerm = Term::create(tupleFunctor, arity, elements);
  return createTuple(tupleTerm);
}

Term* Term::createTuple(Term* tupleTerm) {
  Term* s = new(0, sizeof(SpecialTermData)) Term;
  s->makeSymbol(toNormalFunctor(SpecialFunctor::TUPLE), 0);
  s->getSpecialData()->_tupleData.term = tupleTerm;
  return s;
}

Term *Term::createMatch(TermList sort, TermList matchedSort, unsigned int arity, TermList *elements) {
  Term *s = new (arity, sizeof(SpecialTermData)) Term;
  s->makeSymbol(toNormalFunctor(SpecialFunctor::MATCH), arity);
  TermList *ss = s->args();
  s->getSpecialData()->_matchData.sort = sort;
  s->getSpecialData()->_matchData.matchedSort = matchedSort;

  for (unsigned i = 0; i < arity; i++) {
    ASS(!elements[i].isEmpty());
    *ss = elements[i];
    ss = ss->next();
  }
  ASS(ss->isEmpty());

  return s;
}

/** Create a new complex term, copy from @b t its function symbol and arity.
 *  Initialize its arguments by a dummy special variable.
 */
Term* Term::createNonShared(Term* t)
{
  int arity = t->arity();
  Term* s = new(arity) Term(*t);
  TermList* ss = s->args();
  for (int i = 0;i < arity;i++) {
    (*ss--).makeSpecialVar(0);
  }
  return s;
} // Term::createNonShared(const Term* t)

/** Create clone of complex term @b t. Do not insert it into the sharing
 *  structure.
 */
Term* Term::cloneNonShared(Term* t)
{
  int arity = t->arity();
  TermList* args = t->args();
  Term* s = new(arity) Term(*t);
  TermList* ss = s->args();
  for (int i = 0;i < arity;i++) {
    *ss-- = args[-i];
  }
  return s;
} // Term::cloneNonShared(const Term* t,Term* args)

Term* Term::create1(unsigned fn, TermList arg)
{ return Term::create(fn, { arg }); }

Term* Term::create2(unsigned fn, TermList arg1, TermList arg2)
{ return Term::create(fn, {arg1, arg2}); }


Term* Term::create(unsigned fn, std::initializer_list<TermList> args)
{ return Term::create(fn, args.size(), args.begin()); }

/**
 * Create singleton FOOL constants
 */
Term* Term::foolTrue(){
  static Term* _foolTrue = createConstant(env.signature->getFoolConstantSymbol(true));
  return _foolTrue;
}

Term* Term::foolFalse(){
  static Term* _foolFalse = createConstant(env.signature->getFoolConstantSymbol(false));
  return _foolFalse;
}

/*
 * NOTE: by design the term that represent $tType is not shared
 * and also is not linked to a symbol in the signature.
 */
TermList AtomicSort::superSort(){
  static AtomicSort* _super = createNonSharedConstant(0);
  return TermList(_super);
}

TermList AtomicSort::defaultSort(){
  static AtomicSort* _default = createConstant(env.signature->getDefaultSort());
  return TermList(_default);
}

TermList AtomicSort::boolSort(){
  static AtomicSort* _bool = createConstant(env.signature->getBoolSort());
  return TermList(_bool);
}

TermList AtomicSort::intSort(){
  static AtomicSort* _int = createConstant(env.signature->getIntSort());
  return TermList(_int);
}

TermList AtomicSort::realSort(){
  static AtomicSort* _real = createConstant(env.signature->getRealSort());
  return TermList(_real);
}

TermList AtomicSort::rationalSort(){
  static AtomicSort* _rat = createConstant(env.signature->getRatSort());
  return TermList(_rat);
}

TermList AtomicSort::arrowSort(TermList s1, TermList s2){
  unsigned arrow = env.signature->getArrowConstructor();
  return TermList(create2(arrow, s1, s2));
}

TermList AtomicSort::arrowSort(TermList s1, TermList s2, TermList s3){
  return arrowSort(s1, arrowSort(s2, s3));
}

TermList AtomicSort::arrowSort(TermStack& domSorts, TermList range)
{
  TermList res = range;

  for(unsigned i = 0; i < domSorts.size(); i++){
    res = arrowSort(domSorts[i], res);
  }
  return res;
}

AtomicSort* AtomicSort::createConstant(const vstring& name)
{
  bool added;
  unsigned newSort = env.signature->addTypeCon(name,0,added);
  if(added){
    OperatorType* ot = OperatorType::getConstantsType(superSort());
    env.signature->getTypeCon(newSort)->setType(ot);
  }
  return createConstant(newSort);
}

TermList AtomicSort::arraySort(TermList indexSort, TermList innerSort)
{
  unsigned array = env.signature->getArrayConstructor();
  TermList sort = TermList(create2(array, indexSort, innerSort));
  return sort;
}

TermList AtomicSort::tupleSort(unsigned arity, TermList* sorts)
{ return TermList(AtomicSort::create(env.signature->getTupleConstructor(arity), arity, sorts)); }

unsigned Term::computeDistinctVars() const
{
  Set<unsigned> vars;
  VariableIterator vit(this);
  while (vit.hasNext()) {
    vars.insert(vit.next().var());
  }
  return vars.size();
}

/**
 * True if each function and predicate symbols in this term or literal are
 * marked as skip for the purpose of symbol elimination.
 * @since 04/05/2013 Manchester, changed to use the new NonVariable Iterator
 * @author Andrei Voronkov
 */
bool Term::skip() const
{
  if (isLiteral()) {
    if (!env.signature->getPredicate(functor())->skip()) {
      return false;
    }
  }
  else {
    if (!env.signature->getFunction(functor())->skip()) {
      return false;
    }
  }
  NonVariableIterator nvi(const_cast<Term*>(this));
  while (nvi.hasNext()) {
    unsigned func=nvi.next().term()->functor();
    if (!env.signature->getFunction(func)->skip()) {
      return false;
    }
  }
  return true;
} // skip

bool Term::isBoolean() const {
  const Term* term = this;
  while (true) {
    if (env.signature->isFoolConstantSymbol(true, term->functor()) ||
        env.signature->isFoolConstantSymbol(false, term->functor())) return true;
    if (!term->isSpecial()){
      bool val = !term->isLiteral() &&
      env.signature->getFunction(term->functor())->fnType()->result() == AtomicSort::boolSort();
      return val;
    }
    switch (term->specialFunctor()) {
      case SpecialFunctor::FORMULA:
        return true;
      case SpecialFunctor::TUPLE:
      case SpecialFunctor::LAMBDA:
        return false;
      case SpecialFunctor::ITE:
      case SpecialFunctor::LET:
      case SpecialFunctor::LET_TUPLE: {
        const TermList *ts = term->nthArgument(0);
        if (!ts->isTerm()) {
          return false;
        } else {
          term = ts->term();
          break;
        }
      }
      case SpecialFunctor::MATCH: {
        const TermList *ts = term->nthArgument(2);
        if (!ts->isTerm()) {
          return false;
        } else {
          term = ts->term();
          break;
        }
      }
      default:
        ASSERTION_VIOLATION_REP(term->toString());
    }
  }
  return false;
} // isBoolean

bool Term::isSuper() const {
  return this == AtomicSort::superSort().term();
}

/** Create a new sort, and insert it into the sharing
 *  structure if all arguments are shared.
 */
AtomicSort* AtomicSort::create(unsigned typeCon, unsigned arity, const TermList* args)
{
  ASS_EQ(env.signature->typeConArity(typeCon), arity);

  bool share = range(0, arity).all([&](auto i) { return argSafeToShare(args[i]); });

  auto allocTerm = [&]() {
    AtomicSort* s = new(arity) AtomicSort(typeCon,arity);
    s->makeSymbol(typeCon,arity);
    for (auto i : range(0, arity)) {
      *s->nthArgument(i) = args[i];
    }
    return s;
  };

  if (share) {
    bool created = false;
    auto shared =
      env.sharing->_sorts.rawFindOrInsert(allocTerm,
        Term::termHash(typeCon, [&](auto i){ return args[i]; }, arity),
        [&](AtomicSort* t) { return t->functor() == typeCon && range(0, arity).all([&](auto i) { return args[i] == *t->nthArgument(i); }); },
        created
        );
    if (created) {
      env.sharing->computeAndSetSharedSortData(shared);
    }
    return shared;
  } else {
    return allocTerm();
  }
}

/** Create a new complex sort, copy from @b sort its function symbol and
 *  from the array @b args its arguments. Insert it into the sharing
 *  structure if all arguments are shared.
 * @since 07/01/2008 Torrevieja
 */
AtomicSort* AtomicSort::create(AtomicSort const* sort,TermList* args)
{
  return AtomicSort::create(sort->functor(), sort->arity(), args);
}


AtomicSort* AtomicSort::create2(unsigned tc, TermList arg1, TermList arg2)
{
  TermList args[] = {arg1, arg2};
  return AtomicSort::create(tc, 2, args);
}


/** Create a new complex sort, and do not insert it into the sharing
 *  structure.
 */
AtomicSort* AtomicSort::createNonShared(unsigned typeCon, unsigned arity, TermList* args)
{
  ASS_EQ(env.signature->typeConArity(typeCon), arity);

  AtomicSort* s = new(arity) AtomicSort(typeCon, arity);
  TermList* ss = s->args();

  TermList* curArg = args;
  TermList* argStopper = args+arity;
  while (curArg!=argStopper) {
    *ss = *curArg;
    --ss;
    ++curArg;
  }
  return s;
}

/**
 * Return true iff headers of literals match each other.
 */
bool Literal::headersMatch(Literal* l1, Literal* l2, bool complementary)
{
  if (l1->_functor!=l2->_functor || (complementary?1:0)!=(l1->polarity()!=l2->polarity())) {
    return false;
  }

  return true;
}

/** Create a new literal, and insert it into the sharing
 *  structure if all arguments are shared.
 */
template<class GetArg>
Literal* Literal::create(unsigned predicate, unsigned arity, bool polarity, bool commutative, GetArg getArg, Option<TermList> twoVarEqSort)
{
  ASS(!twoVarEqSort || (predicate == 0 && arity == 2 && getArg(0).isVar() && getArg(1).isVar()))
  ASS(predicate != 0 || commutative)
  ASS(!commutative || arity == 2)
  ASS_EQ(env.signature->predicateArity(predicate), arity);

  bool share = range(0, arity).all([&](auto i) { return argSafeToShare(getArg(i)); });
  bool swapArgs = share && commutative && Indexing::TermSharing::argNormGt(getArg(0), getArg(1));
  auto normArg = [&](auto i) { return swapArgs ? getArg(1 - i) : getArg(i); };

  auto allocLiteral = [&]() {
    Literal* l = new(arity) Literal(predicate, arity, polarity, commutative);
    for (auto i : range(0, arity)) {
      *l->nthArgument(i) = normArg(i);
    }
    if (twoVarEqSort) {
      l->markTwoVarEquality();
      l->setTwoVarEqSort(*twoVarEqSort);
    }
    return l;
  };

  if (share) {
    bool created = false;
    auto shared =
      env.sharing->_literals.rawFindOrInsert(allocLiteral,
        Literal::literalHash(predicate, polarity, normArg, arity, twoVarEqSort, commutative),
        [&](Literal* t) { return Literal::literalEquals(t, predicate, polarity, normArg, arity, twoVarEqSort, commutative); },
        created);

    if (created) {
      if (twoVarEqSort)
        env.sharing->computeAndSetSharedVarEqData(shared, *twoVarEqSort);
      else
        env.sharing->computeAndSetSharedLiteralData(shared);
    }
    ASS(!commutative || rightArgOrder(*shared->nthArgument(0), *shared->nthArgument(1)))
    return shared;
  } else {
    return allocLiteral();
  }
}

Literal* Literal::create(unsigned predicate, unsigned arity, bool polarity, bool commutative, TermList* args)
{ return create(predicate, arity, polarity, commutative, [&](auto i) { return args[i]; }); }

/** Create a new literal, copy from @b l its predicate symbol and
 *  its arguments, and set its polarity to @b polarity. Insert it
 *  into the sharing structure if all arguments are shared.
 * @since 07/01/2008 Torrevieja
 */
Literal* Literal::create(Literal* l,bool polarity)
{
  ASS_EQ(l->getPreDataSize(), 0);

  return l->isEquality()
    ? Literal::createEquality(polarity, *l->nthArgument(0), *l->nthArgument(1), SortHelper::getEqualityArgumentSort(l))
    : Literal::create(l->functor(), l->arity(), polarity, l->commutative(), [&](auto i) { return *l->nthArgument(i); });
} // Literal::create

/** Create a new literal, copy from @b l its predicate symbol and
 *  from the array @b args its arguments. Insert it into the sharing
 *  structure if all arguments are shared.
 * @since 07/01/2008 Torrevieja
 */
Literal* Literal::create(Literal* l,TermList* args)
{
  return l->isEquality()
    ? Literal::createEquality(l->polarity(), args[0], args[1], SortHelper::getEqualityArgumentSort(l))
    : Literal::create(l->functor(), l->arity(), l->polarity(), l->commutative(), [&](auto i) { return args[i]; });
} // Literal::create


/**
 * Return a new equality literal, with polarity @b polarity and
 * arguments @b arg1 and @b arg2. These arguments must be of sort @c sort
 * (or more specific, in the polymorphic case) unless they are variables.
 * Insert the new literal into the sharing structure if all arguments
 * are shared.
 *
 * The equality may be between two variables.
 */
Literal* Literal::createEquality (bool polarity, TermList arg1, TermList arg2, TermList sort)
{
#if VDEBUG
   TermList srt1, srt2;
   static RobSubstitution checkSortSubst;
   checkSortSubst.reset();

   if (!SortHelper::tryGetResultSort(arg1, srt1)) {
     if (!SortHelper::tryGetResultSort(arg2, srt2)) {
       ASS_REP(arg1.isVar(), arg1.toString());
       ASS_REP(arg2.isVar(), arg2.toString());
     } else{
       ASS(env.sharing->isWellSortednessCheckingDisabled() || checkSortSubst.match(sort, 0, srt2, 1));
     }
   }
   else {
    ASS_REP2(env.sharing->isWellSortednessCheckingDisabled() || checkSortSubst.match(sort, 0, srt1, 1), sort.toString(), srt1.toString());
     if (SortHelper::tryGetResultSort(arg2, srt2)) {
       checkSortSubst.reset();
       ASS_REP2(env.sharing->isWellSortednessCheckingDisabled() || checkSortSubst.match(sort, 0, srt2, 1), sort.toString(), arg2.toString() + " :  " + srt2.toString());
     }
   }
#endif // VDEBUG

   auto getArg = [&](auto i) { ASS_L(i, 2); return i == 0 ? arg1 : arg2; };
   return Literal::create(/* predicate */ 0, /* arity */ 2, polarity, /* commutative */ true, getArg, someIf(arg1.isVar() && arg2.isVar(), [&](){ return sort; }));
}

Literal* Literal::create(unsigned predicate, bool polarity, std::initializer_list<TermList> args, bool commutative)
{ return Literal::create(predicate, args.size(), polarity, commutative, [&](auto i) { return args.begin()[i]; }); }

Literal* Literal::create1(unsigned predicate, bool polarity, TermList arg)
{ return Literal::create(predicate, polarity, { arg }); }

Literal* Literal::create2(unsigned predicate, bool polarity, TermList arg1, TermList arg2)
{ return Literal::create(predicate, polarity, { arg1, arg2 }); }

/** create a new term and copy from t the relevant part of t's content */
Term::Term(const Term& t) throw()
  : _functor(t._functor),
    _arity(t._arity),
    _color(COLOR_TRANSPARENT),
    _hasInterpretedConstants(0),
    _isTwoVarEquality(0),
    _weight(0),
    _kboWeight(-1),
#if VDEBUG
    _kboInstance(nullptr),
#endif
    _vars(0)
{
  ASS(!isSpecial()); //we do not copy special terms

  _args[0] = t._args[0];
  _args[0]._setShared(false);
  _args[0]._setOrder(AO_UNKNOWN);
  _args[0]._setDistinctVars(TERM_DIST_VAR_UNKNOWN);
} // Term::Term

/** create a new literal and copy from l its content */
Literal::Literal(const Literal& l) throw()
  : Term(l)
{
}

/** create a new AtomicSort and copy from l its content */
AtomicSort::AtomicSort(const AtomicSort& p) throw()
  : Term(p)
{
}

/** dummy term constructor */
Term::Term() throw()
  :_functor(0),
   _arity(0),
   _color(COLOR_TRANSPARENT),
   _hasInterpretedConstants(0),
   _isTwoVarEquality(0),
   _weight(0),
   _kboWeight(-1),
#if VDEBUG
   _kboInstance(nullptr),
#endif
   _maxRedLen(0),
   _vars(0)
{
  _args[0].setContent(0);
  _args[0]._setTag(FUN);
  _args[0]._setDistinctVars(TERM_DIST_VAR_UNKNOWN);
} // Term::Term

Literal::Literal()
{
}

bool Literal::computable() const {
  if (!env.signature->getPredicate(this->functor())->computable()) {
    return false;
  }
  for (unsigned i = 0; i < arity(); ++i) {
    const TermList* t = nthArgument(i);
    if (!t->isTerm() || !t->term()->computable()) {
      return false;
    }
  }
  return true;
}

bool Literal::computableOrVar() const {
  if (!env.signature->getPredicate(this->functor())->computable()) {
    return false;
  }
  for (unsigned i = 0; i < arity(); ++i) {
    const TermList* t = nthArgument(i);
    if (t->isTerm() && !t->term()->computableOrVar()) {
      return false;
    }
  }
  return true;
}

AtomicSort::AtomicSort()
{
}

#if VDEBUG
vstring Term::headerToString() const
{
  vstring s("functor: ");
  s += Int::toString(_functor) + ", arity: " + Int::toString(_arity)
    + ", weight: " + Int::toString(_weight)
    + ", vars: " + Int::toString(_vars)
    + ", polarity: " + Int::toString(_args[0]._polarity())
    + ", commutative: " + Int::toString(_args[0]._commutative())
    + ", shared: " + Int::toString(_args[0]._shared())
    + ", literal: " + Int::toString(_args[0]._literal())
    + ", order: " + Int::toString(_args[0]._order())
    + ", tag: " + Int::toString(_args[0]._tag());
  return s;
}

void Term::assertValid() const
{
  ASS_ALLOC_TYPE(this, "Term");
  ASS_EQ(_args[0]._tag(), FUN);
}

void TermList::assertValid() const
{
  if (this->isTerm()) {
    ASS_ALLOC_TYPE(_term, "Term");
    ASS_EQ(_term()->_args[0]._tag(), FUN);
  }
}

#endif

std::ostream& Kernel::operator<<(ostream& out, TermList const& tl)
{
  if (tl.isEmpty()) {
    return out<<"<empty TermList>";
  }
  if (tl.isVar()) {
    return out<<Term::variableToString(tl);
  }
  return out << *tl.term();
}

std::ostream& Kernel::operator<<(ostream& out, const Term& t)
{
  return out<<t.toString();
}
std::ostream& Kernel::operator<<(ostream& out, const Literal& l)
{
  return out<<l.toString();
}

bool Kernel::operator<(const TermList& lhs, const TermList& rhs)
{
  auto cmp = lhs.isTerm() - rhs.isTerm();
  if (cmp != 0) return cmp < 0;
  if (lhs.isTerm()) {
    ASS(rhs.isTerm())
    return lhs.term()->getId() < rhs.term()->getId();
  } else if (lhs.isEmpty() || rhs.isEmpty()) {
    auto cmp = lhs.isEmpty() - rhs.isEmpty();
    if (cmp != 0) return cmp < 0;
    else return false;

  } else {
    ASS(lhs.isVar())
    ASS(rhs.isVar())
    return lhs.var() < rhs.var();
  }
}

bool Literal::rightArgOrder(TermList const& lhs, TermList const& rhs)
{ return !Indexing::TermSharing::argNormGt(lhs,rhs); }

bool Kernel::positionIn(TermList& subterm,TermList* term,vstring& position)
{
   //cout << "positionIn " << subterm.toString() << " in " << term->toString() << endl;

  if(!term->isTerm()){
    if(subterm.isTerm()) return false;
    if (term->var()==subterm.var()){
      position = "1";
      return true;
    }
    return false;
  }
  return positionIn(subterm,term->term(),position);
}

bool Kernel::positionIn(TermList& subterm,Term* term,vstring& position)
{
  //cout << "positionIn " << subterm.toString() << " in " << term->toString() << endl;

  if(subterm.isTerm() && subterm.term()==term){
    position = "1";
    return true;
  }
  if(term->arity()==0) return false;

  unsigned pos=1;
  TermList* ts = term->args();
  while(true){
    if(*ts==subterm){
      position=Lib::Int::toString(pos);
      return true;
    }
    if(positionIn(subterm,ts,position)){
      position = Lib::Int::toString(pos) + "." + position;
      return true;
    }
    pos++;
    ts = ts->next();
    if(ts->isEmpty()) break;
  }

  return false;
}

TermList Term::termArg(unsigned n) const
{
  ASS_LE(0, n)
  ASS_L(n, numTermArguments())
  return *nthArgument(n + numTypeArguments());
}

TermList Term::typeArg(unsigned n) const
{
  ASS_LE(0, n)
  ASS_L(n, numTypeArguments())
  return *nthArgument(n);
}

bool Term::computable() const {
  if (!env.signature->getFunction(this->functor())->computable()) {
    return false;
  }
  SubtermIterator sit(this);
  while (sit.hasNext()) {
    TermList t = sit.next();
    if (!t.isTerm() || !env.signature->getFunction(t.term()->functor())->computable()) {
      return false;
    }
  }
  return true;
}

bool Term::computableOrVar() const {
  if (!env.signature->getFunction(this->functor())->computable()) {
    return false;
  }
  SubtermIterator sit(this);
  while (sit.hasNext()) {
    TermList t = sit.next();
    if (t.isTerm() && !env.signature->getFunction(t.term()->functor())->computable()) {
      return false;
    }
  }
  return true;
}

std::ostream& Kernel::operator<<(std::ostream& out, SpecialFunctor const& self)
{
  switch (self) {
    case SpecialFunctor::ITE: return out << "ITE";
    case SpecialFunctor::LET: return out << "LET";
    case SpecialFunctor::FORMULA: return out << "FORMULA";
    case SpecialFunctor::TUPLE: return out << "TUPLE";
    case SpecialFunctor::LET_TUPLE: return out << "LET_TUPLE";
    case SpecialFunctor::LAMBDA: return out << "LAMBDA";
    case SpecialFunctor::MATCH: return out << "SPECIAL_FUNCTOR_LAST ";
  }
  ASSERTION_VIOLATION
}<|MERGE_RESOLUTION|>--- conflicted
+++ resolved
@@ -617,11 +617,7 @@
     }
     const Term* t = ts->term();
 
-<<<<<<< HEAD
-    if(!(t->isSort() && static_cast<AtomicSort*>(const_cast<Term*>(t))->isArrowSort())){
-=======
     if(t->isSort() && static_cast<AtomicSort*>(const_cast<Term*>(t))->isArrowSort()){
->>>>>>> 268dfff5
       res += t->toString();
       continue;
     }
