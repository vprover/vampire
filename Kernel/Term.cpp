--- conflicted
+++ resolved
@@ -867,7 +867,6 @@
  */
 Term* Term::translateToSynthesisConditionTerm(Literal* l)
 {
-  CALL("Term::translateToSynthesisConditionTerm");
   ASS_EQ(l->getPreDataSize(), 0);
   ASS(!l->isSpecial());
 
@@ -1145,7 +1144,6 @@
  */
 Term* Term::createRegularITE(Term* condition, TermList thenBranch, TermList elseBranch, TermList branchSort)
 {
-  CALL("Term::createRegularITE");
   unsigned itefn = SynthesisManager::getITEFunctionSymbol(branchSort);
   return Term::create(itefn, {TermList(condition), thenBranch, elseBranch});
 }
@@ -1871,7 +1869,6 @@
   return *nthArgument(n);
 }
 
-<<<<<<< HEAD
 bool Term::computable() const {
   if (!env.signature->getFunction(this->functor())->computable()) return false;
   SubtermIterator sit(this);
@@ -1890,7 +1887,8 @@
     if (t.isTerm() && !env.signature->getFunction(t.term()->functor())->computable()) return false;
   }
   return true;
-=======
+}
+
 std::ostream& Kernel::operator<<(std::ostream& out, Term::SpecialFunctor const& self)
 {
   switch (self) {
@@ -1903,5 +1901,4 @@
     case Term::SpecialFunctor::MATCH: return out << "SPECIAL_FUNCTOR_LAST ";
   }
   ASSERTION_VIOLATION
->>>>>>> 09f8078b
 }