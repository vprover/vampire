/*
 * This file is part of the source code of the software program
 * Vampire. It is protected by applicable
 * copyright laws.
 *
 * This source code is distributed under the licence found here
 * https://vprover.github.io/license.html
 * and in the source directory
 */
/**
 * @file Term.cpp
 * Implements class Term.
 *
 * @since 18/04/2006 Bellevue
 * @since 06/05/2007 Manchester, changed into a single class instead of three
 */

#include "Debug/Output.hpp"
#include "Indexing/TermSharing.hpp"
#include "Lib/Metaiterators.hpp"

#include "SubstHelper.hpp"
#include "TermIterators.hpp"
#include "RobSubstitution.hpp"
#include "Lib/Metaiterators.hpp"

#include "Term.hpp"

using namespace std;
using namespace Lib;
using namespace Kernel;

constexpr unsigned Term::SPECIAL_FUNCTOR_LOWER_BOUND;

void Term::setId(unsigned id)
{
  if (env.options->randomTraversals() &&
      Random::seed() != 1) { // not until a proper seed has been set (i.e. after parsing!)
      // (cf ProvingHelper::runVampire and getPreprocessedProblem in vampire.cpp)
    id += Random::getInteger(1 << 12) << 20; // the twelve most significant bits are randomized
  }
   _args[0]._setId(id);
}

/**
 * Allocate enough bytes to fit a term of a given arity.
 * @since 01/05/2006 Bellevue
 */
void* Term::operator new(size_t,unsigned arity, size_t preData)
{
  //preData must be a multiple of pointer size to maintain alignment
  ASS_EQ(preData%sizeof(size_t), 0);

  size_t sz = sizeof(Term)+arity*sizeof(TermList)+preData;
  void* mem = ALLOC_KNOWN(sz,"Term");
  mem = reinterpret_cast<void*>(reinterpret_cast<char*>(mem)+preData);
  return (Term*)mem;
} // Term::operator new


inline bool argSafeToShare(TermList t)
{ return t.isSafe() && !t.isSpecialVar(); }

/**
 * Destroy the term.
 * @since 01/05/2006 Bellevue
 * @since 07/06/2007 Manchester, changed to new data structures
 */
void Term::destroy ()
{
  ASS(CHECK_LEAKS || ! shared());

  size_t sz = sizeof(Term)+_arity*sizeof(TermList)+getPreDataSize();
  void* mem = this;
  mem = reinterpret_cast<void*>(reinterpret_cast<char*>(mem)-getPreDataSize());
  DEALLOC_KNOWN(mem,sz,"Term");
} // Term::destroy

/**
 * If the term is not shared, destroy it and all its nonshared subterms.
 */
void Term::destroyNonShared()
{
  if (shared()) {
    return;
  }
  TermList selfRef;
  selfRef.setTerm(this);
  TermList* ts=&selfRef;
  static Stack<TermList*> stack(4);
  static Stack<Term*> deletingStack(8);

  for(;;) {
    if (ts->tag()==REF && !ts->term()->shared()) {
      stack.push(ts->term()->args());
      deletingStack.push(ts->term());
    }
    if (stack.isEmpty()) {
      break;
    }
    ts=stack.pop();
    if (!ts->next()->isEmpty()) {
      stack.push(ts->next());
    }
  }
  while (!deletingStack.isEmpty()) {
    deletingStack.pop()->destroy();
  }
}

bool TermList::ground() const
{ return isTerm() && term()->ground(); }

/**
 * Return true if the term does not contain any unshared proper term.
 *
 * Not containing an unshared term also means that there are no
 * if-then-else or let...in expressions.
 */
bool TermList::isSafe() const
{
  return isVar() || term()->shared();
}

/**
 * Return true if @b ss and @b tt have the same top symbols, that is,
 * either both are the same variable or both are complex terms with the
 * same function symbol.
 * @since 16/08/2008 flight Sydney-San Francisco
 */
bool TermList::sameTop(TermList ss,TermList tt)
{
  if (ss.isVar()) {
    return ss==tt;
  }
  if (tt.isVar()) {
    return false;
  }
  return ss.term()->functor() == tt.term()->functor();
}
void TermList::Top::output(std::ostream& out) const
{
  if (this->var()) {
    out << TermList::var(*this->var());
  } else {
    ASS(this->functor())
    auto f = *this->functor();
    switch (f.kind) {
      case TermKind::LITERAL: out << *env.signature->getPredicate(f.functor);
      case TermKind::TERM:    out << *env.signature->getFunction(f.functor);
      case TermKind::SORT:    out << *env.signature->getTypeCon(f.functor);
    }
  }
}

/**
 * Return true if @b ss and @b tt are both complex terms with the
 * same function symbol.
 */
bool TermList::sameTopFunctor(TermList ss, TermList tt)
{
  if (!ss.isTerm() || !tt.isTerm()) {
    return false;
  }
  return ss.term()->functor() == tt.term()->functor();
}

/**
 * Return true if @b ss and @b tt are both complex terms with the
 * same function symbol.
 */
bool TermList::equals(TermList t1, TermList t2)
{
  static Stack<TermList*> stack(8);
  ASS(stack.isEmpty());

  TermList* ss=&t1;
  TermList* tt=&t2;
  for(;;) {
    if (ss->isTerm() && tt->isTerm() && (!ss->term()->shared() || !tt->term()->shared())) {
      Term* s=ss->term();
      Term* t=tt->term();
      if (s->functor()!=t->functor()) {
        stack.reset();
        return false;
      }
      stack.push(s->args());
      stack.push(t->args());
    }
    else if (ss->content()!=tt->content()) {
      stack.reset();
      return false;
    }

    if (stack.isEmpty()) {
      break;
    }
    tt=stack.pop();
    ss=stack.pop();
    if (!tt->next()->isEmpty()) {
      stack.push(ss->next());
      stack.push(tt->next());
    }
  }
  return true;
}

/**
 * Return true if all proper terms in the @ args list are shared
 */
bool TermList::allShared(TermList* args)
{
  while (args->isNonEmpty()) {
    if (args->isTerm() && !args->term()->shared()) {
      return false;
    }
    args = args->next();
  }
  return true;
}

unsigned TermList::weight() const
{
  return isVar() ? 1 : term()->weight();
}

bool TermList::isArrowSort()
{
  return !isVar() && term()->isSort() &&
         static_cast<AtomicSort*>(term())->isArrowSort();
}

bool TermList::isBoolSort()
{
  return !isVar() && term()->isSort() &&
         static_cast<AtomicSort*>(term())->isBoolSort();
}

bool TermList::isArraySort()
{
  return !isVar() && term()->isSort() &&
         static_cast<AtomicSort*>(term())->isArraySort();
}

bool TermList::isTupleSort()
{
  return !isVar() && term()->isSort() &&
         static_cast<AtomicSort*>(term())->isTupleSort();
}

bool AtomicSort::isArrowSort() const {
  return env.signature->isArrowCon(_functor);
}

bool AtomicSort::isBoolSort() const {
  return env.signature->isBoolCon(_functor);
}

bool AtomicSort::isArraySort() const {
  return env.signature->isArrayCon(_functor);
}

bool AtomicSort::isTupleSort() const {
  return env.signature->isTupleCon(_functor);
}

bool TermList::isApplication() const {
  return !isVar() && term()->isApplication();
}

bool Term::isApplication() const {
  return !isSort() && !isLiteral() && env.signature->isAppFun(_functor);
}

unsigned Term::numTypeArguments() const {
  ASS(!isSort());

  return isSpecial()
    ? 0
    : isLiteral()
      ? env.signature->getPredicate(_functor)->numTypeArguments()
      : env.signature->getFunction(_functor)->numTypeArguments();
}

TermList* Term::termArgs()
{
  ASS(!isSort());

  return _args + (_arity - numTypeArguments());
}

const TermList* Term::typeArgs() const
{ return numTypeArguments() == 0 ? nullptr : args(); }

unsigned Term::numTermArguments() const
{
  if(isSuper() || isSort())
    return 0;

  ASS(_arity >= numTypeArguments())
  return _arity - numTypeArguments();
}

bool TermList::containsSubterm(TermList trm) const
{
  if (!isTerm()) {
    return trm==*this;
  }
  return term()->containsSubterm(trm);
}

bool Term::containsSubterm(TermList trm) const
{
  ASS(!trm.isTerm() || trm.term()->shared());
  ASS(shared());

  if (trm.isTerm() && trm.term()==this) {
    ASS(!isLiteral());
    return true;
  }
  if (arity()==0) {
    return false;
  }

  const TermList* ts=args();
  static Stack<const TermList*> stack(4);
  stack.reset();
  for(;;) {
    if (*ts==trm) {
      return true;
    }
    if (!ts->next()->isEmpty()) {
      stack.push(ts->next());
    }
    if (ts->isTerm()) {
      ASSERT_VALID(*ts->term());
      if (ts->term()->arity()) {
	stack.push(ts->term()->args());
      }
    }
    if (stack.isEmpty()) {
      return false;
    }
    ts=stack.pop();
  }
}

size_t Term::countSubtermOccurrences(TermList subterm) {
  size_t res = 0;

  unsigned stWeight = subterm.isTerm() ? subterm.term()->weight() : 1;
  SubtermIterator stit(this);
  while(stit.hasNext()) {
    TermList t = stit.next();
    if(t==subterm) {
      res++;
      stit.right();
    }
    else if(t.isTerm()) {
      if(t.term()->weight()<=stWeight) {
        stit.right();
      }
    }
  }
  return res;
}

bool TermList::containsAllVariablesOf(TermList t) const
{
  Set<TermList> vars;
  TermIterator oldVars=Term::getVariableIterator(*this);
  while (oldVars.hasNext()) {
    vars.insert(oldVars.next());
  }
  TermIterator newVars=Term::getVariableIterator(t);
  while (newVars.hasNext()) {
    if (!vars.contains(newVars.next())) {
      return false;
    }
  }
  return true;
}

bool Term::containsAllVariablesOf(Term* t)
{
  static DHSet<TermList> vars;
  vars.reset();

  static VariableIterator vit;

  //collect own vars
  vit.reset(this);
  while (vit.hasNext()) {
    vars.insert(vit.next());
  }

  //check t's vars are among collected
  vit.reset(t);
  while (vit.hasNext()) {
    if (!vars.contains(vit.next())) {
      return false;
    }
  }
  return true;
}

bool Term::isShallow() const
{
  const TermList* t = args();
  while (!t->isEmpty()) {
    if (t->isTerm() && t->term()->arity()>0) {
      return false;
    }
    t = t->next();
  }
  return true;
}

TermIterator Term::getVariableIterator(TermList tl)
{
  if (tl.isVar()) {
    return pvi( getSingletonIterator(tl) );
  }
  ASS(tl.isTerm());
  return vi( new VariableIterator(tl.term()) );
}


/**
 * Return the string representation of variable var.
 * @since 16/05/2007
 */
std::string Term::variableToString(unsigned var)
{
  return (std::string)"X" + Int::toString(var);
} // variableToString

/**
 * Return the string representation of variable term var.
 * @since 16/05/2007
 */
std::string Term::variableToString(TermList var)
{
  ASS(var.isVar());

  if (var.isOrdinaryVar()) {
    return (std::string)"X" + Int::toString(var.var());
  }
  else {
    return (std::string)"S" + Int::toString(var.var());
  }
} // variableToString

/**
 * Return the std::string representation of the terms "head"
 * i.e., the function / predicate symbol name or the special term head.
 * Special term prints also '(' and the following arguments which are not args() and a comma
 * Normal term prints "(" if there are any args to follow
 */
std::string Term::headToString() const
{
  if (isSpecial()) {
    const Term::SpecialTermData* sd = getSpecialData();

    switch(specialFunctor()) {
      case SpecialFunctor::FORMULA: {
        ASS_EQ(arity(), 0);
        std::string formula = sd->getFormula()->toString();
        return env.options->showFOOL() ? "$term{" + formula + "}" : formula;
      }
      case SpecialFunctor::LET: {
        ASS_EQ(arity(), 1);
        TermList binding = sd->getBinding();
        bool isPredicate = binding.isTerm() && binding.term()->isBoolean();
        std::string functor = isPredicate ? env.signature->predicateName(sd->getFunctor())
                                      : env.signature->functionName(sd->getFunctor());
        OperatorType* type = isPredicate ? env.signature->getPredicate(sd->getFunctor())->predType()
                                         : env.signature->getFunction(sd->getFunctor())->fnType();

        const VList* variables = sd->getVariables();
        std::string variablesList = "";
        for (unsigned i = 0; i < VList::length(variables); i++) {
          unsigned var = VList::nth(variables, i);
          variablesList += Term::variableToString(var);
          if (i < VList::length(variables) - 1) {
            variablesList += ", ";
          }
        }
        if (VList::length(variables)) {
          variablesList = "(" + variablesList + ")";
        }
        return "$let(" + functor + ": " + type->toString() + ", " + functor + variablesList + " := " + binding.toString() + ", ";
      }
      case SpecialFunctor::ITE: {
        ASS_EQ(arity(),2);
        return "$ite(" + sd->getCondition()->toString() + ", ";
      }
      case SpecialFunctor::TUPLE: {
        ASS_EQ(arity(), 0);
        Term* term = sd->getTupleTerm();
        std::string termList = "";
        Term::Iterator tit(term);
        unsigned i = term->arity();
        while (tit.hasNext()) {
          termList += tit.next().toString();
          if (--i > 0) {
            termList += ", ";
          }
        }
        return "[" + termList + "]";
      }
      case SpecialFunctor::LET_TUPLE: {
        ASS_EQ(arity(), 1);
        VList* symbols = sd->getTupleSymbols();
        unsigned tupleFunctor = sd->getFunctor();
        TermList binding = sd->getBinding();

        OperatorType* fnType = env.signature->getFunction(tupleFunctor)->fnType();

        std::string symbolsList = "";
        std::string typesList = "";
        for (unsigned i = 0; i < VList::length(symbols); i++) {
          Signature::Symbol* symbol = (fnType->arg(i) == AtomicSort::boolSort())
            ? env.signature->getPredicate(VList::nth(symbols, i))
            : env.signature->getFunction(VList::nth(symbols, i));
          symbolsList += symbol->name();
          typesList += symbol->name() + ": " + fnType->arg(i).toString();
          if (i != VList::length(symbols) - 1) {
            symbolsList += ", ";
            typesList += ", ";
          }
        }

        return "$let([" + typesList + "], [" + symbolsList + "] := " + binding.toString() + ", ";
      }
      case SpecialFunctor::LAMBDA: {
        VList* vars = sd->getLambdaVars();
        SList* sorts = sd->getLambdaVarSorts();
        TermList lambdaExp = sd->getLambdaExp();

        std::string varList = "[";

        VList::Iterator vs(vars);
        SList::Iterator ss(sorts);
        bool first = true;
        while(vs.hasNext()) {
          if (!first){
            varList += ", ";
          }else{ first = false; }
          varList += Term::variableToString(vs.next()) + " : ";
          varList += ss.next().toString();
        }
        varList += "]";
        return "(^" + varList + " : (" + lambdaExp.toString() + "))";
      }
      case SpecialFunctor::MATCH: {
        // we simply let the arguments be written out
        return "$match(";
      }
      default:
        ASSERTION_VIOLATION;
    }
  } else {
    unsigned proj;
    if (!isSort() && Theory::tuples()->findProjection(functor(), isLiteral(), proj)) {
      return "$proj(" + Int::toString(proj) + ", ";
    }
    bool print = (isLiteral() || isSort() ||
                 (env.signature->getFunction(_functor)->combinator() == Signature::NOT_COMB)) && arity();
    std::string name = "";
    if(isLiteral()) {
      name = static_cast<const Literal *>(this)->predicateName();
    } else if (isSort()) {
      const AtomicSort* asSort = static_cast<const AtomicSort *>(this);
      if(env.options->showFOOL() && asSort->isBoolSort()){
        name = "$bool";
      } else {
        name = asSort->typeConName();
      }
    } else {
      name = functionName();
    }
    return name + (print ? "(" : "");
  }
}

/**
 * In combination with Term::headToString prepares
 * std::string representation of a term.
 * (this) has to come from arguments of a term of non-zero arity,
 * possibly a special one.
 * Will close the term printed with ')'
 */
std::string TermList::asArgsToString() const
{
  std::string res;

  Stack<const TermList*> stack(64);

  stack.push(this);

  while (stack.isNonEmpty()) {
    const TermList* ts = stack.pop();
    if (! ts) { // comma
      res += ',';
      continue;
    }
    if (ts->isEmpty()) {
      res += ')';
      continue;
    }
    const TermList* tail = ts->next();
    stack.push(tail);
    if (! tail->isEmpty()) {
      stack.push(0);
    }
    if (ts->isVar()) {
      res += Term::variableToString(*ts);
      continue;
    }
    const Term* t = ts->term();

    if(t->isSort() && static_cast<AtomicSort*>(const_cast<Term*>(t))->isArrowSort()){
      res += t->toString();
      continue;
    }

    res += t->headToString();

    if (t->arity()) {
      stack.push(t->args());
    }
  }

  return res;
}

/**
 * Write as a std::string the head of the term list.
 * @since 27/02/2008 Manchester
 */
std::string TermList::toString(bool topLevel) const
{
  if (isEmpty()) {
    return "<empty TermList>";
  }
  if (isVar()) {
    return Term::variableToString(*this);
  }
  return term()->toString(topLevel);
} // TermList::toString


/**
 * Return the result of conversion of a term into a std::string.
 * @since 16/05/2007 Manchester
 */
std::string Term::toString(bool topLevel) const
{
  bool printArgs = true;

  if(isSuper()){
    return "$tType";
  }

  if(!isSpecial() && !isLiteral()){
    if(isSort() && static_cast<AtomicSort*>(const_cast<Term*>(this))->isArrowSort()){
      ASS(arity() == 2);
      std::string res;
      TermList arg1 = *(nthArgument(0));
      TermList arg2 = *(nthArgument(1));
      res += topLevel ? "" : "(";
      res += arg1.toString(false) + " > " + arg2.toString();
      res += topLevel ? "" : ")";
      return res;
    }

    printArgs = isSort() || env.signature->getFunction(_functor)->combinator() == Signature::NOT_COMB;
  }

  std::string s = headToString();

  if (_arity && printArgs) {
    s += args()->asArgsToString(); // will also print the ')'
  }
  return s;
} // Term::toString

/**
 * Return the result of conversion of a literal into a std::string.
 * @since 16/05/2007 Manchester
 */
std::string Literal::toString() const
{
  if (isEquality()) {
    const TermList* lhs = args();
    std::string s = lhs->toString();
    if (isPositive()) {
      s += " = ";
    }
    else {
      s += " != ";
    }

    std::string res = s + lhs->next()->toString();
    if (env.getMainProblem() == nullptr || env.getMainProblem()->isHigherOrder() || 
       (SortHelper::getEqualityArgumentSort(this) == AtomicSort::boolSort())){
      res = "("+res+")";
    }
    /*if(isTwoVarEquality()){
      res += "___ sort: " + twoVarEqSort().toString();
    }*/

    return res;
  }

  Stack<const TermList*> stack(64);
  std::string s = polarity() ? "" : "~";
  unsigned proj;
  if (Theory::tuples()->findProjection(functor(), true, proj)) {
    return s + "$proj(" + Int::toString(proj) + ", " + args()->asArgsToString();
  }
  s += predicateName();

  //cerr << "predicate: "<< predicateName()<<endl;
  if (_arity) {
    s += '(' + args()->asArgsToString(); // will also print the ')'
  }
  return s;
} // Literal::toString


/**
 * Return the print name of the function symbol of this term.
 * @since 18/05/2007 Manchester
 */
const std::string& Term::functionName() const
{
#if VDEBUG
  static std::string nonexisting("<function does not exists>");
  if (_functor>=static_cast<unsigned>(env.signature->functions())) {
    return nonexisting;
  }
#endif

  return env.signature->functionName(_functor);
} // Term::functionName

/**
 * Return the print name of the type constructor symbol of this sort.
 */
const std::string& AtomicSort::typeConName() const
{
#if VDEBUG
  static std::string nonexisting("<type constructor does not exists>");
  if (_functor>=static_cast<unsigned>(env.signature->typeCons())) {
    return nonexisting;
  }
#endif

  return env.signature->typeConName(_functor);
} // Term::functionName

/**
 * Return the print name of the function symbol of this literal.
 * @since 18/05/2007 Manchester
 */
const std::string& Literal::predicateName() const
{
#if VDEBUG
  static std::string nonexisting("<predicate does not exists>");
  if (_functor>=static_cast<unsigned>(env.signature->predicates())) {
    return nonexisting;
  }
#endif

  return env.signature->predicateName(_functor);
} // Literal::predicateName


bool Literal::isAnswerLiteral() const {
  return isNegative() && env.signature->getPredicate(functor())->answerPredicate();
}


/**
 * Apply @b subst to the term and return the result.
 * @since 28/12/2007 Manchester
 */
Term* Term::apply(Substitution& subst)
{
  return SubstHelper::apply(this, subst);
} // Term::apply


/**
 * Apply @b subst to the literal and return the result.
 * @since 28/12/2007 Manchester
 */
Literal* Literal::apply(Substitution& subst)
{
  return SubstHelper::apply(this, subst);
} // Literal::apply

/**
 * Return literal opposite to @b l.
 */
Literal* Literal::complementaryLiteral(Literal* l)
{
  Literal* res=env.sharing->tryGetOpposite(l);
  if (!res) {
    res=create(l,!l->polarity());
  }
  return res;
}


/** Create a new complex term, copy from @b t its function symbol and
 *  from the array @b args its arguments. Insert it into the sharing
 *  structure if all arguments are shared.
 * @since 07/01/2008 Torrevieja
 */
Term* Term::create(Term* t,TermList* args)
{
  ASS_EQ(t->getPreDataSize(), 0);
  ASS(!t->isLiteral())
  ASS(!t->isSort())
  return Term::create(t->functor(), t->arity(), args);
}

/** Create a new complex term, and insert it into the sharing
 *  structure if all arguments are shared.
 */
Term* Term::create(unsigned function, unsigned arity, const TermList* args)
{
  ASS_EQ(env.signature->functionArity(function), arity);

  bool share = range(0, arity).all([&](auto i) { return argSafeToShare(args[i]); });

  auto allocTerm = [&]() {
    Term* s = new(arity) Term;
    s->makeSymbol(function,arity);
    for (auto i : range(0, arity)) {
      *s->nthArgument(i) = args[i];
    }
    return s;
  };

  if (share) {
    bool created = false;
    auto shared =
      env.sharing->_terms.rawFindOrInsert(allocTerm,
        Term::termHash(function, [&](auto i){ return args[i]; }, arity),
        [&](Term* t) { return t->functor() == function && range(0, arity).all([&](auto i) { return args[i] == *t->nthArgument(i); }); },
        created);
    if (created) {
      env.sharing->computeAndSetSharedTermData(shared);
    }
    return shared;
  } else {
    return allocTerm();
  }
}


/** Create a new constant and insert in into the sharing
 *  structure.
 */
Term* Term::createConstant(const std::string& name)
{
  unsigned symbolNumber = env.signature->addFunction(name,0);
  return createConstant(symbolNumber);
}

/** Create a new complex term, copy from @b t its function symbol and
 *  from the array @b args its arguments. Do not insert it into the sharing
 *  structure.
 * @since 07/01/2008 Torrevieja
 */
Term* Term::createNonShared(Term* t,TermList* args)
{
  int arity = t->arity();
  Term* s = new(arity) Term(*t);
  TermList* ss = s->args();
  for (int i = 0;i < arity;i++) {
    ASS(!args[i].isEmpty());
    *ss-- = args[i];
  }
  return s;
} // Term::createNonShared(const Term* t,Term* args)



/** Create a new complex term, and do not insert it into the sharing
 *  structure.
 */
Term* Term::createNonShared(unsigned function, unsigned arity, TermList* args)
{
  ASS_EQ(env.signature->functionArity(function), arity);

  Term* s = new(arity) Term;
  s->makeSymbol(function,arity);

  TermList* ss = s->args();

  TermList* curArg = args;
  TermList* argStopper = args+arity;
  while (curArg!=argStopper) {
    *ss = *curArg;
    --ss;
    ++curArg;
  }
  return s;
}

/**
 * Create a (condition ? thenBranch : elseBranch) expression
 * and return the resulting term
 */
Term* Term::createITE(Formula * condition, TermList thenBranch, TermList elseBranch, TermList branchSort)
{
  Term* s = new(2,sizeof(SpecialTermData)) Term;
  s->makeSymbol(toNormalFunctor(SpecialFunctor::ITE), 2);
  TermList* ss = s->args();
  *ss = thenBranch;
  ss = ss->next();
  *ss = elseBranch;
  ASS(ss->next()->isEmpty());
  s->getSpecialData()->_iteData.condition = condition;
  s->getSpecialData()->_iteData.sort = branchSort;
  return s;
}

/**
 * Create (let lhs <- rhs in t) expression and return
 * the resulting term
 */
Term* Term::createLet(unsigned functor, VList* variables, TermList binding, TermList body, TermList bodySort)
{
#if VDEBUG
  Set<unsigned> distinctVars;
  VList::Iterator vit(variables);
  while (vit.hasNext()) {
    distinctVars.insert(vit.next());
  }
  ASS_EQ(distinctVars.size(), VList::length(variables));

  bool isPredicate = binding.isTerm() && binding.term()->isBoolean();
  const unsigned int arity = isPredicate ? env.signature->predicateArity(functor)
                                         : env.signature->functionArity(functor);
  ASS_EQ(arity, VList::length(variables));
#endif

  Term* s = new(1,sizeof(SpecialTermData)) Term;
  s->makeSymbol(toNormalFunctor(SpecialFunctor::LET), 1);
  TermList* ss = s->args();
  *ss = body;
  ASS(ss->next()->isEmpty());
  s->getSpecialData()->_letData.functor = functor;
  s->getSpecialData()->_letData.variables = variables;
  s->getSpecialData()->_letData.sort = bodySort;
  s->getSpecialData()->_letData.binding = binding;
  return s;
}

/**
 * Create (let [a, b, c] <- rhs in t) expression and return
 * the resulting term
 */
Term* Term::createTupleLet(unsigned tupleFunctor, VList* symbols, TermList binding, TermList body, TermList bodySort)
{
#if VDEBUG
  Signature::Symbol* tupleSymbol = env.signature->getFunction(tupleFunctor);
  ASS_EQ(tupleSymbol->arity(), VList::length(symbols));
  ASS_REP(tupleSymbol->fnType()->result().isTupleSort(), tupleFunctor);

  Set<pair<int,bool> > distinctSymbols;
  VList::Iterator sit(symbols);
  unsigned arg = 0;
  while (sit.hasNext()) {
    unsigned symbol = sit.next();
    bool isPredicate = tupleSymbol->fnType()->arg(arg) == AtomicSort::boolSort();
    if (!distinctSymbols.contains(make_pair(symbol, isPredicate))) {
      distinctSymbols.insert(make_pair(symbol, isPredicate));
    } else {
      ASSERTION_VIOLATION_REP(symbol);
    }
    arg++;
  }
#endif

  Term* s = new(1,sizeof(SpecialTermData)) Term;
  s->makeSymbol(toNormalFunctor(SpecialFunctor::LET_TUPLE), 1);
  TermList* ss = s->args();
  *ss = body;
  ASS(ss->next()->isEmpty());
  s->getSpecialData()->_letTupleData.functor = tupleFunctor;
  s->getSpecialData()->_letTupleData.symbols = symbols;
  s->getSpecialData()->_letTupleData.sort = bodySort;
  s->getSpecialData()->_letTupleData.binding = binding;
  return s;
}

/**
 * Create a formula expression and return
 * the resulting term
 */
Term* Term::createFormula(Formula* formula)
{
  Term* s = new(0,sizeof(SpecialTermData)) Term;
  s->makeSymbol(toNormalFunctor(SpecialFunctor::FORMULA), 0);
  s->getSpecialData()->_formulaData.formula = formula;
  return s;
}


/**
 * Create a lambda term from a list of lambda vars and an
 * expression and returns the resulting term
 */
Term* Term::createLambda(TermList lambdaExp, VList* vars, SList* sorts, TermList expSort){
  Term* s = new(0, sizeof(SpecialTermData)) Term;
  s->makeSymbol(toNormalFunctor(SpecialFunctor::LAMBDA), 0);
  //should store body of lambda in args
  s->getSpecialData()->_lambdaData.lambdaExp = lambdaExp;
  s->getSpecialData()->_lambdaData._vars = vars;
  s->getSpecialData()->_lambdaData._sorts = sorts;
  s->getSpecialData()->_lambdaData.expSort = expSort;
  SList::Iterator sit(sorts);
  Stack<TermList> revSorts;
  TermList lambdaTmSort = expSort;
  while(sit.hasNext()){
    revSorts.push(sit.next());
  }
  while(!revSorts.isEmpty()){
    TermList varSort = revSorts.pop();
    lambdaTmSort = AtomicSort::arrowSort(varSort, lambdaTmSort);
  }
  s->getSpecialData()->_lambdaData.sort = lambdaTmSort;
  return s;
}

Term* Term::createTuple(unsigned arity, TermList* sorts, TermList* elements) {
  unsigned tupleFunctor = Theory::tuples()->getFunctor(arity, sorts);
  Term* tupleTerm = Term::create(tupleFunctor, arity, elements);
  return createTuple(tupleTerm);
}

Term* Term::createTuple(Term* tupleTerm) {
  Term* s = new(0, sizeof(SpecialTermData)) Term;
  s->makeSymbol(toNormalFunctor(SpecialFunctor::TUPLE), 0);
  s->getSpecialData()->_tupleData.term = tupleTerm;
  return s;
}

Term *Term::createMatch(TermList sort, TermList matchedSort, unsigned int arity, TermList *elements) {
  Term *s = new (arity, sizeof(SpecialTermData)) Term;
  s->makeSymbol(toNormalFunctor(SpecialFunctor::MATCH), arity);
  TermList *ss = s->args();
  s->getSpecialData()->_matchData.sort = sort;
  s->getSpecialData()->_matchData.matchedSort = matchedSort;

  for (unsigned i = 0; i < arity; i++) {
    ASS(!elements[i].isEmpty());
    *ss = elements[i];
    ss = ss->next();
  }
  ASS(ss->isEmpty());

  return s;
}

/** Create a new complex term, copy from @b t its function symbol and arity.
 *  Initialize its arguments by a dummy special variable.
 */
Term* Term::createNonShared(Term* t)
{
  int arity = t->arity();
  Term* s = new(arity) Term(*t);
  TermList* ss = s->args();
  for (int i = 0;i < arity;i++) {
    (*ss--).makeSpecialVar(0);
  }
  return s;
} // Term::createNonShared(const Term* t)

/** Create clone of complex term @b t. Do not insert it into the sharing
 *  structure.
 */
Term* Term::cloneNonShared(Term* t)
{
  int arity = t->arity();
  TermList* args = t->args();
  Term* s = new(arity) Term(*t);
  TermList* ss = s->args();
  for (int i = 0;i < arity;i++) {
    *ss-- = args[-i];
  }
  return s;
} // Term::cloneNonShared(const Term* t,Term* args)

Term* Term::create1(unsigned fn, TermList arg)
{ return Term::create(fn, { arg }); }

Term* Term::create2(unsigned fn, TermList arg1, TermList arg2)
{ return Term::create(fn, {arg1, arg2}); }


Term* Term::create(unsigned fn, std::initializer_list<TermList> args)
{ return Term::create(fn, args.size(), args.begin()); }

/**
 * Create singleton FOOL constants
 */
Term* Term::foolTrue(){
  static Term* _foolTrue = createConstant(env.signature->getFoolConstantSymbol(true));
  return _foolTrue;
}

Term* Term::foolFalse(){
  static Term* _foolFalse = createConstant(env.signature->getFoolConstantSymbol(false));
  return _foolFalse;
}

/*
 * NOTE: by design the term that represent $tType is not shared
 * and also is not linked to a symbol in the signature.
 */
TermList AtomicSort::superSort(){
  static AtomicSort* _super = createNonSharedConstant(0);
  return TermList(_super);
}

TermList AtomicSort::defaultSort(){
  static AtomicSort* _default = createConstant(env.signature->getDefaultSort());
  return TermList(_default);
}

TermList AtomicSort::boolSort(){
  static AtomicSort* _bool = createConstant(env.signature->getBoolSort());
  return TermList(_bool);
}

TermList AtomicSort::intSort(){
  static AtomicSort* _int = createConstant(env.signature->getIntSort());
  return TermList(_int);
}

TermList AtomicSort::realSort(){
  static AtomicSort* _real = createConstant(env.signature->getRealSort());
  return TermList(_real);
}

TermList AtomicSort::rationalSort(){
  static AtomicSort* _rat = createConstant(env.signature->getRatSort());
  return TermList(_rat);
}

TermList AtomicSort::arrowSort(TermList s1, TermList s2){
  unsigned arrow = env.signature->getArrowConstructor();
  return TermList(create2(arrow, s1, s2));
}

TermList AtomicSort::arrowSort(TermList s1, TermList s2, TermList s3){
  return arrowSort(s1, arrowSort(s2, s3));
}

TermList AtomicSort::arrowSort(TermStack& domSorts, TermList range)
{
  TermList res = range;

  for(unsigned i = 0; i < domSorts.size(); i++){
    res = arrowSort(domSorts[i], res);
  }
  return res;
}

AtomicSort* AtomicSort::createConstant(const std::string& name)
{
  bool added;
  unsigned newSort = env.signature->addTypeCon(name,0,added);
  if(added){
    OperatorType* ot = OperatorType::getConstantsType(superSort());
    env.signature->getTypeCon(newSort)->setType(ot);
  }
  return createConstant(newSort);
}

TermList AtomicSort::arraySort(TermList indexSort, TermList innerSort)
{
  unsigned array = env.signature->getArrayConstructor();
  TermList sort = TermList(create2(array, indexSort, innerSort));
  return sort;
}

TermList AtomicSort::tupleSort(unsigned arity, TermList* sorts)
{ return TermList(AtomicSort::create(env.signature->getTupleConstructor(arity), arity, sorts)); }

unsigned Term::computeDistinctVars() const
{
  Set<unsigned> vars;
  VariableIterator vit(this);
  while (vit.hasNext()) {
    vars.insert(vit.next().var());
  }
  return vars.size();
}

/**
 * True if each function and predicate symbols in this term or literal are
 * marked as skip for the purpose of symbol elimination.
 * @since 04/05/2013 Manchester, changed to use the new NonVariable Iterator
 * @author Andrei Voronkov
 */
bool Term::skip() const
{
  if (isLiteral()) {
    if (!env.signature->getPredicate(functor())->skip()) {
      return false;
    }
  }
  else {
    if (!env.signature->getFunction(functor())->skip()) {
      return false;
    }
  }
  NonVariableIterator nvi(const_cast<Term*>(this));
  while (nvi.hasNext()) {
    unsigned func=nvi.next().term()->functor();
    if (!env.signature->getFunction(func)->skip()) {
      return false;
    }
  }
  return true;
} // skip

bool Term::isBoolean() const {
  const Term* term = this;
  while (true) {
    if (env.signature->isFoolConstantSymbol(true, term->functor()) ||
        env.signature->isFoolConstantSymbol(false, term->functor())) return true;
    if (!term->isSpecial()){
      bool val = !term->isLiteral() &&
      env.signature->getFunction(term->functor())->fnType()->result() == AtomicSort::boolSort();
      return val;
    }
    switch (term->specialFunctor()) {
      case SpecialFunctor::FORMULA:
        return true;
      case SpecialFunctor::TUPLE:
      case SpecialFunctor::LAMBDA:
        return false;
      case SpecialFunctor::ITE:
      case SpecialFunctor::LET:
      case SpecialFunctor::LET_TUPLE: {
        const TermList *ts = term->nthArgument(0);
        if (!ts->isTerm()) {
          return false;
        } else {
          term = ts->term();
          break;
        }
      }
      case SpecialFunctor::MATCH: {
        const TermList *ts = term->nthArgument(2);
        if (!ts->isTerm()) {
          return false;
        } else {
          term = ts->term();
          break;
        }
      }
      default:
        ASSERTION_VIOLATION_REP(term->toString());
    }
  }
  return false;
} // isBoolean

bool Term::isSuper() const {
  return this == AtomicSort::superSort().term();
}

/** Create a new sort, and insert it into the sharing
 *  structure if all arguments are shared.
 */
AtomicSort* AtomicSort::create(unsigned typeCon, unsigned arity, const TermList* args)
{
  ASS_EQ(env.signature->typeConArity(typeCon), arity);

  bool share = range(0, arity).all([&](auto i) { return argSafeToShare(args[i]); });

  auto allocTerm = [&]() {
    AtomicSort* s = new(arity) AtomicSort(typeCon,arity);
    s->makeSymbol(typeCon,arity);
    for (auto i : range(0, arity)) {
      *s->nthArgument(i) = args[i];
    }
    return s;
  };

  if (share) {
    bool created = false;
    auto shared =
      env.sharing->_sorts.rawFindOrInsert(allocTerm,
        Term::termHash(typeCon, [&](auto i){ return args[i]; }, arity),
        [&](AtomicSort* t) { return t->functor() == typeCon && range(0, arity).all([&](auto i) { return args[i] == *t->nthArgument(i); }); },
        created
        );
    if (created) {
      env.sharing->computeAndSetSharedSortData(shared);
    }
    return shared;
  } else {
    return allocTerm();
  }
}

/** Create a new complex sort, copy from @b sort its function symbol and
 *  from the array @b args its arguments. Insert it into the sharing
 *  structure if all arguments are shared.
 * @since 07/01/2008 Torrevieja
 */
AtomicSort* AtomicSort::create(AtomicSort const* sort,TermList* args)
{
  return AtomicSort::create(sort->functor(), sort->arity(), args);
}


AtomicSort* AtomicSort::create2(unsigned tc, TermList arg1, TermList arg2)
{
  TermList args[] = {arg1, arg2};
  return AtomicSort::create(tc, 2, args);
}


/** Create a new complex sort, and do not insert it into the sharing
 *  structure.
 */
AtomicSort* AtomicSort::createNonShared(unsigned typeCon, unsigned arity, TermList* args)
{
  ASS_EQ(env.signature->typeConArity(typeCon), arity);

  AtomicSort* s = new(arity) AtomicSort(typeCon, arity);
  TermList* ss = s->args();

  TermList* curArg = args;
  TermList* argStopper = args+arity;
  while (curArg!=argStopper) {
    *ss = *curArg;
    --ss;
    ++curArg;
  }
  return s;
}

/**
 * Return true iff headers of literals match each other.
 */
bool Literal::headersMatch(Literal* l1, Literal* l2, bool complementary)
{
  if (l1->_functor!=l2->_functor || (complementary?1:0)!=(l1->polarity()!=l2->polarity())) {
    return false;
  }

  return true;
}

/** Create a new literal, and insert it into the sharing
 *  structure if all arguments are shared.
 */
template<class GetArg>
Literal* Literal::create(unsigned predicate, unsigned arity, bool polarity, bool commutative, GetArg getArg, Option<TermList> twoVarEqSort)
{
  ASS(!twoVarEqSort || (predicate == 0 && arity == 2 && getArg(0).isVar() && getArg(1).isVar()))
  ASS(predicate != 0 || commutative)
  ASS(!commutative || arity == 2)
  ASS_EQ(env.signature->predicateArity(predicate), arity);

  bool share = range(0, arity).all([&](auto i) { return argSafeToShare(getArg(i)); });
  bool swapArgs = share && commutative && Indexing::TermSharing::argNormGt(getArg(0), getArg(1));
  auto normArg = [&](auto i) { return swapArgs ? getArg(1 - i) : getArg(i); };

  auto allocLiteral = [&]() {
    Literal* l = new(arity) Literal(predicate, arity, polarity, commutative);
    for (auto i : range(0, arity)) {
      *l->nthArgument(i) = normArg(i);
    }
    if (twoVarEqSort) {
      l->markTwoVarEquality();
      l->setTwoVarEqSort(*twoVarEqSort);
    }
    return l;
  };

  if (share) {
    bool created = false;
    auto shared =
      env.sharing->_literals.rawFindOrInsert(allocLiteral,
        Literal::literalHash(predicate, polarity, normArg, arity, twoVarEqSort, commutative),
        [&](Literal* t) { return Literal::literalEquals(t, predicate, polarity, normArg, arity, twoVarEqSort, commutative); },
        created);

    if (created) {
      if (twoVarEqSort)
        env.sharing->computeAndSetSharedVarEqData(shared, *twoVarEqSort);
      else
        env.sharing->computeAndSetSharedLiteralData(shared);
    }
    ASS(!commutative || rightArgOrder(*shared->nthArgument(0), *shared->nthArgument(1)))
    return shared;
  } else {
    return allocLiteral();
  }
}

Literal* Literal::create(unsigned predicate, unsigned arity, bool polarity, bool commutative, TermList* args)
{ return create(predicate, arity, polarity, commutative, [&](auto i) { return args[i]; }); }

/** Create a new literal, copy from @b l its predicate symbol and
 *  its arguments, and set its polarity to @b polarity. Insert it
 *  into the sharing structure if all arguments are shared.
 * @since 07/01/2008 Torrevieja
 */
Literal* Literal::create(Literal* l,bool polarity)
{
  ASS_EQ(l->getPreDataSize(), 0);

  return l->isEquality()
    ? Literal::createEquality(polarity, *l->nthArgument(0), *l->nthArgument(1), SortHelper::getEqualityArgumentSort(l))
    : Literal::create(l->functor(), l->arity(), polarity, l->commutative(), [&](auto i) { return *l->nthArgument(i); });
} // Literal::create

/** Create a new literal, copy from @b l its predicate symbol and
 *  from the array @b args its arguments. Insert it into the sharing
 *  structure if all arguments are shared.
 * @since 07/01/2008 Torrevieja
 */
Literal* Literal::create(Literal* l,TermList* args)
{
  return l->isEquality()
    ? Literal::createEquality(l->polarity(), args[0], args[1], SortHelper::getEqualityArgumentSort(l))
    : Literal::create(l->functor(), l->arity(), l->polarity(), l->commutative(), [&](auto i) { return args[i]; });
} // Literal::create


/**
 * Return a new equality literal, with polarity @b polarity and
 * arguments @b arg1 and @b arg2. These arguments must be of sort @c sort
 * (or more specific, in the polymorphic case) unless they are variables.
 * Insert the new literal into the sharing structure if all arguments
 * are shared.
 *
 * The equality may be between two variables.
 */
Literal* Literal::createEquality (bool polarity, TermList arg1, TermList arg2, TermList sort)
{
#if VDEBUG
   TermList srt1, srt2;
   static RobSubstitution checkSortSubst;
   checkSortSubst.reset();

   if (!SortHelper::tryGetResultSort(arg1, srt1)) {
     if (!SortHelper::tryGetResultSort(arg2, srt2)) {
       ASS_REP(arg1.isVar(), arg1.toString());
       ASS_REP(arg2.isVar(), arg2.toString());
     } else{
       ASS(env.sharing->isWellSortednessCheckingDisabled() || checkSortSubst.match(sort, 0, srt2, 1));
     }
   }
   else {
    ASS_REP2(env.sharing->isWellSortednessCheckingDisabled() || checkSortSubst.match(sort, 0, srt1, 1), sort.toString(), srt1.toString());
     if (SortHelper::tryGetResultSort(arg2, srt2)) {
       checkSortSubst.reset();
       ASS_REP2(env.sharing->isWellSortednessCheckingDisabled() || checkSortSubst.match(sort, 0, srt2, 1), sort.toString(), arg2.toString() + " :  " + srt2.toString());
     }
   }
#endif // VDEBUG

   auto getArg = [&](auto i) { ASS_L(i, 2); return i == 0 ? arg1 : arg2; };
   return Literal::create(/* predicate */ 0, /* arity */ 2, polarity, /* commutative */ true, getArg, someIf(arg1.isVar() && arg2.isVar(), [&](){ return sort; }));
}

Literal* Literal::create(unsigned predicate, bool polarity, std::initializer_list<TermList> args, bool commutative)
{ return Literal::create(predicate, args.size(), polarity, commutative, [&](auto i) { return args.begin()[i]; }); }

Literal* Literal::create1(unsigned predicate, bool polarity, TermList arg)
{ return Literal::create(predicate, polarity, { arg }); }

Literal* Literal::create2(unsigned predicate, bool polarity, TermList arg1, TermList arg2)
{ return Literal::create(predicate, polarity, { arg1, arg2 }); }

/** create a new term and copy from t the relevant part of t's content */
Term::Term(const Term& t) throw()
  : _functor(t._functor),
    _arity(t._arity),
    _color(COLOR_TRANSPARENT),
    _hasInterpretedConstants(0),
    _isTwoVarEquality(0),
    _weight(0),
    _kboWeight(-1),
<<<<<<< HEAD
    _kboWeight2(-1),
    _kboWeight2TimeStamp(-1),
    _varmap(0),
    _reduced(false),
    _reducibilityInfo(0),
    _reducibilityInfoAlt(0),
    _vars(0),
    _reducesUnder(0)
=======
#if VDEBUG
    _kboInstance(nullptr),
#endif
    _vars(0)
>>>>>>> 039fa0ef
{
  ASS(!isSpecial()); //we do not copy special terms

  _args[0] = t._args[0];
  _args[0]._setShared(false);
  _args[0]._setOrder(AO_UNKNOWN);
  _args[0]._setDistinctVars(TERM_DIST_VAR_UNKNOWN);
} // Term::Term

/** create a new literal and copy from l its content */
Literal::Literal(const Literal& l) throw()
  : Term(l)
{
}

/** create a new AtomicSort and copy from l its content */
AtomicSort::AtomicSort(const AtomicSort& p) throw()
  : Term(p)
{
}

/** dummy term constructor */
Term::Term() throw()
  :_functor(0),
   _arity(0),
   _color(COLOR_TRANSPARENT),
   _hasInterpretedConstants(0),
   _isTwoVarEquality(0),
   _weight(0),
   _kboWeight(-1),
<<<<<<< HEAD
   _kboWeight2(-1),
   _kboWeight2TimeStamp(-1),
=======
#if VDEBUG
   _kboInstance(nullptr),
#endif
>>>>>>> 039fa0ef
   _maxRedLen(0),
   _varmap(0),
   _reduced(false),
   _reducibilityInfo(0),
   _reducibilityInfoAlt(0),
   _vars(0),
   _reducesUnder(0)
{
  _args[0].setContent(0);
  _args[0]._setTag(FUN);
  _args[0]._setDistinctVars(TERM_DIST_VAR_UNKNOWN);
} // Term::Term

Literal::Literal()
{
}

bool Literal::computable() const {
  if (!env.signature->getPredicate(this->functor())->computable()) {
    return false;
  }
  for (unsigned i = 0; i < arity(); ++i) {
    const TermList* t = nthArgument(i);
    if (!t->isTerm() || !t->term()->computable()) {
      return false;
    }
  }
  return true;
}

bool Literal::computableOrVar() const {
  if (!env.signature->getPredicate(this->functor())->computable()) {
    return false;
  }
  for (unsigned i = 0; i < arity(); ++i) {
    const TermList* t = nthArgument(i);
    if (t->isTerm() && !t->term()->computableOrVar()) {
      return false;
    }
  }
  return true;
}

AtomicSort::AtomicSort()
{
}

#if VDEBUG
std::string Term::headerToString() const
{
  std::string s("functor: ");
  s += Int::toString(_functor) + ", arity: " + Int::toString(_arity)
    + ", weight: " + Int::toString(_weight)
    + ", vars: " + Int::toString(_vars)
    + ", polarity: " + Int::toString(_args[0]._polarity())
    + ", commutative: " + Int::toString(_args[0]._commutative())
    + ", shared: " + Int::toString(_args[0]._shared())
    + ", literal: " + Int::toString(_args[0]._literal())
    + ", order: " + Int::toString(_args[0]._order())
    + ", tag: " + Int::toString(_args[0]._tag());
  return s;
}

void Term::assertValid() const
{
  ASS_ALLOC_TYPE(this, "Term");
  ASS_EQ(_args[0]._tag(), FUN);
}

void TermList::assertValid() const
{
  if (this->isTerm()) {
    ASS_ALLOC_TYPE(_term, "Term");
    ASS_EQ(_term()->_args[0]._tag(), FUN);
  }
}

#endif

std::ostream& Kernel::operator<<(ostream& out, TermList const& tl)
{
  if (tl.isEmpty()) {
    return out<<"<empty TermList>";
  }
  if (tl.isVar()) {
    return out<<Term::variableToString(tl);
  }
  return out << *tl.term();
}

std::ostream& Kernel::operator<<(ostream& out, const Term& t)
{
  return out<<t.toString();
}
std::ostream& Kernel::operator<<(ostream& out, const Literal& l)
{
  return out<<l.toString();
}

bool Kernel::operator<(const TermList& lhs, const TermList& rhs)
{
  auto cmp = lhs.isTerm() - rhs.isTerm();
  if (cmp != 0) return cmp < 0;
  if (lhs.isTerm()) {
    ASS(rhs.isTerm())
    return lhs.term()->getId() < rhs.term()->getId();
  } else if (lhs.isEmpty() || rhs.isEmpty()) {
    auto cmp = lhs.isEmpty() - rhs.isEmpty();
    if (cmp != 0) return cmp < 0;
    else return false;

  } else {
    ASS(lhs.isVar())
    ASS(rhs.isVar())
    return lhs.var() < rhs.var();
  }
}

bool Literal::rightArgOrder(TermList const& lhs, TermList const& rhs)
{ return !Indexing::TermSharing::argNormGt(lhs,rhs); }

bool Kernel::positionIn(TermList& subterm,TermList* term,std::string& position)
{
   //cout << "positionIn " << subterm.toString() << " in " << term->toString() << endl;

  if(!term->isTerm()){
    if(subterm.isTerm()) return false;
    if (term->var()==subterm.var()){
      position = "1";
      return true;
    }
    return false;
  }
  return positionIn(subterm,term->term(),position);
}

bool Kernel::positionIn(TermList& subterm,Term* term,std::string& position)
{
  //cout << "positionIn " << subterm.toString() << " in " << term->toString() << endl;

  if(subterm.isTerm() && subterm.term()==term){
    position = "1";
    return true;
  }
  if(term->arity()==0) return false;

  unsigned pos=1;
  TermList* ts = term->args();
  while(true){
    if(*ts==subterm){
      position=Lib::Int::toString(pos);
      return true;
    }
    if(positionIn(subterm,ts,position)){
      position = Lib::Int::toString(pos) + "." + position;
      return true;
    }
    pos++;
    ts = ts->next();
    if(ts->isEmpty()) break;
  }

  return false;
}

TermList Term::termArg(unsigned n) const
{
  ASS_LE(0, n)
  ASS_L(n, numTermArguments())
  return *nthArgument(n + numTypeArguments());
}

TermList Term::typeArg(unsigned n) const
{
  ASS_LE(0, n)
  ASS_L(n, numTypeArguments())
  return *nthArgument(n);
}

bool Term::computable() const {
  if (!env.signature->getFunction(this->functor())->computable()) {
    return false;
  }
  SubtermIterator sit(this);
  while (sit.hasNext()) {
    TermList t = sit.next();
    if (!t.isTerm() || !env.signature->getFunction(t.term()->functor())->computable()) {
      return false;
    }
  }
  return true;
}

bool Term::computableOrVar() const {
  if (!env.signature->getFunction(this->functor())->computable()) {
    return false;
  }
  SubtermIterator sit(this);
  while (sit.hasNext()) {
    TermList t = sit.next();
    if (t.isTerm() && !env.signature->getFunction(t.term()->functor())->computable()) {
      return false;
    }
  }
  return true;
}

std::ostream& Kernel::operator<<(std::ostream& out, SpecialFunctor const& self)
{
  switch (self) {
    case SpecialFunctor::ITE: return out << "ITE";
    case SpecialFunctor::LET: return out << "LET";
    case SpecialFunctor::FORMULA: return out << "FORMULA";
    case SpecialFunctor::TUPLE: return out << "TUPLE";
    case SpecialFunctor::LET_TUPLE: return out << "LET_TUPLE";
    case SpecialFunctor::LAMBDA: return out << "LAMBDA";
    case SpecialFunctor::MATCH: return out << "SPECIAL_FUNCTOR_LAST ";
  }
  ASSERTION_VIOLATION
}<|MERGE_RESOLUTION|>--- conflicted
+++ resolved
@@ -1499,21 +1499,15 @@
     _isTwoVarEquality(0),
     _weight(0),
     _kboWeight(-1),
-<<<<<<< HEAD
-    _kboWeight2(-1),
-    _kboWeight2TimeStamp(-1),
     _varmap(0),
     _reduced(false),
     _reducibilityInfo(0),
     _reducibilityInfoAlt(0),
-    _vars(0),
-    _reducesUnder(0)
-=======
 #if VDEBUG
     _kboInstance(nullptr),
 #endif
-    _vars(0)
->>>>>>> 039fa0ef
+    _vars(0),
+    _reducesUnder(0)
 {
   ASS(!isSpecial()); //we do not copy special terms
 
@@ -1544,14 +1538,9 @@
    _isTwoVarEquality(0),
    _weight(0),
    _kboWeight(-1),
-<<<<<<< HEAD
-   _kboWeight2(-1),
-   _kboWeight2TimeStamp(-1),
-=======
 #if VDEBUG
    _kboInstance(nullptr),
 #endif
->>>>>>> 039fa0ef
    _maxRedLen(0),
    _varmap(0),
    _reduced(false),
