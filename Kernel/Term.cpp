/*
 * This file is part of the source code of the software program
 * Vampire. It is protected by applicable
 * copyright laws.
 *
 * This source code is distributed under the licence found here
 * https://vprover.github.io/license.html
 * and in the source directory
 */
/**
 * @file Term.cpp
 * Implements class Term.
 *
 * @since 18/04/2006 Bellevue
 * @since 06/05/2007 Manchester, changed into a single class instead of three
 */

<<<<<<< HEAD
#include <ostream>
#include "Kernel/NumTraits.hpp"

#include "Debug/Tracer.hpp"

#include "Lib/Allocator.hpp"
#include "Lib/Environment.hpp"
#include "Lib/Portability.hpp"
#include "Lib/Stack.hpp"
#include "Lib/Set.hpp"
#include "Lib/Int.hpp"
#include "Lib/STL.hpp"

=======
#include "Debug/Output.hpp"
>>>>>>> 1916f50e
#include "Indexing/TermSharing.hpp"
#include "Lib/Metaiterators.hpp"

#include "Shell/AnswerExtractor.hpp"

#include "SubstHelper.hpp"
#include "TermIterators.hpp"
#include "RobSubstitution.hpp"
#include "Lib/Metaiterators.hpp"

#include "Term.hpp"

<<<<<<< HEAD
/** If non-zero, term ite functors will be always expanded to
 * the ( p ? x : y ) notation on output */
#define ALWAYS_OUTPUT_TERM_ITE 0

// changes whether theory terms are nicely formatted ($plus($uminus(s),t) vs (-(s) + t) )
#define NICE_THEORY_OUTPUT 1

=======
>>>>>>> 1916f50e
using namespace std;
using namespace Lib;
using namespace Kernel;

constexpr unsigned Term::SPECIAL_FUNCTOR_LOWER_BOUND;

void Term::setId(unsigned id)
{
  if (env.options->randomTraversals() &&
      Random::seed() != 1) { // not until a proper seed has been set (i.e. after parsing!)
      // (cf ProvingHelper::runVampire and getPreprocessedProblem in vampire.cpp)
    id += Random::getInteger(1 << 12) << 20; // the twelve most significant bits are randomized
  }
   _args[0]._setId(id);
}

/**
 * Allocate enough bytes to fit a term of a given arity.
 * @since 01/05/2006 Bellevue
 */
void* Term::operator new(size_t,unsigned arity, size_t preData)
{
  //preData must be a multiple of pointer size to maintain alignment
  ASS_EQ(preData%sizeof(size_t), 0);

  size_t sz = sizeof(Term)+arity*sizeof(TermList)+preData;
  void* mem = ALLOC_KNOWN(sz,"Term");
  mem = reinterpret_cast<void*>(reinterpret_cast<char*>(mem)+preData);
  return (Term*)mem;
} // Term::operator new


inline bool argSafeToShare(TermList t)
{ return t.isSafe() && !t.isSpecialVar(); }

/**
 * Destroy the term.
 * @since 01/05/2006 Bellevue
 * @since 07/06/2007 Manchester, changed to new data structures
 */
void Term::destroy ()
{
  ASS(CHECK_LEAKS || ! shared());

  size_t sz = sizeof(Term)+_arity*sizeof(TermList)+getPreDataSize();
  void* mem = this;
  mem = reinterpret_cast<void*>(reinterpret_cast<char*>(mem)-getPreDataSize());
  DEALLOC_KNOWN(mem,sz,"Term");
} // Term::destroy

/**
 * If the term is not shared, destroy it and all its nonshared subterms.
 */
void Term::destroyNonShared()
{
  if (shared()) {
    return;
  }
  TermList selfRef;
  selfRef.setTerm(this);
  TermList* ts=&selfRef;
  static Stack<TermList*> stack(4);
  static Stack<Term*> deletingStack(8);

  for(;;) {
    if (ts->tag()==REF && !ts->term()->shared()) {
      stack.push(ts->term()->args());
      deletingStack.push(ts->term());
    }
    if (stack.isEmpty()) {
      break;
    }
    ts=stack.pop();
    if (!ts->next()->isEmpty()) {
      stack.push(ts->next());
    }
  }
  while (!deletingStack.isEmpty()) {
    deletingStack.pop()->destroy();
  }
}

/**
 * Return true if the term does not contain any unshared proper term.
 *
 * Not containing an unshared term also means that there are no
 * if-then-else or let...in expressions.
 */
bool TermList::isSafe() const
{
  return isVar() || term()->shared();
}

bool TermList::ground() const 
{ return !isVar() && term()->ground(); }

/**
 * Return true if @b ss and @b tt have the same top symbols, that is,
 * either both are the same variable or both are complex terms with the
 * same function symbol.
 * @since 16/08/2008 flight Sydney-San Francisco
 */
bool TermList::sameTop(TermList ss,TermList tt)
{
  if (ss.isVar()) {
    return ss==tt;
  }
  if (tt.isVar()) {
    return false;
  }
  return ss.term()->functor() == tt.term()->functor();
}
void TermList::Top::output(std::ostream& out) const
{ 
  if (this->var()) {
    out << TermList::var(this->var());
  } else {
    ASS(this->functor())
    out << *env.signature->getFunction(*this->functor());
  }
}

/**
 * Return true if @b ss and @b tt are both complex terms with the
 * same function symbol.
 */
bool TermList::sameTopFunctor(TermList ss, TermList tt)
{
  if (!ss.isTerm() || !tt.isTerm()) {
    return false;
  }
  return ss.term()->functor() == tt.term()->functor();
}

/**
 * Return true if @b ss and @b tt are both complex terms with the
 * same function symbol.
 */
bool TermList::equals(TermList t1, TermList t2)
{
  static Stack<TermList*> stack(8);
  ASS(stack.isEmpty());

  TermList* ss=&t1;
  TermList* tt=&t2;
  for(;;) {
    if (ss->isTerm() && tt->isTerm() && (!ss->term()->shared() || !tt->term()->shared())) {
      Term* s=ss->term();
      Term* t=tt->term();
      if (s->functor()!=t->functor()) {
        stack.reset();
        return false;
      }
      stack.push(s->args());
      stack.push(t->args());
    }
    else if (ss->content()!=tt->content()) {
      stack.reset();
      return false;
    }

    if (stack.isEmpty()) {
      break;
    }
    tt=stack.pop();
    ss=stack.pop();
    if (!tt->next()->isEmpty()) {
      stack.push(ss->next());
      stack.push(tt->next());
    }
  }
  return true;
}

/**
 * Return true if all proper terms in the @ args list are shared
 */
bool TermList::allShared(TermList* args)
{
  while (args->isNonEmpty()) {
    if (args->isTerm() && !args->term()->shared()) {
      return false;
    }
    args = args->next();
  }
  return true;
}

unsigned TermList::weight() const
{
  return isVar() ? 1 : term()->weight();
}

bool TermList::isArrowSort()
{
  return !isVar() && term()->isSort() && 
         static_cast<AtomicSort*>(term())->isArrowSort();
}

bool TermList::isBoolSort()
{
  return !isVar() && term()->isSort() && 
         static_cast<AtomicSort*>(term())->isBoolSort();
}

bool TermList::isArraySort()
{
  return !isVar() && term()->isSort() && 
         static_cast<AtomicSort*>(term())->isArraySort();
}

bool TermList::isTupleSort()
{
  return !isVar() && term()->isSort() && 
         static_cast<AtomicSort*>(term())->isTupleSort();
}

bool AtomicSort::isArrowSort() const { 
  return env.signature->isArrowCon(_functor);
}

bool AtomicSort::isBoolSort() const { 
  return env.signature->isBoolCon(_functor);
}

bool AtomicSort::isArraySort() const { 
  return env.signature->isArrayCon(_functor);
}

bool AtomicSort::isTupleSort() const { 
  return env.signature->isTupleCon(_functor);
}

bool TermList::isApplication() const { 
  return !isVar() && term()->isApplication();
}

bool Term::isApplication() const {
  return !isSort() && !isLiteral() && env.signature->isAppFun(_functor);    
}

unsigned Term::numTypeArguments() const {
  ASS(!isSort());

  return isSpecial()
    ? 0
    : isLiteral()
      ? env.signature->getPredicate(_functor)->numTypeArguments()
      : env.signature->getFunction(_functor)->numTypeArguments();
}

TermList* Term::termArgs()
{
  ASS(!isSort());

  return _args + (_arity - numTypeArguments());
}

const TermList* Term::typeArgs() const
{ return numTypeArguments() == 0 ? nullptr : args(); }

unsigned Term::numTermArguments() const
{ 
  if(isSuper() || isSort())
    return 0;
  
  ASS(_arity >= numTypeArguments())                  
  return _arity - numTypeArguments(); 
}

bool TermList::containsSubterm(TermList trm) const
{
  if (!isTerm()) {
    return trm==*this;
  }
  return term()->containsSubterm(trm);
}

bool Term::containsSubterm(TermList trm) const
{
  ASS(!trm.isTerm() || trm.term()->shared());
  ASS(shared());

  if (trm.isTerm() && trm.term()==this) {
    ASS(!isLiteral());
    return true;
  }
  if (arity()==0) {
    return false;
  }

  const TermList* ts=args();
  static Stack<const TermList*> stack(4);
  stack.reset();
  for(;;) {
    if (*ts==trm) {
      return true;
    }
    if (!ts->next()->isEmpty()) {
      stack.push(ts->next());
    }
    if (ts->isTerm()) {
      ASSERT_VALID(*ts->term());
      if (ts->term()->arity()) {
	stack.push(ts->term()->args());
      }
    }
    if (stack.isEmpty()) {
      return false;
    }
    ts=stack.pop();
  }
}

size_t Term::countSubtermOccurrences(TermList subterm) {
  size_t res = 0;

  unsigned stWeight = subterm.isTerm() ? subterm.term()->weight() : 1;
  SubtermIterator stit(this);
  while(stit.hasNext()) {
    TermList t = stit.next();
    if(t==subterm) {
      res++;
      stit.right();
    }
    else if(t.isTerm()) {
      if(t.term()->weight()<=stWeight) {
        stit.right();
      }
    }
  }
  return res;
}

bool TermList::containsAllVariablesOf(TermList t)
{
  Set<TermList> vars;
  TermIterator oldVars=Term::getVariableIterator(*this);
  while (oldVars.hasNext()) {
    vars.insert(oldVars.next());
  }
  TermIterator newVars=Term::getVariableIterator(t);
  while (newVars.hasNext()) {
    if (!vars.contains(newVars.next())) {
      return false;
    }
  }
  return true;
}

bool Term::containsAllVariablesOf(Term* t)
{
  static DHSet<TermList> vars;
  vars.reset();

  static VariableIterator vit;

  //collect own vars
  vit.reset(this);
  while (vit.hasNext()) {
    vars.insert(vit.next());
  }

  //check t's vars are among collected
  vit.reset(t);
  while (vit.hasNext()) {
    if (!vars.contains(vit.next())) {
      return false;
    }
  }
  return true;
}

bool Term::isShallow() const
{
  const TermList* t = args();
  while (!t->isEmpty()) {
    if (t->isTerm() && t->term()->arity()>0) {
      return false;
    }
    t = t->next();
  }
  return true;
}

TermIterator Term::getVariableIterator(TermList tl)
{
  if (tl.isVar()) {
    return pvi( getSingletonIterator(tl) );
  }
  ASS(tl.isTerm());
  return vi( new VariableIterator(tl.term()) );
}


/**
 * Return the string representation of variable var.
 * @since 16/05/2007
 */
vstring Term::variableToString(unsigned var)
{
  return (vstring)"X" + Int::toString(var);
} // variableToString

/**
 * Return the string representation of variable term var.
 * @since 16/05/2007
 */
vstring Term::variableToString(TermList var)
{
  ASS(var.isVar());

  if (var.isOrdinaryVar()) {
    return (vstring)"X" + Int::toString(var.var());
  }
  else {
    return (vstring)"S" + Int::toString(var.var());
  }
} // variableToString

/**
 * Return the vstring representation of the terms "head"
 * i.e., the function / predicate symbol name or the special term head.
 * Special term prints also '(' and the following arguments which are not args() and a comma
 * Normal term prints "(" if there are any args to follow
 */
vstring Term::headToString() const
{
  if (isSpecial()) {
    const Term::SpecialTermData* sd = getSpecialData();

    switch(specialFunctor()) {
      case SpecialFunctor::FORMULA: {
        ASS_EQ(arity(), 0);
        vstring formula = sd->getFormula()->toString();
        return env.options->showFOOL() ? "$term{" + formula + "}" : formula;
      }
      case SpecialFunctor::LET: {
        ASS_EQ(arity(), 1);
        TermList binding = sd->getBinding();
        bool isPredicate = binding.isTerm() && binding.term()->isBoolean();
        vstring functor = isPredicate ? env.signature->predicateName(sd->getFunctor())
                                      : env.signature->functionName(sd->getFunctor());
        OperatorType* type = isPredicate ? env.signature->getPredicate(sd->getFunctor())->predType()
                                         : env.signature->getFunction(sd->getFunctor())->fnType();

        const VList* variables = sd->getVariables();
        vstring variablesList = "";
        for (unsigned i = 0; i < VList::length(variables); i++) {
          unsigned var = VList::nth(variables, i);
          variablesList += Term::variableToString(var);
          if (i < VList::length(variables) - 1) {
            variablesList += ", ";
          }
        }
        if (VList::length(variables)) {
          variablesList = "(" + variablesList + ")";
        }
        return "$let(" + functor + ": " + type->toString() + ", " + functor + variablesList + " := " + binding.toString() + ", ";
      }
      case SpecialFunctor::ITE: {
        ASS_EQ(arity(),2);
        return "$ite(" + sd->getCondition()->toString() + ", ";
      }
      case SpecialFunctor::TUPLE: {
        ASS_EQ(arity(), 0);
        Term* term = sd->getTupleTerm();
        vstring termList = "";
        Term::Iterator tit(term);
        unsigned i = term->arity();
        while (tit.hasNext()) {
          termList += tit.next().toString();
          if (--i > 0) {
            termList += ", ";
          }
        }
        return "[" + termList + "]";
      }
      case SpecialFunctor::LET_TUPLE: {
        ASS_EQ(arity(), 1);
        VList* symbols = sd->getTupleSymbols();
        unsigned tupleFunctor = sd->getFunctor();
        TermList binding = sd->getBinding();

        OperatorType* fnType = env.signature->getFunction(tupleFunctor)->fnType();

        vstring symbolsList = "";
        vstring typesList = "";
        for (unsigned i = 0; i < VList::length(symbols); i++) {
          Signature::Symbol* symbol = (fnType->arg(i) == AtomicSort::boolSort())
            ? env.signature->getPredicate(VList::nth(symbols, i))
            : env.signature->getFunction(VList::nth(symbols, i));
          symbolsList += symbol->name();
          typesList += symbol->name() + ": " + fnType->arg(i).toString();
          if (i != VList::length(symbols) - 1) {
            symbolsList += ", ";
            typesList += ", ";
          }
        }

        return "$let([" + typesList + "], [" + symbolsList + "] := " + binding.toString() + ", ";
      }
      case SpecialFunctor::LAMBDA: {
        VList* vars = sd->getLambdaVars();
        SList* sorts = sd->getLambdaVarSorts();
        TermList lambdaExp = sd->getLambdaExp();

        vstring varList = "[";

        VList::Iterator vs(vars);
        SList::Iterator ss(sorts);
        bool first = true;
        while(vs.hasNext()) {
          if (!first){
            varList += ", ";
          }else{ first = false; }
          varList += Term::variableToString(vs.next()) + " : ";
          varList += ss.next().toString(); 
        }
        varList += "]";        
        return "(^" + varList + " : (" + lambdaExp.toString() + "))";
      }
      case SpecialFunctor::MATCH: {
        // we simply let the arguments be written out
        return "$match(";
      }
      default:
        ASSERTION_VIOLATION;
    }
  } else {
    unsigned proj;
    if (!isSort() && Theory::tuples()->findProjection(functor(), isLiteral(), proj)) {
      return "$proj(" + Int::toString(proj) + ", ";
    }
    bool print = (isLiteral() || isSort() ||
                 (env.signature->getFunction(_functor)->combinator() == Signature::NOT_COMB)) && arity();
    vstring name = "";
    if(isLiteral()) {
      name = static_cast<const Literal *>(this)->predicateName();
    } else if (isSort()) {
      const AtomicSort* asSort = static_cast<const AtomicSort *>(this);
      if(env.options->showFOOL() && asSort->isBoolSort()){
        name = "$bool";
      } else {
        name = asSort->typeConName();
      }
    } else {
      name = functionName();
    }
    return name + (print ? "(" : "");
  }
}

/**
 * In combination with Term::headToString prepares
 * vstring representation of a term.
 * (this) has to come from arguments of a term of non-zero arity,
 * possibly a special one.
 * Will close the term printed with ')'
 */
vstring TermList::asArgsToString() const
{
  vstring res;

  Stack<const TermList*> stack(64);

  stack.push(this);

  while (stack.isNonEmpty()) {
    const TermList* ts = stack.pop();
    if (! ts) { // comma
      res += ',';
      continue;
    }
    if (ts->isEmpty()) {
      res += ')';
      continue;
    }
    const TermList* tail = ts->next();
    stack.push(tail);
    if (! tail->isEmpty()) {
      stack.push(0);
    }
    if (ts->isVar()) {
      res += Term::variableToString(*ts);
      continue;
    }
    const Term* t = ts->term();
  
    if(!(t->isSort() && static_cast<AtomicSort*>(const_cast<Term*>(t))->isArrowSort())){
      res += t->toString();
      continue;
    }

    res += t->headToString();

    if (t->arity()) {
      stack.push(t->args());
    }
  }

  return res;
}

/**
 * Write as a vstring the head of the term list.
 * @since 27/02/2008 Manchester
 */
vstring TermList::toString(bool topLevel) const
{
  if (isEmpty()) {
    return "<empty TermList>";
  }
  if (isVar()) {
    return Term::variableToString(*this);
  }
  return term()->toString(topLevel);
} // TermList::toString


/**
 * Return the result of conversion of a term into a vstring.
 * @since 16/05/2007 Manchester
 */
vstring Term::toString(bool topLevel) const
{
  bool printArgs = true;

  if(isSuper()){
    return "$tType";
  }

  if(!isSpecial() && !isLiteral()){
    if(isSort() && static_cast<AtomicSort*>(const_cast<Term*>(this))->isArrowSort()){
      ASS(arity() == 2);
      vstring res;
      TermList arg1 = *(nthArgument(0));
      TermList arg2 = *(nthArgument(1));
      res += topLevel ? "" : "("; 
      res += arg1.toString(false) + " > " + arg2.toString();
      res += topLevel ? "" : ")";
      return res;
    }

    printArgs = isSort() || env.signature->getFunction(_functor)->combinator() == Signature::NOT_COMB;
  }

#if NICE_THEORY_OUTPUT
  auto theoryTerm = Kernel::tryNumTraits([&](auto numTraits) {
    auto unary = [&](auto sym)  {
      vstringstream out;
      // out << sym << "(" << termArg(0) << ")";
      out << sym << termArg(0);
      return Option<vstring>(out.str());
    };
    auto binary = [&](auto sym)  {
      vstringstream out;
      out << "(" << termArg(0) 
          << " " << sym << " " << termArg(1)
          << ")";
      return Option<vstring>(out.str());
    };
    using NumTraits = decltype(numTraits);
    if (isLiteral()) {
      if (_functor == NumTraits::greaterF()) {
        return binary(">");
      } else if (_functor == NumTraits::geqF()) {
        return binary(">=");
      }
      /* nothing */
    } else if (isSort()) {
      /* nothing */
    } else {
      if (_functor == NumTraits::addF()) {
        return binary("+");
      } else if (_functor == NumTraits::mulF()) {
        return binary("*");
      } else if (_functor == NumTraits::minusF()) {
        return unary("-");
      }
    }
    return Option<vstring>();
  });

  if (theoryTerm.isSome()) {
    return theoryTerm.unwrap();
  }
#endif // NICE_THEORY_OUTPUT

  vstring s = headToString();
  

  if (_arity && printArgs) {
    s += args()->asArgsToString(); // will also print the ')'
  }
  return s;
} // Term::toString

/**
 * Return the result of conversion of a literal into a vstring.
 * @since 16/05/2007 Manchester
 */
vstring Literal::toString() const
{
  if (isEquality()) {
    const TermList* lhs = args();
    vstring s = lhs->toString();
    if (isPositive()) {
      s += " = ";
    }
    else {
      s += " != ";
    }

    vstring res = s + lhs->next()->toString();
    if (env.getMainProblem() == nullptr || env.getMainProblem()->isHigherOrder() || 
       (SortHelper::getEqualityArgumentSort(this) == AtomicSort::boolSort())){
      res = "("+res+")";
    }
    /*if(isTwoVarEquality()){
      res += "___ sort: " + twoVarEqSort().toString();
    }*/

    return res;
  }

#if NICE_THEORY_OUTPUT
  auto theoryTerm = Kernel::tryNumTraits([&](auto numTraits) {
    auto binary = [&](auto sym)  {
      vstringstream out;
      if (!polarity()) out << "~(" ;
      out << *nthArgument(0) << " " << sym << " " << *nthArgument(1) ;
      if (!polarity()) out << ")" ;
      return Option<vstring>(out.str());
    };
    using NumTraits = decltype(numTraits);
    if (_functor == NumTraits::greaterF()) {
      return binary(">");
    } else if (_functor == NumTraits::geqF()) {
      return binary(">=");
    }
    return Option<vstring>();
  });
  if (theoryTerm.isSome()) {
    return theoryTerm.unwrap();
  }
#endif // NICE_THEORY_OUTPUT


  Stack<const TermList*> stack(64);
  vstring s = polarity() ? "" : "~";
  unsigned proj;
  if (Theory::tuples()->findProjection(functor(), true, proj)) {
    return s + "$proj(" + Int::toString(proj) + ", " + args()->asArgsToString();
  }
  s += predicateName();

  //cerr << "predicate: "<< predicateName()<<endl;
  if (_arity) {
    s += '(' + args()->asArgsToString(); // will also print the ')'
  }
  return s;
} // Literal::toString


/**
 * Return the print name of the function symbol of this term.
 * @since 18/05/2007 Manchester
 */
const vstring& Term::functionName() const
{
#if VDEBUG
  static vstring nonexisting("<function does not exists>");
  if (_functor>=static_cast<unsigned>(env.signature->functions())) {
    return nonexisting;
  }
#endif

  return env.signature->functionName(_functor);
} // Term::functionName

/**
 * Return the print name of the type constructor symbol of this sort.
 */
const vstring& AtomicSort::typeConName() const
{
#if VDEBUG
  static vstring nonexisting("<type constructor does not exists>");
  if (_functor>=static_cast<unsigned>(env.signature->typeCons())) {
    return nonexisting;
  }
#endif

  return env.signature->typeConName(_functor);
} // Term::functionName

/**
 * Return the print name of the function symbol of this literal.
 * @since 18/05/2007 Manchester
 */
const vstring& Literal::predicateName() const
{
#if VDEBUG
  static vstring nonexisting("<predicate does not exists>");
  if (_functor>=static_cast<unsigned>(env.signature->predicates())) {
    return nonexisting;
  }
#endif

  return env.signature->predicateName(_functor);
} // Literal::predicateName


bool Literal::isAnswerLiteral() const {
  return env.signature->getPredicate(functor())->answerPredicate();
}


/**
 * Apply @b subst to the term and return the result.
 * @since 28/12/2007 Manchester
 */
Term* Term::apply(Substitution& subst)
{
  return SubstHelper::apply(this, subst);
} // Term::apply


/**
 * Apply @b subst to the literal and return the result.
 * @since 28/12/2007 Manchester
 */
Literal* Literal::apply(Substitution& subst)
{
  return SubstHelper::apply(this, subst);
} // Literal::apply

/**
 * Return literal opposite to @b l.
 */
Literal* Literal::complementaryLiteral(Literal* l)
{
  Literal* res=env.sharing->tryGetOpposite(l);
  if (!res) {
    res=create(l,!l->polarity());
  }
  return res;
}


/** Create a new complex term, copy from @b t its function symbol and
 *  from the array @b args its arguments. Insert it into the sharing
 *  structure if all arguments are shared.
 * @since 07/01/2008 Torrevieja
 */
Term* Term::create(Term* t,TermList* args)
{
  ASS_EQ(t->getPreDataSize(), 0);
  ASS(!t->isLiteral())
  ASS(!t->isSort())
  return Term::create(t->functor(), t->arity(), args);
}

/** Create a new complex term, and insert it into the sharing
 *  structure if all arguments are shared.
 */
Term* Term::create(unsigned function, unsigned arity, const TermList* args)
{
  ASS_EQ(env.signature->functionArity(function), arity);

  bool share = range(0, arity).all([&](auto i) { return argSafeToShare(args[i]); });

  auto allocTerm = [&]() {
    Term* s = new(arity) Term;
    s->makeSymbol(function,arity);
    for (auto i : range(0, arity)) {
      *s->nthArgument(i) = args[i];
    }
    return s;
  };

  if (share) {
    bool created = false;
    auto shared = 
      env.sharing->_terms.rawFindOrInsert(allocTerm, 
        Term::termHash(function, [&](auto i){ return args[i]; }, arity), 
        [&](Term* t) { return t->functor() == function && range(0, arity).all([&](auto i) { return args[i] == *t->nthArgument(i); }); },
        created);
    if (created) {
      env.sharing->computeAndSetSharedTermData(shared);
    }
    return shared;
  } else {
    return allocTerm();
  }
}


/** Create a new constant and insert in into the sharing
 *  structure.
 */
Term* Term::createConstant(const vstring& name)
{
  unsigned symbolNumber = env.signature->addFunction(name,0);
  return createConstant(symbolNumber);
}

/** Create a new complex term, copy from @b t its function symbol and
 *  from the array @b args its arguments. Do not insert it into the sharing
 *  structure.
 * @since 07/01/2008 Torrevieja
 */
Term* Term::createNonShared(Term* t,TermList* args)
{
  int arity = t->arity();
  Term* s = new(arity) Term(*t);
  TermList* ss = s->args();
  for (int i = 0;i < arity;i++) {
    ASS(!args[i].isEmpty());
    *ss-- = args[i];
  }
  return s;
} // Term::createNonShared(const Term* t,Term* args)



/** Create a new complex term, and do not insert it into the sharing
 *  structure.
 */
Term* Term::createNonShared(unsigned function, unsigned arity, TermList* args)
{
  ASS_EQ(env.signature->functionArity(function), arity);

  Term* s = new(arity) Term;
  s->makeSymbol(function,arity);

  TermList* ss = s->args();

  TermList* curArg = args;
  TermList* argStopper = args+arity;
  while (curArg!=argStopper) {
    *ss = *curArg;
    --ss;
    ++curArg;
  }
  return s;
}

/**
 * Create a (condition ? thenBranch : elseBranch) expression
 * and return the resulting term
 */
Term* Term::createITE(Formula * condition, TermList thenBranch, TermList elseBranch, TermList branchSort)
{
  Term* s = new(2,sizeof(SpecialTermData)) Term;
  s->makeSymbol(toNormalFunctor(SpecialFunctor::ITE), 2);
  TermList* ss = s->args();
  *ss = thenBranch;
  ss = ss->next();
  *ss = elseBranch;
  ASS(ss->next()->isEmpty());
  s->getSpecialData()->_iteData.condition = condition;
  s->getSpecialData()->_iteData.sort = branchSort;
  return s;
}

/**
 * Create (let lhs <- rhs in t) expression and return
 * the resulting term
 */
Term* Term::createLet(unsigned functor, VList* variables, TermList binding, TermList body, TermList bodySort)
{
#if VDEBUG
  Set<unsigned> distinctVars;
  VList::Iterator vit(variables);
  while (vit.hasNext()) {
    distinctVars.insert(vit.next());
  }
  ASS_EQ(distinctVars.size(), VList::length(variables));

  bool isPredicate = binding.isTerm() && binding.term()->isBoolean();
  const unsigned int arity = isPredicate ? env.signature->predicateArity(functor)
                                         : env.signature->functionArity(functor);
  ASS_EQ(arity, VList::length(variables));
#endif

  Term* s = new(1,sizeof(SpecialTermData)) Term;
  s->makeSymbol(toNormalFunctor(SpecialFunctor::LET), 1);
  TermList* ss = s->args();
  *ss = body;
  ASS(ss->next()->isEmpty());
  s->getSpecialData()->_letData.functor = functor;
  s->getSpecialData()->_letData.variables = variables;
  s->getSpecialData()->_letData.sort = bodySort;
  s->getSpecialData()->_letData.binding = binding;
  return s;
}

/**
 * Create (let [a, b, c] <- rhs in t) expression and return
 * the resulting term
 */
Term* Term::createTupleLet(unsigned tupleFunctor, VList* symbols, TermList binding, TermList body, TermList bodySort)
{
#if VDEBUG
  Signature::Symbol* tupleSymbol = env.signature->getFunction(tupleFunctor);
  ASS_EQ(tupleSymbol->arity(), VList::length(symbols));
  ASS_REP(tupleSymbol->fnType()->result().isTupleSort(), tupleFunctor);

  Set<pair<int,bool> > distinctSymbols;
  VList::Iterator sit(symbols);
  unsigned arg = 0;
  while (sit.hasNext()) {
    unsigned symbol = sit.next();
    bool isPredicate = tupleSymbol->fnType()->arg(arg) == AtomicSort::boolSort();
    if (!distinctSymbols.contains(make_pair(symbol, isPredicate))) {
      distinctSymbols.insert(make_pair(symbol, isPredicate));
    } else {
      ASSERTION_VIOLATION_REP(symbol);
    }
    arg++;
  }
#endif

  Term* s = new(1,sizeof(SpecialTermData)) Term;
  s->makeSymbol(toNormalFunctor(SpecialFunctor::LET_TUPLE), 1);
  TermList* ss = s->args();
  *ss = body;
  ASS(ss->next()->isEmpty());
  s->getSpecialData()->_letTupleData.functor = tupleFunctor;
  s->getSpecialData()->_letTupleData.symbols = symbols;
  s->getSpecialData()->_letTupleData.sort = bodySort;
  s->getSpecialData()->_letTupleData.binding = binding;
  return s;
} 

/**
 * Create a formula expression and return
 * the resulting term
 */
Term* Term::createFormula(Formula* formula)
{
  Term* s = new(0,sizeof(SpecialTermData)) Term;
  s->makeSymbol(toNormalFunctor(SpecialFunctor::FORMULA), 0);
  s->getSpecialData()->_formulaData.formula = formula;
  return s;
}


/**
 * Create a lambda term from a list of lambda vars and an 
 * expression and returns the resulting term
 */
Term* Term::createLambda(TermList lambdaExp, VList* vars, SList* sorts, TermList expSort){
  Term* s = new(0, sizeof(SpecialTermData)) Term;
  s->makeSymbol(toNormalFunctor(SpecialFunctor::LAMBDA), 0);
  //should store body of lambda in args
  s->getSpecialData()->_lambdaData.lambdaExp = lambdaExp;
  s->getSpecialData()->_lambdaData._vars = vars;
  s->getSpecialData()->_lambdaData._sorts = sorts;
  s->getSpecialData()->_lambdaData.expSort = expSort;
  SList::Iterator sit(sorts);
  Stack<TermList> revSorts;
  TermList lambdaTmSort = expSort;
  while(sit.hasNext()){
    revSorts.push(sit.next());
  }
  while(!revSorts.isEmpty()){
    TermList varSort = revSorts.pop();
    lambdaTmSort = AtomicSort::arrowSort(varSort, lambdaTmSort);
  }
  s->getSpecialData()->_lambdaData.sort = lambdaTmSort;
  return s;
} 

Term* Term::createTuple(unsigned arity, TermList* sorts, TermList* elements) {
  unsigned tupleFunctor = Theory::tuples()->getFunctor(arity, sorts);
  Term* tupleTerm = Term::create(tupleFunctor, arity, elements);
  return createTuple(tupleTerm);
}

Term* Term::createTuple(Term* tupleTerm) {
  Term* s = new(0, sizeof(SpecialTermData)) Term;
  s->makeSymbol(toNormalFunctor(SpecialFunctor::TUPLE), 0);
  s->getSpecialData()->_tupleData.term = tupleTerm;
  return s;
}

Term *Term::createMatch(TermList sort, TermList matchedSort, unsigned int arity, TermList *elements) {
  Term *s = new (arity, sizeof(SpecialTermData)) Term;
  s->makeSymbol(toNormalFunctor(SpecialFunctor::MATCH), arity);
  TermList *ss = s->args();
  s->getSpecialData()->_matchData.sort = sort;
  s->getSpecialData()->_matchData.matchedSort = matchedSort;

  for (unsigned i = 0; i < arity; i++) {
    ASS(!elements[i].isEmpty());
    *ss = elements[i];
    ss = ss->next();
  }
  ASS(ss->isEmpty());

  return s;
}

/** Create a new complex term, copy from @b t its function symbol and arity.
 *  Initialize its arguments by a dummy special variable.
 */
Term* Term::createNonShared(Term* t)
{
  int arity = t->arity();
  Term* s = new(arity) Term(*t);
  TermList* ss = s->args();
  for (int i = 0;i < arity;i++) {
    (*ss--).makeSpecialVar(0);
  }
  return s;
} // Term::createNonShared(const Term* t)

/** Create clone of complex term @b t. Do not insert it into the sharing
 *  structure.
 */
Term* Term::cloneNonShared(Term* t)
{
  int arity = t->arity();
  TermList* args = t->args();
  Term* s = new(arity) Term(*t);
  TermList* ss = s->args();
  for (int i = 0;i < arity;i++) {
    *ss-- = args[-i];
  }
  return s;
} // Term::cloneNonShared(const Term* t,Term* args)

Term* Term::create1(unsigned fn, TermList arg)
{ return Term::create(fn, { arg }); }

Term* Term::create2(unsigned fn, TermList arg1, TermList arg2)
{ return Term::create(fn, {arg1, arg2}); }


Term* Term::create(unsigned fn, std::initializer_list<TermList> args)
{ return Term::create(fn, args.size(), args.begin()); }

/**
 * Create singleton FOOL constants
 */ 
Term* Term::foolTrue(){
  static Term* _foolTrue = createConstant(env.signature->getFoolConstantSymbol(true));
  return _foolTrue;
}

Term* Term::foolFalse(){
  static Term* _foolFalse = createConstant(env.signature->getFoolConstantSymbol(false));
  return _foolFalse;
}

/*
 * NOTE: by design the term that represent $tType is not shared
 * and also is not linked to a symbol in the signature.
 */
TermList AtomicSort::superSort(){
  static AtomicSort* _super = createNonSharedConstant(0);
  return TermList(_super);
}

TermList AtomicSort::defaultSort(){
  static AtomicSort* _default = createConstant(env.signature->getDefaultSort());
  return TermList(_default); 
}
  
TermList AtomicSort::boolSort(){
  static AtomicSort* _bool = createConstant(env.signature->getBoolSort()); 
  return TermList(_bool); 
}

TermList AtomicSort::intSort(){
  static AtomicSort* _int = createConstant(env.signature->getIntSort()); 
  return TermList(_int); 
}
 
TermList AtomicSort::realSort(){
  static AtomicSort* _real = createConstant(env.signature->getRealSort()); 
  return TermList(_real); 
}

TermList AtomicSort::rationalSort(){
  static AtomicSort* _rat = createConstant(env.signature->getRatSort());
  return TermList(_rat); 
}

TermList AtomicSort::arrowSort(TermList s1, TermList s2){
  unsigned arrow = env.signature->getArrowConstructor();
  return TermList(create2(arrow, s1, s2));
}

TermList AtomicSort::arrowSort(TermList s1, TermList s2, TermList s3){
  return arrowSort(s1, arrowSort(s2, s3));
}

TermList AtomicSort::arrowSort(TermStack& domSorts, TermList range)
{
  TermList res = range;

  for(unsigned i = 0; i < domSorts.size(); i++){
    res = arrowSort(domSorts[i], res);
  }
  return res;
}

AtomicSort* AtomicSort::createConstant(const vstring& name)
{
  bool added;
  unsigned newSort = env.signature->addTypeCon(name,0,added);
  if(added){
    OperatorType* ot = OperatorType::getConstantsType(superSort());
    env.signature->getTypeCon(newSort)->setType(ot);
  }
  return createConstant(newSort);
}

TermList AtomicSort::arraySort(TermList indexSort, TermList innerSort)
{
  unsigned array = env.signature->getArrayConstructor();
  TermList sort = TermList(create2(array, indexSort, innerSort));
  return sort;
}

TermList AtomicSort::tupleSort(unsigned arity, TermList* sorts)
{ return TermList(Term::create(env.signature->getTupleConstructor(arity), arity, sorts)); }

unsigned Term::computeDistinctVars() const
{
  Set<unsigned> vars;
  VariableIterator vit(this);
  while (vit.hasNext()) {
    vars.insert(vit.next().var());
  }
  return vars.size();
}

/**
 * True if each function and predicate symbols in this term or literal are
 * marked as skip for the purpose of symbol elimination.
 * @since 04/05/2013 Manchester, changed to use the new NonVariable Iterator
 * @author Andrei Voronkov
 */
bool Term::skip() const
{
  if (isLiteral()) {
    if (!env.signature->getPredicate(functor())->skip()) {
      return false;
    }
  }
  else {
    if (!env.signature->getFunction(functor())->skip()) {
      return false;
    }
  }
  NonVariableIterator nvi(const_cast<Term*>(this));
  while (nvi.hasNext()) {
    unsigned func=nvi.next().term()->functor();
    if (!env.signature->getFunction(func)->skip()) {
      return false;
    }
  }
  return true;
} // skip

bool Term::isBoolean() const {
  const Term* term = this;
  while (true) {
    if (env.signature->isFoolConstantSymbol(true, term->functor()) ||
        env.signature->isFoolConstantSymbol(false, term->functor())) return true;
    if (!term->isSpecial()){
      bool val = !term->isLiteral() && 
      env.signature->getFunction(term->functor())->fnType()->result() == AtomicSort::boolSort();
      return val;
    }
    switch (term->specialFunctor()) {
      case SpecialFunctor::FORMULA:
        return true;
      case SpecialFunctor::TUPLE:
      case SpecialFunctor::LAMBDA:
        return false;
      case SpecialFunctor::ITE:
      case SpecialFunctor::LET:
      case SpecialFunctor::LET_TUPLE: {
        const TermList *ts = term->nthArgument(0);
        if (!ts->isTerm()) {
          return false;
        } else {
          term = ts->term();
          break;
        }
      }
      case SpecialFunctor::MATCH: {
        const TermList *ts = term->nthArgument(2);
        if (!ts->isTerm()) {
          return false;
        } else {
          term = ts->term();
          break;
        }
      }
      default:
        ASSERTION_VIOLATION_REP(term->toString());
    }
  }
  return false;
} // isBoolean

bool Term::isSuper() const {
  return this == AtomicSort::superSort().term(); 
}

/** Create a new sort, and insert it into the sharing
 *  structure if all arguments are shared.
 */
AtomicSort* AtomicSort::create(unsigned typeCon, unsigned arity, const TermList* args)
{
  ASS_EQ(env.signature->typeConArity(typeCon), arity);

  bool share = range(0, arity).all([&](auto i) { return argSafeToShare(args[i]); });

  auto allocTerm = [&]() {
    AtomicSort* s = new(arity) AtomicSort(typeCon,arity);
    s->makeSymbol(typeCon,arity);
    for (auto i : range(0, arity)) {
      *s->nthArgument(i) = args[i];
    }
    return s;
  };

  if (share) {
    bool created = false;
    auto shared = 
      env.sharing->_sorts.rawFindOrInsert(allocTerm, 
        Term::termHash(typeCon, [&](auto i){ return args[i]; }, arity), 
        [&](AtomicSort* t) { return t->functor() == typeCon && range(0, arity).all([&](auto i) { return args[i] == *t->nthArgument(i); }); },
        created
        );
    if (created) {
      env.sharing->computeAndSetSharedSortData(shared);
    }
    return shared;
  } else {
    return allocTerm();
  }
}

/** Create a new complex sort, copy from @b sort its function symbol and
 *  from the array @b args its arguments. Insert it into the sharing
 *  structure if all arguments are shared.
 * @since 07/01/2008 Torrevieja
 */
AtomicSort* AtomicSort::create(AtomicSort const* sort,TermList* args)
{
  return AtomicSort::create(sort->functor(), sort->arity(), args);
}


AtomicSort* AtomicSort::create2(unsigned tc, TermList arg1, TermList arg2)
{
  TermList args[] = {arg1, arg2};
  return AtomicSort::create(tc, 2, args);
}


/** Create a new complex sort, and do not insert it into the sharing
 *  structure.
 */
AtomicSort* AtomicSort::createNonShared(unsigned typeCon, unsigned arity, TermList* args)
{
  ASS_EQ(env.signature->typeConArity(typeCon), arity);

  AtomicSort* s = new(arity) AtomicSort(typeCon, arity);
  TermList* ss = s->args();

  TermList* curArg = args;
  TermList* argStopper = args+arity;
  while (curArg!=argStopper) {
    *ss = *curArg;
    --ss;
    ++curArg;
  }
  return s;
}

/**
 * Return true iff headers of literals match each other.
 */
bool Literal::headersMatch(Literal* l1, Literal* l2, bool complementary)
{
  if (l1->_functor!=l2->_functor || (complementary?1:0)!=(l1->polarity()!=l2->polarity())) {
    return false;
  }

  return true;
}

/** Create a new literal, and insert it into the sharing
 *  structure if all arguments are shared.
 */
template<class GetArg>
Literal* Literal::create(unsigned predicate, unsigned arity, bool polarity, bool commutative, GetArg getArg, Option<TermList> twoVarEqSort)
{
  ASS(!twoVarEqSort || (predicate == 0 && arity == 2 && getArg(0).isVar() && getArg(1).isVar()))
  ASS(predicate != 0 || commutative)
  ASS(!commutative || arity == 2)
  ASS_EQ(env.signature->predicateArity(predicate), arity);

  bool share = range(0, arity).all([&](auto i) { return argSafeToShare(getArg(i)); });
  bool swapArgs = share && commutative && Indexing::TermSharing::argNormGt(getArg(0), getArg(1));
  auto normArg = [&](auto i) { return swapArgs ? getArg(1 - i) : getArg(i); };

  auto allocLiteral = [&]() {
    Literal* l = new(arity) Literal(predicate, arity, polarity, commutative);
    for (auto i : range(0, arity)) {
      *l->nthArgument(i) = normArg(i);
    }
    if (twoVarEqSort) {
      l->markTwoVarEquality();
      l->setTwoVarEqSort(*twoVarEqSort);
    }
    return l;
  };

  if (share) {
    bool created = false;
    auto shared = 
      env.sharing->_literals.rawFindOrInsert(allocLiteral, 
        Literal::literalHash(predicate, polarity, normArg, arity, twoVarEqSort, commutative), 
        [&](Literal* t) { return Literal::literalEquals(t, predicate, polarity, normArg, arity, twoVarEqSort, commutative); },
        created);

    if (created) {
      if (twoVarEqSort) 
        env.sharing->computeAndSetSharedVarEqData(shared, *twoVarEqSort);
      else 
        env.sharing->computeAndSetSharedLiteralData(shared);
    }
    ASS(!commutative || rightArgOrder(*shared->nthArgument(0), *shared->nthArgument(1)))
    return shared;
  } else {
    return allocLiteral();
  }
}

Literal* Literal::create(unsigned predicate, unsigned arity, bool polarity, bool commutative, TermList* args)
{ return create(predicate, arity, polarity, commutative, [&](auto i) { return args[i]; }); }

/** Create a new literal, copy from @b l its predicate symbol and
 *  its arguments, and set its polarity to @b polarity. Insert it
 *  into the sharing structure if all arguments are shared.
 * @since 07/01/2008 Torrevieja
 */
Literal* Literal::create(Literal* l,bool polarity)
{
  ASS_EQ(l->getPreDataSize(), 0);

  return l->isEquality()
    ? Literal::createEquality(polarity, *l->nthArgument(0), *l->nthArgument(1), SortHelper::getEqualityArgumentSort(l))
    : Literal::create(l->functor(), l->arity(), polarity, l->commutative(), [&](auto i) { return *l->nthArgument(i); });
} // Literal::create

/** Create a new literal, copy from @b l its predicate symbol and
 *  from the array @b args its arguments. Insert it into the sharing
 *  structure if all arguments are shared.
 * @since 07/01/2008 Torrevieja
 */
Literal* Literal::create(Literal* l,TermList* args)
{
  return l->isEquality()
    ? Literal::createEquality(l->polarity(), args[0], args[1], SortHelper::getEqualityArgumentSort(l))
    : Literal::create(l->functor(), l->arity(), l->polarity(), l->commutative(), [&](auto i) { return args[i]; });
} // Literal::create


/**
 * Return a new equality literal, with polarity @b polarity and
 * arguments @b arg1 and @b arg2. These arguments must be of sort @c sort
 * (or more specific, in the polymorphic case) unless they are variables.
 * Insert the new literal into the sharing structure if all arguments
 * are shared.
 *
 * The equality may be between two variables.
 */
Literal* Literal::createEquality (bool polarity, TermList arg1, TermList arg2, TermList sort)
{
#if VDEBUG
   TermList srt1, srt2;
   static RobSubstitution checkSortSubst;
   checkSortSubst.reset();

   if (!SortHelper::tryGetResultSort(arg1, srt1)) {
     if (!SortHelper::tryGetResultSort(arg2, srt2)) {
       ASS_REP(arg1.isVar(), arg1.toString());
       ASS_REP(arg2.isVar(), arg2.toString());
     } else{
       ASS(env.sharing->isWellSortednessCheckingDisabled() || checkSortSubst.match(sort, 0, srt2, 1));
     }
   }
   else {    
    ASS_REP2(env.sharing->isWellSortednessCheckingDisabled() || checkSortSubst.match(sort, 0, srt1, 1), sort.toString(), srt1.toString());
     if (SortHelper::tryGetResultSort(arg2, srt2)) {
       checkSortSubst.reset();
       ASS_REP2(env.sharing->isWellSortednessCheckingDisabled() || checkSortSubst.match(sort, 0, srt2, 1), sort.toString(), arg2.toString() + " :  " + srt2.toString());
     }
   }
#endif // VDEBUG

   auto getArg = [&](auto i) { ASS_L(i, 2); return i == 0 ? arg1 : arg2; };
   return Literal::create(/* predicate */ 0, /* arity */ 2, polarity, /* commutative */ true, getArg, someIf(arg1.isVar() && arg2.isVar(), [&](){ return sort; }));
}

Literal* Literal::create(unsigned predicate, bool polarity, std::initializer_list<TermList> args, bool commutative)
{ return Literal::create(predicate, args.size(), polarity, commutative, [&](auto i) { return args.begin()[i]; }); }

Literal* Literal::create1(unsigned predicate, bool polarity, TermList arg)
{ return Literal::create(predicate, polarity, { arg }); }

Literal* Literal::create2(unsigned predicate, bool polarity, TermList arg1, TermList arg2)
{ return Literal::create(predicate, polarity, { arg1, arg2 }); }

/** create a new term and copy from t the relevant part of t's content */
Term::Term(const Term& t) throw()
  : _functor(t._functor),
    _arity(t._arity),
    _color(COLOR_TRANSPARENT),
    _hasInterpretedConstants(0),
    _isTwoVarEquality(0),
    _weight(0),
    _kboWeight(-1),
#if VDEBUG
    _kboInstance(nullptr),
#endif
    _vars(0)
{
  ASS(!isSpecial()); //we do not copy special terms

  _args[0] = t._args[0];
  _args[0]._setShared(false);
  _args[0]._setOrder(AO_UNKNOWN);
  _args[0]._setDistinctVars(TERM_DIST_VAR_UNKNOWN);
} // Term::Term

/** create a new literal and copy from l its content */
Literal::Literal(const Literal& l) throw()
  : Term(l)
{
}

/** create a new AtomicSort and copy from l its content */
AtomicSort::AtomicSort(const AtomicSort& p) throw()
  : Term(p)
{
}

/** dummy term constructor */
Term::Term() throw()
  :_functor(0),
   _arity(0),
   _color(COLOR_TRANSPARENT),
   _hasInterpretedConstants(0),
   _isTwoVarEquality(0),
   _weight(0),
   _kboWeight(-1),
#if VDEBUG
   _kboInstance(nullptr),
#endif
   _maxRedLen(0),
   _vars(0)
{
  _args[0].setContent(0);
  _args[0]._setTag(FUN);
  _args[0]._setDistinctVars(TERM_DIST_VAR_UNKNOWN);
} // Term::Term

Literal::Literal()
{
}

bool Literal::computable() const {
  if (!env.signature->getPredicate(this->functor())->computable()) {
    return false;
  }
  for (unsigned i = 0; i < arity(); ++i) {
    const TermList* t = nthArgument(i);
    if (!t->isTerm() || !t->term()->computable()) {
      return false;
    }
  }
  return true;
}

bool Literal::computableOrVar() const {
  if (!env.signature->getPredicate(this->functor())->computable()) {
    return false;
  }
  for (unsigned i = 0; i < arity(); ++i) {
    const TermList* t = nthArgument(i);
    if (t->isTerm() && !t->term()->computableOrVar()) {
      return false;
    }
  }
  return true;
}

AtomicSort::AtomicSort()
{
}

#if VDEBUG
vstring Term::headerToString() const
{
  vstring s("functor: ");
  s += Int::toString(_functor) + ", arity: " + Int::toString(_arity)
    + ", weight: " + Int::toString(_weight)
    + ", vars: " + Int::toString(_vars)
    + ", polarity: " + Int::toString(_args[0]._polarity())
    + ", commutative: " + Int::toString(_args[0]._commutative())
    + ", shared: " + Int::toString(_args[0]._shared())
    + ", literal: " + Int::toString(_args[0]._literal())
    + ", order: " + Int::toString(_args[0]._order())
    + ", tag: " + Int::toString(_args[0]._tag());
  return s;
}

void Term::assertValid() const
{
  ASS_ALLOC_TYPE(this, "Term");
  ASS_EQ(_args[0]._tag(), FUN);
}

void TermList::assertValid() const
{
  if (this->isTerm()) {
    ASS_ALLOC_TYPE(_term, "Term");
    ASS_EQ(_term()->_args[0]._tag(), FUN);
  }
}

#endif

std::ostream& Kernel::operator<<(ostream& out, TermList const& tl)
{
  if (tl.isEmpty()) {
    return out<<"<empty TermList>";
  }
  if (tl.isVar()) {
    return out<<Term::variableToString(tl);
  }
  return out << *tl.term();
}

std::ostream& Kernel::operator<<(ostream& out, const Term& t)
{
  return out<<t.toString();
}
std::ostream& Kernel::operator<<(ostream& out, const Literal& l)
{
  return out<<l.toString();
}

bool Kernel::operator<(const TermList& lhs, const TermList& rhs) 
{ 
  auto cmp = lhs.isTerm() - rhs.isTerm();
  if (cmp != 0) return cmp < 0;
  if (lhs.isTerm()) {
    ASS(rhs.isTerm())
    return lhs.term()->getId() < rhs.term()->getId();
  } else if (lhs.isEmpty() || rhs.isEmpty()) {
    auto cmp = lhs.isEmpty() - rhs.isEmpty();
    if (cmp != 0) return cmp < 0;
    else return false;
    
  } else {
    ASS(lhs.isVar())
    ASS(rhs.isVar())
    return lhs.var() < rhs.var();
  }
}

bool Literal::rightArgOrder(TermList const& lhs, TermList const& rhs) 
{ return !Indexing::TermSharing::argNormGt(lhs,rhs); }

bool Kernel::positionIn(TermList& subterm,TermList* term,vstring& position)
{
   //cout << "positionIn " << subterm.toString() << " in " << term->toString() << endl;

  if(!term->isTerm()){
    if(subterm.isTerm()) return false;
    if (term->var()==subterm.var()){
      position = "1";
      return true;
    }
    return false;
  }
  return positionIn(subterm,term->term(),position);
}

bool Kernel::positionIn(TermList& subterm,Term* term,vstring& position)
{
  //cout << "positionIn " << subterm.toString() << " in " << term->toString() << endl;

  if(subterm.isTerm() && subterm.term()==term){
    position = "1";
    return true;
  }
  if(term->arity()==0) return false;

  unsigned pos=1;
  TermList* ts = term->args();
  while(true){
    if(*ts==subterm){
      position=Lib::Int::toString(pos);
      return true;
    }
    if(positionIn(subterm,ts,position)){
      position = Lib::Int::toString(pos) + "." + position;
      return true;
    }
    pos++;
    ts = ts->next();
    if(ts->isEmpty()) break;
  }

  return false;
}

TermList Term::termArg(unsigned n) const
{
  ASS_LE(0, n)
  ASS_L(n, numTermArguments())
  return *nthArgument(n + numTypeArguments());
}

TermList Term::typeArg(unsigned n) const 
{
  ASS_LE(0, n)
  ASS_L(n, numTypeArguments())
  return *nthArgument(n);
}

bool Term::computable() const {
  if (!env.signature->getFunction(this->functor())->computable()) {
    return false;
  }
  SubtermIterator sit(this);
  while (sit.hasNext()) {
    TermList t = sit.next();
    if (!t.isTerm() || !env.signature->getFunction(t.term()->functor())->computable()) {
      return false;
    }
  }
  return true;
}

bool Term::computableOrVar() const {
  if (!env.signature->getFunction(this->functor())->computable()) {
    return false;
  }
  SubtermIterator sit(this);
  while (sit.hasNext()) {
    TermList t = sit.next();
    if (t.isTerm() && !env.signature->getFunction(t.term()->functor())->computable()) {
      return false;
    }
  }
  return true;
}

std::ostream& Kernel::operator<<(std::ostream& out, SpecialFunctor const& self)
{
  switch (self) {
    case SpecialFunctor::ITE: return out << "ITE";
    case SpecialFunctor::LET: return out << "LET";
    case SpecialFunctor::FORMULA: return out << "FORMULA";
    case SpecialFunctor::TUPLE: return out << "TUPLE";
    case SpecialFunctor::LET_TUPLE: return out << "LET_TUPLE";
    case SpecialFunctor::LAMBDA: return out << "LAMBDA";
    case SpecialFunctor::MATCH: return out << "SPECIAL_FUNCTOR_LAST ";
  }
  ASSERTION_VIOLATION
}<|MERGE_RESOLUTION|>--- conflicted
+++ resolved
@@ -15,23 +15,7 @@
  * @since 06/05/2007 Manchester, changed into a single class instead of three
  */
 
-<<<<<<< HEAD
-#include <ostream>
-#include "Kernel/NumTraits.hpp"
-
-#include "Debug/Tracer.hpp"
-
-#include "Lib/Allocator.hpp"
-#include "Lib/Environment.hpp"
-#include "Lib/Portability.hpp"
-#include "Lib/Stack.hpp"
-#include "Lib/Set.hpp"
-#include "Lib/Int.hpp"
-#include "Lib/STL.hpp"
-
-=======
 #include "Debug/Output.hpp"
->>>>>>> 1916f50e
 #include "Indexing/TermSharing.hpp"
 #include "Lib/Metaiterators.hpp"
 
@@ -44,16 +28,6 @@
 
 #include "Term.hpp"
 
-<<<<<<< HEAD
-/** If non-zero, term ite functors will be always expanded to
- * the ( p ? x : y ) notation on output */
-#define ALWAYS_OUTPUT_TERM_ITE 0
-
-// changes whether theory terms are nicely formatted ($plus($uminus(s),t) vs (-(s) + t) )
-#define NICE_THEORY_OUTPUT 1
-
-=======
->>>>>>> 1916f50e
 using namespace std;
 using namespace Lib;
 using namespace Kernel;
@@ -1699,7 +1673,7 @@
 
 #endif
 
-std::ostream& Kernel::operator<<(ostream& out, TermList const& tl)
+std::ostream& Kernel::operator<<(std::ostream& out, TermList const& tl)
 {
   if (tl.isEmpty()) {
     return out<<"<empty TermList>";
@@ -1710,11 +1684,11 @@
   return out << *tl.term();
 }
 
-std::ostream& Kernel::operator<<(ostream& out, const Term& t)
+std::ostream& Kernel::operator<<(std::ostream& out, const Term& t)
 {
   return out<<t.toString();
 }
-std::ostream& Kernel::operator<<(ostream& out, const Literal& l)
+std::ostream& Kernel::operator<<(std::ostream& out, const Literal& l)
 {
   return out<<l.toString();
 }
