/*
 * This file is part of the source code of the software program
 * Vampire. It is protected by applicable
 * copyright laws.
 *
 * This source code is distributed under the licence found here
 * https://vprover.github.io/license.html
 * and in the source directory
 */
/**
 * @file Term.cpp
 * Implements class Term.
 *
 * @since 18/04/2006 Bellevue
 * @since 06/05/2007 Manchester, changed into a single class instead of three
 */

#include <ostream>
#include "Kernel/NumTraits.hpp"

#include "Debug/Tracer.hpp"

#include "Lib/Allocator.hpp"
#include "Lib/Environment.hpp"
#include "Lib/Portability.hpp"
#include "Lib/Stack.hpp"
#include "Lib/Set.hpp"
#include "Lib/Int.hpp"
#include "Lib/STL.hpp"

#include "Indexing/TermSharing.hpp"

#include "Shell/Options.hpp"
#include "Shell/Statistics.hpp"

#include "Formula.hpp"
#include "Signature.hpp"
#include "SortHelper.hpp"
#include "Substitution.hpp"
#include "SubstHelper.hpp"
#include "TermIterators.hpp"
#include "RobSubstitution.hpp"

#include "Term.hpp"
#include "FormulaVarIterator.hpp"

/** If non-zero, term ite functors will be always expanded to
 * the ( p ? x : y ) notation on output */
#define ALWAYS_OUTPUT_TERM_ITE 0

// changes whether theory terms are nicely formatted ($plus($uminus(s),t) vs (-(s) + t) )
#define NICE_THEORY_OUTPUT 0

using namespace std;
using namespace Lib;
using namespace Kernel;

const unsigned Term::SF_ITE;
const unsigned Term::SF_LET;
const unsigned Term::SF_FORMULA;
const unsigned Term::SF_LAMBDA;
const unsigned Term::SPECIAL_FUNCTOR_LOWER_BOUND;

/**
 * Allocate enough bytes to fit a term of a given arity.
 * @since 01/05/2006 Bellevue
 */
void* Term::operator new(size_t,unsigned arity, size_t preData)
{
  CALL("Term::new");
  //preData must be a multiply of pointer size to maintain alignment
  ASS_EQ(preData%sizeof(size_t), 0);

  size_t sz = sizeof(Term)+arity*sizeof(TermList)+preData;
  void* mem = ALLOC_KNOWN(sz,"Term");
  mem = reinterpret_cast<void*>(reinterpret_cast<char*>(mem)+preData);
  return (Term*)mem;
} // Term::operator new


/**
 * Destroy the term.
 * @since 01/05/2006 Bellevue
 * @since 07/06/2007 Manchester, changed to new data structures
 */
void Term::destroy ()
{
  CALL("Term::destroy");
  ASS(CHECK_LEAKS || ! shared());

  size_t sz = sizeof(Term)+_arity*sizeof(TermList)+getPreDataSize();
  void* mem = this;
  mem = reinterpret_cast<void*>(reinterpret_cast<char*>(mem)-getPreDataSize());
  DEALLOC_KNOWN(mem,sz,"Term");
} // Term::destroy

/**
 * If the term is not shared, destroy it and all its nonshared subterms.
 */
void Term::destroyNonShared()
{
  CALL("Term::destroyNonShared");

  if (shared()) {
    return;
  }
  TermList selfRef;
  selfRef.setTerm(this);
  TermList* ts=&selfRef;
  static Stack<TermList*> stack(4);
  static Stack<Term*> deletingStack(8);

  for(;;) {
    if (ts->tag()==REF && !ts->term()->shared()) {
      stack.push(ts->term()->args());
      deletingStack.push(ts->term());
    }
    if (stack.isEmpty()) {
      break;
    }
    ts=stack.pop();
    if (!ts->next()->isEmpty()) {
      stack.push(ts->next());
    }
  }
  while (!deletingStack.isEmpty()) {
    deletingStack.pop()->destroy();
  }
}

/**
 * Return true if the term does not contain any unshared proper term.
 *
 * Not containing an unshared term also means that there are no
 * if-then-else or let...in expressions.
 */
bool TermList::isSafe() const
{
  CALL("TermList::isSafe");

  return isVar() || term()->shared();
}

/**
 * Return the list of all free variables of the term.
 * The result is only non-empty when there are quantified
 * formulas or $let-terms inside the term.
 *
 * Each variable in the term is returned just once.
 *
 * NOTE: don't use this function, if you don't actually need a List
 * (FormulaVarIterator is a better choice)
 *
 * NOTE: remember to free the list when done with it
 * (otherwise we leak memory!)
 *
 * @since 15/05/2015 Gothenburg
 */
VList* TermList::freeVariables() const
{
  CALL("TermList::freeVariables");

  FormulaVarIterator fvi(this);
  VList* result = VList::empty();
  VList::FIFO stack(result);
  while (fvi.hasNext()) {
    stack.push(fvi.next());
  }
  return result;
} // TermList::freeVariables


bool TermList::isFreeVariable(unsigned var) const
{
  CALL("TermList::isFreeVariable");
  FormulaVarIterator fvi(this);
  while (fvi.hasNext()) {
    if (var == fvi.next()) {
      return true;
    }
  }
  return false;
}


/**
 * Return true if @b ss and @b tt have the same top symbols, that is,
 * either both are the same variable or both are complex terms with the
 * same function symbol.
 * @since 16/08/2008 flight Sydney-San Francisco
 */
bool TermList::sameTop(TermList ss,TermList tt)
{
  if (ss.isVar()) {
    return ss==tt;
  }
  if (tt.isVar()) {
    return false;
  }
  return ss.term()->functor() == tt.term()->functor();
}

/**
 * Return true if @b ss and @b tt are both complex terms with the
 * same function symbol.
 */
bool TermList::sameTopFunctor(TermList ss, TermList tt)
{
  if (!ss.isTerm() || !tt.isTerm()) {
    return false;
  }
  return ss.term()->functor() == tt.term()->functor();
}

/**
 * Return true if @b ss and @b tt are both complex terms with the
 * same function symbol.
 */
bool TermList::equals(TermList t1, TermList t2)
{
  static Stack<TermList*> stack(8);
  ASS(stack.isEmpty());

  TermList* ss=&t1;
  TermList* tt=&t2;
  for(;;) {
    if (ss->isTerm() && tt->isTerm() && (!ss->term()->shared() || !tt->term()->shared())) {
      Term* s=ss->term();
      Term* t=tt->term();
      if (s->functor()!=t->functor()) {
        stack.reset();
        return false;
      }
      stack.push(s->args());
      stack.push(t->args());
    }
    else if (ss->content()!=tt->content()) {
      stack.reset();
      return false;
    }

    if (stack.isEmpty()) {
      break;
    }
    tt=stack.pop();
    ss=stack.pop();
    if (!tt->next()->isEmpty()) {
      stack.push(ss->next());
      stack.push(tt->next());
    }
  }
  return true;
}

/**
 * Return true if all proper terms in the @ args list are shared
 */
bool TermList::allShared(TermList* args)
{
  while (args->isNonEmpty()) {
    if (args->isTerm() && !args->term()->shared()) {
      return false;
    }
    args = args->next();
  }
  return true;
}

unsigned TermList::weight() const
{
  return isVar() ? 1 : term()->weight();
}

bool TermList::isArrowSort()
{
  CALL("TermList::isArrowSort");
  return !isVar() && term()->isSort() && 
         static_cast<AtomicSort*>(term())->isArrowSort();
}

bool TermList::isBoolSort()
{
  CALL("TermList::isBoolSort");
  return !isVar() && term()->isSort() && 
         static_cast<AtomicSort*>(term())->isBoolSort();
}

bool TermList::isArraySort()
{
  CALL("TermList::isArraySort");  
  return !isVar() && term()->isSort() && 
         static_cast<AtomicSort*>(term())->isArraySort();
}

bool TermList::isTupleSort()
{
  CALL("TermList::isTupleSort");    
  return !isVar() && term()->isSort() && 
         static_cast<AtomicSort*>(term())->isTupleSort();
}

bool AtomicSort::isArrowSort() const { 
  CALL("AtomicSort::isArrowSort");
  
  return env.signature->isArrowCon(_functor);
}

bool AtomicSort::isBoolSort() const { 
  CALL("AtomicSort::isBoolSort");
  
  return env.signature->isBoolCon(_functor);
}

bool AtomicSort::isArraySort() const { 
  CALL("AtomicSort::isArraySort");
  
  return env.signature->isArrayCon(_functor);
}

bool AtomicSort::isTupleSort() const { 
  CALL("AtomicSort::isTupleSort");
  
  return env.signature->isTupleCon(_functor);
}

bool TermList::isApplication() const { 
  CALL("Term::isApplication");
  
  return !isVar() && term()->isApplication();
}

bool Term::isApplication() const {
  CALL("Term::isApplication");
  
  return !isSort() && !isLiteral() && env.signature->isAppFun(_functor);    
}

unsigned Term::numTypeArguments() const {
  CALL("Term::numTypeArguments");
  ASS(!isSort());

  return isSpecial()
    ? 0
    : isLiteral()
      ? env.signature->getPredicate(_functor)->typeArgsArity()
      : env.signature->getFunction(_functor)->typeArgsArity();
}

TermList* Term::termArgs()
{
  CALL("Term::termArgs");
  ASS(!isSort());

  return _args + (_arity - numTypeArguments());
}

unsigned Term::numTermArguments() const
{ 
  CALL("Term::numTermArguments");

  if(isSuper() || isSort())
    return 0;
  
  ASS(_arity >= numTypeArguments())                  
  return _arity - numTypeArguments(); 
}

bool TermList::containsSubterm(TermList trm)
{
  CALL("Term::containsSubterm");

  if (!isTerm()) {
    return trm==*this;
  }
  return term()->containsSubterm(trm);
}

bool Term::containsSubterm(TermList trm)
{
  CALL("Term::containsSubterm");
  ASS(!trm.isTerm() || trm.term()->shared());
  ASS(shared());

  if (trm.isTerm() && trm.term()==this) {
    ASS(!isLiteral());
    return true;
  }
  if (arity()==0) {
    return false;
  }

  TermList* ts=args();
  static Stack<TermList*> stack(4);
  stack.reset();
  for(;;) {
    if (*ts==trm) {
      return true;
    }
    if (!ts->next()->isEmpty()) {
      stack.push(ts->next());
    }
    if (ts->isTerm()) {
      ASSERT_VALID(*ts->term());
      if (ts->term()->arity()) {
	stack.push(ts->term()->args());
      }
    }
    if (stack.isEmpty()) {
      return false;
    }
    ts=stack.pop();
  }
}

size_t Term::countSubtermOccurrences(TermList subterm) {
  CALL("Term::countSubtermOccurrences");

  size_t res = 0;

  unsigned stWeight = subterm.isTerm() ? subterm.term()->weight() : 1;
  SubtermIterator stit(this);
  while(stit.hasNext()) {
    TermList t = stit.next();
    if(t==subterm) {
      res++;
      stit.right();
    }
    else if(t.isTerm()) {
      if(t.term()->weight()<=stWeight) {
        stit.right();
      }
    }
  }
  return res;
}

bool TermList::containsAllVariablesOf(TermList t)
{
  CALL("TermList::containsAllVariablesOf");
  Set<TermList> vars;
  TermIterator oldVars=Term::getVariableIterator(*this);
  while (oldVars.hasNext()) {
    vars.insert(oldVars.next());
  }
  TermIterator newVars=Term::getVariableIterator(t);
  while (newVars.hasNext()) {
    if (!vars.contains(newVars.next())) {
      return false;
    }
  }
  return true;
}

bool Term::containsAllVariablesOf(Term* t)
{
  CALL("Term::containsAllVariablesOf");
  static DHSet<TermList> vars;
  vars.reset();

  static VariableIterator vit;

  //collect own vars
  vit.reset(this);
  while (vit.hasNext()) {
    vars.insert(vit.next());
  }

  //check t's vars are among collected
  vit.reset(t);
  while (vit.hasNext()) {
    if (!vars.contains(vit.next())) {
      return false;
    }
  }
  return true;
}

bool TermList::containsAllVariableOccurrencesOf(TermList t)
{
  CALL("TermList:containsAllVariableOccurrencesOf");
  // varBalance[x] = (#occurrences of x in this) - (#occurrences of x in t)
  static vunordered_map<unsigned int, int> varBalance(16);
  varBalance.clear();

  static VariableIterator vit;

  // collect own vars
  vit.reset(*this);
  while (vit.hasNext()) {
    int& bal = varBalance[vit.next().content()];
    bal += 1;
  }

  // check that collected vars do not occur more often in t
  vit.reset(t);
  while (vit.hasNext()) {
    int& bal = varBalance[vit.next().content()];
    bal -= 1;
    if (bal < 0) {
      return false;
    }
  }

  return true;
}

bool Term::isShallow() const
{
  CALL("Term::isShallow");

  const TermList* t = args();
  while (!t->isEmpty()) {
    if (t->isTerm() && t->term()->arity()>0) {
      return false;
    }
    t = t->next();
  }
  return true;
}

TermIterator Term::getVariableIterator(TermList tl)
{
  CALL("Term::getVariableIterator");

  if (tl.isVar()) {
    return pvi( getSingletonIterator(tl) );
  }
  ASS(tl.isTerm());
  return vi( new VariableIterator(tl.term()) );
}


/**
 * Return the string representation of variable var.
 * @since 16/05/2007
 */
vstring Term::variableToString(unsigned var)
{
  CALL("Term::variableToString");

  return (vstring)"X" + Int::toString(var);
} // variableToString

/**
 * Return the string representation of variable term var.
 * @since 16/05/2007
 */
vstring Term::variableToString(TermList var)
{
  CALL("Term::variableToString");
  ASS(var.isVar());

  if (var.isOrdinaryVar()) {
    return (vstring)"X" + Int::toString(var.var());
  }
  else {
    return (vstring)"S" + Int::toString(var.var());
  }
} // variableToString

/**
 * Return the vstring representation of the terms "head"
 * i.e., the function / predicate symbol name or the special term head.
 * Special term prints also '(' and the following arguments which are not args() and a comma
 * Normal term prints "(" if there are any args to follow
 */
vstring Term::headToString() const
{
  CALL("Term::headToString");

  if (isSpecial()) {
    const Term::SpecialTermData* sd = getSpecialData();

    switch(functor()) {
      case Term::SF_FORMULA: {
        ASS_EQ(arity(), 0);
        vstring formula = sd->getFormula()->toString();
        return env.options->showFOOL() ? "$term{" + formula + "}" : formula;
      }
      case Term::SF_LET: {
        ASS_EQ(arity(), 1);
        TermList binding = sd->getBinding();
        bool isPredicate = binding.isTerm() && binding.term()->isBoolean();
        vstring functor = isPredicate ? env.signature->predicateName(sd->getFunctor())
                                      : env.signature->functionName(sd->getFunctor());
        OperatorType* type = isPredicate ? env.signature->getPredicate(sd->getFunctor())->predType()
                                         : env.signature->getFunction(sd->getFunctor())->fnType();

        const VList* variables = sd->getVariables();
        vstring variablesList = "";
        for (unsigned i = 0; i < VList::length(variables); i++) {
          unsigned var = VList::nth(variables, i);
          variablesList += Term::variableToString(var);
          if (i < VList::length(variables) - 1) {
            variablesList += ", ";
          }
        }
        if (VList::length(variables)) {
          variablesList = "(" + variablesList + ")";
        }
        return "$let(" + functor + ": " + type->toString() + ", " + functor + variablesList + " := " + binding.toString() + ", ";
      }
      case Term::SF_ITE: {
        ASS_EQ(arity(),2);
        return "$ite(" + sd->getCondition()->toString() + ", ";
      }
      case Term::SF_TUPLE: {
        ASS_EQ(arity(), 0);
        Term* term = sd->getTupleTerm();
        vstring termList = "";
        Term::Iterator tit(term);
        unsigned i = term->arity();
        while (tit.hasNext()) {
          termList += tit.next().toString();
          if (--i > 0) {
            termList += ", ";
          }
        }
        return "[" + termList + "]";
      }
      case Term::SF_LET_TUPLE: {
        ASS_EQ(arity(), 1);
        VList* symbols = sd->getTupleSymbols();
        unsigned tupleFunctor = sd->getFunctor();
        TermList binding = sd->getBinding();

        OperatorType* fnType = env.signature->getFunction(tupleFunctor)->fnType();

        vstring symbolsList = "";
        vstring typesList = "";
        for (unsigned i = 0; i < VList::length(symbols); i++) {
          Signature::Symbol* symbol = (fnType->arg(i) == AtomicSort::boolSort())
            ? env.signature->getPredicate(VList::nth(symbols, i))
            : env.signature->getFunction(VList::nth(symbols, i));
          symbolsList += symbol->name();
          typesList += symbol->name() + ": " + fnType->arg(i).toString();
          if (i != VList::length(symbols) - 1) {
            symbolsList += ", ";
            typesList += ", ";
          }
        }

        return "$let([" + typesList + "], [" + symbolsList + "] := " + binding.toString() + ", ";
      }
      case Term:: SF_LAMBDA: {
        VList* vars = sd->getLambdaVars();
        SList* sorts = sd->getLambdaVarSorts();
        TermList lambdaExp = sd->getLambdaExp();
     
        vstring varList = "[";
         
        VList::Iterator vs(vars);
        SList::Iterator ss(sorts);
        TermList sort;
        bool first = true;
        while(vs.hasNext()) {
          if (!first){
            varList += ", ";
          }else{ first = false; }
          varList += Term::variableToString(vs.next()) + " : ";
          varList += ss.next().toString(); 
        }
        varList += "]";        
        return "(^" + varList + " : (" + lambdaExp.toString() + "))";
      }
      case Term::SF_MATCH: {
        // we simply let the arguments be written out
        return "$match(";
      }
      default:
        ASSERTION_VIOLATION;
    }
  } else {
    unsigned proj;
    if (!isSort() && Theory::tuples()->findProjection(functor(), isLiteral(), proj)) {
      return "$proj(" + Int::toString(proj) + ", ";
    }
    bool print = (isLiteral() || isSort() ||
                 (env.signature->getFunction(_functor)->combinator() == Signature::NOT_COMB)) && arity();
    vstring name = "";
    if(isLiteral()) {
      name = static_cast<const Literal *>(this)->predicateName();
    } else if (isSort()) {
      name = static_cast<const AtomicSort *>(this)->typeConName();
    } else {
      name = functionName();
    }
    return name + (print ? "(" : "");
  }
}

/**
 * In combination with Term::headToString prepares
 * vstring representation of a term.
 * (this) has to come from arguments of a term of non-zero arity,
 * possibly a special one.
 * Will close the term printed with ')'
 */
vstring TermList::asArgsToString() const
{
  CALL("TermList::asArgsToString");

  vstring res;

  Stack<const TermList*> stack(64);

  stack.push(this);

  while (stack.isNonEmpty()) {
    const TermList* ts = stack.pop();
    if (! ts) { // comma
      res += ',';
      continue;
    }
    if (ts->isEmpty()) {
      res += ')';
      continue;
    }
    const TermList* tail = ts->next();
    stack.push(tail);
    if (! tail->isEmpty()) {
      stack.push(0);
    }
    if (ts->isVar()) {
      res += Term::variableToString(*ts);
      continue;
    }
    const Term* t = ts->term();
  
    if(!(t->isSort() && static_cast<AtomicSort*>(const_cast<Term*>(t))->isArrowSort())){
      res += t->toString();
      continue;
    }

    res += t->headToString();

    if (t->arity()) {
      stack.push(t->args());
    }
  }

  return res;
}

/**
 * Write as a vstring the head of the term list.
 * @since 27/02/2008 Manchester
 */
vstring TermList::toString(bool topLevel) const
{
  CALL("TermList::toString");

  if (isEmpty()) {
    return "<empty TermList>";
  }
  if (isVar()) {
    return Term::variableToString(*this);
  }
  return term()->toString(topLevel);
} // TermList::toString


/**
 * Return the result of conversion of a term into a vstring.
 * @since 16/05/2007 Manchester
 */
vstring Term::toString(bool topLevel) const
{
  CALL("Term::toString");

  bool printArgs = true;

  if(isSuper()){
    return "$tType";
  }

  if(!isSpecial() && !isLiteral()){
    if(isSort() && static_cast<AtomicSort*>(const_cast<Term*>(this))->isArrowSort()){
      ASS(arity() == 2);
      vstring res;
      TermList arg1 = *(nthArgument(0));
      TermList arg2 = *(nthArgument(1));
      res += topLevel ? "" : "("; 
      res += arg1.toString(false) + " > " + arg2.toString();
      res += topLevel ? "" : ")";
      return res;
    }/*else if(isApplication()){
      ASS(arity() == 4);
      vstring res;
      TermList arg1 = *(nthArgument(2));
      TermList arg2 = *(nthArgument(3));
    //  res += topLevel ? "" : "("; 
      res += "(" + arg1.toString() + " @ " + arg2.toString(false) + ")";
    //  res += topLevel ? "" : ")";
      return res;
    }*/
    printArgs = isSort() || env.signature->getFunction(_functor)->combinator() == Signature::NOT_COMB;
  }

#if NICE_THEORY_OUTPUT
  auto theoryTerm = Kernel::tryNumTraits([&](auto numTraits) {
    auto unary = [&](auto sym)  {
      vstringstream out;
      out << sym << "(" << *nthArgument(0) << ")";
      return Option<vstring>(out.str());
    };
    auto binary = [&](auto sym)  {
      vstringstream out;
      out << "(" << *nthArgument(0) 
          << " " << sym << " " << *nthArgument(1)
          << ")";
      return Option<vstring>(out.str());
    };
    using NumTraits = decltype(numTraits);
    if (_functor == NumTraits::addF()) {
      return binary("+");
    } else if (_functor == NumTraits::mulF()) {
      return binary("*");
    } else if (_functor == NumTraits::minusF()) {
      return unary("-");
    }
    return Option<vstring>();
  });

  if (theoryTerm.isSome()) {
    return theoryTerm.unwrap();
  }
#endif // NICE_THEORY_OUTPUT

  vstring s = headToString();

  if (_arity && printArgs) {
    s += args()->asArgsToString(); // will also print the ')'
  }
  return s;
} // Term::toString

/**
 * Return the result of conversion of a literal into a vstring.
 * @since 16/05/2007 Manchester
 */
vstring Literal::toString() const
{
  CALL("Literal::toString");

  if (isEquality()) {
    const TermList* lhs = args();
    vstring s = lhs->toString();
    if (isPositive()) {
      s += " = ";
    }
    else {
      s += " != ";
    }

    vstring res = s + lhs->next()->toString();
    if (env.statistics->higherOrder || 
       (SortHelper::getEqualityArgumentSort(this) == AtomicSort::boolSort())){
      res = "("+res+")";
    }
    /*if(isTwoVarEquality()){
      res += "___ sort: " + twoVarEqSort().toString();
    }*/

    return res;
  }

#if NICE_THEORY_OUTPUT
  auto theoryTerm = Kernel::tryNumTraits([&](auto numTraits) {
    auto binary = [&](auto sym)  {
      vstringstream out;
      if (!polarity()) out << "~(" ;
      out << *nthArgument(0) << " " << sym << " " << *nthArgument(1) ;
      if (!polarity()) out << ")" ;
      return Option<vstring>(out.str());
    };
    using NumTraits = decltype(numTraits);
    if (_functor == NumTraits::greaterF()) {
      return binary(">");
    } else if (_functor == NumTraits::geqF()) {
      return binary(">=");
    }
    return Option<vstring>();
  });
  if (theoryTerm.isSome()) {
    return theoryTerm.unwrap();
  }
#endif // NICE_THEORY_OUTPUT


  Stack<const TermList*> stack(64);
  vstring s = polarity() ? "" : "~";
  unsigned proj;
  if (Theory::tuples()->findProjection(functor(), true, proj)) {
    return s + "$proj(" + Int::toString(proj) + ", " + args()->asArgsToString();
  }
  s += predicateName();

  //cerr << "predicate: "<< predicateName()<<endl;
  if (_arity) {
    s += '(' + args()->asArgsToString(); // will also print the ')'
  }
  return s;
} // Literal::toString


/**
 * Return the print name of the function symbol of this term.
 * @since 18/05/2007 Manchester
 */
const vstring& Term::functionName() const
{
  CALL("Term::functionName");

#if VDEBUG
  static vstring nonexisting("<function does not exists>");
  if (_functor>=static_cast<unsigned>(env.signature->functions())) {
    return nonexisting;
  }
#endif

  return env.signature->functionName(_functor);
} // Term::functionName

/**
 * Return the print name of the type constructor symbol of this sort.
 */
const vstring& AtomicSort::typeConName() const
{
  CALL("AtomcicSort::typeConName");

#if VDEBUG
  static vstring nonexisting("<type constructor does not exists>");
  if (_functor>=static_cast<unsigned>(env.signature->typeCons())) {
    return nonexisting;
  }
#endif

  return env.signature->typeConName(_functor);
} // Term::functionName

/**
 * Return the print name of the function symbol of this literal.
 * @since 18/05/2007 Manchester
 */
const vstring& Literal::predicateName() const
{
  CALL("Literal::predicateName");

#if VDEBUG
  static vstring nonexisting("<predicate does not exists>");
  if (_functor>=static_cast<unsigned>(env.signature->predicates())) {
    return nonexisting;
  }
#endif

  return env.signature->predicateName(_functor);
} // Literal::predicateName


/**
 * Apply @b subst to the term and return the result.
 * @since 28/12/2007 Manchester
 */
Term* Term::apply(Substitution& subst)
{
  CALL("Term::apply");

  return SubstHelper::apply(this, subst);
} // Term::apply


/**
 * Apply @b subst to the literal and return the result.
 * @since 28/12/2007 Manchester
 */
Literal* Literal::apply(Substitution& subst)
{
  CALL("Literal::apply");

  return SubstHelper::apply(this, subst);
} // Literal::apply


/**
 * Return the hash function of the top-level of a complex term.
 * @pre The term must be non-variable
 * @since 28/12/2007 Manchester
 */
unsigned Term::hash() const
{
  CALL("Term::hash");

  unsigned hash = Hash::hash(_functor);
  if (_arity == 0) {
    return hash;
  }
  return Hash::hash(reinterpret_cast<const unsigned char*>(_args+1),
 		       _arity*sizeof(TermList),hash);
} // Term::hash

/**
 * Return the hash function of the top-level of a literal.
 * @since 30/03/2008 Flight Murcia-Manchester
 */
unsigned Literal::hash() const
{
  CALL("Literal::hash");

  unsigned hash = Hash::hash(isPositive() ? (2*_functor) : (2*_functor+1));
  if (_arity == 0) {
    return hash;
  }
  if (isTwoVarEquality()) {
    hash ^= Hash::hash(twoVarEqSort());
  }
  return Hash::hash(reinterpret_cast<const unsigned char*>(_args+1),
 		       _arity*sizeof(TermList),hash);
} // Term::hash

/**
 * Return the hash function of the top-level of a literal with opposite polarity.
 */
unsigned Literal::oppositeHash() const
{
  CALL("Literal::hash");

  unsigned hash = Hash::hash( (!isPositive()) ? (2*_functor) : (2*_functor+1));
  if (_arity == 0) {
    return hash;
  }
  return Hash::hash(reinterpret_cast<const unsigned char*>(_args+1),
 		       _arity*sizeof(TermList),hash);
} // Term::hash

/**
 * Return literal opposite to @b l.
 */
Literal* Literal::complementaryLiteral(Literal* l)
{
  Literal* res=env.sharing->tryGetOpposite(l);
  if (!res) {
    res=create(l,!l->polarity());
  }
  return res;
}


/** Create a new complex term, copy from @b t its function symbol and
 *  from the array @b args its arguments. Insert it into the sharing
 *  structure if all arguments are shared.
 * @since 07/01/2008 Torrevieja
 */
Term* Term::create(Term* t,TermList* args)
{
  CALL("Term::create/2");
  ASS_EQ(t->getPreDataSize(), 0);

  int arity = t->arity();
  Term* s = new(arity) Term(*t);
  bool share = true;
  TermList* ss = s->args();
  for (int i = 0;i < arity;i++) {
    ASS(!args[i].isEmpty());
    *ss-- = args[i];
    if (!args[i].isSafe()) {
      share = false;
    }
  }
  if (share) {
    s = env.sharing->insert(s);
  }
  return s;
}

/** Create a new complex term, and insert it into the sharing
 *  structure if all arguments are shared.
 */
Term* Term::create(unsigned function, unsigned arity, const TermList* args)
{
  CALL("Term::create/3");
  ASS_EQ(env.signature->functionArity(function), arity);

  Term* s = new(arity) Term;
  s->makeSymbol(function,arity);

  bool share = true;
  TermList* ss = s->args();

  const TermList* curArg = args;
  const TermList* argStopper = args+arity;
  while (curArg!=argStopper) {
    *ss = *curArg;
    --ss;
    if (!curArg->isSafe()) {
      share = false;
    }
    ++curArg;
  }
  if (share) {
    s = env.sharing->insert(s);
  }
  return s;
}


/** Create a new constant and insert in into the sharing
 *  structure.
 */
Term* Term::createConstant(const vstring& name)
{
  CALL("Term::createConstant");

  unsigned symbolNumber = env.signature->addFunction(name,0);
  return createConstant(symbolNumber);
}

/** Create a new complex term, copy from @b t its function symbol and
 *  from the array @b args its arguments. Do not insert it into the sharing
 *  structure.
 * @since 07/01/2008 Torrevieja
 */
Term* Term::createNonShared(Term* t,TermList* args)
{
  CALL("Term::createNonShared/2");
  int arity = t->arity();
  Term* s = new(arity) Term(*t);
  TermList* ss = s->args();
  for (int i = 0;i < arity;i++) {
    ASS(!args[i].isEmpty());
    *ss-- = args[i];
  }
  return s;
} // Term::createNonShared(const Term* t,Term* args)



/** Create a new complex term, and do not insert it into the sharing
 *  structure.
 */
Term* Term::createNonShared(unsigned function, unsigned arity, TermList* args)
{
  CALL("Term::createNonShared/3");
  ASS_EQ(env.signature->functionArity(function), arity);

  Term* s = new(arity) Term;
  s->makeSymbol(function,arity);

  TermList* ss = s->args();

  TermList* curArg = args;
  TermList* argStopper = args+arity;
  while (curArg!=argStopper) {
    *ss = *curArg;
    --ss;
    ++curArg;
  }
  return s;
}

/**
 * Create a (condition ? thenBranch : elseBranch) expression
 * and return the resulting term
 */
Term* Term::createITE(Formula * condition, TermList thenBranch, TermList elseBranch, TermList branchSort)
{
  CALL("Term::createITE");
  Term* s = new(2,sizeof(SpecialTermData)) Term;
  s->makeSymbol(SF_ITE, 2);
  TermList* ss = s->args();
  *ss = thenBranch;
  ss = ss->next();
  *ss = elseBranch;
  ASS(ss->next()->isEmpty());
  s->getSpecialData()->_iteData.condition = condition;
  s->getSpecialData()->_iteData.sort = branchSort;
  return s;
}

/**
 * Create (let lhs <- rhs in t) expression and return
 * the resulting term
 */
Term* Term::createLet(unsigned functor, VList* variables, TermList binding, TermList body, TermList bodySort)
{
  CALL("Term::createLet");

#if VDEBUG
  Set<unsigned> distinctVars;
  VList::Iterator vit(variables);
  while (vit.hasNext()) {
    distinctVars.insert(vit.next());
  }
  ASS_EQ(distinctVars.size(), VList::length(variables));

  bool isPredicate = binding.isTerm() && binding.term()->isBoolean();
  const unsigned int arity = isPredicate ? env.signature->predicateArity(functor)
                                         : env.signature->functionArity(functor);
  ASS_EQ(arity, VList::length(variables));
#endif

  Term* s = new(1,sizeof(SpecialTermData)) Term;
  s->makeSymbol(SF_LET, 1);
  TermList* ss = s->args();
  *ss = body;
  ASS(ss->next()->isEmpty());
  s->getSpecialData()->_letData.functor = functor;
  s->getSpecialData()->_letData.variables = variables;
  s->getSpecialData()->_letData.sort = bodySort;
  s->getSpecialData()->_letData.binding = binding.content();
  return s;
}

/**
 * Create (let [a, b, c] <- rhs in t) expression and return
 * the resulting term
 */
Term* Term::createTupleLet(unsigned tupleFunctor, VList* symbols, TermList binding, TermList body, TermList bodySort)
{
  CALL("Term::createTupleLet");

#if VDEBUG
  Signature::Symbol* tupleSymbol = env.signature->getFunction(tupleFunctor);
  ASS_EQ(tupleSymbol->arity(), VList::length(symbols));
  ASS_REP(tupleSymbol->fnType()->result().isTupleSort(), tupleFunctor);

  Set<pair<int,bool> > distinctSymbols;
  VList::Iterator sit(symbols);
  unsigned arg = 0;
  while (sit.hasNext()) {
    unsigned symbol = sit.next();
    bool isPredicate = tupleSymbol->fnType()->arg(arg) == AtomicSort::boolSort();
    if (!distinctSymbols.contains(make_pair(symbol, isPredicate))) {
      distinctSymbols.insert(make_pair(symbol, isPredicate));
    } else {
      ASSERTION_VIOLATION_REP(symbol);
    }
    arg++;
  }
#endif

  Term* s = new(1,sizeof(SpecialTermData)) Term;
  s->makeSymbol(SF_LET_TUPLE, 1);
  TermList* ss = s->args();
  *ss = body;
  ASS(ss->next()->isEmpty());
  s->getSpecialData()->_letTupleData.functor = tupleFunctor;
  s->getSpecialData()->_letTupleData.symbols = symbols;
  s->getSpecialData()->_letTupleData.sort = bodySort;
  s->getSpecialData()->_letTupleData.binding = binding.content();
  return s;
} 

/**
 * Create a formula expression and return
 * the resulting term
 */
Term* Term::createFormula(Formula* formula)
{
  CALL("Term::createFormula");

  Term* s = new(0,sizeof(SpecialTermData)) Term;
  s->makeSymbol(SF_FORMULA, 0);
  s->getSpecialData()->_formulaData.formula = formula;
  return s;
}


/**
 * Create a lambda term from a list of lambda vars and an 
 * expression and returns the resulting term
 */
Term* Term::createLambda(TermList lambdaExp, VList* vars, SList* sorts, TermList expSort){
  CALL("Term::createLambda");
  
  Term* s = new(0, sizeof(SpecialTermData)) Term;
  s->makeSymbol(SF_LAMBDA, 0);
  //should store body of lambda in args
  s->getSpecialData()->_lambdaData.lambdaExp = lambdaExp;
  s->getSpecialData()->_lambdaData._vars = vars;
  s->getSpecialData()->_lambdaData._sorts = sorts;
  s->getSpecialData()->_lambdaData.expSort = expSort;
  SList::Iterator sit(sorts);
  Stack<TermList> revSorts;
  TermList lambdaTmSort = expSort;
  while(sit.hasNext()){
    revSorts.push(sit.next());
  }
  while(!revSorts.isEmpty()){
    TermList varSort = revSorts.pop();
    lambdaTmSort = AtomicSort::arrowSort(varSort, lambdaTmSort);
  }
  s->getSpecialData()->_lambdaData.sort = lambdaTmSort;
  return s;
} 

Term* Term::createTuple(unsigned arity, TermList* sorts, TermList* elements) {
  CALL("Term::createTuple");
  unsigned tupleFunctor = Theory::tuples()->getFunctor(arity, sorts);
  Term* tupleTerm = Term::create(tupleFunctor, arity, elements);
  return createTuple(tupleTerm);
}

Term* Term::createTuple(Term* tupleTerm) {
  CALL("Term::createTuple");
  Term* s = new(0, sizeof(SpecialTermData)) Term;
  s->makeSymbol(SF_TUPLE, 0);
  s->getSpecialData()->_tupleData.term = tupleTerm;
  return s;
}

Term *Term::createMatch(TermList sort, TermList matchedSort, unsigned int arity, TermList *elements) {
  CALL("Term::createMatch");
  Term *s = new (arity, sizeof(SpecialTermData)) Term;
  s->makeSymbol(SF_MATCH, arity);
  TermList *ss = s->args();
  s->getSpecialData()->_matchData.sort = sort;
  s->getSpecialData()->_matchData.matchedSort = matchedSort;

  for (unsigned i = 0; i < arity; i++) {
    ASS(!elements[i].isEmpty());
    *ss = elements[i];
    ss = ss->next();
  }
  ASS(ss->isEmpty());

  return s;
}

/** Create a new complex term, copy from @b t its function symbol and arity.
 *  Initialize its arguments by a dummy special variable.
 */
Term* Term::createNonShared(Term* t)
{
  CALL("Term::createNonShared/1");
  int arity = t->arity();
  Term* s = new(arity) Term(*t);
  TermList* ss = s->args();
  for (int i = 0;i < arity;i++) {
    (*ss--).makeSpecialVar(0);
  }
  return s;
} // Term::createNonShared(const Term* t)

/** Create clone of complex term @b t. Do not insert it into the sharing
 *  structure.
 */
Term* Term::cloneNonShared(Term* t)
{
  CALL("Term::cloneNonShared");
  int arity = t->arity();
  TermList* args = t->args();
  Term* s = new(arity) Term(*t);
  TermList* ss = s->args();
  for (int i = 0;i < arity;i++) {
    *ss-- = args[-i];
  }
  return s;
} // Term::cloneNonShared(const Term* t,Term* args)

Term* Term::create1(unsigned fn, TermList arg)
{
  CALL("Term::create1");

  return Term::create(fn, 1, &arg);
}

Term* Term::create2(unsigned fn, TermList arg1, TermList arg2)
{
  CALL("Term::create2");

  TermList args[] = {arg1, arg2};
  return Term::create(fn, 2, args);
}


Term* Term::create(unsigned fn, std::initializer_list<TermList> args)
{
  CALL("Term::create/initializer_list");

  return Term::create(fn, args.size(), args.begin());
}

/**
 * Create singleton FOOL constants
 */ 
Term* Term::foolTrue(){
  CALL("Term::foolTrue");
  static Term* _foolTrue = createConstant(env.signature->getFoolConstantSymbol(true));
  return _foolTrue;
}

Term* Term::foolFalse(){
  CALL("Term::foolFalse");
  static Term* _foolFalse = createConstant(env.signature->getFoolConstantSymbol(false));
  return _foolFalse;
}

/*
 * NOTE: by design the term that represent $tType is not shared
 * and also is not linked to a symbol in the signature.
 */
TermList AtomicSort::superSort(){
  CALL("AtomicSort::superSort");
  static AtomicSort* _super = createNonSharedConstant(0);
  return TermList(_super);
}

TermList AtomicSort::defaultSort(){
  CALL("AtomicSort::defaultSort");
  static AtomicSort* _default = createConstant(env.signature->getDefaultSort());
  return TermList(_default); 
}
  
TermList AtomicSort::boolSort(){
  CALL("AtomicSort::boolSort");
  static AtomicSort* _bool = createConstant(env.signature->getBoolSort()); 
  return TermList(_bool); 
}

TermList AtomicSort::intSort(){
  CALL("AtomicSort::intSort()");
  static AtomicSort* _int = createConstant(env.signature->getIntSort()); 
  return TermList(_int); 
}
 
TermList AtomicSort::realSort(){
  CALL("AtomicSort::realSort()");
  static AtomicSort* _real = createConstant(env.signature->getRealSort()); 
  return TermList(_real); 
}

TermList AtomicSort::rationalSort(){
  CALL("AtomicSort::rationalSort()");
  static AtomicSort* _rat = createConstant(env.signature->getRatSort());
  return TermList(_rat); 
}

TermList AtomicSort::arrowSort(TermList s1, TermList s2){
  CALL("AtomicSort::arrowSort/1");
  unsigned arrow = env.signature->getArrowConstructor();
  return TermList(create2(arrow, s1, s2));
}

TermList AtomicSort::arrowSort(TermList s1, TermList s2, TermList s3){
  CALL("AtomicSort::arrowSort/2"); 
  return arrowSort(s1, arrowSort(s2, s3));
}

TermList AtomicSort::arrowSort(TermStack& domSorts, TermList range)
{
  CALL("AtomicSort::arrowSort/3");
  
  TermList res = range;

  for(unsigned i = 0; i < domSorts.size(); i++){
    res = arrowSort(domSorts[i], res);
  }
  return res;
}

AtomicSort* AtomicSort::createConstant(const vstring& name)
{
  CALL("AtomicSort::createConstant");

  bool added;
  unsigned newSort = env.signature->addTypeCon(name,0,added);
  if(added){
    OperatorType* ot = OperatorType::getConstantsType(superSort());
    env.signature->getTypeCon(newSort)->setType(ot);
  }
  return createConstant(newSort);
}

TermList AtomicSort::arraySort(TermList indexSort, TermList innerSort)
{
  CALL("AtomicSort::arraySort");
  unsigned array = env.signature->getArrayConstructor();
  TermList sort = TermList(create2(array, indexSort, innerSort));
  return sort;
}

TermList AtomicSort::tupleSort(unsigned arity, TermList* sorts)
{
  CALL("AtomicSort::tupleSort");
  unsigned tuple = env.signature->getTupleConstructor(arity);
  TermList sort = TermList(create(tuple, arity, sorts));
  return sort;
}


/**
 * Return the list of all free variables of the term.
 * The result is only non-empty when there are quantified
 * formulas or $let-terms inside the term.
 * Each variable in the term is returned just once.
 *
 * NOTE: don't use this function, if you don't actually need a List
 * (FormulaVarIterator is a better choice)
 *
 * NOTE: remember to free the list when done with it
 * (otherwise we leak memory!)
 *
 * @since 07/05/2015 Gothenburg
 */
VList* Term::freeVariables() const
{
  CALL("Term::freeVariables");

  FormulaVarIterator fvi(this);
  VList* result = VList::empty();
  VList::FIFO stack(result);
  while (fvi.hasNext()) {
    stack.push(fvi.next());
  }
  return result;
} // Term::freeVariables

bool Term::isFreeVariable(unsigned var) const
{
  CALL("Term::isFreeVariable");
  FormulaVarIterator fvi(this);
  while (fvi.hasNext()) {
    if (var == fvi.next()) {
      return true;
    }
  }
  return false;
}

unsigned Term::computeDistinctVars() const
{
  Set<unsigned> vars;
  VariableIterator vit(this);
  while (vit.hasNext()) {
    vars.insert(vit.next().var());
  }
  return vars.size();
}

/**
 * True if each function and predicate symbols in this term or literal are
 * marked as skip for the purpose of symbol elimination.
 * @since 04/05/2013 Manchester, changed to use the new NonVariable Iterator
 * @author Andrei Voronkov
 */
bool Term::skip() const
{
  if (isLiteral()) {
    if (!env.signature->getPredicate(functor())->skip()) {
      return false;
    }
  }
  else {
    if (!env.signature->getFunction(functor())->skip()) {
      return false;
    }
  }
  NonVariableIterator nvi(const_cast<Term*>(this));
  while (nvi.hasNext()) {
    unsigned func=nvi.next().term()->functor();
    if (!env.signature->getFunction(func)->skip()) {
      return false;
    }
  }
  return true;
} // skip

bool Term::isBoolean() const {
  const Term* term = this;
  while (true) {
    if (env.signature->isFoolConstantSymbol(true, term->functor()) ||
        env.signature->isFoolConstantSymbol(false, term->functor())) return true;
    if (!term->isSpecial()){
      bool val = !term->isLiteral() && 
      env.signature->getFunction(term->functor())->fnType()->result() == AtomicSort::boolSort();
      return val;
    }
    switch (term->getSpecialData()->getType()) {
      case SF_FORMULA:
        return true;
      case SF_TUPLE:
      case SF_LAMBDA:
        return false;
      case SF_ITE:
      case SF_LET:
      case SF_LET_TUPLE: {
        const TermList *ts = term->nthArgument(0);
        if (!ts->isTerm()) {
          return false;
        } else {
          term = ts->term();
          break;
        }
      }
      case SF_MATCH: {
        const TermList *ts = term->nthArgument(2);
        if (!ts->isTerm()) {
          return false;
        } else {
          term = ts->term();
          break;
        }
      }
      default:
        ASSERTION_VIOLATION_REP(term->toString());
    }
  }
  return false;
} // isBoolean

bool Term::isSuper() const {
  CALL("Term::isSuper")
  return this == AtomicSort::superSort().term(); 
}

/** Create a new sort, and insert it into the sharing
 *  structure if all arguments are shared.
 */
AtomicSort* AtomicSort::create(unsigned typeCon, unsigned arity, const TermList* args)
{
  CALL("AtomicSort::create");

  ASS_EQ(env.signature->typeConArity(typeCon), arity);

  AtomicSort* s = new(arity) AtomicSort(typeCon,arity);

  bool share = true;
  TermList* ss = s->args();

  const TermList* curArg = args;
  const TermList* argStopper = args+arity;
  while (curArg!=argStopper) {
    *ss = *curArg;
    --ss;
    if (!curArg->isSafe()) {
      share = false;
    }
    ++curArg;
  }
  if (share) {
    s = env.sharing->insert(s);
  }
  return s;
}

/** Create a new complex sort, copy from @b sort its function symbol and
 *  from the array @b args its arguments. Insert it into the sharing
 *  structure if all arguments are shared.
 * @since 07/01/2008 Torrevieja
 */
AtomicSort* AtomicSort::create(AtomicSort* sort,TermList* args)
{
  CALL("AtomicSort::create/2");

  int arity = sort->arity();
  AtomicSort* s = new(arity) AtomicSort(*sort);
  bool share = true;
  TermList* ss = s->args();
  for (int i = 0;i < arity;i++) {
    ASS(!args[i].isEmpty());
    *ss-- = args[i];
    if (!args[i].isSafe()) {
      share = false;
    }
  }
  if (share) {
    s = env.sharing->insert(s);
  }
  return s;
}


AtomicSort* AtomicSort::create2(unsigned tc, TermList arg1, TermList arg2)
{
  CALL("AtomicSort::create2");

  TermList args[] = {arg1, arg2};
  return AtomicSort::create(tc, 2, args);
}


/** Create a new complex sort, and do not insert it into the sharing
 *  structure.
 */
AtomicSort* AtomicSort::createNonShared(unsigned typeCon, unsigned arity, TermList* args)
{
  CALL("AtomicSort::createNonShared");
  ASS_EQ(env.signature->typeConArity(typeCon), arity);

  AtomicSort* s = new(arity) AtomicSort(typeCon, arity);
  TermList* ss = s->args();

  TermList* curArg = args;
  TermList* argStopper = args+arity;
  while (curArg!=argStopper) {
    *ss = *curArg;
    --ss;
    ++curArg;
  }
  return s;
}

/**
 * Return true iff headers of literals match each other.
 */
bool Literal::headersMatch(Literal* l1, Literal* l2, bool complementary)
{
  CALL("Literal::headersMatch");
  if (l1->_functor!=l2->_functor || (complementary?1:0)!=(l1->polarity()!=l2->polarity())) {
    return false;
  }

  return true;
}

/** Create a new literal, and insert it into the sharing
 *  structure if all arguments are shared.
 */
Literal* Literal::create(unsigned predicate, unsigned arity, bool polarity, bool commutative, const TermList* args)
{
  CALL("Literal::create/4");
  ASS_G(predicate, 0); //equality is to be created by createEquality
  ASS_EQ(env.signature->predicateArity(predicate), arity);


  Literal* l = new(arity) Literal(predicate, arity, polarity, commutative);

  bool share = true;
  TermList* ss = l->args();
  for (unsigned i = 0;i < arity;i++) {
    *ss-- = args[i];
    if (!args[i].isSafe()) {
      share = false;
    }
  }
  if (share) {
    l = env.sharing->insert(l);
  }
  return l;
}


/** Create a new literal, copy from @b l its predicate symbol and
 *  its arguments, and set its polarity to @b polarity. Insert it
 *  into the sharing structure if all arguments are shared.
 * @since 07/01/2008 Torrevieja
 */
Literal* Literal::create(Literal* l,bool polarity)
{
  CALL("Literal::create(Literal*,bool)");
  ASS_EQ(l->getPreDataSize(), 0);

  if (l->isEquality()) {
    return createEquality(polarity, *l->nthArgument(0), *l->nthArgument(1), SortHelper::getEqualityArgumentSort(l));
  }

  int arity = l->arity();
  Literal* m = new(arity) Literal(*l);
  m->setPolarity(polarity);

  TermList* ts = m->args();
  TermList* ss = l->args();
  while (ss->isNonEmpty()) {
    *ts-- = *ss--;
  }
  if (l->shared()) {
    if (l->isTwoVarEquality()) {
      m = env.sharing->insertVariableEquality(m, l->twoVarEqSort());
    }
    else {
      m = env.sharing->insert(m);
    }
  }
  return m;
} // Literal::create

/** Create a new literal, copy from @b l its predicate symbol and
 *  from the array @b args its arguments. Insert it into the sharing
 *  structure if all arguments are shared.
 * @since 07/01/2008 Torrevieja
 */
Literal* Literal::create(Literal* l,TermList* args)
{
  CALL("Literal::create(Literal*,TermList*)");
  ASS_EQ(l->getPreDataSize(), 0);

  if (l->isEquality()) {
    return createEquality(l->polarity(), args[0], args[1], SortHelper::getEqualityArgumentSort(l));
  }

  int arity = l->arity();
  Literal* m = new(arity) Literal(*l);

  bool share = true;
  TermList* ts = m->args();
  for (int i = 0;i < arity;i++) {
    *ts-- = args[i];
    if (!args[i].isSafe()) {
      share = false;
    }
  }
  if (share) {
    m = env.sharing->insert(m);
  }
  return m;
} // Literal::create


/**
 * Return a new equality literal, with polarity @b polarity and
 * arguments @b arg1 and @b arg2. These arguments must be of sort @c sort
 * (or more specific, in the polymorphic case) unless they are variables.
 * Insert the new literal into the sharing structure if all arguments
 * are shared.
 *
 * The equality may be between two variables.
 */
Literal* Literal::createEquality (bool polarity, TermList arg1, TermList arg2, TermList sort)
{
   CALL("Literal::createEquality/4");

   TermList srt1, srt2;
#if VDEBUG
   static RobSubstitution checkSortSubst;
   checkSortSubst.reset();
#endif

   if (!SortHelper::tryGetResultSort(arg1, srt1)) {
     if (!SortHelper::tryGetResultSort(arg2, srt2)) {
       ASS_REP(arg1.isVar(), arg1.toString());
       ASS_REP(arg2.isVar(), arg2.toString());
       return createVariableEquality(polarity, arg1, arg2, sort);
     }
     ASS(env.sharing->isWellSortednessCheckingDisabled() || checkSortSubst.match(sort, 0, srt2, 1));
   }
   else {    
    ASS_REP2(env.sharing->isWellSortednessCheckingDisabled() || checkSortSubst.match(sort, 0, srt1, 1), sort.toString(), srt1.toString());
#if VDEBUG
     if (SortHelper::tryGetResultSort(arg2, srt2)) {
       checkSortSubst.reset();
       ASS_REP2(env.sharing->isWellSortednessCheckingDisabled() || checkSortSubst.match(sort, 0, srt2, 1), sort.toString(), arg2.toString() + " :  " + srt2.toString());
     }
#endif
   }
   Literal* lit=new(2) Literal(0,2,polarity,true);
   *lit->nthArgument(0)=arg1;
   *lit->nthArgument(1)=arg2;
   if (arg1.isSafe() && arg2.isSafe()) {
     lit = env.sharing->insert(lit);
   }
   return lit;
}

/**
 * Create a literal that is equality between two variables.
 */
Literal* Literal::createVariableEquality (bool polarity, TermList arg1, TermList arg2, TermList variableSort)
{
  CALL("Literal::createVariableEquality");
  ASS(arg1.isVar());
  ASS(arg2.isVar());

  Literal* lit=new(2) Literal(0,2,polarity,true);
  *lit->nthArgument(0)=arg1;
  *lit->nthArgument(1)=arg2;
  lit = env.sharing->insertVariableEquality(lit, variableSort);
  return lit;
}

Literal* Literal::create1(unsigned predicate, bool polarity, TermList arg)
{
  CALL("Literal::create1");

  return Literal::create(predicate, 1, polarity, false, &arg);
}

Literal* Literal::create2(unsigned predicate, bool polarity, TermList arg1, TermList arg2)
{
  CALL("Literal::create2");
  ASS_NEQ(predicate, 0);

  TermList args[] = {arg1, arg2};
  return Literal::create(predicate, 2, polarity, false, args);
}

Literal* Literal::create(unsigned pred, bool polarity, std::initializer_list<TermList> args)
{
  CALL("Term::create/initializer_list");

  return Literal::create(pred, args.size(), polarity, false, args.begin());
}



/** create a new term and copy from t the relevant part of t's content */
Term::Term(const Term& t) throw()
  : _functor(t._functor),
    _arity(t._arity),
    _color(COLOR_TRANSPARENT),
    _hasInterpretedConstants(0),
    _isTwoVarEquality(0),
    _weight(0),
    _vars(0)
{
  CALL("Term::Term/1");
  ASS(!isSpecial()); //we do not copy special terms

  _args[0] = t._args[0];
  _args[0]._info.shared = 0u;
  _args[0]._info.order = 0u;
  _args[0]._info.distinctVars = TERM_DIST_VAR_UNKNOWN;
} // Term::Term

/** create a new literal and copy from l its content */
Literal::Literal(const Literal& l) throw()
  : Term(l)
{
  CALL("Literal::Literal/1");
}

/** create a new AtomicSort and copy from l its content */
AtomicSort::AtomicSort(const AtomicSort& p) throw()
  : Term(p)
{
  CALL("AtomicSort::AtomicSort/1");
}

/** dummy term constructor */
Term::Term() throw()
  :_functor(0),
   _arity(0),
   _color(COLOR_TRANSPARENT),
   _hasInterpretedConstants(0),
   _isTwoVarEquality(0),
   _weight(0),
   _maxRedLen(0),
   _vars(0)
{
  CALL("Term::Term/0");

  _args[0]._info.polarity = 0;
  _args[0]._info.commutative = 0;
  _args[0]._info.shared = 0;
  _args[0]._info.literal = 0;
  _args[0]._info.sort = 0;
  _args[0]._info.order = 0;
  _args[0]._info.tag = FUN;
  _args[0]._info.distinctVars = TERM_DIST_VAR_UNKNOWN;
} // Term::Term

Literal::Literal()
{
  CALL("Literal::Literal/0");
}

AtomicSort::AtomicSort()
{
  CALL("AtomicSort::AtomicSort/0");
}

#include <iostream>

#if VDEBUG
vstring Term::headerToString() const
{
  vstring s("functor: ");
  s += Int::toString(_functor) + ", arity: " + Int::toString(_arity)
    + ", weight: " + Int::toString(_weight)
    + ", vars: " + Int::toString(_vars)
    + ", polarity: " + Int::toString(_args[0]._info.polarity)
    + ", commutative: " + Int::toString(_args[0]._info.commutative)
    + ", shared: " + Int::toString(_args[0]._info.shared)
    + ", literal: " + Int::toString(_args[0]._info.literal)
    + ", order: " + Int::toString(_args[0]._info.order)
    + ", tag: " + Int::toString(_args[0]._info.tag);
  return s;
}

void Term::assertValid() const
{
  ASS_ALLOC_TYPE(this, "Term");
  ASS_EQ(_args[0]._info.tag, FUN);
}

void TermList::assertValid() const
{
  if (this->isTerm()) {
    ASS_ALLOC_TYPE(_term, "Term");
    ASS_EQ(_term->_args[0]._info.tag, FUN);
  }
}

#endif

std::ostream& Kernel::operator<< (ostream& out, TermList tl )
{
  if (tl.isEmpty()) {
    return out<<"<empty TermList>";
  }
  if (tl.isVar()) {
    return out<<Term::variableToString(tl);
  }
  return out<<tl.term()->toString();
}

std::ostream& Kernel::operator<< (ostream& out, const Term& t )
{
  return out<<t.toString();
}
std::ostream& Kernel::operator<< (ostream& out, const Literal& l )
{
  return out<<l.toString();
}

<<<<<<< HEAD
bool Kernel::operator<(const TermList& lhs, const TermList& rhs) 
=======
bool operator<(const TermList& lhs, const TermList& rhs) 
>>>>>>> b713bc15
{ 
  auto cmp = lhs.isTerm() - rhs.isTerm();
  if (cmp != 0) return cmp < 0;
  if (lhs.isTerm()) {
    ASS(rhs.isTerm())
    return lhs.term()->getId() < rhs.term()->getId();
  } else {
    ASS(lhs.isVar())
    ASS(rhs.isVar())
    return lhs.var() < rhs.var();
  }
}

/**
 * If the literal has the form p(R,f(S),T), where f(S) is the
 * n-th argument, then return the literal, then return the
 * literal p%f(R,S,T).
 *//* 
Literal* Literal::flattenOnArgument(const Literal* lit,int n)
{
  ASS(lit->shared());

  const TermList* ts = lit->nthArgument(n);
  ASS(! ts->isVar());
  const Term* t = ts->term();
  unsigned newArity = lit->arity() + t->arity() - 1;
  vstring newName = lit->predicateName() + '%' + Int::toString(n) +
                   '%' + t->functionName();
  unsigned newPredicate = env.signature->addPredicate(newName,newArity);

  Literal* newLiteral = new(newArity) Literal(newPredicate,newArity,
					      lit->polarity(),false);
  // copy all arguments
  TermList* newArgs = newLiteral->args();
  const TermList* args = lit->args();
  for (int i = 0;i < n;i++) {
    *newArgs = *args;
    newArgs = newArgs->next();
    args = args->next();
  }
  // now copy the arguments of t
  for (const TermList* ss=t->args();! ss->isEmpty();ss = ss->next()) {
    *newArgs = *ss;
    newArgs = newArgs->next();
  }
  args = args->next();
  while (! args->isEmpty()) {
    *newArgs = *args;
    newArgs = newArgs->next();
    args = args->next();
  }
  ASS(newArgs->isEmpty());

  return env.sharing->insert(newLiteral);
} // Literal::flattenOnArgument
*/

bool Kernel::positionIn(TermList& subterm,TermList* term,vstring& position)
{
  CALL("positionIn(TermList)");
   //cout << "positionIn " << subterm.toString() << " in " << term->toString() << endl;

  if(!term->isTerm()){
    if(subterm.isTerm()) return false;
    if (term->var()==subterm.var()){
      position = "1";
      return true;
    }
    return false;
  }
  return positionIn(subterm,term->term(),position);
}

bool Kernel::positionIn(TermList& subterm,Term* term,vstring& position)
{
  CALL("positionIn(Term)");
  //cout << "positionIn " << subterm.toString() << " in " << term->toString() << endl;

  if(subterm.isTerm() && subterm.term()==term){
    position = "1";
    return true;
  }
  if(term->arity()==0) return false;

  unsigned pos=1;
  TermList* ts = term->args();
  while(true){
    if(*ts==subterm){
      position=Lib::Int::toString(pos);
      return true;
    }
    if(positionIn(subterm,ts,position)){
      position = Lib::Int::toString(pos) + "." + position;
      return true;
    }
    pos++;
    ts = ts->next();
    if(ts->isEmpty()) break;
  }

  return false;
}
<|MERGE_RESOLUTION|>--- conflicted
+++ resolved
@@ -2013,11 +2013,7 @@
   return out<<l.toString();
 }
 
-<<<<<<< HEAD
 bool Kernel::operator<(const TermList& lhs, const TermList& rhs) 
-=======
-bool operator<(const TermList& lhs, const TermList& rhs) 
->>>>>>> b713bc15
 { 
   auto cmp = lhs.isTerm() - rhs.isTerm();
   if (cmp != 0) return cmp < 0;
