/*
 * This file is part of the source code of the software program
 * Vampire. It is protected by applicable
 * copyright laws.
 *
 * This source code is distributed under the licence found here
 * https://vprover.github.io/license.html
 * and in the source directory
 */
/**
 * @file Term.cpp
 * Implements class Term.
 *
 * @since 18/04/2006 Bellevue
 * @since 06/05/2007 Manchester, changed into a single class instead of three
 */

#include "SubstHelper.hpp"
#include "TermIterators.hpp"
#include "RobSubstitution.hpp"

#include "Indexing/TermSharing.hpp"
#include "Kernel/HOL/HOL.hpp"
#include "Lib/Metaiterators.hpp"
#include "Lib/Output.hpp"
#include "Lib/StringUtils.hpp"

#include "Term.hpp"

#include "HOL/SubtermReplacer.hpp"

using namespace std;
using namespace Lib;
using namespace Kernel;

constexpr unsigned Term::SPECIAL_FUNCTOR_LOWER_BOUND;

void Term::setId(unsigned id)
{
  if (env.options->randomTraversals() &&
      Random::seed() != 1) { // not until a proper seed has been set (i.e. after parsing!)
      // (cf ProvingHelper::runVampire and getPreprocessedProblem in vampire.cpp)
    id += Random::getInteger(1 << 12) << 20; // the twelve most significant bits are randomized
  }
   _args[0]._setId(id);
}

/**
 * Allocate enough bytes to fit a term of a given arity.
 * @since 01/05/2006 Bellevue
 */
void* Term::operator new(size_t,unsigned arity, size_t preData)
{
  //preData must be a multiple of pointer size to maintain alignment
  ASS_EQ(preData%sizeof(size_t), 0);

  size_t sz = sizeof(Term)+arity*sizeof(TermList)+preData;
  void* mem = ALLOC_KNOWN(sz,"Term");
  mem = reinterpret_cast<void*>(reinterpret_cast<char*>(mem)+preData);
  return (Term*)mem;
} // Term::operator new


inline bool argSafeToShare(TermList t)
{ return t.isSafe() && !t.isSpecialVar(); }

/**
 * Destroy the term.
 * @since 01/05/2006 Bellevue
 * @since 07/06/2007 Manchester, changed to new data structures
 */
void Term::destroy ()
{
  ASS(CHECK_LEAKS || ! shared());

  size_t sz = sizeof(Term)+_arity*sizeof(TermList)+getPreDataSize();
  void* mem = this;
  mem = reinterpret_cast<void*>(reinterpret_cast<char*>(mem)-getPreDataSize());
  DEALLOC_KNOWN(mem,sz,"Term");
} // Term::destroy

/**
 * If the term is not shared, destroy it and all its nonshared subterms.
 */
void Term::destroyNonShared()
{
  if (shared()) {
    return;
  }
  TermList selfRef;
  selfRef.setTerm(this);
  TermList* ts=&selfRef;
  static Stack<TermList*> stack(4);
  static Stack<Term*> deletingStack(8);

  for(;;) {
    if (ts->tag()==REF && !ts->term()->shared()) {
      stack.push(ts->term()->args());
      deletingStack.push(ts->term());
    }
    if (stack.isEmpty()) {
      break;
    }
    ts=stack.pop();
    if (!ts->next()->isEmpty()) {
      stack.push(ts->next());
    }
  }
  while (!deletingStack.isEmpty()) {
    deletingStack.pop()->destroy();
  }
}

bool TermList::ground() const
{ return isTerm() && term()->ground(); }

/**
 * Return true if the term does not contain any unshared proper term.
 *
 * Not containing an unshared term also means that there are no
 * if-then-else or let...in expressions.
 */
bool TermList::isSafe() const {
  return isVar() || term()->shared();
}

bool TermList::isApplication() const {
  return !isVar() && term()->isApplication();
}

bool TermList::isLambdaTerm() const {
  return !isVar() && term()->isLambdaTerm();
}

bool TermList::isRedex() const {
  return isApplication() && lhs().isLambdaTerm();
}

bool TermList::isProxy(Proxy proxy) const {
  return !isVar() && term()->isProxy(proxy);
}

bool TermList::isChoice() const {
  return !isVar() && term()->isChoice();
}

Option<unsigned> TermList::deBruijnIndex() const {
  if (isVar())
    return {};

  return term()->deBruijnIndex();
}

TermList TermList::lhs() const {
  ASS(isApplication())

  return *term()->nthArgument(2);
}

TermList TermList::rhs() const {
  ASS(isApplication())

  return *term()->nthArgument(3);
}

TermList TermList::lambdaBody() const {
  ASS(isLambdaTerm())

  return *term()->nthArgument(2);
}

TermList TermList::head() const {
  if (!isApplication() && !isLambdaTerm())
    return *this;

  TermList trm = *this;
  while (trm.isLambdaTerm()) {
    trm = trm.lambdaBody();
  }
  while (trm.isApplication()) {
    trm = trm.lhs();
  }
  return trm;
}

std::pair<TermList, TermList> TermList::asPair() const {
  ASS(isArrowSort())

  return {domain(), result()};
}

TermList TermList::domain() const {
  ASS(isArrowSort())

  return *term()->nthArgument(0);
}

TermList TermList::result() const {
  ASS(isArrowSort())

  return *term()->nthArgument(1);
}

<<<<<<< HEAD
TermList TermList::resultSort() const {
  return term()->resultSort();
=======
TermList TermList::replaceSubterm(TermList what, TermList by, bool liftFreeIndices) const {
  return SubtermReplacer(what, by, liftFreeIndices).replace(*this);
>>>>>>> 9eb515a4
}

/**
 * Return true if @b ss and @b tt have the same top symbols, that is,
 * either both are the same variable or both are complex terms with the
 * same function symbol.
 * @since 16/08/2008 flight Sydney-San Francisco
 */
bool TermList::sameTop(TermList ss,TermList tt)
{
  if (ss.isVar()) {
    return ss==tt;
  }
  if (tt.isVar()) {
    return false;
  }
  return ss.term()->functor() == tt.term()->functor();
}
void TermList::Top::output(std::ostream& out) const
{
  if (this->var()) {
    out << TermList::var(this->var()->number, this->var()->special);
  } else {
    ASS(this->functor())
    auto f = *this->functor();
    switch (f.kind) {
      case TermKind::LITERAL: out << *env.signature->getPredicate(f.functor); break;
      case TermKind::TERM:    out << *env.signature->getFunction(f.functor); break;
      case TermKind::SORT:    out << *env.signature->getTypeCon(f.functor); break;
    }
  }
}

/**
 * Return true if @b ss and @b tt are both complex terms with the
 * same function symbol.
 */
bool TermList::sameTopFunctor(TermList ss, TermList tt)
{
  if (!ss.isTerm() || !tt.isTerm()) {
    return false;
  }
  return ss.term()->functor() == tt.term()->functor();
}

/**
 * Return true if @b ss and @b tt are both complex terms with the
 * same function symbol.
 */
bool TermList::equals(TermList t1, TermList t2)
{
  static Stack<TermList*> stack(8);
  ASS(stack.isEmpty());

  TermList* ss=&t1;
  TermList* tt=&t2;
  for(;;) {
    if (ss->isTerm() && tt->isTerm() && (!ss->term()->shared() || !tt->term()->shared())) {
      Term* s=ss->term();
      Term* t=tt->term();
      if (s->functor()!=t->functor()) {
        stack.reset();
        return false;
      }
      stack.push(s->args());
      stack.push(t->args());
    }
    else if (ss->content()!=tt->content()) {
      stack.reset();
      return false;
    }

    if (stack.isEmpty()) {
      break;
    }
    tt=stack.pop();
    ss=stack.pop();
    if (!tt->next()->isEmpty()) {
      stack.push(ss->next());
      stack.push(tt->next());
    }
  }
  return true;
}

/**
 * Return true if all proper terms in the @ args list are shared
 */
bool TermList::allShared(TermList* args)
{
  while (args->isNonEmpty()) {
    if (args->isTerm() && !args->term()->shared()) {
      return false;
    }
    args = args->next();
  }
  return true;
}

unsigned TermList::weight() const
{
  return isVar() ? 1 : term()->weight();
}

bool TermList::isArrowSort() const
{
  return !isVar() && term()->isSort() &&
         static_cast<const AtomicSort*>(term())->isArrowSort();
}

bool TermList::isBoolSort() const
{
  return !isVar() && term()->isSort() &&
         static_cast<const AtomicSort*>(term())->isBoolSort();
}

bool TermList::isArraySort() const
{
  return !isVar() && term()->isSort() &&
         static_cast<const AtomicSort*>(term())->isArraySort();
}

bool TermList::isTupleSort() const
{
  return !isVar() && term()->isSort() &&
         static_cast<const AtomicSort*>(term())->isTupleSort();
}

bool AtomicSort::isArrowSort() const {
  return env.signature->isArrowCon(_functor);
}

bool AtomicSort::isBoolSort() const {
  return env.signature->isBoolCon(_functor);
}

bool AtomicSort::isArraySort() const {
  return env.signature->isArrayCon(_functor);
}

bool AtomicSort::isTupleSort() const {
  return env.signature->isTupleCon(_functor);
}

unsigned Term::numTypeArguments() const {
  ASS(!isSort());

  return isSpecial()
    ? 0
    : isLiteral()
      ? env.signature->getPredicate(_functor)->numTypeArguments()
      : env.signature->getFunction(_functor)->numTypeArguments();
}

TermList* Term::termArgs()
{
  ASS(!isSort());

  return _args + (_arity - numTypeArguments());
}

const TermList* Term::typeArgs() const
{ return numTypeArguments() == 0 ? nullptr : args(); }

unsigned Term::numTermArguments() const
{
  if(isSuper() || isSort())
    return 0;

  ASS(_arity >= numTypeArguments())
  return _arity - numTypeArguments();
}

bool TermList::containsSubterm(TermList trm) const
{
  if (!isTerm()) {
    return trm==*this;
  }
  return term()->containsSubterm(trm);
}

bool Term::containsSubterm(TermList trm) const
{
  ASS(!trm.isTerm() || trm.term()->shared());
  ASS(shared());

  if (trm.isTerm() && trm.term()==this) {
    ASS(!isLiteral());
    return true;
  }
  if (arity()==0) {
    return false;
  }

  const TermList* ts=args();
  static Stack<const TermList*> stack(4);
  stack.reset();
  for(;;) {
    if (*ts==trm) {
      return true;
    }
    if (!ts->next()->isEmpty()) {
      stack.push(ts->next());
    }
    if (ts->isTerm()) {
      ASSERT_VALID(*ts->term());
      if (ts->term()->arity()) {
	stack.push(ts->term()->args());
      }
    }
    if (stack.isEmpty()) {
      return false;
    }
    ts=stack.pop();
  }
}

size_t Term::countSubtermOccurrences(TermList subterm) {
  size_t res = 0;

  unsigned stWeight = subterm.isTerm() ? subterm.term()->weight() : 1;
  SubtermIterator stit(this);
  while(stit.hasNext()) {
    TermList t = stit.next();
    if(t==subterm) {
      res++;
      stit.right();
    }
    else if(t.isTerm()) {
      if(t.term()->weight()<=stWeight) {
        stit.right();
      }
    }
  }
  return res;
}

bool TermList::containsAllVariablesOf(TermList t) const
{
  Set<TermList> vars;
  TermIterator oldVars=Term::getVariableIterator(*this);
  while (oldVars.hasNext()) {
    vars.insert(oldVars.next());
  }
  TermIterator newVars=Term::getVariableIterator(t);
  while (newVars.hasNext()) {
    if (!vars.contains(newVars.next())) {
      return false;
    }
  }
  return true;
}

bool Term::containsAllVariablesOf(Term* t)
{
  static DHSet<TermList> vars;
  vars.reset();

  static VariableIterator vit;

  //collect own vars
  vit.reset(this);
  while (vit.hasNext()) {
    vars.insert(vit.next());
  }

  //check t's vars are among collected
  vit.reset(t);
  while (vit.hasNext()) {
    if (!vars.contains(vit.next())) {
      return false;
    }
  }
  return true;
}

bool Term::isShallow() const
{
  const TermList* t = args();
  while (!t->isEmpty()) {
    if (t->isTerm() && t->term()->arity()>0) {
      return false;
    }
    t = t->next();
  }
  return true;
}

TermIterator Term::getVariableIterator(TermList tl)
{
  if (tl.isVar()) {
    return pvi( getSingletonIterator(tl) );
  }
  ASS(tl.isTerm());
  return vi( new VariableIterator(tl.term()) );
}


/**
 * Return the string representation of variable var.
 * @since 16/05/2007
 */
std::string Term::variableToString(unsigned var)
{
  return (std::string)"X" + Int::toString(var);
} // variableToString

/**
 * Return the string representation of variable term var.
 * @since 16/05/2007
 */
std::string Term::variableToString(TermList var)
{
  ASS(var.isVar());

  if (var.isOrdinaryVar()) {
    return (std::string)"X" + Int::toString(var.var());
  }
  else {
    return (std::string)"S" + Int::toString(var.var());
  }
} // variableToString

/**
 * Return the std::string representation of the terms "head"
 * i.e., the function / predicate symbol name or the special term head.
 * Special term prints also '(' and the following arguments which are not args() and a comma
 * Normal term prints "(" if there are any args to follow
 */
std::string Term::headToString() const
{
  if (isSpecial()) {
    const Term::SpecialTermData* sd = getSpecialData();

    switch(specialFunctor()) {
      case SpecialFunctor::FORMULA: {
        ASS_EQ(arity(), 0);
        std::string formula = sd->getFormula()->toString();
        return env.options->showFOOL() ? "$term{" + formula + "}" : formula;
      }
      case SpecialFunctor::LET: {
        ASS_EQ(arity(), 1);
        TermList binding = sd->getBinding();
        bool isPredicate = binding.isTerm() && binding.term()->isBoolean();
        std::string functor = isPredicate ? env.signature->predicateName(sd->getFunctor())
                                      : env.signature->functionName(sd->getFunctor());
        OperatorType* type = isPredicate ? env.signature->getPredicate(sd->getFunctor())->predType()
                                         : env.signature->getFunction(sd->getFunctor())->fnType();

        const VList* variables = sd->getVariables();
        std::string variablesList = "";
        for (unsigned i = 0; i < VList::length(variables); i++) {
          unsigned var = VList::nth(variables, i);
          variablesList += Term::variableToString(var);
          if (i < VList::length(variables) - 1) {
            variablesList += ", ";
          }
        }
        if (VList::length(variables)) {
          variablesList = "(" + variablesList + ")";
        }
        return "$let(" + functor + ": " + type->toString() + ", " + functor + variablesList + " := " + binding.toString() + ", ";
      }
      case SpecialFunctor::ITE: {
        ASS_EQ(arity(),2);
        return "$ite(" + sd->getCondition()->toString() + ", ";
      }
      case SpecialFunctor::TUPLE: {
        ASS_EQ(arity(), 0);
        Term* term = sd->getTupleTerm();
        std::string termList = "";
        Term::Iterator tit(term);
        unsigned i = term->arity();
        while (tit.hasNext()) {
          termList += tit.next().toString();
          if (--i > 0) {
            termList += ", ";
          }
        }
        return "[" + termList + "]";
      }
      case SpecialFunctor::LET_TUPLE: {
        ASS_EQ(arity(), 1);
        VList* symbols = sd->getTupleSymbols();
        unsigned tupleFunctor = sd->getFunctor();
        TermList binding = sd->getBinding();

        OperatorType* fnType = env.signature->getFunction(tupleFunctor)->fnType();

        std::string symbolsList = "";
        std::string typesList = "";
        for (unsigned i = 0; i < VList::length(symbols); i++) {
          Signature::Symbol* symbol = (fnType->arg(i) == AtomicSort::boolSort())
            ? env.signature->getPredicate(VList::nth(symbols, i))
            : env.signature->getFunction(VList::nth(symbols, i));
          symbolsList += symbol->name();
          typesList += symbol->name() + ": " + fnType->arg(i).toString();
          if (i != VList::length(symbols) - 1) {
            symbolsList += ", ";
            typesList += ", ";
          }
        }

        return "$let([" + typesList + "], [" + symbolsList + "] := " + binding.toString() + ", ";
      }
      case SpecialFunctor::LAMBDA: {
        VList* vars = sd->getLambdaVars();
        SList* sorts = sd->getLambdaVarSorts();
        ASS_EQ(VList::length(vars), SList::length(sorts))

        TermList lambdaExp = sd->getLambdaExp();

        std::string varList;

        VList::Iterator vs(vars);
        SList::Iterator ss(sorts);
        while (vs.hasNext()) {
          varList += variableToString(vs.next()) + " : ";
          varList += ss.next().toString();
          if (vs.hasNext())
            varList += ", ";
        }
        return "(^[" + varList + "] : (" + lambdaExp.toString() + "))";
      }
      case SpecialFunctor::MATCH: {
        // we simply let the arguments be written out
        return "$match(";
      }
      default:
        ASSERTION_VIOLATION;
    }
  } else {
    unsigned proj;
    if (!isSort() && Theory::tuples()->findProjection(functor(), isLiteral(), proj)) {
      return "$proj(" + Int::toString(proj) + ", ";
    }
    std::string name = "";
    if(isLiteral()) {
      name = static_cast<const Literal *>(this)->predicateName();
    } else if (isSort()) {
      const AtomicSort* asSort = static_cast<const AtomicSort *>(this);
      if(env.options->showFOOL() && asSort->isBoolSort()){
        name = "$bool";
      } else {
        name = asSort->typeConName();
      }
    } else {
      name = functionName();
    }
    return name;
  }
}

/**
 * In combination with Term::headToString prepares
 * std::string representation of a term.
 * (this) has to come from arguments of a term of non-zero arity,
 * possibly a special one.
 * Will close the term printed with ')'
 */
std::string TermList::asArgsToString() const
{
  std::string res;

  Stack<const TermList*> stack(64);

  stack.push(this);

  while (stack.isNonEmpty()) {
    const TermList* ts = stack.pop();
    if (! ts) { // comma
      res += ',';
      continue;
    }
    if (ts->isEmpty()) {
      res += ')';
      continue;
    }
    const TermList* tail = ts->next();
    stack.push(tail);
    if (! tail->isEmpty()) {
      stack.push(0);
    }
    if (ts->isVar()) {
      res += Term::variableToString(*ts);
      continue;
    }
    const Term* t = ts->term();

    if(t->isSort() && static_cast<AtomicSort*>(const_cast<Term*>(t))->isArrowSort()){
      res += t->toString();
      continue;
    }

    res += t->headToString();

    if (t->arity()) {
      res += '(';

      stack.push(t->args());
    }
  }

  return res;
}

/**
 * Write as a std::string the head of the term list.
 * @since 27/02/2008 Manchester
 */
std::string TermList::toString(bool topLevel) const
{
  if (isEmpty()) {
    return "<empty TermList>";
  }
  if (isVar()) {
    return Term::variableToString(*this);
  }
  if (env.higherOrder() && env.options->holPrinting() == Options::HPrinting::PRETTY) {
    if (HOL::isTrue(*this)) {
      return "⊤";
    }
    if (HOL::isFalse(*this)) {
      return "⊥";
    }
  }

  return term()->toString(topLevel);
} // TermList::toString


/**
 * Return the result of conversion of a term into a std::string.
 * @since 16/05/2007 Manchester
 */
std::string Term::toString(bool topLevel) const
{
  if (isSuper()) {
    return "$tType";
  }

  if (env.higherOrder() && env.options->holPrinting() != Options::HPrinting::RAW) {
    return HOL::toString(*this, topLevel);
  }

  if (isSort() && static_cast<AtomicSort *>(const_cast<Term *>(this))->isArrowSort()) {
    ASS(arity() == 2);
    std::string res;
    TermList arg1 = *(nthArgument(0));
    TermList arg2 = *(nthArgument(1));
    res += topLevel ? "" : "(";
    res += arg1.toString(false) + " > " + arg2.toString();
    res += topLevel ? "" : ")";
    return res;
  }

#if NICE_THEORY_OUTPUT
  auto theoryTerm = Kernel::tryNumTraits([&](auto numTraits) {
    using NumTraits = decltype(numTraits);
    auto maybeParMul = [&](auto t) { 
        auto needsPar = t.isTerm() && NumTraits::isAdd(t.term()->functor());
        return t.toString(!needsPar);
      };
    auto uminus = [&]()  {
      std::stringstream out;
      out << "-" << maybeParMul(termArg(0));
      return Option<std::string>(out.str());
    };
    auto binary = [&](auto sym)  {
      auto needsPar = !topLevel;
      auto maybePar = [&](auto t) { 
        return t.toString(
            t.isTerm() && (
              t.term()->functor() == _functor 
              || (NumTraits::isAdd(_functor) && NumTraits::isMul(t.term()->functor()))
              )
            );
      };
      std::stringstream out;
      out << (needsPar ? "(" : "");
      out << maybePar(termArg(0)) << sym << maybePar(termArg(1));
      out << (needsPar ? ")" : "");
      return Option<std::string>(out.str());
    };
    if (isLiteral()) {
      if (NumTraits::isGreater(_functor)) {
        return binary(">");
      } else if (NumTraits::isGeq(_functor)) {
        return binary(">=");
      }
      /* nothing */
    } else if (isSort()) {
      /* nothing */
    } else {
      if (NumTraits::isAdd(_functor)) {
        return binary(" + ");
      } else if (NumTraits::isMul(_functor)) {
        return binary(" ");
      } else if (auto c = NumTraits::tryLinMul(_functor)) {
        return *c == -1 ? some(Output::toString("-", maybeParMul(termArg(0))))
                        : some(Output::toString(*c, " ", maybeParMul(termArg(0))));
      } else if (NumTraits::isFloor(_functor)) {
        return some(Output::toString("⌊", termArg(0), "⌋"));
      } else if (NumTraits::isMinus(_functor)) {
        return uminus();
      }
    }
    /* this means we have an uninterpteted term which will be formatted as usual */
    return Option<std::string>();
  });

  if (theoryTerm.isSome()) {
    return theoryTerm.unwrap();
  }
#endif // NICE_THEORY_OUTPUT

  std::stringstream out;
  out << headToString();
  
  if (_arity) {
    out << "(" << Output::interleaved(',', anyArgIter(this)) << ")";
  }
  return out.str();
} // Term::toString

TermList Literal::eqArgSort() const {
  ASS(isEquality())
  return SortHelper::getEqualityArgumentSort(this);
}

/**
 * Return the result of conversion of a literal into a std::string.
 * @since 16/05/2007 Manchester
 */
std::string Literal::toString() const
{
  if (isEquality()) {
    const TermList* lhs = args();
    std::string s = lhs->toString();

    if (env.higherOrder() &&
        env.options->holPrinting() != Options::HPrinting::RAW &&
        lhs->isApplication()) {
      s = "(" + s + ")";
    }

    std::string eqSym = isPositive() ? " = " : " != ";
    if (env.higherOrder() && env.options->holPrinting() == Options::HPrinting::PRETTY) {
      eqSym = isPositive() ? " ≈ " : " ≉ ";
    }
    s += eqSym;

    auto rhs = lhs->next()->toString();
    if (env.higherOrder() &&
        env.options->holPrinting() != Options::HPrinting::RAW &&
        lhs->next()->isApplication()) {
      rhs = "(" + rhs + ")";
    }

    std::string res = s + rhs;
    if (env.higherOrder() ||
        SortHelper::getEqualityArgumentSort(this).isBoolSort()) {
      res = "(" + res + ")";
    }

    return res;
  }

#if NICE_THEORY_OUTPUT
  auto theoryTerm = Kernel::tryNumTraits([&](auto numTraits) {
    auto binary = [&](auto sym)  {
    std::stringstream out;
      if (!polarity()) out << "~(" ;
      out << *nthArgument(0) << " " << sym << " " << *nthArgument(1) ;
      if (!polarity()) out << ")" ;
      return Option<std::string>(out.str());
    };
    using NumTraits = decltype(numTraits);
    if (_functor == NumTraits::greaterF()) {
      return binary(">");
    } else if (_functor == NumTraits::geqF()) {
      return binary(">=");
    }
    return Option<std::string>();
  });
  if (theoryTerm.isSome()) {
    return theoryTerm.unwrap();
  }
#endif // NICE_THEORY_OUTPUT

  Stack<const TermList*> stack(64);
  std::string s = "";
  if (polarity() == 0) { /* negative polarity */
    if (env.options->holPrinting() == Options::HPrinting::PRETTY) {
      s = "¬";
    } else {
      s = "~";
    }
  }

  unsigned proj;
  if (Theory::tuples()->findProjection(functor(), true, proj)) {
    return s + "$proj(" + Int::toString(proj) + ", " + args()->asArgsToString();
  }
  s += predicateName();

  //cerr << "predicate: "<< predicateName()<<endl;
  if (_arity > 0) {
    s += '(' + args()->asArgsToString(); // will also print the ')'
  }
  return s;
} // Literal::toString

/**
 * Return the print name of the function symbol of this term.
 * @since 18/05/2007 Manchester
 */
const std::string& Term::functionName() const
{
#if VDEBUG
  static std::string nonexisting("<function does not exists>");
  if (_functor >= env.signature->functions()) {
    return nonexisting;
  }
#endif

  return env.signature->functionName(_functor);
} // Term::functionName

bool Term::isArrowSort() const {
  return isSort() && env.signature->isArrowCon(_functor);
}

TermList Term::resultSort() const {
  return SortHelper::getResultSort(this);
}

bool Term::isApplication() const {
  return !isSort() && !isLiteral() && env.signature->isAppFun(_functor);
}

bool Term::isLambdaTerm() const {
  return !isSort() && !isLiteral() && !isSpecial() && env.signature->isLamFun(_functor);
}

bool Term::isRedex() const {
  return isApplication() && nthArgument(2)->isLambdaTerm();
}

bool Term::isProxy(Proxy proxy) const {
  return !isSort() && !isLiteral() && !isSpecial() && env.signature->getFunction(_functor)->proxy() == proxy;
}

bool Term::isChoice() const {
  return !isSort() && !isLiteral() && !isSpecial() && env.signature->isChoiceFun(_functor);
}

Option<unsigned> Term::deBruijnIndex() const {
  if (isSort() || isLiteral() || isSpecial())
    return {};
  return env.signature->getFunction(_functor)->deBruijnIndex();
}

/**
 * Return the print name of the type constructor symbol of this sort.
 */
const std::string& AtomicSort::typeConName() const
{
#if VDEBUG
  static std::string nonexisting("<type constructor does not exists>");
  if (_functor >= env.signature->typeCons()) {
    return nonexisting;
  }
#endif

  return env.signature->typeConName(_functor);
} // Term::functionName

/**
 * Return the print name of the function symbol of this literal.
 * @since 18/05/2007 Manchester
 */
const std::string& Literal::predicateName() const
{
#if VDEBUG
  static std::string nonexisting("<predicate does not exists>");
  if (_functor >= env.signature->predicates()) {
    return nonexisting;
  }
#endif

  return env.signature->predicateName(_functor);
} // Literal::predicateName


bool Literal::isAnswerLiteral() const {
  return isNegative() && env.signature->getPredicate(functor())->answerPredicate();
}


/**
 * Apply @b subst to the term and return the result.
 * @since 28/12/2007 Manchester
 */
Term* Term::apply(Substitution& subst)
{
  return SubstHelper::apply(this, subst);
} // Term::apply


/**
 * Apply @b subst to the literal and return the result.
 * @since 28/12/2007 Manchester
 */
Literal* Literal::apply(Substitution& subst)
{
  return SubstHelper::apply(this, subst);
} // Literal::apply

/**
 * Return literal opposite to @b l.
 */
Literal* Literal::complementaryLiteral(Literal* l)
{
  Literal* res=env.sharing->tryGetOpposite(l);
  if (!res) {
    res=create(l,!l->polarity());
  }
  return res;
}


/** Create a new complex term, copy from @b t its function symbol and
 *  from the array @b args its arguments. Insert it into the sharing
 *  structure if all arguments are shared.
 * @since 07/01/2008 Torrevieja
 */
Term* Term::create(Term* t,TermList* args)
{
  ASS_EQ(t->getPreDataSize(), 0);
  ASS(!t->isLiteral())
  ASS(!t->isSort())
  return Term::create(t->functor(), t->arity(), args);
}

/** Create a new complex term, and insert it into the sharing
 *  structure if all arguments are shared.
 */
Term* Term::create(unsigned function, unsigned arity, const TermList* args)
{
  ASS_EQ(env.signature->functionArity(function), arity);

  bool share = range(0, arity).all([&](auto i) { return argSafeToShare(args[i]); });

  auto allocTerm = [&]() {
    Term* s = new(arity) Term;
    s->makeSymbol(function,arity);
    for (auto i : range(0, arity)) {
      *s->nthArgument(i) = args[i];
    }
    return s;
  };

  if (share) {
    bool created = false;
    auto shared =
      env.sharing->_terms.rawFindOrInsert(allocTerm,
        Term::termHash(function, [&](auto i){ return args[i]; }, arity),
        [&](Term* t) { return t->functor() == function && range(0, arity).all([&](auto i) { return args[i] == *t->nthArgument(i); }); },
        created);
    if (created) {
      env.sharing->computeAndSetSharedTermData(shared);
    }
    return shared;
  } else {
    return allocTerm();
  }
}


/** Create a new constant and insert in into the sharing
 *  structure.
 */
Term* Term::createConstant(const std::string& name)
{
  unsigned symbolNumber = env.signature->addFunction(name,0);
  return createConstant(symbolNumber);
}

/** Create a new complex term, copy from @b t its function symbol and
 *  from the array @b args its arguments. Do not insert it into the sharing
 *  structure.
 * @since 07/01/2008 Torrevieja
 */
Term* Term::createNonShared(Term* t,TermList* args)
{
  int arity = t->arity();
  Term* s = new(arity) Term(*t);
  TermList* ss = s->args();
  for (int i = 0;i < arity;i++) {
    ASS(!args[i].isEmpty());
    *ss-- = args[i];
  }
  return s;
} // Term::createNonShared(const Term* t,Term* args)



/** Create a new complex term, and do not insert it into the sharing
 *  structure.
 */
Term* Term::createNonShared(unsigned function, unsigned arity, TermList* args)
{
  ASS_EQ(env.signature->functionArity(function), arity);

  Term* s = new(arity) Term;
  s->makeSymbol(function,arity);

  TermList* ss = s->args();

  TermList* curArg = args;
  TermList* argStopper = args+arity;
  while (curArg!=argStopper) {
    *ss = *curArg;
    --ss;
    ++curArg;
  }
  return s;
}

/**
 * Create a (condition ? thenBranch : elseBranch) expression
 * and return the resulting term
 */
Term* Term::createITE(Formula * condition, TermList thenBranch, TermList elseBranch, TermList branchSort)
{
  Term* s = new(2,sizeof(SpecialTermData)) Term;
  s->makeSymbol(toNormalFunctor(SpecialFunctor::ITE), 2);
  TermList* ss = s->args();
  *ss = thenBranch;
  ss = ss->next();
  *ss = elseBranch;
  ASS(ss->next()->isEmpty());
  s->getSpecialData()->_iteData.condition = condition;
  s->getSpecialData()->_iteData.sort = branchSort;
  return s;
}

/**
 * Create (let lhs <- rhs in t) expression and return
 * the resulting term
 */
Term* Term::createLet(unsigned functor, VList* variables, TermList binding, TermList body, TermList bodySort)
{
#if VDEBUG
  Set<unsigned> distinctVars;
  VList::Iterator vit(variables);
  while (vit.hasNext()) {
    distinctVars.insert(vit.next());
  }
  ASS_EQ(distinctVars.size(), VList::length(variables));

  bool isPredicate = binding.isTerm() && binding.term()->isBoolean();
  const unsigned int arity = isPredicate ? env.signature->predicateArity(functor)
                                         : env.signature->functionArity(functor);
  ASS_EQ(arity, VList::length(variables));
#endif

  Term* s = new(1,sizeof(SpecialTermData)) Term;
  s->makeSymbol(toNormalFunctor(SpecialFunctor::LET), 1);
  TermList* ss = s->args();
  *ss = body;
  ASS(ss->next()->isEmpty());
  s->getSpecialData()->_letData.functor = functor;
  s->getSpecialData()->_letData.variables = variables;
  s->getSpecialData()->_letData.sort = bodySort;
  s->getSpecialData()->_letData.binding = binding;
  return s;
}

/**
 * Create (let [a, b, c] <- rhs in t) expression and return
 * the resulting term
 */
Term* Term::createTupleLet(unsigned tupleFunctor, VList* symbols, TermList binding, TermList body, TermList bodySort)
{
#if VDEBUG
  Signature::Symbol* tupleSymbol = env.signature->getFunction(tupleFunctor);
  ASS_EQ(tupleSymbol->arity(), VList::length(symbols));
  ASS_REP(tupleSymbol->fnType()->result().isTupleSort(), tupleFunctor);

  Set<pair<int,bool> > distinctSymbols;
  VList::Iterator sit(symbols);
  unsigned arg = 0;
  while (sit.hasNext()) {
    unsigned symbol = sit.next();
    bool isPredicate = tupleSymbol->fnType()->arg(arg) == AtomicSort::boolSort();
    if (!distinctSymbols.contains(make_pair(symbol, isPredicate))) {
      distinctSymbols.insert(make_pair(symbol, isPredicate));
    } else {
      ASSERTION_VIOLATION_REP(symbol);
    }
    arg++;
  }
#endif

  Term* s = new(1,sizeof(SpecialTermData)) Term;
  s->makeSymbol(toNormalFunctor(SpecialFunctor::LET_TUPLE), 1);
  TermList* ss = s->args();
  *ss = body;
  ASS(ss->next()->isEmpty());
  s->getSpecialData()->_letTupleData.functor = tupleFunctor;
  s->getSpecialData()->_letTupleData.symbols = symbols;
  s->getSpecialData()->_letTupleData.sort = bodySort;
  s->getSpecialData()->_letTupleData.binding = binding;
  return s;
}

/**
 * Create a formula expression and return
 * the resulting term
 */
Term* Term::createFormula(Formula* formula)
{
  Term* s = new(0,sizeof(SpecialTermData)) Term;
  s->makeSymbol(toNormalFunctor(SpecialFunctor::FORMULA), 0);
  s->getSpecialData()->_formulaData.formula = formula;
  return s;
}


/**
 * Create a lambda term from a list of lambda vars and an
 * expression and returns the resulting term
 */
Term* Term::createLambda(TermList lambdaExp, VList* vars, SList* sorts, TermList expSort){
  Term* s = new(0, sizeof(SpecialTermData)) Term;
  s->makeSymbol(toNormalFunctor(SpecialFunctor::LAMBDA), 0);
  //should store body of lambda in args
  s->getSpecialData()->_lambdaData.lambdaExp = lambdaExp;
  s->getSpecialData()->_lambdaData._vars = vars;
  s->getSpecialData()->_lambdaData._sorts = sorts;
  s->getSpecialData()->_lambdaData.expSort = expSort;
  SList::Iterator sit(sorts);
  Stack<TermList> revSorts;
  TermList lambdaTmSort = expSort;
  while(sit.hasNext()){
    revSorts.push(sit.next());
  }
  while(!revSorts.isEmpty()){
    TermList varSort = revSorts.pop();
    lambdaTmSort = AtomicSort::arrowSort(varSort, lambdaTmSort);
  }
  s->getSpecialData()->_lambdaData.sort = lambdaTmSort;
  return s;
}

Term* Term::createTuple(unsigned arity, TermList* sorts, TermList* elements) {
  unsigned tupleFunctor = Theory::tuples()->getFunctor(arity, sorts);
  Term* tupleTerm = Term::create(tupleFunctor, arity, elements);
  return createTuple(tupleTerm);
}

Term* Term::createTuple(Term* tupleTerm) {
  Term* s = new(0, sizeof(SpecialTermData)) Term;
  s->makeSymbol(toNormalFunctor(SpecialFunctor::TUPLE), 0);
  s->getSpecialData()->_tupleData.term = tupleTerm;
  return s;
}

Term *Term::createMatch(TermList sort, TermList matchedSort, unsigned int arity, TermList *elements) {
  Term *s = new (arity, sizeof(SpecialTermData)) Term;
  s->makeSymbol(toNormalFunctor(SpecialFunctor::MATCH), arity);
  TermList *ss = s->args();
  s->getSpecialData()->_matchData.sort = sort;
  s->getSpecialData()->_matchData.matchedSort = matchedSort;

  for (unsigned i = 0; i < arity; i++) {
    ASS(!elements[i].isEmpty());
    *ss = elements[i];
    ss = ss->next();
  }
  ASS(ss->isEmpty());

  return s;
}

/** Create a new complex term, copy from @b t its function symbol and arity.
 *  Initialize its arguments by a dummy special variable.
 */
Term* Term::createNonShared(Term* t)
{
  int arity = t->arity();
  Term* s = new(arity) Term(*t);
  TermList* ss = s->args();
  for (int i = 0;i < arity;i++) {
    (*ss--).makeSpecialVar(0);
  }
  return s;
} // Term::createNonShared(const Term* t)

/** Create clone of complex term @b t. Do not insert it into the sharing
 *  structure.
 */
Term* Term::cloneNonShared(Term* t)
{
  int arity = t->arity();
  TermList* args = t->args();
  Term* s = new(arity) Term(*t);
  TermList* ss = s->args();
  for (int i = 0;i < arity;i++) {
    *ss-- = args[-i];
  }
  return s;
} // Term::cloneNonShared(const Term* t,Term* args)

Term* Term::create1(unsigned fn, TermList arg)
{ return Term::create(fn, { arg }); }

Term* Term::create2(unsigned fn, TermList arg1, TermList arg2)
{ return Term::create(fn, {arg1, arg2}); }


Term* Term::create(unsigned fn, std::initializer_list<TermList> args)
{ return Term::create(fn, args.size(), args.begin()); }

/**
 * Create singleton FOOL constants
 */
Term* Term::foolTrue(){
  static Term* _foolTrue = createConstant(env.signature->getFoolConstantSymbol(true));
  return _foolTrue;
}

Term* Term::foolFalse(){
  static Term* _foolFalse = createConstant(env.signature->getFoolConstantSymbol(false));
  return _foolFalse;
}

/*
 * NOTE: by design the term that represent $tType is not shared
 * and also is not linked to a symbol in the signature.
 */
TermList AtomicSort::superSort(){
  static AtomicSort* _super = createNonSharedConstant(0);
  return TermList(_super);
}

TermList AtomicSort::defaultSort(){
  static AtomicSort* _default = createConstant(env.signature->getDefaultSort());
  return TermList(_default);
}

TermList AtomicSort::boolSort(){
  static AtomicSort* _bool = createConstant(env.signature->getBoolSort());
  return TermList(_bool);
}

TermList AtomicSort::intSort(){
  static AtomicSort* _int = createConstant(env.signature->getIntSort());
  return TermList(_int);
}

TermList AtomicSort::realSort(){
  static AtomicSort* _real = createConstant(env.signature->getRealSort());
  return TermList(_real);
}

TermList AtomicSort::rationalSort(){
  static AtomicSort* _rat = createConstant(env.signature->getRatSort());
  return TermList(_rat);
}

TermList AtomicSort::arrowSort(TermList s1, TermList s2) {
  static unsigned arrow = env.signature->getArrowConstructor();

  return TermList(create2(arrow, s1, s2));
}

TermList AtomicSort::arrowSort(unsigned size, const TermList* types, TermList range) {
  ASS(size > 0)

  TermList res = range;
  for (unsigned i = size; i-- > 0;)
    res = arrowSort(types[i], res);

  return res;
}

TermList AtomicSort::arrowSort(const std::initializer_list<TermList>& types) {
  const auto size = types.size();
  ASS(size >= 2)

  const TermList* data = std::data(types);
  return arrowSort(size - 1, data, data[size - 1]);
}

TermList AtomicSort::arrowSort(const TermStack & domSorts, TermList range) {
  TermList res = range;
  for (auto domSort : domSorts)
    res = arrowSort(domSort, res);

  return res;
}

AtomicSort* AtomicSort::createConstant(const std::string& name)
{
  bool added;
  unsigned newSort = env.signature->addTypeCon(name,0,added);
  if(added){
    OperatorType* ot = OperatorType::getConstantsType(superSort());
    env.signature->getTypeCon(newSort)->setType(ot);
  }
  return createConstant(newSort);
}

TermList AtomicSort::arraySort(TermList indexSort, TermList innerSort)
{
  unsigned array = env.signature->getArrayConstructor();
  TermList sort = TermList(create2(array, indexSort, innerSort));
  return sort;
}

TermList AtomicSort::tupleSort(unsigned arity, TermList* sorts)
{ return TermList(AtomicSort::create(env.signature->getTupleConstructor(arity), arity, sorts)); }

unsigned Term::computeDistinctVars() const
{
  Set<unsigned> vars;
  VariableIterator vit(this);
  while (vit.hasNext()) {
    vars.insert(vit.next().var());
  }
  return vars.size();
}

/**
 * True if each function and predicate symbols in this term or literal are
 * marked as skip for the purpose of symbol elimination.
 * @since 04/05/2013 Manchester, changed to use the new NonVariable Iterator
 * @author Andrei Voronkov
 */
bool Term::skip() const
{
  if (isLiteral()) {
    if (!env.signature->getPredicate(functor())->skip()) {
      return false;
    }
  }
  else {
    if (!env.signature->getFunction(functor())->skip()) {
      return false;
    }
  }
  NonVariableIterator nvi(const_cast<Term*>(this));
  while (nvi.hasNext()) {
    unsigned func=nvi.next().term()->functor();
    if (!env.signature->getFunction(func)->skip()) {
      return false;
    }
  }
  return true;
} // skip

bool Term::isBoolean() const {
  const Term* term = this;
  while (true) {
    if (env.signature->isFoolConstantSymbol(true, term->functor()) ||
        env.signature->isFoolConstantSymbol(false, term->functor())) return true;
    if (!term->isSpecial()){
      bool val = !term->isLiteral() &&
      env.signature->getFunction(term->functor())->fnType()->result() == AtomicSort::boolSort();
      return val;
    }
    switch (term->specialFunctor()) {
      case SpecialFunctor::FORMULA:
        return true;
      case SpecialFunctor::TUPLE:
      case SpecialFunctor::LAMBDA:
        return false;
      case SpecialFunctor::ITE:
      case SpecialFunctor::LET:
      case SpecialFunctor::LET_TUPLE: {
        const TermList *ts = term->nthArgument(0);
        if (!ts->isTerm()) {
          return false;
        } else {
          term = ts->term();
          break;
        }
      }
      case SpecialFunctor::MATCH: {
        const TermList *ts = term->nthArgument(2);
        if (!ts->isTerm()) {
          return false;
        } else {
          term = ts->term();
          break;
        }
      }
      default:
        ASSERTION_VIOLATION_REP(term->toString());
    }
  }
  return false;
} // isBoolean

bool Term::isSuper() const {
  return this == AtomicSort::superSort().term();
}

/** Create a new sort, and insert it into the sharing
 *  structure if all arguments are shared.
 */
AtomicSort* AtomicSort::create(unsigned typeCon, unsigned arity, const TermList* args)
{
  ASS_EQ(env.signature->typeConArity(typeCon), arity);

  bool share = range(0, arity).all([&](auto i) { return argSafeToShare(args[i]); });

  auto allocTerm = [&]() {
    AtomicSort* s = new(arity) AtomicSort(typeCon,arity);
    s->makeSymbol(typeCon,arity);
    for (auto i : range(0, arity)) {
      *s->nthArgument(i) = args[i];
    }
    return s;
  };

  if (share) {
    bool created = false;
    auto shared =
      env.sharing->_sorts.rawFindOrInsert(allocTerm,
        Term::termHash(typeCon, [&](auto i){ return args[i]; }, arity),
        [&](AtomicSort* t) { return t->functor() == typeCon && range(0, arity).all([&](auto i) { return args[i] == *t->nthArgument(i); }); },
        created
        );
    if (created) {
      env.sharing->computeAndSetSharedSortData(shared);
    }
    return shared;
  } else {
    return allocTerm();
  }
}

/** Create a new complex sort, copy from @b sort its function symbol and
 *  from the array @b args its arguments. Insert it into the sharing
 *  structure if all arguments are shared.
 * @since 07/01/2008 Torrevieja
 */
AtomicSort* AtomicSort::create(AtomicSort const* sort,TermList* args)
{
  return AtomicSort::create(sort->functor(), sort->arity(), args);
}

AtomicSort* AtomicSort::createNonShared(AtomicSort const* sort,TermList* args) {
  int arity = sort->arity();
  AtomicSort* s = new(arity) AtomicSort(*sort);

  TermList* ss = s->args();
  for (int i = 0; i < arity; i++) {
    ASS(!args[i].isEmpty())
    *ss-- = args[i];
  }
  return s;
}

AtomicSort* AtomicSort::create2(unsigned tc, TermList arg1, TermList arg2)
{
  TermList args[] = {arg1, arg2};
  return AtomicSort::create(tc, 2, args);
}


/** Create a new complex sort, and do not insert it into the sharing
 *  structure.
 */
AtomicSort* AtomicSort::createNonShared(unsigned typeCon, unsigned arity, TermList* args)
{
  ASS_EQ(env.signature->typeConArity(typeCon), arity);

  AtomicSort* s = new(arity) AtomicSort(typeCon, arity);
  TermList* ss = s->args();

  TermList* curArg = args;
  TermList* argStopper = args+arity;
  while (curArg!=argStopper) {
    *ss = *curArg;
    --ss;
    ++curArg;
  }
  return s;
}

/**
 * Return true iff headers of literals match each other.
 */
bool Literal::headersMatch(Literal* l1, Literal* l2, bool complementary)
{
  if (l1->_functor!=l2->_functor || (complementary?1:0)!=(l1->polarity()!=l2->polarity())) {
    return false;
  }

  return true;
}

/** Create a new literal, and insert it into the sharing
 *  structure if all arguments are shared.
 */
template<class GetArg>
Literal* Literal::create(unsigned predicate, unsigned arity, bool polarity, GetArg getArg, Option<TermList> twoVarEqSort)
{
  ASS(!twoVarEqSort || (predicate == 0 && arity == 2 && getArg(0).isVar() && getArg(1).isVar()))
  ASS(predicate != 0 || arity == 2)
  ASS_EQ(env.signature->predicateArity(predicate), arity);

  bool share = range(0, arity).all([&](auto i) { return argSafeToShare(getArg(i)); });
  bool swapArgs = share && predicate == 0 && Indexing::TermSharing::argNormGt(getArg(0), getArg(1));
  auto normArg = [&](auto i) { return swapArgs ? getArg(1 - i) : getArg(i); };

  auto allocLiteral = [&]() {
    Literal* l = new(arity) Literal(predicate, arity, polarity);
    for (auto i : range(0, arity)) {
      *l->nthArgument(i) = normArg(i);
    }
    if (twoVarEqSort) {
      l->markTwoVarEquality();
      l->setTwoVarEqSort(*twoVarEqSort);
    }
    return l;
  };

  if (share) {
    bool created = false;
    auto shared =
      env.sharing->_literals.rawFindOrInsert(allocLiteral,
        Literal::literalHash(predicate, polarity, normArg, arity, twoVarEqSort),
        [&](Literal* t) { return Literal::literalEquals(t, predicate, polarity, normArg, arity, twoVarEqSort); },
        created);

    if (created) {
      if (twoVarEqSort)
        env.sharing->computeAndSetSharedVarEqData(shared, *twoVarEqSort);
      else
        env.sharing->computeAndSetSharedLiteralData(shared);
    }
    ASS(predicate != 0 || rightArgOrder(*shared->nthArgument(0), *shared->nthArgument(1)))
    return shared;
  } else {
    return allocLiteral();
  }
}

Literal* Literal::create(unsigned predicate, unsigned arity, bool polarity, TermList* args)
{ return create(predicate, arity, polarity, [&](auto i) { return args[i]; }); }

/** Create a new literal, copy from @b l its predicate symbol and
 *  its arguments, and set its polarity to @b polarity. Insert it
 *  into the sharing structure if all arguments are shared.
 * @since 07/01/2008 Torrevieja
 */
Literal* Literal::create(Literal* l,bool polarity)
{
  ASS_EQ(l->getPreDataSize(), 0);

  return l->isEquality()
    ? Literal::createEquality(polarity, *l->nthArgument(0), *l->nthArgument(1), SortHelper::getEqualityArgumentSort(l))
    : Literal::create(l->functor(), l->arity(), polarity, [&](auto i) { return *l->nthArgument(i); });
} // Literal::create

/** Create a new literal, copy from @b l its predicate symbol and
 *  from the array @b args its arguments. Insert it into the sharing
 *  structure if all arguments are shared.
 * @since 07/01/2008 Torrevieja
 */
Literal* Literal::create(Literal* l,TermList* args)
{
  return l->isEquality()
    ? Literal::createEquality(l->polarity(), args[0], args[1], SortHelper::getEqualityArgumentSort(l))
    : Literal::create(l->functor(), l->arity(), l->polarity(), [&](auto i) { return args[i]; });
} // Literal::create


/**
 * Return a new equality literal, with polarity @b polarity and
 * arguments @b arg1 and @b arg2. These arguments must be of sort @c sort
 * (or more specific, in the polymorphic case) unless they are variables.
 * Insert the new literal into the sharing structure if all arguments
 * are shared.
 *
 * The equality may be between two variables.
 */
Literal* Literal::createEquality (bool polarity, TermList arg1, TermList arg2, TermList sort)
{
#if VDEBUG
   TermList srt1, srt2;
   static RobSubstitution checkSortSubst;
   checkSortSubst.reset();

   if (!SortHelper::tryGetResultSort(arg1, srt1)) {
     if (!SortHelper::tryGetResultSort(arg2, srt2)) {
       ASS_REP(arg1.isVar(), arg1.toString());
       ASS_REP(arg2.isVar(), arg2.toString());
     } else{
       ASS(env.sharing->isWellSortednessCheckingDisabled() || checkSortSubst.match(sort, 0, srt2, 1));
     }
   }
   else {
    ASS_REP2(env.sharing->isWellSortednessCheckingDisabled() || checkSortSubst.match(sort, 0, srt1, 1), sort.toString(), srt1.toString());
     if (SortHelper::tryGetResultSort(arg2, srt2)) {
       checkSortSubst.reset();
       ASS_REP2(env.sharing->isWellSortednessCheckingDisabled() || checkSortSubst.match(sort, 0, srt2, 1), sort.toString(), arg2.toString() + " :  " + srt2.toString());
     }
   }
#endif // VDEBUG

   auto getArg = [&](auto i) { ASS_L(i, 2); return i == 0 ? arg1 : arg2; };
   return Literal::create(/* predicate */ 0, /* arity */ 2, polarity, getArg, someIf(arg1.isVar() && arg2.isVar(), [&](){ return sort; }));
}

Literal* Literal::create(unsigned predicate, bool polarity, std::initializer_list<TermList> args)
{ return Literal::create(predicate, args.size(), polarity, [&](auto i) { return args.begin()[i]; }); }

Literal* Literal::create1(unsigned predicate, bool polarity, TermList arg)
{ return Literal::create(predicate, polarity, { arg }); }

Literal* Literal::create2(unsigned predicate, bool polarity, TermList arg1, TermList arg2)
{ return Literal::create(predicate, polarity, { arg1, arg2 }); }

/** create a new term and copy from t the relevant part of t's content */
Term::Term(const Term& t) throw()
  : _functor(t._functor),
    _arity(t._arity),
    _color(COLOR_TRANSPARENT),
    _hasInterpretedConstants(0),
    _isTwoVarEquality(0),
    _weight(0),
    _kboWeight(-1),
#if VDEBUG
    _kboInstance(nullptr),
#endif
    _vars(0)
{
  ASS(!isSpecial()); //we do not copy special terms

  _args[0] = t._args[0];
  _args[0]._setShared(false);
  _args[0]._setOrder(AO_UNKNOWN);
  _args[0]._setDistinctVars(TERM_DIST_VAR_UNKNOWN);
} // Term::Term

/** create a new literal and copy from l its content */
Literal::Literal(const Literal& l) throw()
  : Term(l)
{
}

/** create a new AtomicSort and copy from l its content */
AtomicSort::AtomicSort(const AtomicSort& p) throw()
  : Term(p)
{
}

/** dummy term constructor */
Term::Term() throw()
  :_functor(0),
   _arity(0),
   _color(COLOR_TRANSPARENT),
   _hasInterpretedConstants(0),
   _isTwoVarEquality(0),
   _weight(0),
   _kboWeight(-1),
#if VDEBUG
   _kboInstance(nullptr),
#endif
   _maxRedLen(0),
   _vars(0)
{
  _args[0].setContent(0);
  _args[0]._setTag(FUN);
  _args[0]._setDistinctVars(TERM_DIST_VAR_UNKNOWN);
} // Term::Term

Literal::Literal()
{
}

AtomicSort::AtomicSort()
{
}

#if VDEBUG
std::string Term::headerToString() const
{
  std::string s("functor: ");
  s += Int::toString(_functor) + ", arity: " + Int::toString(_arity)
    + ", weight: " + Int::toString(_weight)
    + ", vars: " + Int::toString(_vars)
    + ", polarity: " + Int::toString(_args[0]._polarity())
    + ", shared: " + Int::toString(_args[0]._shared())
    + ", literal: " + Int::toString(_args[0]._literal())
    + ", order: " + Int::toString(_args[0]._order())
    + ", tag: " + Int::toString(_args[0]._tag());
  return s;
}

void Term::assertValid() const
{
  ASS_ALLOC_TYPE(this, "Term");
  ASS_EQ(_args[0]._tag(), FUN);
}

void TermList::assertValid() const
{
  if (this->isTerm()) {
    ASS_ALLOC_TYPE(_term, "Term");
    ASS_EQ(_term()->_args[0]._tag(), FUN);
  }
}

#endif

std::ostream& Kernel::operator<<(std::ostream& out, TermList const& tl)
{
  if (tl.isEmpty()) {
    return out<<"<empty TermList>";
  }
  if (tl.isVar()) {
    return out<<Term::variableToString(tl);
  }
  return out << *tl.term();
}

std::ostream& Kernel::operator<<(std::ostream& out, const Term& t)
{
  return out<<t.toString();
}
std::ostream& Kernel::operator<<(std::ostream& out, const Literal& l)
{
  return out<<l.toString();
}

bool Kernel::operator<(const TermList& lhs, const TermList& rhs)
{
  auto cmp = lhs.isTerm() - rhs.isTerm();
  if (cmp != 0) return cmp < 0;
  if (lhs.isTerm()) {
    ASS(rhs.isTerm())
    return lhs.term()->getId() < rhs.term()->getId();
  } else if (lhs.isEmpty() || rhs.isEmpty()) {
    auto cmp = lhs.isEmpty() - rhs.isEmpty();
    if (cmp != 0) return cmp < 0;
    else return false;

  } else {
    ASS(lhs.isVar())
    ASS(rhs.isVar())
    return std::make_tuple(lhs.var(), lhs.isSpecialVar()) 
         < std::make_tuple(rhs.var(), rhs.isSpecialVar());
  }
}

bool Literal::rightArgOrder(TermList const& lhs, TermList const& rhs)
{ return !Indexing::TermSharing::argNormGt(lhs,rhs); }

bool Kernel::positionIn(TermList& subterm,TermList* term,std::string& position)
{
   //cout << "positionIn " << subterm.toString() << " in " << term->toString() << endl;

  if(!term->isTerm()){
    if(subterm.isTerm()) return false;
    if (term->var()==subterm.var()){
      position = "1";
      return true;
    }
    return false;
  }
  return positionIn(subterm,term->term(),position);
}

bool Kernel::positionIn(TermList& subterm,Term* term,std::string& position)
{
  //cout << "positionIn " << subterm.toString() << " in " << term->toString() << endl;

  if(subterm.isTerm() && subterm.term()==term){
    position = "1";
    return true;
  }
  if(term->arity()==0) return false;

  unsigned pos=1;
  TermList* ts = term->args();
  while(true){
    if(*ts==subterm){
      position=Lib::Int::toString(pos);
      return true;
    }
    if(positionIn(subterm,ts,position)){
      position = Lib::Int::toString(pos) + "." + position;
      return true;
    }
    pos++;
    ts = ts->next();
    if(ts->isEmpty()) break;
  }

  return false;
}

TermList Term::termArg(unsigned n) const
{
  ASS_LE(0, n)
  ASS_L(n, numTermArguments())
  return *nthArgument(n + numTypeArguments());
}

TermList Term::typeArg(unsigned n) const
{
  ASS_LE(0, n)
  ASS_L(n, numTypeArguments())
  return *nthArgument(n);
}

std::ostream& Kernel::operator<<(std::ostream& out, SpecialFunctor const& self)
{
  switch (self) {
    case SpecialFunctor::ITE: return out << "ITE";
    case SpecialFunctor::LET: return out << "LET";
    case SpecialFunctor::FORMULA: return out << "FORMULA";
    case SpecialFunctor::TUPLE: return out << "TUPLE";
    case SpecialFunctor::LET_TUPLE: return out << "LET_TUPLE";
    case SpecialFunctor::LAMBDA: return out << "LAMBDA";
    case SpecialFunctor::MATCH: return out << "SPECIAL_FUNCTOR_LAST ";
  }
  ASSERTION_VIOLATION
}<|MERGE_RESOLUTION|>--- conflicted
+++ resolved
@@ -201,13 +201,12 @@
   return *term()->nthArgument(1);
 }
 
-<<<<<<< HEAD
 TermList TermList::resultSort() const {
   return term()->resultSort();
-=======
+}
+
 TermList TermList::replaceSubterm(TermList what, TermList by, bool liftFreeIndices) const {
   return SubtermReplacer(what, by, liftFreeIndices).replace(*this);
->>>>>>> 9eb515a4
 }
 
 /**
