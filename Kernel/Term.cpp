/*
 * This file is part of the source code of the software program
 * Vampire. It is protected by applicable
 * copyright laws.
 *
 * This source code is distributed under the licence found here
 * https://vprover.github.io/license.html
 * and in the source directory
 */
/**
 * @file Term.cpp
 * Implements class Term.
 *
 * @since 18/04/2006 Bellevue
 * @since 06/05/2007 Manchester, changed into a single class instead of three
 */

<<<<<<< HEAD
#include <ostream>
#include "Kernel/NumTraits.hpp"

#include "Debug/Tracer.hpp"

#include "Lib/Allocator.hpp"
#include "Lib/Environment.hpp"
#include "Lib/Portability.hpp"
#include "Lib/Stack.hpp"
#include "Lib/Set.hpp"
#include "Lib/Int.hpp"
#include "Lib/STL.hpp"

=======
>>>>>>> 5a61c4ce
#include "Indexing/TermSharing.hpp"

#include "SubstHelper.hpp"
#include "TermIterators.hpp"
#include "RobSubstitution.hpp"

#include "Term.hpp"
#include "FormulaVarIterator.hpp"

<<<<<<< HEAD
/** If non-zero, term ite functors will be always expanded to
 * the ( p ? x : y ) notation on output */
#define ALWAYS_OUTPUT_TERM_ITE 0

// changes whether theory terms are nicely formatted ($plus($uminus(s),t) vs (-(s) + t) )
#define NICE_THEORY_OUTPUT 0

using namespace std;
=======
>>>>>>> 5a61c4ce
using namespace Lib;
using namespace Kernel;

const unsigned Term::SF_ITE;
const unsigned Term::SF_LET;
const unsigned Term::SF_FORMULA;
const unsigned Term::SF_LAMBDA;
const unsigned Term::SPECIAL_FUNCTOR_LOWER_BOUND;

/**
 * Allocate enough bytes to fit a term of a given arity.
 * @since 01/05/2006 Bellevue
 */
void* Term::operator new(size_t,unsigned arity, size_t preData)
{
  CALL("Term::new");
  //preData must be a multiple of pointer size to maintain alignment
  ASS_EQ(preData%sizeof(size_t), 0);

  size_t sz = sizeof(Term)+arity*sizeof(TermList)+preData;
  void* mem = ALLOC_KNOWN(sz,"Term");
  mem = reinterpret_cast<void*>(reinterpret_cast<char*>(mem)+preData);
  return (Term*)mem;
} // Term::operator new


/**
 * Destroy the term.
 * @since 01/05/2006 Bellevue
 * @since 07/06/2007 Manchester, changed to new data structures
 */
void Term::destroy ()
{
  CALL("Term::destroy");
  ASS(CHECK_LEAKS || ! shared());

  size_t sz = sizeof(Term)+_arity*sizeof(TermList)+getPreDataSize();
  void* mem = this;
  mem = reinterpret_cast<void*>(reinterpret_cast<char*>(mem)-getPreDataSize());
  DEALLOC_KNOWN(mem,sz,"Term");
} // Term::destroy

/**
 * If the term is not shared, destroy it and all its nonshared subterms.
 */
void Term::destroyNonShared()
{
  CALL("Term::destroyNonShared");

  if (shared()) {
    return;
  }
  TermList selfRef;
  selfRef.setTerm(this);
  TermList* ts=&selfRef;
  static Stack<TermList*> stack(4);
  static Stack<Term*> deletingStack(8);

  for(;;) {
    if (ts->tag()==REF && !ts->term()->shared()) {
      stack.push(ts->term()->args());
      deletingStack.push(ts->term());
    }
    if (stack.isEmpty()) {
      break;
    }
    ts=stack.pop();
    if (!ts->next()->isEmpty()) {
      stack.push(ts->next());
    }
  }
  while (!deletingStack.isEmpty()) {
    deletingStack.pop()->destroy();
  }
}

/**
 * Return true if the term does not contain any unshared proper term.
 *
 * Not containing an unshared term also means that there are no
 * if-then-else or let...in expressions.
 */
bool TermList::isSafe() const
{
  CALL("TermList::isSafe");

  return isVar() || term()->shared();
}

/**
 * Return the list of all free variables of the term.
 * The result is only non-empty when there are quantified
 * formulas or $let-terms inside the term.
 *
 * Each variable in the term is returned just once.
 *
 * NOTE: don't use this function, if you don't actually need a List
 * (FormulaVarIterator is a better choice)
 *
 * NOTE: remember to free the list when done with it
 * (otherwise we leak memory!)
 *
 * @since 15/05/2015 Gothenburg
 */
VList* TermList::freeVariables() const
{
  CALL("TermList::freeVariables");

  FormulaVarIterator fvi(this);
  VList* result = VList::empty();
  VList::FIFO stack(result);
  while (fvi.hasNext()) {
    stack.push(fvi.next());
  }
  return result;
} // TermList::freeVariables


bool TermList::isFreeVariable(unsigned var) const
{
  CALL("TermList::isFreeVariable");
  FormulaVarIterator fvi(this);
  while (fvi.hasNext()) {
    if (var == fvi.next()) {
      return true;
    }
  }
  return false;
}


/**
 * Return true if @b ss and @b tt have the same top symbols, that is,
 * either both are the same variable or both are complex terms with the
 * same function symbol.
 * @since 16/08/2008 flight Sydney-San Francisco
 */
bool TermList::sameTop(TermList ss,TermList tt)
{
  if (ss.isVar()) {
    return ss==tt;
  }
  if (tt.isVar()) {
    return false;
  }
  return ss.term()->functor() == tt.term()->functor();
}

/**
 * Return true if @b ss and @b tt are both complex terms with the
 * same function symbol.
 */
bool TermList::sameTopFunctor(TermList ss, TermList tt)
{
  if (!ss.isTerm() || !tt.isTerm()) {
    return false;
  }
  return ss.term()->functor() == tt.term()->functor();
}

/**
 * Return true if @b ss and @b tt are both complex terms with the
 * same function symbol.
 */
bool TermList::equals(TermList t1, TermList t2)
{
  static Stack<TermList*> stack(8);
  ASS(stack.isEmpty());

  TermList* ss=&t1;
  TermList* tt=&t2;
  for(;;) {
    if (ss->isTerm() && tt->isTerm() && (!ss->term()->shared() || !tt->term()->shared())) {
      Term* s=ss->term();
      Term* t=tt->term();
      if (s->functor()!=t->functor()) {
        stack.reset();
        return false;
      }
      stack.push(s->args());
      stack.push(t->args());
    }
    else if (ss->content()!=tt->content()) {
      stack.reset();
      return false;
    }

    if (stack.isEmpty()) {
      break;
    }
    tt=stack.pop();
    ss=stack.pop();
    if (!tt->next()->isEmpty()) {
      stack.push(ss->next());
      stack.push(tt->next());
    }
  }
  return true;
}

/**
 * Return true if all proper terms in the @ args list are shared
 */
bool TermList::allShared(TermList* args)
{
  while (args->isNonEmpty()) {
    if (args->isTerm() && !args->term()->shared()) {
      return false;
    }
    args = args->next();
  }
  return true;
}

unsigned TermList::weight() const
{
  return isVar() ? 1 : term()->weight();
}

bool TermList::isArrowSort()
{
  CALL("TermList::isArrowSort");
  return !isVar() && term()->isSort() && 
         static_cast<AtomicSort*>(term())->isArrowSort();
}

bool TermList::isBoolSort()
{
  CALL("TermList::isBoolSort");
  return !isVar() && term()->isSort() && 
         static_cast<AtomicSort*>(term())->isBoolSort();
}

bool TermList::isArraySort()
{
  CALL("TermList::isArraySort");  
  return !isVar() && term()->isSort() && 
         static_cast<AtomicSort*>(term())->isArraySort();
}

bool TermList::isTupleSort()
{
  CALL("TermList::isTupleSort");    
  return !isVar() && term()->isSort() && 
         static_cast<AtomicSort*>(term())->isTupleSort();
}

bool AtomicSort::isArrowSort() const { 
  CALL("AtomicSort::isArrowSort");
  
  return env.signature->isArrowCon(_functor);
}

bool AtomicSort::isBoolSort() const { 
  CALL("AtomicSort::isBoolSort");
  
  return env.signature->isBoolCon(_functor);
}

bool AtomicSort::isArraySort() const { 
  CALL("AtomicSort::isArraySort");
  
  return env.signature->isArrayCon(_functor);
}

bool AtomicSort::isTupleSort() const { 
  CALL("AtomicSort::isTupleSort");
  
  return env.signature->isTupleCon(_functor);
}

bool TermList::isApplication() const { 
  CALL("Term::isApplication");
  
  return !isVar() && term()->isApplication();
}

bool Term::isApplication() const {
  CALL("Term::isApplication");
  
  return !isSort() && !isLiteral() && env.signature->isAppFun(_functor);    
}

unsigned Term::numTypeArguments() const {
  CALL("Term::numTypeArguments");
  ASS(!isSort());

  return isSpecial()
    ? 0
    : isLiteral()
      ? env.signature->getPredicate(_functor)->numTypeArguments()
      : env.signature->getFunction(_functor)->numTypeArguments();
}

TermList* Term::termArgs()
{
  CALL("Term::termArgs");
  ASS(!isSort());

  return _args + (_arity - numTypeArguments());
}

const TermList* Term::typeArgs() const
{ return numTypeArguments() == 0 ? nullptr : args(); }

unsigned Term::numTermArguments() const
{ 
  CALL("Term::numTermArguments");

  if(isSuper() || isSort())
    return 0;
  
  ASS(_arity >= numTypeArguments())                  
  return _arity - numTypeArguments(); 
}

bool TermList::containsSubterm(TermList trm)
{
  CALL("Term::containsSubterm");

  if (!isTerm()) {
    return trm==*this;
  }
  return term()->containsSubterm(trm);
}

bool Term::containsSubterm(TermList trm)
{
  CALL("Term::containsSubterm");
  ASS(!trm.isTerm() || trm.term()->shared());
  ASS(shared());

  if (trm.isTerm() && trm.term()==this) {
    ASS(!isLiteral());
    return true;
  }
  if (arity()==0) {
    return false;
  }

  TermList* ts=args();
  static Stack<TermList*> stack(4);
  stack.reset();
  for(;;) {
    if (*ts==trm) {
      return true;
    }
    if (!ts->next()->isEmpty()) {
      stack.push(ts->next());
    }
    if (ts->isTerm()) {
      ASSERT_VALID(*ts->term());
      if (ts->term()->arity()) {
	stack.push(ts->term()->args());
      }
    }
    if (stack.isEmpty()) {
      return false;
    }
    ts=stack.pop();
  }
}

size_t Term::countSubtermOccurrences(TermList subterm) {
  CALL("Term::countSubtermOccurrences");

  size_t res = 0;

  unsigned stWeight = subterm.isTerm() ? subterm.term()->weight() : 1;
  SubtermIterator stit(this);
  while(stit.hasNext()) {
    TermList t = stit.next();
    if(t==subterm) {
      res++;
      stit.right();
    }
    else if(t.isTerm()) {
      if(t.term()->weight()<=stWeight) {
        stit.right();
      }
    }
  }
  return res;
}

bool TermList::containsAllVariablesOf(TermList t)
{
  CALL("TermList::containsAllVariablesOf");
  Set<TermList> vars;
  TermIterator oldVars=Term::getVariableIterator(*this);
  while (oldVars.hasNext()) {
    vars.insert(oldVars.next());
  }
  TermIterator newVars=Term::getVariableIterator(t);
  while (newVars.hasNext()) {
    if (!vars.contains(newVars.next())) {
      return false;
    }
  }
  return true;
}

bool Term::containsAllVariablesOf(Term* t)
{
  CALL("Term::containsAllVariablesOf");
  static DHSet<TermList> vars;
  vars.reset();

  static VariableIterator vit;

  //collect own vars
  vit.reset(this);
  while (vit.hasNext()) {
    vars.insert(vit.next());
  }

  //check t's vars are among collected
  vit.reset(t);
  while (vit.hasNext()) {
    if (!vars.contains(vit.next())) {
      return false;
    }
  }
  return true;
}

bool Term::isShallow() const
{
  CALL("Term::isShallow");

  const TermList* t = args();
  while (!t->isEmpty()) {
    if (t->isTerm() && t->term()->arity()>0) {
      return false;
    }
    t = t->next();
  }
  return true;
}

TermIterator Term::getVariableIterator(TermList tl)
{
  CALL("Term::getVariableIterator");

  if (tl.isVar()) {
    return pvi( getSingletonIterator(tl) );
  }
  ASS(tl.isTerm());
  return vi( new VariableIterator(tl.term()) );
}


/**
 * Return the string representation of variable var.
 * @since 16/05/2007
 */
vstring Term::variableToString(unsigned var)
{
  CALL("Term::variableToString");

  return (vstring)"X" + Int::toString(var);
} // variableToString

/**
 * Return the string representation of variable term var.
 * @since 16/05/2007
 */
vstring Term::variableToString(TermList var)
{
  CALL("Term::variableToString");
  ASS(var.isVar());

  if (var.isOrdinaryVar()) {
    return (vstring)"X" + Int::toString(var.var());
  }
  else {
    return (vstring)"S" + Int::toString(var.var());
  }
} // variableToString

/**
 * Return the vstring representation of the terms "head"
 * i.e., the function / predicate symbol name or the special term head.
 * Special term prints also '(' and the following arguments which are not args() and a comma
 * Normal term prints "(" if there are any args to follow
 */
vstring Term::headToString() const
{
  CALL("Term::headToString");

  if (isSpecial()) {
    const Term::SpecialTermData* sd = getSpecialData();

    switch(functor()) {
      case Term::SF_FORMULA: {
        ASS_EQ(arity(), 0);
        vstring formula = sd->getFormula()->toString();
        return env.options->showFOOL() ? "$term{" + formula + "}" : formula;
      }
      case Term::SF_LET: {
        ASS_EQ(arity(), 1);
        TermList binding = sd->getBinding();
        bool isPredicate = binding.isTerm() && binding.term()->isBoolean();
        vstring functor = isPredicate ? env.signature->predicateName(sd->getFunctor())
                                      : env.signature->functionName(sd->getFunctor());
        OperatorType* type = isPredicate ? env.signature->getPredicate(sd->getFunctor())->predType()
                                         : env.signature->getFunction(sd->getFunctor())->fnType();

        const VList* variables = sd->getVariables();
        vstring variablesList = "";
        for (unsigned i = 0; i < VList::length(variables); i++) {
          unsigned var = VList::nth(variables, i);
          variablesList += Term::variableToString(var);
          if (i < VList::length(variables) - 1) {
            variablesList += ", ";
          }
        }
        if (VList::length(variables)) {
          variablesList = "(" + variablesList + ")";
        }
        return "$let(" + functor + ": " + type->toString() + ", " + functor + variablesList + " := " + binding.toString() + ", ";
      }
      case Term::SF_ITE: {
        ASS_EQ(arity(),2);
        return "$ite(" + sd->getCondition()->toString() + ", ";
      }
      case Term::SF_TUPLE: {
        ASS_EQ(arity(), 0);
        Term* term = sd->getTupleTerm();
        vstring termList = "";
        Term::Iterator tit(term);
        unsigned i = term->arity();
        while (tit.hasNext()) {
          termList += tit.next().toString();
          if (--i > 0) {
            termList += ", ";
          }
        }
        return "[" + termList + "]";
      }
      case Term::SF_LET_TUPLE: {
        ASS_EQ(arity(), 1);
        VList* symbols = sd->getTupleSymbols();
        unsigned tupleFunctor = sd->getFunctor();
        TermList binding = sd->getBinding();

        OperatorType* fnType = env.signature->getFunction(tupleFunctor)->fnType();

        vstring symbolsList = "";
        vstring typesList = "";
        for (unsigned i = 0; i < VList::length(symbols); i++) {
          Signature::Symbol* symbol = (fnType->arg(i) == AtomicSort::boolSort())
            ? env.signature->getPredicate(VList::nth(symbols, i))
            : env.signature->getFunction(VList::nth(symbols, i));
          symbolsList += symbol->name();
          typesList += symbol->name() + ": " + fnType->arg(i).toString();
          if (i != VList::length(symbols) - 1) {
            symbolsList += ", ";
            typesList += ", ";
          }
        }

        return "$let([" + typesList + "], [" + symbolsList + "] := " + binding.toString() + ", ";
      }
      case Term:: SF_LAMBDA: {
        VList* vars = sd->getLambdaVars();
        SList* sorts = sd->getLambdaVarSorts();
        TermList lambdaExp = sd->getLambdaExp();
     
        vstring varList = "[";
         
        VList::Iterator vs(vars);
        SList::Iterator ss(sorts);
        TermList sort;
        bool first = true;
        while(vs.hasNext()) {
          if (!first){
            varList += ", ";
          }else{ first = false; }
          varList += Term::variableToString(vs.next()) + " : ";
          varList += ss.next().toString(); 
        }
        varList += "]";        
        return "(^" + varList + " : (" + lambdaExp.toString() + "))";
      }
      case Term::SF_MATCH: {
        // we simply let the arguments be written out
        return "$match(";
      }
      default:
        ASSERTION_VIOLATION;
    }
  } else {
    unsigned proj;
    if (!isSort() && Theory::tuples()->findProjection(functor(), isLiteral(), proj)) {
      return "$proj(" + Int::toString(proj) + ", ";
    }
    bool print = (isLiteral() || isSort() ||
                 (env.signature->getFunction(_functor)->combinator() == Signature::NOT_COMB)) && arity();
    vstring name = "";
    if(isLiteral()) {
      name = static_cast<const Literal *>(this)->predicateName();
    } else if (isSort()) {
      name = static_cast<const AtomicSort *>(this)->typeConName();
    } else {
      name = functionName();
    }
    return name + (print ? "(" : "");
  }
}

/**
 * In combination with Term::headToString prepares
 * vstring representation of a term.
 * (this) has to come from arguments of a term of non-zero arity,
 * possibly a special one.
 * Will close the term printed with ')'
 */
vstring TermList::asArgsToString() const
{
  CALL("TermList::asArgsToString");

  vstring res;

  Stack<const TermList*> stack(64);

  stack.push(this);

  while (stack.isNonEmpty()) {
    const TermList* ts = stack.pop();
    if (! ts) { // comma
      res += ',';
      continue;
    }
    if (ts->isEmpty()) {
      res += ')';
      continue;
    }
    const TermList* tail = ts->next();
    stack.push(tail);
    if (! tail->isEmpty()) {
      stack.push(0);
    }
    if (ts->isVar()) {
      res += Term::variableToString(*ts);
      continue;
    }
    const Term* t = ts->term();
  
    if(!(t->isSort() && static_cast<AtomicSort*>(const_cast<Term*>(t))->isArrowSort())){
      res += t->toString();
      continue;
    }

    res += t->headToString();

    if (t->arity()) {
      stack.push(t->args());
    }
  }

  return res;
}

/**
 * Write as a vstring the head of the term list.
 * @since 27/02/2008 Manchester
 */
vstring TermList::toString(bool topLevel) const
{
  CALL("TermList::toString");

  if (isEmpty()) {
    return "<empty TermList>";
  }
  if (isVar()) {
    return Term::variableToString(*this);
  }
  return term()->toString(topLevel);
} // TermList::toString


/**
 * Return the result of conversion of a term into a vstring.
 * @since 16/05/2007 Manchester
 */
vstring Term::toString(bool topLevel) const
{
  CALL("Term::toString");

  bool printArgs = true;

  if(isSuper()){
    return "$tType";
  }

  if(!isSpecial() && !isLiteral()){
    if(isSort() && static_cast<AtomicSort*>(const_cast<Term*>(this))->isArrowSort()){
      ASS(arity() == 2);
      vstring res;
      TermList arg1 = *(nthArgument(0));
      TermList arg2 = *(nthArgument(1));
      res += topLevel ? "" : "("; 
      res += arg1.toString(false) + " > " + arg2.toString();
      res += topLevel ? "" : ")";
      return res;
    }

    printArgs = isSort() || env.signature->getFunction(_functor)->combinator() == Signature::NOT_COMB;
  }

#if NICE_THEORY_OUTPUT
  auto theoryTerm = Kernel::tryNumTraits([&](auto numTraits) {
    auto unary = [&](auto sym)  {
      vstringstream out;
      out << sym << "(" << *nthArgument(0) << ")";
      return Option<vstring>(out.str());
    };
    auto binary = [&](auto sym)  {
      vstringstream out;
      out << "(" << *nthArgument(0) 
          << " " << sym << " " << *nthArgument(1)
          << ")";
      return Option<vstring>(out.str());
    };
    using NumTraits = decltype(numTraits);
    if (_functor == NumTraits::addF()) {
      return binary("+");
    } else if (_functor == NumTraits::mulF()) {
      return binary("*");
    } else if (_functor == NumTraits::minusF()) {
      return unary("-");
    }
    return Option<vstring>();
  });

  if (theoryTerm.isSome()) {
    return theoryTerm.unwrap();
  }
#endif // NICE_THEORY_OUTPUT

  vstring s = headToString();

  if (_arity && printArgs) {
    s += args()->asArgsToString(); // will also print the ')'
  }
  return s;
} // Term::toString

/**
 * Return the result of conversion of a literal into a vstring.
 * @since 16/05/2007 Manchester
 */
vstring Literal::toString() const
{
  CALL("Literal::toString");

  if (isEquality()) {
    const TermList* lhs = args();
    vstring s = lhs->toString();
    if (isPositive()) {
      s += " = ";
    }
    else {
      s += " != ";
    }

    vstring res = s + lhs->next()->toString();
    if (env.property->higherOrder() || 
       (SortHelper::getEqualityArgumentSort(this) == AtomicSort::boolSort())){
      res = "("+res+")";
    }
    /*if(isTwoVarEquality()){
      res += "___ sort: " + twoVarEqSort().toString();
    }*/

    return res;
  }

#if NICE_THEORY_OUTPUT
  auto theoryTerm = Kernel::tryNumTraits([&](auto numTraits) {
    auto binary = [&](auto sym)  {
      vstringstream out;
      if (!polarity()) out << "~(" ;
      out << *nthArgument(0) << " " << sym << " " << *nthArgument(1) ;
      if (!polarity()) out << ")" ;
      return Option<vstring>(out.str());
    };
    using NumTraits = decltype(numTraits);
    if (_functor == NumTraits::greaterF()) {
      return binary(">");
    } else if (_functor == NumTraits::geqF()) {
      return binary(">=");
    }
    return Option<vstring>();
  });
  if (theoryTerm.isSome()) {
    return theoryTerm.unwrap();
  }
#endif // NICE_THEORY_OUTPUT


  Stack<const TermList*> stack(64);
  vstring s = polarity() ? "" : "~";
  unsigned proj;
  if (Theory::tuples()->findProjection(functor(), true, proj)) {
    return s + "$proj(" + Int::toString(proj) + ", " + args()->asArgsToString();
  }
  s += predicateName();

  //cerr << "predicate: "<< predicateName()<<endl;
  if (_arity) {
    s += '(' + args()->asArgsToString(); // will also print the ')'
  }
  return s;
} // Literal::toString


/**
 * Return the print name of the function symbol of this term.
 * @since 18/05/2007 Manchester
 */
const vstring& Term::functionName() const
{
  CALL("Term::functionName");

#if VDEBUG
  static vstring nonexisting("<function does not exists>");
  if (_functor>=static_cast<unsigned>(env.signature->functions())) {
    return nonexisting;
  }
#endif

  return env.signature->functionName(_functor);
} // Term::functionName

/**
 * Return the print name of the type constructor symbol of this sort.
 */
const vstring& AtomicSort::typeConName() const
{
  CALL("AtomcicSort::typeConName");

#if VDEBUG
  static vstring nonexisting("<type constructor does not exists>");
  if (_functor>=static_cast<unsigned>(env.signature->typeCons())) {
    return nonexisting;
  }
#endif

  return env.signature->typeConName(_functor);
} // Term::functionName

/**
 * Return the print name of the function symbol of this literal.
 * @since 18/05/2007 Manchester
 */
const vstring& Literal::predicateName() const
{
  CALL("Literal::predicateName");

#if VDEBUG
  static vstring nonexisting("<predicate does not exists>");
  if (_functor>=static_cast<unsigned>(env.signature->predicates())) {
    return nonexisting;
  }
#endif

  return env.signature->predicateName(_functor);
} // Literal::predicateName


/**
 * Apply @b subst to the term and return the result.
 * @since 28/12/2007 Manchester
 */
Term* Term::apply(Substitution& subst)
{
  CALL("Term::apply");

  return SubstHelper::apply(this, subst);
} // Term::apply


/**
 * Apply @b subst to the literal and return the result.
 * @since 28/12/2007 Manchester
 */
Literal* Literal::apply(Substitution& subst)
{
  CALL("Literal::apply");

  return SubstHelper::apply(this, subst);
} // Literal::apply

/**
 * Return the hash function of the top-level of a complex term.
 * @pre The term must be non-variable
 * @since 28/12/2007 Manchester
 */
unsigned Term::hash() const
{
  CALL("Term::hash");

  unsigned hash = Hash::hash(_functor);
  if (_arity == 0) {
    return hash;
  }
  return Hash::hash(reinterpret_cast<const unsigned char*>(_args+1),
 		       _arity*sizeof(TermList),hash);
} // Term::hash

/**
 * Return the hash function of the top-level of a literal.
 * @since 30/03/2008 Flight Murcia-Manchester
 */
unsigned Literal::hash() const
{
  CALL("Literal::hash");

  unsigned hash = Hash::hash(isPositive() ? (2*_functor) : (2*_functor+1));
  if (_arity == 0) {
    return hash;
  }
  if (isTwoVarEquality()) {
    hash ^= Hash::hash(twoVarEqSort());
  }
  return Hash::hash(reinterpret_cast<const unsigned char*>(_args+1),
 		       _arity*sizeof(TermList),hash);
} // Term::hash

/**
 * Return the hash function of the top-level of a literal with opposite polarity.
 */
unsigned Literal::oppositeHash() const
{
  CALL("Literal::hash");

  unsigned hash = Hash::hash( (!isPositive()) ? (2*_functor) : (2*_functor+1));
  if (_arity == 0) {
    return hash;
  }
  return Hash::hash(reinterpret_cast<const unsigned char*>(_args+1),
 		       _arity*sizeof(TermList),hash);
} // Term::hash

/**
 * Return literal opposite to @b l.
 */
Literal* Literal::complementaryLiteral(Literal* l)
{
  Literal* res=env.sharing->tryGetOpposite(l);
  if (!res) {
    res=create(l,!l->polarity());
  }
  return res;
}


/** Create a new complex term, copy from @b t its function symbol and
 *  from the array @b args its arguments. Insert it into the sharing
 *  structure if all arguments are shared.
 * @since 07/01/2008 Torrevieja
 */
Term* Term::create(Term* t,TermList* args)
{
  CALL("Term::create/2");
  ASS_EQ(t->getPreDataSize(), 0);

  int arity = t->arity();
  Term* s = new(arity) Term(*t);
  bool share = true;
  TermList* ss = s->args();
  for (int i = 0;i < arity;i++) {
    ASS(!args[i].isEmpty());
    *ss-- = args[i];
    if (!args[i].isSafe()) {
      share = false;
    }
  }
  if (share) {
    s = env.sharing->insert(s);
  }
  return s;
}

/** Create a new complex term, and insert it into the sharing
 *  structure if all arguments are shared.
 */
Term* Term::create(unsigned function, unsigned arity, const TermList* args)
{
  CALL("Term::create/3");
  ASS_EQ(env.signature->functionArity(function), arity);

  Term* s = new(arity) Term;
  s->makeSymbol(function,arity);

  bool share = true;
  TermList* ss = s->args();

  const TermList* curArg = args;
  const TermList* argStopper = args+arity;
  while (curArg!=argStopper) {
    *ss = *curArg;
    --ss;
    if (!curArg->isSafe()) {
      share = false;
    }
    ++curArg;
  }
  if (share) {
    s = env.sharing->insert(s);
  }
  return s;
}


/** Create a new constant and insert in into the sharing
 *  structure.
 */
Term* Term::createConstant(const vstring& name)
{
  CALL("Term::createConstant");

  unsigned symbolNumber = env.signature->addFunction(name,0);
  return createConstant(symbolNumber);
}

/** Create a new complex term, copy from @b t its function symbol and
 *  from the array @b args its arguments. Do not insert it into the sharing
 *  structure.
 * @since 07/01/2008 Torrevieja
 */
Term* Term::createNonShared(Term* t,TermList* args)
{
  CALL("Term::createNonShared/2");
  int arity = t->arity();
  Term* s = new(arity) Term(*t);
  TermList* ss = s->args();
  for (int i = 0;i < arity;i++) {
    ASS(!args[i].isEmpty());
    *ss-- = args[i];
  }
  return s;
} // Term::createNonShared(const Term* t,Term* args)



/** Create a new complex term, and do not insert it into the sharing
 *  structure.
 */
Term* Term::createNonShared(unsigned function, unsigned arity, TermList* args)
{
  CALL("Term::createNonShared/3");
  ASS_EQ(env.signature->functionArity(function), arity);

  Term* s = new(arity) Term;
  s->makeSymbol(function,arity);

  TermList* ss = s->args();

  TermList* curArg = args;
  TermList* argStopper = args+arity;
  while (curArg!=argStopper) {
    *ss = *curArg;
    --ss;
    ++curArg;
  }
  return s;
}

/**
 * Create a (condition ? thenBranch : elseBranch) expression
 * and return the resulting term
 */
Term* Term::createITE(Formula * condition, TermList thenBranch, TermList elseBranch, TermList branchSort)
{
  CALL("Term::createITE");
  Term* s = new(2,sizeof(SpecialTermData)) Term;
  s->makeSymbol(SF_ITE, 2);
  TermList* ss = s->args();
  *ss = thenBranch;
  ss = ss->next();
  *ss = elseBranch;
  ASS(ss->next()->isEmpty());
  s->getSpecialData()->_iteData.condition = condition;
  s->getSpecialData()->_iteData.sort = branchSort;
  return s;
}

/**
 * Create (let lhs <- rhs in t) expression and return
 * the resulting term
 */
Term* Term::createLet(unsigned functor, VList* variables, TermList binding, TermList body, TermList bodySort)
{
  CALL("Term::createLet");

#if VDEBUG
  Set<unsigned> distinctVars;
  VList::Iterator vit(variables);
  while (vit.hasNext()) {
    distinctVars.insert(vit.next());
  }
  ASS_EQ(distinctVars.size(), VList::length(variables));

  bool isPredicate = binding.isTerm() && binding.term()->isBoolean();
  const unsigned int arity = isPredicate ? env.signature->predicateArity(functor)
                                         : env.signature->functionArity(functor);
  ASS_EQ(arity, VList::length(variables));
#endif

  Term* s = new(1,sizeof(SpecialTermData)) Term;
  s->makeSymbol(SF_LET, 1);
  TermList* ss = s->args();
  *ss = body;
  ASS(ss->next()->isEmpty());
  s->getSpecialData()->_letData.functor = functor;
  s->getSpecialData()->_letData.variables = variables;
  s->getSpecialData()->_letData.sort = bodySort;
  s->getSpecialData()->_letData.binding = binding;
  return s;
}

/**
 * Create (let [a, b, c] <- rhs in t) expression and return
 * the resulting term
 */
Term* Term::createTupleLet(unsigned tupleFunctor, VList* symbols, TermList binding, TermList body, TermList bodySort)
{
  CALL("Term::createTupleLet");

#if VDEBUG
  Signature::Symbol* tupleSymbol = env.signature->getFunction(tupleFunctor);
  ASS_EQ(tupleSymbol->arity(), VList::length(symbols));
  ASS_REP(tupleSymbol->fnType()->result().isTupleSort(), tupleFunctor);

  Set<pair<int,bool> > distinctSymbols;
  VList::Iterator sit(symbols);
  unsigned arg = 0;
  while (sit.hasNext()) {
    unsigned symbol = sit.next();
    bool isPredicate = tupleSymbol->fnType()->arg(arg) == AtomicSort::boolSort();
    if (!distinctSymbols.contains(make_pair(symbol, isPredicate))) {
      distinctSymbols.insert(make_pair(symbol, isPredicate));
    } else {
      ASSERTION_VIOLATION_REP(symbol);
    }
    arg++;
  }
#endif

  Term* s = new(1,sizeof(SpecialTermData)) Term;
  s->makeSymbol(SF_LET_TUPLE, 1);
  TermList* ss = s->args();
  *ss = body;
  ASS(ss->next()->isEmpty());
  s->getSpecialData()->_letTupleData.functor = tupleFunctor;
  s->getSpecialData()->_letTupleData.symbols = symbols;
  s->getSpecialData()->_letTupleData.sort = bodySort;
  s->getSpecialData()->_letTupleData.binding = binding;
  return s;
} 

/**
 * Create a formula expression and return
 * the resulting term
 */
Term* Term::createFormula(Formula* formula)
{
  CALL("Term::createFormula");

  Term* s = new(0,sizeof(SpecialTermData)) Term;
  s->makeSymbol(SF_FORMULA, 0);
  s->getSpecialData()->_formulaData.formula = formula;
  return s;
}


/**
 * Create a lambda term from a list of lambda vars and an 
 * expression and returns the resulting term
 */
Term* Term::createLambda(TermList lambdaExp, VList* vars, SList* sorts, TermList expSort){
  CALL("Term::createLambda");
  
  Term* s = new(0, sizeof(SpecialTermData)) Term;
  s->makeSymbol(SF_LAMBDA, 0);
  //should store body of lambda in args
  s->getSpecialData()->_lambdaData.lambdaExp = lambdaExp;
  s->getSpecialData()->_lambdaData._vars = vars;
  s->getSpecialData()->_lambdaData._sorts = sorts;
  s->getSpecialData()->_lambdaData.expSort = expSort;
  SList::Iterator sit(sorts);
  Stack<TermList> revSorts;
  TermList lambdaTmSort = expSort;
  while(sit.hasNext()){
    revSorts.push(sit.next());
  }
  while(!revSorts.isEmpty()){
    TermList varSort = revSorts.pop();
    lambdaTmSort = AtomicSort::arrowSort(varSort, lambdaTmSort);
  }
  s->getSpecialData()->_lambdaData.sort = lambdaTmSort;
  return s;
} 

Term* Term::createTuple(unsigned arity, TermList* sorts, TermList* elements) {
  CALL("Term::createTuple");
  unsigned tupleFunctor = Theory::tuples()->getFunctor(arity, sorts);
  Term* tupleTerm = Term::create(tupleFunctor, arity, elements);
  return createTuple(tupleTerm);
}

Term* Term::createTuple(Term* tupleTerm) {
  CALL("Term::createTuple");
  Term* s = new(0, sizeof(SpecialTermData)) Term;
  s->makeSymbol(SF_TUPLE, 0);
  s->getSpecialData()->_tupleData.term = tupleTerm;
  return s;
}

Term *Term::createMatch(TermList sort, TermList matchedSort, unsigned int arity, TermList *elements) {
  CALL("Term::createMatch");
  Term *s = new (arity, sizeof(SpecialTermData)) Term;
  s->makeSymbol(SF_MATCH, arity);
  TermList *ss = s->args();
  s->getSpecialData()->_matchData.sort = sort;
  s->getSpecialData()->_matchData.matchedSort = matchedSort;

  for (unsigned i = 0; i < arity; i++) {
    ASS(!elements[i].isEmpty());
    *ss = elements[i];
    ss = ss->next();
  }
  ASS(ss->isEmpty());

  return s;
}

/** Create a new complex term, copy from @b t its function symbol and arity.
 *  Initialize its arguments by a dummy special variable.
 */
Term* Term::createNonShared(Term* t)
{
  CALL("Term::createNonShared/1");
  int arity = t->arity();
  Term* s = new(arity) Term(*t);
  TermList* ss = s->args();
  for (int i = 0;i < arity;i++) {
    (*ss--).makeSpecialVar(0);
  }
  return s;
} // Term::createNonShared(const Term* t)

/** Create clone of complex term @b t. Do not insert it into the sharing
 *  structure.
 */
Term* Term::cloneNonShared(Term* t)
{
  CALL("Term::cloneNonShared");
  int arity = t->arity();
  TermList* args = t->args();
  Term* s = new(arity) Term(*t);
  TermList* ss = s->args();
  for (int i = 0;i < arity;i++) {
    *ss-- = args[-i];
  }
  return s;
} // Term::cloneNonShared(const Term* t,Term* args)

Term* Term::create1(unsigned fn, TermList arg)
{
  CALL("Term::create1");

  return Term::create(fn, 1, &arg);
}

Term* Term::create2(unsigned fn, TermList arg1, TermList arg2)
{
  CALL("Term::create2");

  TermList args[] = {arg1, arg2};
  return Term::create(fn, 2, args);
}


Term* Term::create(unsigned fn, std::initializer_list<TermList> args)
{
  CALL("Term::create/initializer_list");

  return Term::create(fn, args.size(), args.begin());
}

/**
 * Create singleton FOOL constants
 */ 
Term* Term::foolTrue(){
  CALL("Term::foolTrue");
  static Term* _foolTrue = createConstant(env.signature->getFoolConstantSymbol(true));
  return _foolTrue;
}

Term* Term::foolFalse(){
  CALL("Term::foolFalse");
  static Term* _foolFalse = createConstant(env.signature->getFoolConstantSymbol(false));
  return _foolFalse;
}

/*
 * NOTE: by design the term that represent $tType is not shared
 * and also is not linked to a symbol in the signature.
 */
TermList AtomicSort::superSort(){
  CALL("AtomicSort::superSort");
  static AtomicSort* _super = createNonSharedConstant(0);
  return TermList(_super);
}

TermList AtomicSort::defaultSort(){
  CALL("AtomicSort::defaultSort");
  static AtomicSort* _default = createConstant(env.signature->getDefaultSort());
  return TermList(_default); 
}
  
TermList AtomicSort::boolSort(){
  CALL("AtomicSort::boolSort");
  static AtomicSort* _bool = createConstant(env.signature->getBoolSort()); 
  return TermList(_bool); 
}

TermList AtomicSort::intSort(){
  CALL("AtomicSort::intSort()");
  static AtomicSort* _int = createConstant(env.signature->getIntSort()); 
  return TermList(_int); 
}
 
TermList AtomicSort::realSort(){
  CALL("AtomicSort::realSort()");
  static AtomicSort* _real = createConstant(env.signature->getRealSort()); 
  return TermList(_real); 
}

TermList AtomicSort::rationalSort(){
  CALL("AtomicSort::rationalSort()");
  static AtomicSort* _rat = createConstant(env.signature->getRatSort());
  return TermList(_rat); 
}

TermList AtomicSort::arrowSort(TermList s1, TermList s2){
  CALL("AtomicSort::arrowSort/1");
  unsigned arrow = env.signature->getArrowConstructor();
  return TermList(create2(arrow, s1, s2));
}

TermList AtomicSort::arrowSort(TermList s1, TermList s2, TermList s3){
  CALL("AtomicSort::arrowSort/2"); 
  return arrowSort(s1, arrowSort(s2, s3));
}

TermList AtomicSort::arrowSort(TermStack& domSorts, TermList range)
{
  CALL("AtomicSort::arrowSort/3");
  
  TermList res = range;

  for(unsigned i = 0; i < domSorts.size(); i++){
    res = arrowSort(domSorts[i], res);
  }
  return res;
}

AtomicSort* AtomicSort::createConstant(const vstring& name)
{
  CALL("AtomicSort::createConstant");

  bool added;
  unsigned newSort = env.signature->addTypeCon(name,0,added);
  if(added){
    OperatorType* ot = OperatorType::getConstantsType(superSort());
    env.signature->getTypeCon(newSort)->setType(ot);
  }
  return createConstant(newSort);
}

TermList AtomicSort::arraySort(TermList indexSort, TermList innerSort)
{
  CALL("AtomicSort::arraySort");
  unsigned array = env.signature->getArrayConstructor();
  TermList sort = TermList(create2(array, indexSort, innerSort));
  return sort;
}

TermList AtomicSort::tupleSort(unsigned arity, TermList* sorts)
{
  CALL("AtomicSort::tupleSort");
  unsigned tuple = env.signature->getTupleConstructor(arity);
  TermList sort = TermList(create(tuple, arity, sorts));
  return sort;
}


/**
 * Return the list of all free variables of the term.
 * The result is only non-empty when there are quantified
 * formulas or $let-terms inside the term.
 * Each variable in the term is returned just once.
 *
 * NOTE: don't use this function, if you don't actually need a List
 * (FormulaVarIterator is a better choice)
 *
 * NOTE: remember to free the list when done with it
 * (otherwise we leak memory!)
 *
 * @since 07/05/2015 Gothenburg
 */
VList* Term::freeVariables() const
{
  CALL("Term::freeVariables");

  FormulaVarIterator fvi(this);
  VList* result = VList::empty();
  VList::FIFO stack(result);
  while (fvi.hasNext()) {
    stack.push(fvi.next());
  }
  return result;
} // Term::freeVariables

bool Term::isFreeVariable(unsigned var) const
{
  CALL("Term::isFreeVariable");
  FormulaVarIterator fvi(this);
  while (fvi.hasNext()) {
    if (var == fvi.next()) {
      return true;
    }
  }
  return false;
}

unsigned Term::computeDistinctVars() const
{
  Set<unsigned> vars;
  VariableIterator vit(this);
  while (vit.hasNext()) {
    vars.insert(vit.next().var());
  }
  return vars.size();
}

/**
 * True if each function and predicate symbols in this term or literal are
 * marked as skip for the purpose of symbol elimination.
 * @since 04/05/2013 Manchester, changed to use the new NonVariable Iterator
 * @author Andrei Voronkov
 */
bool Term::skip() const
{
  if (isLiteral()) {
    if (!env.signature->getPredicate(functor())->skip()) {
      return false;
    }
  }
  else {
    if (!env.signature->getFunction(functor())->skip()) {
      return false;
    }
  }
  NonVariableIterator nvi(const_cast<Term*>(this));
  while (nvi.hasNext()) {
    unsigned func=nvi.next().term()->functor();
    if (!env.signature->getFunction(func)->skip()) {
      return false;
    }
  }
  return true;
} // skip

bool Term::isBoolean() const {
  const Term* term = this;
  while (true) {
    if (env.signature->isFoolConstantSymbol(true, term->functor()) ||
        env.signature->isFoolConstantSymbol(false, term->functor())) return true;
    if (!term->isSpecial()){
      bool val = !term->isLiteral() && 
      env.signature->getFunction(term->functor())->fnType()->result() == AtomicSort::boolSort();
      return val;
    }
    switch (term->getSpecialData()->getType()) {
      case SF_FORMULA:
        return true;
      case SF_TUPLE:
      case SF_LAMBDA:
        return false;
      case SF_ITE:
      case SF_LET:
      case SF_LET_TUPLE: {
        const TermList *ts = term->nthArgument(0);
        if (!ts->isTerm()) {
          return false;
        } else {
          term = ts->term();
          break;
        }
      }
      case SF_MATCH: {
        const TermList *ts = term->nthArgument(2);
        if (!ts->isTerm()) {
          return false;
        } else {
          term = ts->term();
          break;
        }
      }
      default:
        ASSERTION_VIOLATION_REP(term->toString());
    }
  }
  return false;
} // isBoolean

bool Term::isSuper() const {
  CALL("Term::isSuper")
  return this == AtomicSort::superSort().term(); 
}

/** Create a new sort, and insert it into the sharing
 *  structure if all arguments are shared.
 */
AtomicSort* AtomicSort::create(unsigned typeCon, unsigned arity, const TermList* args)
{
  CALL("AtomicSort::create");

  ASS_EQ(env.signature->typeConArity(typeCon), arity);

  AtomicSort* s = new(arity) AtomicSort(typeCon,arity);

  bool share = true;
  TermList* ss = s->args();

  const TermList* curArg = args;
  const TermList* argStopper = args+arity;
  while (curArg!=argStopper) {
    *ss = *curArg;
    --ss;
    if (!curArg->isSafe()) {
      share = false;
    }
    ++curArg;
  }
  if (share) {
    s = env.sharing->insert(s);
  }
  return s;
}

/** Create a new complex sort, copy from @b sort its function symbol and
 *  from the array @b args its arguments. Insert it into the sharing
 *  structure if all arguments are shared.
 * @since 07/01/2008 Torrevieja
 */
AtomicSort* AtomicSort::create(AtomicSort* sort,TermList* args)
{
  CALL("AtomicSort::create/2");

  int arity = sort->arity();
  AtomicSort* s = new(arity) AtomicSort(*sort);
  bool share = true;
  TermList* ss = s->args();
  for (int i = 0;i < arity;i++) {
    ASS(!args[i].isEmpty());
    *ss-- = args[i];
    if (!args[i].isSafe()) {
      share = false;
    }
  }
  if (share) {
    s = env.sharing->insert(s);
  }
  return s;
}


AtomicSort* AtomicSort::create2(unsigned tc, TermList arg1, TermList arg2)
{
  CALL("AtomicSort::create2");

  TermList args[] = {arg1, arg2};
  return AtomicSort::create(tc, 2, args);
}


/** Create a new complex sort, and do not insert it into the sharing
 *  structure.
 */
AtomicSort* AtomicSort::createNonShared(unsigned typeCon, unsigned arity, TermList* args)
{
  CALL("AtomicSort::createNonShared");
  ASS_EQ(env.signature->typeConArity(typeCon), arity);

  AtomicSort* s = new(arity) AtomicSort(typeCon, arity);
  TermList* ss = s->args();

  TermList* curArg = args;
  TermList* argStopper = args+arity;
  while (curArg!=argStopper) {
    *ss = *curArg;
    --ss;
    ++curArg;
  }
  return s;
}

/**
 * Return true iff headers of literals match each other.
 */
bool Literal::headersMatch(Literal* l1, Literal* l2, bool complementary)
{
  CALL("Literal::headersMatch");
  if (l1->_functor!=l2->_functor || (complementary?1:0)!=(l1->polarity()!=l2->polarity())) {
    return false;
  }

  return true;
}

/** Create a new literal, and insert it into the sharing
 *  structure if all arguments are shared.
 */
Literal* Literal::create(unsigned predicate, unsigned arity, bool polarity, bool commutative, const TermList* args)
{
  CALL("Literal::create/4");
  ASS_G(predicate, 0); //equality is to be created by createEquality
  ASS_EQ(env.signature->predicateArity(predicate), arity);


  Literal* l = new(arity) Literal(predicate, arity, polarity, commutative);

  bool share = true;
  TermList* ss = l->args();
  for (unsigned i = 0;i < arity;i++) {
    *ss-- = args[i];
    if (!args[i].isSafe()) {
      share = false;
    }
  }
  if (share) {
    l = env.sharing->insert(l);
  }
  return l;
}


/** Create a new literal, copy from @b l its predicate symbol and
 *  its arguments, and set its polarity to @b polarity. Insert it
 *  into the sharing structure if all arguments are shared.
 * @since 07/01/2008 Torrevieja
 */
Literal* Literal::create(Literal* l,bool polarity)
{
  CALL("Literal::create(Literal*,bool)");
  ASS_EQ(l->getPreDataSize(), 0);

  if (l->isEquality()) {
    return createEquality(polarity, *l->nthArgument(0), *l->nthArgument(1), SortHelper::getEqualityArgumentSort(l));
  }

  int arity = l->arity();
  Literal* m = new(arity) Literal(*l);
  m->setPolarity(polarity);

  TermList* ts = m->args();
  TermList* ss = l->args();
  while (ss->isNonEmpty()) {
    *ts-- = *ss--;
  }
  if (l->shared()) {
    if (l->isTwoVarEquality()) {
      m = env.sharing->insertVariableEquality(m, l->twoVarEqSort());
    }
    else {
      m = env.sharing->insert(m);
    }
  }
  return m;
} // Literal::create

/** Create a new literal, copy from @b l its predicate symbol and
 *  from the array @b args its arguments. Insert it into the sharing
 *  structure if all arguments are shared.
 * @since 07/01/2008 Torrevieja
 */
Literal* Literal::create(Literal* l,TermList* args)
{
  CALL("Literal::create(Literal*,TermList*)");
  ASS_EQ(l->getPreDataSize(), 0);

  if (l->isEquality()) {
    return createEquality(l->polarity(), args[0], args[1], SortHelper::getEqualityArgumentSort(l));
  }

  int arity = l->arity();
  Literal* m = new(arity) Literal(*l);

  bool share = true;
  TermList* ts = m->args();
  for (int i = 0;i < arity;i++) {
    *ts-- = args[i];
    if (!args[i].isSafe()) {
      share = false;
    }
  }
  if (share) {
    m = env.sharing->insert(m);
  }
  return m;
} // Literal::create


/**
 * Return a new equality literal, with polarity @b polarity and
 * arguments @b arg1 and @b arg2. These arguments must be of sort @c sort
 * (or more specific, in the polymorphic case) unless they are variables.
 * Insert the new literal into the sharing structure if all arguments
 * are shared.
 *
 * The equality may be between two variables.
 */
Literal* Literal::createEquality (bool polarity, TermList arg1, TermList arg2, TermList sort)
{
   CALL("Literal::createEquality/4");

   TermList srt1, srt2;
#if VDEBUG
   static RobSubstitution checkSortSubst;
   checkSortSubst.reset();
#endif

   if (!SortHelper::tryGetResultSort(arg1, srt1)) {
     if (!SortHelper::tryGetResultSort(arg2, srt2)) {
       ASS_REP(arg1.isVar(), arg1.toString());
       ASS_REP(arg2.isVar(), arg2.toString());
       return createVariableEquality(polarity, arg1, arg2, sort);
     }
     ASS(env.sharing->isWellSortednessCheckingDisabled() || checkSortSubst.match(sort, 0, srt2, 1));
   }
   else {    
    ASS_REP2(env.sharing->isWellSortednessCheckingDisabled() || checkSortSubst.match(sort, 0, srt1, 1), sort.toString(), srt1.toString());
#if VDEBUG
     if (SortHelper::tryGetResultSort(arg2, srt2)) {
       checkSortSubst.reset();
       ASS_REP2(env.sharing->isWellSortednessCheckingDisabled() || checkSortSubst.match(sort, 0, srt2, 1), sort.toString(), arg2.toString() + " :  " + srt2.toString());
     }
#endif
   }
   Literal* lit=new(2) Literal(0,2,polarity,true);
   *lit->nthArgument(0)=arg1;
   *lit->nthArgument(1)=arg2;
   if (arg1.isSafe() && arg2.isSafe()) {
     lit = env.sharing->insert(lit);
   }
   return lit;
}

/**
 * Create a literal that is equality between two variables.
 */
Literal* Literal::createVariableEquality (bool polarity, TermList arg1, TermList arg2, TermList variableSort)
{
  CALL("Literal::createVariableEquality");
  ASS(arg1.isVar());
  ASS(arg2.isVar());

  Literal* lit=new(2) Literal(0,2,polarity,true);
  *lit->nthArgument(0)=arg1;
  *lit->nthArgument(1)=arg2;
  lit = env.sharing->insertVariableEquality(lit, variableSort);
  return lit;
}

Literal* Literal::create1(unsigned predicate, bool polarity, TermList arg)
{
  CALL("Literal::create1");

  return Literal::create(predicate, 1, polarity, false, &arg);
}

Literal* Literal::create2(unsigned predicate, bool polarity, TermList arg1, TermList arg2)
{
  CALL("Literal::create2");
  ASS_NEQ(predicate, 0);

  TermList args[] = {arg1, arg2};
  return Literal::create(predicate, 2, polarity, false, args);
}

Literal* Literal::create(unsigned pred, bool polarity, std::initializer_list<TermList> args)
{
  CALL("Term::create/initializer_list");

  return Literal::create(pred, args.size(), polarity, false, args.begin());
}



/** create a new term and copy from t the relevant part of t's content */
Term::Term(const Term& t) throw()
  : _functor(t._functor),
    _arity(t._arity),
    _color(COLOR_TRANSPARENT),
    _hasInterpretedConstants(0),
    _isTwoVarEquality(0),
    _weight(0),
    _vars(0)
{
  CALL("Term::Term/1");
  ASS(!isSpecial()); //we do not copy special terms

  _args[0] = t._args[0];
  _args[0]._info.shared = 0u;
  _args[0]._info.order = 0u;
  _args[0]._info.distinctVars = TERM_DIST_VAR_UNKNOWN;
} // Term::Term

/** create a new literal and copy from l its content */
Literal::Literal(const Literal& l) throw()
  : Term(l)
{
  CALL("Literal::Literal/1");
}

/** create a new AtomicSort and copy from l its content */
AtomicSort::AtomicSort(const AtomicSort& p) throw()
  : Term(p)
{
  CALL("AtomicSort::AtomicSort/1");
}

/** dummy term constructor */
Term::Term() throw()
  :_functor(0),
   _arity(0),
   _color(COLOR_TRANSPARENT),
   _hasInterpretedConstants(0),
   _isTwoVarEquality(0),
   _weight(0),
   _maxRedLen(0),
   _vars(0)
{
  CALL("Term::Term/0");

  _args[0]._info.polarity = 0;
  _args[0]._info.commutative = 0;
  _args[0]._info.shared = 0;
  _args[0]._info.literal = 0;
  _args[0]._info.sort = 0;
  _args[0]._info.order = 0;
  _args[0]._info.tag = FUN;
  _args[0]._info.distinctVars = TERM_DIST_VAR_UNKNOWN;
} // Term::Term

Literal::Literal()
{
  CALL("Literal::Literal/0");
}

AtomicSort::AtomicSort()
{
  CALL("AtomicSort::AtomicSort/0");
}

#if VDEBUG
vstring Term::headerToString() const
{
  vstring s("functor: ");
  s += Int::toString(_functor) + ", arity: " + Int::toString(_arity)
    + ", weight: " + Int::toString(_weight)
    + ", vars: " + Int::toString(_vars)
    + ", polarity: " + Int::toString(_args[0]._info.polarity)
    + ", commutative: " + Int::toString(_args[0]._info.commutative)
    + ", shared: " + Int::toString(_args[0]._info.shared)
    + ", literal: " + Int::toString(_args[0]._info.literal)
    + ", order: " + Int::toString(_args[0]._info.order)
    + ", tag: " + Int::toString(_args[0]._info.tag);
  return s;
}

void Term::assertValid() const
{
  ASS_ALLOC_TYPE(this, "Term");
  ASS_EQ(_args[0]._info.tag, FUN);
}

void TermList::assertValid() const
{
  if (this->isTerm()) {
    ASS_ALLOC_TYPE(_term, "Term");
    ASS_EQ(_term->_args[0]._info.tag, FUN);
  }
}

#endif

std::ostream& Kernel::operator<< (ostream& out, TermList tl )
{
  if (tl.isEmpty()) {
    return out<<"<empty TermList>";
  }
  if (tl.isVar()) {
    return out<<Term::variableToString(tl);
  }
  return out<<tl.term()->toString();
}

std::ostream& Kernel::operator<< (ostream& out, const Term& t )
{
  return out<<t.toString();
}
std::ostream& Kernel::operator<< (ostream& out, const Literal& l )
{
  return out<<l.toString();
}

bool Kernel::operator<(const TermList& lhs, const TermList& rhs) 
{ 
  auto cmp = lhs.isTerm() - rhs.isTerm();
  if (cmp != 0) return cmp < 0;
  if (lhs.isTerm()) {
    ASS(rhs.isTerm())
    return lhs.term()->getId() < rhs.term()->getId();
  } else {
    ASS(lhs.isVar())
    ASS(rhs.isVar())
    return lhs.var() < rhs.var();
  }
}

bool Kernel::positionIn(TermList& subterm,TermList* term,vstring& position)
{
  CALL("positionIn(TermList)");
   //cout << "positionIn " << subterm.toString() << " in " << term->toString() << endl;

  if(!term->isTerm()){
    if(subterm.isTerm()) return false;
    if (term->var()==subterm.var()){
      position = "1";
      return true;
    }
    return false;
  }
  return positionIn(subterm,term->term(),position);
}

bool Kernel::positionIn(TermList& subterm,Term* term,vstring& position)
{
  CALL("positionIn(Term)");
  //cout << "positionIn " << subterm.toString() << " in " << term->toString() << endl;

  if(subterm.isTerm() && subterm.term()==term){
    position = "1";
    return true;
  }
  if(term->arity()==0) return false;

  unsigned pos=1;
  TermList* ts = term->args();
  while(true){
    if(*ts==subterm){
      position=Lib::Int::toString(pos);
      return true;
    }
    if(positionIn(subterm,ts,position)){
      position = Lib::Int::toString(pos) + "." + position;
      return true;
    }
    pos++;
    ts = ts->next();
    if(ts->isEmpty()) break;
  }

  return false;
}
<<<<<<< HEAD
=======

TermList Term::termArg(unsigned n) const
{
  ASS_LE(0, n)
  ASS_L(n, numTermArguments())
  return *nthArgument(n + numTypeArguments());
}

TermList Term::typeArg(unsigned n) const 
{
  ASS_LE(0, n)
  ASS_L(n, numTypeArguments())
  return *nthArgument(n);
}
>>>>>>> 5a61c4ce
<|MERGE_RESOLUTION|>--- conflicted
+++ resolved
@@ -15,7 +15,6 @@
  * @since 06/05/2007 Manchester, changed into a single class instead of three
  */
 
-<<<<<<< HEAD
 #include <ostream>
 #include "Kernel/NumTraits.hpp"
 
@@ -29,8 +28,6 @@
 #include "Lib/Int.hpp"
 #include "Lib/STL.hpp"
 
-=======
->>>>>>> 5a61c4ce
 #include "Indexing/TermSharing.hpp"
 
 #include "SubstHelper.hpp"
@@ -40,17 +37,14 @@
 #include "Term.hpp"
 #include "FormulaVarIterator.hpp"
 
-<<<<<<< HEAD
 /** If non-zero, term ite functors will be always expanded to
  * the ( p ? x : y ) notation on output */
 #define ALWAYS_OUTPUT_TERM_ITE 0
 
 // changes whether theory terms are nicely formatted ($plus($uminus(s),t) vs (-(s) + t) )
-#define NICE_THEORY_OUTPUT 0
+#define NICE_THEORY_OUTPUT 1
 
 using namespace std;
-=======
->>>>>>> 5a61c4ce
 using namespace Lib;
 using namespace Kernel;
 
@@ -2034,8 +2028,6 @@
 
   return false;
 }
-<<<<<<< HEAD
-=======
 
 TermList Term::termArg(unsigned n) const
 {
@@ -2049,5 +2041,4 @@
   ASS_LE(0, n)
   ASS_L(n, numTypeArguments())
   return *nthArgument(n);
-}
->>>>>>> 5a61c4ce
+}