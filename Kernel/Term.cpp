/*
 * This file is part of the source code of the software program
 * Vampire. It is protected by applicable
 * copyright laws.
 *
 * This source code is distributed under the licence found here
 * https://vprover.github.io/license.html
 * and in the source directory
 */
/**
 * @file Term.cpp
 * Implements class Term.
 *
 * @since 18/04/2006 Bellevue
 * @since 06/05/2007 Manchester, changed into a single class instead of three
 */

#include "Lib/Output.hpp"
#include "Indexing/TermSharing.hpp"
#include "Lib/Metaiterators.hpp"
#include "Lib/StringUtils.hpp"

#include "SubstHelper.hpp"
#include "TermIterators.hpp"
#include "RobSubstitution.hpp"
#include "Lib/Metaiterators.hpp"

#include "Term.hpp"

using namespace std;
using namespace Lib;
using namespace Kernel;

constexpr unsigned Term::SPECIAL_FUNCTOR_LOWER_BOUND;

void Term::setId(unsigned id)
{
  if (env.options->randomTraversals() &&
      Random::seed() != 1) { // not until a proper seed has been set (i.e. after parsing!)
      // (cf ProvingHelper::runVampire and getPreprocessedProblem in vampire.cpp)
    id += Random::getInteger(1 << 12) << 20; // the twelve most significant bits are randomized
  }
   _args[0]._setId(id);
}

/**
 * Allocate enough bytes to fit a term of a given arity.
 * @since 01/05/2006 Bellevue
 */
void* Term::operator new(size_t,unsigned arity, size_t preData)
{
  //preData must be a multiple of pointer size to maintain alignment
  ASS_EQ(preData%sizeof(size_t), 0);

  size_t sz = sizeof(Term)+arity*sizeof(TermList)+preData;
  void* mem = ALLOC_KNOWN(sz,"Term");
  mem = reinterpret_cast<void*>(reinterpret_cast<char*>(mem)+preData);
  return (Term*)mem;
} // Term::operator new


inline bool argSafeToShare(TermList t)
{ return t.isSafe() && !t.isSpecialVar(); }

/**
 * Destroy the term.
 * @since 01/05/2006 Bellevue
 * @since 07/06/2007 Manchester, changed to new data structures
 */
void Term::destroy ()
{
  ASS(CHECK_LEAKS || ! shared());

  size_t sz = sizeof(Term)+_arity*sizeof(TermList)+getPreDataSize();
  void* mem = this;
  mem = reinterpret_cast<void*>(reinterpret_cast<char*>(mem)-getPreDataSize());
  DEALLOC_KNOWN(mem,sz,"Term");
} // Term::destroy

/**
 * If the term is not shared, destroy it and all its nonshared subterms.
 */
void Term::destroyNonShared()
{
  if (shared()) {
    return;
  }
  TermList selfRef;
  selfRef.setTerm(this);
  TermList* ts=&selfRef;
  static Stack<TermList*> stack(4);
  static Stack<Term*> deletingStack(8);

  for(;;) {
    if (ts->tag()==REF && !ts->term()->shared()) {
      stack.push(ts->term()->args());
      deletingStack.push(ts->term());
    }
    if (stack.isEmpty()) {
      break;
    }
    ts=stack.pop();
    if (!ts->next()->isEmpty()) {
      stack.push(ts->next());
    }
  }
  while (!deletingStack.isEmpty()) {
    deletingStack.pop()->destroy();
  }
}

/**
 * Return true if the term does not contain any unshared proper term.
 *
 * Not containing an unshared term also means that there are no
 * if-then-else or let...in expressions.
 */
bool TermList::isSafe() const
{
  return isVar() || term()->shared();
}

bool TermList::ground() const 
{ return isTerm() && term()->ground(); }

/**
 * Return true if @b ss and @b tt have the same top symbols, that is,
 * either both are the same variable or both are complex terms with the
 * same function symbol.
 * @since 16/08/2008 flight Sydney-San Francisco
 */
bool TermList::sameTop(TermList ss,TermList tt)
{
  if (ss.isVar()) {
    return ss==tt;
  }
  if (tt.isVar()) {
    return false;
  }
  return ss.term()->functor() == tt.term()->functor();
}
void TermList::Top::output(std::ostream& out) const
{
  if (this->var()) {
    out << TermList::var(this->var()->number, this->var()->special);
  } else {
    ASS(this->functor())
    auto f = *this->functor();
    switch (f.kind) {
      case TermKind::LITERAL: out << *env.signature->getPredicate(f.functor); break;
      case TermKind::TERM:    out << *env.signature->getFunction(f.functor); break;
      case TermKind::SORT:    out << *env.signature->getTypeCon(f.functor); break;
    }
  }
}

/**
 * Return true if @b ss and @b tt are both complex terms with the
 * same function symbol.
 */
bool TermList::sameTopFunctor(TermList ss, TermList tt)
{
  if (!ss.isTerm() || !tt.isTerm()) {
    return false;
  }
  return ss.term()->functor() == tt.term()->functor();
}

/**
 * Return true if @b ss and @b tt are both complex terms with the
 * same function symbol.
 */
bool TermList::equals(TermList t1, TermList t2)
{
  static Stack<TermList*> stack(8);
  ASS(stack.isEmpty());

  TermList* ss=&t1;
  TermList* tt=&t2;
  for(;;) {
    if (ss->isTerm() && tt->isTerm() && (!ss->term()->shared() || !tt->term()->shared())) {
      Term* s=ss->term();
      Term* t=tt->term();
      if (s->functor()!=t->functor()) {
        stack.reset();
        return false;
      }
      stack.push(s->args());
      stack.push(t->args());
    }
    else if (ss->content()!=tt->content()) {
      stack.reset();
      return false;
    }

    if (stack.isEmpty()) {
      break;
    }
    tt=stack.pop();
    ss=stack.pop();
    if (!tt->next()->isEmpty()) {
      stack.push(ss->next());
      stack.push(tt->next());
    }
  }
  return true;
}

/**
 * Return true if all proper terms in the @ args list are shared
 */
bool TermList::allShared(TermList* args)
{
  while (args->isNonEmpty()) {
    if (args->isTerm() && !args->term()->shared()) {
      return false;
    }
    args = args->next();
  }
  return true;
}

unsigned TermList::weight() const
{
  return isVar() ? 1 : term()->weight();
}

bool TermList::isArrowSort()
{
  return !isVar() && term()->isSort() &&
         static_cast<AtomicSort*>(term())->isArrowSort();
}

bool TermList::isBoolSort()
{
  return !isVar() && term()->isSort() &&
         static_cast<AtomicSort*>(term())->isBoolSort();
}

bool TermList::isArraySort()
{
  return !isVar() && term()->isSort() &&
         static_cast<AtomicSort*>(term())->isArraySort();
}

bool TermList::isTupleSort()
{
  return !isVar() && term()->isSort() &&
         static_cast<AtomicSort*>(term())->isTupleSort();
}

bool AtomicSort::isArrowSort() const {
  return env.signature->isArrowCon(_functor);
}

bool AtomicSort::isBoolSort() const {
  return env.signature->isBoolCon(_functor);
}

bool AtomicSort::isArraySort() const {
  return env.signature->isArrayCon(_functor);
}

bool AtomicSort::isTupleSort() const {
  return env.signature->isTupleCon(_functor);
}

bool TermList::isApplication() const {
  return !isVar() && term()->isApplication();
}

bool Term::isApplication() const {
  return !isSort() && !isLiteral() && env.signature->isAppFun(_functor);
}

unsigned Term::numTypeArguments() const {
  ASS(!isSort());

  return isSpecial()
    ? 0
    : isLiteral()
      ? env.signature->getPredicate(_functor)->numTypeArguments()
      : env.signature->getFunction(_functor)->numTypeArguments();
}

TermList* Term::termArgs()
{
  ASS(!isSort());

  return _args + (_arity - numTypeArguments());
}

const TermList* Term::typeArgs() const
{ return numTypeArguments() == 0 ? nullptr : args(); }

unsigned Term::numTermArguments() const
{
  if(isSuper() || isSort())
    return 0;

  ASS(_arity >= numTypeArguments())
  return _arity - numTypeArguments();
}

bool TermList::containsSubterm(TermList trm) const
{
  if (!isTerm()) {
    return trm==*this;
  }
  return term()->containsSubterm(trm);
}

bool Term::containsSubterm(TermList trm) const
{
  ASS(!trm.isTerm() || trm.term()->shared());
  ASS(shared());

  if (trm.isTerm() && trm.term()==this) {
    ASS(!isLiteral());
    return true;
  }
  if (arity()==0) {
    return false;
  }

  const TermList* ts=args();
  static Stack<const TermList*> stack(4);
  stack.reset();
  for(;;) {
    if (*ts==trm) {
      return true;
    }
    if (!ts->next()->isEmpty()) {
      stack.push(ts->next());
    }
    if (ts->isTerm()) {
      ASSERT_VALID(*ts->term());
      if (ts->term()->arity()) {
	stack.push(ts->term()->args());
      }
    }
    if (stack.isEmpty()) {
      return false;
    }
    ts=stack.pop();
  }
}

size_t Term::countSubtermOccurrences(TermList subterm) {
  size_t res = 0;

  unsigned stWeight = subterm.isTerm() ? subterm.term()->weight() : 1;
  SubtermIterator stit(this);
  while(stit.hasNext()) {
    TermList t = stit.next();
    if(t==subterm) {
      res++;
      stit.right();
    }
    else if(t.isTerm()) {
      if(t.term()->weight()<=stWeight) {
        stit.right();
      }
    }
  }
  return res;
}

bool TermList::containsAllVariablesOf(TermList t) const
{
  Set<TermList> vars;
  TermIterator oldVars=Term::getVariableIterator(*this);
  while (oldVars.hasNext()) {
    vars.insert(oldVars.next());
  }
  TermIterator newVars=Term::getVariableIterator(t);
  while (newVars.hasNext()) {
    if (!vars.contains(newVars.next())) {
      return false;
    }
  }
  return true;
}

bool Term::containsAllVariablesOf(Term* t)
{
  static DHSet<TermList> vars;
  vars.reset();

  static VariableIterator vit;

  //collect own vars
  vit.reset(this);
  while (vit.hasNext()) {
    vars.insert(vit.next());
  }

  //check t's vars are among collected
  vit.reset(t);
  while (vit.hasNext()) {
    if (!vars.contains(vit.next())) {
      return false;
    }
  }
  return true;
}

bool Term::isShallow() const
{
  const TermList* t = args();
  while (!t->isEmpty()) {
    if (t->isTerm() && t->term()->arity()>0) {
      return false;
    }
    t = t->next();
  }
  return true;
}

TermIterator Term::getVariableIterator(TermList tl)
{
  if (tl.isVar()) {
    return pvi( getSingletonIterator(tl) );
  }
  ASS(tl.isTerm());
  return vi( new VariableIterator(tl.term()) );
}


/**
 * Return the string representation of variable var.
 * @since 16/05/2007
 */
std::string Term::variableToString(unsigned var)
{
  return (std::string)"X" + Int::toString(var);
} // variableToString

/**
 * Return the string representation of variable term var.
 * @since 16/05/2007
 */
std::string Term::variableToString(TermList var)
{
  ASS(var.isVar());

  if (var.isOrdinaryVar()) {
    return (std::string)"X" + Int::toString(var.var());
  }
  else {
    return (std::string)"S" + Int::toString(var.var());
  }
} // variableToString

/**
 * Return the std::string representation of the terms "head"
 * i.e., the function / predicate symbol name or the special term head.
 * Special term prints also '(' and the following arguments which are not args() and a comma
 * Normal term prints "(" if there are any args to follow
 */
std::string Term::headToString() const
{
  if (isSpecial()) {
    const Term::SpecialTermData* sd = getSpecialData();

    switch(specialFunctor()) {
      case SpecialFunctor::FORMULA: {
        ASS_EQ(arity(), 0);
        std::string formula = sd->getFormula()->toString();
        return env.options->showFOOL() ? "$term{" + formula + "}" : formula;
      }
      case SpecialFunctor::LET: {
        ASS_EQ(arity(), 1);
        TermList binding = sd->getBinding();
        bool isPredicate = binding.isTerm() && binding.term()->isBoolean();
        std::string functor = isPredicate ? env.signature->predicateName(sd->getFunctor())
                                      : env.signature->functionName(sd->getFunctor());
        OperatorType* type = isPredicate ? env.signature->getPredicate(sd->getFunctor())->predType()
                                         : env.signature->getFunction(sd->getFunctor())->fnType();

        const VList* variables = sd->getVariables();
        std::string variablesList = "";
        for (unsigned i = 0; i < VList::length(variables); i++) {
          unsigned var = VList::nth(variables, i);
          variablesList += Term::variableToString(var);
          if (i < VList::length(variables) - 1) {
            variablesList += ", ";
          }
        }
        if (VList::length(variables)) {
          variablesList = "(" + variablesList + ")";
        }
        return "$let(" + functor + ": " + type->toString() + ", " + functor + variablesList + " := " + binding.toString() + ", ";
      }
      case SpecialFunctor::ITE: {
        ASS_EQ(arity(),2);
        return "$ite(" + sd->getCondition()->toString() + ", ";
      }
      case SpecialFunctor::TUPLE: {
        ASS_EQ(arity(), 0);
        Term* term = sd->getTupleTerm();
        std::string termList = "";
        Term::Iterator tit(term);
        unsigned i = term->arity();
        while (tit.hasNext()) {
          termList += tit.next().toString();
          if (--i > 0) {
            termList += ", ";
          }
        }
        return "[" + termList + "]";
      }
      case SpecialFunctor::LET_TUPLE: {
        ASS_EQ(arity(), 1);
        VList* symbols = sd->getTupleSymbols();
        unsigned tupleFunctor = sd->getFunctor();
        TermList binding = sd->getBinding();

        OperatorType* fnType = env.signature->getFunction(tupleFunctor)->fnType();

        std::string symbolsList = "";
        std::string typesList = "";
        for (unsigned i = 0; i < VList::length(symbols); i++) {
          Signature::Symbol* symbol = (fnType->arg(i) == AtomicSort::boolSort())
            ? env.signature->getPredicate(VList::nth(symbols, i))
            : env.signature->getFunction(VList::nth(symbols, i));
          symbolsList += symbol->name();
          typesList += symbol->name() + ": " + fnType->arg(i).toString();
          if (i != VList::length(symbols) - 1) {
            symbolsList += ", ";
            typesList += ", ";
          }
        }

        return "$let([" + typesList + "], [" + symbolsList + "] := " + binding.toString() + ", ";
      }
      case SpecialFunctor::LAMBDA: {
        VList* vars = sd->getLambdaVars();
        SList* sorts = sd->getLambdaVarSorts();
        TermList lambdaExp = sd->getLambdaExp();

        std::string varList = "[";

        VList::Iterator vs(vars);
        SList::Iterator ss(sorts);
        bool first = true;
        while(vs.hasNext()) {
          if (!first){
            varList += ", ";
          }else{ first = false; }
          varList += Term::variableToString(vs.next()) + " : ";
          varList += ss.next().toString();
        }
        varList += "]";
        return "(^" + varList + " : (" + lambdaExp.toString() + "))";
      }
      case SpecialFunctor::MATCH: {
        // we simply let the arguments be written out
        return "$match(";
      }
      default:
        ASSERTION_VIOLATION;
    }
  } else {
    unsigned proj;
    if (!isSort() && Theory::tuples()->findProjection(functor(), isLiteral(), proj)) {
      return "$proj(" + Int::toString(proj) + ", ";
    }
    bool print = (isLiteral() || isSort() ||
                 (env.signature->getFunction(_functor)->combinator() == Signature::NOT_COMB)) && arity();
    std::string name = "";
    if(isLiteral()) {
      name = static_cast<const Literal *>(this)->predicateName();
    } else if (isSort()) {
      const AtomicSort* asSort = static_cast<const AtomicSort *>(this);
      if(env.options->showFOOL() && asSort->isBoolSort()){
        name = "$bool";
      } else {
        name = asSort->typeConName();
      }
    } else {
      name = functionName();
    }
    return name + (print ? "(" : "");
  }
}

/**
 * In combination with Term::headToString prepares
 * std::string representation of a term.
 * (this) has to come from arguments of a term of non-zero arity,
 * possibly a special one.
 * Will close the term printed with ')'
 */
std::string TermList::asArgsToString() const
{
  std::string res;

  Stack<const TermList*> stack(64);

  stack.push(this);

  while (stack.isNonEmpty()) {
    const TermList* ts = stack.pop();
    if (! ts) { // comma
      res += ',';
      continue;
    }
    if (ts->isEmpty()) {
      res += ')';
      continue;
    }
    const TermList* tail = ts->next();
    stack.push(tail);
    if (! tail->isEmpty()) {
      stack.push(0);
    }
    if (ts->isVar()) {
      res += Term::variableToString(*ts);
      continue;
    }
    const Term* t = ts->term();

    if(t->isSort() && static_cast<AtomicSort*>(const_cast<Term*>(t))->isArrowSort()){
      res += t->toString();
      continue;
    }

    res += t->headToString();

    if (t->arity()) {
      stack.push(t->args());
    }
  }

  return res;
}

/**
 * Write as a std::string the head of the term list.
 * @since 27/02/2008 Manchester
 */
std::string TermList::toString(bool topLevel) const
{
  if (isEmpty()) {
    return "<empty TermList>";
  }
  if (isVar()) {
    return Term::variableToString(*this);
  }
  return term()->toString(topLevel);
} // TermList::toString


/**
 * Return the result of conversion of a term into a std::string.
 * @since 16/05/2007 Manchester
 */
std::string Term::toString(bool topLevel) const
{
  bool printArgs = true;

  if(isSuper()){
    return "$tType";
  }

  if(!isSpecial() && !isLiteral()){
    if(isSort() && static_cast<AtomicSort*>(const_cast<Term*>(this))->isArrowSort()){
      ASS(arity() == 2);
      std::string res;
      TermList arg1 = *(nthArgument(0));
      TermList arg2 = *(nthArgument(1));
      res += topLevel ? "" : "(";
      res += arg1.toString(false) + " > " + arg2.toString();
      res += topLevel ? "" : ")";
      return res;
    }

    printArgs = isSort() || env.signature->getFunction(_functor)->combinator() == Signature::NOT_COMB;
  }

#if NICE_THEORY_OUTPUT
  auto theoryTerm = Kernel::tryNumTraits([&](auto numTraits) {
    using NumTraits = decltype(numTraits);
<<<<<<< HEAD
    auto uminus = [&]()  {
    std::stringstream out;
      auto maybePar = [&](auto t) { 
        auto needsPar = t.isTerm() && NumTraits::isAdd(t.term()->functor());
        return t.toString(!needsPar);
      };
      out << "-" << maybePar(termArg(0));
=======
    auto maybeParMul = [&](auto t) { 
        auto needsPar = t.isTerm() && NumTraits::isAdd(t.term()->functor());
        return t.toString(!needsPar);
      };
    auto uminus = [&]()  {
      std::stringstream out;
      out << "-" << maybeParMul(termArg(0));
>>>>>>> b6962adf
      return Option<std::string>(out.str());
    };
    auto binary = [&](auto sym)  {
      auto needsPar = !topLevel;
      auto maybePar = [&](auto t) { 
        return t.toString(
            t.isTerm() && (
              t.term()->functor() == _functor 
              || (NumTraits::isAdd(_functor) && NumTraits::isMul(t.term()->functor()))
              )
            );
      };
      std::stringstream out;
      out << (needsPar ? "(" : "");
      out << maybePar(termArg(0)) << sym << maybePar(termArg(1));
      out << (needsPar ? ")" : "");
      return Option<std::string>(out.str());
    };
    if (isLiteral()) {
      if (NumTraits::isGreater(_functor)) {
        return binary(">");
      } else if (NumTraits::isGeq(_functor)) {
        return binary(">=");
      }
      /* nothing */
    } else if (isSort()) {
      /* nothing */
    } else {
      if (NumTraits::isAdd(_functor)) {
        return binary(" + ");
      } else if (NumTraits::isMul(_functor)) {
        return binary(" ");
<<<<<<< HEAD
=======
      } else if (auto c = NumTraits::tryLinMul(_functor)) {
        return *c == -1 ? some(Output::toString("-", maybeParMul(termArg(0))))
                        : some(Output::toString(*c, " ", maybeParMul(termArg(0))));
>>>>>>> b6962adf
      } else if (NumTraits::isFloor(_functor)) {
        return some(Output::toString("⌊", termArg(0), "⌋"));
      } else if (NumTraits::isMinus(_functor)) {
        return uminus();
      }
    }
    /* this means we have an uninterpteted term which will be formatted as usual */
    return Option<std::string>();
  });

  if (theoryTerm.isSome()) {
    return theoryTerm.unwrap();
  }
#endif // NICE_THEORY_OUTPUT

  std::stringstream out;
  out << headToString();
  
  if (_arity && printArgs) {
    out << Output::interleaved(',', anyArgIter(this)) << ")";
  }
  return out.str();
} // Term::toString

TermList Literal::eqArgSort() const {
  ASS(isEquality())
  return SortHelper::getEqualityArgumentSort(this);
}

/**
 * Return the result of conversion of a literal into a std::string.
 * @since 16/05/2007 Manchester
 */
std::string Literal::toString() const
{
  if (isEquality()) {
    const TermList* lhs = args();
    std::string s = lhs->toString();
    if (isPositive()) {
      s += " = ";
    }
    else {
      s += " != ";
    }

    std::string res = s + lhs->next()->toString();
    if (env.getMainProblem() == nullptr || env.getMainProblem()->isHigherOrder() || 
       (SortHelper::getEqualityArgumentSort(this) == AtomicSort::boolSort())){
      res = "("+res+")";
    }
    /*if(isTwoVarEquality()){
      res += "___ sort: " + twoVarEqSort().toString();
    }*/

    return res;
  }

#if NICE_THEORY_OUTPUT
  auto theoryTerm = Kernel::tryNumTraits([&](auto numTraits) {
    auto binary = [&](auto sym)  {
    std::stringstream out;
      if (!polarity()) out << "~(" ;
      out << *nthArgument(0) << " " << sym << " " << *nthArgument(1) ;
      if (!polarity()) out << ")" ;
      return Option<std::string>(out.str());
    };
    using NumTraits = decltype(numTraits);
    if (_functor == NumTraits::greaterF()) {
      return binary(">");
    } else if (_functor == NumTraits::geqF()) {
      return binary(">=");
    }
    return Option<std::string>();
  });
  if (theoryTerm.isSome()) {
    return theoryTerm.unwrap();
  }
#endif // NICE_THEORY_OUTPUT


  Stack<const TermList*> stack(64);
  std::string s = polarity() ? "" : "~";
  unsigned proj;
  if (Theory::tuples()->findProjection(functor(), true, proj)) {
    return s + "$proj(" + Int::toString(proj) + ", " + args()->asArgsToString();
  }
  s += predicateName();

  //cerr << "predicate: "<< predicateName()<<endl;
  if (_arity) {
    s += '(' + args()->asArgsToString(); // will also print the ')'
  }
  return s;
} // Literal::toString


/**
 * Return the print name of the function symbol of this term.
 * @since 18/05/2007 Manchester
 */
const std::string& Term::functionName() const
{
#if VDEBUG
  static std::string nonexisting("<function does not exists>");
  if (_functor>=static_cast<unsigned>(env.signature->functions())) {
    return nonexisting;
  }
#endif

  return env.signature->functionName(_functor);
} // Term::functionName

/**
 * Return the print name of the type constructor symbol of this sort.
 */
const std::string& AtomicSort::typeConName() const
{
#if VDEBUG
  static std::string nonexisting("<type constructor does not exists>");
  if (_functor>=static_cast<unsigned>(env.signature->typeCons())) {
    return nonexisting;
  }
#endif

  return env.signature->typeConName(_functor);
} // Term::functionName

/**
 * Return the print name of the function symbol of this literal.
 * @since 18/05/2007 Manchester
 */
const std::string& Literal::predicateName() const
{
#if VDEBUG
  static std::string nonexisting("<predicate does not exists>");
  if (_functor>=static_cast<unsigned>(env.signature->predicates())) {
    return nonexisting;
  }
#endif

  return env.signature->predicateName(_functor);
} // Literal::predicateName


bool Literal::isAnswerLiteral() const {
  return isNegative() && env.signature->getPredicate(functor())->answerPredicate();
}


/**
 * Apply @b subst to the term and return the result.
 * @since 28/12/2007 Manchester
 */
Term* Term::apply(Substitution& subst)
{
  return SubstHelper::apply(this, subst);
} // Term::apply


/**
 * Apply @b subst to the literal and return the result.
 * @since 28/12/2007 Manchester
 */
Literal* Literal::apply(Substitution& subst)
{
  return SubstHelper::apply(this, subst);
} // Literal::apply

/**
 * Return literal opposite to @b l.
 */
Literal* Literal::complementaryLiteral(Literal* l)
{
  Literal* res=env.sharing->tryGetOpposite(l);
  if (!res) {
    res=create(l,!l->polarity());
  }
  return res;
}


/** Create a new complex term, copy from @b t its function symbol and
 *  from the array @b args its arguments. Insert it into the sharing
 *  structure if all arguments are shared.
 * @since 07/01/2008 Torrevieja
 */
Term* Term::create(Term* t,TermList* args)
{
  ASS_EQ(t->getPreDataSize(), 0);
  ASS(!t->isLiteral())
  ASS(!t->isSort())
  return Term::create(t->functor(), t->arity(), args);
}

/** Create a new complex term, and insert it into the sharing
 *  structure if all arguments are shared.
 */
Term* Term::create(unsigned function, unsigned arity, const TermList* args)
{
  ASS_EQ(env.signature->functionArity(function), arity);

  bool share = range(0, arity).all([&](auto i) { return argSafeToShare(args[i]); });

  auto allocTerm = [&]() {
    Term* s = new(arity) Term;
    s->makeSymbol(function,arity);
    for (auto i : range(0, arity)) {
      *s->nthArgument(i) = args[i];
    }
    return s;
  };

  if (share) {
    bool created = false;
    auto shared =
      env.sharing->_terms.rawFindOrInsert(allocTerm,
        Term::termHash(function, [&](auto i){ return args[i]; }, arity),
        [&](Term* t) { return t->functor() == function && range(0, arity).all([&](auto i) { return args[i] == *t->nthArgument(i); }); },
        created);
    if (created) {
      env.sharing->computeAndSetSharedTermData(shared);
    }
    return shared;
  } else {
    return allocTerm();
  }
}


/** Create a new constant and insert in into the sharing
 *  structure.
 */
Term* Term::createConstant(const std::string& name)
{
  unsigned symbolNumber = env.signature->addFunction(name,0);
  return createConstant(symbolNumber);
}

/** Create a new complex term, copy from @b t its function symbol and
 *  from the array @b args its arguments. Do not insert it into the sharing
 *  structure.
 * @since 07/01/2008 Torrevieja
 */
Term* Term::createNonShared(Term* t,TermList* args)
{
  int arity = t->arity();
  Term* s = new(arity) Term(*t);
  TermList* ss = s->args();
  for (int i = 0;i < arity;i++) {
    ASS(!args[i].isEmpty());
    *ss-- = args[i];
  }
  return s;
} // Term::createNonShared(const Term* t,Term* args)



/** Create a new complex term, and do not insert it into the sharing
 *  structure.
 */
Term* Term::createNonShared(unsigned function, unsigned arity, TermList* args)
{
  ASS_EQ(env.signature->functionArity(function), arity);

  Term* s = new(arity) Term;
  s->makeSymbol(function,arity);

  TermList* ss = s->args();

  TermList* curArg = args;
  TermList* argStopper = args+arity;
  while (curArg!=argStopper) {
    *ss = *curArg;
    --ss;
    ++curArg;
  }
  return s;
}

/**
 * Create a (condition ? thenBranch : elseBranch) expression
 * and return the resulting term
 */
Term* Term::createITE(Formula * condition, TermList thenBranch, TermList elseBranch, TermList branchSort)
{
  Term* s = new(2,sizeof(SpecialTermData)) Term;
  s->makeSymbol(toNormalFunctor(SpecialFunctor::ITE), 2);
  TermList* ss = s->args();
  *ss = thenBranch;
  ss = ss->next();
  *ss = elseBranch;
  ASS(ss->next()->isEmpty());
  s->getSpecialData()->_iteData.condition = condition;
  s->getSpecialData()->_iteData.sort = branchSort;
  return s;
}

/**
 * Create (let lhs <- rhs in t) expression and return
 * the resulting term
 */
Term* Term::createLet(unsigned functor, VList* variables, TermList binding, TermList body, TermList bodySort)
{
#if VDEBUG
  Set<unsigned> distinctVars;
  VList::Iterator vit(variables);
  while (vit.hasNext()) {
    distinctVars.insert(vit.next());
  }
  ASS_EQ(distinctVars.size(), VList::length(variables));

  bool isPredicate = binding.isTerm() && binding.term()->isBoolean();
  const unsigned int arity = isPredicate ? env.signature->predicateArity(functor)
                                         : env.signature->functionArity(functor);
  ASS_EQ(arity, VList::length(variables));
#endif

  Term* s = new(1,sizeof(SpecialTermData)) Term;
  s->makeSymbol(toNormalFunctor(SpecialFunctor::LET), 1);
  TermList* ss = s->args();
  *ss = body;
  ASS(ss->next()->isEmpty());
  s->getSpecialData()->_letData.functor = functor;
  s->getSpecialData()->_letData.variables = variables;
  s->getSpecialData()->_letData.sort = bodySort;
  s->getSpecialData()->_letData.binding = binding;
  return s;
}

/**
 * Create (let [a, b, c] <- rhs in t) expression and return
 * the resulting term
 */
Term* Term::createTupleLet(unsigned tupleFunctor, VList* symbols, TermList binding, TermList body, TermList bodySort)
{
#if VDEBUG
  Signature::Symbol* tupleSymbol = env.signature->getFunction(tupleFunctor);
  ASS_EQ(tupleSymbol->arity(), VList::length(symbols));
  ASS_REP(tupleSymbol->fnType()->result().isTupleSort(), tupleFunctor);

  Set<pair<int,bool> > distinctSymbols;
  VList::Iterator sit(symbols);
  unsigned arg = 0;
  while (sit.hasNext()) {
    unsigned symbol = sit.next();
    bool isPredicate = tupleSymbol->fnType()->arg(arg) == AtomicSort::boolSort();
    if (!distinctSymbols.contains(make_pair(symbol, isPredicate))) {
      distinctSymbols.insert(make_pair(symbol, isPredicate));
    } else {
      ASSERTION_VIOLATION_REP(symbol);
    }
    arg++;
  }
#endif

  Term* s = new(1,sizeof(SpecialTermData)) Term;
  s->makeSymbol(toNormalFunctor(SpecialFunctor::LET_TUPLE), 1);
  TermList* ss = s->args();
  *ss = body;
  ASS(ss->next()->isEmpty());
  s->getSpecialData()->_letTupleData.functor = tupleFunctor;
  s->getSpecialData()->_letTupleData.symbols = symbols;
  s->getSpecialData()->_letTupleData.sort = bodySort;
  s->getSpecialData()->_letTupleData.binding = binding;
  return s;
}

/**
 * Create a formula expression and return
 * the resulting term
 */
Term* Term::createFormula(Formula* formula)
{
  Term* s = new(0,sizeof(SpecialTermData)) Term;
  s->makeSymbol(toNormalFunctor(SpecialFunctor::FORMULA), 0);
  s->getSpecialData()->_formulaData.formula = formula;
  return s;
}


/**
 * Create a lambda term from a list of lambda vars and an
 * expression and returns the resulting term
 */
Term* Term::createLambda(TermList lambdaExp, VList* vars, SList* sorts, TermList expSort){
  Term* s = new(0, sizeof(SpecialTermData)) Term;
  s->makeSymbol(toNormalFunctor(SpecialFunctor::LAMBDA), 0);
  //should store body of lambda in args
  s->getSpecialData()->_lambdaData.lambdaExp = lambdaExp;
  s->getSpecialData()->_lambdaData._vars = vars;
  s->getSpecialData()->_lambdaData._sorts = sorts;
  s->getSpecialData()->_lambdaData.expSort = expSort;
  SList::Iterator sit(sorts);
  Stack<TermList> revSorts;
  TermList lambdaTmSort = expSort;
  while(sit.hasNext()){
    revSorts.push(sit.next());
  }
  while(!revSorts.isEmpty()){
    TermList varSort = revSorts.pop();
    lambdaTmSort = AtomicSort::arrowSort(varSort, lambdaTmSort);
  }
  s->getSpecialData()->_lambdaData.sort = lambdaTmSort;
  return s;
}

Term* Term::createTuple(unsigned arity, TermList* sorts, TermList* elements) {
  unsigned tupleFunctor = Theory::tuples()->getFunctor(arity, sorts);
  Term* tupleTerm = Term::create(tupleFunctor, arity, elements);
  return createTuple(tupleTerm);
}

Term* Term::createTuple(Term* tupleTerm) {
  Term* s = new(0, sizeof(SpecialTermData)) Term;
  s->makeSymbol(toNormalFunctor(SpecialFunctor::TUPLE), 0);
  s->getSpecialData()->_tupleData.term = tupleTerm;
  return s;
}

Term *Term::createMatch(TermList sort, TermList matchedSort, unsigned int arity, TermList *elements) {
  Term *s = new (arity, sizeof(SpecialTermData)) Term;
  s->makeSymbol(toNormalFunctor(SpecialFunctor::MATCH), arity);
  TermList *ss = s->args();
  s->getSpecialData()->_matchData.sort = sort;
  s->getSpecialData()->_matchData.matchedSort = matchedSort;

  for (unsigned i = 0; i < arity; i++) {
    ASS(!elements[i].isEmpty());
    *ss = elements[i];
    ss = ss->next();
  }
  ASS(ss->isEmpty());

  return s;
}

/** Create a new complex term, copy from @b t its function symbol and arity.
 *  Initialize its arguments by a dummy special variable.
 */
Term* Term::createNonShared(Term* t)
{
  int arity = t->arity();
  Term* s = new(arity) Term(*t);
  TermList* ss = s->args();
  for (int i = 0;i < arity;i++) {
    (*ss--).makeSpecialVar(0);
  }
  return s;
} // Term::createNonShared(const Term* t)

/** Create clone of complex term @b t. Do not insert it into the sharing
 *  structure.
 */
Term* Term::cloneNonShared(Term* t)
{
  int arity = t->arity();
  TermList* args = t->args();
  Term* s = new(arity) Term(*t);
  TermList* ss = s->args();
  for (int i = 0;i < arity;i++) {
    *ss-- = args[-i];
  }
  return s;
} // Term::cloneNonShared(const Term* t,Term* args)

Term* Term::create1(unsigned fn, TermList arg)
{ return Term::create(fn, { arg }); }

Term* Term::create2(unsigned fn, TermList arg1, TermList arg2)
{ return Term::create(fn, {arg1, arg2}); }


Term* Term::create(unsigned fn, std::initializer_list<TermList> args)
{ return Term::create(fn, args.size(), args.begin()); }

/**
 * Create singleton FOOL constants
 */
Term* Term::foolTrue(){
  static Term* _foolTrue = createConstant(env.signature->getFoolConstantSymbol(true));
  return _foolTrue;
}

Term* Term::foolFalse(){
  static Term* _foolFalse = createConstant(env.signature->getFoolConstantSymbol(false));
  return _foolFalse;
}

/*
 * NOTE: by design the term that represent $tType is not shared
 * and also is not linked to a symbol in the signature.
 */
TermList AtomicSort::superSort(){
  static AtomicSort* _super = createNonSharedConstant(0);
  return TermList(_super);
}

TermList AtomicSort::defaultSort(){
  static AtomicSort* _default = createConstant(env.signature->getDefaultSort());
  return TermList(_default);
}

TermList AtomicSort::boolSort(){
  static AtomicSort* _bool = createConstant(env.signature->getBoolSort());
  return TermList(_bool);
}

TermList AtomicSort::intSort(){
  static AtomicSort* _int = createConstant(env.signature->getIntSort());
  return TermList(_int);
}

TermList AtomicSort::realSort(){
  static AtomicSort* _real = createConstant(env.signature->getRealSort());
  return TermList(_real);
}

TermList AtomicSort::rationalSort(){
  static AtomicSort* _rat = createConstant(env.signature->getRatSort());
  return TermList(_rat);
}

TermList AtomicSort::arrowSort(TermList s1, TermList s2){
  unsigned arrow = env.signature->getArrowConstructor();
  return TermList(create2(arrow, s1, s2));
}

TermList AtomicSort::arrowSort(TermList s1, TermList s2, TermList s3){
  return arrowSort(s1, arrowSort(s2, s3));
}

TermList AtomicSort::arrowSort(TermStack& domSorts, TermList range)
{
  TermList res = range;

  for(unsigned i = 0; i < domSorts.size(); i++){
    res = arrowSort(domSorts[i], res);
  }
  return res;
}

AtomicSort* AtomicSort::createConstant(const std::string& name)
{
  bool added;
  unsigned newSort = env.signature->addTypeCon(name,0,added);
  if(added){
    OperatorType* ot = OperatorType::getConstantsType(superSort());
    env.signature->getTypeCon(newSort)->setType(ot);
  }
  return createConstant(newSort);
}

TermList AtomicSort::arraySort(TermList indexSort, TermList innerSort)
{
  unsigned array = env.signature->getArrayConstructor();
  TermList sort = TermList(create2(array, indexSort, innerSort));
  return sort;
}

TermList AtomicSort::tupleSort(unsigned arity, TermList* sorts)
{ return TermList(AtomicSort::create(env.signature->getTupleConstructor(arity), arity, sorts)); }

unsigned Term::computeDistinctVars() const
{
  Set<unsigned> vars;
  VariableIterator vit(this);
  while (vit.hasNext()) {
    vars.insert(vit.next().var());
  }
  return vars.size();
}

/**
 * True if each function and predicate symbols in this term or literal are
 * marked as skip for the purpose of symbol elimination.
 * @since 04/05/2013 Manchester, changed to use the new NonVariable Iterator
 * @author Andrei Voronkov
 */
bool Term::skip() const
{
  if (isLiteral()) {
    if (!env.signature->getPredicate(functor())->skip()) {
      return false;
    }
  }
  else {
    if (!env.signature->getFunction(functor())->skip()) {
      return false;
    }
  }
  NonVariableIterator nvi(const_cast<Term*>(this));
  while (nvi.hasNext()) {
    unsigned func=nvi.next().term()->functor();
    if (!env.signature->getFunction(func)->skip()) {
      return false;
    }
  }
  return true;
} // skip

bool Term::isBoolean() const {
  const Term* term = this;
  while (true) {
    if (env.signature->isFoolConstantSymbol(true, term->functor()) ||
        env.signature->isFoolConstantSymbol(false, term->functor())) return true;
    if (!term->isSpecial()){
      bool val = !term->isLiteral() &&
      env.signature->getFunction(term->functor())->fnType()->result() == AtomicSort::boolSort();
      return val;
    }
    switch (term->specialFunctor()) {
      case SpecialFunctor::FORMULA:
        return true;
      case SpecialFunctor::TUPLE:
      case SpecialFunctor::LAMBDA:
        return false;
      case SpecialFunctor::ITE:
      case SpecialFunctor::LET:
      case SpecialFunctor::LET_TUPLE: {
        const TermList *ts = term->nthArgument(0);
        if (!ts->isTerm()) {
          return false;
        } else {
          term = ts->term();
          break;
        }
      }
      case SpecialFunctor::MATCH: {
        const TermList *ts = term->nthArgument(2);
        if (!ts->isTerm()) {
          return false;
        } else {
          term = ts->term();
          break;
        }
      }
      default:
        ASSERTION_VIOLATION_REP(term->toString());
    }
  }
  return false;
} // isBoolean

bool Term::isSuper() const {
  return this == AtomicSort::superSort().term();
}

/** Create a new sort, and insert it into the sharing
 *  structure if all arguments are shared.
 */
AtomicSort* AtomicSort::create(unsigned typeCon, unsigned arity, const TermList* args)
{
  ASS_EQ(env.signature->typeConArity(typeCon), arity);

  bool share = range(0, arity).all([&](auto i) { return argSafeToShare(args[i]); });

  auto allocTerm = [&]() {
    AtomicSort* s = new(arity) AtomicSort(typeCon,arity);
    s->makeSymbol(typeCon,arity);
    for (auto i : range(0, arity)) {
      *s->nthArgument(i) = args[i];
    }
    return s;
  };

  if (share) {
    bool created = false;
    auto shared =
      env.sharing->_sorts.rawFindOrInsert(allocTerm,
        Term::termHash(typeCon, [&](auto i){ return args[i]; }, arity),
        [&](AtomicSort* t) { return t->functor() == typeCon && range(0, arity).all([&](auto i) { return args[i] == *t->nthArgument(i); }); },
        created
        );
    if (created) {
      env.sharing->computeAndSetSharedSortData(shared);
    }
    return shared;
  } else {
    return allocTerm();
  }
}

/** Create a new complex sort, copy from @b sort its function symbol and
 *  from the array @b args its arguments. Insert it into the sharing
 *  structure if all arguments are shared.
 * @since 07/01/2008 Torrevieja
 */
AtomicSort* AtomicSort::create(AtomicSort const* sort,TermList* args)
{
  return AtomicSort::create(sort->functor(), sort->arity(), args);
}


AtomicSort* AtomicSort::create2(unsigned tc, TermList arg1, TermList arg2)
{
  TermList args[] = {arg1, arg2};
  return AtomicSort::create(tc, 2, args);
}


/** Create a new complex sort, and do not insert it into the sharing
 *  structure.
 */
AtomicSort* AtomicSort::createNonShared(unsigned typeCon, unsigned arity, TermList* args)
{
  ASS_EQ(env.signature->typeConArity(typeCon), arity);

  AtomicSort* s = new(arity) AtomicSort(typeCon, arity);
  TermList* ss = s->args();

  TermList* curArg = args;
  TermList* argStopper = args+arity;
  while (curArg!=argStopper) {
    *ss = *curArg;
    --ss;
    ++curArg;
  }
  return s;
}

/**
 * Return true iff headers of literals match each other.
 */
bool Literal::headersMatch(Literal* l1, Literal* l2, bool complementary)
{
  if (l1->_functor!=l2->_functor || (complementary?1:0)!=(l1->polarity()!=l2->polarity())) {
    return false;
  }

  return true;
}

/** Create a new literal, and insert it into the sharing
 *  structure if all arguments are shared.
 */
template<class GetArg>
Literal* Literal::create(unsigned predicate, unsigned arity, bool polarity, GetArg getArg, Option<TermList> twoVarEqSort)
{
  ASS(!twoVarEqSort || (predicate == 0 && arity == 2 && getArg(0).isVar() && getArg(1).isVar()))
  ASS(predicate != 0 || arity == 2)
  ASS_EQ(env.signature->predicateArity(predicate), arity);

  bool share = range(0, arity).all([&](auto i) { return argSafeToShare(getArg(i)); });
  bool swapArgs = share && predicate == 0 && Indexing::TermSharing::argNormGt(getArg(0), getArg(1));
  auto normArg = [&](auto i) { return swapArgs ? getArg(1 - i) : getArg(i); };

  auto allocLiteral = [&]() {
    Literal* l = new(arity) Literal(predicate, arity, polarity);
    for (auto i : range(0, arity)) {
      *l->nthArgument(i) = normArg(i);
    }
    if (twoVarEqSort) {
      l->markTwoVarEquality();
      l->setTwoVarEqSort(*twoVarEqSort);
    }
    return l;
  };

  if (share) {
    bool created = false;
    auto shared =
      env.sharing->_literals.rawFindOrInsert(allocLiteral,
        Literal::literalHash(predicate, polarity, normArg, arity, twoVarEqSort),
        [&](Literal* t) { return Literal::literalEquals(t, predicate, polarity, normArg, arity, twoVarEqSort); },
        created);

    if (created) {
      if (twoVarEqSort)
        env.sharing->computeAndSetSharedVarEqData(shared, *twoVarEqSort);
      else
        env.sharing->computeAndSetSharedLiteralData(shared);
    }
    ASS(predicate != 0 || rightArgOrder(*shared->nthArgument(0), *shared->nthArgument(1)))
    return shared;
  } else {
    return allocLiteral();
  }
}

Literal* Literal::create(unsigned predicate, unsigned arity, bool polarity, TermList* args)
{ return create(predicate, arity, polarity, [&](auto i) { return args[i]; }); }

/** Create a new literal, copy from @b l its predicate symbol and
 *  its arguments, and set its polarity to @b polarity. Insert it
 *  into the sharing structure if all arguments are shared.
 * @since 07/01/2008 Torrevieja
 */
Literal* Literal::create(Literal* l,bool polarity)
{
  ASS_EQ(l->getPreDataSize(), 0);

  return l->isEquality()
    ? Literal::createEquality(polarity, *l->nthArgument(0), *l->nthArgument(1), SortHelper::getEqualityArgumentSort(l))
    : Literal::create(l->functor(), l->arity(), polarity, [&](auto i) { return *l->nthArgument(i); });
} // Literal::create

/** Create a new literal, copy from @b l its predicate symbol and
 *  from the array @b args its arguments. Insert it into the sharing
 *  structure if all arguments are shared.
 * @since 07/01/2008 Torrevieja
 */
Literal* Literal::create(Literal* l,TermList* args)
{
  return l->isEquality()
    ? Literal::createEquality(l->polarity(), args[0], args[1], SortHelper::getEqualityArgumentSort(l))
    : Literal::create(l->functor(), l->arity(), l->polarity(), [&](auto i) { return args[i]; });
} // Literal::create


/**
 * Return a new equality literal, with polarity @b polarity and
 * arguments @b arg1 and @b arg2. These arguments must be of sort @c sort
 * (or more specific, in the polymorphic case) unless they are variables.
 * Insert the new literal into the sharing structure if all arguments
 * are shared.
 *
 * The equality may be between two variables.
 */
Literal* Literal::createEquality (bool polarity, TermList arg1, TermList arg2, TermList sort)
{
#if VDEBUG
   TermList srt1, srt2;
   static RobSubstitution checkSortSubst;
   checkSortSubst.reset();

   if (!SortHelper::tryGetResultSort(arg1, srt1)) {
     if (!SortHelper::tryGetResultSort(arg2, srt2)) {
       ASS_REP(arg1.isVar(), arg1.toString());
       ASS_REP(arg2.isVar(), arg2.toString());
     } else{
       ASS(env.sharing->isWellSortednessCheckingDisabled() || checkSortSubst.match(sort, 0, srt2, 1));
     }
   }
   else {
    ASS_REP2(env.sharing->isWellSortednessCheckingDisabled() || checkSortSubst.match(sort, 0, srt1, 1), sort.toString(), srt1.toString());
     if (SortHelper::tryGetResultSort(arg2, srt2)) {
       checkSortSubst.reset();
       ASS_REP2(env.sharing->isWellSortednessCheckingDisabled() || checkSortSubst.match(sort, 0, srt2, 1), sort.toString(), arg2.toString() + " :  " + srt2.toString());
     }
   }
#endif // VDEBUG

   auto getArg = [&](auto i) { ASS_L(i, 2); return i == 0 ? arg1 : arg2; };
   return Literal::create(/* predicate */ 0, /* arity */ 2, polarity, getArg, someIf(arg1.isVar() && arg2.isVar(), [&](){ return sort; }));
}

Literal* Literal::create(unsigned predicate, bool polarity, std::initializer_list<TermList> args)
{ return Literal::create(predicate, args.size(), polarity, [&](auto i) { return args.begin()[i]; }); }

Literal* Literal::create1(unsigned predicate, bool polarity, TermList arg)
{ return Literal::create(predicate, polarity, { arg }); }

Literal* Literal::create2(unsigned predicate, bool polarity, TermList arg1, TermList arg2)
{ return Literal::create(predicate, polarity, { arg1, arg2 }); }

/** create a new term and copy from t the relevant part of t's content */
Term::Term(const Term& t) throw()
  : _functor(t._functor),
    _arity(t._arity),
    _color(COLOR_TRANSPARENT),
    _hasInterpretedConstants(0),
    _isTwoVarEquality(0),
    _weight(0),
    _kboWeight(-1),
#if VDEBUG
    _kboInstance(nullptr),
#endif
    _vars(0)
{
  ASS(!isSpecial()); //we do not copy special terms

  _args[0] = t._args[0];
  _args[0]._setShared(false);
  _args[0]._setOrder(AO_UNKNOWN);
  _args[0]._setDistinctVars(TERM_DIST_VAR_UNKNOWN);
} // Term::Term

/** create a new literal and copy from l its content */
Literal::Literal(const Literal& l) throw()
  : Term(l)
{
}

/** create a new AtomicSort and copy from l its content */
AtomicSort::AtomicSort(const AtomicSort& p) throw()
  : Term(p)
{
}

/** dummy term constructor */
Term::Term() throw()
  :_functor(0),
   _arity(0),
   _color(COLOR_TRANSPARENT),
   _hasInterpretedConstants(0),
   _isTwoVarEquality(0),
   _weight(0),
   _kboWeight(-1),
#if VDEBUG
   _kboInstance(nullptr),
#endif
   _maxRedLen(0),
   _vars(0)
{
  _args[0].setContent(0);
  _args[0]._setTag(FUN);
  _args[0]._setDistinctVars(TERM_DIST_VAR_UNKNOWN);
} // Term::Term

Literal::Literal()
{
}

bool Literal::computable() const {
  if (!env.signature->getPredicate(this->functor())->computable()) {
    return false;
  }
  for (unsigned i = 0; i < arity(); ++i) {
    const TermList* t = nthArgument(i);
    if (!t->isTerm() || !t->term()->computable()) {
      return false;
    }
  }
  return true;
}

bool Literal::computableOrVar() const {
  if (!env.signature->getPredicate(this->functor())->computable()) {
    return false;
  }
  for (unsigned i = 0; i < arity(); ++i) {
    const TermList* t = nthArgument(i);
    if (t->isTerm() && !t->term()->computableOrVar()) {
      return false;
    }
  }
  return true;
}

AtomicSort::AtomicSort()
{
}

#if VDEBUG
std::string Term::headerToString() const
{
  std::string s("functor: ");
  s += Int::toString(_functor) + ", arity: " + Int::toString(_arity)
    + ", weight: " + Int::toString(_weight)
    + ", vars: " + Int::toString(_vars)
    + ", polarity: " + Int::toString(_args[0]._polarity())
    + ", shared: " + Int::toString(_args[0]._shared())
    + ", literal: " + Int::toString(_args[0]._literal())
    + ", order: " + Int::toString(_args[0]._order())
    + ", tag: " + Int::toString(_args[0]._tag());
  return s;
}

void Term::assertValid() const
{
  ASS_ALLOC_TYPE(this, "Term");
  ASS_EQ(_args[0]._tag(), FUN);
}

void TermList::assertValid() const
{
  if (this->isTerm()) {
    ASS_ALLOC_TYPE(_term, "Term");
    ASS_EQ(_term()->_args[0]._tag(), FUN);
  }
}

#endif

std::ostream& Kernel::operator<<(std::ostream& out, TermList const& tl)
{
  if (tl.isEmpty()) {
    return out<<"<empty TermList>";
  }
  if (tl.isVar()) {
    return out<<Term::variableToString(tl);
  }
  return out << *tl.term();
}

std::ostream& Kernel::operator<<(std::ostream& out, const Term& t)
{
  return out<<t.toString();
}
std::ostream& Kernel::operator<<(std::ostream& out, const Literal& l)
{
  return out<<l.toString();
}

bool Kernel::operator<(const TermList& lhs, const TermList& rhs)
{
  auto cmp = lhs.isTerm() - rhs.isTerm();
  if (cmp != 0) return cmp < 0;
  if (lhs.isTerm()) {
    ASS(rhs.isTerm())
    return lhs.term()->getId() < rhs.term()->getId();
  } else if (lhs.isEmpty() || rhs.isEmpty()) {
    auto cmp = lhs.isEmpty() - rhs.isEmpty();
    if (cmp != 0) return cmp < 0;
    else return false;

  } else {
    ASS(lhs.isVar())
    ASS(rhs.isVar())
    return std::make_tuple(lhs.var(), lhs.isSpecialVar()) 
         < std::make_tuple(rhs.var(), rhs.isSpecialVar());
  }
}

bool Literal::rightArgOrder(TermList const& lhs, TermList const& rhs)
{ return !Indexing::TermSharing::argNormGt(lhs,rhs); }

bool Kernel::positionIn(TermList& subterm,TermList* term,std::string& position)
{
   //cout << "positionIn " << subterm.toString() << " in " << term->toString() << endl;

  if(!term->isTerm()){
    if(subterm.isTerm()) return false;
    if (term->var()==subterm.var()){
      position = "1";
      return true;
    }
    return false;
  }
  return positionIn(subterm,term->term(),position);
}

bool Kernel::positionIn(TermList& subterm,Term* term,std::string& position)
{
  //cout << "positionIn " << subterm.toString() << " in " << term->toString() << endl;

  if(subterm.isTerm() && subterm.term()==term){
    position = "1";
    return true;
  }
  if(term->arity()==0) return false;

  unsigned pos=1;
  TermList* ts = term->args();
  while(true){
    if(*ts==subterm){
      position=Lib::Int::toString(pos);
      return true;
    }
    if(positionIn(subterm,ts,position)){
      position = Lib::Int::toString(pos) + "." + position;
      return true;
    }
    pos++;
    ts = ts->next();
    if(ts->isEmpty()) break;
  }

  return false;
}

TermList Term::termArg(unsigned n) const
{
  ASS_LE(0, n)
  ASS_L(n, numTermArguments())
  return *nthArgument(n + numTypeArguments());
}

TermList Term::typeArg(unsigned n) const
{
  ASS_LE(0, n)
  ASS_L(n, numTypeArguments())
  return *nthArgument(n);
}

bool Term::computable() const {
  if (!env.signature->getFunction(this->functor())->computable()) {
    return false;
  }
  SubtermIterator sit(this);
  while (sit.hasNext()) {
    TermList t = sit.next();
    if (!t.isTerm() || !env.signature->getFunction(t.term()->functor())->computable()) {
      return false;
    }
  }
  return true;
}

bool Term::computableOrVar() const {
  if (!env.signature->getFunction(this->functor())->computable()) {
    return false;
  }
  SubtermIterator sit(this);
  while (sit.hasNext()) {
    TermList t = sit.next();
    if (t.isTerm() && !env.signature->getFunction(t.term()->functor())->computable()) {
      return false;
    }
  }
  return true;
}

std::ostream& Kernel::operator<<(std::ostream& out, SpecialFunctor const& self)
{
  switch (self) {
    case SpecialFunctor::ITE: return out << "ITE";
    case SpecialFunctor::LET: return out << "LET";
    case SpecialFunctor::FORMULA: return out << "FORMULA";
    case SpecialFunctor::TUPLE: return out << "TUPLE";
    case SpecialFunctor::LET_TUPLE: return out << "LET_TUPLE";
    case SpecialFunctor::LAMBDA: return out << "LAMBDA";
    case SpecialFunctor::MATCH: return out << "SPECIAL_FUNCTOR_LAST ";
  }
  ASSERTION_VIOLATION
}<|MERGE_RESOLUTION|>--- conflicted
+++ resolved
@@ -682,15 +682,6 @@
 #if NICE_THEORY_OUTPUT
   auto theoryTerm = Kernel::tryNumTraits([&](auto numTraits) {
     using NumTraits = decltype(numTraits);
-<<<<<<< HEAD
-    auto uminus = [&]()  {
-    std::stringstream out;
-      auto maybePar = [&](auto t) { 
-        auto needsPar = t.isTerm() && NumTraits::isAdd(t.term()->functor());
-        return t.toString(!needsPar);
-      };
-      out << "-" << maybePar(termArg(0));
-=======
     auto maybeParMul = [&](auto t) { 
         auto needsPar = t.isTerm() && NumTraits::isAdd(t.term()->functor());
         return t.toString(!needsPar);
@@ -698,7 +689,6 @@
     auto uminus = [&]()  {
       std::stringstream out;
       out << "-" << maybeParMul(termArg(0));
->>>>>>> b6962adf
       return Option<std::string>(out.str());
     };
     auto binary = [&](auto sym)  {
@@ -731,12 +721,9 @@
         return binary(" + ");
       } else if (NumTraits::isMul(_functor)) {
         return binary(" ");
-<<<<<<< HEAD
-=======
       } else if (auto c = NumTraits::tryLinMul(_functor)) {
         return *c == -1 ? some(Output::toString("-", maybeParMul(termArg(0))))
                         : some(Output::toString(*c, " ", maybeParMul(termArg(0))));
->>>>>>> b6962adf
       } else if (NumTraits::isFloor(_functor)) {
         return some(Output::toString("⌊", termArg(0), "⌋"));
       } else if (NumTraits::isMinus(_functor)) {
