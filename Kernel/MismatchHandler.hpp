/*
 * This file is part of the source code of the software program
 * Vampire. It is protected by applicable
 * copyright laws.
 *
 * This source code is distributed under the licence found here
 * https://vprover.github.io/license.html
 * and in the source directory
 */
/**
 * @file MismatchHandler.hpp
 * Defines class MismatchHandler.
 *
 */

#ifndef __MismatchHandler__
#define __MismatchHandler__

#include "Forwards.hpp"
#include "Term.hpp"
<<<<<<< HEAD
#include "Shell/Options.hpp"
=======
#include "Lib/Metaiterators.hpp"
#include "Lib/Option.hpp"
#include "RobSubstitution.hpp"
#include "Indexing/ResultSubstitution.hpp"
#include "Kernel/Signature.hpp"
#include "Lib/Reflection.hpp"
>>>>>>> 1b962d70

namespace Kernel
{


class UnificationConstraintStack
{
  Stack<UnificationConstraint> _cont;
public:
  CLASS_NAME(UnificationConstraintStack)
  USE_ALLOCATOR(UnificationConstraintStack)
  UnificationConstraintStack() : _cont() {}
  UnificationConstraintStack(UnificationConstraintStack&&) = default;
  UnificationConstraintStack& operator=(UnificationConstraintStack&&) = default;

  auto iter() const
  { return iterTraits(_cont.iter()); }

  Recycled<Stack<Literal*>> literals(RobSubstitution& s);

  auto literalIter(RobSubstitution& s)
  { return iterTraits(_cont.iter())
              .filterMap([&](auto& c) { return c.toLiteral(s); }); }

  friend std::ostream& operator<<(std::ostream& out, UnificationConstraintStack const& self)
  { return out << self._cont; }

  void reset()
  { _cont.reset(); }

  bool isEmpty() const
  { return _cont.isEmpty(); }

  void add(UnificationConstraint c, Option<BacktrackData&> bd);
};

using Action = std::function<bool(unsigned, TermSpec)>;
using SpecialVar = unsigned;
using WaitingMap = DHMap<SpecialVar, Action>;

class MismatchHandler
{
public:
<<<<<<< HEAD
  UWAMismatchHandler(Shell::Options::UnificationWithAbstraction mode, Stack<UnificationConstraint>& c) : _mode(mode), _constraints(c) /*, specialVar(0)*/ {}
  virtual bool handle(RobSubstitution* sub, TermList t1, unsigned index1, TermList t2, unsigned index2);
=======
  virtual ~MismatchHandler() {}

  struct EqualIf { 
    Recycled<Stack<UnificationConstraint>> unify; 
    Recycled<Stack<UnificationConstraint>> constraints; 

    EqualIf( std::initializer_list<UnificationConstraint> unify,
             std::initializer_list<UnificationConstraint> constraints
        ) : unify(unify)
          , constraints(constraints) {  }
  };
  struct NeverEqual { };

  using AbstractionResult = Coproduct<NeverEqual, EqualIf>;
>>>>>>> 1b962d70


  /** TODO document */
  virtual Option<AbstractionResult> tryAbstract(
      AbstractingUnifier const* au,
      TermSpec t1,
      TermSpec t2) const = 0;

  // /** TODO document */
  // virtual bool recheck(TermSpec l, TermSpec r) const = 0;

  static unique_ptr<MismatchHandler> create();
  static unique_ptr<MismatchHandler> createOnlyHigherOrder();
};

class AbstractingUnifier {
  Recycled<RobSubstitution> _subs;
  Recycled<UnificationConstraintStack> _constr;
  Option<BacktrackData&> _bd;
  MismatchHandler* _uwa;
  friend class RobSubstitution;
public:
  // DEFAULT_CONSTRUCTORS(AbstractingUnifier)
  AbstractingUnifier(MismatchHandler* uwa) : _subs(), _constr(), _bd(), _uwa(uwa) 
  { }

  bool isRecording() { return _subs->bdIsRecording(); }

  void add(UnificationConstraint c) 
  { _constr->add(std::move(c), _subs->bdIsRecording() ? Option<BacktrackData&>(_subs->bdGet())
                                                      : Option<BacktrackData&>()              ); }

  bool unify(TermList t1, unsigned bank1, TermList t2, unsigned bank2);
  // { 
  //   return _subs->unify(t1, bank1, t2, bank2, _uwa, this); 
  // }


  UnificationConstraintStack& constr() { return *_constr; }
  Recycled<Stack<Literal*>> constraintLiterals() { return _constr->literals(*_subs); }

  RobSubstitution      & subs()       { return *_subs; }
  RobSubstitution const& subs() const { return *_subs; }
  void bdRecord(BacktrackData& bd) { _subs->bdRecord(bd); }
  void bdDone() { _subs->bdDone(); }
  bool usesUwa() const { return _uwa != nullptr; }

  friend std::ostream& operator<<(std::ostream& out, AbstractingUnifier const& self)
  { return out << "(" << self._subs << ", " << self._constr << ")"; }
};

class UWAMismatchHandler final : public MismatchHandler
{
public:
  CLASS_NAME(UWAMismatchHandler);
  USE_ALLOCATOR(UWAMismatchHandler);
  bool isInterpreted(unsigned f) const;

<<<<<<< HEAD
  bool checkUWA(TermList t1, TermList t2); 
private:
  virtual bool introduceConstraint(TermList t1,unsigned index1, TermList t2, unsigned index2);

  const Shell::Options::UnificationWithAbstraction _mode;
  Stack<UnificationConstraint>& _constraints;
=======
  // virtual bool tryAbstract(
  //     TermSpec t1,
  //     TermSpec t2,
  //     AbstractingUnifier& constr) const final override;

  virtual Option<AbstractionResult> tryAbstract(
      AbstractingUnifier const* au,
      TermSpec t1,
      TermSpec t2) const final override;

  bool canAbstract(
      Shell::Options::UnificationWithAbstraction opt,
      TermSpec t1,
      TermSpec t2) const;

  // virtual bool recheck(TermSpec l, TermSpec r) const final override;
>>>>>>> 1b962d70
};

class HOMismatchHandler : public MismatchHandler
{
public:
<<<<<<< HEAD
  HOMismatchHandler(UnificationConstraintStack& c) : _constraints(c) {}
  
  virtual bool handle(RobSubstitution* sub, TermList t1, unsigned index1, TermList t2, unsigned index2);

=======
>>>>>>> 1b962d70
  CLASS_NAME(HOMismatchHandler);
  USE_ALLOCATOR(HOMismatchHandler);

  virtual Option<AbstractionResult> tryAbstract(
      AbstractingUnifier const* au,
      TermSpec t1,
      TermSpec t2) const final override;


<<<<<<< HEAD
  Stack<UnificationConstraint>& _constraints;
=======
  // virtual bool recheck(TermSpec l, TermSpec r) const final override
  // { return true;  }
>>>>>>> 1b962d70
};


}
#endif /*__MismatchHandler__*/<|MERGE_RESOLUTION|>--- conflicted
+++ resolved
@@ -18,16 +18,12 @@
 
 #include "Forwards.hpp"
 #include "Term.hpp"
-<<<<<<< HEAD
-#include "Shell/Options.hpp"
-=======
 #include "Lib/Metaiterators.hpp"
 #include "Lib/Option.hpp"
 #include "RobSubstitution.hpp"
 #include "Indexing/ResultSubstitution.hpp"
 #include "Kernel/Signature.hpp"
 #include "Lib/Reflection.hpp"
->>>>>>> 1b962d70
 
 namespace Kernel
 {
@@ -71,10 +67,6 @@
 class MismatchHandler
 {
 public:
-<<<<<<< HEAD
-  UWAMismatchHandler(Shell::Options::UnificationWithAbstraction mode, Stack<UnificationConstraint>& c) : _mode(mode), _constraints(c) /*, specialVar(0)*/ {}
-  virtual bool handle(RobSubstitution* sub, TermList t1, unsigned index1, TermList t2, unsigned index2);
-=======
   virtual ~MismatchHandler() {}
 
   struct EqualIf { 
@@ -89,7 +81,6 @@
   struct NeverEqual { };
 
   using AbstractionResult = Coproduct<NeverEqual, EqualIf>;
->>>>>>> 1b962d70
 
 
   /** TODO document */
@@ -148,14 +139,6 @@
   USE_ALLOCATOR(UWAMismatchHandler);
   bool isInterpreted(unsigned f) const;
 
-<<<<<<< HEAD
-  bool checkUWA(TermList t1, TermList t2); 
-private:
-  virtual bool introduceConstraint(TermList t1,unsigned index1, TermList t2, unsigned index2);
-
-  const Shell::Options::UnificationWithAbstraction _mode;
-  Stack<UnificationConstraint>& _constraints;
-=======
   // virtual bool tryAbstract(
   //     TermSpec t1,
   //     TermSpec t2,
@@ -172,19 +155,11 @@
       TermSpec t2) const;
 
   // virtual bool recheck(TermSpec l, TermSpec r) const final override;
->>>>>>> 1b962d70
 };
 
 class HOMismatchHandler : public MismatchHandler
 {
 public:
-<<<<<<< HEAD
-  HOMismatchHandler(UnificationConstraintStack& c) : _constraints(c) {}
-  
-  virtual bool handle(RobSubstitution* sub, TermList t1, unsigned index1, TermList t2, unsigned index2);
-
-=======
->>>>>>> 1b962d70
   CLASS_NAME(HOMismatchHandler);
   USE_ALLOCATOR(HOMismatchHandler);
 
@@ -194,12 +169,8 @@
       TermSpec t2) const final override;
 
 
-<<<<<<< HEAD
-  Stack<UnificationConstraint>& _constraints;
-=======
   // virtual bool recheck(TermSpec l, TermSpec r) const final override
   // { return true;  }
->>>>>>> 1b962d70
 };
 
 
