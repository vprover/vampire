/*
 * This file is part of the source code of the software program
 * Vampire. It is protected by applicable
 * copyright laws.
 *
 * This source code is distributed under the licence found here
 * https://vprover.github.io/license.html
 * and in the source directory
 */


#ifndef __POLYNOMIAL_NORMALIZER_HPP__
#define __POLYNOMIAL_NORMALIZER_HPP__

#include "Lib/Int.hpp"
#include "Forwards.hpp"

#include "Signature.hpp" 
#include "SortHelper.hpp"
#include "TermIterators.hpp"
#include "Term.hpp"
#include "Theory.hpp"
#include "NumTraits.hpp"
#include "Debug/Tracer.hpp"
#include "Lib/Coproduct.hpp"
#include <algorithm>
#include <utility>
#include <type_traits>
#include <functional>
#include "Lib/Hash.hpp"
#include "Lib/Environment.hpp"
#include "Lib/Option.hpp"
#include "Debug/Tracer.hpp"
#include "Kernel/Polynomial.hpp"
#include "Kernel/BottomUpEvaluation.hpp"
#include "Kernel/BottomUpEvaluation/TermList.hpp"
#include "Kernel/BottomUpEvaluation/PolyNf.hpp"
#include "Inferences/InferenceEngine.hpp"


namespace Kernel {

using LitSimplResult = Inferences::SimplifyingGeneratingLiteralSimplification::Result;
<<<<<<< HEAD
PolyNf normalizeTerm(TypedTermList t, bool& evaluated);
=======

using NormalizationResult = Coproduct<PolyNf 
        , Polynom< IntTraits>
        , Polynom< RatTraits>
        , Polynom<RealTraits>
        , MonomFactors< IntTraits>
        , MonomFactors< RatTraits>
        , MonomFactors<RealTraits>
        >;

PolyNf normalizeTerm(TypedTermList t);
inline PolyNf normalizeTerm(TermList t, SortId sort)
{ return normalizeTerm(TypedTermList(t,sort)); }
>>>>>>> e2c0692b

inline PolyNf normalizeTerm(Term* t)
{ return normalizeTerm(TypedTermList(t)); }
} // namespace Kernel

#endif // __POLYNOMIAL_NORMALIZER_HPP__<|MERGE_RESOLUTION|>--- conflicted
+++ resolved
@@ -41,26 +41,14 @@
 namespace Kernel {
 
 using LitSimplResult = Inferences::SimplifyingGeneratingLiteralSimplification::Result;
-<<<<<<< HEAD
 PolyNf normalizeTerm(TypedTermList t, bool& evaluated);
-=======
 
-using NormalizationResult = Coproduct<PolyNf 
-        , Polynom< IntTraits>
-        , Polynom< RatTraits>
-        , Polynom<RealTraits>
-        , MonomFactors< IntTraits>
-        , MonomFactors< RatTraits>
-        , MonomFactors<RealTraits>
-        >;
+template<class T>
+PolyNf normalizeTerm(T t)
+{ bool dummy; return normalizeTerm(t, dummy); }
 
-PolyNf normalizeTerm(TypedTermList t);
-inline PolyNf normalizeTerm(TermList t, SortId sort)
-{ return normalizeTerm(TypedTermList(t,sort)); }
->>>>>>> e2c0692b
-
-inline PolyNf normalizeTerm(Term* t)
-{ return normalizeTerm(TypedTermList(t)); }
+inline PolyNf normalizeTerm(Term* t, bool& evaluated)
+{ return normalizeTerm(TypedTermList(t), evaluated); }
 } // namespace Kernel
 
 #endif // __POLYNOMIAL_NORMALIZER_HPP__