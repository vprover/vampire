--- conflicted
+++ resolved
@@ -158,12 +158,8 @@
   friend class RobSubstitution;
   AbstractingUnifier(AbstractionOracle uwa) : _subs(), _constr(), _bd(), _uwa(uwa) { }
 public:
-<<<<<<< HEAD
-  void setAo(AbstractionOracle ao) 
-=======
   AbstractingUnifier() :  AbstractingUnifier(AbstractionOracle()) {}
   void setAo(AbstractionOracle ao)
->>>>>>> bbc1d2b5
   { _uwa = std::move(ao); }
 
   void init(AbstractionOracle ao) 
@@ -173,10 +169,6 @@
     }
     _subs->reset();
     _constr->reset();
-<<<<<<< HEAD
-    // _bd = {};
-=======
->>>>>>> bbc1d2b5
     _uwa = std::move(ao);
   }
   bool isEmpty() const { return _subs->isEmpty() && _constr->isEmpty() && (_bd.isNone() || _bd->isEmpty()); }
