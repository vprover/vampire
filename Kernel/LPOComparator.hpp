--- conflicted
+++ resolved
@@ -26,11 +26,7 @@
 public:
   LPOComparator(const Ordering& ord) : OrderingComparator(ord) {}
 
-<<<<<<< HEAD
-  void expandTermCase() override;
-=======
   void processTermNode() override;
->>>>>>> d2552848
 
 private:
   static void majoChain(Branch* branch, TermList tl1, Term* t, unsigned i, Branch success, Branch fail);
