--- conflicted
+++ resolved
@@ -93,14 +93,9 @@
   bool setInferredHelperInc(size_t x, size_t y, PoComp wkn);
   bool setInferredHelperEq(size_t x, size_t y);
 
-<<<<<<< HEAD
-  size_t _size;
-  PoComp* _array;
-  bool _hasIncomp;
-=======
   size_t _size = 0;
   std::vector<PoComp> _array;
->>>>>>> 1dc0e455
+  bool _hasIncomp = false;
 };
 
 };
