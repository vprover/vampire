--- conflicted
+++ resolved
@@ -34,12 +34,6 @@
 namespace Kernel {
 
 using namespace Lib;
-
-enum class SymbolType {
-  FUN,
-  TYPE,
-  PRED,
-};
 
 class InferenceStore
 {
@@ -79,11 +73,7 @@
   };
 
   void recordSplittingNameLiteral(Unit* us, Literal* lit);
-<<<<<<< HEAD
-  void recordIntroducedSymbol(Unit* u, SymbolType type, unsigned number);
-=======
   void recordIntroducedSymbol(Unit* u, SymbolType st, unsigned number);  
->>>>>>> e979a7e5
   void recordIntroducedSplitName(Unit* u, vstring name);
 
   void outputUnsatCore(ostream& out, Unit* refutation);
@@ -109,14 +99,9 @@
 
   DHMap<Unit*, Literal*> _splittingNameLiterals;
 
-<<<<<<< HEAD
-  /** first is symbol type, second is symbol number */
-  typedef pair<SymbolType,unsigned> SymbolId;
-=======
 
   /** first records the type of the symbol (PRED,FUNC or TYPE_CON), second is symbol number */
   typedef pair<SymbolType,unsigned> SymbolId;  
->>>>>>> e979a7e5
   typedef Stack<SymbolId> SymbolStack;
   DHMap<unsigned,SymbolStack> _introducedSymbols;
   DHMap<unsigned,vstring> _introducedSplitNames;
