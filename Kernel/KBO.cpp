/*
 * This file is part of the source code of the software program
 * Vampire. It is protected by applicable
 * copyright laws.
 *
 * This source code is distributed under the licence found here
 * https://vprover.github.io/license.html
 * and in the source directory
 */
/**
 * @file KBO.cpp
 * Implements class KBO for instances of the Knuth-Bendix ordering
 *
 * @since 30/04/2008 flight Brussels-Tel Aviv
 */

#include "Lib/Environment.hpp"
#include "Lib/Comparison.hpp"
#include "Lib/Set.hpp"
#include "Shell/Shuffling.hpp"

#include "Shell/Options.hpp"
#include <fstream>

#include "KBOComparator.hpp"
#include "NumTraits.hpp"
#include "Signature.hpp"
#include "SubstHelper.hpp"
#include "TermIterators.hpp"
#include "Term.hpp"

#include "KBO.hpp"

#define COLORED_WEIGHT_BOOST 0x10000

namespace Kernel {

using namespace std;
using namespace Lib;
using namespace Shell;

/**
 * Return result of comparison between @b l1 and @b l2 under
 * an assumption, that @b traverse method have been called
 * for both literals. (Either traverse(Term*,Term*) or
 * traverse(Term*,int) for both terms/literals in case their
 * top functors are different.)
 */
Ordering::Result KBO::State::result(KBO const& kbo, AppliedTerm t1, AppliedTerm t2)
{
  Result res;
  if(_weightDiff) {
    res=_weightDiff>0 ? GREATER : LESS;
  } else if(t1.term.term()->functor()!=t2.term.term()->functor()) {
    if(t1.term.term()->isLiteral()) {
      int prec1, prec2;
      prec1=kbo.predicatePrecedence(t1.term.term()->functor());
      prec2=kbo.predicatePrecedence(t2.term.term()->functor());
      ASS_NEQ(prec1,prec2);//precedence ordering must be total
      res=(prec1>prec2)?GREATER:LESS;
    } else if(t1.term.term()->isSort()){
      ASS(t2.term.term()->isSort()); //should only compare sorts with sorts
      res=kbo.compareTypeConPrecedences(t1.term.term()->functor(), t2.term.term()->functor());
      ASS_REP(res==GREATER || res==LESS, res);//precedence ordering must be total
    } else {
      res=kbo.compareFunctionPrecedences(t1.term.term()->functor(), t2.term.term()->functor());
      ASS_REP(res==GREATER || res==LESS, res); //precedence ordering must be total
    }
  } else {
    res=_lexResult;
  }
  res=applyVariableCondition(res);
  return res;
}

Ordering::Result KBO::State::innerResult(KBO const& kbo, TermList tl1, TermList tl2)
{
  ASS(!TermList::sameTopFunctor(tl1,tl2));

  if(_posNum>0 && _negNum>0) {
    return INCOMPARABLE;
  }

  Result res;
  if(_weightDiff) {
    res=_weightDiff>0 ? GREATER : LESS;
  } else {
    if(tl1.isVar()) {
      ASS_EQ(_negNum,0);
      res=LESS;
    } else if(tl2.isVar()) {
      ASS_EQ(_posNum,0);
      res=GREATER;
    } else if(tl1.term()->isSort()){
      res=kbo.compareTypeConPrecedences(tl1.term()->functor(), tl2.term()->functor());
      ASS_REP(res==GREATER || res==LESS, res);//precedence ordering must be total
    } else {
      res=kbo.compareFunctionPrecedences(tl1.term()->functor(), tl2.term()->functor());
      ASS_REP(res==GREATER || res==LESS, res);//precedence ordering must be total
    }
  }
  return applyVariableCondition(res);
}

template<int coef>
void KBO::State::recordVariable(unsigned var)
{
  static_assert(coef==1 || coef==-1);

  int* pnum;
  _varDiffs.getValuePtr(var,pnum,0);
  (*pnum)+=coef;
  if constexpr (coef==1) {
    if(*pnum==0) {
      _negNum--;
    } else if(*pnum==1) {
      _posNum++;
    }
  } else {
    if(*pnum==0) {
      _posNum--;
    } else if(*pnum==-1) {
      _negNum++;
    }
  }
}

template<int coef, bool varsOnly>
void KBO::State::traverse(KBO const& kbo, AppliedTerm tt)
{
  static_assert(coef==1 || coef==-1);

  if (tt.term.isVar()) {
    if constexpr (!varsOnly) {
      _weightDiff += kbo._funcWeights._specialWeights._variableWeight * coef;
    }
    recordVariable<coef>(tt.term.var());
    return;
  }
  struct State {
    AppliedTerm t;
    unsigned arg;
  };
  static Stack<State> recState;
  recState.push(State{ tt, 0 });

  if constexpr (!varsOnly) {
    _weightDiff += kbo.symbolWeight(tt.term.term()) * coef;
  }

  while (recState.isNonEmpty()) {
    auto& curr = recState.top();
    if (curr.arg >= curr.t.term.term()->arity()) {
      recState.pop();
      continue;
    }
    AppliedTerm t(*curr.t.term.term()->nthArgument(curr.arg++), curr.t);
    if (t.term.isVar()) {
      ASS(!t.aboveVar);
      if constexpr (!varsOnly) {
        _weightDiff += kbo._funcWeights._specialWeights._variableWeight * coef;
      }
      recordVariable<coef>(t.term.var());
      continue;
    }

    if constexpr (varsOnly) {
      if (!t.term.term()->ground()) {
        recState.push(State{ t, 0 });
      }
    } else {
      _weightDiff += kbo.symbolWeight(t.term.term()) * coef;
      recState.push(State{ t, 0 });
    }
  }
}

Ordering::Result KBO::State::traverseLexBidir(KBO const& kbo, AppliedTerm tl1, AppliedTerm tl2)
{
  ASS(tl1.term.isTerm() && tl2.term.isTerm());
  auto t1 = tl1.term.term();
  auto t2 = tl2.term.term();

  ASS(t1->functor()==t2->functor());
  ASS(t1->arity());
  ASS_EQ(_lexResult, EQUAL);

  unsigned depth=1;
  unsigned lexValidDepth=0;

  static Stack<pair<const TermList*,bool>> stack(32);
  stack.reset();
  stack.push(make_pair(t1->args(),tl1.aboveVar));
  stack.push(make_pair(t2->args(),tl2.aboveVar));
  while(!stack.isEmpty()) {
    auto [tt,ttAboveVar] = stack.pop(); // tl2 subterm
    auto [ss,ssAboveVar] = stack.pop(); // tl1 subterm
    if(ss->isEmpty()) {
      ASS(tt->isEmpty());
      depth--;
      if(_lexResult!=EQUAL && depth<lexValidDepth) {
        lexValidDepth=depth;
        if(_weightDiff!=0) {
          _lexResult=_weightDiff>0 ? GREATER : LESS;
        }
        _lexResult=applyVariableCondition(_lexResult);
      }
      continue;
    }

    stack.push(make_pair(ss->next(),ssAboveVar));
    stack.push(make_pair(tt->next(),ttAboveVar));

    AppliedTerm s(*ss,tl1.applicator,ssAboveVar);
    AppliedTerm t(*tt,tl2.applicator,ttAboveVar);

    if(s.equalsShallow(t)) {
      //if content is the same, neither weightDiff nor varDiffs would change
      continue;
    }
    if(TermList::sameTopFunctor(s.term,t.term)) {
      ASS(s.term.isTerm());
      ASS(t.term.isTerm());
      ASS(s.term.term()->arity());
      stack.push(make_pair(s.term.term()->args(),s.aboveVar));
      stack.push(make_pair(t.term.term()->args(),t.aboveVar));
      depth++;
    } else {
      traverse<1,/*unidirectional=*/false>(kbo, s);
      traverse<-1,/*unidirectional=*/false>(kbo, t);
      if(_lexResult==EQUAL) {
        _lexResult=innerResult(kbo, s.term, t.term);
        lexValidDepth=depth;
        ASS(_lexResult!=EQUAL || _po_struct);
      }
    }
  }
  return result(kbo, tl1, tl2);
}

Ordering::Result KBO::State::traverseLexUnidir(KBO const& kbo, AppliedTerm tl1, AppliedTerm tl2)
{
  ASS(tl1.term.isTerm() && tl2.term.isTerm());
  auto t1 = tl1.term.term();
  auto t2 = tl2.term.term();

  ASS(t1->functor()==t2->functor());
  ASS(t1->arity());
  ASS_EQ(_lexResult, EQUAL);

  static Stack<pair<const TermList*,bool>> stack(32);
  stack.reset();
  stack.push(make_pair(t1->args(),tl1.aboveVar));
  stack.push(make_pair(t2->args(),tl2.aboveVar));
  while(!stack.isEmpty()) {
    auto [tt,ttAboveVar] = stack.pop(); // tl2 subterm
    auto [ss,ssAboveVar] = stack.pop(); // tl1 subterm
    if(ss->isEmpty()) {
      ASS(tt->isEmpty());

      if (!checkVars()) {
        if (_po_struct) {
          auto res = TermPartialOrdering::solveLinearConstraint(
            _po_struct, _weightDiff, _varDiffs);
          if (res == Result::GREATER || res == Result::EQUAL) {
            // TODO probably _lexResult needs to be modified
            continue;
          }
        }
        return INCOMPARABLE;
      }
      continue;
    }

    stack.push(make_pair(ss->next(),ssAboveVar));
    stack.push(make_pair(tt->next(),ttAboveVar));

    AppliedTerm s(*ss,tl1.applicator,ssAboveVar);
    AppliedTerm t(*tt,tl2.applicator,ttAboveVar);

    if(s.equalsShallow(t)) {
      //if content is the same, neither weightDiff nor varDiffs would change
      continue;
    }
    if (_lexResult==EQUAL) {
      auto ssw = kbo.computeWeight(s);
      auto ttw = kbo.computeWeight(t);
      if (ssw < ttw) {
        return INCOMPARABLE;
      }
      if (ssw > ttw) {
        traverse<1,/*unidirectional=*/true>(kbo, s);
        traverse<-1,/*unidirectional=*/true>(kbo, t);
        if (!checkVars()) {
          if (_po_struct && s.term.isTerm() && t.term.isVar()) {
            auto comp = TermPartialOrdering::solveTermVar(_po_struct, s, t);
            if (comp != INCOMPARABLE) {
              ASS_NEQ(comp,LESS);
              _lexResult = INCOMPARABLE;
              continue;
            }
          }
          return INCOMPARABLE;
        }
        _lexResult = INCOMPARABLE;
        continue;
      }
      // ssw == ttw
      if (s.term.isVar()) {
        if (_po_struct && t.term.isVar()) {
          auto comp = TermPartialOrdering::solveVarVar(_po_struct, s, t);
          if (comp != INCOMPARABLE) {
            ASS_NEQ(comp,LESS);
            traverse<1,/*unidirectional=*/true>(kbo, s);
            traverse<-1,/*unidirectional=*/true>(kbo, t);
            if (comp == GREATER) {
              _lexResult = INCOMPARABLE;
            }
            continue;
          }
        }
        return INCOMPARABLE;
      }
      if (t.term.isVar()) {
        if (_po_struct) {
          auto comp = TermPartialOrdering::solveTermVar(_po_struct, s, t);
          if (comp != INCOMPARABLE) {
            ASS_NEQ(comp,LESS);
            traverse<1,/*unidirectional=*/true>(kbo, s);
            traverse<-1,/*unidirectional=*/true>(kbo, t);
            _lexResult = INCOMPARABLE;
            continue;
          }
          return INCOMPARABLE;
        }
        if (!s.containsVar(t.term)) {
          return INCOMPARABLE;
        }
        _lexResult = INCOMPARABLE;
        continue;
      }
      Result comp = s.term.term()->isSort()
        ? kbo.compareTypeConPrecedences(s.term.term()->functor(),t.term.term()->functor())
        : kbo.compareFunctionPrecedences(s.term.term()->functor(),t.term.term()->functor());
      switch (comp)
      {
        case Ordering::LESS: {
          return INCOMPARABLE;
        }
        case Ordering::GREATER:{
          traverse<1,/*unidirectional=*/true>(kbo, s);
          traverse<-1,/*unidirectional=*/true>(kbo, t);
          if (!checkVars()) {
            if (_po_struct) {
              auto res = TermPartialOrdering::solveLinearConstraint(
                _po_struct, _weightDiff, _varDiffs);
              if (res == Result::GREATER || res == Result::EQUAL) {
                // TODO probably _lexResult needs to be modified
                continue;
              }
            }
            return INCOMPARABLE;
          }
          _lexResult = INCOMPARABLE;
          break;
        }
        case Ordering::EQUAL: {
          stack.push(make_pair(s.term.term()->args(),s.aboveVar));
          stack.push(make_pair(t.term.term()->args(),t.aboveVar));
          break;
        }
        default: ASSERTION_VIOLATION;
      }
    } else {
      traverse<1,/*unidirectional=*/true>(kbo, s);
      traverse<-1,/*unidirectional=*/true>(kbo, t);
    }
  }
  if (_lexResult==EQUAL) {
    return EQUAL;
  }
  return checkVars() ? GREATER : INCOMPARABLE;
}

template<bool unidirectional>
Ordering::Result KBO::State::traverseNonLex(KBO const& kbo, AppliedTerm tl1, AppliedTerm tl2)
{
  traverse<1,unidirectional>(kbo, tl1);
  traverse<-1,unidirectional>(kbo, tl2);

  if constexpr (unidirectional) {
    if (checkVars()) {
      return GREATER;
    }
    if (_po_struct) {
      auto res = TermPartialOrdering::solveLinearConstraint(
        _po_struct, _weightDiff, _varDiffs);
      if (res == Result::GREATER || res == Result::EQUAL) {
        return GREATER;
      }
    }
    return INCOMPARABLE;
  } else {
    return result(kbo, tl1, tl2);
  }
}

#if __KBO__CUSTOM_PREDICATE_WEIGHTS__
struct PredSigTraits {
  static const char* symbolKindName() 
  { return "predicate"; }

  static unsigned nSymbols() 
  { return env.signature->predicates(); }

  static bool isColored(unsigned functor) 
  { return env.signature->predicateColored(functor);}

  static bool tryGetFunctor(const std::string& sym, unsigned arity, unsigned& out) 
  { return env.signature->tryGetPredicateNumber(sym,arity, out); }

  static const std::string& weightFileName(const Options& opts) 
  { return opts.predicateWeights(); } 

  static bool isUnaryFunction (unsigned functor) 
  { return false; }

  static bool isConstantSymbol(unsigned functor) 
  { return false; } 

  static Signature::Symbol* getSymbol(unsigned functor) 
  { return env.signature->getPredicate(functor); } 
};
#endif


struct FuncSigTraits {
  static const char* symbolKindName() 
  { return "function"; }

  static unsigned nSymbols() 
  { return env.signature->functions(); } 

  static bool isColored(unsigned functor) 
  { return env.signature->functionColored(functor);}

  static bool tryGetFunctor(const std::string& sym, unsigned arity, unsigned& out) 
  { return env.signature->tryGetFunctionNumber(sym,arity, out); }

  static const std::string& weightFileName(const Options& opts) 
  { return opts.functionWeights(); } 

  static bool isUnaryFunction (unsigned functor) 
  { return env.signature->getFunction(functor)->numTermArguments() == 1; } 

  static bool isConstantSymbol(unsigned functor) 
  { return env.signature->getFunction(functor)->numTermArguments() == 0; } 

  static Signature::Symbol* getSymbol(unsigned functor) 
  { return env.signature->getFunction(functor); }
};


template<class SigTraits> 
KboWeightMap<SigTraits> KBO::weightsFromOpts(const Options& opts, const DArray<int>& rawPrecedence) const
{
  auto& str = SigTraits::weightFileName(opts);

  auto arityExtractor = [](unsigned i) { return SigTraits::getSymbol(i)->arity(); };
  auto precedenceExtractor = [&](unsigned i) { return rawPrecedence[i]; };
  auto frequencyExtractor = [](unsigned i) { return SigTraits::getSymbol(i)->usageCnt(); };

  if (!str.empty()) {
    return weightsFromFile<SigTraits>(opts);
  } else {
    switch (opts.kboWeightGenerationScheme()) {
    case Options::KboWeightGenerationScheme::CONST:
      return KboWeightMap<SigTraits>::dflt();
    case Options::KboWeightGenerationScheme::RANDOM:
      return KboWeightMap<SigTraits>::randomized();
    case Options::KboWeightGenerationScheme::ARITY:
      return KboWeightMap<SigTraits>::fromSomeUnsigned(arityExtractor,
        [](auto _, auto arity) { return arity+1; });
    case Options::KboWeightGenerationScheme::INV_ARITY:
      return KboWeightMap<SigTraits>::fromSomeUnsigned(arityExtractor,
        [](auto max, auto arity) { return max-arity+1; });
    case Options::KboWeightGenerationScheme::ARITY_SQUARED:
      return KboWeightMap<SigTraits>::fromSomeUnsigned(arityExtractor,
        [](auto _, auto arity) { return arity*arity+1; });
    case Options::KboWeightGenerationScheme::INV_ARITY_SQUARED:
      return KboWeightMap<SigTraits>::fromSomeUnsigned(arityExtractor,
        [](auto max, auto arity) { return max*max-arity*arity+1; });
    case Options::KboWeightGenerationScheme::PRECEDENCE:
      return KboWeightMap<SigTraits>::fromSomeUnsigned(precedenceExtractor,
        [](auto _, auto prec) { return prec + 1; });
    case Options::KboWeightGenerationScheme::INV_PRECEDENCE:
      return KboWeightMap<SigTraits>::fromSomeUnsigned(precedenceExtractor,
        [](auto max, auto prec) { return max-prec+1; });
    case Options::KboWeightGenerationScheme::FREQUENCY:
      return KboWeightMap<SigTraits>::fromSomeUnsigned(frequencyExtractor,
        [](auto _, auto freq) { return freq > 0 ? freq : 1; });
    case Options::KboWeightGenerationScheme::INV_FREQUENCY:
      return KboWeightMap<SigTraits>::fromSomeUnsigned(frequencyExtractor,
        [](auto max, auto freq) { return max > 0 ? max - freq + 1 : 1; });

    default:
      NOT_IMPLEMENTED;
    }
  }
}

template<class SigTraits> 
KboWeightMap<SigTraits> KBO::weightsFromFile(const Options& opts) const 
{
  DArray<KboWeight> weights(SigTraits::nSymbols());

  ///////////////////////// parsing helper functions ///////////////////////// 
 
  /** opens the file with name f or throws a UserError on failure  */
  auto openFile = [](const std::string& f) -> ifstream {
    ifstream file(f.c_str());
    if (!file.is_open()) {
      throw UserErrorException("failed to open file ", f);
    }
    return file;
  };

  auto parseDefaultSymbolWeight = [&openFile](const std::string& fname) -> unsigned {
    if (!fname.empty()) {
      auto file = openFile(fname);
      for (std::string ln; getline(file, ln);) {
        unsigned dflt;
        std::string special_name;
        bool err = !(std::stringstream(ln) >> special_name >> dflt);
        if (!err && special_name == SPECIAL_WEIGHT_IDENT_DEFAULT_WEIGHT) {
          return dflt;
        }
      }
    }
    return 1; // the default defaultSymbolWeight ;) 
  };

  /** tries to parse line of the form `<special_name> <weight>` */
  auto tryParseSpecialLine = [](const std::string& ln, unsigned& introducedWeight, KboSpecialWeights<SigTraits>& specialWeights) -> bool {
    std::stringstream lnstr(ln);

    std::string name;
    unsigned weight;
    bool ok = !!(lnstr >> name >> weight);
    if (ok) {
      if (specialWeights.tryAssign(name, weight)) { return true; }
      else if (name == SPECIAL_WEIGHT_IDENT_DEFAULT_WEIGHT) { /* handled in parseDefaultSymbolWeight */ }
      else if (name == SPECIAL_WEIGHT_IDENT_INTRODUCED    ) { introducedWeight = weight; } 
      else {
        throw Lib::UserErrorException("no special symbol with name '", name, "' (existing ones: " SPECIAL_WEIGHT_IDENT_VAR ", " SPECIAL_WEIGHT_IDENT_INTRODUCED " )");
      }
    }
    return ok;
  };

  /** tries to parse line of the form `<name> <arity> <weight>` */
  auto tryParseNormalLine = [&](const std::string& ln) -> bool {
    std::stringstream lnstr(ln);

    std::string name;
    unsigned arity;
    unsigned weight;
    bool ok = !!(lnstr >> name >> arity >> weight);
    if (ok) {
      unsigned i; 
      if (SigTraits::tryGetFunctor(name, arity, i)) {
        weights[i] = SigTraits::isColored(i) 
          ? weight * COLORED_WEIGHT_BOOST
          : weight;
      } else {
        throw Lib::UserErrorException("no ", SigTraits::symbolKindName(), " '", name, "' with arity ", arity);
      }
    }
    return ok;
  };

  ///////////////////////// actual parsing ///////////////////////// 

  auto& filename = SigTraits::weightFileName(opts);
  auto defaultSymbolWeight = parseDefaultSymbolWeight(filename);

  for (unsigned i = 0; i < SigTraits::nSymbols(); i++) {
    weights[i] = SigTraits::isColored(i) 
          ? defaultSymbolWeight * COLORED_WEIGHT_BOOST 
          : defaultSymbolWeight;
  }

  unsigned introducedWeight = defaultSymbolWeight;
  auto specialWeights = KboSpecialWeights<SigTraits>::dflt();

  ASS(!filename.empty());

  auto file = openFile(filename);

  for (std::string ln; getline(file, ln);) {
    if (!tryParseNormalLine(ln) && !tryParseSpecialLine(ln, introducedWeight, specialWeights)) {
      throw Lib::UserErrorException(
             "failed to read line from file ",   filename, "\n",
             "expected syntax: '<name> <arity> <weight>'", "\n",
             "e.g.:            '$add   2       4       '", "\n",
             "or syntax: '<special_name> <weight>'"      , "\n",
             "e.g.:      '$var           7       '"      , "\n"
      );
    } 
  }

  return KboWeightMap<SigTraits> {
    ._weights                = weights.clone(),
    ._introducedSymbolWeight = introducedWeight,
    ._specialWeights         = specialWeights,
  };

}

void throwError(UserErrorException e) { throw e; }
void warnError(UserErrorException e) {
  std::cout << "WARNING: Your KBO is probably not well-founded. Reason: " << e.msg() << std::endl;
}


KBO::KBO(
    // KBO params
    KboWeightMap<FuncSigTraits> funcWeights, 
#if __KBO__CUSTOM_PREDICATE_WEIGHTS__
    KboWeightMap<PredSigTraits> predWeights, 
#endif

    // precedence ordering params
    DArray<int> funcPrec,
    DArray<int> typeConPrec,     
    DArray<int> predPrec, 
    DArray<int> predLevels, 

    // other
    bool reverseLCM
  ) : PrecedenceOrdering(funcPrec, typeConPrec, predPrec, predLevels, reverseLCM)
  , _funcWeights(funcWeights)
#if __KBO__CUSTOM_PREDICATE_WEIGHTS__
  , _predWeights(predWeights)
#endif
  , _state(new State())
{ 
  checkAdmissibility(throwError);
}

KBO KBO::testKBO(bool rand)
{
  auto predLevels = []() -> DArray<int>
    { return PrecedenceOrdering::testLevels(); };

  auto prec = [&](int size) {
    auto out = DArray<int>::fromIterator(range(0,size));
    if (rand) {
      Shuffling::shuffleArray(out, size);
    }
    return out;
  };
  return KBO(
      rand ? KboWeightMap<FuncSigTraits>::randomized() : KboWeightMap<FuncSigTraits>::dflt(),
#if __KBO__CUSTOM_PREDICATE_WEIGHTS__
      rand ? KboWeightMap<PredSigTraits>::randomized() : KboWeightMap<PredSigTraits>::dflt(),
#endif
      prec(env.signature->functions()),
      prec(env.signature->typeCons()),
      prec(env.signature->predicates()),
      predLevels(),
      /*reverseLCM=*/false);
}

void KBO::zeroWeightForMaximalFunc() {
  // actually, it's non-constant maximal func, as constants cannot be weight 0

  using FunctionSymbol = unsigned;
  auto nFunctions = _funcWeights._weights.size();
  if (!nFunctions) {
    return;
  }

  FunctionSymbol maxFn = 0;
  for (FunctionSymbol i = 1; i < nFunctions; i++) {
    if (compareFunctionPrecedences(maxFn, i) == LESS) {
      maxFn = i;
    }
  }

  auto symb = env.signature->getFunction(maxFn);
  auto arity = symb->numTermArguments();

  // skip constants here (they mustn't be lighter than $var)
  if (arity != 0){
    _funcWeights._weights[maxFn] = 0;
  }
}

template<class HandleError>
void KBO::checkAdmissibility(HandleError handle) const 
{
  using FunctionSymbol = unsigned;
  auto nFunctions = _funcWeights._weights.size();

  FunctionSymbol maxFn = 0; // only properly initialized when (nFunctions > 0)
  for (FunctionSymbol i = 1; i < nFunctions; i++) {
    if (compareFunctionPrecedences(maxFn, i) == LESS) {
      maxFn = i;
    }
  }

  // TODO remove unary minus check once new 
  // theory calculus goes into master
  auto isUnaryMinus = [](unsigned functor){
    return theory->isInterpretedFunction(functor, IntTraits::minusI) ||
           theory->isInterpretedFunction(functor, RatTraits::minusI) ||
           theory->isInterpretedFunction(functor, RealTraits::minusI);
  };

  ////////////////// check kbo-releated constraints //////////////////
  unsigned varWght = _funcWeights._specialWeights._variableWeight;

  for (unsigned i = 0; i < nFunctions; i++) {
    auto arity = env.signature->getFunction(i)->numTermArguments();

    if (_funcWeights._weights[i] < varWght && arity == 0) {
      handle(UserErrorException("weight of constants (i.e. ", env.signature->getFunction(i)->name(), ") must be greater or equal to the variable weight (", varWght, ")"));

    } else if (_funcWeights.symbolWeight(i) == 0 && arity == 1 && maxFn != i && !isUnaryMinus(i)) {
      handle(UserErrorException( "a unary function of weight zero (i.e.: ", env.signature->getFunction(i)->name(), ") must be maximal wrt. the precedence ordering"));

    }
  }

  if (_funcWeights._introducedSymbolWeight < varWght) {
    handle(UserErrorException("weight of introduced function symbols must be greater than the variable weight (= ", varWght, "), since there might be new constant symbols introduced during proof search."));
  }


  if ( _funcWeights._specialWeights._numReal < varWght
    || _funcWeights._specialWeights._numInt  < varWght
    || _funcWeights._specialWeights._numRat  < varWght
      ) {
    handle(UserErrorException("weight of (number) constant symbols must be >= variable weight (", varWght, ")."));
  }

  if (varWght <= 0) {
    handle(UserErrorException("variable weight must be greater than zero"));
  }
}


/**
 * Create a KBO object.
 */
KBO::KBO(Problem& prb, const Options& opts)
 : PrecedenceOrdering(prb, opts)
 , _funcWeights(weightsFromOpts<FuncSigTraits>(opts,_functionPrecedences))
#if __KBO__CUSTOM_PREDICATE_WEIGHTS__
 , _predWeights(weightsFromOpts<PredSigTraits>(opts,_predicatePrecedences))
#endif
 , _state(new State())
{
  if (opts.kboMaxZero()) {
    zeroWeightForMaximalFunc();
  }

  if (opts.kboAdmissabilityCheck() == Options::KboAdmissibilityCheck::ERROR)
    checkAdmissibility(throwError);
  else
    checkAdmissibility(warnError);
}

/**
 * Compare arguments of literals l1 and l2 and return the result
 * of the comparison.
 * @since 07/05/2008 flight Manchester-Brussels
 */
Ordering::Result KBO::comparePredicates(Literal* l1, Literal* l2) const
{
  ASS(l1->shared());
  ASS(l2->shared());
  ASS(!l1->isEquality());
  ASS(!l2->isEquality());

  unsigned p1 = l1->functor();
  unsigned p2 = l2->functor();

  Result res;
  ASS(_state);

  State* state = _state.get();
#if VDEBUG
  //this is to make sure _state isn't used while we're using it
  auto __state = std::move(_state);
#endif
  state->init();
  if(p1!=p2) {
    TermList* ts;
    ts=l1->args();
    while(!ts->isEmpty()) {
      state->traverse<1,/*unidirectional=*/false>(*this, AppliedTerm(*ts));
      ts=ts->next();
    }
    ts=l2->args();
    while(!ts->isEmpty()) {
      state->traverse<-1,/*unidirectional=*/false>(*this, AppliedTerm(*ts));
      ts=ts->next();
    }
    res=state->result(*this, AppliedTerm(TermList(l1)),AppliedTerm(TermList(l2)));
  } else {
    res=state->traverseLexBidir(*this, AppliedTerm(TermList(l1)),AppliedTerm(TermList(l2)));
  }

#if VDEBUG
  _state = std::move(__state);
#endif
  return res;
} // KBO::comparePredicates()

Ordering::Result KBO::compare(TermList tl1, TermList tl2) const
{
  return compare(AppliedTerm(tl1),AppliedTerm(tl2));
}

Ordering::Result KBO::compare(AppliedTerm tl1, AppliedTerm tl2) const
{
  if(tl1.equalsShallow(tl2)) {
    return EQUAL;
  }
  if(tl1.term.isVar()) {
    return tl2.containsVar(tl1.term) ? LESS : INCOMPARABLE;
  }
  if(tl2.term.isVar()) {
    return tl1.containsVar(tl2.term) ? GREATER : INCOMPARABLE;
  }

  ASS(tl1.term.isTerm());
  ASS(tl2.term.isTerm());

  Term* t1=tl1.term.term();
  Term* t2=tl2.term.term();

  ASS(_state);
  State* state = _state.get();
#if VDEBUG
  //this is to make sure _state isn't used while we're using it
  auto __state = std::move(_state);
#endif

  state->init();
  Result res;
  if(t1->functor()==t2->functor()) {
    res = state->traverseLexBidir(*this, tl1, tl2);
  } else {
    res = state->traverseNonLex</*unidirectional=*/false>(*this, tl1, tl2);
  }
#if VDEBUG
  _state = std::move(__state);
#endif
  return res;
}

<<<<<<< HEAD
Ordering::Result KBO::isGreaterOrEq(AppliedTerm tl1, AppliedTerm tl2, POStruct* po_struct) const
=======
Ordering::Result KBO::compareUnidirectional(AppliedTerm tl1, AppliedTerm tl2) const
>>>>>>> 1dc0e455
{
  if (tl1.equalsShallow(tl2)) {
    return EQUAL;
  }
  if (tl1.term.isVar()) {
    if (po_struct && tl2.term.isVar()) {
      auto comp = TermPartialOrdering::solveVarVar(po_struct, tl1, tl2);
      if (comp != INCOMPARABLE) {
        ASS_NEQ(comp,LESS);
        return comp;
      }
    }
    return INCOMPARABLE;
  }
  if (tl2.term.isVar()) {
    if (po_struct) {
      auto comp = TermPartialOrdering::solveTermVar(po_struct, tl1, tl2);
      if (comp != INCOMPARABLE) {
        ASS_NEQ(comp,LESS);
        return GREATER;
      }
      return INCOMPARABLE;
    }
    return tl1.containsVar(tl2.term) ? GREATER : INCOMPARABLE;
  }

  ASS(tl1.term.isTerm());
  ASS(tl2.term.isTerm());

  Term* t1=tl1.term.term();
  Term* t2=tl2.term.term();

  auto w1 = computeWeight(tl1);
  auto w2 = computeWeight(tl2);

  if (w1<w2) {
    return INCOMPARABLE;
  }

  ASS(_state);
  State* state = _state.get();
#if VDEBUG
  //this is to make sure _state isn't used while we're using it
  auto __state = std::move(_state);
#endif

  state->init(po_struct);
  Result res;
  if (w1>w2) {
    // traverse variables
    res = state->traverseNonLex</*unidirectional=*/true>(*this, tl1, tl2);
#if VDEBUG
    _state = std::move(__state);
#endif
    return res;
  }
  // w1==w2
  Result comp = t1->isSort()
    ? compareTypeConPrecedences(t1->functor(),t2->functor())
    : compareFunctionPrecedences(t1->functor(),t2->functor());
  switch (comp)
  {
    case Ordering::LESS: {
      res = INCOMPARABLE;
      break;
    }
    case Ordering::GREATER: {
      res = state->traverseNonLex</*unidirectional=*/true>(*this, tl1, tl2);
      break;
    }
    case Ordering::EQUAL: {
      res = state->traverseLexUnidir(*this, tl1, tl2);
      break;
    }
    default:
      ASSERTION_VIOLATION;
  }
#if VDEBUG
  _state = std::move(__state);
#endif
  return res;
}

OrderingComparatorUP KBO::createComparator(bool onlyVars) const
{
  return make_unique<KBOComparator>(*this, onlyVars);
}

int KBO::symbolWeight(const Term* t) const
{
#if __KBO__CUSTOM_PREDICATE_WEIGHTS__
  if (t->isLiteral()) 
    return _predWeights.symbolWeight(t);
  else 
#endif
  if (t->isSort()){
    //For now just give all type constructors minimal weight
    return _funcWeights._specialWeights._variableWeight;
  }
  return _funcWeights.symbolWeight(t);
}

unsigned KBO::computeWeight(AppliedTerm tt) const
{
  if (tt.term.isVar()) {
    return _funcWeights._specialWeights._variableWeight;
  }
  const bool useCache = (tryGetGlobalOrdering() == this);

  if (!tt.aboveVar && useCache && tt.term.term()->kboWeight(this)!=-1) {
    return tt.term.term()->kboWeight(this);
  }
  // stack of [non-zero arity terms, current argument position, accumulated weight]
  struct State {
    AppliedTerm t;
    unsigned arg;
    unsigned weight;
  };
  static Stack<State> recState;
  recState.push(State{ tt, 0, (unsigned)symbolWeight(tt.term.term()) });

  while (recState.isNonEmpty()) {
    auto& curr = recState.top();
    if (curr.arg < curr.t.term.term()->arity()) {
      AppliedTerm t(*curr.t.term.term()->nthArgument(curr.arg++), curr.t);

      if (t.term.isVar()) {
        curr.weight += _funcWeights._specialWeights._variableWeight;
      } else if (!t.aboveVar && useCache && t.term.term()->kboWeight(this)!=-1) {
        curr.weight += t.term.term()->kboWeight(this);
      } else {
        recState.push(State{ t, 0, (unsigned)symbolWeight(t.term.term()) });
      }

    } else {

      auto orig = recState.pop();
      if (!orig.t.aboveVar && useCache) {
        const_cast<Term*>(orig.t.term.term())->setKboWeight(orig.weight, this);
      }
      if (recState.isEmpty()) {
        return orig.weight;
      }
      recState.top().weight += orig.weight;
    }
  }
  ASSERTION_VIOLATION;
}

template<class SigTraits>
KboWeightMap<SigTraits> KboWeightMap<SigTraits>::dflt()
{
  return KboWeightMap {
    ._weights                = DArray<KboWeight>::initialized(SigTraits::nSymbols(), 1),
    ._introducedSymbolWeight = 1,
    ._specialWeights         = KboSpecialWeights<SigTraits>::dflt(),
  };
}

template<class SigTraits>
template<class Extractor, class Fml>
KboWeightMap<SigTraits> KboWeightMap<SigTraits>::fromSomeUnsigned(Extractor ex, Fml fml)
{
  auto nSym = SigTraits::nSymbols();
  DArray<KboWeight> weights(nSym);

  decltype(ex(0)) max = 0;
  for (unsigned i = 0; i < nSym; i++) {
    auto a = ex(i);
    if (a > max) {
      max = a;
    }
  }

  for (unsigned i = 0; i < nSym; i++) {
    weights[i] = fml(max,ex(i));
  }

  return KboWeightMap {
    ._weights                = weights.clone(),
    ._introducedSymbolWeight = 1,
    ._specialWeights         = KboSpecialWeights<SigTraits>::dflt(),
  };
}


template<>
template<class Random>
KboWeightMap<FuncSigTraits> KboWeightMap<FuncSigTraits>::randomized(unsigned maxWeight, Random random)
{
  using SigTraits = FuncSigTraits;
  auto nSym = SigTraits::nSymbols();

  unsigned variableWeight   = 1;
  unsigned introducedWeight = random(variableWeight, maxWeight);
  unsigned numInt           = random(variableWeight, maxWeight);
  unsigned numRat           = random(variableWeight, maxWeight);
  unsigned numReal          = random(variableWeight, maxWeight);

  DArray<KboWeight> weights(nSym);
  for (unsigned i = 0; i < nSym; i++) {
    if (SigTraits::isConstantSymbol(i)) {
      weights[i] = random(variableWeight, maxWeight);
    } else if (SigTraits::isUnaryFunction(i)) {
      // TODO support one zero-weight-unary-function per sort
      weights[i] = random(1, maxWeight); 
    } else {
      weights[i] = random(0, maxWeight);
    }
  }

  return KboWeightMap {
    ._weights                = weights.clone(),
    ._introducedSymbolWeight = introducedWeight,
    ._specialWeights         = KboSpecialWeights<FuncSigTraits> {
      ._variableWeight = variableWeight,
      ._numInt     =  numInt,
      ._numRat     =  numRat,
      ._numReal    =  numReal,
    },
  };
}

template<class SigTraits>
KboWeightMap<SigTraits> KboWeightMap<SigTraits>::randomized()
{ return randomized(1 << 16, [](unsigned min, unsigned max) { return min + Random::getInteger(max - min); }); }

#if __KBO__CUSTOM_PREDICATE_WEIGHTS__
template<>
template<class Random>
KboWeightMap<PredSigTraits> KboWeightMap<PredSigTraits>::randomized(unsigned maxWeight, Random random)
{
  using SigTraits = FuncSigTraits;
  auto nSym = SigTraits::nSymbols();

  unsigned introducedWeight = random(0, maxWeight);

  DArray<KboWeight> weights(nSym);
  for (unsigned i = 0; i < nSym; i++) {
    weights[i] = random(0, maxWeight);
  }

  return KboWeightMap {
    ._weights                = weights,
    ._introducedSymbolWeight = introducedWeight,
    ._specialWeights         = KboSpecialWeights<PredSigTraits>{},
  };
}
#endif

template<class SigTraits>
KboWeight KboWeightMap<SigTraits>::symbolWeight(const Term* t) const
{
  return symbolWeight(t->functor());
}

template<class SigTraits>
KboWeight KboWeightMap<SigTraits>::symbolWeight(unsigned functor) const
{

  unsigned weight;
  if (!_specialWeights.tryGetWeight(functor, weight)) {
    weight = functor < _weights.size() ? _weights[functor]
                                       : _introducedSymbolWeight;
  }
  return weight;
}

#if __KBO__CUSTOM_PREDICATE_WEIGHTS__
void showSpecialWeights(const KboSpecialWeights<PredSigTraits>& ws, ostream& out) 
{ }
#endif

void showSpecialWeights(const KboSpecialWeights<FuncSigTraits>& ws, ostream& out) 
{ 
  out << "% " SPECIAL_WEIGHT_IDENT_VAR        " " << ws._variableWeight         << std::endl;
  out << "% " SPECIAL_WEIGHT_IDENT_NUM_REAL   " " << ws._numReal                << std::endl;
  out << "% " SPECIAL_WEIGHT_IDENT_NUM_RAT    " " << ws._numRat                 << std::endl;
  out << "% " SPECIAL_WEIGHT_IDENT_NUM_INT    " " << ws._numInt                 << std::endl;
}
template<class SigTraits>
void KBO::showConcrete_(ostream& out) const  
{
  out << "% Weights of " << SigTraits::symbolKindName() << " (line format: `<name> <arity> <weight>`)" << std::endl;
  out << "% ===== begin of " << SigTraits::symbolKindName() << " weights ===== " << std::endl;
  

  auto& map = getWeightMap<SigTraits>();
  DArray<unsigned> functors;
  functors.initFromIterator(getRangeIterator(0u,SigTraits::nSymbols()),SigTraits::nSymbols());
  functors.sort(closureComparator([&](unsigned l, unsigned r) { return Int::compare(map.symbolWeight(l), map.symbolWeight(r)); }));

  for (unsigned i = 0; i < SigTraits::nSymbols(); i++) {
    auto functor = functors[i];
    auto sym = SigTraits::getSymbol(functor);
    out << "% " << sym->name() << " " << sym->arity() << " " << map.symbolWeight(functor) << std::endl;
  }

  auto& ws = getWeightMap<SigTraits>();
  out << "% " SPECIAL_WEIGHT_IDENT_INTRODUCED " " << ws._introducedSymbolWeight << std::endl;
  showSpecialWeights(ws._specialWeights, out);

  out << "% ===== end of " << SigTraits::symbolKindName() << " weights ===== " << std::endl;

}
void KBO::showConcrete(ostream& out) const  
{
  showConcrete_<FuncSigTraits>(out);
#if __KBO__CUSTOM_PREDICATE_WEIGHTS__
  out << "%" << std::endl;
  showConcrete_<PredSigTraits>(out);
#endif
}

template<> const KboWeightMap<FuncSigTraits>& KBO::getWeightMap<FuncSigTraits>() const 
{ return _funcWeights; }

#if __KBO__CUSTOM_PREDICATE_WEIGHTS__
template<> const KboWeightMap<PredSigTraits>& KBO::getWeightMap<PredSigTraits>() const 
{ return _predWeights; }
#endif



#if __KBO__CUSTOM_PREDICATE_WEIGHTS__
bool KboSpecialWeights<PredSigTraits>::tryGetWeight(unsigned functor, unsigned& weight) const
{ return false; }
#endif

bool KboSpecialWeights<FuncSigTraits>::tryGetWeight(unsigned functor, unsigned& weight) const
{
  if (env.signature->isFoolConstantSymbol(false,functor) || env.signature->isFoolConstantSymbol(true,functor)) {
    // the FOOL constants, $$false and $$true, introduced by us to deal with FOOL, have hard-coded weight of 1
    // which, together with their lowest precendence (see PrecedenceOrdering::compareFunctionPrecedences),
    // is a requirement for FOOL paramodulation being complete for them
    // TODO: consider allowing the user to change this and at the same time automatically recognizing the incomplete versions
    weight = 1;  return true;
  }
  auto sym = env.signature->getFunction(functor);
    if (sym->integerConstant())  { weight = _numInt;  return true; }
    if (sym->rationalConstant()) { weight = _numRat;  return true; }
    if (sym->realConstant())     { weight = _numReal; return true; }
    if (env.options->pushUnaryMinus()) {
      if (theory->isInterpretedFunction(functor, IntTraits ::minusI)) { weight = 0; return true; }
      if (theory->isInterpretedFunction(functor, RatTraits ::minusI)) { weight = 0; return true; }
      if (theory->isInterpretedFunction(functor, RealTraits::minusI)) { weight = 0; return true; }
    }
  return false;
}

template KboWeightMap<FuncSigTraits> KboWeightMap<FuncSigTraits>::dflt();
template KboWeight KboWeightMap<FuncSigTraits>::symbolWeight(const Term*) const;
template KboWeight KboWeightMap<FuncSigTraits>::symbolWeight(unsigned) const;
#if __KBO__CUSTOM_PREDICATE_WEIGHTS__
template KboWeightMap<PredSigTraits> KboWeightMap<PredSigTraits>::dflt();
template KboWeight KboWeightMap<PredSigTraits>::symbolWeight(unsigned) const;
#endif

}<|MERGE_RESOLUTION|>--- conflicted
+++ resolved
@@ -862,11 +862,7 @@
   return res;
 }
 
-<<<<<<< HEAD
-Ordering::Result KBO::isGreaterOrEq(AppliedTerm tl1, AppliedTerm tl2, POStruct* po_struct) const
-=======
-Ordering::Result KBO::compareUnidirectional(AppliedTerm tl1, AppliedTerm tl2) const
->>>>>>> 1dc0e455
+Ordering::Result KBO::compareUnidirectional(AppliedTerm tl1, AppliedTerm tl2, POStruct* po_struct) const
 {
   if (tl1.equalsShallow(tl2)) {
     return EQUAL;
