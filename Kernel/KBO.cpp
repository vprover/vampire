--- conflicted
+++ resolved
@@ -17,6 +17,7 @@
 #include "Lib/Environment.hpp"
 #include "Lib/Comparison.hpp"
 #include "Lib/Set.hpp"
+#include "Shell/Shuffling.hpp"
 
 #include "Shell/Options.hpp"
 #include <fstream>
@@ -28,11 +29,6 @@
 #include "Term.hpp"
 
 #include "KBO.hpp"
-<<<<<<< HEAD
-#include "Signature.hpp"
-#include <random>
-=======
->>>>>>> 1916f50e
 
 #define COLORED_WEIGHT_BOOST 0x10000
 
@@ -42,17 +38,6 @@
 using namespace Lib;
 using namespace Shell;
 
-<<<<<<< HEAD
-KBO::Result KBO::State::applyVariableCondition(Result res) 
-{
-  if(_posNum>0 && (res==LESS || res==LESS_EQ || res==EQUAL)) {
-    res=INCOMPARABLE;
-  } else if(_negNum>0 && (res==GREATER || res==GREATER_EQ || res==EQUAL)) {
-    res=INCOMPARABLE;
-  }
-  return res;
-}
-=======
 
 /**
  * Class to represent the current state of the KBO comparison.
@@ -128,7 +113,6 @@
   /** The ordering used */
   KBO& _kbo;
 }; // class KBO::State
->>>>>>> 1916f50e
 
 /**
  * Return result of comparison between @b l1 and @b l2 under
@@ -137,11 +121,7 @@
  * traverse(Term*,int) for both terms/literals in case their
  * top functors are different.)
  */
-<<<<<<< HEAD
-Ordering::Result KBO::State::result(KBO const& kbo, Term* t1, Term* t2)
-=======
 Ordering::Result KBO::State::result(AppliedTerm t1, AppliedTerm t2)
->>>>>>> 1916f50e
 {
   Result res;
   if(_weightDiff) {
@@ -149,18 +129,6 @@
   } else if(t1.term.term()->functor()!=t2.term.term()->functor()) {
     if(t1.term.term()->isLiteral()) {
       int prec1, prec2;
-<<<<<<< HEAD
-      prec1=kbo.predicatePrecedence(t1->functor());
-      prec2=kbo.predicatePrecedence(t2->functor());
-      ASS_NEQ(prec1,prec2);//precedence ordering must be total
-      res=(prec1>prec2)?GREATER:LESS;
-    } else if(t1->isSort()){
-      ASS(t2->isSort()); //should only compare sorts with sorts
-      res=kbo.compareTypeConPrecedences(t1->functor(), t2->functor());
-      ASS_REP(res==GREATER || res==LESS, res);//precedence ordering must be total
-    } else {
-      res=kbo.compareFunctionPrecedences(t1->functor(), t2->functor());
-=======
       prec1=_kbo.predicatePrecedence(t1.term.term()->functor());
       prec2=_kbo.predicatePrecedence(t2.term.term()->functor());
       ASS_NEQ(prec1,prec2);//precedence ordering must be total
@@ -171,7 +139,6 @@
       ASS_REP(res==GREATER || res==LESS, res);//precedence ordering must be total
     } else {
       res=_kbo.compareFunctionPrecedences(t1.term.term()->functor(), t2.term.term()->functor());
->>>>>>> 1916f50e
       ASS_REP(res==GREATER || res==LESS, res); //precedence ordering must be total
     }
   } else {
@@ -181,7 +148,7 @@
   return res;
 }
 
-Ordering::Result KBO::State::innerResult(KBO const& kbo, TermList tl1, TermList tl2)
+Ordering::Result KBO::State::innerResult(TermList tl1, TermList tl2)
 {
   ASS(!TermList::sameTopFunctor(tl1,tl2));
 
@@ -200,10 +167,10 @@
       ASS_EQ(_posNum,0);
       res=GREATER;
     } else if(tl1.term()->isSort()){
-      res=kbo.compareTypeConPrecedences(tl1.term()->functor(), tl2.term()->functor());
+      res=_kbo.compareTypeConPrecedences(tl1.term()->functor(), tl2.term()->functor());
       ASS_REP(res==GREATER || res==LESS, res);//precedence ordering must be total
     } else {
-      res=kbo.compareFunctionPrecedences(tl1.term()->functor(), tl2.term()->functor());
+      res=_kbo.compareFunctionPrecedences(tl1.term()->functor(), tl2.term()->functor());
       ASS_REP(res==GREATER || res==LESS, res);//precedence ordering must be total
     }
   }
@@ -233,28 +200,11 @@
   }
 }
 
-<<<<<<< HEAD
-void KBO::State::traverse(KBO const& kbo, TermList tl,int coef)
-=======
 template<int coef, bool varsOnly>
 void KBO::State::traverse(AppliedTerm tt)
->>>>>>> 1916f50e
 {
   static_assert(coef==1 || coef==-1);
 
-<<<<<<< HEAD
-  if(tl.isOrdinaryVar()) {
-    _weightDiff += kbo.variableWeight() * coef;
-    recordVariable(tl.var(), coef);
-    return;
-  }
-  ASS(tl.isTerm());
-
-  Term* t=tl.term();
-  ASSERT_VALID(*t);
-
-  _weightDiff+=kbo.symbolWeight(t)*coef;
-=======
   if (tt.term.isVar()) {
     if constexpr (!varsOnly) {
       _weightDiff += _kbo._funcWeights._specialWeights._variableWeight * coef;
@@ -268,7 +218,6 @@
   };
   static Stack<State> recState;
   recState.push(State{ tt, 0 });
->>>>>>> 1916f50e
 
   if constexpr (!varsOnly) {
     _weightDiff += _kbo.symbolWeight(tt.term.term()) * coef;
@@ -280,19 +229,6 @@
       recState.pop();
       continue;
     }
-<<<<<<< HEAD
-    if(ts->isTerm()) {
-      auto term = ts->term();
-      _weightDiff+=kbo.symbolWeight(term)*coef;
-      if(term->arity()) {
-	stack.push(term->args());
-      }
-    } else {
-      ASS_METHOD(*ts,isOrdinaryVar());
-      auto var = ts->var();
-      _weightDiff += kbo.variableWeight() * coef;
-      recordVariable(var, coef);
-=======
     AppliedTerm t(*curr.t.term.term()->nthArgument(curr.arg++), curr.t);
     if (t.term.isVar()) {
       ASS(!t.aboveVar);
@@ -301,7 +237,6 @@
       }
       recordVariable<coef>(t.term.var());
       continue;
->>>>>>> 1916f50e
     }
 
     if constexpr (varsOnly) {
@@ -315,11 +250,7 @@
   }
 }
 
-<<<<<<< HEAD
-void KBO::State::traverse(KBO const& kbo, Term* t1, Term* t2)
-=======
 Ordering::Result KBO::State::traverseLexBidir(AppliedTerm tl1, AppliedTerm tl2)
->>>>>>> 1916f50e
 {
   ASS(tl1.term.isTerm() && tl2.term.isTerm());
   auto t1 = tl1.term.term();
@@ -370,16 +301,6 @@
       stack.push(make_pair(t.term.term()->args(),t.aboveVar));
       depth++;
     } else {
-<<<<<<< HEAD
-      traverse(kbo, *ss,1);
-      traverse(kbo, *tt,-1);
-      if(_lexResult==EQUAL) {
-	_lexResult=innerResult(kbo, *ss, *tt);
-	lexValidDepth=depth;
-	ASS(_lexResult!=EQUAL);
-	ASS(_lexResult!=GREATER_EQ);
-	ASS(_lexResult!=LESS_EQ);
-=======
       traverse<1,/*unidirectional=*/false>(s);
       traverse<-1,/*unidirectional=*/false>(t);
       if(_lexResult==EQUAL) {
@@ -388,7 +309,6 @@
         ASS(_lexResult!=EQUAL);
         ASS(_lexResult!=GREATER_EQ);
         ASS(_lexResult!=LESS_EQ);
->>>>>>> 1916f50e
       }
     }
   }
@@ -564,7 +484,7 @@
 
 
 template<class SigTraits> 
-KboWeightMap<SigTraits> KBO::weightsFromOpts(const Options& opts, const DArray<int>& rawPrecedence, bool qkbo)
+KboWeightMap<SigTraits> KBO::weightsFromOpts(const Options& opts, const DArray<int>& rawPrecedence) const
 {
   auto& str = SigTraits::weightFileName(opts);
 
@@ -572,40 +492,37 @@
   auto precedenceExtractor = [&](unsigned i) { return rawPrecedence[i]; };
   auto frequencyExtractor = [](unsigned i) { return SigTraits::getSymbol(i)->usageCnt(); };
 
-  auto fromSomeUnsigned = [&](auto extr, auto transf) 
-        { return KboWeightMap<SigTraits>::fromSomeUnsigned(extr, transf, qkbo); };
-
   if (!str.empty()) {
-    return weightsFromFile<SigTraits>(opts, qkbo);
+    return weightsFromFile<SigTraits>(opts);
   } else {
     switch (opts.kboWeightGenerationScheme()) {
     case Options::KboWeightGenerationScheme::CONST:
-      return KboWeightMap<SigTraits>::dflt(qkbo);
+      return KboWeightMap<SigTraits>::dflt();
     case Options::KboWeightGenerationScheme::RANDOM:
-      return KboWeightMap<SigTraits>::randomized(qkbo);
+      return KboWeightMap<SigTraits>::randomized();
     case Options::KboWeightGenerationScheme::ARITY:
-      return fromSomeUnsigned(arityExtractor,
+      return KboWeightMap<SigTraits>::fromSomeUnsigned(arityExtractor,
         [](auto _, auto arity) { return arity+1; });
     case Options::KboWeightGenerationScheme::INV_ARITY:
-      return fromSomeUnsigned(arityExtractor,
+      return KboWeightMap<SigTraits>::fromSomeUnsigned(arityExtractor,
         [](auto max, auto arity) { return max-arity+1; });
     case Options::KboWeightGenerationScheme::ARITY_SQUARED:
-      return fromSomeUnsigned(arityExtractor,
+      return KboWeightMap<SigTraits>::fromSomeUnsigned(arityExtractor,
         [](auto _, auto arity) { return arity*arity+1; });
     case Options::KboWeightGenerationScheme::INV_ARITY_SQUARED:
-      return fromSomeUnsigned(arityExtractor,
+      return KboWeightMap<SigTraits>::fromSomeUnsigned(arityExtractor,
         [](auto max, auto arity) { return max*max-arity*arity+1; });
     case Options::KboWeightGenerationScheme::PRECEDENCE:
-      return fromSomeUnsigned(precedenceExtractor,
+      return KboWeightMap<SigTraits>::fromSomeUnsigned(precedenceExtractor,
         [](auto _, auto prec) { return prec + 1; });
     case Options::KboWeightGenerationScheme::INV_PRECEDENCE:
-      return fromSomeUnsigned(precedenceExtractor,
+      return KboWeightMap<SigTraits>::fromSomeUnsigned(precedenceExtractor,
         [](auto max, auto prec) { return max-prec+1; });
     case Options::KboWeightGenerationScheme::FREQUENCY:
-      return fromSomeUnsigned(frequencyExtractor,
+      return KboWeightMap<SigTraits>::fromSomeUnsigned(frequencyExtractor,
         [](auto _, auto freq) { return freq > 0 ? freq : 1; });
     case Options::KboWeightGenerationScheme::INV_FREQUENCY:
-      return fromSomeUnsigned(frequencyExtractor,
+      return KboWeightMap<SigTraits>::fromSomeUnsigned(frequencyExtractor,
         [](auto max, auto freq) { return max > 0 ? max - freq + 1 : 1; });
 
     default:
@@ -615,7 +532,7 @@
 }
 
 template<class SigTraits> 
-KboWeightMap<SigTraits> KBO::weightsFromFile(const Options& opts, bool qkbo)
+KboWeightMap<SigTraits> KBO::weightsFromFile(const Options& opts) const 
 {
   DArray<KboWeight> weights(SigTraits::nSymbols());
 
@@ -696,7 +613,7 @@
   }
 
   unsigned introducedWeight = defaultSymbolWeight;
-  auto specialWeights = KboSpecialWeights<SigTraits>::dflt(qkbo);
+  auto specialWeights = KboSpecialWeights<SigTraits>::dflt();
 
   ASS(!filename.empty());
 
@@ -714,7 +631,6 @@
     } 
   }
 
-
   return KboWeightMap<SigTraits> {
     ._weights                = weights,
     ._introducedSymbolWeight = introducedWeight,
@@ -727,6 +643,7 @@
 void warnError(UserErrorException e) {
   std::cout << "WARNING: Your KBO is probably not well-founded. Reason: " << e.msg() << std::endl;
 }
+
 
 KBO::KBO(
     // KBO params
@@ -742,43 +659,43 @@
     DArray<int> predLevels, 
 
     // other
-    bool reverseLCM,
-    bool qkboPrecedence
-  ) : PrecedenceOrdering(funcPrec, typeConPrec, predPrec, predLevels, reverseLCM, qkboPrecedence)
+    bool reverseLCM
+  ) : PrecedenceOrdering(funcPrec, typeConPrec, predPrec, predLevels, reverseLCM)
   , _funcWeights(funcWeights)
 #if __KBO__CUSTOM_PREDICATE_WEIGHTS__
   , _predWeights(predWeights)
 #endif
-  , _state(unique_ptr<State>(new State()))
+  , _state(new State(this))
 { 
   checkAdmissibility(throwError);
-  ASS_EQ(_funcWeights._specialWeights._qkbo, _qkboPrecedence)
-}
-
-KBO KBO::testKBO(bool randomized, bool qkboPrecedence)
-{
-  auto rng = std::minstd_rand(Random::getInteger( /* arbitrary modulus .. change it as u please */ 65536));
-
-  auto shuffle = [&](auto xs) { 
-    if (randomized) 
-      std::shuffle(xs.begin(), xs.end(), rng);
-    return xs;
-  };
-
-  auto predLevels = []() -> DArray<int>
-    { return PrecedenceOrdering::testLevels(); };
-
+}
+
+KBO KBO::testKBO(bool rand, bool qkbo)
+{
+
+  auto predLevels = []() -> DArray<int>{
+    DArray<int> out(env.signature->predicates());
+    out.init(out.size(), 1);
+    return out;
+  };
+
+  auto prec = [&](int size) {
+    auto out = DArray<int>::fromIterator(range(0,size));
+    if (rand) {
+      Shuffling::shuffleArray(out, size);
+    }
+    return out;
+  };
   return KBO(
-      randomized ? KboWeightMap<FuncSigTraits>::randomized(qkboPrecedence) : KboWeightMap<FuncSigTraits>::dflt(qkboPrecedence),
+      rand ? KboWeightMap<FuncSigTraits>::randomized() : KboWeightMap<FuncSigTraits>::dflt(),
 #if __KBO__CUSTOM_PREDICATE_WEIGHTS__
-      randomized ? KboWeightMap<PredSigTraits>::randomized(qkboPrecedence) : KboWeightMap<PredSigTraits>::dflt(qkboPrecedence),
-#endif
-      shuffle(DArray<int>::fromIterator(getRangeIterator(0, (int)env.signature->functions() ))),
-      shuffle(DArray<int>::fromIterator(getRangeIterator(0, (int)env.signature->typeCons()  ))),
-      shuffle(DArray<int>::fromIterator(getRangeIterator(0, (int)env.signature->predicates()))),
+      rand ? KboWeightMap<PredSigTraits>::randomized() : KboWeightMap<PredSigTraits>::dflt(),
+#endif
+      prec(env.signature->functions()),
+      prec(env.signature->typeCons()),
+      prec(env.signature->predicates()),
       predLevels(),
-      /* reverseLCM */ false,
-      qkboPrecedence);
+      /*reverseLCM=*/false);
 }
 
 void KBO::zeroWeightForMaximalFunc() {
@@ -806,22 +723,6 @@
   }
 }
 
-Ordering::Result KBO::comparePrecedence(Term* t1, Term* t2) const
-{
-  if (t1->isSort()) {
-    ASS(t2->isSort())
-    return compareTypeConPrecedences(t1->functor(), t2->functor());
-  } else if (t1->isLiteral()) {
-    ASS(t2->isLiteral())
-    int prec1 = predicatePrecedence(t1->functor());
-    int prec2 = predicatePrecedence(t2->functor());
-    return prec1 == prec2 ? Result::EQUAL 
-          : (prec1>prec2) ? Result::GREATER 
-          : Result::LESS;
-  } else {
-    return compareFunctionPrecedences(t1->functor(), t2->functor());
-  }
-}
 template<class HandleError>
 void KBO::checkAdmissibility(HandleError handle) const 
 {
@@ -844,7 +745,7 @@
   };
 
   ////////////////// check kbo-releated constraints //////////////////
-  unsigned varWght = variableWeight();
+  unsigned varWght = _funcWeights._specialWeights._variableWeight;
 
   for (unsigned i = 0; i < nFunctions; i++) {
     auto arity = env.signature->getFunction(i)->numTermArguments();
@@ -879,13 +780,13 @@
 /**
  * Create a KBO object.
  */
-KBO::KBO(Problem& prb, const Options& opts, bool qkboPrecedence)
- : PrecedenceOrdering(prb, opts, qkboPrecedence)
- , _funcWeights(weightsFromOpts<FuncSigTraits>(opts,_functionPrecedences, qkboPrecedence))
+KBO::KBO(Problem& prb, const Options& opts)
+ : PrecedenceOrdering(prb, opts)
+ , _funcWeights(weightsFromOpts<FuncSigTraits>(opts,_functionPrecedences))
 #if __KBO__CUSTOM_PREDICATE_WEIGHTS__
- , _predWeights(weightsFromOpts<PredSigTraits>(opts,_predicatePrecedences, qkboPrecedence))
-#endif
- , _state(unique_ptr<State>(new State()))
+ , _predWeights(weightsFromOpts<PredSigTraits>(opts,_predicatePrecedences))
+#endif
+ , _state(new State(this))
 {
   if (opts.kboMaxZero()) {
     zeroWeightForMaximalFunc();
@@ -897,14 +798,10 @@
     checkAdmissibility(warnError);
 }
 
-<<<<<<< HEAD
-KBO::~KBO() { }
-=======
 KBO::~KBO()
 {
   delete _state;
 }
->>>>>>> 1916f50e
 
 /**
  * Compare arguments of literals l1 and l2 and return the result
@@ -923,47 +820,31 @@
 
   Result res;
   ASS(_state);
+  State* state=_state;
 #if VDEBUG
   //this is to make sure _state isn't used while we're using it
-  auto state = std::move(_state);
-#else 
-  auto& state = _state;
+  _state=0;
 #endif
   state->init();
   if(p1!=p2) {
     TermList* ts;
     ts=l1->args();
     while(!ts->isEmpty()) {
-<<<<<<< HEAD
-      state->traverse(*this, *ts,1);
-=======
       state->traverse<1,/*unidirectional=*/false>(AppliedTerm(*ts));
->>>>>>> 1916f50e
       ts=ts->next();
     }
     ts=l2->args();
     while(!ts->isEmpty()) {
-<<<<<<< HEAD
-      state->traverse(*this, *ts,-1);
-=======
       state->traverse<-1,/*unidirectional=*/false>(AppliedTerm(*ts));
->>>>>>> 1916f50e
       ts=ts->next();
     }
     res=state->result(AppliedTerm(TermList(l1)),AppliedTerm(TermList(l2)));
   } else {
-<<<<<<< HEAD
-    state->traverse(*this, l1,l2);
-  }
-
-  res=state->result(*this, l1,l2);
-=======
     res=state->traverseLexBidir(AppliedTerm(TermList(l1)),AppliedTerm(TermList(l2)));
   }
 
->>>>>>> 1916f50e
 #if VDEBUG
-  _state=std::move(state);
+  _state=state;
 #endif
   return res;
 } // KBO::comparePredicates()
@@ -992,25 +873,15 @@
   Term* t2=tl2.term.term();
 
   ASS(_state);
+  State* state=_state;
 #if VDEBUG
   //this is to make sure _state isn't used while we're using it
-  auto state = std::move(_state);
-#else 
-  auto& state = _state;
-#endif
-
+  _state=0;
+#endif
 
   state->init();
   Result res;
   if(t1->functor()==t2->functor()) {
-<<<<<<< HEAD
-    state->traverse(*this, t1,t2);
-  } else {
-    state->traverse(*this, tl1,1);
-    state->traverse(*this,tl2,-1);
-  }
-  Result res=state->result(*this,t1,t2);
-=======
     res = state->traverseLexBidir(tl1,tl2);
   } else {
     res = state->traverseNonLex</*unidirectional=*/false>(tl1,tl2);
@@ -1086,40 +957,23 @@
     case Ordering::INCOMPARABLE:
       ASSERTION_VIOLATION;
   }
->>>>>>> 1916f50e
 #if VDEBUG
-  _state = std::move(state);
+  _state=state;
 #endif
   return res;
 }
 
-<<<<<<< HEAD
-int KBO::variableWeight() const 
-{ return _funcWeights._specialWeights._variableWeight; }
-
-int KBO::functionWeight(unsigned t) const
-{ return _funcWeights.symbolWeight(t); }
-
+bool KBO::isGreater(AppliedTerm lhs, AppliedTerm rhs) const
+{
+  return isGreaterOrEq(lhs,rhs)==GREATER;
+}
+
+int KBO::symbolWeight(const Term* t) const
+{
 #if __KBO__CUSTOM_PREDICATE_WEIGHTS__
-int KBO::predicateWeight(unsigned t) const
-{ return _predWeights.symbolWeight(t); }
-#endif
-
-int KBO::symbolWeight(Term* t) const
-=======
-bool KBO::isGreater(AppliedTerm lhs, AppliedTerm rhs) const
-{
-  return isGreaterOrEq(lhs,rhs)==GREATER;
-}
-
-int KBO::symbolWeight(const Term* t) const
->>>>>>> 1916f50e
-{
   if (t->isLiteral()) 
-#if __KBO__CUSTOM_PREDICATE_WEIGHTS__
     return _predWeights.symbolWeight(t);
-#else 
-    return 1;
+  else 
 #endif
   if (t->isSort()){
     //For now just give all type constructors minimal weight
@@ -1176,18 +1030,18 @@
 }
 
 template<class SigTraits>
-KboWeightMap<SigTraits> KboWeightMap<SigTraits>::dflt(bool qkboPrec)
+KboWeightMap<SigTraits> KboWeightMap<SigTraits>::dflt()
 {
   return KboWeightMap {
     ._weights                = DArray<KboWeight>::initialized(SigTraits::nSymbols(), 1),
     ._introducedSymbolWeight = 1,
-    ._specialWeights         = KboSpecialWeights<SigTraits>::dflt(qkboPrec),
+    ._specialWeights         = KboSpecialWeights<SigTraits>::dflt(),
   };
 }
 
 template<class SigTraits>
 template<class Extractor, class Fml>
-KboWeightMap<SigTraits> KboWeightMap<SigTraits>::fromSomeUnsigned(Extractor ex, Fml fml, bool qkboPrec)
+KboWeightMap<SigTraits> KboWeightMap<SigTraits>::fromSomeUnsigned(Extractor ex, Fml fml)
 {
   auto nSym = SigTraits::nSymbols();
   DArray<KboWeight> weights(nSym);
@@ -1207,14 +1061,14 @@
   return KboWeightMap {
     ._weights                = weights,
     ._introducedSymbolWeight = 1,
-    ._specialWeights         = KboSpecialWeights<SigTraits>::dflt(qkboPrec),
+    ._specialWeights         = KboSpecialWeights<SigTraits>::dflt(),
   };
 }
 
 
 template<>
 template<class Random>
-KboWeightMap<FuncSigTraits> KboWeightMap<FuncSigTraits>::randomized(unsigned maxWeight, Random random, bool qkbo)
+KboWeightMap<FuncSigTraits> KboWeightMap<FuncSigTraits>::randomized(unsigned maxWeight, Random random)
 {
   using SigTraits = FuncSigTraits;
   auto nSym = SigTraits::nSymbols();
@@ -1245,19 +1099,18 @@
       ._numInt     =  numInt,
       ._numRat     =  numRat,
       ._numReal    =  numReal,
-      ._qkbo = qkbo,
     },
   };
 }
 
 template<class SigTraits>
-KboWeightMap<SigTraits> KboWeightMap<SigTraits>::randomized(bool qkbo)
-{ return randomized(1 << 16, [](unsigned min, unsigned max) { return min + Random::getInteger(max - min); }, qkbo); }
+KboWeightMap<SigTraits> KboWeightMap<SigTraits>::randomized()
+{ return randomized(1 << 16, [](unsigned min, unsigned max) { return min + Random::getInteger(max - min); }); }
 
 #if __KBO__CUSTOM_PREDICATE_WEIGHTS__
 template<>
 template<class Random>
-KboWeightMap<PredSigTraits> KboWeightMap<PredSigTraits>::randomized(unsigned maxWeight, Random random, bool qkbo)
+KboWeightMap<PredSigTraits> KboWeightMap<PredSigTraits>::randomized(unsigned maxWeight, Random random)
 {
   using SigTraits = FuncSigTraits;
   auto nSym = SigTraits::nSymbols();
@@ -1359,39 +1212,23 @@
 bool KboSpecialWeights<FuncSigTraits>::tryGetWeight(unsigned functor, unsigned& weight) const
 {
   auto sym = env.signature->getFunction(functor);
-  if (_qkbo) {
-    // we need to make sure that one (the only numeral that will compared using kbo in qkbo)
-    // is the least constant
-    if ( sym->integerConstant()
-      || sym->rationalConstant()
-      || sym->realConstant()) { 
-      weight = _variableWeight; 
-      return true; 
-    } else {
-      return false;
-    }
-  } else {
-    if (sym->integerConstant())  { weight = _numInt;  return true; }
-    if (sym->rationalConstant()) { weight = _numRat;  return true; }
-    if (sym->realConstant())     { weight = _numReal; return true; }
-    if (env.options->pushUnaryMinus()) {
-      if (theory->isInterpretedFunction(functor, IntTraits ::minusI)) { weight = 0; return true; }
-      if (theory->isInterpretedFunction(functor, RatTraits ::minusI)) { weight = 0; return true; }
-      if (theory->isInterpretedFunction(functor, RealTraits::minusI)) { weight = 0; return true; }
-    }
-    return false;
-  }
-}
-template struct KboWeightMap<FuncSigTraits>;
-
-<<<<<<< HEAD
-=======
+  if (sym->integerConstant())  { weight = _numInt;  return true; }
+  if (sym->rationalConstant()) { weight = _numRat;  return true; }
+  if (sym->realConstant())     { weight = _numReal; return true; }
+  if (env.options->pushUnaryMinus()) {
+    if (theory->isInterpretedFunction(functor, IntTraits ::minusI)) { weight = 0; return true; }
+    if (theory->isInterpretedFunction(functor, RatTraits ::minusI)) { weight = 0; return true; }
+    if (theory->isInterpretedFunction(functor, RealTraits::minusI)) { weight = 0; return true; }
+  }
+  return false;
+}
+
 template KboWeightMap<FuncSigTraits> KboWeightMap<FuncSigTraits>::dflt();
 template KboWeight KboWeightMap<FuncSigTraits>::symbolWeight(const Term*) const;
 template KboWeight KboWeightMap<FuncSigTraits>::symbolWeight(unsigned) const;
->>>>>>> 1916f50e
 #if __KBO__CUSTOM_PREDICATE_WEIGHTS__
-template struct KboWeightMap<PredSigTraits>;
+template KboWeightMap<PredSigTraits> KboWeightMap<PredSigTraits>::dflt();
+template KboWeight KboWeightMap<PredSigTraits>::symbolWeight(unsigned) const;
 #endif
 
 }