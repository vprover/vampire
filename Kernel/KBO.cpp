/*
 * This file is part of the source code of the software program
 * Vampire. It is protected by applicable
 * copyright laws.
 *
 * This source code is distributed under the licence found here
 * https://vprover.github.io/license.html
 * and in the source directory
 */
/**
 * @file KBO.cpp
 * Implements class KBO for instances of the Knuth-Bendix ordering
 *
 * @since 30/04/2008 flight Brussels-Tel Aviv
 */

#include "Lib/Environment.hpp"
#include "Lib/Comparison.hpp"
#include "Lib/Set.hpp"
#include "Shell/Shuffling.hpp"

#include "Shell/Options.hpp"
#include <fstream>

#include "KBOComparator.hpp"
#include "NumTraits.hpp"
#include "Signature.hpp"
#include "SubstHelper.hpp"
#include "TermIterators.hpp"
#include "Term.hpp"

#include "KBO.hpp"

#define COLORED_WEIGHT_BOOST 0x10000

namespace Kernel {

using namespace std;
using namespace Lib;
using namespace Shell;

/**
 * Return result of comparison between @b l1 and @b l2 under
 * an assumption, that @b traverse method have been called
 * for both literals. (Either traverse(Term*,Term*) or
 * traverse(Term*,int) for both terms/literals in case their
 * top functors are different.)
 */
Ordering::Result KBO::State::result(KBO const& kbo, AppliedTerm t1, AppliedTerm t2)
{
  Result res;
  if(_weightDiff) {
    res=_weightDiff>0 ? GREATER : LESS;
  } else if(t1.term.term()->functor()!=t2.term.term()->functor()) {
    if(t1.term.term()->isLiteral()) {
      int prec1, prec2;
      prec1=kbo.predicatePrecedence(t1.term.term()->functor());
      prec2=kbo.predicatePrecedence(t2.term.term()->functor());
      ASS_NEQ(prec1,prec2);//precedence ordering must be total
      res=(prec1>prec2)?GREATER:LESS;
    } else if(t1.term.term()->isSort()){
      ASS(t2.term.term()->isSort()); //should only compare sorts with sorts
      res=kbo.compareTypeConPrecedences(t1.term.term()->functor(), t2.term.term()->functor());
      ASS_REP(res==GREATER || res==LESS, res);//precedence ordering must be total
    } else {
      res=kbo.compareFunctionPrecedences(t1.term.term()->functor(), t2.term.term()->functor());
      ASS_REP(res==GREATER || res==LESS, res); //precedence ordering must be total
    }
  } else {
    res=_lexResult;
  }
  res=applyVariableCondition(res);
  return res;
}

Ordering::Result KBO::State::innerResult(KBO const& kbo, TermList tl1, TermList tl2)
{
  ASS(!TermList::sameTopFunctor(tl1,tl2));

  if(_posNum>0 && _negNum>0) {
    return INCOMPARABLE;
  }

  Result res;
  if(_weightDiff) {
    res=_weightDiff>0 ? GREATER : LESS;
  } else {
    if(tl1.isVar()) {
      ASS_EQ(_negNum,0);
      res=LESS;
    } else if(tl2.isVar()) {
      ASS_EQ(_posNum,0);
      res=GREATER;
    } else if(tl1.term()->isSort()){
      res=kbo.compareTypeConPrecedences(tl1.term()->functor(), tl2.term()->functor());
      ASS_REP(res==GREATER || res==LESS, res);//precedence ordering must be total
    } else {
      res=kbo.compareFunctionPrecedences(tl1.term()->functor(), tl2.term()->functor());
      ASS_REP(res==GREATER || res==LESS, res);//precedence ordering must be total
    }
  }
  return applyVariableCondition(res);
}

template<int coef>
void KBO::State::recordVariable(unsigned var)
{
  static_assert(coef==1 || coef==-1);

  int* pnum;
  _varDiffs.getValuePtr(var,pnum,0);
  (*pnum)+=coef;
  if constexpr (coef==1) {
    if(*pnum==0) {
      _negNum--;
    } else if(*pnum==1) {
      _posNum++;
    }
  } else {
    if(*pnum==0) {
      _posNum--;
    } else if(*pnum==-1) {
      _negNum++;
    }
  }
}

template<int coef, bool varsOnly>
void KBO::State::traverse(KBO const& kbo, AppliedTerm tt)
{
  static_assert(coef==1 || coef==-1);

  if (tt.term.isVar()) {
    if constexpr (!varsOnly) {
      _weightDiff += kbo._funcWeights._specialWeights._variableWeight * coef;
    }
    recordVariable<coef>(tt.term.var());
    return;
  }
  struct State {
    AppliedTerm t;
    unsigned arg;
  };
  static Stack<State> recState;
  recState.push(State{ tt, 0 });

  if constexpr (!varsOnly) {
    _weightDiff += kbo.symbolWeight(tt.term.term()) * coef;
  }

  while (recState.isNonEmpty()) {
    auto& curr = recState.top();
    if (curr.arg >= curr.t.term.term()->arity()) {
      recState.pop();
      continue;
    }
    AppliedTerm t(*curr.t.term.term()->nthArgument(curr.arg++), curr.t);
    if (t.term.isVar()) {
      ASS(!t.aboveVar);
      if constexpr (!varsOnly) {
        _weightDiff += kbo._funcWeights._specialWeights._variableWeight * coef;
      }
      recordVariable<coef>(t.term.var());
      continue;
    }

    if constexpr (varsOnly) {
      if (!t.term.term()->ground()) {
        recState.push(State{ t, 0 });
      }
    } else {
      _weightDiff += kbo.symbolWeight(t.term.term()) * coef;
      recState.push(State{ t, 0 });
    }
  }
}

Ordering::Result KBO::State::traverseLexBidir(KBO const& kbo, AppliedTerm tl1, AppliedTerm tl2)
{
  ASS(tl1.term.isTerm() && tl2.term.isTerm());
  auto t1 = tl1.term.term();
  auto t2 = tl2.term.term();

  ASS(t1->functor()==t2->functor());
  ASS(t1->arity());
  ASS_EQ(_lexResult, EQUAL);

  unsigned depth=1;
  unsigned lexValidDepth=0;

  static Stack<pair<const TermList*,bool>> stack(32);
  stack.reset();
  stack.push(make_pair(t1->args(),tl1.aboveVar));
  stack.push(make_pair(t2->args(),tl2.aboveVar));
  while(!stack.isEmpty()) {
    auto [tt,ttAboveVar] = stack.pop(); // tl2 subterm
    auto [ss,ssAboveVar] = stack.pop(); // tl1 subterm
    if(ss->isEmpty()) {
      ASS(tt->isEmpty());
      depth--;
      if(_lexResult!=EQUAL && depth<lexValidDepth) {
        lexValidDepth=depth;
        if(_weightDiff!=0) {
          _lexResult=_weightDiff>0 ? GREATER : LESS;
        }
        _lexResult=applyVariableCondition(_lexResult);
      }
      continue;
    }

    stack.push(make_pair(ss->next(),ssAboveVar));
    stack.push(make_pair(tt->next(),ttAboveVar));

    AppliedTerm s(*ss,tl1.applicator,ssAboveVar);
    AppliedTerm t(*tt,tl2.applicator,ttAboveVar);

    if(s.equalsShallow(t)) {
      //if content is the same, neither weightDiff nor varDiffs would change
      continue;
    }
    if(TermList::sameTopFunctor(s.term,t.term)) {
      ASS(s.term.isTerm());
      ASS(t.term.isTerm());
      ASS(s.term.term()->arity());
      stack.push(make_pair(s.term.term()->args(),s.aboveVar));
      stack.push(make_pair(t.term.term()->args(),t.aboveVar));
      depth++;
    } else {
      traverse<1,/*unidirectional=*/false>(kbo, s);
      traverse<-1,/*unidirectional=*/false>(kbo, t);
      if(_lexResult==EQUAL) {
        _lexResult=innerResult(kbo, s.term, t.term);
        lexValidDepth=depth;
        ASS(_lexResult!=EQUAL);
      }
    }
  }
  return result(kbo, tl1, tl2);
}

Ordering::Result KBO::State::traverseLexUnidir(KBO const& kbo, AppliedTerm tl1, AppliedTerm tl2)
{
  ASS(tl1.term.isTerm() && tl2.term.isTerm());
  auto t1 = tl1.term.term();
  auto t2 = tl2.term.term();

  ASS(t1->functor()==t2->functor());
  ASS(t1->arity());
  ASS_EQ(_lexResult, EQUAL);

  static Stack<pair<const TermList*,bool>> stack(32);
  stack.reset();
  stack.push(make_pair(t1->args(),tl1.aboveVar));
  stack.push(make_pair(t2->args(),tl2.aboveVar));
  while(!stack.isEmpty()) {
    auto [tt,ttAboveVar] = stack.pop(); // tl2 subterm
    auto [ss,ssAboveVar] = stack.pop(); // tl1 subterm
    if(ss->isEmpty()) {
      ASS(tt->isEmpty());

      if (!checkVars()) {
        return INCOMPARABLE;
      }
      continue;
    }

    stack.push(make_pair(ss->next(),ssAboveVar));
    stack.push(make_pair(tt->next(),ttAboveVar));

    AppliedTerm s(*ss,tl1.applicator,ssAboveVar);
    AppliedTerm t(*tt,tl2.applicator,ttAboveVar);

    if(s.equalsShallow(t)) {
      //if content is the same, neither weightDiff nor varDiffs would change
      continue;
    }
    if (_lexResult==EQUAL) {
      auto ssw = kbo.computeWeight(s);
      auto ttw = kbo.computeWeight(t);
      if (ssw < ttw) {
        return INCOMPARABLE;
      }
      if (ssw > ttw) {
        traverse<1,/*unidirectional=*/true>(kbo, s);
        traverse<-1,/*unidirectional=*/true>(kbo, t);
        if (!checkVars()) {
          return INCOMPARABLE;
        }
        _lexResult = INCOMPARABLE;
        continue;
      }
      // ssw == ttw
      if (s.term.isVar()) {
        return INCOMPARABLE;
      }
      if (t.term.isVar()) {
        if (!s.containsVar(t.term)) {
          return INCOMPARABLE;
        }
        _lexResult = INCOMPARABLE;
        continue;
      }
      Result comp = s.term.term()->isSort()
        ? kbo.compareTypeConPrecedences(s.term.term()->functor(),t.term.term()->functor())
        : kbo.compareFunctionPrecedences(s.term.term()->functor(),t.term.term()->functor());
      switch (comp)
      {
        case Ordering::LESS: {
          return INCOMPARABLE;
        }
        case Ordering::GREATER:{
          traverse<1,/*unidirectional=*/true>(kbo, s);
          traverse<-1,/*unidirectional=*/true>(kbo, t);
          if (!checkVars()) {
            return INCOMPARABLE;
          }
          _lexResult = INCOMPARABLE;
          break;
        }
        case Ordering::EQUAL: {
          stack.push(make_pair(s.term.term()->args(),s.aboveVar));
          stack.push(make_pair(t.term.term()->args(),t.aboveVar));
          break;
        }
        default: ASSERTION_VIOLATION;
      }
    } else {
      traverse<1,/*unidirectional=*/true>(kbo, s);
      traverse<-1,/*unidirectional=*/true>(kbo, t);
    }
  }
  if (_lexResult==EQUAL) {
    return EQUAL;
  }
  return checkVars() ? GREATER : INCOMPARABLE;
}

template<bool unidirectional>
Ordering::Result KBO::State::traverseNonLex(KBO const& kbo, AppliedTerm tl1, AppliedTerm tl2)
{
  traverse<1,unidirectional>(kbo, tl1);
  traverse<-1,unidirectional>(kbo, tl2);

  if constexpr (unidirectional) {
    return checkVars() ? GREATER : INCOMPARABLE;
  } else {
    return result(kbo, tl1, tl2);
  }
}

#if __KBO__CUSTOM_PREDICATE_WEIGHTS__
struct PredSigTraits {
  static const char* symbolKindName() 
  { return "predicate"; }

  static unsigned nSymbols() 
  { return env.signature->predicates(); }

  static bool isColored(unsigned functor) 
  { return env.signature->predicateColored(functor);}

  static bool tryGetFunctor(const std::string& sym, unsigned arity, unsigned& out) 
  { return env.signature->tryGetPredicateNumber(sym,arity, out); }

  static const std::string& weightFileName(const Options& opts) 
  { return opts.predicateWeights(); } 

  static bool isUnaryFunction (unsigned functor) 
  { return false; }

  static bool isConstantSymbol(unsigned functor) 
  { return false; } 

  static Signature::Symbol* getSymbol(unsigned functor) 
  { return env.signature->getPredicate(functor); } 
};
#endif


struct FuncSigTraits {
  static const char* symbolKindName() 
  { return "function"; }

  static unsigned nSymbols() 
  { return env.signature->functions(); } 

  static bool isColored(unsigned functor) 
  { return env.signature->functionColored(functor);}

  static bool tryGetFunctor(const std::string& sym, unsigned arity, unsigned& out) 
  { return env.signature->tryGetFunctionNumber(sym,arity, out); }

  static const std::string& weightFileName(const Options& opts) 
  { return opts.functionWeights(); } 

  static bool isUnaryFunction (unsigned functor) 
  { return env.signature->getFunction(functor)->numTermArguments() == 1; } 

  static bool isConstantSymbol(unsigned functor) 
  { return env.signature->getFunction(functor)->numTermArguments() == 0; } 

  static Signature::Symbol* getSymbol(unsigned functor) 
  { return env.signature->getFunction(functor); }
};


template<class SigTraits> 
KboWeightMap<SigTraits> KBO::weightsFromOpts(const Options& opts, const DArray<int>& rawPrecedence) const
{
  auto& str = SigTraits::weightFileName(opts);

  auto arityExtractor = [](unsigned i) { return SigTraits::getSymbol(i)->arity(); };
  auto precedenceExtractor = [&](unsigned i) { return rawPrecedence[i]; };
  auto frequencyExtractor = [](unsigned i) { return SigTraits::getSymbol(i)->usageCnt(); };
  bool qkbo = env.options->termOrdering() == Options::TermOrdering::QKBO;

  if (!str.empty()) {
    return weightsFromFile<SigTraits>(opts);
  } else {
    switch (opts.kboWeightGenerationScheme()) {
    case Options::KboWeightGenerationScheme::CONST:
      return KboWeightMap<SigTraits>::dflt(qkbo);
    case Options::KboWeightGenerationScheme::RANDOM:
      return KboWeightMap<SigTraits>::randomized(qkbo);
    case Options::KboWeightGenerationScheme::ARITY:
      return KboWeightMap<SigTraits>::fromSomeUnsigned(arityExtractor,
        [](auto _, auto arity) { return arity+1; }, qkbo);
    case Options::KboWeightGenerationScheme::INV_ARITY:
      return KboWeightMap<SigTraits>::fromSomeUnsigned(arityExtractor,
        [](auto max, auto arity) { return max-arity+1; }, qkbo);
    case Options::KboWeightGenerationScheme::ARITY_SQUARED:
      return KboWeightMap<SigTraits>::fromSomeUnsigned(arityExtractor,
        [](auto _, auto arity) { return arity*arity+1; }, qkbo);
    case Options::KboWeightGenerationScheme::INV_ARITY_SQUARED:
      return KboWeightMap<SigTraits>::fromSomeUnsigned(arityExtractor,
        [](auto max, auto arity) { return max*max-arity*arity+1; }, qkbo);
    case Options::KboWeightGenerationScheme::PRECEDENCE:
      return KboWeightMap<SigTraits>::fromSomeUnsigned(precedenceExtractor,
        [](auto _, auto prec) { return prec + 1; }, qkbo);
    case Options::KboWeightGenerationScheme::INV_PRECEDENCE:
      return KboWeightMap<SigTraits>::fromSomeUnsigned(precedenceExtractor,
        [](auto max, auto prec) { return max-prec+1; }, qkbo);
    case Options::KboWeightGenerationScheme::FREQUENCY:
      return KboWeightMap<SigTraits>::fromSomeUnsigned(frequencyExtractor,
        [](auto _, auto freq) { return freq > 0 ? freq : 1; }, qkbo);
    case Options::KboWeightGenerationScheme::INV_FREQUENCY:
      return KboWeightMap<SigTraits>::fromSomeUnsigned(frequencyExtractor,
        [](auto max, auto freq) { return max > 0 ? max - freq + 1 : 1; }, qkbo);

    default:
      NOT_IMPLEMENTED;
    }
  }
}

template<class SigTraits> 
KboWeightMap<SigTraits> KBO::weightsFromFile(const Options& opts) const 
{
  DArray<KboWeight> weights(SigTraits::nSymbols());

  ///////////////////////// parsing helper functions ///////////////////////// 
 
  /** opens the file with name f or throws a UserError on failure  */
  auto openFile = [](const std::string& f) -> ifstream {
    ifstream file(f.c_str());
    if (!file.is_open()) {
      throw UserErrorException("failed to open file ", f);
    }
    return file;
  };

  auto parseDefaultSymbolWeight = [&openFile](const std::string& fname) -> unsigned {
    if (!fname.empty()) {
      auto file = openFile(fname);
      for (std::string ln; getline(file, ln);) {
        unsigned dflt;
        std::string special_name;
        bool err = !(std::stringstream(ln) >> special_name >> dflt);
        if (!err && special_name == SPECIAL_WEIGHT_IDENT_DEFAULT_WEIGHT) {
          return dflt;
        }
      }
    }
    return 1; // the default defaultSymbolWeight ;) 
  };

  /** tries to parse line of the form `<special_name> <weight>` */
  auto tryParseSpecialLine = [](const std::string& ln, unsigned& introducedWeight, KboSpecialWeights<SigTraits>& specialWeights) -> bool {
    std::stringstream lnstr(ln);

    std::string name;
    unsigned weight;
    bool ok = !!(lnstr >> name >> weight);
    if (ok) {
      if (specialWeights.tryAssign(name, weight)) { return true; }
      else if (name == SPECIAL_WEIGHT_IDENT_DEFAULT_WEIGHT) { /* handled in parseDefaultSymbolWeight */ }
      else if (name == SPECIAL_WEIGHT_IDENT_INTRODUCED    ) { introducedWeight = weight; } 
      else {
        throw Lib::UserErrorException("no special symbol with name '", name, "' (existing ones: " SPECIAL_WEIGHT_IDENT_VAR ", " SPECIAL_WEIGHT_IDENT_INTRODUCED " )");
      }
    }
    return ok;
  };

  /** tries to parse line of the form `<name> <arity> <weight>` */
  auto tryParseNormalLine = [&](const std::string& ln) -> bool {
    std::stringstream lnstr(ln);

    std::string name;
    unsigned arity;
    unsigned weight;
    bool ok = !!(lnstr >> name >> arity >> weight);
    if (ok) {
      unsigned i; 
      if (SigTraits::tryGetFunctor(name, arity, i)) {
        weights[i] = SigTraits::isColored(i) 
          ? weight * COLORED_WEIGHT_BOOST
          : weight;
      } else {
        throw Lib::UserErrorException("no ", SigTraits::symbolKindName(), " '", name, "' with arity ", arity);
      }
    }
    return ok;
  };

  ///////////////////////// actual parsing ///////////////////////// 

  auto& filename = SigTraits::weightFileName(opts);
  auto defaultSymbolWeight = parseDefaultSymbolWeight(filename);

  for (unsigned i = 0; i < SigTraits::nSymbols(); i++) {
    weights[i] = SigTraits::isColored(i) 
          ? defaultSymbolWeight * COLORED_WEIGHT_BOOST 
          : defaultSymbolWeight;
  }

  unsigned introducedWeight = defaultSymbolWeight;
  auto specialWeights = KboSpecialWeights<SigTraits>::dflt(env.options->termOrdering() == Shell::Options::TermOrdering::QKBO);

  ASS(!filename.empty());

  auto file = openFile(filename);

  for (std::string ln; getline(file, ln);) {
    if (!tryParseNormalLine(ln) && !tryParseSpecialLine(ln, introducedWeight, specialWeights)) {
      throw Lib::UserErrorException(
             "failed to read line from file ",   filename, "\n",
             "expected syntax: '<name> <arity> <weight>'", "\n",
             "e.g.:            '$add   2       4       '", "\n",
             "or syntax: '<special_name> <weight>'"      , "\n",
             "e.g.:      '$var           7       '"      , "\n"
      );
    } 
  }

  return KboWeightMap<SigTraits> {
    ._weights                = weights.clone(),
    ._introducedSymbolWeight = introducedWeight,
    ._specialWeights         = specialWeights,
  };

}

void throwError(UserErrorException e) { throw e; }
void warnError(UserErrorException e) {
  std::cout << "WARNING: Your KBO is probably not well-founded. Reason: " << e.msg() << std::endl;
}


KBO::KBO(
    // KBO params
    KboWeightMap<FuncSigTraits> funcWeights, 
#if __KBO__CUSTOM_PREDICATE_WEIGHTS__
    KboWeightMap<PredSigTraits> predWeights, 
#endif

    // precedence ordering params
    DArray<int> funcPrec,
    DArray<int> typeConPrec,     
    DArray<int> predPrec, 
    DArray<int> predLevels, 

    // other
    bool reverseLCM,
    bool qkbo
  ) : PrecedenceOrdering(funcPrec, typeConPrec, predPrec, predLevels, reverseLCM, qkbo)
  , _funcWeights(funcWeights)
#if __KBO__CUSTOM_PREDICATE_WEIGHTS__
  , _predWeights(predWeights)
#endif
  , _state(new State())
{ 
  checkAdmissibility(throwError);
}

<<<<<<< HEAD
KBO KBO::testKBO(bool rand, bool qkbo)
=======
KBO KBO::testKBO(bool rand)
>>>>>>> bbc1d2b5
{
  auto predLevels = []() -> DArray<int>
    { return PrecedenceOrdering::testLevels(); };

  auto prec = [&](int size) {
    auto out = DArray<int>::fromIterator(range(0,size));
    if (rand) {
      Shuffling::shuffleArray(out, size);
    }
    return out;
  };
  return KBO(
<<<<<<< HEAD
      rand ? KboWeightMap<FuncSigTraits>::randomized(qkbo) : KboWeightMap<FuncSigTraits>::dflt(qkbo),
#if __KBO__CUSTOM_PREDICATE_WEIGHTS__
      rand ? KboWeightMap<PredSigTraits>::randomized(qkbo) : KboWeightMap<PredSigTraits>::dflt(qkbo),
=======
      rand ? KboWeightMap<FuncSigTraits>::randomized() : KboWeightMap<FuncSigTraits>::dflt(),
#if __KBO__CUSTOM_PREDICATE_WEIGHTS__
      rand ? KboWeightMap<PredSigTraits>::randomized() : KboWeightMap<PredSigTraits>::dflt(),
>>>>>>> bbc1d2b5
#endif
      prec(env.signature->functions()),
      prec(env.signature->typeCons()),
      prec(env.signature->predicates()),
      predLevels(),
<<<<<<< HEAD
      /*reverseLCM=*/false,
      qkbo);
=======
      /*reverseLCM=*/false);
>>>>>>> bbc1d2b5
}

void KBO::zeroWeightForMaximalFunc() {
  // actually, it's non-constant maximal func, as constants cannot be weight 0

  using FunctionSymbol = unsigned;
  auto nFunctions = _funcWeights._weights.size();
  if (!nFunctions) {
    return;
  }

  FunctionSymbol maxFn = 0;
  for (FunctionSymbol i = 1; i < nFunctions; i++) {
    if (compareFunctionPrecedences(maxFn, i) == LESS) {
      maxFn = i;
    }
  }

  auto symb = env.signature->getFunction(maxFn);
  auto arity = symb->numTermArguments();

  // skip constants here (they mustn't be lighter than $var)
  if (arity != 0){
    _funcWeights._weights[maxFn] = 0;
  }
}

template<class HandleError>
void KBO::checkAdmissibility(HandleError handle) const 
{
  using FunctionSymbol = unsigned;
  auto nFunctions = _funcWeights._weights.size();

  FunctionSymbol maxFn = 0; // only properly initialized when (nFunctions > 0)
  for (FunctionSymbol i = 1; i < nFunctions; i++) {
    if (compareFunctionPrecedences(maxFn, i) == LESS) {
      maxFn = i;
    }
  }

  // TODO remove unary minus check once new 
  // theory calculus goes into master
  auto isUnaryMinus = [](unsigned functor){
    return theory->isInterpretedFunction(functor, IntTraits::minusI) ||
           theory->isInterpretedFunction(functor, RatTraits::minusI) ||
           theory->isInterpretedFunction(functor, RealTraits::minusI);
  };

  ////////////////// check kbo-releated constraints //////////////////
  unsigned varWght = _funcWeights._specialWeights._variableWeight;

  for (unsigned i = 0; i < nFunctions; i++) {
    auto arity = env.signature->getFunction(i)->numTermArguments();

    if (_funcWeights._weights[i] < varWght && arity == 0) {
      handle(UserErrorException("weight of constants (i.e. ", env.signature->getFunction(i)->name(), ") must be greater or equal to the variable weight (", varWght, ")"));

    } else if (_funcWeights.symbolWeight(i) == 0 && arity == 1 && maxFn != i && !isUnaryMinus(i)) {
      handle(UserErrorException( "a unary function of weight zero (i.e.: ", env.signature->getFunction(i)->name(), ") must be maximal wrt. the precedence ordering"));

    }
  }

  if (_funcWeights._introducedSymbolWeight < varWght) {
    handle(UserErrorException("weight of introduced function symbols must be greater than the variable weight (= ", varWght, "), since there might be new constant symbols introduced during proof search."));
  }


  if ( _funcWeights._specialWeights._numReal < varWght
    || _funcWeights._specialWeights._numInt  < varWght
    || _funcWeights._specialWeights._numRat  < varWght
      ) {
    handle(UserErrorException("weight of (number) constant symbols must be >= variable weight (", varWght, ")."));
  }

  if (varWght <= 0) {
    handle(UserErrorException("variable weight must be greater than zero"));
  }
}


/**
 * Create a KBO object.
 */
KBO::KBO(Problem& prb, const Options& opts, bool qkbo)
 : PrecedenceOrdering(prb, opts, qkbo)
 , _funcWeights(weightsFromOpts<FuncSigTraits>(opts,_functionPrecedences))
#if __KBO__CUSTOM_PREDICATE_WEIGHTS__
 , _predWeights(weightsFromOpts<PredSigTraits>(opts,_predicatePrecedences))
#endif
 , _state(new State())
{
  if (opts.kboMaxZero()) {
    zeroWeightForMaximalFunc();
  }

  if (opts.kboAdmissabilityCheck() == Options::KboAdmissibilityCheck::ERROR)
    checkAdmissibility(throwError);
  else
    checkAdmissibility(warnError);
}

/**
 * Compare arguments of literals l1 and l2 and return the result
 * of the comparison.
 * @since 07/05/2008 flight Manchester-Brussels
 */
Ordering::Result KBO::comparePredicates(Literal* l1, Literal* l2) const
{
  ASS(l1->shared());
  ASS(l2->shared());
  ASS(!l1->isEquality());
  ASS(!l2->isEquality());

  unsigned p1 = l1->functor();
  unsigned p2 = l2->functor();

  Result res;
  ASS(_state);

  State* state = _state.get();
#if VDEBUG
  //this is to make sure _state isn't used while we're using it
  auto __state = std::move(_state);
#endif
  state->init();
  if(p1!=p2) {
    TermList* ts;
    ts=l1->args();
    while(!ts->isEmpty()) {
      state->traverse<1,/*unidirectional=*/false>(*this, AppliedTerm(*ts));
      ts=ts->next();
    }
    ts=l2->args();
    while(!ts->isEmpty()) {
      state->traverse<-1,/*unidirectional=*/false>(*this, AppliedTerm(*ts));
      ts=ts->next();
    }
    res=state->result(*this, AppliedTerm(TermList(l1)),AppliedTerm(TermList(l2)));
  } else {
    res=state->traverseLexBidir(*this, AppliedTerm(TermList(l1)),AppliedTerm(TermList(l2)));
  }

#if VDEBUG
  _state = std::move(__state);
#endif
  return res;
} // KBO::comparePredicates()

Ordering::Result KBO::compare(TermList tl1, TermList tl2) const
{
  return compare(AppliedTerm(tl1),AppliedTerm(tl2));
}

Ordering::Result KBO::compare(AppliedTerm tl1, AppliedTerm tl2) const
{
  if(tl1.equalsShallow(tl2)) {
    return EQUAL;
  }
  if(tl1.term.isVar()) {
    return tl2.containsVar(tl1.term) ? LESS : INCOMPARABLE;
  }
  if(tl2.term.isVar()) {
    return tl1.containsVar(tl2.term) ? GREATER : INCOMPARABLE;
  }

  ASS(tl1.term.isTerm());
  ASS(tl2.term.isTerm());

  Term* t1=tl1.term.term();
  Term* t2=tl2.term.term();

  ASS(_state);
  State* state = _state.get();
#if VDEBUG
  //this is to make sure _state isn't used while we're using it
  auto __state = std::move(_state);
#endif

  state->init();
  Result res;
  if(t1->functor()==t2->functor()) {
    res = state->traverseLexBidir(*this, tl1, tl2);
  } else {
    res = state->traverseNonLex</*unidirectional=*/false>(*this, tl1, tl2);
  }
#if VDEBUG
  _state = std::move(__state);
#endif
  return res;
}

Ordering::Result KBO::isGreaterOrEq(AppliedTerm tl1, AppliedTerm tl2) const
{
  if (tl1.equalsShallow(tl2)) {
    return EQUAL;
  }
  if (tl1.term.isVar()) {
    return INCOMPARABLE;
  }
  if (tl2.term.isVar()) {
    return tl1.containsVar(tl2.term) ? GREATER : INCOMPARABLE;
  }

  ASS(tl1.term.isTerm());
  ASS(tl2.term.isTerm());

  Term* t1=tl1.term.term();
  Term* t2=tl2.term.term();

  auto w1 = computeWeight(tl1);
  auto w2 = computeWeight(tl2);

  if (w1<w2) {
    return INCOMPARABLE;
  }

  ASS(_state);
  State* state = _state.get();
#if VDEBUG
  //this is to make sure _state isn't used while we're using it
  auto __state = std::move(_state);
#endif

  state->init();
  Result res;
  if (w1>w2) {
    // traverse variables
    res = state->traverseNonLex</*unidirectional=*/true>(*this, tl1, tl2);
#if VDEBUG
    _state = std::move(__state);
#endif
    return res;
  }
  // w1==w2
  Result comp = t1->isSort()
    ? compareTypeConPrecedences(t1->functor(),t2->functor())
    : compareFunctionPrecedences(t1->functor(),t2->functor());
  switch (comp)
  {
    case Ordering::LESS: {
      res = INCOMPARABLE;
      break;
    }
    case Ordering::GREATER: {
      res = state->traverseNonLex</*unidirectional=*/true>(*this, tl1, tl2);
      break;
    }
    case Ordering::EQUAL: {
      res = state->traverseLexUnidir(*this, tl1, tl2);
      break;
    }
    default:
      ASSERTION_VIOLATION;
  }
#if VDEBUG
  _state = std::move(__state);
#endif
  return res;
}

bool KBO::isGreater(AppliedTerm lhs, AppliedTerm rhs) const
{
  return isGreaterOrEq(lhs,rhs)==GREATER;
}

OrderingComparatorUP KBO::createComparator(TermList lhs, TermList rhs) const
{
  return make_unique<KBOComparator>(lhs, rhs, *this);
}

int KBO::symbolWeight(const Term* t) const
{
#if __KBO__CUSTOM_PREDICATE_WEIGHTS__
  if (t->isLiteral()) 
    return _predWeights.symbolWeight(t);
  else 
#endif
  if (t->isSort()){
    //For now just give all type constructors minimal weight
    return _funcWeights._specialWeights._variableWeight;
  }
  return _funcWeights.symbolWeight(t);
}

unsigned KBO::computeWeight(AppliedTerm tt) const
{
  if (tt.term.isVar()) {
    return _funcWeights._specialWeights._variableWeight;
  }
  const bool useCache = (tryGetGlobalOrdering() == this);

  if (!tt.aboveVar && useCache && tt.term.term()->kboWeight(this)!=-1) {
    return tt.term.term()->kboWeight(this);
  }
  // stack of [non-zero arity terms, current argument position, accumulated weight]
  struct State {
    AppliedTerm t;
    unsigned arg;
    unsigned weight;
  };
  static Stack<State> recState;
  recState.push(State{ tt, 0, (unsigned)symbolWeight(tt.term.term()) });

  while (recState.isNonEmpty()) {
    auto& curr = recState.top();
    if (curr.arg < curr.t.term.term()->arity()) {
      AppliedTerm t(*curr.t.term.term()->nthArgument(curr.arg++), curr.t);

      if (t.term.isVar()) {
        curr.weight += _funcWeights._specialWeights._variableWeight;
      } else if (!t.aboveVar && useCache && t.term.term()->kboWeight(this)!=-1) {
        curr.weight += t.term.term()->kboWeight(this);
      } else {
        recState.push(State{ t, 0, (unsigned)symbolWeight(t.term.term()) });
      }

    } else {

      auto orig = recState.pop();
      if (!orig.t.aboveVar && useCache) {
        const_cast<Term*>(orig.t.term.term())->setKboWeight(orig.weight, this);
      }
      if (recState.isEmpty()) {
        return orig.weight;
      }
      recState.top().weight += orig.weight;
    }
  }
  ASSERTION_VIOLATION;
}

template<class SigTraits>
KboWeightMap<SigTraits> KboWeightMap<SigTraits>::dflt(bool qkbo)
{
  return KboWeightMap {
    ._weights                = DArray<KboWeight>::initialized(SigTraits::nSymbols(), 1),
    ._introducedSymbolWeight = 1,
    ._specialWeights         = KboSpecialWeights<SigTraits>::dflt(qkbo),
  };
}

template<class SigTraits>
template<class Extractor, class Fml>
KboWeightMap<SigTraits> KboWeightMap<SigTraits>::fromSomeUnsigned(Extractor ex, Fml fml, bool qkbo)
{
  auto nSym = SigTraits::nSymbols();
  DArray<KboWeight> weights(nSym);

  decltype(ex(0)) max = 0;
  for (unsigned i = 0; i < nSym; i++) {
    auto a = ex(i);
    if (a > max) {
      max = a;
    }
  }

  for (unsigned i = 0; i < nSym; i++) {
    weights[i] = fml(max,ex(i));
  }

  return KboWeightMap {
    ._weights                = weights.clone(),
    ._introducedSymbolWeight = 1,
    ._specialWeights         = KboSpecialWeights<SigTraits>::dflt(qkbo),
  };
}


template<>
template<class Random>
KboWeightMap<FuncSigTraits> KboWeightMap<FuncSigTraits>::randomized(unsigned maxWeight, Random random, bool qkbo)
{
  using SigTraits = FuncSigTraits;
  auto nSym = SigTraits::nSymbols();

  unsigned variableWeight   = 1;
  unsigned introducedWeight = random(variableWeight, maxWeight);
  unsigned numInt           = random(variableWeight, maxWeight);
  unsigned numRat           = random(variableWeight, maxWeight);
  unsigned numReal          = random(variableWeight, maxWeight);

  DArray<KboWeight> weights(nSym);
  for (unsigned i = 0; i < nSym; i++) {
    if (SigTraits::isConstantSymbol(i)) {
      weights[i] = random(variableWeight, maxWeight);
    } else if (SigTraits::isUnaryFunction(i)) {
      // TODO support one zero-weight-unary-function per sort
      weights[i] = random(1, maxWeight); 
    } else {
      weights[i] = random(0, maxWeight);
    }
  }

  return KboWeightMap {
    ._weights                = weights.clone(),
    ._introducedSymbolWeight = introducedWeight,
    ._specialWeights         = KboSpecialWeights<FuncSigTraits> {
      ._variableWeight = variableWeight,
      ._numInt     =  numInt,
      ._numRat     =  numRat,
      ._numReal    =  numReal,
      ._qkbo = qkbo,
    },
  };
}

template<class SigTraits>
KboWeightMap<SigTraits> KboWeightMap<SigTraits>::randomized(bool qkbo)
{ return randomized(1 << 16, [](unsigned min, unsigned max) { return min + Random::getInteger(max - min); }, qkbo); }

#if __KBO__CUSTOM_PREDICATE_WEIGHTS__
template<>
template<class Random>
KboWeightMap<PredSigTraits> KboWeightMap<PredSigTraits>::randomized(unsigned maxWeight, Random random)
{
  using SigTraits = FuncSigTraits;
  auto nSym = SigTraits::nSymbols();

  unsigned introducedWeight = random(0, maxWeight);

  DArray<KboWeight> weights(nSym);
  for (unsigned i = 0; i < nSym; i++) {
    weights[i] = random(0, maxWeight);
  }

  return KboWeightMap {
    ._weights                = weights,
    ._introducedSymbolWeight = introducedWeight,
    ._specialWeights         = KboSpecialWeights<PredSigTraits>{},
  };
}
#endif

template<class SigTraits>
KboWeight KboWeightMap<SigTraits>::symbolWeight(const Term* t) const
{
  return symbolWeight(t->functor());
}

template<class SigTraits>
KboWeight KboWeightMap<SigTraits>::symbolWeight(unsigned functor) const
{

  unsigned weight;
  if (!_specialWeights.tryGetWeight(functor, weight)) {
    weight = functor < _weights.size() ? _weights[functor]
                                       : _introducedSymbolWeight;
  }
  return weight;
}

#if __KBO__CUSTOM_PREDICATE_WEIGHTS__
void showSpecialWeights(const KboSpecialWeights<PredSigTraits>& ws, ostream& out) 
{ }
#endif

void showSpecialWeights(const KboSpecialWeights<FuncSigTraits>& ws, ostream& out) 
{ 
  out << "% " SPECIAL_WEIGHT_IDENT_VAR        " " << ws._variableWeight         << std::endl;
  out << "% " SPECIAL_WEIGHT_IDENT_NUM_REAL   " " << ws._numReal                << std::endl;
  out << "% " SPECIAL_WEIGHT_IDENT_NUM_RAT    " " << ws._numRat                 << std::endl;
  out << "% " SPECIAL_WEIGHT_IDENT_NUM_INT    " " << ws._numInt                 << std::endl;
}
template<class SigTraits>
void KBO::showConcrete_(ostream& out) const  
{
  out << "% Weights of " << SigTraits::symbolKindName() << " (line format: `<name> <arity> <weight>`)" << std::endl;
  out << "% ===== begin of " << SigTraits::symbolKindName() << " weights ===== " << std::endl;
  

  auto& map = getWeightMap<SigTraits>();
  DArray<unsigned> functors;
  functors.initFromIterator(getRangeIterator(0u,SigTraits::nSymbols()),SigTraits::nSymbols());
  functors.sort(closureComparator([&](unsigned l, unsigned r) { return Int::compare(map.symbolWeight(l), map.symbolWeight(r)); }));

  for (unsigned i = 0; i < SigTraits::nSymbols(); i++) {
    auto functor = functors[i];
    auto sym = SigTraits::getSymbol(functor);
    out << "% " << sym->name() << " " << sym->arity() << " " << map.symbolWeight(functor) << std::endl;
  }

  auto& ws = getWeightMap<SigTraits>();
  out << "% " SPECIAL_WEIGHT_IDENT_INTRODUCED " " << ws._introducedSymbolWeight << std::endl;
  showSpecialWeights(ws._specialWeights, out);

  out << "% ===== end of " << SigTraits::symbolKindName() << " weights ===== " << std::endl;

}
void KBO::showConcrete(ostream& out) const  
{
  showConcrete_<FuncSigTraits>(out);
#if __KBO__CUSTOM_PREDICATE_WEIGHTS__
  out << "%" << std::endl;
  showConcrete_<PredSigTraits>(out);
#endif
}

template<> const KboWeightMap<FuncSigTraits>& KBO::getWeightMap<FuncSigTraits>() const 
{ return _funcWeights; }

#if __KBO__CUSTOM_PREDICATE_WEIGHTS__
template<> const KboWeightMap<PredSigTraits>& KBO::getWeightMap<PredSigTraits>() const 
{ return _predWeights; }
#endif



#if __KBO__CUSTOM_PREDICATE_WEIGHTS__
bool KboSpecialWeights<PredSigTraits>::tryGetWeight(unsigned functor, unsigned& weight) const
{ return false; }
#endif

bool KboSpecialWeights<FuncSigTraits>::tryGetWeight(unsigned functor, unsigned& weight) const
{
  if (env.signature->isFoolConstantSymbol(false,functor) || env.signature->isFoolConstantSymbol(true,functor)) {
    // the FOOL constants, $$false and $$true, introduced by us to deal with FOOL, have hard-coded weight of 1
    // which, together with their lowest precendence (see PrecedenceOrdering::compareFunctionPrecedences),
    // is a requirement for FOOL paramodulation being complete for them
    // TODO: consider allowing the user to change this and at the same time automatically recognizing the incomplete versions
    weight = 1;  return true;
  }
  auto sym = env.signature->getFunction(functor);
<<<<<<< HEAD
  if (_qkbo) {
    if ( sym->integerConstant()
      || sym->rationalConstant()
      || sym->realConstant()) {
      weight = _variableWeight;
      return true;
    } else {
      return false;
    }
  } else {
=======
>>>>>>> bbc1d2b5
    if (sym->integerConstant())  { weight = _numInt;  return true; }
    if (sym->rationalConstant()) { weight = _numRat;  return true; }
    if (sym->realConstant())     { weight = _numReal; return true; }
    if (env.options->pushUnaryMinus()) {
      if (theory->isInterpretedFunction(functor, IntTraits ::minusI)) { weight = 0; return true; }
      if (theory->isInterpretedFunction(functor, RatTraits ::minusI)) { weight = 0; return true; }
      if (theory->isInterpretedFunction(functor, RealTraits::minusI)) { weight = 0; return true; }
    }
<<<<<<< HEAD
  }
=======
>>>>>>> bbc1d2b5
  return false;
}

template KboWeightMap<FuncSigTraits> KboWeightMap<FuncSigTraits>::dflt(bool qkbo);
template KboWeight KboWeightMap<FuncSigTraits>::symbolWeight(const Term*) const;
template KboWeight KboWeightMap<FuncSigTraits>::symbolWeight(unsigned) const;
#if __KBO__CUSTOM_PREDICATE_WEIGHTS__
template KboWeightMap<PredSigTraits> KboWeightMap<PredSigTraits>::dflt(bool qkbo);
template KboWeight KboWeightMap<PredSigTraits>::symbolWeight(unsigned) const;
#endif

}<|MERGE_RESOLUTION|>--- conflicted
+++ resolved
@@ -593,11 +593,7 @@
   checkAdmissibility(throwError);
 }
 
-<<<<<<< HEAD
 KBO KBO::testKBO(bool rand, bool qkbo)
-=======
-KBO KBO::testKBO(bool rand)
->>>>>>> bbc1d2b5
 {
   auto predLevels = []() -> DArray<int>
     { return PrecedenceOrdering::testLevels(); };
@@ -610,26 +606,16 @@
     return out;
   };
   return KBO(
-<<<<<<< HEAD
       rand ? KboWeightMap<FuncSigTraits>::randomized(qkbo) : KboWeightMap<FuncSigTraits>::dflt(qkbo),
 #if __KBO__CUSTOM_PREDICATE_WEIGHTS__
       rand ? KboWeightMap<PredSigTraits>::randomized(qkbo) : KboWeightMap<PredSigTraits>::dflt(qkbo),
-=======
-      rand ? KboWeightMap<FuncSigTraits>::randomized() : KboWeightMap<FuncSigTraits>::dflt(),
-#if __KBO__CUSTOM_PREDICATE_WEIGHTS__
-      rand ? KboWeightMap<PredSigTraits>::randomized() : KboWeightMap<PredSigTraits>::dflt(),
->>>>>>> bbc1d2b5
 #endif
       prec(env.signature->functions()),
       prec(env.signature->typeCons()),
       prec(env.signature->predicates()),
       predLevels(),
-<<<<<<< HEAD
       /*reverseLCM=*/false,
       qkbo);
-=======
-      /*reverseLCM=*/false);
->>>>>>> bbc1d2b5
 }
 
 void KBO::zeroWeightForMaximalFunc() {
@@ -1153,7 +1139,6 @@
     weight = 1;  return true;
   }
   auto sym = env.signature->getFunction(functor);
-<<<<<<< HEAD
   if (_qkbo) {
     if ( sym->integerConstant()
       || sym->rationalConstant()
@@ -1164,8 +1149,6 @@
       return false;
     }
   } else {
-=======
->>>>>>> bbc1d2b5
     if (sym->integerConstant())  { weight = _numInt;  return true; }
     if (sym->rationalConstant()) { weight = _numRat;  return true; }
     if (sym->realConstant())     { weight = _numReal; return true; }
@@ -1174,10 +1157,7 @@
       if (theory->isInterpretedFunction(functor, RatTraits ::minusI)) { weight = 0; return true; }
       if (theory->isInterpretedFunction(functor, RealTraits::minusI)) { weight = 0; return true; }
     }
-<<<<<<< HEAD
-  }
-=======
->>>>>>> bbc1d2b5
+  }
   return false;
 }
 
