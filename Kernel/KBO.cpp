--- conflicted
+++ resolved
@@ -66,7 +66,7 @@
       res=(prec1>prec2)?GREATER:LESS;
     } else if(t1->isSort()){
       ASS(t2->isSort()); //should only compare sorts with sorts
-      res=_kbo.compareTypeConPrecedences(t1->functor(), t2->functor());
+      res=kbo.compareTypeConPrecedences(t1->functor(), t2->functor());
       ASS_REP(res==GREATER || res==LESS, res);//precedence ordering must be total
     } else {
       res=kbo.compareFunctionPrecedences(t1->functor(), t2->functor());
@@ -111,7 +111,7 @@
       ASS_EQ(_posNum,0);
       res=GREATER;
     } else if(tl1.term()->isSort()){
-      res=_kbo.compareTypeConPrecedences(tl1.term()->functor(), tl2.term()->functor());
+      res=kbo.compareTypeConPrecedences(tl1.term()->functor(), tl2.term()->functor());
       ASS_REP(res==GREATER || res==LESS, res);//precedence ordering must be total
     } else {
       res=kbo.compareFunctionPrecedences(tl1.term()->functor(), tl2.term()->functor());
@@ -458,7 +458,6 @@
   checkAdmissibility(throwError);
 }
 
-<<<<<<< HEAD
 KBO KBO::testKBO(bool randomized)
 {
   auto rng = [](int i) -> int { return Random::getInteger() % i; };
@@ -488,35 +487,6 @@
       randomized ? KboWeightMap<FuncSigTraits>::randomized() : KboWeightMap<FuncSigTraits>::dflt(),
 #if __KBO__CUSTOM_PREDICATE_WEIGHTS__
       randomized ? KboWeightMap<PredSigTraits>::randomized() : KboWeightMap<PredSigTraits>::dflt(),
-=======
-KBO KBO::testKBO() 
-{
-
-  auto funcPrec = []() -> DArray<int>{
-    unsigned num = env.signature->functions();
-    DArray<int> out(num);
-    out.initFromIterator(getRangeIterator(0u, num));
-    return out;
-  };
-
-  auto predPrec = []() -> DArray<int>{
-    unsigned num = env.signature->predicates();
-    DArray<int> out(num);
-    out.initFromIterator(getRangeIterator(0u, num));
-    return out;
-  };
-
-  auto predLevels = []() -> DArray<int>{
-    DArray<int> out(env.signature->predicates());
-    out.init(out.size(), 1);
-    return out;
-  };
-
-  return KBO(
-      KboWeightMap<FuncSigTraits>::randomized(),
-#if __KBO__CUSTOM_PREDICATE_WEIGHTS__
-      KboWeightMap<PredSigTraits>::randomized(), 
->>>>>>> b713bc15
 #endif
       funcPrec(),
       predPrec(),
@@ -705,14 +675,7 @@
 #else 
     return 1;
 #endif
-<<<<<<< HEAD
   else 
-=======
-  if (t->isSort()){
-    //For now just give all type constructors minimal weight
-    return _funcWeights._specialWeights._variableWeight;
-  }
->>>>>>> b713bc15
     return _funcWeights.symbolWeight(t);
 }
 
