--- conflicted
+++ resolved
@@ -14,15 +14,6 @@
  * @since 30/04/2008 flight Brussels-Tel Aviv
  */
 
-<<<<<<< HEAD
-#include "NumTraits.hpp"
-#include "VarOrder.hpp"
-
-#include "Indexing/Index.hpp"
-#include "Inferences/ForwardGroundJoinability.hpp"
-
-=======
->>>>>>> 039fa0ef
 #include "Lib/Environment.hpp"
 #include "Lib/Comparison.hpp"
 #include "Lib/Set.hpp"
@@ -33,24 +24,14 @@
 #include "SubstHelper.hpp"
 #include <fstream>
 
-<<<<<<< HEAD
-#include "EqHelper.hpp"
-=======
 #include "KBOComparator.hpp"
 #include "NumTraits.hpp"
 #include "Signature.hpp"
 #include "SubstHelper.hpp"
 #include "TermIterators.hpp"
->>>>>>> 039fa0ef
 #include "Term.hpp"
 
 #include "KBO.hpp"
-<<<<<<< HEAD
-#include "Signature.hpp"
-#include "TermIterators.hpp"
-#include "VarOrder.hpp"
-=======
->>>>>>> 039fa0ef
 
 #define COLORED_WEIGHT_BOOST 0x10000
 
@@ -84,14 +65,6 @@
     _varDiffs.reset();
   }
 
-<<<<<<< HEAD
-  void traverse(Term* t1, Term* t2);
-  void traverse(TermList tl,int coefficient);
-  Result result(Term* t1, Term* t2);
-
-private:
-  void recordVariable(unsigned var, int coef);
-=======
   /**
    * Lexicographic traversal of two terms with same top symbol,
    * i.e. traversing their symbols in lockstep, as descibed in
@@ -120,7 +93,6 @@
   template<int coef> void recordVariable(unsigned var);
 
   bool checkVars() const { return _negNum <= 0; }
->>>>>>> 039fa0ef
   Result innerResult(TermList t1, TermList t2);
   Result applyVariableCondition(Result res)
   {
@@ -492,8 +464,117 @@
       }
     }
   }
-<<<<<<< HEAD
-  ASS_EQ(depth,0);
+  return result(tl1,tl2);
+}
+
+Ordering::Result KBO::State::traverseLexUnidir(AppliedTerm tl1, AppliedTerm tl2)
+{
+  ASS(tl1.term.isTerm() && tl2.term.isTerm());
+  auto t1 = tl1.term.term();
+  auto t2 = tl2.term.term();
+
+  ASS(t1->functor()==t2->functor());
+  ASS(t1->arity());
+  ASS_EQ(_lexResult, EQUAL);
+
+  static Stack<pair<const TermList*,bool>> stack(32);
+  stack.reset();
+  stack.push(make_pair(t1->args(),tl1.aboveVar));
+  stack.push(make_pair(t2->args(),tl2.aboveVar));
+  while(!stack.isEmpty()) {
+    auto [tt,ttAboveVar] = stack.pop(); // tl2 subterm
+    auto [ss,ssAboveVar] = stack.pop(); // tl1 subterm
+    if(ss->isEmpty()) {
+      ASS(tt->isEmpty());
+
+      if (!checkVars()) {
+        return INCOMPARABLE;
+      }
+      continue;
+    }
+
+    stack.push(make_pair(ss->next(),ssAboveVar));
+    stack.push(make_pair(tt->next(),ttAboveVar));
+
+    AppliedTerm s(*ss,tl1.applicator,ssAboveVar);
+    AppliedTerm t(*tt,tl2.applicator,ttAboveVar);
+
+    if(s.equalsShallow(t)) {
+      //if content is the same, neither weightDiff nor varDiffs would change
+      continue;
+    }
+    if (_lexResult==EQUAL) {
+      auto ssw = _kbo.computeWeight(s);
+      auto ttw = _kbo.computeWeight(t);
+      if (ssw < ttw) {
+        return INCOMPARABLE;
+      }
+      if (ssw > ttw) {
+        traverse<1,/*unidirectional=*/true>(s);
+        traverse<-1,/*unidirectional=*/true>(t);
+        if (!checkVars()) {
+          return INCOMPARABLE;
+        }
+        _lexResult = INCOMPARABLE;
+        continue;
+      }
+      // ssw == ttw
+      if (s.term.isVar()) {
+        return INCOMPARABLE;
+      }
+      if (t.term.isVar()) {
+        if (!s.containsVar(t.term)) {
+          return INCOMPARABLE;
+        }
+        _lexResult = INCOMPARABLE;
+        continue;
+      }
+      Result comp = s.term.term()->isSort()
+        ? _kbo.compareTypeConPrecedences(s.term.term()->functor(),t.term.term()->functor())
+        : _kbo.compareFunctionPrecedences(s.term.term()->functor(),t.term.term()->functor());
+      switch (comp)
+      {
+        case Ordering::LESS: {
+          return INCOMPARABLE;
+        }
+        case Ordering::GREATER: {
+          traverse<1,/*unidirectional=*/true>(s);
+          traverse<-1,/*unidirectional=*/true>(t);
+          if (!checkVars()) {
+            return INCOMPARABLE;
+          }
+          _lexResult = INCOMPARABLE;
+          break;
+        }
+        case Ordering::EQUAL: {
+          stack.push(make_pair(s.term.term()->args(),s.aboveVar));
+          stack.push(make_pair(t.term.term()->args(),t.aboveVar));
+          break;
+        }
+        default: ASSERTION_VIOLATION;
+      }
+    } else {
+      traverse<1,/*unidirectional=*/true>(s);
+      traverse<-1,/*unidirectional=*/true>(t);
+    }
+  }
+  if (_lexResult==EQUAL) {
+    return EQUAL;
+  }
+  return checkVars() ? GREATER : INCOMPARABLE;
+}
+
+template<bool unidirectional>
+Ordering::Result KBO::State::traverseNonLex(AppliedTerm tl1, AppliedTerm tl2)
+{
+  traverse<1,unidirectional>(tl1);
+  traverse<-1,unidirectional>(tl2);
+
+  if constexpr (unidirectional) {
+    return checkVars() ? GREATER : INCOMPARABLE;
+  } else {
+    return result(tl1,tl2);
+  }
 }
 
 // StateGreater
@@ -578,38 +659,10 @@
         if (!_newConstraints || !*_newConstraints) {
           return false;
         }
-=======
-  return result(tl1,tl2);
-}
-
-Ordering::Result KBO::State::traverseLexUnidir(AppliedTerm tl1, AppliedTerm tl2)
-{
-  ASS(tl1.term.isTerm() && tl2.term.isTerm());
-  auto t1 = tl1.term.term();
-  auto t2 = tl2.term.term();
-
-  ASS(t1->functor()==t2->functor());
-  ASS(t1->arity());
-  ASS_EQ(_lexResult, EQUAL);
-
-  static Stack<pair<const TermList*,bool>> stack(32);
-  stack.reset();
-  stack.push(make_pair(t1->args(),tl1.aboveVar));
-  stack.push(make_pair(t2->args(),tl2.aboveVar));
-  while(!stack.isEmpty()) {
-    auto [tt,ttAboveVar] = stack.pop(); // tl2 subterm
-    auto [ss,ssAboveVar] = stack.pop(); // tl1 subterm
-    if(ss->isEmpty()) {
-      ASS(tt->isEmpty());
-
-      if (!checkVars()) {
-        return INCOMPARABLE;
->>>>>>> 039fa0ef
       }
       continue;
     }
 
-<<<<<<< HEAD
     stack.push(ss->next());
     stack.push(tt->next());
     if(ss->sameContent(tt)) {
@@ -990,70 +1043,11 @@
         case Ordering::EQUAL: {
           lstack.push(ss->term()->args());
           rstack.push(make_pair(t.term()->args(),underSubst));
-=======
-    stack.push(make_pair(ss->next(),ssAboveVar));
-    stack.push(make_pair(tt->next(),ttAboveVar));
-
-    AppliedTerm s(*ss,tl1.applicator,ssAboveVar);
-    AppliedTerm t(*tt,tl2.applicator,ttAboveVar);
-
-    if(s.equalsShallow(t)) {
-      //if content is the same, neither weightDiff nor varDiffs would change
-      continue;
-    }
-    if (_lexResult==EQUAL) {
-      auto ssw = _kbo.computeWeight(s);
-      auto ttw = _kbo.computeWeight(t);
-      if (ssw < ttw) {
-        return INCOMPARABLE;
-      }
-      if (ssw > ttw) {
-        traverse<1,/*unidirectional=*/true>(s);
-        traverse<-1,/*unidirectional=*/true>(t);
-        if (!checkVars()) {
-          return INCOMPARABLE;
-        }
-        _lexResult = INCOMPARABLE;
-        continue;
-      }
-      // ssw == ttw
-      if (s.term.isVar()) {
-        return INCOMPARABLE;
-      }
-      if (t.term.isVar()) {
-        if (!s.containsVar(t.term)) {
-          return INCOMPARABLE;
-        }
-        _lexResult = INCOMPARABLE;
-        continue;
-      }
-      Result comp = s.term.term()->isSort()
-        ? _kbo.compareTypeConPrecedences(s.term.term()->functor(),t.term.term()->functor())
-        : _kbo.compareFunctionPrecedences(s.term.term()->functor(),t.term.term()->functor());
-      switch (comp)
-      {
-        case Ordering::LESS: {
-          return INCOMPARABLE;
-        }
-        case Ordering::GREATER: {
-          traverse<1,/*unidirectional=*/true>(s);
-          traverse<-1,/*unidirectional=*/true>(t);
-          if (!checkVars()) {
-            return INCOMPARABLE;
-          }
-          _lexResult = INCOMPARABLE;
           break;
         }
-        case Ordering::EQUAL: {
-          stack.push(make_pair(s.term.term()->args(),s.aboveVar));
-          stack.push(make_pair(t.term.term()->args(),t.aboveVar));
->>>>>>> 039fa0ef
-          break;
-        }
         default: ASSERTION_VIOLATION;
       }
     } else {
-<<<<<<< HEAD
       traverseVars(*ss,1);
       if (underSubst) {
         traverseVars(t,-1);
@@ -1297,29 +1291,6 @@
   }
 
   return true;
-=======
-      traverse<1,/*unidirectional=*/true>(s);
-      traverse<-1,/*unidirectional=*/true>(t);
-    }
-  }
-  if (_lexResult==EQUAL) {
-    return EQUAL;
-  }
-  return checkVars() ? GREATER : INCOMPARABLE;
-}
-
-template<bool unidirectional>
-Ordering::Result KBO::State::traverseNonLex(AppliedTerm tl1, AppliedTerm tl2)
-{
-  traverse<1,unidirectional>(tl1);
-  traverse<-1,unidirectional>(tl2);
-
-  if constexpr (unidirectional) {
-    return checkVars() ? GREATER : INCOMPARABLE;
-  } else {
-    return result(tl1,tl2);
-  }
->>>>>>> 039fa0ef
 }
 
 #if __KBO__CUSTOM_PREDICATE_WEIGHTS__
@@ -1855,766 +1826,6 @@
   return res;
 }
 
-<<<<<<< HEAD
-bool canDecomposeIntoConstraints(TermList lhs, TermList rhs)
-{
-  TIME_TRACE("canDecomposeIntoConstraints");
-  if (lhs.isVar()) {
-    if (rhs.isVar()) {
-      return true;
-    }
-    return false;
-  }
-  if (rhs.isVar() || !TermList::sameTopFunctor(lhs,rhs)) {
-    return false;
-  }
-  auto t0 = lhs.term();
-  auto t1 = rhs.term();
-  for (unsigned i = 0; i < t0->arity(); i++) {
-    if (!canDecomposeIntoConstraints(*t0->nthArgument(i),*t1->nthArgument(i))) {
-      return false;
-    }
-  }
-  return true;
-}
-
-bool KBO::weightsOk(TermList lhs, TermList rhs) const
-{
-  if (lhs == rhs) {
-    return true;
-  }
-  if (lhs.isVar() || rhs.isVar()) {
-    return false;
-  }
-  auto t0 = lhs.term();
-  auto t1 = rhs.term();
-  computeWeight(t0);
-  computeWeight(t1);
-
-  if (t0->kboWeight()!=t1->kboWeight()) {
-    return false;
-  }
-
-  DHMap<unsigned, unsigned> varDiffs;
-  VariableIterator vit0(t0);
-  while (vit0.hasNext()) {
-    auto v = vit0.next();
-    unsigned* ptr;
-    varDiffs.getValuePtr(v.var(),ptr,0);
-    (*ptr)++;
-  }
-  VariableIterator vit1(t1);
-  while (vit1.hasNext()) {
-    auto v = vit1.next();
-    unsigned* ptr;
-    if (varDiffs.getValuePtr(v.var(),ptr,0)) {
-      return false;
-    }
-    if (*ptr == 0) {
-      return false;
-    }
-    (*ptr)--;
-  }
-  DHMap<unsigned, unsigned>::Iterator vdIt(varDiffs);
-  while (vdIt.hasNext()) {
-    if (vdIt.next()!=0) {
-      return false;
-    }
-  }
-  return true;
-}
-
-bool KBO::isGreater(TermList tl1, TermList tl2, void* tl1State, VarOrderBV* constraints, const Indexing::TermQueryResult* qr) const
-{
-  // ASS_REP(!constraints || *constraints, *constraints);
-  TIME_TRACE("KBO::isGreater");
-  static DHMap<Literal*,bool> weightsOkCache;
-  bool weightsOkFlag = false;
-  if (qr) {
-    auto lhs = qr->term;
-    auto rhs = EqHelper::getOtherEqualitySide(qr->literal, lhs);
-    auto eqOrd = getEqualityArgumentOrder(qr->literal);
-    if (eqOrd==GREATER) {
-      ASS_EQ(lhs,*qr->literal->nthArgument(0));
-      return true;
-    } else if (eqOrd==LESS) {
-      ASS_EQ(lhs,*qr->literal->nthArgument(1));
-      return true;
-    }
-
-    bool* woPtr;
-    if (weightsOkCache.getValuePtr(qr->literal, woPtr)) {
-      *woPtr = weightsOk(lhs,rhs);
-    }
-    weightsOkFlag = *woPtr;
-
-  //   DemodulatorConstraints* dc;
-  //   if (_demodulatorCache.getValuePtr(make_pair(qr->term,qr->literal),dc)) {
-  //     dc->canDecompose = canDecomposeIntoConstraints(lhs,rhs);
-  //     if (dc->canDecompose) {
-  //       NEVER(isGreater(lhs,rhs,nullptr,&dc->constraints,nullptr));
-  //       cout << "constraints for " << lhs << " = " << rhs << endl;
-  //       for (const auto& c : dc->constraints) {
-  //         auto x = get<0>(c);
-  //         auto y = get<1>(c);
-  //         auto strict = get<2>(c);
-  //         cout << "X" << x << (strict?" > X":" >= X") << y << endl;
-  //       }
-  //       cout << "also: " << endl;
-  //       Stack<VarOrder> vos;
-  //       vos.push(VarOrder());
-  //       while (vos.isNonEmpty()) {
-  //         auto vo = vos.pop();
-  //         VarOrder ext = vo;
-  //         if (makeGreater(lhs,rhs,ext)) {
-  //           cout << ext.to_string() << endl;
-  //           for (auto&& diff : VarOrder::order_diff(vo,ext)) {
-  //             vos.push(std::move(diff));
-  //           }
-  //         }
-  //       }
-  //       cout << endl;
-  //     }
-  //   }
-  //   if (dc->canDecompose) {
-  //     for (const auto& c : dc->constraints) {
-  //       auto xS = qr->substitution->applyToBoundResult(get<0>(c));
-  //       auto yS = qr->substitution->applyToBoundResult(get<1>(c));
-  //       auto strict = get<2>(c);
-  //       if (!strict && xS == yS) {
-  //         return true;
-  //       }
-  //       Stack<std::tuple<unsigned,unsigned,bool>> localC;
-  //       if (isGreater(xS,yS,nullptr,&localC,nullptr)) {
-  //         return true;
-  //       }
-  //       if (constraints) {
-  //         for (const auto& c : localC) {
-  //           constraints->push(c);
-  //         }
-  //       }
-  //     }
-  //     // if (isGreater(tl1,qr->substitution->applyToBoundResult(tl2),nullptr,constraints,nullptr)) {
-  //     //   TIME_TRACE("nope");
-  //     //   return true;
-  //     //   // cout << tl1 << " should be greater than " << qr->substitution->applyToBoundResult(tl2) << endl;
-  //     //   // cout << "coming from " << lhs << " = " << rhs << endl << endl;
-  //     // }
-  //     // for now just return here if we didn't find a suitable constraint
-  //     return false;
-  //   }
-  }
-  Indexing::ResultSubstitution* subst = qr ? qr->substitution.ptr() : nullptr;
-  VarOrderBV newConstraints = 0;
-
-  auto res = subst
-    ? isGreaterHelper(tl1,tl2, tl1State, constraints, constraints ? &newConstraints : nullptr, subst, weightsOkFlag)
-    : isGreaterHelper(tl1,tl2, tl1State, constraints, constraints ? &newConstraints : nullptr);
-  // if (subst && (compare(tl1,subst->applyToBoundResult(tl2))==Ordering::GREATER)!=res) {
-  //   cout << tl1.toString()+" "+tl2.toString()+" applied "+subst->applyToBoundResult(tl2).toString()+" false "+(res?"positive":"negative") << endl;
-  // }
-#if VDEBUG
-  auto tl2S = subst?subst->applyToBoundResult(tl2):tl2;
-  ASS_REP((compare(tl1,tl2S)==Ordering::GREATER)==res,
-    tl1.toString()+" "+tl2S.toString()+" (orig "+tl2.toString()+") false "+(res?"positive":"negative"));
-
-  if (res) {
-    newConstraints = 0;
-  }
-
-  if (!res && constraints) {
-    for (unsigned i = 0; i < 6; i++) {
-      for (unsigned j = i+1; j <= 6; j++) {
-
-        // TODO the assertions below could be strenthened into equivalences, i.e. we could have more constraints
-
-        VarOrder vo_gt;
-        vo_gt.add_gt(i,j);
-        auto bit_gt = isBitSet(i,j,PoComp::GT,*constraints);
-        auto new_bit_gt = isBitSet(i,j,PoComp::GT,newConstraints);
-        auto isGreater_gt = isGreater(tl1,tl2S,vo_gt);
-        ASS(bit_gt || !new_bit_gt);
-        ASS_REP(!bit_gt || !new_bit_gt || isGreater_gt,
-          tl1.toString()+"\n"+tl2S.toString()+"\n (orig "+tl2.toString()+") under "+vo_gt.to_string());
-
-        VarOrder vo_lt;
-        vo_lt.add_gt(j,i);
-        auto bit_lt = isBitSet(i,j,PoComp::LT,*constraints);
-        auto new_bit_lt = isBitSet(i,j,PoComp::LT,newConstraints);
-        auto isGreater_lt = isGreater(tl1,tl2S,vo_lt);
-        ASS(bit_lt || !new_bit_lt);
-        ASS_REP(!bit_lt || !new_bit_lt || isGreater_lt,
-          tl1.toString()+"\n"+tl2S.toString()+"\n (orig "+tl2.toString()+") under "+vo_lt.to_string());
-
-        VarOrder vo_eq;
-        vo_eq.add_eq(i,j);
-        VarOrder::EqApplicator voApp(vo_eq);
-        auto bit_eq = isBitSet(i,j,PoComp::EQ,*constraints);
-        auto new_bit_eq = isBitSet(i,j,PoComp::EQ,newConstraints);
-        auto isGreater_eq = isGreater(SubstHelper::apply(tl1,voApp),SubstHelper::apply(tl2S,voApp),vo_eq);
-        ASS(bit_eq || !new_bit_eq);
-        ASS_REP(!bit_eq || !new_bit_eq || isGreater_eq,
-          tl1.toString()+"\n"+tl2S.toString()+"\n (orig "+tl2.toString()+") under "+vo_eq.to_string());
-      }
-    }
-  }
-#endif
-  if (constraints) {
-    *constraints = newConstraints;
-  }
-  ASS(!constraints || *constraints!=~0UL);
-  return res;
-}
-
-bool KBO::isGreaterHelper(TermList tl1, TermList tl2, void* tl1State, VarOrderBV* constraints, VarOrderBV* newConstraints) const
-{
-  if (tl1==tl2) {
-    return false;
-  }
-  if (tl1.isOrdinaryVar()) {
-    // if (constraints && tl2.isOrdinaryVar()) {
-    //   if (isBitSet(tl1.var(),tl2.var(),PoComp::GT,*constraints)) {
-    //     TIME_TRACE("setting bit here");
-    //     setBit(tl1.var(),tl2.var(),PoComp::GT,*newConstraints);
-    //   }
-    // }
-    return false;
-  }
-  if(tl2.isOrdinaryVar()) {
-    if (tl1.isTerm() && tl1.containsSubterm(tl2)) {
-      return true;
-    }
-    // for (unsigned i = 0; i <= 6; i++) {
-    //   if (i == tl2.var() || !(tl1.term()->varmap() & (1 << i))) {
-    //     continue;
-    //   }
-    //   if (isBitSet(i,tl2.var(),PoComp::GT,*constraints)) {
-    //     TIME_TRACE("setting bit here");
-    //     setBit(i,tl2.var(),PoComp::GT,*newConstraints);
-    //   }
-    //   if (isBitSet(i,tl2.var(),PoComp::EQ,*constraints)) {
-    //     TIME_TRACE("setting bit here");
-    //     setBit(i,tl2.var(),PoComp::EQ,*newConstraints);
-    //   }
-    // }
-    return false;
-  }
-
-  ASS(tl1.isTerm());
-  ASS(tl2.isTerm());
-
-  Term* t1=tl1.term();
-  Term* t2=tl2.term();
-
-  if ((~t1->varmap() & t2->varmap()) || t1->numVarOccs() < t2->numVarOccs()) {
-    return false;
-  }
-
-  computeWeight(t1);
-  computeWeight(t2);
-
-  if (t1->kboWeight()<t2->kboWeight()) {
-    return false;
-  }
-
-  auto s = static_cast<LeftState*>(tl1State);
-  ASS(!s || s->t==t1);
-
-  _stateGt->init();
-  _stateGt->setConstraints(constraints,newConstraints);
-  if (t1->kboWeight()>t2->kboWeight()) {
-    // traverse variables
-    if (s) {
-      if (s->ready) {
-        _stateGt->init(s);
-      } else {
-        _stateGt->traverseVars(tl1,1);
-        _stateGt->initState(s);
-      }
-    } else {
-      _stateGt->traverseVars(tl1,1);
-    }
-    _stateGt->traverseVars(tl2,-1);
-    return _stateGt->checkVars();
-  }
-  // t1->kboWeight()==t2->kboWeight()
-  Result comp = t1->isSort()
-    ? compareTypeConPrecedences(t1->functor(),t2->functor())
-    : compareFunctionPrecedences(t1->functor(),t2->functor());
-  switch (comp)
-  {
-    case Ordering::LESS:
-    case Ordering::LESS_EQ: {
-      return false;
-    }
-    case Ordering::GREATER:
-    case Ordering::GREATER_EQ: {
-      if (s) {
-        if (s->ready) {
-          _stateGt->init(s);
-        } else {
-          _stateGt->traverseVars(tl1,1);
-          _stateGt->initState(s);
-        }
-      } else {
-        _stateGt->traverseVars(tl1,1);
-      }
-      _stateGt->traverseVars(tl2,-1);
-      return _stateGt->checkVars();
-    }
-    case Ordering::EQUAL: {
-      return _stateGt->traverse(t1,t2);
-    }
-    case Ordering::INCOMPARABLE:
-      ASSERTION_VIOLATION;
-  }
-  ASSERTION_VIOLATION;
-}
-
-bool KBO::isGreaterHelper(TermList tl1, TermList tl2, void* tl1State, VarOrderBV* constraints, VarOrderBV* newConstraints, Indexing::ResultSubstitution* subst, bool weightsEqual) const
-{
-  ASS(subst);
-  if (tl2.isOrdinaryVar()) {
-    ASS(!weightsEqual);
-    return isGreaterHelper(tl1,subst->applyToBoundResult(tl2.var()),nullptr,constraints,newConstraints);
-  }
-  if (tl1.isOrdinaryVar()) {
-    return false;
-  }
-
-  ASS(tl1.isTerm());
-  ASS(tl2.isTerm());
-
-  Term* t1=tl1.term();
-  Term* t2=tl2.term();
-
-  auto s = static_cast<LeftState*>(tl1State);
-  ASS(!s || s->t==t1);
-  _stateGtSubst->init(subst);
-  _stateGtSubst->setConstraints(constraints,newConstraints);
-
-  if (!weightsEqual) {
-    computeWeight(t1);
-    computeWeight2(t2,subst);
-
-    if (t1->kboWeight()<t2->kboWeight2()) {
-      return false;
-    }
-
-    if (t1->kboWeight()>t2->kboWeight2()) {
-      // traverse variables
-      if (s) {
-        if (s->ready) {
-          _stateGtSubst->init(s,subst);
-        } else {
-          _stateGtSubst->traverseVars(tl1,1);
-          _stateGtSubst->initState(s);
-        }
-      } else {
-        _stateGtSubst->traverseVars(tl1,1);
-      }
-      _stateGtSubst->traverseVars2(tl2);
-      return _stateGtSubst->checkVars();
-    }
-  }
-  // t1->kboWeight()==t2->kboWeight()
-  Result comp = t1->isSort()
-    ? compareTypeConPrecedences(t1->functor(),t2->functor())
-    : compareFunctionPrecedences(t1->functor(),t2->functor());
-  switch (comp)
-  {
-    case Ordering::LESS:
-    case Ordering::LESS_EQ: {
-      return false;
-    }
-    case Ordering::GREATER:
-    case Ordering::GREATER_EQ: {
-      if (s) {
-        if (s->ready) {
-          _stateGtSubst->init(s,subst);
-        } else {
-          _stateGtSubst->traverseVars(tl1,1);
-          _stateGtSubst->initState(s);
-        }
-      } else {
-        _stateGtSubst->traverseVars(tl1,1);
-      }
-      _stateGtSubst->traverseVars2(tl2);
-      return _stateGtSubst->checkVars();
-    }
-    case Ordering::EQUAL: {
-      return _stateGtSubst->traverse(t1,t2,weightsEqual);
-    }
-    case Ordering::INCOMPARABLE:
-      ASSERTION_VIOLATION;
-  }
-  ASSERTION_VIOLATION;
-}
-
-bool KBO::isGreater(TermList tl1, TermList tl2, const VarOrder& vo) const
-{
-  TIME_TRACE("KBO:isGreater2");
-  if (tl1 == tl2) {
-    return false;
-  }
-  if (tl1.isVar()) {
-    if (tl2.isVar()) {
-      return vo.query(tl1.var(),tl2.var()) == PoComp::GT;
-    }
-    return false;
-  }
-  if (tl2.isVar()) {
-    VariableIterator vit(tl1.term());
-    while (vit.hasNext()) {
-      auto v = vit.next().var();
-      if (v == tl2.var() || vo.query(v,tl2.var()) == PoComp::GT) {
-        return true;
-      }
-    }
-    return false;
-  }
-
-  auto t1 = tl1.term();
-  auto t2 = tl2.term();
-
-  computeWeight(t1);
-  computeWeight(t2);
-
-  if (t1->kboWeight()<t2->kboWeight()) {
-    return false;
-  }
-  if (t1->kboWeight()==t2->kboWeight()) {
-    if (t1->functor()==t2->functor()) {
-      // lexicographic case
-      bool gt = false;
-      for (unsigned i = 0; i < t1->arity(); i++) {
-        auto arg1 = *t1->nthArgument(i);
-        auto arg2 = *t2->nthArgument(i);
-        if (arg1 == arg2) {
-          continue;
-        }
-        if (isGreater(arg1,arg2,vo)) {
-          ASS_REP(!vo.is_empty() || compare(arg1,arg2)==Ordering::GREATER, vstring("lex ") + arg1.toString() + " not greater than " + arg2.toString());
-          gt = true;
-          break;
-        } else {
-          return false;
-        }
-      }
-      if (!gt) {
-        return false;
-      }
-    } else {
-      if (t1->isSort()) {
-        ASS(t2->isSort());
-        if (compareTypeConPrecedences(t1->functor(),t2->functor()) != Ordering::GREATER) {
-          return false;
-        }
-      } else {
-        if (compareFunctionPrecedences(t1->functor(),t2->functor()) != Ordering::GREATER) {
-          return false;
-        }
-      }
-    }
-  }
-  // if (t2->numVarOccs()>t1->numVarOccs()) {
-  //   return false;
-  // }
-
-  // compare variables
-  VariableIterator vit2(t2);
-  DHMap<unsigned,unsigned> varCnts;
-  while (vit2.hasNext()) {
-    unsigned* cnt;
-    varCnts.getValuePtr(vit2.next().var(), cnt, 0);
-    (*cnt)++;
-  }
-
-  VariableIterator vit1(t1);
-  unsigned pos = varCnts.size();
-  while (vit1.hasNext()) {
-    unsigned t1v = vit1.next().var();
-    DHMap<unsigned,unsigned>::Iterator vit2(varCnts);
-    while (vit2.hasNext()) {
-      unsigned t2v;
-      unsigned& cnt = vit2.nextRef(t2v);
-      if (t1v == t2v || vo.query(t1v,t2v) == PoComp::GT) {
-        if (!cnt) { // already 0
-          continue;
-        }
-        cnt--;
-        if (!cnt) {
-          ASS(pos);
-          pos--;
-        }
-        // break; // this particular variable occurrence cannot be used anymore
-      }
-    }
-  }
-  if (pos) {
-    // cout << "compare " << tl1 << " " << tl2 << endl;
-    return false;
-  }
-
-  return true;
-}
-
-bool KBO::makeGreater(TermList tl1, TermList tl2, VarOrder& vo) const
-{
-  TIME_TRACE("KBO::makeGreater");
-  // cout << "makeGreater " << tl1 << " " << tl2 << " under " << vo.to_string() << endl;
-  if (makeGreaterRecursive(tl1,tl2,vo)) {
-#if VDEBUG
-    VarOrder::EqApplicator voApp(vo);
-    ASS_REP(isGreater(
-      SubstHelper::apply(tl1,voApp),
-      SubstHelper::apply(tl2,voApp),
-      vo),tl1.toString()+" "+tl2.toString()+" "+vo.to_string());
-#endif
-    return true;
-  }
-  return false;
-}
-
-bool KBO::makeGreaterNonRecursive(TermList tl1, TermList tl2, VarOrder& vo) const
-{
-  TIME_TRACE("KBO::makeGreaterNonRecursive");
-  if (tl1 == tl2) {
-    return false;
-  }
-  if (tl1.isVar()) {
-    return tl2.isVar() && vo.add_gt(tl1.var(),tl2.var());
-  }
-  if (tl2.isVar()) {
-    int inc = -1;
-    VariableIterator vit(tl1.term());
-    while (vit.hasNext()) {
-      auto v = vit.next().var();
-      auto c = vo.query(v,tl2.var());
-      if (c == PoComp::EQ || c == PoComp::GT) {
-        return true;
-      } else if (c == PoComp::INC && inc == -1) {
-        inc = v;
-      }
-    }
-    if (inc != -1) {
-      ALWAYS(vo.add_gt(inc,tl2.var()));
-      return true;
-    }
-    return false;
-  }
-
-  auto t1 = tl1.term();
-  auto t2 = tl2.term();
-
-  computeWeight(t1);
-  computeWeight(t2);
-
-  if (t1->kboWeight()<t2->kboWeight()) {
-    return false;
-  }
-  _stateGtVo->init();
-  if (t1->kboWeight()>t2->kboWeight()) {
-    // traverse variables
-    _stateGtVo->traverseVars(tl1,true/*left*/,vo);
-    _stateGtVo->traverseVars(tl2,false/*left*/,vo);
-    return _stateGtVo->checkVars(vo);
-  }
-  // t1->kboWeight()==t2->kboWeight()
-  Result comp = t1->isSort()
-    ? compareTypeConPrecedences(t1->functor(),t2->functor())
-    : compareFunctionPrecedences(t1->functor(),t2->functor());
-  switch (comp)
-  {
-    case Ordering::LESS:
-    case Ordering::LESS_EQ: {
-      return false;
-    }
-    case Ordering::GREATER:
-    case Ordering::GREATER_EQ: {
-      _stateGtVo->traverseVars(tl1,true/*left*/,vo);
-      _stateGtVo->traverseVars(tl2,false/*left*/,vo);
-      return _stateGtVo->checkVars(vo);
-    }
-    case Ordering::EQUAL: {
-      return _stateGtVo->traverse(t1,t2,vo);
-    }
-    case Ordering::INCOMPARABLE:
-      ASSERTION_VIOLATION;
-  }
-  ASSERTION_VIOLATION;
-}
-
-bool KBO::makeGreaterRecursive(TermList tl1, TermList tl2, VarOrder& vo) const
-{
-  TIME_TRACE("KBO::makeGreaterRecursive");
-  if (tl1 == tl2) {
-    return false;
-  }
-  if (tl1.isVar()) {
-    if (tl2.isVar()) {
-      return vo.add_gt(tl1.var(),tl2.var());
-    }
-    return false;
-  }
-  if (tl2.isVar()) {
-    int inc = -1;
-    VariableIterator vit(tl1.term());
-    while (vit.hasNext()) {
-      auto v = vit.next().var();
-      auto c = vo.query(v,tl2.var());
-      if (c == PoComp::EQ || c == PoComp::GT) {
-        return true;
-      } else if (c == PoComp::INC && inc == -1) {
-        inc = v;
-      }
-    }
-    if (inc != -1) {
-      ALWAYS(vo.add_gt(inc,tl2.var()));
-      return true;
-    }
-    return false;
-  }
-
-  auto t1 = tl1.term();
-  auto t2 = tl2.term();
-
-  computeWeight(t1);
-  computeWeight(t2);
-
-  if (t1->kboWeight()<t2->kboWeight()) {
-    return false;
-  }
-  if (t1->kboWeight()==t2->kboWeight()) {
-    if (t1->functor()==t2->functor()) {
-      // lexicographic case
-      bool gt = false;
-      for (unsigned i = 0; i < t1->arity(); i++) {
-        auto arg1 = *t1->nthArgument(i);
-        auto arg2 = *t2->nthArgument(i);
-        if (arg1 == arg2) {
-          continue;
-        }
-        if (makeGreaterRecursive(arg1,arg2,vo)) {
-          gt = true;
-          break;
-        } else {
-          return false;
-        }
-      }
-      if (!gt) {
-        return false;
-      }
-    } else {
-      if (t1->isSort()) {
-        ASS(t2->isSort());
-        if (compareTypeConPrecedences(t1->functor(),t2->functor()) != Ordering::GREATER) {
-          return false;
-        }
-      } else {
-        if (compareFunctionPrecedences(t1->functor(),t2->functor()) != Ordering::GREATER) {
-          return false;
-        }
-      }
-    }
-  }
-  // cout << "compare vars of " << *t1 << " and " << *t2 << endl;
-
-  // compare variables
-  VariableIterator vit2(t2);
-  DHMap<unsigned,unsigned> varCnts;
-  while (vit2.hasNext()) {
-    unsigned* cnt;
-    auto v = vit2.next();
-    varCnts.getValuePtr(v.var(), cnt, 0);
-    (*cnt)++;
-    // cout << "found " << v << " " << *cnt << endl;
-  }
-  // cout << "vo " << vo.to_string() << endl;
-
-  VariableIterator vit1(t1);
-  unsigned pos = varCnts.size();
-  DHMap<unsigned,unsigned> varCntsExtra;
-  while (vit1.hasNext()) {
-    unsigned t1v = vit1.next().var();
-    unsigned* cnt;
-    varCntsExtra.getValuePtr(t1v, cnt, 0);
-    (*cnt)++;
-    // cout << "found2 " << t1v << " " << *cnt << endl;
-
-    DHMap<unsigned,unsigned>::Iterator vit2(varCnts);
-    while (vit2.hasNext()) {
-      unsigned t2v;
-      unsigned& cnt2 = vit2.nextRef(t2v);
-      // cout << "remaining of X" << t2v << " " << cnt2 << endl;
-      if (t1v == t2v || vo.query(t1v,t2v) == PoComp::GT) {
-        if (!cnt2) { // already 0
-          continue;
-        }
-        // cout << "decreased" << endl;
-        cnt2--;
-        if (!cnt2) {
-          ASS(pos);
-          pos--;
-        }
-      }
-    }
-  }
-  if (pos) {
-    // TODO try to find more variables
-    DHMap<unsigned,unsigned>::Iterator vit2(varCnts);
-    while (vit2.hasNext() && pos) {
-      unsigned t2v;
-      unsigned& cnt2 = vit2.nextRef(t2v);
-      if (cnt2) {
-        DHMap<unsigned,unsigned>::Iterator vit1(varCntsExtra);
-        while (vit1.hasNext() && cnt2) {
-          unsigned t1v;
-          unsigned cnt1;
-          vit1.next(t1v,cnt1);
-          if (vo.query(t1v,t2v)==PoComp::INC && vo.add_gt(t1v,t2v)) {
-            if (cnt2 < cnt1) {
-              cnt2 = 0;
-              break;
-            } else {
-              cnt2 -= cnt1;
-            }
-          }
-        }
-        if (!cnt2) {
-          pos--;
-        }
-      }
-    }
-    if (!pos) {
-      TIME_TRACE("fixed order");
-    }
-    return !pos;
-  }
-
-  return true;
-}
-
-void* KBO::createState() const
-{
-  return new LeftState;
-}
-
-void KBO::initStateForTerm(void* state, Term* t) const
-{
-  ASS(state);
-  static_cast<LeftState*>(state)->t = t;
-  static_cast<LeftState*>(state)->ready = false;
-  static_cast<LeftState*>(state)->varCnts.reset();
-}
-
-void KBO::destroyState(void* state) const
-{
-  delete static_cast<LeftState*>(state);
-}
-
-int KBO::symbolWeight(Term* t) const
-=======
 bool KBO::isGreater(AppliedTerm lhs, AppliedTerm rhs) const
 {
   return isGreaterOrEq(lhs,rhs)==GREATER;
@@ -2631,7 +1842,6 @@
 }
 
 int KBO::symbolWeight(const Term* t) const
->>>>>>> 039fa0ef
 {
 #if __KBO__CUSTOM_PREDICATE_WEIGHTS__
   if (t->isLiteral()) 
@@ -2645,134 +1855,6 @@
   return _funcWeights.symbolWeight(t);
 }
 
-<<<<<<< HEAD
-void KBO::computeWeight(Term* t) const
-{
-  if (t->kboWeight()!=-1) {
-    return;
-  }
-  struct Todo {
-    Term* t;
-    unsigned w;
-    TermList* args;
-  };
-  static Stack<Todo> stack(8);
-  stack.push(Todo {
-    .t = t,
-    .w = (unsigned)symbolWeight(t),
-    .args = t->args(),
-  });
-
-  while (stack.isNonEmpty()) {
-    auto& curr = stack.top();
-    if (curr.args->isEmpty()) {
-      stack.pop();
-      if (stack.isNonEmpty()) {
-        stack.top().w += curr.w;
-      }
-      curr.t->setKboWeight(curr.w);
-      continue;
-    }
-    auto arg = curr.args;
-    // update this here so reallocation won't affect it
-    curr.args = curr.args->next();
-    if (arg->isVar()) {
-      stack.top().w += _funcWeights._specialWeights._variableWeight;
-    } else {
-      auto w = arg->term()->kboWeight();
-      if (w!=-1) {
-        stack.top().w += w;
-      } else {
-        stack.push(Todo{
-          .t = arg->term(),
-          .w = (unsigned)symbolWeight(arg->term()),
-          .args = arg->term()->args()
-        });
-      }
-    }
-  }
-  ASS(stack.isEmpty());
-  ASS_NEQ(t->kboWeight(),-1);
-}
-
-void KBO::computeWeight2(Term* t, Indexing::ResultSubstitution* subst) const
-{
-  struct Todo {
-    Term* t;
-    unsigned w;
-    TermList* args;
-  };
-  static Stack<Todo> stack(8);
-  stack.push(Todo {
-    .t = t,
-    .w = (unsigned)symbolWeight(t),
-    .args = t->args(),
-  });
-  static int ts = 0;
-  ts++;
-
-  while (stack.isNonEmpty()) {
-    auto& curr = stack.top();
-    if (curr.args->isEmpty()) {
-      stack.pop();
-      if (stack.isNonEmpty()) {
-        stack.top().w += curr.w;
-      }
-      curr.t->setKboWeight2(curr.w);
-      curr.t->setKboWeight2TimeStamp(ts);
-      continue;
-    }
-    auto arg = curr.args;
-    // update this here so reallocation won't affect it
-    curr.args = curr.args->next();
-    if (arg->isVar()) {
-      auto argS = subst->applyToBoundResult(arg->var());
-      if (argS.isVar()) {
-        stack.top().w += _funcWeights._specialWeights._variableWeight;
-      } else {
-        computeWeight(argS.term());
-        stack.top().w += argS.term()->kboWeight();
-      }
-    } else {
-      auto tts = arg->term()->kboWeight2TimeStamp();
-      if (tts==ts) {
-        stack.top().w += arg->term()->kboWeight2();
-      } else {
-        stack.push(Todo{
-          .t = arg->term(),
-          .w = (unsigned)symbolWeight(arg->term()),
-          .args = arg->term()->args()
-        });
-      }
-      // stack.push(Todo{
-      //   .t = arg->term(),
-      //   .w = (unsigned)symbolWeight(arg->term()),
-      //   .args = arg->term()->args()
-      // });
-    }
-  }
-  ASS(stack.isEmpty());
-}
-
-unsigned KBO::weight(TermList t) const
-{
-  if (t.isVar()) {
-    return _funcWeights._specialWeights._variableWeight;
-  }
-  ASS_NEQ(t.term()->kboWeight(),-1);
-  return t.term()->kboWeight();
-}
-
-unsigned KBO::weight2(TermList t, Indexing::ResultSubstitution* subst, bool underSubst) const
-{
-  if (underSubst) {
-    return weight(t);
-  }
-  if (t.isVar()) {
-    return weight(subst->applyToBoundResult(t.var()));
-  }
-  return t.term()->kboWeight2();
-=======
 unsigned KBO::computeWeight(AppliedTerm tt) const
 {
   if (tt.term.isVar()) {
@@ -2818,7 +1900,6 @@
     }
   }
   ASSERTION_VIOLATION;
->>>>>>> 039fa0ef
 }
 
 template<class SigTraits>
