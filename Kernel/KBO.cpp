/*
 * This file is part of the source code of the software program
 * Vampire. It is protected by applicable
 * copyright laws.
 *
 * This source code is distributed under the licence found here
 * https://vprover.github.io/license.html
 * and in the source directory
 */
/**
 * @file KBO.cpp
 * Implements class KBO for instances of the Knuth-Bendix ordering
 *
 * @since 30/04/2008 flight Brussels-Tel Aviv
 */

#include "NumTraits.hpp"
#include "VarOrder.hpp"

#include "Indexing/Index.hpp"
#include "Inferences/ForwardGroundJoinability.hpp"

#include "Lib/Environment.hpp"
#include "Lib/Comparison.hpp"
#include "Lib/Set.hpp"

#include "Indexing/Index.hpp"

#include "Shell/Options.hpp"
#include "SubstHelper.hpp"
#include <fstream>

#include "EqHelper.hpp"
#include "Term.hpp"
#include "KBO.hpp"
#include "Signature.hpp"
#include "TermIterators.hpp"
<<<<<<< HEAD
=======
#include "VarOrder.hpp"
>>>>>>> 1d0084d0

#define COLORED_WEIGHT_BOOST 0x10000

namespace Kernel {

using namespace std;
using namespace Lib;
using namespace Shell;


/**
 * Class to represent the current state of the KBO comparison.
 * @since 30/04/2008 flight Brussels-Tel Aviv
 */
class KBO::State
{
public:
  /** Initialise the state */
  State(KBO* kbo)
    : _kbo(*kbo)
  {}

  void init()
  {
    _weightDiff=0;
    _posNum=0;
    _negNum=0;
    _lexResult=EQUAL;
    _varDiffs.reset();
  }

  void traverse(Term* t1, Term* t2);
  void traverse(TermList tl,int coefficient);
  Result result(Term* t1, Term* t2);

private:
  void recordVariable(unsigned var, int coef);
  Result innerResult(TermList t1, TermList t2);
  Result applyVariableCondition(Result res)
  {
    if(_posNum>0 && (res==LESS || res==LESS_EQ || res==EQUAL)) {
      res=INCOMPARABLE;
    } else if(_negNum>0 && (res==GREATER || res==GREATER_EQ || res==EQUAL)) {
      res=INCOMPARABLE;
    }
    return res;
  }

  int _weightDiff;
  DHMap<unsigned, int, IdentityHash, DefaultHash> _varDiffs;
  /** Number of variables, that occur more times in the first literal */
  int _posNum;
  /** Number of variables, that occur more times in the second literal */
  int _negNum;
  /** First comparison result */
  Result _lexResult;
  /** The ordering used */
  KBO& _kbo;
  /** The variable counters */
}; // class KBO::State

struct LeftState {
  Term* t;
  DHMap<unsigned, int, IdentityHash, DefaultHash> varCnts;
  bool ready = false;
};

class KBO::StateGreater
{
public:
  /** Initialise the state */
  StateGreater(KBO* kbo) : _kbo(*kbo) {}

  void init(LeftState* ls)
  {
    _negNum=0;
    _varDiffs.reset();
    _varDiffs.loadFromMap(ls->varCnts);
    _ls = ls;
  }

  void initState(LeftState* ls)
  {
    ls->varCnts.reset();
    ls->varCnts.loadFromMap(_varDiffs);
    ls->ready = true;
  }

  void init()
  {
    _negNum=0;
    _varDiffs.reset();
    _ls = nullptr;
  }

  void setConstraints(VarOrderBV* constraints, VarOrderBV* newConstraints)
  {
    _constraints = constraints;
    _newConstraints = newConstraints;
  }

  USE_ALLOCATOR(StateGreater);

  bool traverse(Term* t1, Term* t2);
  void traverseVars(TermList tl, int coef);
  Result result(Term* t1, Term* t2);
  bool checkVars() const;
private:
  void recordVariable(unsigned var, int coef);

  /** The variable counters */
  DHMap<unsigned, int, IdentityHash, DefaultHash> _varDiffs;
  /** Number of variables, that occur more times in the second literal */
  int _negNum;
  /** The ordering used */
  KBO& _kbo;
  LeftState* _ls;
  VarOrderBV* _constraints;
  VarOrderBV* _newConstraints;
}; // class KBO::State

class KBO::StateGreaterSubst
{
public:
  /** Initialise the state */
  StateGreaterSubst(KBO* kbo) : _kbo(*kbo) {}

  void init(LeftState* ls, Indexing::ResultSubstitution* subst)
  {
    _subst=subst;
    _negNum=0;
    _varDiffs.reset();
    _varDiffs.loadFromMap(ls->varCnts);
    _ls = ls;
  }

  void initState(LeftState* ls)
  {
    ls->varCnts.reset();
    ls->varCnts.loadFromMap(_varDiffs);
    ls->ready = true;
  }

  void init(Indexing::ResultSubstitution* subst)
  {
    _subst=subst;
    _negNum=0;
    _varDiffs.reset();
    _ls = nullptr;
  }

  void setConstraints(VarOrderBV* constraints, VarOrderBV* newConstraints)
  {
    _constraints = constraints;
    _newConstraints = newConstraints;
  }

<<<<<<< HEAD
  USE_ALLOCATOR(StateGreater);
=======
  USE_ALLOCATOR(StateGreaterSubst);
>>>>>>> 1d0084d0

  bool traverse(Term* t1, Term* t2, bool weightsOk);
  void traverseVars2(TermList tl);
  void traverseVars(TermList tl, int coef);
  Result result(Term* t1, Term* t2);
  bool checkVars() const;
private:
  void recordVariable(unsigned var, int coef);

  /** The variable counters */
  DHMap<unsigned, int, IdentityHash, DefaultHash> _varDiffs;
  /** Number of variables, that occur more times in the second literal */
  int _negNum;
  /** The ordering used */
  KBO& _kbo;
  LeftState* _ls;
  VarOrderBV* _constraints;
  VarOrderBV* _newConstraints;
  Indexing::ResultSubstitution* _subst;
}; // class KBO::StateGreaterSubst

class KBO::StateGreaterVO
{
public:
  /** Initialise the state */
  StateGreaterVO(KBO* kbo) : _kbo(*kbo) {}

  void init()
  {
    _negNum=0;
    _varsLeft.reset();
    _varsRight.reset();
    _varDiffs.reset();
  }

  USE_ALLOCATOR(StateGreaterVO);

  bool traverse(Term* t1, Term* t2, VarOrder& vo);
  Result result(Term* t1, Term* t2);
  bool checkVars(VarOrder& vo) const;
  void traverseVars(TermList tl, bool left, VarOrder& vo);
private:
  void recordVariable(unsigned var, bool left, VarOrder& vo);

  /** The variable counters */
  DHMap<unsigned, unsigned, IdentityHash, DefaultHash> _varsLeft;
  DHMap<unsigned, unsigned, IdentityHash, DefaultHash> _varsRight;
  DHMap<unsigned, int, IdentityHash, DefaultHash> _varDiffs;
  /** Number of variables, that occur more times in the second literal */
  int _negNum;
  /** The ordering used */
  KBO& _kbo;
}; // class KBO::State

/**
 * Return result of comparison between @b l1 and @b l2 under
 * an assumption, that @b traverse method have been called
 * for both literals. (Either traverse(Term*,Term*) or
 * traverse(Term*,int) for both terms/literals in case their
 * top functors are different.)
 */
Ordering::Result KBO::State::result(Term* t1, Term* t2)
{
  Result res;
  if(_weightDiff) {
    res=_weightDiff>0 ? GREATER : LESS;
  } else if(t1->functor()!=t2->functor()) {
    if(t1->isLiteral()) {
      int prec1, prec2;
      prec1=_kbo.predicatePrecedence(t1->functor());
      prec2=_kbo.predicatePrecedence(t2->functor());
      ASS_NEQ(prec1,prec2);//precedence ordering must be total
      res=(prec1>prec2)?GREATER:LESS;
    } else if(t1->isSort()){
      ASS(t2->isSort()); //should only compare sorts with sorts
      res=_kbo.compareTypeConPrecedences(t1->functor(), t2->functor());
      ASS_REP(res==GREATER || res==LESS, res);//precedence ordering must be total
    } else {
      res=_kbo.compareFunctionPrecedences(t1->functor(), t2->functor());
      ASS_REP(res==GREATER || res==LESS, res); //precedence ordering must be total
    }
  } else {
    res=_lexResult;
  }
  res=applyVariableCondition(res);
  ASS( !t1->ground() || !t2->ground() || res!=INCOMPARABLE);

  //the result should never be EQUAL:
  //- either t1 and t2 are truely equal. But then if they're equal, it
  //would have been discovered by the t1==t2 check in
  //KBO::compare methods.
  //- or literals t1 and t2 are equal but for their polarity. But such
  //literals should never occur in a clause that would exist long enough
  //to get to ordering --- it should be deleted by tautology deletion.
  ASS_NEQ(res, EQUAL);
  return res;
}

Ordering::Result KBO::State::innerResult(TermList tl1, TermList tl2)
{
  ASS_NEQ(tl1, tl2);
  ASS(!TermList::sameTopFunctor(tl1,tl2));

  if(_posNum>0 && _negNum>0) {
    return INCOMPARABLE;
  }

  Result res;
  if(_weightDiff) {
    res=_weightDiff>0 ? GREATER : LESS;
  } else {
    if(tl1.isVar()) {
      ASS_EQ(_negNum,0);
      res=LESS;
    } else if(tl2.isVar()) {
      ASS_EQ(_posNum,0);
      res=GREATER;
    } else if(tl1.term()->isSort()){
      res=_kbo.compareTypeConPrecedences(tl1.term()->functor(), tl2.term()->functor());
      ASS_REP(res==GREATER || res==LESS, res);//precedence ordering must be total
    } else {
      res=_kbo.compareFunctionPrecedences(tl1.term()->functor(), tl2.term()->functor());
      ASS_REP(res==GREATER || res==LESS, res);//precedence ordering must be total
    }
  }
  return applyVariableCondition(res);
}

void KBO::State::recordVariable(unsigned var, int coef)
{
  ASS(coef==1 || coef==-1);

  int* pnum;
  _varDiffs.getValuePtr(var,pnum,0);
  (*pnum)+=coef;
  if(coef==1) {
    if(*pnum==0) {
      _negNum--;
    } else if(*pnum==1) {
      _posNum++;
    }
  } else {
    if(*pnum==0) {
      _posNum--;
    } else if(*pnum==-1) {
      _negNum++;
    }
  }
}

void KBO::State::traverse(TermList tl,int coef)
{
  if(tl.isOrdinaryVar()) {
    _weightDiff += _kbo._funcWeights._specialWeights._variableWeight * coef;
    recordVariable(tl.var(), coef);
    return;
  }
  ASS(tl.isTerm());

  Term* t=tl.term();
  ASSERT_VALID(*t);

  _weightDiff+=_kbo.symbolWeight(t)*coef;

  if(!t->arity()) {
    return;
  }

  TermList* ts=t->args();
  static Stack<TermList*> stack(4);
  for(;;) {
    if(!ts->next()->isEmpty()) {
      stack.push(ts->next());
    }
    if(ts->isTerm()) {
      auto term = ts->term();
      _weightDiff+=_kbo.symbolWeight(term)*coef;
      if(term->arity()) {
	stack.push(term->args());
      }
    } else {
      ASS_METHOD(*ts,isOrdinaryVar());
      auto var = ts->var();
      _weightDiff += _kbo._funcWeights._specialWeights._variableWeight * coef;
      recordVariable(var, coef);
    }
    if(stack.isEmpty()) {
      break;
    }
    ts=stack.pop();
  }
}

void KBO::State::traverse(Term* t1, Term* t2)
{
  ASS(t1->functor()==t2->functor());
  ASS(t1->arity());
  ASS_EQ(_lexResult, EQUAL);

  unsigned depth=1;
  unsigned lexValidDepth=0;

  static Stack<TermList*> stack(32);
  stack.push(t1->args());
  stack.push(t2->args());
  TermList* ss; //t1 subterms
  TermList* tt; //t2 subterms
  while(!stack.isEmpty()) {
    tt=stack.pop();
    ss=stack.pop();
    if(ss->isEmpty()) {
      ASS(tt->isEmpty());
      depth--;
      ASS_NEQ(_lexResult,EQUAL);
      if(_lexResult!=EQUAL && depth<lexValidDepth) {
	lexValidDepth=depth;
	if(_weightDiff!=0) {
	  _lexResult=_weightDiff>0 ? GREATER : LESS;
	}
	_lexResult=applyVariableCondition(_lexResult);
      }
      continue;
    }

    stack.push(ss->next());
    stack.push(tt->next());
    if(ss->sameContent(tt)) {
      //if content is the same, neighter weightDiff nor varDiffs would change
      continue;
    }
    if(TermList::sameTopFunctor(*ss,*tt)) {
      ASS(ss->isTerm());
      ASS(tt->isTerm());
      ASS(ss->term()->arity());
      stack.push(ss->term()->args());
      stack.push(tt->term()->args());
      depth++;
    } else {
      traverse(*ss,1);
      traverse(*tt,-1);
      if(_lexResult==EQUAL) {
	_lexResult=innerResult(*ss, *tt);
	lexValidDepth=depth;
	ASS(_lexResult!=EQUAL);
	ASS(_lexResult!=GREATER_EQ);
	ASS(_lexResult!=LESS_EQ);
      }
    }
  }
  ASS_EQ(depth,0);
}

// StateGreater

void KBO::StateGreater::recordVariable(unsigned var, int coef)
{
  ASS(coef==1 || coef==-1);

  int* pnum;
  _varDiffs.getValuePtr(var,pnum,0);
  (*pnum)+=coef;
  if(coef==1) {
    if(*pnum==0) {
      _negNum--;
    }
  } else {
    if(*pnum==-1) {
      _negNum++;
    }
  }
}

void KBO::StateGreater::traverseVars(TermList tl, int coef)
{
  if(tl.isOrdinaryVar()) {
    recordVariable(tl.var(), coef);
    return;
  }
  ASS(tl.isTerm());

  Term* t=tl.term();
  ASSERT_VALID(*t);

  if(!t->arity()) {
    return;
  }

  TermList* ts=t->args();
  static Stack<TermList*> stack(4);
  for(;;) {
    if(!ts->next()->isEmpty()) {
      stack.push(ts->next());
    }
    if(ts->isTerm()) {
      auto term = ts->term();
      if(term->arity() && !term->ground()) {
        stack.push(term->args());
      }
    } else {
      ASS_METHOD(*ts,isOrdinaryVar());
      recordVariable(ts->var(), coef);
    }
    if(stack.isEmpty()) {
      break;
    }
    ts=stack.pop();
  }
}

bool KBO::StateGreater::traverse(Term* t1, Term* t2)
{
  ASS_EQ(t1->functor(),t2->functor());
  ASS_EQ(t1->kboWeight(),t2->kboWeight());
  ASS(t1->arity());
  bool stillEqual = true;
  bool greater = true; // true if the unconstrained comparison is still greater

  static Stack<TermList*> stack(32);
  stack.reset();
  stack.push(t1->args());
  stack.push(t2->args());
  TermList* ss; //t1 subterms
  TermList* tt; //t2 subterms
  while(stack.isNonEmpty()) {
    tt=stack.pop();
    ss=stack.pop();
    if(ss->isEmpty()) {
      ASS(tt->isEmpty());
      ASS(!stillEqual); // we should have detected the difference earlier
      if (!checkVars()) {
        greater = false;
        if (!_newConstraints || !*_newConstraints) {
          return false;
        }
      }
      continue;
    }

    stack.push(ss->next());
    stack.push(tt->next());
    if(ss->sameContent(tt)) {
      //if content is the same, neither weightDiff nor varDiffs would change
      continue;
    }
    if (stillEqual) {
      if (_kbo.weight(*ss)<_kbo.weight(*tt)) {
        return false;
      }
      if (_kbo.weight(*ss)>_kbo.weight(*tt)) {
        traverseVars(*ss,1);
        traverseVars(*tt,-1);
        if (!checkVars()) {
          if (!_newConstraints || !*_newConstraints) {
            return false;
          }
          greater = false;
        }
        stillEqual = false;
        continue;
      }
      // weight(*ss)==weight(*tt)
      if (ss->isOrdinaryVar()) {
        if (!tt->isOrdinaryVar() || !_newConstraints) {
          return false;
        }

        ASS(!*_newConstraints);
        if (isBitSet(ss->var(),tt->var(),PoComp::GT,*_constraints)) {
          setBit(ss->var(),tt->var(),PoComp::GT,*_newConstraints);
        } else {
          return false;
        }
        recordVariable(ss->var(),1);
        recordVariable(tt->var(),-1);
        stillEqual = false;
        greater = false;
        continue;
      }
      if (tt->isOrdinaryVar()) {
        traverseVars(*ss,1);
        traverseVars(*tt,-1);
        if (!checkVars()) {
          if (!_newConstraints || !*_newConstraints) {
            return false;
          }
          greater = false;
        }
        stillEqual = false;
        continue;
      }
      Result comp = ss->term()->isSort()
        ? _kbo.compareTypeConPrecedences(ss->term()->functor(),tt->term()->functor())
        : _kbo.compareFunctionPrecedences(ss->term()->functor(),tt->term()->functor());
      switch (comp)
      {
        case Ordering::LESS:
        case Ordering::LESS_EQ: {
          return false;
        }
        case Ordering::GREATER:
        case Ordering::GREATER_EQ: {
          traverseVars(*ss,1);
          traverseVars(*tt,-1);
          if (!checkVars()) {
            if (!_newConstraints || !*_newConstraints) {
              return false;
            }
            greater = false;
          }
          stillEqual = false;
          break;
        }
        case Ordering::EQUAL: {
          stack.push(ss->term()->args());
          stack.push(tt->term()->args());
          break;
        }
        default: ASSERTION_VIOLATION;
      }
    } else {
      traverseVars(*ss,1);
      traverseVars(*tt,-1);
    }
  }
  return greater && !stillEqual && checkVars();
}

bool KBO::StateGreater::checkVars() const
{
  if (_newConstraints && (_negNum == 1 || *_newConstraints)) {
    if (_negNum>1) {
      *_newConstraints = 0;
      return _negNum <= 0;
    }
    decltype(_varDiffs)::Iterator it(_varDiffs);
    while (it.hasNext()) {
      unsigned var;
      int cnt;
      it.next(var,cnt);
      if (cnt>=0) {
        continue;
      }
      if (!*_newConstraints) {
        decltype(_varDiffs)::Iterator it2(_varDiffs);
        while (it2.hasNext()) {
          unsigned var2;
          int cnt2;
          it2.next(var2,cnt2);
          if (var!=var2 && cnt2>=(-cnt)) {
            if (isBitSet(var2,var,PoComp::EQ,*_constraints)) {
              setBit(var2,var,PoComp::EQ,*_newConstraints);
            }
            if (isBitSet(var2,var,PoComp::GT,*_constraints)) {
              setBit(var2,var,PoComp::GT,*_newConstraints);
            }
          }
        }
      } else {
        VarOrderBV mask = 0;
        for (unsigned i = 0; i <= 6; i++) {
          if (i==var) {
            continue;
          }
          auto ptr = _varDiffs.findPtr(i);
          if (!ptr || *ptr<(-cnt)) {
            continue;
          }
          setBit(i,var,PoComp::EQ,mask);
          setBit(i,var,PoComp::GT,mask);
        }
        *_newConstraints &= mask;
      }
      if (!*_newConstraints) {
        break;
      }
    }
  }
  return _negNum <= 0;
}

// StateGreaterSubst

void KBO::StateGreaterSubst::recordVariable(unsigned var, int coef)
{
  ASS(coef==1 || coef==-1);

  int* pnum;
  _varDiffs.getValuePtr(var,pnum,0);
  (*pnum)+=coef;
  if(coef==1) {
    if(*pnum==0) {
      _negNum--;
    }
  } else {
    if(*pnum==-1) {
      _negNum++;
    }
  }
}

void KBO::StateGreaterSubst::traverseVars(TermList tl, int coef)
{
  if(tl.isOrdinaryVar()) {
    recordVariable(tl.var(), coef);
    return;
  }
  ASS(tl.isTerm());

  Term* t=tl.term();
  ASSERT_VALID(*t);

  if(!t->arity()) {
    return;
  }

  TermList* ts=t->args();
  static Stack<TermList*> stack(4);
  for(;;) {
    if(!ts->next()->isEmpty()) {
      stack.push(ts->next());
    }
    if(ts->isTerm()) {
      auto term = ts->term();
      if(term->arity() && !term->ground()) {
        stack.push(term->args());
      }
    } else {
      ASS_METHOD(*ts,isOrdinaryVar());
      recordVariable(ts->var(), coef);
    }
    if(stack.isEmpty()) {
      break;
    }
    ts=stack.pop();
  }
}

void KBO::StateGreaterSubst::traverseVars2(TermList tl)
{
  if(tl.isOrdinaryVar()) {
    traverseVars(_subst->applyToBoundResult(tl.var()),-1);
    return;
  }
  ASS(tl.isTerm());

  Term* t=tl.term();
  ASSERT_VALID(*t);

  if(!t->arity()) {
    return;
  }

  TermList* ts=t->args();
  static Stack<TermList*> stack(4);
  for(;;) {
    if(!ts->next()->isEmpty()) {
      stack.push(ts->next());
    }
    if(ts->isTerm()) {
      auto term = ts->term();
      if(term->arity() && !term->ground()) {
        stack.push(term->args());
      }
    } else {
      ASS(ts->isOrdinaryVar());
      traverseVars(_subst->applyToBoundResult(ts->var()),-1);
    }
    if(stack.isEmpty()) {
      break;
    }
    ts=stack.pop();
  }
}

bool KBO::StateGreaterSubst::traverse(Term* t1, Term* t2, bool weightsOk)
{
  ASS_EQ(t1->functor(),t2->functor());
  ASS(weightsOk || t1->kboWeight()==t2->kboWeight2());
  // ASS(t1->arity()); // we cannot check for equality outside, so this is commented
  bool stillEqual = true;
  bool greater = true; // true if the unconstrained comparison is still greater

  static Stack<TermList*> lstack(16);
  static Stack<pair<TermList*,bool>> rstack(16);
  lstack.reset();
  rstack.reset();
  lstack.push(t1->args());
  rstack.push(make_pair(t2->args(),false));
  TermList* ss; //t1 subterms
  TermList* tt; //t2 subterms
  while(lstack.isNonEmpty()) {
    ASS(rstack.isNonEmpty());
    ss = lstack.pop();
    auto kv = rstack.pop();
    bool underSubst = kv.second;
    tt = kv.first;
    if(ss->isEmpty()) {
      ASS(tt->isEmpty());
      if (stillEqual) {
        continue;
      }
      // ASS(!stillEqual); // we should have detected the difference earlier
      if (!checkVars()) {
        greater = false;
        if (!_newConstraints || !*_newConstraints) {
          return false;
        }
      }
      continue;
    }

    lstack.push(ss->next());
    rstack.push(make_pair(tt->next(),underSubst));
    auto t = (tt->isVar() && !underSubst) ? _subst->applyToBoundResult(tt->var()) : *tt;
    if (tt->isVar()) {
      underSubst = true;
    }
    if (underSubst && ss->sameContent(&t)) {
      //if content is the same, neither weightDiff nor varDiffs would change
      continue;
    }
    if (stillEqual) {
      if (weightsOk) {
        if (ss->isTerm()) {
          _kbo.computeWeight(ss->term());
        }
        if (t.isTerm()) {
          if (underSubst) {
            _kbo.computeWeight(t.term());
          } else {
            _kbo.computeWeight2(t.term(),_subst);
          }
        }
      }
      if (_kbo.weight(*ss)<_kbo.weight2(t,_subst,underSubst)) {
        return false;
      }
      if (_kbo.weight(*ss)>_kbo.weight2(t,_subst,underSubst)) {
        traverseVars(*ss,1);
        if (underSubst) {
          traverseVars(t,-1);
        } else {
          traverseVars2(t);
        }
        if (!checkVars()) {
          if (!_newConstraints || !*_newConstraints) {
            return false;
          }
          greater = false;
        }
        stillEqual = false;
        continue;
      }
      // weight(*ss)==weight(*tt)
      if (ss->isOrdinaryVar()) {
        if (!t.isOrdinaryVar() || !_newConstraints) {
          return false;
        }

        ASS(underSubst);
        ASS(!*_newConstraints);
        if (isBitSet(ss->var(),t.var(),PoComp::GT,*_constraints)) {
          setBit(ss->var(),t.var(),PoComp::GT,*_newConstraints);
        } else {
          return false;
        }
        recordVariable(ss->var(),1);
        recordVariable(t.var(),-1);
        stillEqual = false;
        greater = false;
        continue;
      }
      if (t.isOrdinaryVar()) {
        ASS(underSubst);
        traverseVars(*ss,1);
        if (underSubst) {
          traverseVars(t,-1);
        } else {
          traverseVars2(t);
        }
        if (!checkVars()) {
          if (!_newConstraints || !*_newConstraints) {
            return false;
          }
          greater = false;
        }
        stillEqual = false;
        continue;
      }
      Result comp = ss->term()->isSort()
        ? _kbo.compareTypeConPrecedences(ss->term()->functor(),t.term()->functor())
        : _kbo.compareFunctionPrecedences(ss->term()->functor(),t.term()->functor());
      switch (comp)
      {
        case Ordering::LESS:
        case Ordering::LESS_EQ: {
          return false;
        }
        case Ordering::GREATER:
        case Ordering::GREATER_EQ: {
          traverseVars(*ss,1);
          if (underSubst) {
            traverseVars(t,-1);
          } else {
            traverseVars2(t);
          }
          if (!checkVars()) {
            if (!_newConstraints || !*_newConstraints) {
              return false;
            }
            greater = false;
          }
          stillEqual = false;
          break;
        }
        case Ordering::EQUAL: {
          lstack.push(ss->term()->args());
          rstack.push(make_pair(t.term()->args(),underSubst));
          break;
        }
        default: ASSERTION_VIOLATION;
      }
    } else {
      traverseVars(*ss,1);
      if (underSubst) {
        traverseVars(t,-1);
      } else {
        traverseVars2(t);
      }
    }
  }
  return greater && !stillEqual && checkVars();
}

bool KBO::StateGreaterSubst::checkVars() const
{
  if (_newConstraints && (_negNum == 1 || *_newConstraints)) {
    if (_negNum>1) {
      *_newConstraints = 0;
      return _negNum <= 0;
    }
    decltype(_varDiffs)::Iterator it(_varDiffs);
    while (it.hasNext()) {
      unsigned var;
      int cnt;
      it.next(var,cnt);
      if (cnt>=0) {
        continue;
      }
      if (!*_newConstraints) {
        decltype(_varDiffs)::Iterator it2(_varDiffs);
        while (it2.hasNext()) {
          unsigned var2;
          int cnt2;
          it2.next(var2,cnt2);
          if (var!=var2 && cnt2>=(-cnt)) {
            if (isBitSet(var2,var,PoComp::EQ,*_constraints)) {
              setBit(var2,var,PoComp::EQ,*_newConstraints);
            }
            if (isBitSet(var2,var,PoComp::GT,*_constraints)) {
              setBit(var2,var,PoComp::GT,*_newConstraints);
            }
          }
        }
      } else {
        VarOrderBV mask = 0;
        for (unsigned i = 0; i <= 6; i++) {
          if (i==var) {
            continue;
          }
          auto ptr = _varDiffs.findPtr(i);
          if (!ptr || *ptr<(-cnt)) {
            continue;
          }
          setBit(i,var,PoComp::EQ,mask);
          setBit(i,var,PoComp::GT,mask);
        }
        *_newConstraints &= mask;
      }
      if (!*_newConstraints) {
        break;
      }
    }
  }
  return _negNum <= 0;
}

// StateGreaterVO

void KBO::StateGreaterVO::recordVariable(unsigned var, bool left, VarOrder& vo)
{
  unsigned* pnum;
  if (left) {
    _varsLeft.getValuePtr(var,pnum);
  } else {
    _varsRight.getValuePtr(var,pnum);
  }
  (*pnum)++;
  int* pdiff;
  _varDiffs.getValuePtr(var,pdiff,0);
  (*pdiff)+=left?1:-1;
}

void KBO::StateGreaterVO::traverseVars(TermList tl, bool left, VarOrder& vo)
{
  TIME_TRACE("KBO::StateGreaterVO::traverseVars");
  if(tl.isOrdinaryVar()) {
    recordVariable(tl.var(), left, vo);
    return;
  }
  ASS(tl.isTerm());

  Term* t=tl.term();
  ASSERT_VALID(*t);

  if(!t->arity()) {
    return;
  }

  TermList* ts=t->args();
  static Stack<TermList*> stack(4);
  for(;;) {
    if(!ts->next()->isEmpty()) {
      stack.push(ts->next());
    }
    if(ts->isTerm()) {
      auto term = ts->term();
      if(term->arity() && !term->ground()) {
        stack.push(term->args());
      }
    } else {
      ASS_METHOD(*ts,isOrdinaryVar());
      recordVariable(ts->var(), left, vo);
    }
    if(stack.isEmpty()) {
      break;
    }
    ts=stack.pop();
  }
}

bool KBO::StateGreaterVO::traverse(Term* t1, Term* t2, VarOrder& vo)
{
  TIME_TRACE("KBO::StateGreaterVO::traverse");
  ASS_EQ(t1->functor(),t2->functor());
  ASS_EQ(t1->kboWeight(),t2->kboWeight());
  ASS(t1->arity());
  bool stillEqual = true;

  static Stack<TermList*> stack(32);
  stack.reset();
  stack.push(t1->args());
  stack.push(t2->args());
  TermList* ss; //t1 subterms
  TermList* tt; //t2 subterms
  while(stack.isNonEmpty()) {
    tt=stack.pop();
    ss=stack.pop();
    if(ss->isEmpty()) {
      ASS(tt->isEmpty());
      ASS(!stillEqual); // we should have detected the difference earlier
      if (!checkVars(vo)) {
        return false;
      }
      continue;
    }

    stack.push(ss->next());
    stack.push(tt->next());
    if(ss->sameContent(tt)) {
      //if content is the same, neither weightDiff nor varDiffs would change
      continue;
    }
    if (stillEqual) {
      if (_kbo.weight(*ss)<_kbo.weight(*tt)) {
        return false;
      }
      if (_kbo.weight(*ss)>_kbo.weight(*tt)) {
        traverseVars(*ss,true,vo);
        traverseVars(*tt,false,vo);
        if (!checkVars(vo)) {
          return false;
        }
        stillEqual = false;
        continue;
      }
      // weight(*ss)==weight(*tt)
      if (ss->isOrdinaryVar()) {
        if (!tt->isOrdinaryVar() || !vo.add_gt(ss->var(),tt->var())) {
          return false;
        }
        traverseVars(*ss,true,vo);
        traverseVars(*tt,false,vo);
        stillEqual = false;
        continue;
      }
      if (tt->isOrdinaryVar()) {
        if (!ss->containsSubterm(*tt)) {
          return false; // TODO
        }
        traverseVars(*ss,true,vo);
        traverseVars(*tt,false,vo);
        stillEqual = false;
        continue;
      }
      Result comp = ss->term()->isSort()
        ? _kbo.compareTypeConPrecedences(ss->term()->functor(),tt->term()->functor())
        : _kbo.compareFunctionPrecedences(ss->term()->functor(),tt->term()->functor());
      switch (comp)
      {
        case Ordering::LESS:
        case Ordering::LESS_EQ: {
          return false;
        }
        case Ordering::GREATER:
        case Ordering::GREATER_EQ: {
          traverseVars(*ss,true,vo);
          traverseVars(*tt,false,vo);
          if (!checkVars(vo)) {
            return false;
          }
          stillEqual = false;
          break;
        }
        case Ordering::EQUAL: {
          stack.push(ss->term()->args());
          stack.push(tt->term()->args());
          break;
        }
        default: ASSERTION_VIOLATION;
      }
    } else {
      traverseVars(*ss,true,vo);
      traverseVars(*tt,false,vo);
    }
  }
  return !stillEqual && checkVars(vo);
}

bool KBO::StateGreaterVO::checkVars(VarOrder& vo) const
{
  TIME_TRACE("check vars");
  // DHSet<unsigned>::Iterator varIt(_vars);
  auto varRIt = _varsRight.domain();
  while (varRIt.hasNext()) {
    auto vr = varRIt.next();
    // cout << "checking " << v << endl;
    // auto leftPtr = _varsLeft.findPtr(v);
    unsigned lcnt = 0;
    auto varLIt = _varsLeft.domain();
    while (varLIt.hasNext()) {
      auto vl = varLIt.next();
      auto c = vo.query(vl,vr);
      if (c == PoComp::GT || c == PoComp::EQ) {
        lcnt += _varsLeft.get(vl);
      } else if (c == PoComp::INC) {
        // TODO save for later
      }
    }
    auto rcnt = _varsRight.get(vr);
    if (lcnt < rcnt) {
      return false;
    }
  }

  return true;
}

#if __KBO__CUSTOM_PREDICATE_WEIGHTS__
struct PredSigTraits {
  static const char* symbolKindName() 
  { return "predicate"; }

  static unsigned nSymbols() 
  { return env.signature->predicates(); }

  static bool isColored(unsigned functor) 
  { return env.signature->predicateColored(functor);}

  static bool tryGetFunctor(const vstring& sym, unsigned arity, unsigned& out) 
  { return env.signature->tryGetPredicateNumber(sym,arity, out); }

  static const vstring& weightFileName(const Options& opts) 
  { return opts.predicateWeights(); } 

  static bool isUnaryFunction (unsigned functor) 
  { return false; }

  static bool isConstantSymbol(unsigned functor) 
  { return false; } 

  static Signature::Symbol* getSymbol(unsigned functor) 
  { return env.signature->getPredicate(functor); } 
};
#endif


struct FuncSigTraits {
  static const char* symbolKindName() 
  { return "function"; }

  static unsigned nSymbols() 
  { return env.signature->functions(); } 

  static bool isColored(unsigned functor) 
  { return env.signature->functionColored(functor);}

  static bool tryGetFunctor(const vstring& sym, unsigned arity, unsigned& out) 
  { return env.signature->tryGetFunctionNumber(sym,arity, out); }

  static const vstring& weightFileName(const Options& opts) 
  { return opts.functionWeights(); } 

  static bool isUnaryFunction (unsigned functor) 
  { return env.signature->getFunction(functor)->numTermArguments() == 1; } 

  static bool isConstantSymbol(unsigned functor) 
  { return env.signature->getFunction(functor)->numTermArguments() == 0; } 

  static Signature::Symbol* getSymbol(unsigned functor) 
  { return env.signature->getFunction(functor); }
};


template<class SigTraits> 
KboWeightMap<SigTraits> KBO::weightsFromOpts(const Options& opts, const DArray<int>& rawPrecedence) const
{
  auto& str = SigTraits::weightFileName(opts);

  auto arityExtractor = [](unsigned i) { return SigTraits::getSymbol(i)->arity(); };
  auto precedenceExtractor = [&](unsigned i) { return rawPrecedence[i]; };
  auto frequencyExtractor = [](unsigned i) { return SigTraits::getSymbol(i)->usageCnt(); };

  if (!str.empty()) {
    return weightsFromFile<SigTraits>(opts);
  } else {
    switch (opts.kboWeightGenerationScheme()) {
    case Options::KboWeightGenerationScheme::CONST:
      return KboWeightMap<SigTraits>::dflt();
    case Options::KboWeightGenerationScheme::RANDOM:
      return KboWeightMap<SigTraits>::randomized();
    case Options::KboWeightGenerationScheme::ARITY:
      return KboWeightMap<SigTraits>::fromSomeUnsigned(arityExtractor,
        [](auto _, auto arity) { return arity+1; });
    case Options::KboWeightGenerationScheme::INV_ARITY:
      return KboWeightMap<SigTraits>::fromSomeUnsigned(arityExtractor,
        [](auto max, auto arity) { return max-arity+1; });
    case Options::KboWeightGenerationScheme::ARITY_SQUARED:
      return KboWeightMap<SigTraits>::fromSomeUnsigned(arityExtractor,
        [](auto _, auto arity) { return arity*arity+1; });
    case Options::KboWeightGenerationScheme::INV_ARITY_SQUARED:
      return KboWeightMap<SigTraits>::fromSomeUnsigned(arityExtractor,
        [](auto max, auto arity) { return max*max-arity*arity+1; });
    case Options::KboWeightGenerationScheme::PRECEDENCE:
      return KboWeightMap<SigTraits>::fromSomeUnsigned(precedenceExtractor,
        [](auto _, auto prec) { return prec + 1; });
    case Options::KboWeightGenerationScheme::INV_PRECEDENCE:
      return KboWeightMap<SigTraits>::fromSomeUnsigned(precedenceExtractor,
        [](auto max, auto prec) { return max-prec+1; });
    case Options::KboWeightGenerationScheme::FREQUENCY:
      return KboWeightMap<SigTraits>::fromSomeUnsigned(frequencyExtractor,
        [](auto _, auto freq) { return freq > 0 ? freq : 1; });
    case Options::KboWeightGenerationScheme::INV_FREQUENCY:
      return KboWeightMap<SigTraits>::fromSomeUnsigned(frequencyExtractor,
        [](auto max, auto freq) { return max > 0 ? max - freq + 1 : 1; });

    default:
      NOT_IMPLEMENTED;
    }
  }
}

template<class SigTraits> 
KboWeightMap<SigTraits> KBO::weightsFromFile(const Options& opts) const 
{
  DArray<KboWeight> weights(SigTraits::nSymbols());

  ///////////////////////// parsing helper functions ///////////////////////// 
 
  /** opens the file with name f or throws a UserError on failure  */
  auto openFile = [](const vstring& f) -> ifstream {
    ifstream file(f.c_str());
    if (!file.is_open()) {
      throw UserErrorException("failed to open file ", f);
    }
    return file;
  };

  auto parseDefaultSymbolWeight = [&openFile](const vstring& fname) -> unsigned {
    if (!fname.empty()) {
      auto file = openFile(fname);
      for (vstring ln; getline(file, ln);) {
        unsigned dflt;
        vstring special_name;
        bool err = !(vstringstream(ln) >> special_name >> dflt);
        if (!err && special_name == SPECIAL_WEIGHT_IDENT_DEFAULT_WEIGHT) {
          return dflt;
        }
      }
    }
    return 1; // the default defaultSymbolWeight ;) 
  };

  /** tries to parse line of the form `<special_name> <weight>` */
  auto tryParseSpecialLine = [](const vstring& ln, unsigned& introducedWeight, KboSpecialWeights<SigTraits>& specialWeights) -> bool {
    vstringstream lnstr(ln);

    vstring name;
    unsigned weight;
    bool ok = !!(lnstr >> name >> weight);
    if (ok) {
      if (specialWeights.tryAssign(name, weight)) { return true; }
      else if (name == SPECIAL_WEIGHT_IDENT_DEFAULT_WEIGHT) { /* handled in parseDefaultSymbolWeight */ }
      else if (name == SPECIAL_WEIGHT_IDENT_INTRODUCED    ) { introducedWeight = weight; } 
      else {
        throw Lib::UserErrorException("no special symbol with name '", name, "' (existing ones: " SPECIAL_WEIGHT_IDENT_VAR ", " SPECIAL_WEIGHT_IDENT_INTRODUCED " )");
      }
    }
    return ok;
  };

  /** tries to parse line of the form `<name> <arity> <weight>` */
  auto tryParseNormalLine = [&](const vstring& ln) -> bool {
    vstringstream lnstr(ln);

    vstring name;
    unsigned arity;
    unsigned weight;
    bool ok = !!(lnstr >> name >> arity >> weight);
    if (ok) {
      unsigned i; 
      if (SigTraits::tryGetFunctor(name, arity, i)) {
        weights[i] = SigTraits::isColored(i) 
          ? weight * COLORED_WEIGHT_BOOST
          : weight;
      } else {
        throw Lib::UserErrorException("no ", SigTraits::symbolKindName(), " '", name, "' with arity ", arity);
      }
    }
    return ok;
  };

  ///////////////////////// actual parsing ///////////////////////// 

  auto& filename = SigTraits::weightFileName(opts);
  auto defaultSymbolWeight = parseDefaultSymbolWeight(filename);

  for (unsigned i = 0; i < SigTraits::nSymbols(); i++) {
    weights[i] = SigTraits::isColored(i) 
          ? defaultSymbolWeight * COLORED_WEIGHT_BOOST 
          : defaultSymbolWeight;
  }

  unsigned introducedWeight = defaultSymbolWeight;
  auto specialWeights = KboSpecialWeights<SigTraits>::dflt();

  ASS(!filename.empty());

  auto file = openFile(filename);

  for (vstring ln; getline(file, ln);) {
    if (!tryParseNormalLine(ln) && !tryParseSpecialLine(ln, introducedWeight, specialWeights)) {
      throw Lib::UserErrorException(
             "failed to read line from file ",   filename, "\n",
             "expected syntax: '<name> <arity> <weight>'", "\n",
             "e.g.:            '$add   2       4       '", "\n",
             "or syntax: '<special_name> <weight>'"      , "\n",
             "e.g.:      '$var           7       '"      , "\n"
      );
    } 
  }

  return KboWeightMap<SigTraits> {
    ._weights                = weights,
    ._introducedSymbolWeight = introducedWeight,
    ._specialWeights         = specialWeights,
  };

}

void throwError(UserErrorException e) { throw e; }
void warnError(UserErrorException e) { 
  env.beginOutput();
  env.out() << "WARNING: Your KBO is probably not well-founded. Reason: " << e.msg() << std::endl;
  env.endOutput();
}


KBO::KBO(
    // KBO params
    KboWeightMap<FuncSigTraits> funcWeights, 
#if __KBO__CUSTOM_PREDICATE_WEIGHTS__
    KboWeightMap<PredSigTraits> predWeights, 
#endif

    // precedence ordering params
    DArray<int> funcPrec,
    DArray<int> typeConPrec,     
    DArray<int> predPrec, 
    DArray<int> predLevels, 

    // other
    bool reverseLCM
  ) : PrecedenceOrdering(funcPrec, typeConPrec, predPrec, predLevels, reverseLCM)
  , _funcWeights(funcWeights)
#if __KBO__CUSTOM_PREDICATE_WEIGHTS__
  , _predWeights(predWeights)
#endif
  , _state(new State(this))
  , _stateGt(new StateGreater(this))
  , _stateGtVo(new StateGreaterVO(this))
  , _stateGtSubst(new StateGreaterSubst(this))
{ 
  checkAdmissibility(throwError);
}

KBO KBO::testKBO() 
{

  auto predLevels = []() -> DArray<int>{
    DArray<int> out(env.signature->predicates());
    out.init(out.size(), 1);
    return out;
  };

  return KBO(
      KboWeightMap<FuncSigTraits>::randomized(),
#if __KBO__CUSTOM_PREDICATE_WEIGHTS__
      KboWeightMap<PredSigTraits>::randomized(), 
#endif
      DArray<int>::fromIterator(getRangeIterator(0, (int)env.signature->functions())),
      DArray<int>::fromIterator(getRangeIterator(0, (int)env.signature->typeCons())),
      DArray<int>::fromIterator(getRangeIterator(0, (int)env.signature->predicates())),
      predLevels(),
      false);
}

void KBO::zeroWeightForMaximalFunc() {
  // actually, it's non-constant maximal func, as constants cannot be weight 0

  using FunctionSymbol = unsigned;
  auto nFunctions = _funcWeights._weights.size();
  if (!nFunctions) {
    return;
  }

  FunctionSymbol maxFn = 0;
  for (FunctionSymbol i = 1; i < nFunctions; i++) {
    if (compareFunctionPrecedences(maxFn, i) == LESS) {
      maxFn = i;
    }
  }

  auto symb = env.signature->getFunction(maxFn);
  auto arity = symb->numTermArguments();

  // skip constants here (they mustn't be lighter than $var)
  if (arity != 0){
    _funcWeights._weights[maxFn] = 0;
  }
}

template<class HandleError>
void KBO::checkAdmissibility(HandleError handle) const 
{
  using FunctionSymbol = unsigned;
  auto nFunctions = _funcWeights._weights.size();

  FunctionSymbol maxFn = 0; // only properly initialized when (nFunctions > 0)
  for (FunctionSymbol i = 1; i < nFunctions; i++) {
    if (compareFunctionPrecedences(maxFn, i) == LESS) {
      maxFn = i;
    }
  }

  // TODO remove unary minus check once new 
  // theory calculus goes into master
  auto isUnaryMinus = [](unsigned functor){
    return theory->isInterpretedFunction(functor, IntTraits::minusI) ||
           theory->isInterpretedFunction(functor, RatTraits::minusI) ||
           theory->isInterpretedFunction(functor, RealTraits::minusI);
  };

  ////////////////// check kbo-releated constraints //////////////////
  unsigned varWght = _funcWeights._specialWeights._variableWeight;

  for (unsigned i = 0; i < nFunctions; i++) {
    auto arity = env.signature->getFunction(i)->numTermArguments();

    if (_funcWeights._weights[i] < varWght && arity == 0) {
      handle(UserErrorException("weight of constants (i.e. ", env.signature->getFunction(i)->name(), ") must be greater or equal to the variable weight (", varWght, ")"));

    } else if (_funcWeights.symbolWeight(i) == 0 && arity == 1 && maxFn != i && !isUnaryMinus(i)) {
      handle(UserErrorException( "a unary function of weight zero (i.e.: ", env.signature->getFunction(i)->name(), ") must be maximal wrt. the precedence ordering"));

    }
  }

  if (_funcWeights._introducedSymbolWeight < varWght) {
    handle(UserErrorException("weight of introduced function symbols must be greater than the variable weight (= ", varWght, "), since there might be new constant symbols introduced during proof search."));
  }


  if ( _funcWeights._specialWeights._numReal < varWght
    || _funcWeights._specialWeights._numInt  < varWght
    || _funcWeights._specialWeights._numRat  < varWght
      ) {
    handle(UserErrorException("weight of (number) constant symbols must be >= variable weight (", varWght, ")."));
  }

  if (varWght <= 0) {
    handle(UserErrorException("variable weight must be greater than zero"));
  }
}


/**
 * Create a KBO object.
 */
KBO::KBO(Problem& prb, const Options& opts)
 : PrecedenceOrdering(prb, opts)
 , _funcWeights(weightsFromOpts<FuncSigTraits>(opts,_functionPrecedences))
#if __KBO__CUSTOM_PREDICATE_WEIGHTS__
 , _predWeights(weightsFromOpts<PredSigTraits>(opts,_predicatePrecedences))
#endif
 , _state(new State(this))
 , _stateGt(new StateGreater(this))
 , _stateGtVo(new StateGreaterVO(this))
 , _stateGtSubst(new StateGreaterSubst(this))
{
  if (opts.kboMaxZero()) {
    zeroWeightForMaximalFunc();
  }

  if (opts.kboAdmissabilityCheck() == Options::KboAdmissibilityCheck::ERROR)
    checkAdmissibility(throwError);
  else
    checkAdmissibility(warnError);
}

KBO::~KBO()
{
  delete _state;
}

/**
 * Compare arguments of literals l1 and l2 and return the result
 * of the comparison.
 * @since 07/05/2008 flight Manchester-Brussels
 */
Ordering::Result KBO::comparePredicates(Literal* l1, Literal* l2) const
{
  ASS(l1->shared());
  ASS(l2->shared());
  ASS(!l1->isEquality());
  ASS(!l2->isEquality());

  unsigned p1 = l1->functor();
  unsigned p2 = l2->functor();

  Result res;
  ASS(_state);
  State* state=_state;
#if VDEBUG
  //this is to make sure _state isn't used while we're using it
  _state=0;
#endif
  state->init();
  if(p1!=p2) {
    TermList* ts;
    ts=l1->args();
    while(!ts->isEmpty()) {
      state->traverse(*ts,1);
      ts=ts->next();
    }
    ts=l2->args();
    while(!ts->isEmpty()) {
      state->traverse(*ts,-1);
      ts=ts->next();
    }
  } else {
    state->traverse(l1,l2);
  }

  res=state->result(l1,l2);
#if VDEBUG
  _state=state;
#endif
  return res;
} // KBO::comparePredicates()

Ordering::Result KBO::compare(TermList tl1, TermList tl2) const
{
  if(tl1==tl2) {
    return EQUAL;
  }
  if(tl1.isOrdinaryVar()) {
    return tl2.containsSubterm(tl1) ? LESS : INCOMPARABLE;
  }
  if(tl2.isOrdinaryVar()) {
    return tl1.containsSubterm(tl2) ? GREATER : INCOMPARABLE;
  }

  ASS(tl1.isTerm());
  ASS(tl2.isTerm());

  Term* t1=tl1.term();
  Term* t2=tl2.term();

  ASS(_state);
  State* state=_state;
#if VDEBUG
  //this is to make sure _state isn't used while we're using it
  _state=0;
#endif

  state->init();
  if(t1->functor()==t2->functor()) {
    state->traverse(t1,t2);
  } else {
    state->traverse(tl1,1);
    state->traverse(tl2,-1);
  }
  Result res=state->result(t1,t2);
#if VDEBUG
  _state=state;
#endif
  return res;
}

bool canDecomposeIntoConstraints(TermList lhs, TermList rhs)
{
  TIME_TRACE("canDecomposeIntoConstraints");
  if (lhs.isVar()) {
    if (rhs.isVar()) {
      return true;
    }
    return false;
  }
  if (rhs.isVar() || !TermList::sameTopFunctor(lhs,rhs)) {
    return false;
  }
  auto t0 = lhs.term();
  auto t1 = rhs.term();
  for (unsigned i = 0; i < t0->arity(); i++) {
    if (!canDecomposeIntoConstraints(*t0->nthArgument(i),*t1->nthArgument(i))) {
      return false;
    }
  }
  return true;
}

bool KBO::weightsOk(TermList lhs, TermList rhs) const
{
  if (lhs == rhs) {
    return true;
  }
  if (lhs.isVar() || rhs.isVar()) {
    return false;
  }
  auto t0 = lhs.term();
  auto t1 = rhs.term();
  computeWeight(t0);
  computeWeight(t1);

  if (t0->kboWeight()!=t1->kboWeight()) {
    return false;
  }

  DHMap<unsigned, unsigned> varDiffs;
  VariableIterator vit0(t0);
  while (vit0.hasNext()) {
    auto v = vit0.next();
    unsigned* ptr;
    varDiffs.getValuePtr(v.var(),ptr,0);
    (*ptr)++;
  }
  VariableIterator vit1(t1);
  while (vit1.hasNext()) {
    auto v = vit1.next();
    unsigned* ptr;
    if (varDiffs.getValuePtr(v.var(),ptr,0)) {
      return false;
    }
    if (*ptr == 0) {
      return false;
    }
    (*ptr)--;
  }
  DHMap<unsigned, unsigned>::Iterator vdIt(varDiffs);
  while (vdIt.hasNext()) {
    if (vdIt.next()!=0) {
      return false;
    }
  }
  return true;
}

bool KBO::isGreater(TermList tl1, TermList tl2, void* tl1State, VarOrderBV* constraints, const Indexing::TermQueryResult* qr) const
{
  // ASS_REP(!constraints || *constraints, *constraints);
  TIME_TRACE("KBO::isGreater");
  static DHMap<Literal*,bool> weightsOkCache;
  bool weightsOkFlag = false;
  if (qr) {
    auto lhs = qr->term;
    auto rhs = EqHelper::getOtherEqualitySide(qr->literal, lhs);
    auto eqOrd = getEqualityArgumentOrder(qr->literal);
    if (eqOrd==GREATER) {
      ASS_EQ(lhs,*qr->literal->nthArgument(0));
      return true;
    } else if (eqOrd==LESS) {
      ASS_EQ(lhs,*qr->literal->nthArgument(1));
      return true;
    }

    bool* woPtr;
    if (weightsOkCache.getValuePtr(qr->literal, woPtr)) {
      *woPtr = weightsOk(lhs,rhs);
    }
    weightsOkFlag = *woPtr;

  //   DemodulatorConstraints* dc;
  //   if (_demodulatorCache.getValuePtr(make_pair(qr->term,qr->literal),dc)) {
  //     dc->canDecompose = canDecomposeIntoConstraints(lhs,rhs);
  //     if (dc->canDecompose) {
  //       NEVER(isGreater(lhs,rhs,nullptr,&dc->constraints,nullptr));
  //       cout << "constraints for " << lhs << " = " << rhs << endl;
  //       for (const auto& c : dc->constraints) {
  //         auto x = get<0>(c);
  //         auto y = get<1>(c);
  //         auto strict = get<2>(c);
  //         cout << "X" << x << (strict?" > X":" >= X") << y << endl;
  //       }
  //       cout << "also: " << endl;
  //       Stack<VarOrder> vos;
  //       vos.push(VarOrder());
  //       while (vos.isNonEmpty()) {
  //         auto vo = vos.pop();
  //         VarOrder ext = vo;
  //         if (makeGreater(lhs,rhs,ext)) {
  //           cout << ext.to_string() << endl;
<<<<<<< HEAD
  //           for (auto&& diff : Inferences::ForwardGroundJoinability::order_diff(vo,ext)) {
=======
  //           for (auto&& diff : VarOrder::order_diff(vo,ext)) {
>>>>>>> 1d0084d0
  //             vos.push(std::move(diff));
  //           }
  //         }
  //       }
  //       cout << endl;
  //     }
  //   }
  //   if (dc->canDecompose) {
  //     for (const auto& c : dc->constraints) {
  //       auto xS = qr->substitution->applyToBoundResult(get<0>(c));
  //       auto yS = qr->substitution->applyToBoundResult(get<1>(c));
  //       auto strict = get<2>(c);
  //       if (!strict && xS == yS) {
  //         return true;
  //       }
  //       Stack<std::tuple<unsigned,unsigned,bool>> localC;
  //       if (isGreater(xS,yS,nullptr,&localC,nullptr)) {
  //         return true;
  //       }
  //       if (constraints) {
  //         for (const auto& c : localC) {
  //           constraints->push(c);
  //         }
  //       }
  //     }
  //     // if (isGreater(tl1,qr->substitution->applyToBoundResult(tl2),nullptr,constraints,nullptr)) {
  //     //   TIME_TRACE("nope");
  //     //   return true;
  //     //   // cout << tl1 << " should be greater than " << qr->substitution->applyToBoundResult(tl2) << endl;
  //     //   // cout << "coming from " << lhs << " = " << rhs << endl << endl;
  //     // }
  //     // for now just return here if we didn't find a suitable constraint
  //     return false;
  //   }
  }
  Indexing::ResultSubstitution* subst = qr ? qr->substitution.ptr() : nullptr;
  VarOrderBV newConstraints = 0;

  auto res = subst
    ? isGreaterHelper(tl1,tl2, tl1State, constraints, constraints ? &newConstraints : nullptr, subst, weightsOkFlag)
    : isGreaterHelper(tl1,tl2, tl1State, constraints, constraints ? &newConstraints : nullptr);
  // if (subst && (compare(tl1,subst->applyToBoundResult(tl2))==Ordering::GREATER)!=res) {
  //   cout << tl1.toString()+" "+tl2.toString()+" applied "+subst->applyToBoundResult(tl2).toString()+" false "+(res?"positive":"negative") << endl;
  // }
#if VDEBUG
  auto tl2S = subst?subst->applyToBoundResult(tl2):tl2;
  ASS_REP((compare(tl1,tl2S)==Ordering::GREATER)==res,
    tl1.toString()+" "+tl2S.toString()+" (orig "+tl2.toString()+") false "+(res?"positive":"negative"));

<<<<<<< HEAD
  if (res) {
    newConstraints = 0;
  }

=======
>>>>>>> 1d0084d0
  if (!res && constraints) {
    for (unsigned i = 0; i < 6; i++) {
      for (unsigned j = i+1; j <= 6; j++) {

        // TODO the assertions below could be strenthened into equivalences, i.e. we could have more constraints

        VarOrder vo_gt;
        vo_gt.add_gt(i,j);
        auto bit_gt = isBitSet(i,j,PoComp::GT,*constraints);
        auto new_bit_gt = isBitSet(i,j,PoComp::GT,newConstraints);
        auto isGreater_gt = isGreater(tl1,tl2S,vo_gt);
        ASS(bit_gt || !new_bit_gt);
        ASS_REP(!bit_gt || !new_bit_gt || isGreater_gt,
          tl1.toString()+"\n"+tl2S.toString()+"\n (orig "+tl2.toString()+") under "+vo_gt.to_string());

        VarOrder vo_lt;
        vo_lt.add_gt(j,i);
        auto bit_lt = isBitSet(i,j,PoComp::LT,*constraints);
        auto new_bit_lt = isBitSet(i,j,PoComp::LT,newConstraints);
        auto isGreater_lt = isGreater(tl1,tl2S,vo_lt);
        ASS(bit_lt || !new_bit_lt);
        ASS_REP(!bit_lt || !new_bit_lt || isGreater_lt,
          tl1.toString()+"\n"+tl2S.toString()+"\n (orig "+tl2.toString()+") under "+vo_lt.to_string());

        VarOrder vo_eq;
        vo_eq.add_eq(i,j);
        VarOrder::EqApplicator voApp(vo_eq);
        auto bit_eq = isBitSet(i,j,PoComp::EQ,*constraints);
        auto new_bit_eq = isBitSet(i,j,PoComp::EQ,newConstraints);
        auto isGreater_eq = isGreater(SubstHelper::apply(tl1,voApp),SubstHelper::apply(tl2S,voApp),vo_eq);
        ASS(bit_eq || !new_bit_eq);
        ASS_REP(!bit_eq || !new_bit_eq || isGreater_eq,
          tl1.toString()+"\n"+tl2S.toString()+"\n (orig "+tl2.toString()+") under "+vo_eq.to_string());
      }
    }
  }
#endif
  if (constraints) {
    *constraints = newConstraints;
  }
  ASS(!constraints || *constraints!=~0UL);
  return res;
}

bool KBO::isGreaterHelper(TermList tl1, TermList tl2, void* tl1State, VarOrderBV* constraints, VarOrderBV* newConstraints) const
{
<<<<<<< HEAD
  if (tl1==tl2) {
    return false;
  }
  if (tl1.isOrdinaryVar()) {
    // if (constraints && tl2.isOrdinaryVar()) {
    //   if (isBitSet(tl1.var(),tl2.var(),PoComp::GT,*constraints)) {
    //     TIME_TRACE("setting bit here");
    //     setBit(tl1.var(),tl2.var(),PoComp::GT,*newConstraints);
    //   }
    // }
    return false;
  }
  if(tl2.isOrdinaryVar()) {
    if (tl1.isTerm() && tl1.containsSubterm(tl2)) {
      return true;
    }
    // for (unsigned i = 0; i <= 6; i++) {
    //   if (i == tl2.var() || !(tl1.term()->varmap() & (1 << i))) {
    //     continue;
    //   }
    //   if (isBitSet(i,tl2.var(),PoComp::GT,*constraints)) {
    //     TIME_TRACE("setting bit here");
    //     setBit(i,tl2.var(),PoComp::GT,*newConstraints);
    //   }
    //   if (isBitSet(i,tl2.var(),PoComp::EQ,*constraints)) {
    //     TIME_TRACE("setting bit here");
    //     setBit(i,tl2.var(),PoComp::EQ,*newConstraints);
    //   }
    // }
    return false;
=======
  if(tl1==tl2 || tl1.isOrdinaryVar()) {
    return false;
  }
  if(tl2.isOrdinaryVar()) {
    return tl1.isTerm() && tl1.containsSubterm(tl2);
>>>>>>> 1d0084d0
  }

  ASS(tl1.isTerm());
  ASS(tl2.isTerm());

  Term* t1=tl1.term();
  Term* t2=tl2.term();

  if ((~t1->varmap() & t2->varmap()) || t1->numVarOccs() < t2->numVarOccs()) {
    return false;
  }

  computeWeight(t1);
  computeWeight(t2);

  if (t1->kboWeight()<t2->kboWeight()) {
    return false;
  }

  auto s = static_cast<LeftState*>(tl1State);
  ASS(!s || s->t==t1);

  _stateGt->init();
  _stateGt->setConstraints(constraints,newConstraints);
  if (t1->kboWeight()>t2->kboWeight()) {
    // traverse variables
    if (s) {
      if (s->ready) {
        _stateGt->init(s);
      } else {
        _stateGt->traverseVars(tl1,1);
        _stateGt->initState(s);
      }
    } else {
      _stateGt->traverseVars(tl1,1);
    }
    _stateGt->traverseVars(tl2,-1);
    return _stateGt->checkVars();
  }
  // t1->kboWeight()==t2->kboWeight()
  Result comp = t1->isSort()
    ? compareTypeConPrecedences(t1->functor(),t2->functor())
    : compareFunctionPrecedences(t1->functor(),t2->functor());
  switch (comp)
  {
    case Ordering::LESS:
    case Ordering::LESS_EQ: {
      return false;
    }
    case Ordering::GREATER:
    case Ordering::GREATER_EQ: {
      if (s) {
        if (s->ready) {
          _stateGt->init(s);
        } else {
          _stateGt->traverseVars(tl1,1);
          _stateGt->initState(s);
        }
      } else {
        _stateGt->traverseVars(tl1,1);
      }
      _stateGt->traverseVars(tl2,-1);
      return _stateGt->checkVars();
    }
    case Ordering::EQUAL: {
      return _stateGt->traverse(t1,t2);
    }
    case Ordering::INCOMPARABLE:
      ASSERTION_VIOLATION;
  }
  ASSERTION_VIOLATION;
}

bool KBO::isGreaterHelper(TermList tl1, TermList tl2, void* tl1State, VarOrderBV* constraints, VarOrderBV* newConstraints, Indexing::ResultSubstitution* subst, bool weightsEqual) const
{
  ASS(subst);
  if (tl2.isOrdinaryVar()) {
    ASS(!weightsEqual);
    return isGreaterHelper(tl1,subst->applyToBoundResult(tl2.var()),nullptr,constraints,newConstraints);
  }
  if (tl1.isOrdinaryVar()) {
    return false;
  }

  ASS(tl1.isTerm());
  ASS(tl2.isTerm());

  Term* t1=tl1.term();
  Term* t2=tl2.term();

  auto s = static_cast<LeftState*>(tl1State);
  ASS(!s || s->t==t1);
  _stateGtSubst->init(subst);
  _stateGtSubst->setConstraints(constraints,newConstraints);

  if (!weightsEqual) {
    computeWeight(t1);
    computeWeight2(t2,subst);

    if (t1->kboWeight()<t2->kboWeight2()) {
      return false;
    }

    if (t1->kboWeight()>t2->kboWeight2()) {
      // traverse variables
      if (s) {
        if (s->ready) {
          _stateGtSubst->init(s,subst);
        } else {
          _stateGtSubst->traverseVars(tl1,1);
          _stateGtSubst->initState(s);
        }
      } else {
        _stateGtSubst->traverseVars(tl1,1);
      }
      _stateGtSubst->traverseVars2(tl2);
      return _stateGtSubst->checkVars();
    }
  }
  // t1->kboWeight()==t2->kboWeight()
  Result comp = t1->isSort()
    ? compareTypeConPrecedences(t1->functor(),t2->functor())
    : compareFunctionPrecedences(t1->functor(),t2->functor());
  switch (comp)
  {
    case Ordering::LESS:
    case Ordering::LESS_EQ: {
      return false;
    }
    case Ordering::GREATER:
    case Ordering::GREATER_EQ: {
      if (s) {
        if (s->ready) {
          _stateGtSubst->init(s,subst);
        } else {
          _stateGtSubst->traverseVars(tl1,1);
          _stateGtSubst->initState(s);
        }
      } else {
        _stateGtSubst->traverseVars(tl1,1);
      }
      _stateGtSubst->traverseVars2(tl2);
      return _stateGtSubst->checkVars();
    }
    case Ordering::EQUAL: {
      return _stateGtSubst->traverse(t1,t2,weightsEqual);
    }
    case Ordering::INCOMPARABLE:
      ASSERTION_VIOLATION;
  }
  ASSERTION_VIOLATION;
}

bool KBO::isGreater(TermList tl1, TermList tl2, const VarOrder& vo) const
{
  TIME_TRACE("KBO:isGreater2");
  if (tl1 == tl2) {
    return false;
  }
  if (tl1.isVar()) {
    if (tl2.isVar()) {
      return vo.query(tl1.var(),tl2.var()) == PoComp::GT;
    }
    return false;
  }
  if (tl2.isVar()) {
    VariableIterator vit(tl1.term());
    while (vit.hasNext()) {
      auto v = vit.next().var();
      if (v == tl2.var() || vo.query(v,tl2.var()) == PoComp::GT) {
        return true;
      }
    }
    return false;
  }

  auto t1 = tl1.term();
  auto t2 = tl2.term();

  computeWeight(t1);
  computeWeight(t2);

  if (t1->kboWeight()<t2->kboWeight()) {
    return false;
  }
  if (t1->kboWeight()==t2->kboWeight()) {
    if (t1->functor()==t2->functor()) {
      // lexicographic case
      bool gt = false;
      for (unsigned i = 0; i < t1->arity(); i++) {
        auto arg1 = *t1->nthArgument(i);
        auto arg2 = *t2->nthArgument(i);
        if (arg1 == arg2) {
          continue;
        }
        if (isGreater(arg1,arg2,vo)) {
          ASS_REP(!vo.is_empty() || compare(arg1,arg2)==Ordering::GREATER, vstring("lex ") + arg1.toString() + " not greater than " + arg2.toString());
          gt = true;
          break;
        } else {
          return false;
        }
      }
      if (!gt) {
        return false;
      }
    } else {
      if (t1->isSort()) {
        ASS(t2->isSort());
        if (compareTypeConPrecedences(t1->functor(),t2->functor()) != Ordering::GREATER) {
          return false;
        }
      } else {
        if (compareFunctionPrecedences(t1->functor(),t2->functor()) != Ordering::GREATER) {
          return false;
        }
      }
    }
  }
<<<<<<< HEAD
  // if (t2->numVarOccs()>t1->numVarOccs()) {
  //   return false;
  // }
=======
>>>>>>> 1d0084d0

  // compare variables
  VariableIterator vit2(t2);
  DHMap<unsigned,unsigned> varCnts;
  while (vit2.hasNext()) {
    unsigned* cnt;
    varCnts.getValuePtr(vit2.next().var(), cnt, 0);
    (*cnt)++;
  }

  VariableIterator vit1(t1);
  unsigned pos = varCnts.size();
  while (vit1.hasNext()) {
    unsigned t1v = vit1.next().var();
    DHMap<unsigned,unsigned>::Iterator vit2(varCnts);
    while (vit2.hasNext()) {
      unsigned t2v;
      unsigned& cnt = vit2.nextRef(t2v);
      if (t1v == t2v || vo.query(t1v,t2v) == PoComp::GT) {
        if (!cnt) { // already 0
          continue;
        }
        cnt--;
        if (!cnt) {
          ASS(pos);
          pos--;
        }
<<<<<<< HEAD
        // break; // this particular variable occurrence cannot be used anymore
=======
>>>>>>> 1d0084d0
      }
    }
  }
  if (pos) {
    // cout << "compare " << tl1 << " " << tl2 << endl;
    return false;
  }

  return true;
}

bool KBO::makeGreater(TermList tl1, TermList tl2, VarOrder& vo) const
{
  TIME_TRACE("KBO::makeGreater");
  // cout << "makeGreater " << tl1 << " " << tl2 << " under " << vo.to_string() << endl;
  if (makeGreaterRecursive(tl1,tl2,vo)) {
#if VDEBUG
    VarOrder::EqApplicator voApp(vo);
    ASS_REP(isGreater(
      SubstHelper::apply(tl1,voApp),
      SubstHelper::apply(tl2,voApp),
      vo),tl1.toString()+" "+tl2.toString()+" "+vo.to_string());
#endif
    return true;
  }
  return false;
}

bool KBO::makeGreaterNonRecursive(TermList tl1, TermList tl2, VarOrder& vo) const
{
  TIME_TRACE("KBO::makeGreaterNonRecursive");
  if (tl1 == tl2) {
    return false;
  }
  if (tl1.isVar()) {
    return tl2.isVar() && vo.add_gt(tl1.var(),tl2.var());
  }
  if (tl2.isVar()) {
    int inc = -1;
    VariableIterator vit(tl1.term());
    while (vit.hasNext()) {
      auto v = vit.next().var();
      auto c = vo.query(v,tl2.var());
      if (c == PoComp::EQ || c == PoComp::GT) {
        return true;
      } else if (c == PoComp::INC && inc == -1) {
        inc = v;
      }
    }
    if (inc != -1) {
      ALWAYS(vo.add_gt(inc,tl2.var()));
      return true;
    }
    return false;
  }

  auto t1 = tl1.term();
  auto t2 = tl2.term();

  computeWeight(t1);
  computeWeight(t2);

  if (t1->kboWeight()<t2->kboWeight()) {
    return false;
  }
  _stateGtVo->init();
  if (t1->kboWeight()>t2->kboWeight()) {
    // traverse variables
    _stateGtVo->traverseVars(tl1,true/*left*/,vo);
    _stateGtVo->traverseVars(tl2,false/*left*/,vo);
    return _stateGtVo->checkVars(vo);
  }
  // t1->kboWeight()==t2->kboWeight()
  Result comp = t1->isSort()
    ? compareTypeConPrecedences(t1->functor(),t2->functor())
    : compareFunctionPrecedences(t1->functor(),t2->functor());
  switch (comp)
  {
    case Ordering::LESS:
    case Ordering::LESS_EQ: {
      return false;
    }
    case Ordering::GREATER:
    case Ordering::GREATER_EQ: {
      _stateGtVo->traverseVars(tl1,true/*left*/,vo);
      _stateGtVo->traverseVars(tl2,false/*left*/,vo);
      return _stateGtVo->checkVars(vo);
    }
    case Ordering::EQUAL: {
      return _stateGtVo->traverse(t1,t2,vo);
    }
    case Ordering::INCOMPARABLE:
      ASSERTION_VIOLATION;
  }
  ASSERTION_VIOLATION;
}

bool KBO::makeGreaterRecursive(TermList tl1, TermList tl2, VarOrder& vo) const
{
  TIME_TRACE("KBO::makeGreaterRecursive");
  if (tl1 == tl2) {
    return false;
  }
  if (tl1.isVar()) {
    if (tl2.isVar()) {
      return vo.add_gt(tl1.var(),tl2.var());
    }
    return false;
  }
  if (tl2.isVar()) {
    int inc = -1;
    VariableIterator vit(tl1.term());
    while (vit.hasNext()) {
      auto v = vit.next().var();
      auto c = vo.query(v,tl2.var());
      if (c == PoComp::EQ || c == PoComp::GT) {
        return true;
      } else if (c == PoComp::INC && inc == -1) {
        inc = v;
      }
    }
    if (inc != -1) {
      ALWAYS(vo.add_gt(inc,tl2.var()));
      return true;
    }
    return false;
  }

  auto t1 = tl1.term();
  auto t2 = tl2.term();

  computeWeight(t1);
  computeWeight(t2);

  if (t1->kboWeight()<t2->kboWeight()) {
    return false;
  }
  if (t1->kboWeight()==t2->kboWeight()) {
    if (t1->functor()==t2->functor()) {
      // lexicographic case
      bool gt = false;
      for (unsigned i = 0; i < t1->arity(); i++) {
        auto arg1 = *t1->nthArgument(i);
        auto arg2 = *t2->nthArgument(i);
        if (arg1 == arg2) {
          continue;
        }
        if (makeGreaterRecursive(arg1,arg2,vo)) {
          gt = true;
          break;
        } else {
          return false;
        }
      }
      if (!gt) {
        return false;
      }
    } else {
      if (t1->isSort()) {
        ASS(t2->isSort());
        if (compareTypeConPrecedences(t1->functor(),t2->functor()) != Ordering::GREATER) {
          return false;
        }
      } else {
        if (compareFunctionPrecedences(t1->functor(),t2->functor()) != Ordering::GREATER) {
          return false;
        }
      }
    }
  }
<<<<<<< HEAD
  // cout << "compare vars of " << *t1 << " and " << *t2 << endl;
=======
>>>>>>> 1d0084d0

  // compare variables
  VariableIterator vit2(t2);
  DHMap<unsigned,unsigned> varCnts;
  while (vit2.hasNext()) {
    unsigned* cnt;
<<<<<<< HEAD
    auto v = vit2.next();
    varCnts.getValuePtr(v.var(), cnt, 0);
    (*cnt)++;
    // cout << "found " << v << " " << *cnt << endl;
  }
  // cout << "vo " << vo.to_string() << endl;
=======
    varCnts.getValuePtr(vit2.next().var(), cnt, 0);
    (*cnt)++;
  }
>>>>>>> 1d0084d0

  VariableIterator vit1(t1);
  unsigned pos = varCnts.size();
  DHMap<unsigned,unsigned> varCntsExtra;
  while (vit1.hasNext()) {
    unsigned t1v = vit1.next().var();
    unsigned* cnt;
    varCntsExtra.getValuePtr(t1v, cnt, 0);
    (*cnt)++;
<<<<<<< HEAD
    // cout << "found2 " << t1v << " " << *cnt << endl;
=======
>>>>>>> 1d0084d0

    DHMap<unsigned,unsigned>::Iterator vit2(varCnts);
    while (vit2.hasNext()) {
      unsigned t2v;
<<<<<<< HEAD
      unsigned& cnt2 = vit2.nextRef(t2v);
      // cout << "remaining of X" << t2v << " " << cnt2 << endl;
      if (t1v == t2v || vo.query(t1v,t2v) == PoComp::GT) {
        if (!cnt2) { // already 0
          continue;
        }
        // cout << "decreased" << endl;
        cnt2--;
        if (!cnt2) {
=======
      unsigned& cnt = vit2.nextRef(t2v);
      if (t1v == t2v || vo.query(t1v,t2v) == PoComp::GT) {
        if (!cnt) { // already 0
          continue;
        }
        cnt--;
        if (!cnt) {
>>>>>>> 1d0084d0
          ASS(pos);
          pos--;
        }
      }
    }
  }
  if (pos) {
    // TODO try to find more variables
    DHMap<unsigned,unsigned>::Iterator vit2(varCnts);
    while (vit2.hasNext() && pos) {
      unsigned t2v;
      unsigned& cnt2 = vit2.nextRef(t2v);
      if (cnt2) {
        DHMap<unsigned,unsigned>::Iterator vit1(varCntsExtra);
        while (vit1.hasNext() && cnt2) {
          unsigned t1v;
          unsigned cnt1;
          vit1.next(t1v,cnt1);
          if (vo.query(t1v,t2v)==PoComp::INC && vo.add_gt(t1v,t2v)) {
            if (cnt2 < cnt1) {
              cnt2 = 0;
              break;
            } else {
              cnt2 -= cnt1;
            }
          }
        }
        if (!cnt2) {
          pos--;
        }
      }
    }
    if (!pos) {
      TIME_TRACE("fixed order");
    }
    return !pos;
  }

  return true;
}

void* KBO::createState() const
{
<<<<<<< HEAD
  return new LeftState;
=======
  return new LeftState();
>>>>>>> 1d0084d0
}

void KBO::initStateForTerm(void* state, Term* t) const
{
  ASS(state);
  static_cast<LeftState*>(state)->t = t;
  static_cast<LeftState*>(state)->ready = false;
  static_cast<LeftState*>(state)->varCnts.reset();
}

void KBO::destroyState(void* state) const
{
  delete static_cast<LeftState*>(state);
}

int KBO::symbolWeight(Term* t) const
{
#if __KBO__CUSTOM_PREDICATE_WEIGHTS__
  if (t->isLiteral()) 
    return _predWeights.symbolWeight(t);
  else 
#endif
  if (t->isSort()){
    //For now just give all type constructors minimal weight
    return _funcWeights._specialWeights._variableWeight;
  }
  return _funcWeights.symbolWeight(t);
}

void KBO::computeWeight(Term* t) const
{
  if (t->kboWeight()!=-1) {
    return;
  }
  struct Todo {
    Term* t;
    unsigned w;
    TermList* args;
  };
  static Stack<Todo> stack(8);
  stack.push(Todo {
    .t = t,
    .w = (unsigned)symbolWeight(t),
    .args = t->args(),
  });

  while (stack.isNonEmpty()) {
    auto& curr = stack.top();
    if (curr.args->isEmpty()) {
      stack.pop();
      if (stack.isNonEmpty()) {
        stack.top().w += curr.w;
      }
      curr.t->setKboWeight(curr.w);
      continue;
    }
    auto arg = curr.args;
    // update this here so reallocation won't affect it
    curr.args = curr.args->next();
    if (arg->isVar()) {
      stack.top().w += _funcWeights._specialWeights._variableWeight;
    } else {
      auto w = arg->term()->kboWeight();
      if (w!=-1) {
        stack.top().w += w;
      } else {
        stack.push(Todo{
          .t = arg->term(),
          .w = (unsigned)symbolWeight(arg->term()),
          .args = arg->term()->args()
        });
      }
    }
  }
  ASS(stack.isEmpty());
  ASS_NEQ(t->kboWeight(),-1);
}

void KBO::computeWeight2(Term* t, Indexing::ResultSubstitution* subst) const
{
  struct Todo {
    Term* t;
    unsigned w;
    TermList* args;
  };
  static Stack<Todo> stack(8);
  stack.push(Todo {
    .t = t,
    .w = (unsigned)symbolWeight(t),
    .args = t->args(),
  });
  static int ts = 0;
  ts++;

  while (stack.isNonEmpty()) {
    auto& curr = stack.top();
    if (curr.args->isEmpty()) {
      stack.pop();
      if (stack.isNonEmpty()) {
        stack.top().w += curr.w;
      }
      curr.t->setKboWeight2(curr.w);
      curr.t->setKboWeight2TimeStamp(ts);
      continue;
    }
    auto arg = curr.args;
    // update this here so reallocation won't affect it
    curr.args = curr.args->next();
    if (arg->isVar()) {
      auto argS = subst->applyToBoundResult(arg->var());
      if (argS.isVar()) {
        stack.top().w += _funcWeights._specialWeights._variableWeight;
      } else {
        computeWeight(argS.term());
        stack.top().w += argS.term()->kboWeight();
      }
    } else {
      auto tts = arg->term()->kboWeight2TimeStamp();
      if (tts==ts) {
        stack.top().w += arg->term()->kboWeight2();
      } else {
        stack.push(Todo{
          .t = arg->term(),
          .w = (unsigned)symbolWeight(arg->term()),
          .args = arg->term()->args()
        });
      }
      // stack.push(Todo{
      //   .t = arg->term(),
      //   .w = (unsigned)symbolWeight(arg->term()),
      //   .args = arg->term()->args()
      // });
    }
  }
  ASS(stack.isEmpty());
}

unsigned KBO::weight(TermList t) const
{
  if (t.isVar()) {
    return _funcWeights._specialWeights._variableWeight;
  }
  ASS_NEQ(t.term()->kboWeight(),-1);
  return t.term()->kboWeight();
}

unsigned KBO::weight2(TermList t, Indexing::ResultSubstitution* subst, bool underSubst) const
{
  if (underSubst) {
    return weight(t);
  }
  if (t.isVar()) {
    return weight(subst->applyToBoundResult(t.var()));
  }
  return t.term()->kboWeight2();
}

template<class SigTraits>
KboWeightMap<SigTraits> KboWeightMap<SigTraits>::dflt()
{
  return KboWeightMap {
    ._weights                = DArray<KboWeight>::initialized(SigTraits::nSymbols(), 1),
    ._introducedSymbolWeight = 1,
    ._specialWeights         = KboSpecialWeights<SigTraits>::dflt(),
  };
}

template<class SigTraits>
template<class Extractor, class Fml>
KboWeightMap<SigTraits> KboWeightMap<SigTraits>::fromSomeUnsigned(Extractor ex, Fml fml)
{
  auto nSym = SigTraits::nSymbols();
  DArray<KboWeight> weights(nSym);

  decltype(ex(0)) max = 0;
  for (unsigned i = 0; i < nSym; i++) {
    auto a = ex(i);
    if (a > max) {
      max = a;
    }
  }

  for (unsigned i = 0; i < nSym; i++) {
    weights[i] = fml(max,ex(i));
  }

  return KboWeightMap {
    ._weights                = weights,
    ._introducedSymbolWeight = 1,
    ._specialWeights         = KboSpecialWeights<SigTraits>::dflt(),
  };
}


template<>
template<class Random>
KboWeightMap<FuncSigTraits> KboWeightMap<FuncSigTraits>::randomized(unsigned maxWeight, Random random)
{
  using SigTraits = FuncSigTraits;
  auto nSym = SigTraits::nSymbols();

  unsigned variableWeight   = 1;
  unsigned introducedWeight = random(variableWeight, maxWeight);
  unsigned numInt           = random(variableWeight, maxWeight);
  unsigned numRat           = random(variableWeight, maxWeight);
  unsigned numReal          = random(variableWeight, maxWeight);

  DArray<KboWeight> weights(nSym);
  for (unsigned i = 0; i < nSym; i++) {
    if (SigTraits::isConstantSymbol(i)) {
      weights[i] = random(variableWeight, maxWeight);
    } else if (SigTraits::isUnaryFunction(i)) {
      // TODO support one zero-weight-unary-function per sort
      weights[i] = random(1, maxWeight); 
    } else {
      weights[i] = random(0, maxWeight);
    }
  }

  return KboWeightMap {
    ._weights                = weights,
    ._introducedSymbolWeight = introducedWeight,
    ._specialWeights         = KboSpecialWeights<FuncSigTraits> {
      ._variableWeight = variableWeight,
      ._numInt     =  numInt,
      ._numRat     =  numRat,
      ._numReal    =  numReal,
    },
  };
}

template<class SigTraits>
KboWeightMap<SigTraits> KboWeightMap<SigTraits>::randomized()
{ return randomized(1 << 16, [](unsigned min, unsigned max) { return min + Random::getInteger(max - min); }); }

#if __KBO__CUSTOM_PREDICATE_WEIGHTS__
template<>
template<class Random>
KboWeightMap<PredSigTraits> KboWeightMap<PredSigTraits>::randomized(unsigned maxWeight, Random random)
{
  using SigTraits = FuncSigTraits;
  auto nSym = SigTraits::nSymbols();

  unsigned introducedWeight = random(0, maxWeight);

  DArray<KboWeight> weights(nSym);
  for (unsigned i = 0; i < nSym; i++) {
    weights[i] = random(0, maxWeight);
  }

  return KboWeightMap {
    ._weights                = weights,
    ._introducedSymbolWeight = introducedWeight,
    ._specialWeights         = KboSpecialWeights<PredSigTraits>{},
  };
}
#endif

template<class SigTraits>
KboWeight KboWeightMap<SigTraits>::symbolWeight(Term* t) const
{
  return symbolWeight(t->functor());
}

template<class SigTraits>
KboWeight KboWeightMap<SigTraits>::symbolWeight(unsigned functor) const
{

  unsigned weight;
  if (!_specialWeights.tryGetWeight(functor, weight)) {
    weight = functor < _weights.size() ? _weights[functor]
                                       : _introducedSymbolWeight;
  }
  return weight;
}

#if __KBO__CUSTOM_PREDICATE_WEIGHTS__
void showSpecialWeights(const KboSpecialWeights<PredSigTraits>& ws, ostream& out) 
{ }
#endif

void showSpecialWeights(const KboSpecialWeights<FuncSigTraits>& ws, ostream& out) 
{ 
  out << "% " SPECIAL_WEIGHT_IDENT_VAR        " " << ws._variableWeight         << std::endl;
  out << "% " SPECIAL_WEIGHT_IDENT_NUM_REAL   " " << ws._numReal                << std::endl;
  out << "% " SPECIAL_WEIGHT_IDENT_NUM_RAT    " " << ws._numRat                 << std::endl;
  out << "% " SPECIAL_WEIGHT_IDENT_NUM_INT    " " << ws._numInt                 << std::endl;
}
template<class SigTraits>
void KBO::showConcrete_(ostream& out) const  
{
  out << "% Weights of " << SigTraits::symbolKindName() << " (line format: `<name> <arity> <weight>`)" << std::endl;
  out << "% ===== begin of " << SigTraits::symbolKindName() << " weights ===== " << std::endl;
  

  auto& map = getWeightMap<SigTraits>();
  DArray<unsigned> functors;
  functors.initFromIterator(getRangeIterator(0u,SigTraits::nSymbols()),SigTraits::nSymbols());
  functors.sort(closureComparator([&](unsigned l, unsigned r) { return Int::compare(map.symbolWeight(l), map.symbolWeight(r)); }));

  for (unsigned i = 0; i < SigTraits::nSymbols(); i++) {
    auto functor = functors[i];
    auto sym = SigTraits::getSymbol(functor);
    out << "% " << sym->name() << " " << sym->arity() << " " << map.symbolWeight(functor) << std::endl;
  }

  auto& ws = getWeightMap<SigTraits>();
  out << "% " SPECIAL_WEIGHT_IDENT_INTRODUCED " " << ws._introducedSymbolWeight << std::endl;
  showSpecialWeights(ws._specialWeights, out);

  out << "% ===== end of " << SigTraits::symbolKindName() << " weights ===== " << std::endl;

}
void KBO::showConcrete(ostream& out) const  
{
  showConcrete_<FuncSigTraits>(out);
#if __KBO__CUSTOM_PREDICATE_WEIGHTS__
  out << "%" << std::endl;
  showConcrete_<PredSigTraits>(out);
#endif
}

template<> const KboWeightMap<FuncSigTraits>& KBO::getWeightMap<FuncSigTraits>() const 
{ return _funcWeights; }

#if __KBO__CUSTOM_PREDICATE_WEIGHTS__
template<> const KboWeightMap<PredSigTraits>& KBO::getWeightMap<PredSigTraits>() const 
{ return _predWeights; }
#endif



#if __KBO__CUSTOM_PREDICATE_WEIGHTS__
bool KboSpecialWeights<PredSigTraits>::tryGetWeight(unsigned functor, unsigned& weight) const
{ return false; }
#endif

bool KboSpecialWeights<FuncSigTraits>::tryGetWeight(unsigned functor, unsigned& weight) const
{
  auto sym = env.signature->getFunction(functor);
  if (sym->integerConstant())  { weight = _numInt;  return true; }
  if (sym->rationalConstant()) { weight = _numRat;  return true; }
  if (sym->realConstant())     { weight = _numReal; return true; }
  if (env.options->pushUnaryMinus()) {
    if (theory->isInterpretedFunction(functor, IntTraits ::minusI)) { weight = 0; return true; }
    if (theory->isInterpretedFunction(functor, RatTraits ::minusI)) { weight = 0; return true; }
    if (theory->isInterpretedFunction(functor, RealTraits::minusI)) { weight = 0; return true; }
  }
  return false;
}

template KboWeightMap<FuncSigTraits> KboWeightMap<FuncSigTraits>::dflt();
template KboWeight KboWeightMap<FuncSigTraits>::symbolWeight(Term*) const;
template KboWeight KboWeightMap<FuncSigTraits>::symbolWeight(unsigned) const;
#if __KBO__CUSTOM_PREDICATE_WEIGHTS__
template KboWeightMap<PredSigTraits> KboWeightMap<PredSigTraits>::dflt();
template KboWeight KboWeightMap<PredSigTraits>::symbolWeight(unsigned) const;
#endif

}<|MERGE_RESOLUTION|>--- conflicted
+++ resolved
@@ -35,10 +35,7 @@
 #include "KBO.hpp"
 #include "Signature.hpp"
 #include "TermIterators.hpp"
-<<<<<<< HEAD
-=======
 #include "VarOrder.hpp"
->>>>>>> 1d0084d0
 
 #define COLORED_WEIGHT_BOOST 0x10000
 
@@ -196,11 +193,7 @@
     _newConstraints = newConstraints;
   }
 
-<<<<<<< HEAD
-  USE_ALLOCATOR(StateGreater);
-=======
   USE_ALLOCATOR(StateGreaterSubst);
->>>>>>> 1d0084d0
 
   bool traverse(Term* t1, Term* t2, bool weightsOk);
   void traverseVars2(TermList tl);
@@ -1743,11 +1736,7 @@
   //         VarOrder ext = vo;
   //         if (makeGreater(lhs,rhs,ext)) {
   //           cout << ext.to_string() << endl;
-<<<<<<< HEAD
-  //           for (auto&& diff : Inferences::ForwardGroundJoinability::order_diff(vo,ext)) {
-=======
   //           for (auto&& diff : VarOrder::order_diff(vo,ext)) {
->>>>>>> 1d0084d0
   //             vos.push(std::move(diff));
   //           }
   //         }
@@ -1797,13 +1786,10 @@
   ASS_REP((compare(tl1,tl2S)==Ordering::GREATER)==res,
     tl1.toString()+" "+tl2S.toString()+" (orig "+tl2.toString()+") false "+(res?"positive":"negative"));
 
-<<<<<<< HEAD
   if (res) {
     newConstraints = 0;
   }
 
-=======
->>>>>>> 1d0084d0
   if (!res && constraints) {
     for (unsigned i = 0; i < 6; i++) {
       for (unsigned j = i+1; j <= 6; j++) {
@@ -1850,7 +1836,6 @@
 
 bool KBO::isGreaterHelper(TermList tl1, TermList tl2, void* tl1State, VarOrderBV* constraints, VarOrderBV* newConstraints) const
 {
-<<<<<<< HEAD
   if (tl1==tl2) {
     return false;
   }
@@ -1881,13 +1866,6 @@
     //   }
     // }
     return false;
-=======
-  if(tl1==tl2 || tl1.isOrdinaryVar()) {
-    return false;
-  }
-  if(tl2.isOrdinaryVar()) {
-    return tl1.isTerm() && tl1.containsSubterm(tl2);
->>>>>>> 1d0084d0
   }
 
   ASS(tl1.isTerm());
@@ -2107,12 +2085,9 @@
       }
     }
   }
-<<<<<<< HEAD
   // if (t2->numVarOccs()>t1->numVarOccs()) {
   //   return false;
   // }
-=======
->>>>>>> 1d0084d0
 
   // compare variables
   VariableIterator vit2(t2);
@@ -2140,10 +2115,7 @@
           ASS(pos);
           pos--;
         }
-<<<<<<< HEAD
         // break; // this particular variable occurrence cannot be used anymore
-=======
->>>>>>> 1d0084d0
       }
     }
   }
@@ -2314,28 +2286,19 @@
       }
     }
   }
-<<<<<<< HEAD
   // cout << "compare vars of " << *t1 << " and " << *t2 << endl;
-=======
->>>>>>> 1d0084d0
 
   // compare variables
   VariableIterator vit2(t2);
   DHMap<unsigned,unsigned> varCnts;
   while (vit2.hasNext()) {
     unsigned* cnt;
-<<<<<<< HEAD
     auto v = vit2.next();
     varCnts.getValuePtr(v.var(), cnt, 0);
     (*cnt)++;
     // cout << "found " << v << " " << *cnt << endl;
   }
   // cout << "vo " << vo.to_string() << endl;
-=======
-    varCnts.getValuePtr(vit2.next().var(), cnt, 0);
-    (*cnt)++;
-  }
->>>>>>> 1d0084d0
 
   VariableIterator vit1(t1);
   unsigned pos = varCnts.size();
@@ -2345,15 +2308,11 @@
     unsigned* cnt;
     varCntsExtra.getValuePtr(t1v, cnt, 0);
     (*cnt)++;
-<<<<<<< HEAD
     // cout << "found2 " << t1v << " " << *cnt << endl;
-=======
->>>>>>> 1d0084d0
 
     DHMap<unsigned,unsigned>::Iterator vit2(varCnts);
     while (vit2.hasNext()) {
       unsigned t2v;
-<<<<<<< HEAD
       unsigned& cnt2 = vit2.nextRef(t2v);
       // cout << "remaining of X" << t2v << " " << cnt2 << endl;
       if (t1v == t2v || vo.query(t1v,t2v) == PoComp::GT) {
@@ -2363,15 +2322,6 @@
         // cout << "decreased" << endl;
         cnt2--;
         if (!cnt2) {
-=======
-      unsigned& cnt = vit2.nextRef(t2v);
-      if (t1v == t2v || vo.query(t1v,t2v) == PoComp::GT) {
-        if (!cnt) { // already 0
-          continue;
-        }
-        cnt--;
-        if (!cnt) {
->>>>>>> 1d0084d0
           ASS(pos);
           pos--;
         }
@@ -2415,11 +2365,7 @@
 
 void* KBO::createState() const
 {
-<<<<<<< HEAD
   return new LeftState;
-=======
-  return new LeftState();
->>>>>>> 1d0084d0
 }
 
 void KBO::initStateForTerm(void* state, Term* t) const
