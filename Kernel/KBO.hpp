/*
 * This file is part of the source code of the software program
 * Vampire. It is protected by applicable
 * copyright laws.
 *
 * This source code is distributed under the licence found here
 * https://vprover.github.io/license.html
 * and in the source directory
 */
/**
 * @file KBO.hpp
 * Defines class KBO for instances of the Knuth-Bendix ordering
 *
 * @since 30/04/2008 flight Brussels-Tel Aviv
 */

#ifndef __KBO__
#define __KBO__

#include "Forwards.hpp"

#include "Lib/DArray.hpp"

#include "Ordering.hpp"
#include "Debug/Tracer.hpp"
#include <memory>

#define SPECIAL_WEIGHT_IDENT_VAR            "$var"
#define SPECIAL_WEIGHT_IDENT_INTRODUCED     "$introduced"
#define SPECIAL_WEIGHT_IDENT_DEFAULT_WEIGHT "$default"
#define SPECIAL_WEIGHT_IDENT_NUM_INT        "$int"
#define SPECIAL_WEIGHT_IDENT_NUM_RAT        "$rat"
#define SPECIAL_WEIGHT_IDENT_NUM_REAL       "$real"

#define __KBO__CUSTOM_PREDICATE_WEIGHTS__ 0

namespace Kernel {

using namespace Lib;

#if __KBO__CUSTOM_PREDICATE_WEIGHTS__
struct PredSigTraits;
#endif
struct FuncSigTraits;


using KboWeight = unsigned;

/** 
 * Contains special weights for, variables and interpreted functions for SigTraits == FuncSigTraits, 
 * and nothing for SigTraits == PredSigTraits 
 */
template<class SigTraits>
struct KboSpecialWeights;

#if __KBO__CUSTOM_PREDICATE_WEIGHTS__

template<>
struct KboSpecialWeights<PredSigTraits> 
{ 
  inline bool tryAssign(const std::string& name, unsigned weight) 
  { return false; }

  inline static KboSpecialWeights dflt()
  { return { }; }

  bool tryGetWeight(unsigned functor, unsigned& weight) const;
};

#endif

template<>
struct KboSpecialWeights<FuncSigTraits> 
{
  KboWeight _variableWeight;
  KboWeight _numInt;
  KboWeight _numRat;
  KboWeight _numReal;

  inline bool tryAssign(const std::string& name, unsigned weight) 
  {
    if (name == SPECIAL_WEIGHT_IDENT_VAR     ) { _variableWeight = weight; return true; } 
    if (name == SPECIAL_WEIGHT_IDENT_NUM_INT ) { _numInt  = weight; return true; } 
    if (name == SPECIAL_WEIGHT_IDENT_NUM_REAL) { _numReal = weight; return true; } 
    if (name == SPECIAL_WEIGHT_IDENT_NUM_RAT ) { _numRat  = weight; return true; } 
    return false;
  }

  inline static KboSpecialWeights dflt() 
  { 
    return { 
      ._variableWeight = 1, 
      ._numInt  = 1,
      ._numRat  = 1,
      ._numReal = 1,
    }; 
  }

  bool tryGetWeight(unsigned functor, unsigned& weight) const;
};


template<class SigTraits>
struct KboWeightMap {
  friend class KBO;
  DArray<KboWeight> _weights;

  /** KboWeight of function symbols not occurring in the signature, i.e. that are introduced during proof search */
  KboWeight _introducedSymbolWeight;

  /** Special weights that are only present for function/predicate symbols. */
  KboSpecialWeights<SigTraits> _specialWeights;

  KboWeight symbolWeight(const Term* t) const;
  KboWeight symbolWeight(unsigned functor) const;

  static KboWeightMap dflt();
  template<class Extractor, class Fml>
  static KboWeightMap fromSomeUnsigned(Extractor ex, Fml fml);
private:
  static KboWeightMap randomized();
  template<class Random> static KboWeightMap randomized(unsigned maxWeight, Random random);
};

/**
 * Class for instances of the Knuth-Bendix orderings
 * @since 30/04/2008 flight Brussels-Tel Aviv
 */
class KBO
: public PrecedenceOrdering
{
public:
  KBO(KBO&&) = default;
  KBO& operator=(KBO&&) = default;
  KBO(Problem& prb, const Options& opt);
  KBO(
      // KBO params
      KboWeightMap<FuncSigTraits> funcWeights, 

#if __KBO__CUSTOM_PREDICATE_WEIGHTS__
      KboWeightMap<PredSigTraits> predWeights, 
#endif

      // precedence ordering params
      DArray<int> funcPrec, 
      DArray<int> typeConPrec,       
      DArray<int> predPrec, 
      DArray<int> predLevels,

      // other
      bool reverseLCM);

  static KBO testKBO(bool rand = false);

  void showConcrete(std::ostream&) const override;
  template<class HandleError>
  void checkAdmissibility(HandleError handle) const;
  void zeroWeightForMaximalFunc();

  using PrecedenceOrdering::compare;
  Result compare(TermList tl1, TermList tl2) const override;

  Result compare(AppliedTerm t1, AppliedTerm t2) const override;
<<<<<<< HEAD
  Result isGreaterOrEq(AppliedTerm t1, AppliedTerm t2, POStruct* po_struct = nullptr) const override;
  OrderingComparatorUP createComparator(bool onlyVars = false) const override;
=======
  Result compareUnidirectional(AppliedTerm t1, AppliedTerm t2) const override;
  OrderingComparatorUP createComparator() const override;
>>>>>>> 1dc0e455

protected:
  unsigned computeWeight(AppliedTerm tt) const;

  Result comparePredicates(Literal* l1, Literal* l2) const override;

  friend struct OrderingComparator;
  friend class KBOComparator;

  // int functionSymbolWeight(unsigned fun) const;
  int symbolWeight(const Term* t) const;

private:

  KboWeightMap<FuncSigTraits> _funcWeights;
#if __KBO__CUSTOM_PREDICATE_WEIGHTS__
  KboWeightMap<PredSigTraits> _predWeights;
#endif

  template<class SigTraits> const KboWeightMap<SigTraits>& getWeightMap() const;
  template<class SigTraits> KboWeightMap<SigTraits> weightsFromOpts(const Options& opts, const DArray<int>& rawPrecedence) const;
  template<class SigTraits> KboWeightMap<SigTraits> weightsFromFile(const Options& opts) const;

  template<class SigTraits> 
  void showConcrete_(std::ostream&) const;

  /**
   * Class to represent the current state of the KBO comparison.
   * Based on Bernd Loechner's "Things to Know when Implementing KBO"
   * (https://doi.org/10.1007/s10817-006-9031-4)
   * @since 30/04/2008 flight Brussels-Tel Aviv
   */
  class State
  {
    int _weightDiff;
    /** The variable counters */
    DHMap<unsigned, int, IdentityHash, DefaultHash> _varDiffs;
    /** Number of variables, that occur more times in the first literal */
    int _posNum;
    /** Number of variables, that occur more times in the second literal */
    int _negNum;
    /** First comparison result */
    Result _lexResult;
    POStruct* _po_struct;
  public:
    /** Initialise the state */
    State() {}

    void init(POStruct* po_struct = nullptr)
    {
      _weightDiff=0;
      _posNum=0;
      _negNum=0;
      _lexResult=EQUAL;
      _varDiffs.reset();
      _po_struct=po_struct;
    }

    /**
     * Lexicographic traversal of two terms with same top symbol,
     * i.e. traversing their symbols in lockstep, as descibed in
     * the Loechner et al. paper above. It performs a bidirectional
     * comparison between the two terms, i.e. we can get any value
     * of @b Result.
     */
    Result traverseLexBidir(KBO const& kbo, AppliedTerm t1, AppliedTerm t2);
    /**
     * Optimised, unidirectional version of @b traverseLexBidir
     * where we only care about @b GREATER and @b EQUAL, otherwise
     * it returns as early as possible with @b INCOMPARABLE.
     */
    Result traverseLexUnidir(KBO const& kbo, AppliedTerm t1, AppliedTerm t2);
    /**
     * Performs a non-lexicographic (i.e. non-lockstep) traversal
     * of two terms in case their top symbols are not the same.
     */
    template<bool unidirectional>
    Result traverseNonLex(KBO const& kbo, AppliedTerm t1, AppliedTerm t2);

    template<int coef, bool varsOnly> void traverse(KBO const& kbo, AppliedTerm tt);

    Result result(KBO const& kbo, AppliedTerm t1, AppliedTerm t2);
  protected:
    template<int coef> void recordVariable(unsigned var);

    bool checkVars() const { return _negNum <= 0; }
    Result innerResult(KBO const& kbo, TermList t1, TermList t2);
    Result applyVariableCondition(Result res)
    {
      if(_posNum>0 && (res==LESS || res==EQUAL)) {
        res=INCOMPARABLE;
      } else if(_negNum>0 && (res==GREATER || res==EQUAL)) {
        res=INCOMPARABLE;
      }
      return res;
    }

    friend class KBOComparator;

  }; // class KBO::State

  /**
   * State used for comparing terms and literals
   */
  mutable std::unique_ptr<State> _state;
};

} // namespace Kernel
#endif<|MERGE_RESOLUTION|>--- conflicted
+++ resolved
@@ -161,13 +161,8 @@
   Result compare(TermList tl1, TermList tl2) const override;
 
   Result compare(AppliedTerm t1, AppliedTerm t2) const override;
-<<<<<<< HEAD
-  Result isGreaterOrEq(AppliedTerm t1, AppliedTerm t2, POStruct* po_struct = nullptr) const override;
+  Result compareUnidirectional(AppliedTerm t1, AppliedTerm t2, POStruct* po_struct = nullptr) const override;
   OrderingComparatorUP createComparator(bool onlyVars = false) const override;
-=======
-  Result compareUnidirectional(AppliedTerm t1, AppliedTerm t2) const override;
-  OrderingComparatorUP createComparator() const override;
->>>>>>> 1dc0e455
 
 protected:
   unsigned computeWeight(AppliedTerm tt) const;
