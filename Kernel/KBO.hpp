--- conflicted
+++ resolved
@@ -20,8 +20,6 @@
 #include "Forwards.hpp"
 
 #include "Lib/DArray.hpp"
-#include "Lib/Hash.hpp"
-#include "Lib/DHMap.hpp"
 
 #include "Ordering.hpp"
 
@@ -32,7 +30,7 @@
 #define SPECIAL_WEIGHT_IDENT_NUM_RAT        "$rat"
 #define SPECIAL_WEIGHT_IDENT_NUM_REAL       "$real"
 
-#define __KBO__CUSTOM_PREDICATE_WEIGHTS__ 1
+#define __KBO__CUSTOM_PREDICATE_WEIGHTS__ 0
 
 namespace Kernel {
 
@@ -61,7 +59,7 @@
   inline bool tryAssign(const vstring& name, unsigned weight) 
   { return false; }
 
-  inline static KboSpecialWeights dflt(bool qkbo) 
+  inline static KboSpecialWeights dflt()
   { return { }; }
 
   bool tryGetWeight(unsigned functor, unsigned& weight) const;
@@ -76,7 +74,6 @@
   KboWeight _numInt;
   KboWeight _numRat;
   KboWeight _numReal;
-  bool _qkbo;
   inline bool tryAssign(const vstring& name, unsigned weight) 
   {
     if (name == SPECIAL_WEIGHT_IDENT_VAR     ) { _variableWeight = weight; return true; } 
@@ -86,14 +83,13 @@
     return false;
   }
 
-  inline static KboSpecialWeights dflt(bool qkbo) 
+  inline static KboSpecialWeights dflt() 
   { 
     return { 
       ._variableWeight = 1, 
       ._numInt  = 1,
       ._numRat  = 1,
       ._numReal = 1,
-      ._qkbo = qkbo,
     }; 
   }
 
@@ -115,13 +111,12 @@
   KboWeight symbolWeight(const Term* t) const;
   KboWeight symbolWeight(unsigned functor) const;
 
-  static KboWeightMap dflt(bool qkbo);
+  static KboWeightMap dflt();
   template<class Extractor, class Fml>
-  static KboWeightMap fromSomeUnsigned(Extractor ex, Fml fml, bool qkbo);
-
+  static KboWeightMap fromSomeUnsigned(Extractor ex, Fml fml);
 private:
-  static KboWeightMap randomized(bool qkbo);
-  template<class Random> static KboWeightMap randomized(unsigned maxWeight, Random random, bool qkbo);
+  static KboWeightMap randomized();
+  template<class Random> static KboWeightMap randomized(unsigned maxWeight, Random random);
 };
 
 /**
@@ -132,16 +127,9 @@
 : public PrecedenceOrdering
 {
 public:
-<<<<<<< HEAD
-  CLASS_NAME(KBO);
-  USE_ALLOCATOR(KBO);
-
   KBO(KBO&&) = default;
   KBO& operator=(KBO&&) = default;
-  KBO(Problem& prb, const Options& opt, bool qkboPrecedence = false);
-=======
   KBO(Problem& prb, const Options& opt);
->>>>>>> 1916f50e
   KBO(
       // KBO params
       KboWeightMap<FuncSigTraits> funcWeights, 
@@ -157,10 +145,9 @@
       DArray<int> predLevels,
 
       // other
-      bool reverseLCM,
-      bool qkboPrecedence = false);
+      bool reverseLCM);
 
-  static KBO testKBO(bool randomized = true, bool qkboPrecedence = false);
+  static KBO testKBO(bool rand = false, bool qkbo = false);
 
   virtual ~KBO();
   void showConcrete(std::ostream&) const override;
@@ -171,17 +158,6 @@
   using PrecedenceOrdering::compare;
   Result compare(TermList tl1, TermList tl2) const override;
 
-<<<<<<< HEAD
-  /* compares the function precedences of the top symbols of the term/literal/sort t1, t2 
-   */
-  Result comparePrecedence(Term* t1, Term* t2) const;
-protected:
-#if __KBO__CUSTOM_PREDICATE_WEIGHTS__
-  int predicateWeight(unsigned t) const;
-#endif
-  int functionWeight(unsigned t) const;
-  int variableWeight() const;
-=======
   Result compare(AppliedTerm t1, AppliedTerm t2) const override;
   bool isGreater(AppliedTerm t1, AppliedTerm t2) const override;
 
@@ -189,79 +165,32 @@
   Result isGreaterOrEq(AppliedTerm tt1, AppliedTerm tt2) const;
   unsigned computeWeight(AppliedTerm tt) const;
 
->>>>>>> 1916f50e
   Result comparePredicates(Literal* l1, Literal* l2) const override;
 
+  class State;
 
-<<<<<<< HEAD
-  /**
-   * Class to represent the current state of the KBO comparison.
-   * @since 30/04/2008 flight Brussels-Tel Aviv
-   */
-  class State
-  {
-  public:
-    /** Initialise the state */
-    State()
-    {}
-
-    void init()
-    {
-      _weightDiff=0;
-      _posNum=0;
-      _negNum=0;
-      _lexResult=EQUAL;
-      _varDiffs.reset();
-    }
-
-    CLASS_NAME(KBO::State);
-    USE_ALLOCATOR(State);
-
-    void traverse(KBO const& kbo, Term* t1, Term* t2);
-    void traverse(KBO const& kbo, TermList tl,int coefficient);
-    Result result(KBO const& kbo, Term* t1, Term* t2);
-  private:
-    void recordVariable(unsigned var, int coef);
-    Result innerResult(KBO const& kbo, TermList t1, TermList t2);
-    Result applyVariableCondition(Result res);
-    
-
-    int _weightDiff;
-    DHMap<unsigned, int, IdentityHash> _varDiffs;
-    /** Number of variables, that occur more times in the first literal */
-    int _posNum;
-    /** Number of variables, that occur more times in the second literal */
-    int _negNum;
-    /** First comparison result */
-    Result _lexResult;
-    /** The variable counters */
-  }; // class State
-=======
   // int functionSymbolWeight(unsigned fun) const;
   int symbolWeight(const Term* t) const;
->>>>>>> 1916f50e
-
-
 
 private:
-  int symbolWeight(Term* t) const;
-
-  template<class SigTraits> const KboWeightMap<SigTraits>& getWeightMap() const;
-  template<class SigTraits> static KboWeightMap<SigTraits> weightsFromOpts(const Options& opts, const DArray<int>& rawPrecedence, bool qkbo);
-  template<class SigTraits> static KboWeightMap<SigTraits> weightsFromFile(const Options& opts, bool qkbo);
-
-  template<class SigTraits> 
-  void showConcrete_(std::ostream&) const;
 
   KboWeightMap<FuncSigTraits> _funcWeights;
 #if __KBO__CUSTOM_PREDICATE_WEIGHTS__
   KboWeightMap<PredSigTraits> _predWeights;
 #endif
+
+  template<class SigTraits> const KboWeightMap<SigTraits>& getWeightMap() const;
+  template<class SigTraits> KboWeightMap<SigTraits> weightsFromOpts(const Options& opts, const DArray<int>& rawPrecedence) const;
+  template<class SigTraits> KboWeightMap<SigTraits> weightsFromFile(const Options& opts) const;
+
+  template<class SigTraits> 
+  void showConcrete_(std::ostream&) const;
+
   /**
    * State used for comparing terms and literals
    */
-  mutable unique_ptr<State> _state;
+  mutable State* _state;
 };
 
-}
+} // namespace Kernel
 #endif