--- conflicted
+++ resolved
@@ -61,11 +61,7 @@
   inline bool tryAssign(const std::string& name, unsigned weight) 
   { return false; }
 
-<<<<<<< HEAD
-  inline static KboSpecialWeights dflt()
-=======
   inline static KboSpecialWeights dflt(bool qkbo)
->>>>>>> b6962adf
   { return { }; }
 
   bool tryGetWeight(unsigned functor, unsigned& weight) const;
@@ -80,10 +76,7 @@
   KboWeight _numInt;
   KboWeight _numRat;
   KboWeight _numReal;
-<<<<<<< HEAD
-=======
   bool _qkbo;
->>>>>>> b6962adf
 
   inline bool tryAssign(const std::string& name, unsigned weight) 
   {
@@ -141,11 +134,7 @@
 public:
   KBO(KBO&&) = default;
   KBO& operator=(KBO&&) = default;
-<<<<<<< HEAD
-  KBO(Problem& prb, const Options& opt);
-=======
   KBO(Problem& prb, const Options& opt, bool qkbo = false);
->>>>>>> b6962adf
   KBO(
       // KBO params
       KboWeightMap<FuncSigTraits> funcWeights, 
@@ -164,11 +153,7 @@
       bool reverseLCM,
       bool qkbo = false);
 
-<<<<<<< HEAD
-  static KBO testKBO(bool rand = false);
-=======
   static KBO testKBO(bool rand = false, bool qkbo = false);
->>>>>>> b6962adf
 
   void showConcrete(std::ostream&) const override;
   template<class HandleError>
