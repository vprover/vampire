--- conflicted
+++ resolved
@@ -76,13 +76,9 @@
   KboWeight _numInt;
   KboWeight _numRat;
   KboWeight _numReal;
-<<<<<<< HEAD
   bool _qkbo;
 
-  inline bool tryAssign(const vstring& name, unsigned weight) 
-=======
   inline bool tryAssign(const std::string& name, unsigned weight) 
->>>>>>> e7b2fd1b
   {
     if (name == SPECIAL_WEIGHT_IDENT_VAR     ) { _variableWeight = weight; return true; } 
     if (name == SPECIAL_WEIGHT_IDENT_NUM_INT ) { if (_qkbo) { WARN("ignoring numeral weight in QKBO") } _numInt  = weight; return true; } 
@@ -177,7 +173,25 @@
 
   Result comparePredicates(Literal* l1, Literal* l2) const override;
 
-<<<<<<< HEAD
+  friend class KBOComparator;
+
+  // int functionSymbolWeight(unsigned fun) const;
+  int symbolWeight(const Term* t) const;
+
+private:
+
+  KboWeightMap<FuncSigTraits> _funcWeights;
+#if __KBO__CUSTOM_PREDICATE_WEIGHTS__
+  KboWeightMap<PredSigTraits> _predWeights;
+#endif
+
+  template<class SigTraits> const KboWeightMap<SigTraits>& getWeightMap() const;
+  template<class SigTraits> KboWeightMap<SigTraits> weightsFromOpts(const Options& opts, const DArray<int>& rawPrecedence) const;
+  template<class SigTraits> KboWeightMap<SigTraits> weightsFromFile(const Options& opts) const;
+
+  template<class SigTraits> 
+  void showConcrete_(std::ostream&) const;
+
   /**
    * Class to represent the current state of the KBO comparison.
    * Based on Bernd Loechner's "Things to Know when Implementing KBO"
@@ -186,7 +200,19 @@
    */
   class State
   {
+    int _weightDiff;
+    /** The variable counters */
+    DHMap<unsigned, int, IdentityHash, DefaultHash> _varDiffs;
+    /** Number of variables, that occur more times in the first literal */
+    int _posNum;
+    /** Number of variables, that occur more times in the second literal */
+    int _negNum;
+    /** First comparison result */
+    Result _lexResult;
   public:
+    /** Initialise the state */
+    State() {}
+
     void init()
     {
       _weightDiff=0;
@@ -227,101 +253,6 @@
     Result innerResult(KBO const& kbo, TermList t1, TermList t2);
     Result applyVariableCondition(Result res)
     {
-      if(_posNum>0 && (res==LESS || res==LESS_EQ || res==EQUAL)) {
-        res=INCOMPARABLE;
-      } else if(_negNum>0 && (res==GREATER || res==GREATER_EQ || res==EQUAL)) {
-        res=INCOMPARABLE;
-      }
-      return res;
-    }
-
-    int _weightDiff;
-    /** The variable counters */
-    DHMap<unsigned, int, IdentityHash, DefaultHash> _varDiffs;
-    /** Number of variables, that occur more times in the first literal */
-    int _posNum;
-    /** Number of variables, that occur more times in the second literal */
-    int _negNum;
-    /** First comparison result */
-    Result _lexResult;
-  }; // class State
-
-
-=======
->>>>>>> e7b2fd1b
-  friend class KBOComparator;
-
-  // int functionSymbolWeight(unsigned fun) const;
-  int symbolWeight(const Term* t) const;
-
-private:
-
-  KboWeightMap<FuncSigTraits> _funcWeights;
-#if __KBO__CUSTOM_PREDICATE_WEIGHTS__
-  KboWeightMap<PredSigTraits> _predWeights;
-#endif
-
-  template<class SigTraits> const KboWeightMap<SigTraits>& getWeightMap() const;
-  template<class SigTraits> KboWeightMap<SigTraits> weightsFromOpts(const Options& opts, const DArray<int>& rawPrecedence) const;
-  template<class SigTraits> KboWeightMap<SigTraits> weightsFromFile(const Options& opts) const;
-
-  template<class SigTraits> 
-  void showConcrete_(std::ostream&) const;
-
-  /**
-   * Class to represent the current state of the KBO comparison.
-   * Based on Bernd Loechner's "Things to Know when Implementing KBO"
-   * (https://doi.org/10.1007/s10817-006-9031-4)
-   * @since 30/04/2008 flight Brussels-Tel Aviv
-   */
-  class State
-  {
-  public:
-    /** Initialise the state */
-    State(KBO* kbo)
-      : _kbo(*kbo)
-    {}
-
-    void init()
-    {
-      _weightDiff=0;
-      _posNum=0;
-      _negNum=0;
-      _lexResult=EQUAL;
-      _varDiffs.reset();
-    }
-
-    /**
-     * Lexicographic traversal of two terms with same top symbol,
-     * i.e. traversing their symbols in lockstep, as descibed in
-     * the Loechner et al. paper above. It performs a bidirectional
-     * comparison between the two terms, i.e. we can get any value
-     * of @b Result.
-     */
-    Result traverseLexBidir(AppliedTerm t1, AppliedTerm t2);
-    /**
-     * Optimised, unidirectional version of @b traverseLexBidir
-     * where we only care about @b GREATER and @b EQUAL, otherwise
-     * it returns as early as possible with @b INCOMPARABLE.
-     */
-    Result traverseLexUnidir(AppliedTerm t1, AppliedTerm t2);
-    /**
-     * Performs a non-lexicographic (i.e. non-lockstep) traversal
-     * of two terms in case their top symbols are not the same.
-     */
-    template<bool unidirectional>
-    Result traverseNonLex(AppliedTerm t1, AppliedTerm t2);
-
-    template<int coef, bool varsOnly> void traverse(AppliedTerm tt);
-
-    Result result(AppliedTerm t1, AppliedTerm t2);
-  protected:
-    template<int coef> void recordVariable(unsigned var);
-
-    bool checkVars() const { return _negNum <= 0; }
-    Result innerResult(TermList t1, TermList t2);
-    Result applyVariableCondition(Result res)
-    {
       if(_posNum>0 && (res==LESS || res==EQUAL)) {
         res=INCOMPARABLE;
       } else if(_negNum>0 && (res==GREATER || res==EQUAL)) {
@@ -332,17 +263,6 @@
 
     friend class KBOComparator;
 
-    int _weightDiff;
-    /** The variable counters */
-    DHMap<unsigned, int, IdentityHash, DefaultHash> _varDiffs;
-    /** Number of variables, that occur more times in the first literal */
-    int _posNum;
-    /** Number of variables, that occur more times in the second literal */
-    int _negNum;
-    /** First comparison result */
-    Result _lexResult;
-    /** The ordering used */
-    KBO& _kbo;
   }; // class KBO::State
 
   /**
