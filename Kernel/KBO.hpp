--- conflicted
+++ resolved
@@ -165,11 +165,7 @@
 
   Result compare(AppliedTerm t1, AppliedTerm t2) const override;
   Result compareUnidirectional(AppliedTerm t1, AppliedTerm t2) const override;
-<<<<<<< HEAD
-  OrderingComparatorUP createComparator(bool ground = false) const override;
-=======
-  TermOrderingDiagramUP createTermOrderingDiagram() const override;
->>>>>>> 9014469e
+  TermOrderingDiagramUP createTermOrderingDiagram(bool ground = false) const override;
 
 protected:
   unsigned computeWeight(AppliedTerm tt) const;
