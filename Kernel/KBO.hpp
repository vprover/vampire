/*
 * This file is part of the source code of the software program
 * Vampire. It is protected by applicable
 * copyright laws.
 *
 * This source code is distributed under the licence found here
 * https://vprover.github.io/license.html
 * and in the source directory
 */
/**
 * @file KBO.hpp
 * Defines class KBO for instances of the Knuth-Bendix ordering
 *
 * @since 30/04/2008 flight Brussels-Tel Aviv
 */

#ifndef __KBO__
#define __KBO__

#include "Forwards.hpp"

#include "Lib/DArray.hpp"

#include "Ordering.hpp"

#define SPECIAL_WEIGHT_IDENT_VAR            "$var"
#define SPECIAL_WEIGHT_IDENT_INTRODUCED     "$introduced"
#define SPECIAL_WEIGHT_IDENT_DEFAULT_WEIGHT "$default"
#define SPECIAL_WEIGHT_IDENT_NUM_INT        "$int"
#define SPECIAL_WEIGHT_IDENT_NUM_RAT        "$rat"
#define SPECIAL_WEIGHT_IDENT_NUM_REAL       "$real"

#define __KBO__CUSTOM_PREDICATE_WEIGHTS__ 1

namespace Kernel {

using namespace Lib;

#if __KBO__CUSTOM_PREDICATE_WEIGHTS__
struct PredSigTraits;
#endif
struct FuncSigTraits;


using KboWeight = unsigned;

/** 
 * Contains special weights for, variables and interpreted functions for SigTraits == FuncSigTraits, 
 * and nothing for SigTraits == PredSigTraits 
 */
template<class SigTraits>
struct KboSpecialWeights;

#if __KBO__CUSTOM_PREDICATE_WEIGHTS__

template<>
struct KboSpecialWeights<PredSigTraits> 
{ 
  inline bool tryAssign(const vstring& name, unsigned weight) 
  { return false; }

  inline static KboSpecialWeights dflt() 
  { return { }; }

  bool tryGetWeight(unsigned functor, unsigned& weight) const;
};

#endif

template<>
struct KboSpecialWeights<FuncSigTraits> 
{
  KboWeight _variableWeight;
  KboWeight _numInt;
  KboWeight _numRat;
  KboWeight _numReal;
  inline bool tryAssign(const vstring& name, unsigned weight) 
  {
    if (name == SPECIAL_WEIGHT_IDENT_VAR     ) { _variableWeight = weight; return true; } 
    if (name == SPECIAL_WEIGHT_IDENT_NUM_INT ) { _numInt  = weight; return true; } 
    if (name == SPECIAL_WEIGHT_IDENT_NUM_REAL) { _numReal = weight; return true; } 
    if (name == SPECIAL_WEIGHT_IDENT_NUM_RAT ) { _numRat  = weight; return true; } 
    return false;
  }

  inline static KboSpecialWeights dflt() 
  { 
    return { 
      ._variableWeight = 1, 
      ._numInt  = 1,
      ._numRat  = 1,
      ._numReal = 1,
    }; 
  }

  bool tryGetWeight(unsigned functor, unsigned& weight) const;
};


template<class SigTraits>
struct KboWeightMap {
  friend class KBO;
  DArray<KboWeight> _weights;

  /** KboWeight of function symbols not occurring in the signature, i.e. that are introduced during proof search */
  KboWeight _introducedSymbolWeight;

  /** Special weights that are only present for function/predicate symbols. */
  KboSpecialWeights<SigTraits> _specialWeights;

  KboWeight symbolWeight(Term*    t      ) const;
  KboWeight symbolWeight(unsigned functor) const;

  static KboWeightMap dflt();
  template<class Extractor, class Fml>
  static KboWeightMap fromSomeUnsigned(Extractor ex, Fml fml);
private:
  static KboWeightMap randomized();
  template<class Random> static KboWeightMap randomized(unsigned maxWeight, Random random);
};

/**
 * Class for instances of the Knuth-Bendix orderings
 * @since 30/04/2008 flight Brussels-Tel Aviv
 */
class KBO
: public PrecedenceOrdering
{
public:
  CLASS_NAME(KBO);
  USE_ALLOCATOR(KBO);

  KBO(KBO&&) = default;
  KBO& operator=(KBO&&) = default;
  KBO(Problem& prb, const Options& opt);
  KBO(
      // KBO params
      KboWeightMap<FuncSigTraits> funcWeights, 

#if __KBO__CUSTOM_PREDICATE_WEIGHTS__
      KboWeightMap<PredSigTraits> predWeights, 
#endif

      // precedence ordering params
      DArray<int> funcPrec, 
      DArray<int> predPrec, 
      DArray<int> predLevels,

      // other
      bool reverseLCM);

  static KBO testKBO(bool randomized = true);

  virtual ~KBO();
  void showConcrete(ostream&) const override;
  template<class HandleError>
  void checkAdmissibility(HandleError handle) const;
  void zeroOutWeightForMaximalFuncs();

  using PrecedenceOrdering::compare;
  Result compare(TermList tl1, TermList tl2) const override;
protected:
#if __KBO__CUSTOM_PREDICATE_WEIGHTS__
  int predicateWeight(unsigned t) const;
#endif
  int functionWeight(unsigned t) const;
  int variableWeight() const;
  Result comparePredicates(Literal* l1, Literal* l2) const override;

<<<<<<< HEAD

  /**
   * Class to represent the current state of the KBO comparison.
   * @since 30/04/2008 flight Brussels-Tel Aviv
   */
  class State
  {
  public:
    /** Initialise the state */
    State()
    {}

    void init()
    {
      _weightDiff=0;
      _posNum=0;
      _negNum=0;
      _lexResult=EQUAL;
      _varDiffs.reset();
    }

    CLASS_NAME(KBO::State);
    USE_ALLOCATOR(State);

    void traverse(KBO const& kbo, Term* t1, Term* t2);
    void traverse(KBO const& kbo, TermList tl,int coefficient);
    Result result(KBO const& kbo, Term* t1, Term* t2);
  private:
    void recordVariable(unsigned var, int coef);
    Result innerResult(KBO const& kbo, TermList t1, TermList t2);
    Result applyVariableCondition(Result res);
    

    int _weightDiff;
    DHMap<unsigned, int, IdentityHash> _varDiffs;
    /** Number of variables, that occur more times in the first literal */
    int _posNum;
    /** Number of variables, that occur more times in the second literal */
    int _negNum;
    /** First comparison result */
    Result _lexResult;
    /** The variable counters */
  }; // class State
=======
  class State;
>>>>>>> 9cda245d



private:
  int symbolWeight(Term* t) const;

  template<class SigTraits> const KboWeightMap<SigTraits>& getWeightMap() const;
  template<class SigTraits> KboWeightMap<SigTraits> weightsFromOpts(const Options& opts, const DArray<int>& rawPrecedence) const;
  template<class SigTraits> KboWeightMap<SigTraits> weightsFromFile(const Options& opts) const;

  template<class SigTraits> 
  void showConcrete_(ostream&) const;

  KboWeightMap<FuncSigTraits> _funcWeights;
#if __KBO__CUSTOM_PREDICATE_WEIGHTS__
  KboWeightMap<PredSigTraits> _predWeights;
#endif
  /**
   * State used for comparing terms and literals
   */
  mutable unique_ptr<State> _state;
};

}
#endif<|MERGE_RESOLUTION|>--- conflicted
+++ resolved
@@ -167,8 +167,6 @@
   int variableWeight() const;
   Result comparePredicates(Literal* l1, Literal* l2) const override;
 
-<<<<<<< HEAD
-
   /**
    * Class to represent the current state of the KBO comparison.
    * @since 30/04/2008 flight Brussels-Tel Aviv
@@ -211,9 +209,6 @@
     Result _lexResult;
     /** The variable counters */
   }; // class State
-=======
-  class State;
->>>>>>> 9cda245d
 
 
 
