--- conflicted
+++ resolved
@@ -1069,10 +1069,6 @@
 unsigned TermSpec::defaultHash2() const
 { return __hash([](auto const& x) { return DefaultHash2::hash(x); }, *this); }
 
-<<<<<<< HEAD
-#endif
-=======
 std::ostream& operator<<(std::ostream& out, AutoDerefTermSpec const& self)
 { return out << self.term << "@" << *self.subs; }
->>>>>>> 172de14c
 } // namespace Kernel