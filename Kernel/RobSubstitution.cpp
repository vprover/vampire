--- conflicted
+++ resolved
@@ -245,12 +245,8 @@
   vs=root(vs);
   Stack<TermSpec> toDo(8);
   if(ts.isVSpecialVar()){
-<<<<<<< HEAD
-    Term* t = _termMap->get(ts.term.var());
-=======
     ASS(_handler)
     Term* t = _handler->get(ts.term.var());
->>>>>>> abfcfaf3
     ts = TermSpec(TermList(t), ts.index);
   }else if(ts.isVar()) {
     ts=derefBound(ts);
@@ -278,22 +274,14 @@
         if(!isVSpecialVar){
           dtvar=derefBound(TermSpec(tvar));
         } else {
-<<<<<<< HEAD
-          Term* t = _termMap->get(var.var());
-=======
           ASS(_handler)
           Term* t = _handler->get(var.var());
->>>>>>> abfcfaf3
           dtvar = TermSpec(TermList(t), ts.index);
         }
         if(!dtvar.isVar() || dtvar.isVSpecialVar()) {
           if(dtvar.isVSpecialVar()){
-<<<<<<< HEAD
-            Term* t = _termMap->get(dtvar.term.var());
-=======
             ASS(_handler);
             Term* t = _handler->get(dtvar.term.var());
->>>>>>> abfcfaf3
             dtvar = TermSpec(TermList(t), dtvar.index);            
           }
           encountered.insert(tvar);
@@ -345,17 +333,10 @@
     // (note that sameTermContent is best-effort)
     if(dt1.sameTermContent(dt2)) {
     } else if(dt1.isVSpecialVar() && dt2.isVSpecialVar()){
-<<<<<<< HEAD
-      ASS(hndlr);
-      // if both are constraint terms (e.g. $sum(...)  or $product(...) or higher-order stuff)
-      // then hand pair over to relevant handler to create constraint
-      hndlr->handle(dt1.term, dt1.index, dt2.term, dt2.index, _termMap);
-=======
       ASS(_handler);
       // if both are constraint terms (e.g. $sum(...)  or $product(...) or higher-order stuff)
       // then hand pair over to relevant handler to create constraint
       ALWAYS(_handler->handle(dt1.term, dt1.index, dt2.term, dt2.index, _constraints, localBD, recording));
->>>>>>> abfcfaf3
     } 
     // Deal with the case where either are variables
     // Do an occurs-check and note that the variable 
@@ -380,24 +361,14 @@
       // In this case we create constraint if settings allow.
       // If they do not, handler will return false and we continue with
       // standard unification.
-<<<<<<< HEAD
-      if(!hndlr->handle(dt1.term, dt1.index, dt2.term, dt2.index, _termMap)){
-        Term* t = _termMap->get(dt1.term.var());
-=======
       if(!_handler->handle(dt1.term, dt1.index, dt2.term, dt2.index, _constraints, localBD, recording)){
         Term* t = _handler->get(dt1.term.var());
->>>>>>> abfcfaf3
         t1 = TermSpec(TermList(t), dt1.index);
         toDo.push(TTPair(t1, dt2));
       }
     } else if(dt2.isVSpecialVar()){    
-<<<<<<< HEAD
-      if(!hndlr->handle(dt1.term, dt1.index, dt2.term, dt2.index, _termMap)){
-        Term* t = _termMap->get(dt2.term.var());
-=======
       if(!_handler->handle(dt1.term, dt1.index, dt2.term, dt2.index, _constraints, localBD, recording)){
         Term* t = _handler->get(dt2.term.var());
->>>>>>> abfcfaf3
         t2 = TermSpec(TermList(t), dt2.index);
         toDo.push(TTPair(dt1, t2));
       }
@@ -695,12 +666,8 @@
     }
     Term* t;
     if(ts.term.isVSpecialVar()){
-<<<<<<< HEAD
-      t = _termMap->get(ts.term.var());
-=======
       ASS(_handler);
       t = _handler->get(ts.term.var());
->>>>>>> abfcfaf3
     } else {
       t = ts.term.term();
     }
@@ -795,12 +762,8 @@
     }
     Term* t;
     if(ts.term.isVSpecialVar()){
-<<<<<<< HEAD
-      t = _termMap->get(ts.term.var());
-=======
       ASS(_handler);
       t = _handler->get(ts.term.var());
->>>>>>> abfcfaf3
     }else{
       t=ts.term.term();
     }
