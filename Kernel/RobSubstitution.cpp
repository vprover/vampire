/*
 * This file is part of the source code of the software program
 * Vampire. It is protected by applicable
 * copyright laws.
 *
 * This source code is distributed under the licence found here
 * https://vprover.github.io/license.html
 * and in the source directory
 */
/**
 * @file RobSubstitution.cpp
 * Implements polynomial modification of the Robinson unification algorithm.
 */


#include "RobSubstitution.hpp"

#include "Debug/Assertion.hpp"
#include "Lib/Output.hpp"
#include "Debug/Tracer.hpp"
#include "Kernel/BottomUpEvaluation.hpp"
#include "Kernel/NumTraits.hpp"
#include "Kernel/Term.hpp"
#include "Lib/Backtrackable.hpp"
#include "Lib/DArray.hpp"
#include "Lib/DHSet.hpp"
#include "Lib/DHMap.hpp"
#include "Lib/Int.hpp"

#include "Renaming.hpp"
#include "SortHelper.hpp"
#include "TermIterators.hpp"

namespace Kernel
{

using namespace std;
using namespace Lib;

std::ostream& operator<<(std::ostream& out, TermSpec const& self)
{ return self.isVar() ? out << self.varSpec() 
                      : out << self.term << "/" << self.index; }

TermList TermSpec::toTerm(RobSubstitution& s) const
{ return s.apply(this->term, this->index); }

/**
 * Unify @b t1 and @b t2, and return true iff it was successful.
 */
bool RobSubstitution::unify(TermList t1,int index1, TermList t2, int index2)
{ return unify(TermSpec(t1,index1), TermSpec(t2,index2)); }

/**
 * Unify arguments of @b t1 and @b t2, and return true iff it was successful.
 *
 * @b t1 and @b t2 can be either terms or literals.
 */
bool RobSubstitution::unifyArgs(Term* t1,int index1, Term* t2, int index2)
{
  ASS_EQ(t1->functor(),t2->functor());
  return unify(TermSpec(TermList(t1),index1), TermSpec(TermList(t2),index2));
}

bool RobSubstitution::match(TermList base,int baseIndex,
	TermList instance, int instanceIndex)
{
  return match(TermSpec(base,baseIndex), TermSpec(instance,instanceIndex));
}
/**
 * Match arguments of @b t1 and @b t2, and return true iff it was successful.
 *
 * @b t1 and @b t2 can be either terms or literals.
 */
bool RobSubstitution::matchArgs(Term* base,int baseIndex,
	Term* instance, int instanceIndex)
{
  ASS_EQ(base->functor(),instance->functor());

  TermList baseTL(base);
  TermList instanceTL(instance);
  return match(TermSpec(baseTL,baseIndex), TermSpec(instanceTL,instanceIndex));
}

/**
 * Bind variables from @b denormalizedIndex to variables in @b normalIndex
 * in a way, that applying the substitution to a term in @b denormalizedIndex
 * would give the same result as first renaming variables and then applying
 * the substitution in @b normalIndex.
 *
 * @warning All variables, that occured in some term that was matched or unified
 * in @b normalIndex, must be also present in the @b normalizer.
 */
void RobSubstitution::denormalize(const Renaming& normalizer, int normalIndex, int denormalizedIndex)
{
  VirtualIterator<Renaming::Item> nit=normalizer.items();
  while(nit.hasNext()) {
    Renaming::Item itm=nit.next();
    VarSpec normal(TermList::var(itm.second), normalIndex);
    VarSpec denormalized(TermList::var(itm.first), denormalizedIndex);
    ASS(!_bindings.find(denormalized));
    bindVar(denormalized,normal);
  }
}

bool RobSubstitution::isUnbound(VarSpec v) const
{
  for(;;) {
    auto binding = _bindings.find(v);
    if(binding.isNone()) {
      return true;
    } else if(binding->isTerm()) {
      return false;
    }
    v = binding->varSpec();
  }
}

/**
 * If special variable @b specialVar is bound to a proper term,
 * return a term, that has the same top functor. Otherwise
 * return an arbitrary variable.
 */
TermList::Top RobSubstitution::getSpecialVarTop(unsigned specialVar, unsigned index) const
{
  VarSpec v(TermList(specialVar, /* special */ true), index);
  for(;;) {
    auto binding = _bindings.find(v);
    if(binding.isNone()) {
      static TermList auxVarTerm(1,false);
      return auxVarTerm.top();
    } else if(binding->isTerm()) {
      return binding->top();
    }
    v = binding->varSpec();
  }
}
/**
 * If @b t is a non-variable, return @b t. Else, if @b t is a variable bound to
 * a non-variable term, return the term. Otherwise, return the root variable
 * to which @b t belongs.
 */
TermSpec const& RobSubstitution::derefBound(TermSpec const& t_) const
{
  TermSpec const* t = &t_;
  for(;;) {
    if (t->isTerm()) {
      return *t;
    } else {
      auto binding = _bindings.find(t->varSpec());
      if (!binding) {
        return *t;
      } else {
        t = &binding.unwrap();
      }
    }
  }
}

template<class T, class H1, class H2>
void RobSubstitution::bind(DHMap<VarSpec, T, H1, H2>& map, const VarSpec& v, T b)
{
  if(bdIsRecording()) {
    ASS(map.find(v).isNone());
    bdAdd(BacktrackObject::fromClosure([this, v, &map](){
      map.remove(v);
      _applyMemo.reset();
    }));
  }
  map.set(v,std::move(b));
  _applyMemo.reset();
}


unsigned RobSubstitution::findOrIntroduceOutputVariable(VarSpec v) const
{
  if (!_startedBindingOutputVars) {
    _startedBindingOutputVars = true;
    ASS_EQ(_nextUnboundAvailable, 0)
    auto& thisMut = const_cast<RobSubstitution&>(*this);
    if (thisMut.bdIsRecording()) {
      thisMut.bdAdd(BacktrackObject::fromClosure([this](){
        _outputVarBindings.reset();
        _nextUnboundAvailable = 0;
        _startedBindingOutputVars = false;
        _applyMemo.reset();
      }));
    }
  }
  ASS(_bindings.find(v).isNone());
  auto found = _outputVarBindings.find(v);
  if (found.isSome()) {
    return *found;
  } else {
    auto newVar = _nextUnboundAvailable++;
    _outputVarBindings.set(v, newVar);
    _applyMemo.reset();
    return newVar;
  }
}

VarSpec RobSubstitution::introGlueVar(TermSpec forTerm)
{

  auto old = _gluedTerms.find(forTerm);
  if (old) {
    return VarSpec(TermList::var(*old), GLUE_INDEX);
  } else {
    auto v = VarSpec(TermList::var(_nextGlueAvailable++), GLUE_INDEX);
<<<<<<< HEAD
    _gluedTerms.insert(forTerm, v.var);
=======
    _gluedTerms.insert(forTerm, v.var());
>>>>>>> bbc1d2b5
    if (bdIsRecording()) {
      bdAdd(BacktrackObject::fromClosure([this, forTerm](){
        _nextGlueAvailable--;
        _gluedTerms.remove(forTerm);
      }));
    }
    bind(v, forTerm);
    return v;
  }
}

void RobSubstitution::bind(const VarSpec& v, TermSpec b)
{
  //Aux terms don't contain special variables, ergo
  //should be shared.
  //ASS(!b.term.isTerm() || b.index!=AUX_INDEX || b.term.term()->shared());
  ASS_NEQ(v.index, UNBOUND_INDEX);

  bind(_bindings, v, std::move(b));
}

void RobSubstitution::bindVar(const VarSpec& var, const VarSpec& to)
{
  ASS_NEQ(var,to);

  bind(var,TermSpec(to));
}

bool RobSubstitution::occurs(VarSpec const& toFind, TermSpec const& ts) 
{

   Recycled<DHSet<TermSpec>> encountered;
   Recycled<Stack<TermSpec>> todo;
   todo->push(std::move(ts));

   while (todo->isNonEmpty()){
     auto ts = todo->pop();
     auto dt = derefBound(ts);
     if (!encountered->find(dt)) {
       encountered->insert(dt);
       if (dt.isVar()) {
         if(dt.varSpec() == toFind) {
           return true;
         } else {
           /* nothing to do */
         }
 
       } else {
         todo->loadFromIterator(dt.allArgs());
       }
     }
   }

   return false;
}

bool RobSubstitution::unify(TermSpec s, TermSpec t)
{
#define DEBUG_UNIFY(lvl, ...) if (lvl < 0) DBG("unify: ", __VA_ARGS__)
  DEBUG_UNIFY(0, *this, ".unify(", s, ",", t, ")")


  if(s.sameTermContent(t)) {
    return true;
  }

  BacktrackData localBD;
  bdRecord(localBD);

  static Stack<pair<TermSpec, TermSpec>> toDo(64);
  ASS(toDo.isEmpty());
  toDo.push(make_pair(std::move(s), std::move(t)));

  // Save encountered unification pairs to avoid
  // recomputing their unification
  static DHSet<pair<TermSpec, TermSpec>> encountered_;
  auto encountered = &encountered_;
  encountered->reset();
  

  auto pushTodo = [&](auto pair) {
      // we unify each subterm pair at most once, to avoid worst-case exponential runtimes
      // in order to safe memory we do ot do this for variables.
      // (Note by joe:  didn't make this decision, but just keeping the implemenntation 
      // working as before. i.e. as described in the paper "Comparing Unification 
      // Algorithms in First-Order Theorem Proving", by Krystof and Andrei)
      if (pair.first.isVar() && isUnbound(pair.first.varSpec()) &&
          pair.second.isVar() && isUnbound(pair.second.varSpec())) {
        toDo.push(std::move(pair));
      } else if (!encountered->find(pair)) {
        encountered->insert(pair);
        toDo.push(std::move(pair));
      }
  };

  bool mismatch=false;
  // Iteratively resolve unification pairs in toDo
  // the current pair is always in t1 and t2 with their dereferenced
  // version in dt1 and dt2
  while (toDo.isNonEmpty()) {
    auto x = toDo.pop();
    TermSpec dt1 = derefBound(x.first);
    TermSpec dt2 = derefBound(x.second);
    DEBUG_UNIFY(1, "next pair: ", tie(dt1, dt2))
    // If they have the same content then skip
    // (note that sameTermContent is best-effort)
    if (dt1.sameTermContent(dt2)) {
    // Deal with the case where eithe rare variables
    // Do an occurs-check and note that the variable 
    // cannot be currently bound as we already dereferenced
    } else if(dt1.isVar() && !occurs(dt1.varSpec(), dt2)) {
      bind(dt1.varSpec(), dt2);

    } else if(dt2.isVar() && !occurs(dt2.varSpec(), dt1)) {
      bind(dt2.varSpec(), dt1);

    } else if(dt1.isTerm() && dt2.isTerm() 
           && dt1.functor() == dt2.functor()) {

      for (auto c : dt1.allArgs().zip(dt2.allArgs())) {
        pushTodo(make_pair(std::move(c.first), std::move(c.second)));
      }

    } else {
      mismatch = true;
      break;
    }

    ASS(!mismatch)
  }

  if(mismatch) {
    toDo.reset();
  }

  bdDone();

  if(mismatch) {
    localBD.backtrack();
  } else {
    if(bdIsRecording()) {
      bdCommit(localBD);
    }
    localBD.drop();
  }

  DEBUG_UNIFY(0, *this)
  return !mismatch;
}

/**
 * Matches @b instance term onto the @b base term.
 * Ordinary variables behave, as one would expect
 * during matching, but special variables aren't
 * being assigned only in the @b base term, but in
 * the instance ass well. (Special variables appear
 * only in internal terms of substitution trees and
 * this behavior allows easy instance retrieval.)
 */
bool RobSubstitution::match(TermSpec base, TermSpec instance)
{
  if(base.sameTermContent(instance)) {
    return true;
  }

  bool mismatch=false;
  BacktrackData localBD;
  bdRecord(localBD);

  static Stack<TermList*> subterms(64);
  ASS(subterms.isEmpty());

  auto obase     = base;
  auto oinstance = instance;
  TermList* bt=&obase.term;
  TermList* it=&oinstance.term;

  TermSpec binding1;
  TermSpec binding2;

  for (;;) {
    TermSpec bts(*bt,base.index);
    TermSpec its(*it,instance.index);

    if (!bts.sameTermContent(its) && TermList::sameTopFunctor(bts.term,its.term)) {
      Term* s = bts.term.term();
      Term* t = its.term.term();
      ASS(s->arity() > 0);

      bt = s->args();
      it = t->args();
    } else {
      if (! TermList::sameTopFunctor(bts.term,its.term)) {
	if(bts.term.isSpecialVar()) {
          auto bvs = bts.varSpec();
	  auto binding = _bindings.find(bvs);
	  if(binding) {
            binding1 = *binding;
#define ASS_ONE_GROUND_OR_SAME_INDEX(t1, t2) ASS(t1.definitelyGround() || t2.definitelyGround() || t1.index == t2.index)
	    ASS_ONE_GROUND_OR_SAME_INDEX(binding1, base);
	    bt=&binding1.term;
	    continue;
	  } else {
	    bind(bvs,its);
	  }
	} else if(its.term.isSpecialVar()) {
          auto ivs = its.varSpec();
	  auto binding = _bindings.find(ivs);
	  if(binding) {
      binding2 = *binding;
	    ASS_ONE_GROUND_OR_SAME_INDEX(binding2, instance);
	    it=&binding2.term;
	    continue;
	  } else {
	    bind(ivs,bts);
	  }
	} else if(bts.term.isOrdinaryVar()) {
          auto bvs = bts.varSpec();
	  auto binding = _bindings.find(bvs);
	  if(binding) {
      binding1 = *binding;
	    ASS_ONE_GROUND_OR_SAME_INDEX(binding1, instance);
	    if(!TermList::equals(binding1.term, its.term))
	    {
	      mismatch=true;
	      break;
	    }
	  } else {
	    bind(bvs,its);
	  }
	} else {
	  mismatch=true;
	  break;
	}
      }

      if (subterms.isEmpty()) {
	break;
      }
      bt = subterms.pop();
      it = subterms.pop();
    }
    if (!bt->next()->isEmpty()) {
      subterms.push(it->next());
      subterms.push(bt->next());
    }
  }

  bdDone();

  subterms.reset();


  if(mismatch) {
    localBD.backtrack();
  } else {
    if(bdIsRecording()) {
      bdCommit(localBD);
    }
    localBD.drop();
  }

  return !mismatch;
}


Stack<Literal*> RobSubstitution::apply(Stack<Literal*> cl, int index) const
{
  for (unsigned i = 0; i < cl.size(); i++) {
    cl[i] = apply(cl[i], index);
  }
  return cl;
}

Literal* RobSubstitution::apply(Literal* lit, int index) const
{
  static DArray<TermList> ts(32);

  if (lit->ground()) {
    return lit;
  }

  int arity = lit->arity();
  ts.ensure(arity);
  int i = 0;
  for (TermList* args = lit->args(); ! args->isEmpty(); args = args->next()) {
    ts[i++]=apply(*args,index);
  }
  if(lit->isTwoVarEquality()){
    TermList sort = apply(lit->twoVarEqSort(),index);
    return Literal::createEquality(lit->polarity(), ts[0], ts[1], sort);
  }

  return Literal::create(lit,ts.array());
}

TermList RobSubstitution::apply(TermList trm, int index) const
{
  return BottomUpEvaluation<AutoDerefTermSpec, TermList>()
    .function([&](auto const& orig, TermList* args) -> TermList {
        TermList tout;
        if (orig.term.isVar()) {
          tout = TermList::var(findOrIntroduceOutputVariable(orig.term.varSpec()));

        } else {
          tout = TermList(orig.term.isSort() ? AtomicSort::create(orig.term.functor(), orig.term.nAllArgs(), args)
                                             : Term::create(orig.term.functor(), orig.term.nAllArgs(), args));
        }
        return tout;
    })
    .evNonRec([](auto& t) { return someIf(t.term.definitelyGround(), 
                                          [&]() { return t.term.term; }); })
    .memo<decltype(_applyMemo)&>(_applyMemo)
    .context(AutoDerefTermSpec::Context { .subs = this, })
    .apply(AutoDerefTermSpec(TermSpec(trm, index), this));
}

TermList RobSubstitution::apply(TermSpec t) 
{ return t.toTerm(*this); }

size_t RobSubstitution::getApplicationResultWeight(TermList trm, int index) const
{
  return BottomUpEvaluation<AutoDerefTermSpec, size_t>()
    .function(
      [](auto const& orig, size_t* sizes) 
      { return !orig.term.isTerm() ? 1 
                                   : (1 + range(0, orig.term.nAllArgs())
                                                      .map([&](auto i) { return sizes[i]; })
                                                      .sum()); })
    .evNonRec([](auto& t) { return someIf(t.term.definitelyGround(), 
                                          [&]() -> size_t { return t.term.groundWeight(); }); })
    // .memo<decltype(_applyMemo)&>(_applyMemo)
    .context(AutoDerefTermSpec::Context { .subs = this, })
    .apply(AutoDerefTermSpec(TermSpec(trm, index), this))
    ;
}

size_t RobSubstitution::getApplicationResultWeight(Literal* lit, int index) const
{
  static DArray<TermList> ts(32);

  if (lit->ground()) {
    return lit->weight();
  }

  size_t res = 1; //the predicate symbol weight
  for (TermList* args = lit->args(); ! args->isEmpty(); args = args->next()) {
    size_t argWeight = getApplicationResultWeight(*args,index);
    res += argWeight;
  }
  return res;
}


/**
 * Return iterator on matching substitutions of @b l1 and @b l2.
 *
 * For guides on use of the iterator, see the documentation of
 * RobSubstitution::AssocIterator.
 */
SubstIterator RobSubstitution::matches(Literal* base, int baseIndex,
	Literal* instance, int instanceIndex, bool complementary)
{
  return getAssocIterator<MatchingFn>(this, base, baseIndex,
	  instance, instanceIndex, complementary);
}

/**
 * Return iterator on unifying substitutions of @b l1 and @b l2.
 *
 * For guides on use of the iterator, see the documentation of
 * RobSubstitution::AssocIterator.
 */
SubstIterator RobSubstitution::unifiers(Literal* l1, int l1Index,
	Literal* l2, int l2Index, bool complementary)
{
  return getAssocIterator<UnificationFn>(this, l1, l1Index,
	  l2, l2Index, complementary);
}

template<class Fn>
SubstIterator RobSubstitution::getAssocIterator(RobSubstitution* subst,
	  Literal* l1, int l1Index, Literal* l2, int l2Index, bool complementary)
{
  if( !Literal::headersMatch(l1,l2,complementary) ) {
    return SubstIterator::getEmpty();
  }

  if( !l1->isEquality() ) {
    return pvi( getContextualIterator(getSingletonIterator(subst),
	    AssocContext<Fn>(l1, l1Index, l2, l2Index)) );
  } else {
    return vi(
	    new AssocIterator<Fn>(subst, l1, l1Index, l2, l2Index));
  }
}

template<class Fn>
struct RobSubstitution::AssocContext
{
  AssocContext(Literal* l1, int l1Index, Literal* l2, int l2Index)
  : _l1(l1), _l1i(l1Index), _l2(l2), _l2i(l2Index) { ASS(!l1->isEquality()); ASS(!l2->isEquality()); } // only used for non-commutative, i.e. also non-equality, literals
  bool enter(RobSubstitution* subst)
  {
    subst->bdRecord(_bdata);
    bool res=Fn::associate(subst, _l1, _l1i, _l2, _l2i);
    if(!res) {
      subst->bdDone();
      ASS(_bdata.isEmpty());
    }
    return res;
  }
  void leave(RobSubstitution* subst)
  {
    subst->bdDone();
    _bdata.backtrack();
  }
private:
  Literal* _l1;
  int _l1i;
  Literal* _l2;
  int _l2i;
  BacktrackData _bdata;
};

/**
 * Iterator on associating[1] substitutions of two literals.
 *
 * Using this iterator requires special care, as the
 * substitution being returned is always the same object.
 * The rules for safe use are:
 * - After the iterator is created and before it's
 * destroyed, or hasNext() gives result false, the original
 * substitution is invalid.
 * - Substitution retrieved by call to the method next()
 * is valid only until the hasNext() method is called again
 * (or until the iterator is destroyed).
 * - Before each call to next(), hasNext() has to be called at
 * least once.
 *
 * There rules are quite natural, and the 3rd one is
 * required by many other iterators as well.
 *
 * Template parameter class Fn has to contain following
 * methods:
 * bool associateEqualitySorts(RobSubstitution* subst,
 *  Literal* l1, int l1Index, Literal* l2, int l2Index)
 * bool associate(RobSubstitution*, Literal* l1, int l1Index,
 * 	Literal* l2, int l2Index, bool complementary)
 * bool associate(RobSubstitution*, TermList t1, int t1Index,
 * 	TermList t2, int t2Index)
 *
 * There is supposed to be one Fn class for unification and
 * one for matching.
 *
 * [1] associate means either match or unify
 */
template<class Fn>
class RobSubstitution::AssocIterator: public IteratorCore<RobSubstitution*> {
public:
  AssocIterator(RobSubstitution* subst, Literal* l1, int l1Index, Literal* l2,
      int l2Index) :
      _subst(subst), _l1(l1), _l1i(l1Index), _l2(l2), _l2i(l2Index),
      _state(FIRST), _used(true) {
    ASS_EQ(_l1->functor(), _l2->functor());
    ASS(_l1->isEquality());
  }
  ~AssocIterator() {
    if (_state != FINISHED && _state != FIRST) {
      backtrack(_bdataMain);
      backtrack(_bdataEqAssoc);
    }
    ASS(_bdataMain.isEmpty());
    ASS(_bdataEqAssoc.isEmpty());
  }
  bool hasNext() {
    if (_state == FINISHED) {
      return false;
    }
    if (!_used) {
      return true;
    }
    _used = false;

    if (_state != FIRST) {
      backtrack(_bdataMain);
    } else {
      _subst->bdRecord(_bdataEqAssoc);
      if (!Fn::associateEqualitySorts(_subst, _l1, _l1i, _l2, _l2i)) {
        backtrack(_bdataEqAssoc); // this might not be necessary
        _state = FINISHED;
        return false;
      }
    }

    _subst->bdRecord(_bdataMain);

    switch (_state) {
    case NEXT_STRAIGHT:
      if (Fn::associate(_subst, _l1, _l1i, _l2, _l2i)) {
        _state = NEXT_REVERSED;
        break;
      }
      //no break here intentionally
    case NEXT_REVERSED: {
      TermList t11 = *_l1->nthArgument(0);
      TermList t12 = *_l1->nthArgument(1);
      TermList t21 = *_l2->nthArgument(0);
      TermList t22 = *_l2->nthArgument(1);
      if (Fn::associate(_subst, t11, _l1i, t22, _l2i)) {
        if (Fn::associate(_subst, t12, _l1i, t21, _l2i)) {
          _state = NEXT_CLEANUP;
          break;
        }
        //the first successful association will be undone
        //in case NEXT_CLEANUP
      }
    }
      //no break here intentionally
    case NEXT_CLEANUP:
      //undo the previous match
      backtrack(_bdataMain);
      //undo associateEqualitySorts
      backtrack(_bdataEqAssoc);
      _state = FINISHED;
      break;
    case FINISHED:
      ASSERTION_VIOLATION;
    }
    ASS(_state != FINISHED || (_bdataMain.isEmpty() && _bdataEqAssoc.isEmpty()));
    return _state != FINISHED;
  }

  RobSubstitution* next() {
    _used = true;
    return _subst;
  }
private:
  void backtrack(BacktrackData &_bdata) {
    ASS_EQ(&_bdata, &_subst->bdGet());
    _subst->bdDone();
    _bdata.backtrack();
  }

  enum State {
    FIRST = 0,
    NEXT_STRAIGHT = 0,
    NEXT_REVERSED = 1,
    NEXT_CLEANUP = 2,
    FINISHED = 3
  };

  RobSubstitution* _subst;
  Literal* _l1;
  int _l1i;
  Literal* _l2;
  int _l2i;
  BacktrackData _bdataMain;
  BacktrackData _bdataEqAssoc;

  State _state;
  /**
   * true if the current substitution have already been
   * retrieved by the next() method, or if there isn't
   * any (hasNext() hasn't been called yet)
   */
  bool _used;
};

struct RobSubstitution::MatchingFn {
  static bool associateEqualitySorts(RobSubstitution* subst, Literal* l1, int l1Index,
      Literal* l2, int l2Index) {
    /* Only in the case l1 is of the form X = Y ad l2 is of the form 
       t1 = t2 can the literals be matched without their sorts being matched */
    if(l1->isTwoVarEquality()){
      ASS(l2->isEquality());
      TermList sb = SortHelper::getEqualityArgumentSort(l1);
      TermList si = SortHelper::getEqualityArgumentSort(l2);
      return subst->match(sb, l1Index, si, l2Index);
    }
    return true;
  }
  static bool associate(RobSubstitution* subst, Literal* l1, int l1Index,
	  Literal* l2, int l2Index)
  { return subst->matchArgs(l1,l1Index,l2,l2Index); }

  static bool associate(RobSubstitution* subst, TermList t1, int t1Index,
	  TermList t2, int t2Index)
  { return subst->match(t1,t1Index,t2,t2Index); }
};

struct RobSubstitution::UnificationFn {

  static bool associateEqualitySorts(RobSubstitution* subst, Literal* l1, int l1Index,
      Literal* l2, int l2Index) {
    if(l1->isEquality()) {
      ASS(l2->isEquality());
      TermList s1 = SortHelper::getEqualityArgumentSort(l1);
      TermList s2 = SortHelper::getEqualityArgumentSort(l2);
      return subst->unify(s1, l1Index, s2, l2Index);
    }
    return true;
  }

  static bool associate(RobSubstitution* subst, Literal* l1, int l1Index,
	  Literal* l2, int l2Index)
  { return subst->unifyArgs(l1,l1Index,l2,l2Index); }

  static bool associate(RobSubstitution* subst, TermList t1, int t1Index,
	  TermList t2, int t2Index)
  { return subst->unify(t1,t1Index,t2,t2Index); }
};

std::ostream& operator<<(std::ostream& out, AutoDerefTermSpec const& self)
{ return out << self.term; }
} // namespace Kernel<|MERGE_RESOLUTION|>--- conflicted
+++ resolved
@@ -206,11 +206,7 @@
     return VarSpec(TermList::var(*old), GLUE_INDEX);
   } else {
     auto v = VarSpec(TermList::var(_nextGlueAvailable++), GLUE_INDEX);
-<<<<<<< HEAD
-    _gluedTerms.insert(forTerm, v.var);
-=======
     _gluedTerms.insert(forTerm, v.var());
->>>>>>> bbc1d2b5
     if (bdIsRecording()) {
       bdAdd(BacktrackObject::fromClosure([this, forTerm](){
         _nextGlueAvailable--;
