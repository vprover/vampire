/*
 * This file is part of the source code of the software program
 * Vampire. It is protected by applicable
 * copyright laws.
 *
 * This source code is distributed under the licence found here
 * https://vprover.github.io/license.html
 * and in the source directory
 */
/**
 * @file MLMatcher.cpp
 * Implements class MLMatcher.
 */

#include <algorithm>

#include "Lib/BinaryHeap.hpp"
#include "Lib/DArray.hpp"
#include "Lib/DHMap.hpp"
#include "Lib/Environment.hpp"
#include "Lib/Hash.hpp"
#include "Lib/TriangularArray.hpp"

#include "Clause.hpp"
#include "Matcher.hpp"
#include "Term.hpp"
#include "TermIterators.hpp"

#include "MLMatcher.hpp"

#if VDEBUG
#include <iostream>
#endif


namespace {

using namespace std;
using namespace Lib;
using namespace Kernel;


typedef DHMap<unsigned,unsigned, IdentityHash, DefaultHash> UUMap;


/**
 * Binder that stores bindings into a specified array. To be used
 * with MatchingUtils template methods.
 */
struct ArrayStoringBinder
{
  ArrayStoringBinder(TermList* arr, UUMap& v2pos)
  : _arr(arr), _v2pos(v2pos) {}

  bool bind(unsigned var, TermList term)
  {
    _arr[_v2pos.get(var)]=term;
    return true;
  }

  void specVar(unsigned var, TermList term)
  { ASSERTION_VIOLATION; }
private:
  TermList* _arr;
  UUMap& _v2pos;
};

bool createLiteralBindings(Literal* baseLit, LiteralList const* alts, Clause* instCl, Literal* resolvedLit,
    unsigned*& boundVarData, TermList**& altBindingPtrs, TermList*& altBindingData)
{
  static UUMap variablePositions;
  static BinaryHeap<unsigned,Int> varNums;
  variablePositions.reset();
  varNums.reset();

  VariableIterator bvit(baseLit);
  while(bvit.hasNext()) {
    unsigned var=bvit.next().var();
    varNums.insert(var);
  }

  unsigned nextPos=0;
  while(!varNums.isEmpty()) {
    unsigned var=varNums.pop();
    while(!varNums.isEmpty() && varNums.top()==var) {
      varNums.pop();
    }
    ALWAYS(variablePositions.insert(var, nextPos));
    *(boundVarData++) = var;
    nextPos++;
  }
  unsigned numVars=nextPos;

  LiteralList::Iterator ait(alts);
  while(ait.hasNext()) {
    //handle multiple matches in equality!
    Literal* alit=ait.next();
    if(alit==resolvedLit) {
      continue;
    }
    if(alit->isEquality()) {
      //we must try both possibilities
      if(MatchingUtils::matchArgs(baseLit,alit)) {
	ArrayStoringBinder binder(altBindingData, variablePositions);
	MatchingUtils::matchArgs(baseLit,alit,binder);
	*altBindingPtrs=altBindingData;
	altBindingPtrs++;
	altBindingData+=numVars;
	if(resolvedLit) {
	  (altBindingData++)->setContent(0);
	} else {
          // add index of the literal in instance clause at the end of the binding sequence
	  (altBindingData++)->setContent(instCl->getLiteralPosition(alit));
	}
      }
      if(MatchingUtils::matchReversedArgs(baseLit, alit)) {
	ArrayStoringBinder binder(altBindingData, variablePositions);
	MatchingUtils::matchReversedArgs(baseLit, alit, binder);
	*altBindingPtrs=altBindingData;
	altBindingPtrs++;
	altBindingData+=numVars;
	if(resolvedLit) {
	  (altBindingData++)->setContent(0);
	} else {
          // add index of the literal in instance clause at the end of the binding sequence
	  (altBindingData++)->setContent(instCl->getLiteralPosition(alit));
	}
      }

    } else {
      if(numVars) {
	ArrayStoringBinder binder(altBindingData, variablePositions);
	ALWAYS(MatchingUtils::matchArgs(baseLit,alit,binder));
      }

      *altBindingPtrs=altBindingData;
      altBindingPtrs++;
      altBindingData+=numVars;
      if(resolvedLit) {
        (altBindingData++)->setContent(0);
      } else {
        // add index of the literal in instance clause at the end of the binding sequence
        (altBindingData++)->setContent((uint64_t)instCl->getLiteralPosition(alit));
      }
    }
  }
  if(resolvedLit && resolvedLit->complementaryHeader()==baseLit->header()) {
    if(!baseLit->arity() || MatchingUtils::matchArgs(baseLit,resolvedLit)) {
      if(numVars) {
	ArrayStoringBinder binder(altBindingData, variablePositions);
	MatchingUtils::matchArgs(baseLit,resolvedLit,binder);
      }
      *altBindingPtrs=altBindingData;
      altBindingPtrs++;
      altBindingData+=numVars;
      (altBindingData++)->setContent(1);
    }
    if(baseLit->isEquality() && MatchingUtils::matchReversedArgs(baseLit, resolvedLit)) {
      ArrayStoringBinder binder(altBindingData, variablePositions);
      MatchingUtils::matchReversedArgs(baseLit, resolvedLit, binder);
      *altBindingPtrs=altBindingData;
      altBindingPtrs++;
      altBindingData+=numVars;
      (altBindingData++)->setContent(1);
    }

  }
  return true;
}

struct MatchingData {
  unsigned len;
  unsigned* varCnts;
  unsigned** boundVarNums;
  /**
   * TermList[] corresponding to an alternative contains binding
   * for each variable of the base literal, and then one element
   * identifying the alternative literal itself.
   */
  TermList*** altBindings;
  TriangularArray<unsigned>* remaining;
  unsigned* nextAlts;

  TriangularArray<pair<int,int>* >* intersections;

  Literal** bases;
  LiteralList const* const* alts;
  Clause* instance;
  Literal* resolvedLit;

  unsigned* boundVarNumStorage;
  TermList** altBindingPtrStorage;
  TermList* altBindingStorage;
  pair<int,int>* intersectionStorage;

  enum InitResult {
    OK,
    MUST_BACKTRACK,
    NO_ALTERNATIVE
  };

  unsigned getRemainingInCurrent(unsigned bi) const
  {
    return remaining->get(bi,bi);
  }

  unsigned getAltRecordIndex(unsigned bi, unsigned alti) const
  {
    return static_cast<unsigned>(altBindings[bi][alti][varCnts[bi]].content());
  }

  /**
   * Return true if binding @b b1Index -th base literal that binds variables
   * to terms stored in @b i1Bindings is compatible to binding @b b2Index -th
   * base literal that binds variables to terms stored in
   * @b altBindings[b2Index][i2AltIndex] .
   */
  bool compatible(unsigned b1Index, TermList* i1Bindings,
                  unsigned b2Index, unsigned i2AltIndex, pair<int,int>* iinfo) const
  {
    TermList* i2Bindings=altBindings[b2Index][i2AltIndex];

    while(iinfo->first!=-1) {
      if(i1Bindings[iinfo->first]!=i2Bindings[iinfo->second]) {
	return false;
      }
      iinfo++;
    }
    return true;
  }

  bool bindAlt(unsigned bIndex, unsigned altIndex)
  {
    TermList* curBindings=altBindings[bIndex][altIndex];
    for(unsigned i=bIndex+1; i<len; i++) {
      if(!isInitialized(i)) {
	break;
      }
      pair<int,int>* iinfo=getIntersectInfo(bIndex, i);
      unsigned remAlts=remaining->get(i,bIndex);

      if(iinfo->first!=-1) {
	for(unsigned ai=0;ai<remAlts;ai++) {
	  if(!compatible(bIndex,curBindings,i,ai,iinfo)) {
	    remAlts--;
	    std::swap(altBindings[i][ai], altBindings[i][remAlts]);
	    ai--;
	  }
	}
      }
      if(remAlts==0) {
	return false;
      }
      remaining->set(i,bIndex+1,remAlts);
    }
    return true;
  }

  pair<int,int>* getIntersectInfo(unsigned b1, unsigned b2)
  {
    ASS_L(b1, b2);
    pair<int,int>* res=intersections->get(b2,b1);
    if( res ) {
      return res;
    }
    intersections->set(b2,b1, intersectionStorage);
    res=intersectionStorage;

    unsigned b1vcnt=varCnts[b1];
    unsigned b2vcnt=varCnts[b2];
    unsigned* b1vn=boundVarNums[b1];
    unsigned* b1vnStop=boundVarNums[b1]+b1vcnt;
    unsigned* b2vn=boundVarNums[b2];
    unsigned* b2vnStop=boundVarNums[b2]+b2vcnt;

    int b1VarIndex=0;
    int b2VarIndex=0;
    while(true) {
      while(b1vn!=b1vnStop && *b1vn<*b2vn) { b1vn++; b1VarIndex++; }
      if(b1vn==b1vnStop) { break; }
      while(b2vn!=b2vnStop && *b1vn>*b2vn) { b2vn++; b2VarIndex++; }
      if(b2vn==b2vnStop) { break; }
      if(*b1vn==*b2vn) {
	intersectionStorage->first=b1VarIndex;
	intersectionStorage->second=b2VarIndex;
	intersectionStorage++;

        b1vn++; b1VarIndex++;
        b2vn++; b2VarIndex++;
        if(b1vn==b1vnStop || b2vn==b2vnStop) { break; }
      }
    }

    intersectionStorage->first=-1;
    intersectionStorage++;

    return res;
  }

  bool isInitialized(unsigned bIndex) const {
    return boundVarNums[bIndex];
  }

  InitResult ensureInit(unsigned bIndex)
  {
    if(!isInitialized(bIndex)) {
      boundVarNums[bIndex]=boundVarNumStorage;
      altBindings[bIndex]=altBindingPtrStorage;
      ALWAYS(createLiteralBindings(bases[bIndex], alts[bIndex], instance, resolvedLit,
	  boundVarNumStorage, altBindingPtrStorage, altBindingStorage));
      varCnts[bIndex]=boundVarNumStorage-boundVarNums[bIndex];

      unsigned altCnt=altBindingPtrStorage-altBindings[bIndex];
      if(altCnt==0) {
	return NO_ALTERNATIVE;
      }
      remaining->set(bIndex, 0, altCnt);

      unsigned remAlts=0;
      for(unsigned pbi=0;pbi<bIndex;pbi++) { //pbi ~ previous base index
	pair<int,int>* iinfo=getIntersectInfo(pbi, bIndex);
        remAlts=remaining->get(bIndex, pbi);

        if(iinfo->first!=-1) {
          TermList* pbBindings=altBindings[pbi][nextAlts[pbi]-1];
          for(unsigned ai=0;ai<remAlts;ai++) {
            if(!compatible(pbi, pbBindings, bIndex, ai, iinfo)) {
              remAlts--;
              std::swap(altBindings[bIndex][ai], altBindings[bIndex][remAlts]);
              ai--;
            }
          }
        }
        remaining->set(bIndex,pbi+1,remAlts);
      }
      if(bIndex>0 && remAlts==0) {
        return MUST_BACKTRACK;
      }
    }
    return OK;
  }

};

}  // namespace




namespace Kernel
{

using namespace Lib;


class MLMatcher::Impl final
{
  public:
    USE_ALLOCATOR(MLMatcher::Impl);

    Impl();
    ~Impl() = default;

    void init(Literal** baseLits, unsigned baseLen, Clause* instance, LiteralList const* const* alts, Literal* resolvedLit, bool multiset);
    bool nextMatch();

    void getMatchedAltsBitmap(std::vector<bool>& outMatchedBitmap) const;

    void getBindings(std::unordered_map<unsigned, TermList>& outBindings) const;

    MLMatchStats getStats() const { return stats; }

    // Disallow copy and move because the internal implementation still uses pointers to the underlying storage and it seems hard to untangle that.
    Impl(Impl const&) = delete;
    Impl(Impl&&) = delete;
    Impl& operator=(Impl const&) = delete;
    Impl& operator=(Impl&&) = delete;

  private:
    void initMatchingData(Literal** baseLits0, unsigned baseLen, Clause* instance, LiteralList const* const* alts, Literal* resolvedLit);

  private:
    // Backing storage for the pointers in s_matchingData, used and set up in initMatchingData
    DArray<Literal*> s_baseLits;
    DArray<LiteralList const*> s_altsArr;
    DArray<unsigned> s_varCnts;
    DArray<unsigned*> s_boundVarNums;
    DArray<TermList**> s_altPtrs;
    TriangularArray<unsigned> s_remaining;
    TriangularArray<pair<int,int>* > s_intersections;
    DArray<unsigned> s_nextAlts;
    DArray<unsigned> s_boundVarNumData;
    DArray<TermList*> s_altBindingPtrs;
    DArray<TermList> s_altBindingsData;
    DArray<pair<int,int> > s_intersectionData;

    MatchingData s_matchingData;

    // For backtracking support
    DArray<unsigned> s_matchRecord;
    unsigned s_currBLit;
    bool s_multiset;

    MLMatchStats stats;
};


MLMatcher::Impl::Impl()
  : s_baseLits(32)
  , s_altsArr(32)
  , s_varCnts(32)
  , s_boundVarNums(32)
  , s_altPtrs(32)
  , s_remaining(32)
  , s_intersections(32)
  , s_nextAlts(32)
  , s_boundVarNumData(64)
  , s_altBindingPtrs(128)
  , s_altBindingsData(256)
  , s_intersectionData(128)
  , s_matchRecord(32)
{ }


void MLMatcher::Impl::initMatchingData(Literal** baseLits0, unsigned baseLen, Clause* instance, LiteralList const* const* alts, Literal* resolvedLit)
{
  s_baseLits.initFromArray(baseLen,baseLits0);
  s_altsArr.initFromArray(baseLen,alts);

  s_varCnts.ensure(baseLen);
  s_boundVarNums.init(baseLen,0);
  s_altPtrs.ensure(baseLen);
  s_remaining.setSide(baseLen);
  s_nextAlts.ensure(baseLen);

  s_intersections.setSide(baseLen);
  s_intersections.zeroAll();

  //number of base literals that have zero alternatives
  //(not counting the resolved literal)
  unsigned zeroAlts=0;
  //number of base literals that have at most one alternative
  //(not counting the resolved literal)
  unsigned singleAlts=0;
  size_t baseLitVars=0;
  size_t altCnt=0;
  size_t altBindingsCnt=0;

  unsigned mostDistVarsLit=0;
  unsigned mostDistVarsCnt=s_baseLits[0]->getDistinctVars();

  // Helper function to swap base literals at indices i and j
  auto swapLits = [this] (int i, int j) {
    std::swap(s_baseLits[i], s_baseLits[j]);
    std::swap(s_altsArr[i], s_altsArr[j]);
  };

  // Reorder base literals to try and reduce backtracking
  // Order:
  // 1. base literals with zero alternatives
  // 2. base literals with one alternative
  // 3. from the remaining base literals the one with the most distinct variables
  // 4. the rest
  for(unsigned i=0;i<baseLen;i++) {
    unsigned distVars=s_baseLits[i]->getDistinctVars();

    baseLitVars+=distVars;
    unsigned currAltCnt=0;
    LiteralList::Iterator ait(s_altsArr[i]);
    while(ait.hasNext()) {
      currAltCnt++;
      if(ait.next()->commutative()) {
	currAltCnt++;
      }
    }
    altCnt+=currAltCnt+2; //the +2 is for the resolved literal (it can be commutative)
    altBindingsCnt+=(distVars+1)*(currAltCnt+2);

    ASS_LE(zeroAlts, singleAlts);
    ASS_LE(singleAlts, i);
    if(currAltCnt==0) {
      if(zeroAlts!=i) {
	if(singleAlts!=zeroAlts) {
          swapLits(singleAlts, zeroAlts);
	}
        swapLits(i, zeroAlts);
	if(mostDistVarsLit==singleAlts) {
	  mostDistVarsLit=i;
	}
      }
      zeroAlts++;
      singleAlts++;
    } else if(currAltCnt==1 && !(resolvedLit && resolvedLit->couldBeInstanceOf(s_baseLits[i], true)) ) {
      if(singleAlts!=i) {
        swapLits(i, singleAlts);
	if(mostDistVarsLit==singleAlts) {
	  mostDistVarsLit=i;
	}
      }
      singleAlts++;
    } else if(i>0 && mostDistVarsCnt<distVars) {
      mostDistVarsLit=i;
      mostDistVarsCnt=distVars;
    }
  }
  if(mostDistVarsLit>singleAlts) {
    swapLits(mostDistVarsLit, singleAlts);
  }

  s_boundVarNumData.ensure(baseLitVars);
  s_altBindingPtrs.ensure(altCnt);
  s_altBindingsData.ensure(altBindingsCnt);
  s_intersectionData.ensure((baseLitVars+baseLen)*baseLen);

  s_matchingData.len=baseLen;
  s_matchingData.varCnts=s_varCnts.array();
  s_matchingData.boundVarNums=s_boundVarNums.array();
  s_matchingData.altBindings=s_altPtrs.array();
  s_matchingData.remaining=&s_remaining;
  s_matchingData.nextAlts=s_nextAlts.array();
  s_matchingData.intersections=&s_intersections;

  s_matchingData.bases=s_baseLits.array();
  s_matchingData.alts=s_altsArr.array();
  s_matchingData.instance=instance;
  s_matchingData.resolvedLit=resolvedLit;

  s_matchingData.boundVarNumStorage=s_boundVarNumData.array();
  s_matchingData.altBindingPtrStorage=s_altBindingPtrs.array();
  s_matchingData.altBindingStorage=s_altBindingsData.array();
  s_matchingData.intersectionStorage=s_intersectionData.array();
}


void MLMatcher::Impl::init(Literal** baseLits, unsigned baseLen, Clause* instance, LiteralList const* const* alts, Literal* resolvedLit, bool multiset)
{
  if (resolvedLit) {
    // NOTE(JR): I think using resolvedLit together with multiset does not work since there's only two match records in that case.
    // However, I was not able to find a concrete error, so maybe I've missed something.
    ASS(!multiset);
  }

  initMatchingData(baseLits, baseLen, instance, alts, resolvedLit);

  unsigned matchRecordLen = resolvedLit ? 2 : instance->length();
  s_matchRecord.init(matchRecordLen, 0xFFFFFFFF);
  // What is the matchRecord?
  //   Index is retrieved by getAltRecordIndex:  md->getAltRecordIndex(currBLit, md->nextAlts[currBLit])
  //   The index is the position of the alt literal in 'instance'
  //   Value is compared to currBLit, so it should refer to a base literal
  //
  // So from currBLit we get a record index, and the record is a base literal again???
  //
  // Hypothesis:
  //   The match record tracks for each literal of the instance which base literal is matched to it.
  //   This means it is only necessary for multiset matching (because each instance literal can only be used once for matching).
  //   (Except when resolvedLit is set... then there's only two match records??)
  ASS_EQ(s_matchRecord.size(), matchRecordLen);

  s_matchingData.nextAlts[0] = 0;
  s_currBLit = 0;
  s_multiset = multiset;

  stats = MLMatchStats{};
}


bool MLMatcher::Impl::nextMatch()
{
  MatchingData* const md = &s_matchingData;

  while (true) {
    MatchingData::InitResult ires = md->ensureInit(s_currBLit);
    if (ires != MatchingData::OK) {
      if (ires == MatchingData::MUST_BACKTRACK) {
        s_currBLit--;
        continue;
      } else {
        ASS_EQ(ires, MatchingData::NO_ALTERNATIVE);
        return false;
      }
    }

    unsigned maxAlt = md->getRemainingInCurrent(s_currBLit);
    while (md->nextAlts[s_currBLit] < maxAlt &&
           (
             // Reject the current alternative (i.e., nextAlts[currBLit]) if
             // 1. We are multiset matching and the alt is already matched to a base literal, or
             ( s_multiset && s_matchRecord[md->getAltRecordIndex(s_currBLit, md->nextAlts[s_currBLit])] < s_currBLit )
             // 2. The induced variable bindings would already lead to a conflict for some later base literal
             || !md->bindAlt(s_currBLit, md->nextAlts[s_currBLit])
           )
          ) {
      md->nextAlts[s_currBLit]++;
    }

    if (md->nextAlts[s_currBLit] < maxAlt) {

      // What is a decision in the MLMatcher?
      // - choosing an alternative for a base literal
      // - except the last alternative since that would be propagated
      //
      // The way we think about this is to see the MLMatcher as a sub-optimal implementation of an SMT-Solver
      // (it has decisions using a rigid heuristic, some propagations, but completely lacks clause learning).
      //
      // So for better comparability with our SMT solver decisions, we want to count decisions but not propagations.
      // (recall one of our goals: evaluating variable order heuristics -- for this we want to compare number of decisions made)
      // As decision we see everything where we open a new level in the search tree due to a choice among several options.
      // => last alternative at each level is seen as propagation
      // => the exclusion in the while loop above is seen as propagation
      if (md->nextAlts[s_currBLit] < maxAlt - 1) {
        stats.numDecisions += 1;
        // For SMT-like solving, the last alternative would be chosen by propagation instead of decision
        // stats.numDecisionsAdjusted += 1;
      }

      // Got a suitable alternative in nextAlt
      unsigned matchRecordIndex=md->getAltRecordIndex(s_currBLit, md->nextAlts[s_currBLit]);
      for (unsigned i = 0; i < s_matchRecord.size(); i++) {
        if (s_matchRecord[i] == s_currBLit) {
          s_matchRecord[i]=0xFFFFFFFF;
        }
      }
      ASS(!s_multiset || s_matchRecord[matchRecordIndex]>s_currBLit);  // when multiset matching, the match record cannot be set already
      if (s_matchRecord[matchRecordIndex]>s_currBLit) {
        s_matchRecord[matchRecordIndex]=s_currBLit;
      }
      md->nextAlts[s_currBLit]++;
      s_currBLit++;
      if(s_currBLit == md->len) {
        if(md->resolvedLit && s_matchRecord[1] >= md->len) {
          s_currBLit--;
          continue;
        }

        s_currBLit--;  // prepare for next round
        stats.result = true;
        return true;
      }
      md->nextAlts[s_currBLit]=0;
    } else {
      // No alt left for currBLit, backtrack
      ASS_GE(md->nextAlts[s_currBLit], maxAlt);
      if(s_currBLit==0) { return false; }
      s_currBLit--;
    }
  } // while (true)

  ASSERTION_VIOLATION; // unreachable
}


void MLMatcher::Impl::getMatchedAltsBitmap(std::vector<bool>& outMatchedBitmap) const
{
  MatchingData const* const md = &s_matchingData;

  // We cannot extract the matched alts if resolvedLit is set
  // because in that case getAltRecordIndex will always return 0 or 1.
  // See createLiteralBindings(), where this value is set up.
  ASS(!md->resolvedLit);

  outMatchedBitmap.clear();
  outMatchedBitmap.resize(md->instance->length(), false);

  for (unsigned bi = 0; bi < md->len; ++bi) {
    unsigned alti = md->nextAlts[bi] - 1;
    unsigned i = md->getAltRecordIndex(bi, alti);
    outMatchedBitmap[i] = true;
  }
  // outMatchedBitmap[i] == true iff instance[i] is matched by some literal of base
}


void MLMatcher::Impl::getBindings(std::unordered_map<unsigned, TermList>& outBindings) const
{
  MatchingData const* const md = &s_matchingData;

  // Untested if using this together with resolvedLit works correctly, but it should (please remove this assertion if you can confirm this).
  // ASS(!md->resolvedLit);

  ASS(outBindings.empty());

  for (unsigned bi = 0; bi < md->len; ++bi) {
    unsigned alti = md->nextAlts[bi] - 1;
    for (unsigned vi = 0; vi < md->varCnts[bi]; ++vi) {
      // md->altBindings[bi][alti] contains bindings for the variables in b, ordered by the variable index.
      // md->boundVarNums[bi] contains the corresponding variable indices.
      unsigned var = md->boundVarNums[bi][vi];
      TermList trm = md->altBindings[bi][alti][vi];

      DEBUG_CODE(auto res =) outBindings.insert({var, trm});
#if VDEBUG
      auto it = res.first;
      bool inserted = res.second;
      if (!inserted) {
        ASS_EQ(it->second, trm);
      }
#endif
    }
  }
}


MLMatcher::MLMatcher()
{
  m_impl = std::make_unique<MLMatcher::Impl>();
}

void MLMatcher::init(Literal** baseLits, unsigned baseLen, Clause* instance, LiteralList const* const* alts, Literal* resolvedLit, bool multiset)
{
  ASS(m_impl);
  m_impl->init(baseLits, baseLen, instance, alts, resolvedLit, multiset);
}

MLMatcher::~MLMatcher() = default;

bool MLMatcher::nextMatch()
{
  ASS(m_impl);
  return m_impl->nextMatch();
}

void MLMatcher::getMatchedAltsBitmap(std::vector<bool>& outMatchedBitmap) const
{
  ASS(m_impl);
  m_impl->getMatchedAltsBitmap(outMatchedBitmap);
}

void MLMatcher::getBindings(std::unordered_map<unsigned, TermList>& outBindings) const
{
  ASS(m_impl);
  m_impl->getBindings(outBindings);
}

<<<<<<< HEAD
bool MLMatcher::canBeMatched(Literal** baseLits, unsigned baseLen, Clause* instance, LiteralList const* const* alts, Literal* resolvedLit, bool multiset, Substitution& subst)
=======
MLMatchStats MLMatcher::getStats() const
{
  ASS(m_impl);
  return m_impl->getStats();
}


static MLMatcher matcher;

bool MLMatcher::canBeMatched(Literal** baseLits, unsigned baseLen, Clause* instance, LiteralList const* const* alts, Literal* resolvedLit, bool multiset)
>>>>>>> 039fa0ef
{
  matcher.init(baseLits, baseLen, instance, alts, resolvedLit, multiset);
  if (matcher.nextMatch()) {
    vunordered_map<unsigned, TermList> bindings;
    matcher.getBindings(bindings);
    subst.reset();
    for (const auto& kv : bindings) {
      subst.bind(kv.first, kv.second);
    }
    return true;
  }
  return false;
}

MLMatchStats MLMatcher::getStaticStats()
{
  return matcher.getStats();
}



}  // namespace Kernel<|MERGE_RESOLUTION|>--- conflicted
+++ resolved
@@ -732,9 +732,6 @@
   m_impl->getBindings(outBindings);
 }
 
-<<<<<<< HEAD
-bool MLMatcher::canBeMatched(Literal** baseLits, unsigned baseLen, Clause* instance, LiteralList const* const* alts, Literal* resolvedLit, bool multiset, Substitution& subst)
-=======
 MLMatchStats MLMatcher::getStats() const
 {
   ASS(m_impl);
@@ -744,8 +741,7 @@
 
 static MLMatcher matcher;
 
-bool MLMatcher::canBeMatched(Literal** baseLits, unsigned baseLen, Clause* instance, LiteralList const* const* alts, Literal* resolvedLit, bool multiset)
->>>>>>> 039fa0ef
+bool MLMatcher::canBeMatched(Literal** baseLits, unsigned baseLen, Clause* instance, LiteralList const* const* alts, Literal* resolvedLit, bool multiset, Substitution& subst)
 {
   matcher.init(baseLits, baseLen, instance, alts, resolvedLit, multiset);
   if (matcher.nextMatch()) {
