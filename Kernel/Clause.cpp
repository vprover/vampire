--- conflicted
+++ resolved
@@ -771,23 +771,6 @@
   return false;
 }
 
-<<<<<<< HEAD
-std::ostream& operator<<(std::ostream& out, Clause::Store const& store) 
-{
-  switch (store) {
-    case Clause::PASSIVE:     return out << "PASSIVE";
-    case Clause::ACTIVE:      return out << "ACTIVE";
-    case Clause::UNPROCESSED: return out << "UNPROCESSED";
-    case Clause::NONE:        return out << "NONE";
-    case Clause::SELECTED:    return out << "SELECTED";
-    case Clause::RETAINED_REDUNDANT:
-                              return out << "RETAINED_REDUNDANT";
-  }
-  ASSERTION_VIOLATION;
-}
-
-=======
->>>>>>> b6962adf
 Literal* Clause::getAnswerLiteral() {
   for (unsigned i = 0; i < _length; ++i) {
     if (_literals[i]->isAnswerLiteral()) {
