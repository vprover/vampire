/*
 * This file is part of the source code of the software program
 * Vampire. It is protected by applicable
 * copyright laws.
 *
 * This source code is distributed under the licence found here
 * https://vprover.github.io/license.html
 * and in the source directory
 */
/**
 * @file Clause.cpp
 * Implements class Clause for units consisting of clauses
 *
 * @since 18/05/2007 Manchester
 */

#include <ostream>

#include "Debug/RuntimeStatistics.hpp"

#include "Lib/Allocator.hpp"
#include "Lib/DArray.hpp"
#include "Lib/Output.hpp"
#include "Lib/Environment.hpp"
#include "Lib/Int.hpp"
#include "Lib/SharedSet.hpp"
#include "Lib/Stack.hpp"
#include "Lib/BitUtils.hpp"

#include "Saturation/ClauseContainer.hpp"
#include "Saturation/Splitter.hpp"

#include "SAT/SATClause.hpp"

#include "Shell/PartialRedundancyHandler.hpp"
#include "Shell/Options.hpp"

#include "Inference.hpp"
#include "Signature.hpp"
#include "Term.hpp"
#include "TermIterators.hpp"
#include "SortHelper.hpp"

#include <cmath>



#include "Clause.hpp"

#undef RSTAT_COLLECTION
#define RSTAT_COLLECTION 1

namespace Kernel
{

using namespace std;
using namespace Lib;
using namespace Saturation;
using namespace Shell;

size_t Clause::_auxCurrTimestamp = 0;
#if VDEBUG
bool Clause::_auxInUse = false;
#endif

/** New clause */
Clause::Clause(Literal* const* lits, unsigned length, Inference inf)
  : Unit(Unit::CLAUSE, std::move(inf)),
    _length(length),
    _color(COLOR_INVALID),
    _extensionality(false),
    _extensionalityTag(false),
    _component(false),
    _store(NONE),
    _numSelected(0),
    _weight(0),
    _weightForClauseSelection(0),
    _refCnt(0),
    _reductionTimestamp(0),
    _literalPositions(0),
    _numActiveSplits(0),
    _auxTimestamp(0)
{
  // MS: TODO: not sure if this belongs here and whether EXTENSIONALITY_AXIOM input types ever appear anywhere (as a vampire-extension TPTP formula role)
  if(inference().inputType() == UnitInputType::EXTENSIONALITY_AXIOM){
    //cout << "Setting extensionality" << endl;
    _extensionalityTag = true;
    inference().setInputType(UnitInputType::AXIOM);
  }

  for(unsigned i = 0; i < length; i++) {
    (*this)[i] = lits[i];
  }

  doUnitTracing();
}

/**
 * Allocate a clause having lits literals.
 * @since 18/05/2007 Manchester
 */
void* Clause::operator new(size_t sz, unsigned lits)
{
  ASS_EQ(sz,sizeof(Clause));

  RSTAT_CTR_INC("clauses created");

  //We have to get sizeof(Clause) + (_length-1)*sizeof(Literal*)
  //this way, because _length-1 wouldn't behave well for
  //_length==0 on x64 platform.
  size_t size = sizeof(Clause) + lits * sizeof(Literal*);
  size -= sizeof(Literal*);

  return ALLOC_KNOWN(size,"Clause");
}

void Clause::operator delete(void* ptr,unsigned length)
{
  RSTAT_CTR_INC("clauses deleted by delete operator");

  //We have to get sizeof(Clause) + (_length-1)*sizeof(Literal*)
  //this way, because _length-1 wouldn't behave well for
  //_length==0 on x64 platform.
  size_t size = sizeof(Clause) + length * sizeof(Literal*);
  size -= sizeof(Literal*);

  DEALLOC_KNOWN(ptr, size,"Clause");
}

void Clause::destroyExceptInferenceObject()
{
  if (_literalPositions) {
    delete _literalPositions;
  }

  PartialRedundancyHandler::destroyClauseData(this);

  RSTAT_CTR_INC("clauses deleted");

  //We have to get sizeof(Clause) + (_length-1)*sizeof(Literal*)
  //this way, because _length-1 wouldn't behave well for
  //_length==0 on x64 platform.
  size_t size = sizeof(Clause) + _length * sizeof(Literal*);
  size -= sizeof(Literal*);

  DEALLOC_KNOWN(this, size,"Clause");
}


/**
 * Create a clause with the same content as @c c. The inference of the
 * created clause refers to @c c using the REORDER_LITERALS inference.
 *
 * The age of @c c is used, however the selected literals are not kept.
 *
 * Splitting history from @c c is also copied into the new clause.
 */
Clause* Clause::fromClause(Clause* c)
{
  Clause* res = fromIterator(c->iterLits(), SimplifyingInference1(InferenceRule::REORDER_LITERALS, c));

  if (c->splits()) {
    res->setSplits(c->splits());
  }

  return res;
}

bool Clause::shouldBeDestroyed()
{
  return (_store == NONE) && _refCnt == 0 &&
    !isFromPreprocessing();
}

/**
 * If storage is set to NONE, there are no references to this clause,
 * an it is not an input clause, destroy it.
 */
void Clause::destroyIfUnnecessary()
{
  if (shouldBeDestroyed()) {
    destroy();
  }
}

/**
 * Destroy the clause by deleting the clause itself and all of its
 * literals.
 * @since 19/05/2007 Manchester
 */
void Clause::destroy()
{
  static Stack<Clause*> toDestroy(32);
  Clause* cl = this;
  for(;;) {
    if (env.options->proofExtra() == Options::ProofExtra::FULL) {
      env.proofExtra.remove(cl);
    }
    Inference::Iterator it = cl->_inference.iterator();
    while (cl->_inference.hasNext(it)) {
      Unit* refU = cl->_inference.next(it);
      if (!refU->isClause()) {
        continue;
      }
      Clause* refCl = static_cast<Clause*> (refU);
      refCl->_refCnt--;
      if (refCl->shouldBeDestroyed()) {
        toDestroy.push(refCl);
      }
    }
    cl->_inference.destroyDirectlyOwned();
    cl->destroyExceptInferenceObject();
    if (toDestroy.isEmpty()) {
      break;
    }
    cl = toDestroy.pop();
  }
} // Clause::destroy

/** Set the store to @b s
 *
 * Can lead to clause deletion if the store is @b NONE
 * and there Clause's reference counter is zero. */
void Clause::setStore(Store s)
{
#if VDEBUG
  //assure there is one selected clause
  static Clause* selected=0;
  if (_store==SELECTED) {
    ASS_EQ(selected, this);
    selected=0;
  }
  if (s==SELECTED) {
    ASS_EQ(selected, 0);
    selected=this;
  }
#endif
#if VAMPIRE_CLAUSE_TRACING
<<<<<<< HEAD
  auto traceForward = env.options->traceForward();
  if (number() == traceForward && _store != s) {
=======
  int traceForward = env.options->traceForward();
  if ((int)number() == traceForward && _store != s) {
>>>>>>> fd2f69ff
    std::cout << number() << ".setStore(" << s << ")" << std::endl;
  }
#endif // VAMPIRE_CLAUSE_TRACING
  _store = s;

  destroyIfUnnecessary();
}

/**
 * Return true iff clause contains no variables
 */
bool Clause::isGround()
{
  return iterLits().all([](auto l) { return l->ground(); });
}

/**
 * Return true iff clause contains no literals of non-zero arity
 */
bool Clause::isPropositional()
{
  return iterLits().all([](auto l) { return l->arity() == 0; });
}

/**
 * Return true iff clause is Horn
 */
bool Clause::isHorn()
{
  bool posFound=false;
  for (Literal* l : iterLits()) {
    if (l->isPositive()) {
      if (posFound) {
        return false;
      }
      else {
        posFound=true;
      }
    }
  }
  return true;
}

/**
 * Return iterator over clause variables
 */
VirtualIterator<unsigned> Clause::getVariableIterator() const
{
  return pvi( getUniquePersistentIterator(
      getMappingIterator(
	  getMapAndFlattenIterator(
	      iterLits(),
	      VariableIteratorFn()),
	  OrdVarNumberExtractorFn())));
}

/**
 * Return true if the clause does not depend on any splits
 * in the backtracking splitting.
 */
bool Clause::noSplits() const
{
  return !_inference.splits() || _inference.splits()->isEmpty();
}

/**
 * Convert non-propositional part of the clause to std::string.
 */
std::string Clause::literalsOnlyToString() const
{
  if (_length == 0) {
    return "$false";
  } else {
    std::string result;
    result += _literals[0]->toString();
    for(unsigned i = 1; i < _length; i++) {
      result += " | ";
      result += _literals[i]->toString();
    }
    return result;
  }
}

/**
 * Convert the clause to the TPTP-compatible std::string representation.
 *
 * The split history is omitted.
 */
std::string Clause::toTPTPString() const
{
  std::string result = literalsOnlyToString();

  return result;
}

/**
 * Convert the clause to easily readable std::string representation.
 */
std::string Clause::toNiceString() const
{
  std::string result = literalsOnlyToString();

  if (splits() && !splits()->isEmpty()) {
    result += std::string(" {") + splits()->toString() + "}";
  }

  return result;
}

std::ostream& operator<<(std::ostream& out, Clause const& self)
{
  if (self.size() == 0) {
    return out << "$false";
  } else {
    out << *self[0];
    for (unsigned i = 1; i < self.size(); i++){
      out << " | " << *self[i];
    }
    if (self.splits() && !self.splits()->isEmpty()) {
      out << "{" << *self.splits() << "}";
    }
  }
  return out;
}

/**
 * Convert the clause to the std::string representation
 * Includes splitting, age, weight, selected and inference
 */
std::string Clause::toString() const
{
  std::string quantifier = "";
  if(env.options->proofExtra() != Options::ProofExtra::OFF){
    DHMap<unsigned,TermList> varSortMap;
    SortHelper::collectVariableSorts(const_cast<Clause*>(this),varSortMap);
    auto vars = Stack<unsigned>::fromIterator(varSortMap.domain());
    vars.sort();
    unsigned numVars = vars.size();
    if (numVars) {
      quantifier += "![";
      for (auto var : vars) {
        quantifier += TermList(var,false).toString() + ":" + varSortMap.get(var).toString();
        if (--numVars) {
          quantifier += ", ";
        }
      }
      quantifier += "]: ";
    }
  }

  // print id and literals of clause
  std::string result = Int::toString(_number) + ". "+ quantifier + literalsOnlyToString();

  // print avatar components clause depends on
  if (splits() && !splits()->isEmpty()) {
    result += std::string(" <- (") + Splitter::splitsToString(splits()) + ")";
  }

  // print inference and ids of parent clauses
  result += " " + inferenceAsString();

  if(env.options->proofExtra() != Options::ProofExtra::OFF){
    // print statistics: each entry should have the form key:value
    result += std::string(" {");

    result += std::string("a:") + Int::toString(age());
    unsigned weight = (_weight ? _weight : computeWeight());
    result += std::string(",w:") + Int::toString(weight);

    unsigned weightForClauseSelection = (_weightForClauseSelection ? _weightForClauseSelection : computeWeightForClauseSelection(*env.options));
    if(weightForClauseSelection!=weight){
      result += std::string(",wCS:") + Int::toString(weightForClauseSelection);
    }

    if (numSelected()>0) {
      result += std::string(",nSel:") + Int::toString(numSelected());
    }

    if (env.colorUsed) {
      result += std::string(",col:") + Int::toString(color());
    }

    if(derivedFromGoal()){
      result += std::string(",goal:1");
    }
    if(env.maxSineLevel > 1) { // this is a cryptic way of saying "did we run Sine to compute sine levels?"
      result += std::string(",sine:")+Int::toString((unsigned)_inference.getSineLevel());
    }

    if(isPureTheoryDescendant()){
      result += std::string(",ptD:1");
    }

    if(env.options->induction() != Shell::Options::Induction::NONE){
      result += std::string(",inD:") + Int::toString(_inference.inductionDepth());
    }
    result += ",thAx:" + Int::toString((int)(_inference.th_ancestors));
    result += ",allAx:" + Int::toString((int)(_inference.all_ancestors));

    result += ",thDist:" + Int::toString( _inference.th_ancestors * env.options->theorySplitQueueExpectedRatioDenom() - _inference.all_ancestors);
    result += std::string("}");
  }

  return result;
}

/**
 * Convert the clause into sequence of strings, each containing
 * a proper clause
 */
VirtualIterator<std::string> Clause::toSimpleClauseStrings()
{
    return pvi(getSingletonIterator(literalsOnlyToString()));
}

/**
 * Return true iff the clause is skipped for the purpose
 * of symbol elimination reporting.
 */
bool Clause::skip() const
{
  unsigned clen = length();
  for(unsigned i = 0; i < clen; i++) {
    const Literal* lit = (*this)[i];
    if (!lit->skip()) {
      return false;
    }
  }
  return true;
}

/**
 * Compute the color of the clause and store it in @b _color
 * @pre All literals are shared, so their color is computed properly.
 */
void Clause::computeColor() const
{
  ASS_EQ(_color, COLOR_INVALID);

  Color color = COLOR_TRANSPARENT;

  if (env.colorUsed) {
    unsigned clen=length();
    for(unsigned i=0;i<clen;i++) {
      color = static_cast<Color>(color | (*this)[i]->color());
    }
    ASS_L(color, COLOR_INVALID);
  }

  _color=color;
}

/**
 * Compute the weight of the clause.
 * @pre All literals are shared, so their weight is computed properly.
 * @since 02/01/2008 Manchester.
 * @since 22/01/2015 include splitWeight in weight
 */
unsigned Clause::computeWeight() const
{
  unsigned result = 0;
  for (int i = _length-1; i >= 0; i--) {
    ASS_REP(_literals[i]->shared(), *_literals[i]);
    result += _literals[i]->weight();
  }

  return result;
} // Clause::computeWeight


/**
 * Return weight of the split part of the clause
 *
 * This weight is not included in the number returned by the
 * @b weight() function.
 */
unsigned Clause::splitWeight() const
{
  return splits() ? splits()->size() : 0;
}

/**
 * Returns the numeral weight of a clause. The weight is defined as the sum of
 * binary sizes of all integers occurring in this clause.
 * @warning Each call to this function recomputes the numeral weight, so the call may
 *          potentially result in traversing the whole clause
 * @since 04/05/2013 Manchester, updated to use new NonVariableIterator
 * @author Andrei Voronkov
 */

unsigned Clause::getNumeralWeight() const {
  unsigned res = 0;
  for (Literal* lit : iterLits()) {
    if (!lit->hasInterpretedConstants()) {
      continue;
    }
    NonVariableIterator nvi(lit);
    while (nvi.hasNext()) {
      const Term* t = nvi.next().term();
      if (t->arity() != 0 || t->isSort()) {
        continue;
      }
      IntegerConstantType intVal;
      auto intWeight = [](IntegerConstantType const& i) {
        return (i.abs().log2() - IntegerConstantType(1)).cvt<int>()
          .orElse([&]() { return std::numeric_limits<int>::max(); });
      };

      if (theory->tryInterpretConstant(t, intVal)) {
        int w = intWeight(intVal);
        if (w > 0) {
          res += w;
        }
        continue;
      }
      RationalConstantType ratVal;
      RealConstantType realVal;
      bool haveRat = false;

      if (theory->tryInterpretConstant(t, ratVal)) {
        haveRat = true;
      } else if (theory->tryInterpretConstant(t, realVal)) {
        ratVal = RationalConstantType(realVal);
        haveRat = true;
      }
      if (!haveRat) {
        continue;
      }
      int wN = intWeight(ratVal.numerator());
      int wD = intWeight(ratVal.denominator());
      int v = wN + wD;
      if (v > 0) {
        res += v;
      }
    }
  }
  return res;
} // getNumeralWeight

/**
 * compute weight of the clause used by clause selection and cache it
 */
unsigned Clause::computeWeightForClauseSelection(const Options& opt) const
{
  unsigned w = 0;
  if (_weight) {
    w = _weight;
  } else {
    w = computeWeight();
  }

  unsigned splWeight = 0;
  if (opt.nonliteralsInClauseWeight()) {
    splWeight = splitWeight(); // no longer includes propWeight
  }

  // hack: computation of getNumeralWeight is potentially expensive, so we only compute it if
  // the option increasedNumeralWeight is set to true.
  unsigned numeralWeight = 0;
  if (opt.increasedNumeralWeight())
  {
    numeralWeight = getNumeralWeight();
  }

  bool derivedFromGoal = Unit::derivedFromGoal();
  if(derivedFromGoal && opt.restrictNWCtoGC()){
    bool found = false;
    for(unsigned i=0;i<_length;i++){
      NonVariableNonTypeIterator it(_literals[i]);
      while(it.hasNext()){
        found |= env.signature->getFunction(it.next()->functor())->inGoal();
      }
    }
    if(!found){ derivedFromGoal=false; }
  }

  return Clause::computeWeightForClauseSelection(w, splWeight, numeralWeight, derivedFromGoal, opt);
}

/*
 * note: we currently assume in Clause::computeWeightForClauseSelection(opt) that numeralWeight is only used here if
 * the option increasedNumeralWeight() is set to true.
 */
unsigned Clause::computeWeightForClauseSelection(unsigned w, unsigned splitWeight, unsigned numeralWeight, bool derivedFromGoal, const Shell::Options& opt)
{
  static unsigned nongoalWeightCoeffNum = opt.nongoalWeightCoefficientNumerator();
  static unsigned nongoalWeightCoefDenom = opt.nongoalWeightCoefficientDenominator();

  w += splitWeight;

  if (opt.increasedNumeralWeight()) {
    w = (2 * w + numeralWeight);
  }
  return w * ( !derivedFromGoal ? nongoalWeightCoeffNum : nongoalWeightCoefDenom);
}


void Clause::collectUnstableVars(DHSet<unsigned>& acc)
{
  collectVars2<UnstableVarIt>(acc);
}

void Clause::collectVars(DHSet<unsigned>& acc)
{
  collectVars2<VariableIterator>(acc);
}

template<class VarIt>
void Clause::collectVars2(DHSet<unsigned>& acc)
{
  for (Literal* lit : iterLits()) {
    VarIt vit(lit);
    while (vit.hasNext()) {
      TermList var = vit.next();
      ASS(var.isOrdinaryVar());
      acc.insert(var.var());
    }
  }
}

unsigned Clause::varCnt()
{
  static DHSet<unsigned> vars;
  vars.reset();
  collectVars(vars);
  return vars.size();
}

unsigned Clause::maxVar()
{
  unsigned max = 0;
  VirtualIterator<unsigned> it = getVariableIterator();

  while (it.hasNext()) {
    unsigned n = it.next();
    max = n > max ? n : max;
  }
  return max;
}

unsigned Clause::numPositiveLiterals()
{
  unsigned count = 0;
  for (int i = 0; i < _length; i++)
  {
    Literal *lit = (*this)[i];
    if (lit->isPositive())
    {
      count++;
    }
  }
  return count;
}

/**
 * Return index of @b lit in the clause
 *
 * @b lit has to be present in the clause
 */
unsigned Clause::getLiteralPosition(Literal* lit)
{
  switch(length()) {
  case 1:
    ASS_EQ(lit,(*this)[0]);
    return 0;
  case 2:
    if (lit==(*this)[0]) {
      return 0;
    } else {
      ASS_EQ(lit,(*this)[1]);
      return 1;
    }
  case 3:
    if (lit==(*this)[0]) {
      return 0;
    } else if (lit==(*this)[1]) {
      return 1;
    } else {
      ASS_EQ(lit,(*this)[2]);
      return 2;
    }
#if VDEBUG
  case 0:
    ASSERTION_VIOLATION;
#endif
  default:
    if (!_literalPositions) {
      _literalPositions=new InverseLookup<Literal>(_literals,length());
    }
    return static_cast<unsigned>(_literalPositions->get(lit));
  }
}

/**
 * This method should be called when literals of the clause are
 * reordered (e.g. after literal selection), so that the information
 * about literal positions can be updated.
 */
void Clause::notifyLiteralReorder()
{
  if (_literalPositions) {
    _literalPositions->update(_literals);
  }
}

#if VDEBUG

void Clause::assertValid()
{
  ASS_ALLOC_TYPE(this, "Clause");
  if (_literalPositions) {
    unsigned clen=length();
    for (unsigned i = 0; i<clen; i++) {
      ASS_EQ(getLiteralPosition((*this)[i]),i);
    }
  }
}

#endif

bool Clause::contains(Literal* lit)
{
  for (int i = _length-1; i >= 0; i--) {
    if (_literals[i]==lit) {
      return true;
    }
  }
  return false;
}

Literal* Clause::getAnswerLiteral() {
  for (unsigned i = 0; i < _length; ++i) {
    if (_literals[i]->isAnswerLiteral()) {
      return _literals[i];
    }
  }
  return nullptr;
}

bool Clause::computable() {
  for (unsigned i = 0; i < length(); ++i) {
    if ((*this)[i]->isAnswerLiteral()) {
      continue;
    }
    if (!(*this)[i]->computable()) {
      return false;
    }
  }
  return true;
}

}<|MERGE_RESOLUTION|>--- conflicted
+++ resolved
@@ -236,13 +236,8 @@
   }
 #endif
 #if VAMPIRE_CLAUSE_TRACING
-<<<<<<< HEAD
   auto traceForward = env.options->traceForward();
-  if (number() == traceForward && _store != s) {
-=======
-  int traceForward = env.options->traceForward();
-  if ((int)number() == traceForward && _store != s) {
->>>>>>> fd2f69ff
+  if (int(number()) == traceForward && _store != s) {
     std::cout << number() << ".setStore(" << s << ")" << std::endl;
   }
 #endif // VAMPIRE_CLAUSE_TRACING
