--- conflicted
+++ resolved
@@ -92,11 +92,7 @@
     (*this)[i] = lits[i];
   }
 
-<<<<<<< HEAD
-  doClauseTracing();
-=======
   doUnitTracing();
->>>>>>> e09c063b
 }
 
 /**
