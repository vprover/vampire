--- conflicted
+++ resolved
@@ -137,11 +137,7 @@
 {
   unsigned ar = arity();
   ASS(ar);
-<<<<<<< HEAD
-  std::string res = ar != 1 ? "(" : "";
-=======
   std::string res = ar > 1 ? "(" : "";
->>>>>>> bbc1d2b5
   for (unsigned i = _typeArgsArity; i < ar; i++) {
     res += arg(i).toString();
     if (i != ar-1) {
