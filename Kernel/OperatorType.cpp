--- conflicted
+++ resolved
@@ -137,11 +137,7 @@
 {
   unsigned ar = arity();
   ASS(ar);
-<<<<<<< HEAD
-  vstring res = ar != 1 ? "(" : "";
-=======
-  std::string res =  ar > 1 ? "(" : "";  
->>>>>>> e7b2fd1b
+  std::string res = ar != 1 ? "(" : "";
   for (unsigned i = _typeArgsArity; i < ar; i++) {
     res += arg(i).toString();
     if (i != ar-1) {
