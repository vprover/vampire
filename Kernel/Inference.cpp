--- conflicted
+++ resolved
@@ -243,17 +243,9 @@
 
 std::ostream& Kernel::operator<<(std::ostream& out, Inference const& self)
 {
-<<<<<<< HEAD
   switch(self._kind) {
     case Inference::Kind::INFERENCE_012:
       out << "INFERENCE_012, (";
-=======
-  vstring result;
-
-  switch(_kind) {
-    case Kind::INFERENCE_012:
-      result = "INFERENCE_012, (";
->>>>>>> f3ac909e
       break;
     case Inference::Kind::INFERENCE_MANY:
       out << "INFERENCE_MANY, (";
