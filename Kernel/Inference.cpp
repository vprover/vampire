--- conflicted
+++ resolved
@@ -723,11 +723,7 @@
   case InferenceRule::CONDENSATION:
     return "condensation";
   case InferenceRule::ALASCA_SYMBOL_ELIMINATION:
-<<<<<<< HEAD
-    return "alasca integer transformation";
-=======
     return "alasca symbol elimination";
->>>>>>> 47147603
   case InferenceRule::ALASCA_INTEGER_TRANSFORMATION:
     return "alasca integer transformation";
   case InferenceRule::THEORY_NORMALIZATION:
