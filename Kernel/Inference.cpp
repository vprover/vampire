/**
 * @file Inference.cpp
 * Implements class Inference for various kinds of inference.
 *
 * @since 19/05/2007 Manchester
 */

#include "Debug/Tracer.hpp"

#include "Inference.hpp"

using namespace Kernel;

Inference::Inference(Rule r)
  : _rule(r)
{
//  switch(r) {
//  //TODO: move env.statistics object updates here.
//  default: ;
//  }
}


/**
 * Destroy an inference with no premises.
 * @since 04/01/2008 Torrevieja
 */
void Inference::destroy()
{
  CALL ("Inference::destroy");
  delete this;
}

/**
 * Destroy an inference with a single premise.
 * @since 04/01/2008 Torrevieja
 */
void Inference1::destroy()
{
  CALL ("Inference1::destroy");
  _premise1->decRefCnt();
  delete this;
}

/**
 * Destroy an inference with two premises.
 * @since 07/01/2008 Torrevieja
 */
void Inference2::destroy()
{
  CALL ("Inference2::destroy");
  _premise1->decRefCnt();
  _premise2->decRefCnt();
  delete this;
}

/**
 * Create an inference object with multiple premisses
 */
InferenceMany::InferenceMany(Rule rule,UnitList* premises)
  : Inference(rule),
    _premises(premises)
{
  CALL("InferenceMany::InferenceMany");
  UnitList* it=_premises;
  while(it) {
    it->head()->incRefCnt();
    it=it->tail();
  }
}

/**
 * Destroy an inference with many premises.
 * @since 04/01/2008 Torrevieja
 */
void InferenceMany::destroy()
{
  CALL ("InferenceMany::destroy");
  UnitList* it=_premises;
  while(it) {
    it->head()->decRefCnt();
    it=it->tail();
  }

  delete this;
}

/**
 * Return an iterator for an inference with many premises.
 * @since 04/01/2008 Torrevieja
 */
Inference::Iterator InferenceMany::iterator()
{
  Iterator it;
  it.pointer = _premises;
  return it;
}

/**
 * Return an iterator for an inference with one premise.
 * @since 04/01/2008 Torrevieja
 */
Inference::Iterator Inference1::iterator()
{
  Iterator it;
  it.integer = 1;
  return it;
}

/**
 * Return an iterator for an inference with two premises.
 * @since 07/01/2008 Torrevieja
 */
Inference::Iterator Inference2::iterator()
{
  Iterator it;
  it.integer = 0;
  return it;
}

/**
 * Return an iterator for an inference with zero premises.
 * @since 04/01/2008 Torrevieja
 */
Inference::Iterator Inference::iterator()
{
  Iterator it;
#if VDEBUG
  it.integer=0;
#endif
  return it;
}

/**
 * True if there exists the next parent.
 * @since 04/01/2008 Torrevieja
 */
bool InferenceMany::hasNext(Iterator& it)
{
  return it.pointer;
}

/**
 * True if there exists the next parent.
 * @since 04/01/2008 Torrevieja
 */
bool Inference1::hasNext(Iterator& it)
{
  return it.integer;
}

/**
 * True if there exists the next parent.
 * @since 07/01/2008 Torrevieja
 */
bool Inference2::hasNext(Iterator& it)
{
  return it.integer < 2;
}

/**
 * True if there exists the next parent.
 * @since 04/01/2008 Torrevieja
 */
bool Inference::hasNext(Iterator&)
{
  return false;
}

/**
 * Return the next parent.
 * @since 04/01/2008 Torrevieja
 */
Unit* InferenceMany::next(Iterator& it)
{
  ASS(it.pointer);
  UnitList* lst = reinterpret_cast<UnitList*>(it.pointer);
  it.pointer = lst->tail();
  return lst->head();
} // InferenceMany::next

/**
 * Return the next parent.
 * @since 04/01/2008 Torrevieja
 */
Unit* Inference1::next(Iterator& it)
{
  ASS(it.integer);
  it.integer = 0;
  return _premise1;
} // InferenceMany::next

/**
 * Return the next parent.
 * @since 07/01/2008 Torrevieja
 */
Unit* Inference2::next(Iterator& it)
{
  ASS(it.integer >= 0);
  ASS(it.integer < 2);
  return it.integer++ ? _premise2 : _premise1;
} // InferenceMany::next

/**
 * Return the next parent.
 * @since 04/01/2008 Torrevieja
 */
Unit* Inference::next(Iterator&)
{
#if VDEBUG
  ASSERTION_VIOLATION;
#endif
  return 0;
} // Inference::next



/**
 * Return the rule name, such as "binary resolution".
 * @since 04/01/2008 Torrevieja
 */
vstring Inference::ruleName(Rule rule)
{
  CALL("Inference::ruleName");

  switch (rule) {
  case INPUT:
    return "input";
  case NEGATED_CONJECTURE:
    return "negated conjecture";
  case ANSWER_LITERAL:
    return "answer literal";
  case RECTIFY:
    return "rectify";
  case CLOSURE:
    return "closure";
  case FLATTEN:
    return "flattening";
  case FOOL_ELIMINATION:
    return "FOOL elimination";
  case FOOL_ITE_ELIMINATION:
    return "FOOL $ite elimination";
  case FOOL_LET_ELIMINATION:
    return "FOOL $let elimination";
  case FOOL_PARAMODULATION:
    return "FOOL paramodulation";
//  case CHOICE_AXIOM:
//  case MONOTONE_REPLACEMENT:
//  case FORALL_ELIMINATION:
//  case NOT_AND:
//  case NOT_OR:
//  case NOT_IMP:
//  case NOT_IFF:
//  case NOT_XOR:
//  case NOT_NOT:
//  case NOT_FORALL:
//  case NOT_EXISTS:
//  case IMP_TO_OR:
//  case IFF_TO_AND:
//  case XOR_TO_AND:
  case REORDER_LITERALS:
    return "literal reordering";
  case ENNF:
    return "ennf transformation";
  case NNF:
    return "nnf transformation";
//  case DUMMY_QUANTIFIER_REMOVAL:
//  case FORALL_AND:
//  case EXISTS_OR:
//  case QUANTIFIER_SWAP:
//  case FORALL_OR:
//  case EXISTS_AND:
//  case PERMUT:
//  case REORDER_EQ:
//  case HALF_EQUIV:
//  case MINISCOPE:
  case CLAUSIFY:
    return "cnf transformation";
  case FORMULIFY:
    return "formulify";
  case REMOVE_DUPLICATE_LITERALS:
    return "duplicate literal removal";
  case SKOLEMIZE:
    return "skolemisation";
  case RESOLUTION:
    return "resolution";
  case EQUALITY_PROXY_REPLACEMENT:
    return "equality proxy replacement";
  case EQUALITY_PROXY_AXIOM1:
    return "equality proxy definition";
  case EQUALITY_PROXY_AXIOM2:
    return "equality proxy axiom";
  case EXTENSIONALITY_RESOLUTION:
    return "extensionality resolution";
  case DEFINITION_UNFOLDING:
    return "definition unfolding";
  case DEFINITION_FOLDING:
    return "definition folding";
  case SKOLEM_PREDICATE_INTRODUCTION:
  return "skolem predicate introduction";
  case PREDICATE_SKOLEMIZE:
    return "predicate skolemization";
//  case ROW_VARIABLE_EXPANSION:
  case PREDICATE_DEFINITION:
    return "predicate definition introduction";
  case PREDICATE_DEFINITION_UNFOLDING:
    return "predicate definition unfolding";
  case PREDICATE_DEFINITION_MERGING:
    return "predicate definition merging";
  case EQUIVALENCE_DISCOVERY:
    return "equivalence discovery";
  case FORMULA_SHARING:
    return "formula sharing";
  case REDUCE_FALSE_TRUE:
    return "true and false elimination";
  case LOCAL_SIMPLIFICATION:
    return "local simplification";
  case NORMALIZATION:
    return "normalization";
  case EQUALITY_PROPAGATION:
    return "equality propagation";
  case TRIVIAL_INEQUALITY_REMOVAL:
    return "trivial inequality removal";
  case FACTORING:
    return "factoring";
  case SUBSUMPTION_RESOLUTION:
    return "subsumption resolution";
  case SUPERPOSITION:
    return "superposition";
  case EQUALITY_FACTORING:
    return "equality factoring";
  case EQUALITY_RESOLUTION:
    return "equality resolution";
  case FORWARD_DEMODULATION:
    return "forward demodulation";
  case BACKWARD_DEMODULATION:
    return "backward demodulation";
  case FORWARD_LITERAL_REWRITING:
    return "forward literal rewriting";
  case CONDENSATION:
    return "condensation";
  case EVALUATION:
    return "evaluation";
  case INTERPRETED_SIMPLIFICATION:
    return "interpreted simplification";
  case UNUSED_PREDICATE_DEFINITION_REMOVAL:
    return "unused predicate definition removal";
  case PURE_PREDICATE_REMOVAL:
    return "pure predicate removal";
  case INEQUALITY_SPLITTING:
    return "inequality splitting";
  case INEQUALITY_SPLITTING_NAME_INTRODUCTION:
    return "inequality splitting name introduction";
  case GROUNDING:
    return "grounding";
  case EQUALITY_AXIOM:
    return "equality axiom";
  case THEORY:
    return "theory axiom";
<<<<<<< HEAD
  case FOOL_AXIOM:
    return "fool axiom";
=======
  case THEORY_FLATTENING:
    return "theory flattening";
>>>>>>> ad200a47
  case BOOLEAN_TERM_ENCODING:
    return "boolean term encoding";
 // case SPLITTING_COMPONENT:
 //   return "splitting component introduction";
  case SAT_SPLITTING_COMPONENT:
    return "sat splitting component";
  case SAT_SPLITTING_REFUTATION:
    return "sat splitting refutation";
  case SAT_COLOR_ELIMINATION:
    return "sat color elimination";
  case GENERAL_SPLITTING_COMPONENT:
    return "general splitting component introduction";
  case GENERAL_SPLITTING:
    return "general splitting";
  case COMMON_NONPROP_MERGE:
    return "merge";
  case PROP_REDUCE:
    return "prop reduce";
  case CLAUSE_NAMING:
    return "clause naming";
  case BDDZATION:
    return "bddzation";
  case TAUTOLOGY_INTRODUCTION:
    return "tautology introduction";
  case PROGRAM_ANALYSIS:
    return "program analysis";
  case COLOR_UNBLOCKING:
    return "color unblocking";
  case INSTANCE_GENERATION:
    return "instance generation";
  case UNIT_RESULTING_RESOLUTION:
    return "unit resulting resolution";
  case HYPER_SUPERPOSITION:
    return "hyper superposition";
  case GLOBAL_SUBSUMPTION:
    return "global subsumption";
  case SAT_INSTGEN_REFUTATION:
    return "sat instgen refutation";
  case DISTINCT_EQUALITY_REMOVAL:
    return "distinct equality removal";
  case EXTERNAL:
    return "external";
  case CLAIM_DEFINITION:
    return "claim definition";
  case BFNT_FLATTENING:
    return "BNFT flattening";
  case BFNT_DISTINCT:
    return "BNFT distinct";
  case BFNT_TOTALITY:
    return "BNFT totality";
  case FMB_FLATTENING:
    return "flattening (finite model building)";
  case FMB_FUNC_DEF:
    return "functional definition (finite model building)";
  case FMB_DEF_INTRO:
    return "definition introduction (finite model building)";
  case INSTANTIATION:
    return "Instantiation";
  case MODEL_NOT_FOUND:
    return "Finite model not found"; 
  default:
    ASSERTION_VIOLATION;
    return "!UNKNOWN INFERENCE RULE!";
  }
} // Inference::name()


<|MERGE_RESOLUTION|>--- conflicted
+++ resolved
@@ -357,13 +357,10 @@
     return "equality axiom";
   case THEORY:
     return "theory axiom";
-<<<<<<< HEAD
   case FOOL_AXIOM:
     return "fool axiom";
-=======
   case THEORY_FLATTENING:
     return "theory flattening";
->>>>>>> ad200a47
   case BOOLEAN_TERM_ENCODING:
     return "boolean term encoding";
  // case SPLITTING_COMPONENT:
