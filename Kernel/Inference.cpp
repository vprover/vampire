--- conflicted
+++ resolved
@@ -686,17 +686,14 @@
     return "subsumption resolution";
   case InferenceRule::SUPERPOSITION:
     return "superposition";
-<<<<<<< HEAD
   case InferenceRule::GOAL_REWRITING:
     return "goal rewriting";
   case InferenceRule::UPWARD_CHAINING:
     return "upward chaining";
-=======
   case InferenceRule::FUNCTION_DEFINITION_REWRITING:
     return "function definition rewriting";
   case InferenceRule::FUNCTION_DEFINITION_DEMODULATION:
     return "function definition demodulation";
->>>>>>> 5a168f85
   case InferenceRule::CONSTRAINED_SUPERPOSITION:
     return "constrained superposition";
   case InferenceRule::EQUALITY_FACTORING:
