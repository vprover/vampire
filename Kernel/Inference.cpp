/*
 * This file is part of the source code of the software program
 * Vampire. It is protected by applicable
 * copyright laws.
 *
 * This source code is distributed under the licence found here
 * https://vprover.github.io/license.html
 * and in the source directory
 */
/**
 * @file Inference.cpp
 * Implements class Inference for various kinds of inference.
 *
 * @since 19/05/2007 Manchester
 */

#include "Debug/Tracer.hpp"
#include "Kernel/Term.hpp"
#include "Kernel/Clause.hpp"
#include "SAT/SATInference.hpp"
#include "SAT/MinisatInterfacing.hpp"

#include "Inference.hpp"

using namespace Kernel;


/**
 * Return UnitInputType of which should be a formula that has
 * units of types @c t1 and @c t2 as premises.
 */
UnitInputType Kernel::getInputType(UnitInputType t1, UnitInputType t2)
{
  CALL("getInputType");

  return static_cast<UnitInputType>(std::max(toNumber(t1), toNumber(t2)));
}

/**
 * Return UnitInputType of which should be a formula that has
 * @c units as premises.
 *
 * @c units must be a non-empty list.
 */
UnitInputType Kernel::getInputType(UnitList* units)
{
  CALL("Inference::getInputType");
  ASS(units);

  UnitList::Iterator uit(units);
  ALWAYS(uit.hasNext());
  UnitInputType res = uit.next()->inputType();

  while(uit.hasNext()) {
    res = Kernel::getInputType(res, uit.next()->inputType());
  }
  return res;
}

/**
 * To be kept around in _ptr2 of INFERENCE_FROM_SAT_REFUTATION
 **/
struct FromSatRefutationInfo {
  CLASS_NAME(FromSatRefutationInfo);
  USE_ALLOCATOR(FromSatRefutationInfo);

  FromSatRefutationInfo(const FromSatRefutation& fsr) : _satPremises(fsr._satPremises), _usedAssumptions(fsr._usedAssumptions)
  { ASS(_satPremises); }

  SAT::SATClauseList* _satPremises;
  SAT::SATLiteralStack _usedAssumptions; // possibly an empty stack
};


void Inference::destroyDirectlyOwned()
{
  CALL("Inference::destroyDirectlyOwned");

  switch(_kind) {
    case Kind::INFERENCE_FROM_SAT_REFUTATION:
      delete static_cast<FromSatRefutationInfo*>(_ptr2);
      // intentionally fall further
    case Kind::INFERENCE_MANY:
      UnitList::destroy(static_cast<UnitList*>(_ptr1));
    default:
      ;
  }
}

void Inference::destroy()
{
  CALL("Inference::destroy");

  switch(_kind) {
    case Kind::INFERENCE_012:
      if (_ptr1) static_cast<Unit*>(_ptr1)->decRefCnt();
      if (_ptr2) static_cast<Unit*>(_ptr2)->decRefCnt();
      break;
    case Kind::INFERENCE_FROM_SAT_REFUTATION:
      delete static_cast<FromSatRefutationInfo*>(_ptr2);
      // intentionally fall further
    case Kind::INFERENCE_MANY:
      UnitList* it=static_cast<UnitList*>(_ptr1);
      while(it) {
        it->head()->decRefCnt();
        it=it->tail();
      }

      UnitList::destroy(static_cast<UnitList*>(_ptr1));
      break;
  }
}

Inference::Inference(const FromSatRefutation& fsr) {
  CALL("Inference::Inference(FromSatRefutation)");

  initMany(fsr._rule,fsr._premises);

  ASS_REP(isSatRefutationRule(fsr._rule),ruleName(fsr._rule));

  if (fsr._satPremises == nullptr) {
    return; // SAT solver did not support minimization anyway
  }

  _kind = Kind::INFERENCE_FROM_SAT_REFUTATION;
  _ptr2 = new FromSatRefutationInfo(fsr);
}

/**
 * Return an iterator for an inference with zero premises.
 * @since 04/01/2008 Torrevieja
 */
Inference::Iterator Inference::iterator() const
{
  CALL("Inference::iterator");

  Iterator it;
  switch(_kind) {
    case Kind::INFERENCE_012:
      it.integer=0;
      break;
    case Kind::INFERENCE_MANY:
    case Kind::INFERENCE_FROM_SAT_REFUTATION:
      it.pointer = _ptr1;
      break;
  }

  return it;
}

/**
 * True if there exists the next parent.
 * @since 04/01/2008 Torrevieja
 */
bool Inference::hasNext(Iterator& it) const
{
  CALL("Inference::hasNext");

  switch(_kind) {
    case Kind::INFERENCE_012:
      switch(it.integer) {
      case 0:
        return (_ptr1 != nullptr);
      case 1:
        return (_ptr2 != nullptr);
      case 2:
        return false;
      default:
        ASSERTION_VIOLATION;
        return false;
      }
      break;
    case Kind::INFERENCE_MANY:
    case Kind::INFERENCE_FROM_SAT_REFUTATION:
      return (it.pointer != nullptr);
    default:
      ASSERTION_VIOLATION;
  }
}

/**
 * Return the next parent.
 * @since 04/01/2008 Torrevieja
 */
Unit* Inference::next(Iterator& it) const
{
  CALL("Inference::next");

  switch(_kind) {
    case Kind::INFERENCE_012:
      switch(it.integer) {
      case 0:
        it.integer++;
        return static_cast<Unit*>(_ptr1);
      case 1:
        it.integer++;
        return static_cast<Unit*>(_ptr2);
      default:
        ASSERTION_VIOLATION;
        return nullptr;
      }
      break;
    case Kind::INFERENCE_MANY:
    case Kind::INFERENCE_FROM_SAT_REFUTATION: {
      UnitList* lst = static_cast<UnitList*>(it.pointer);
      it.pointer = lst->tail();
      return lst->head();
    }
    default:
      ASSERTION_VIOLATION;
      return nullptr;
  }
} // Inference::next

void Inference::updateStatistics()
{
  CALL("Inference::updateStatistics");

  switch(_kind) {
    case Kind::INFERENCE_012:
      if (_ptr1 == nullptr) {
        /* Inference0 does not update (it does not have parents anyway).
        * So if any of Inference0's statistics have been set externally during
        * proof search, update statistics won't reset these "hacky" values.
        * (C.f., inductionDepth assigned in AVATAR to AVATAR_DEFINITION
        * and thus later propagated to AVATAR_COMPONENT, AVATAR_SPLIT_CLAUSE, and transitively to AVATAR_REFUTATION,
        * and similarly inductionDepth assigned to INDUCTION "hypothesis" formulas in Induction.)
        */
      } else if (_ptr2 == nullptr) {
        _inductionDepth = static_cast<Unit*>(_ptr1)->inference().inductionDepth();
        _XXNarrows = static_cast<Unit*>(_ptr1)->inference().xxNarrows();
        _reductions = static_cast<Unit*>(_ptr1)->inference().reductions();
      } else {
        _inductionDepth = max(static_cast<Unit*>(_ptr1)->inference().inductionDepth(),
            static_cast<Unit*>(_ptr2)->inference().inductionDepth());
        _XXNarrows = max(static_cast<Unit*>(_ptr1)->inference().xxNarrows(),
            static_cast<Unit*>(_ptr2)->inference().xxNarrows());
        _reductions = max(static_cast<Unit*>(_ptr1)->inference().reductions(),
            static_cast<Unit*>(_ptr2)->inference().reductions());
      }

      break;
    case Kind::INFERENCE_MANY:
    case Kind::INFERENCE_FROM_SAT_REFUTATION:
      _inductionDepth = 0;
      UnitList* it= static_cast<UnitList*>(_ptr1);
      while(it) {
        _inductionDepth = max(_inductionDepth,it->head()->inference().inductionDepth());
        _XXNarrows = max(_XXNarrows,it->head()->inference().inductionDepth());
        _reductions = max(_reductions,it->head()->inference().inductionDepth());
        it=it->tail();
      }
      break;
  }
}

vstring Inference::toString() const
{
  CALL("Inference::toString");

  vstring result;

  switch(_kind) {
    case Kind::INFERENCE_012:
      result = "INFERENCE_012, (";
      break;
    case Kind::INFERENCE_MANY:
      result = "INFERENCE_MANY, (";
      break;
    case Kind::INFERENCE_FROM_SAT_REFUTATION:
      result = "INFERENCE_FROM_SAT_REFUTATION, (";
      break;
  }
  result += ruleName(_rule);
  result += "), it: " + Int::toString(toNumber(_inputType));

  result += ", incl: " + Int::toString(_included);
  result += ", ptd: " + Int::toString(_isPureTheoryDescendant);
  if(env.options->addCombAxioms()){
    result += ", cad: " + Int::toString(_combAxiomsDescendant);
  }
  if(env.options->addProxyAxioms()){
   result += ", pad: " + Int::toString(_proxyAxiomsDescendant);
  }
  if(env.options->addCombAxioms() && env.options->addProxyAxioms()){
    result += ", had: " + Int::toString(_holAxiomsDescendant);
  }
  result += ", id: " + Int::toString(_inductionDepth);
  if(env.options->maxXXNarrows() > 0){
    result += ", xxNarrs " + Int::toString(_XXNarrows);
  }
  if(env.options->prioritiseClausesProducedByLongReduction()){
    result += ", redLen " + Int::toString(_reductions);
  }
  result += ", sl: " + Int::toString(_sineLevel);
  result += ", age: " + Int::toString(_age);
  result += ", thAx:" + Int::toString((int)(th_ancestors));
  result += ", allAx:" + Int::toString((int)(all_ancestors));

  return result;
}


void Inference::init0(UnitInputType inputType, InferenceRule r)
{
  CALL("Inference::init0");

  initDefault(inputType,r);
  _kind = Kind::INFERENCE_012;
  _ptr1 = nullptr;
  _ptr2 = nullptr;

  computeTheoryRunningSums();

  _isPureTheoryDescendant = isTheoryAxiom();
  _combAxiomsDescendant = isCombinatorAxiom();
  _proxyAxiomsDescendant = isProxyAxiom();
  _holAxiomsDescendant = _combAxiomsDescendant || _proxyAxiomsDescendant;

  //_inductionDepth = 0 from initDefault (or set externally)
  //_sineLevel = MAX from initDefault (or set externally)
}

void Inference::init1(InferenceRule r, Unit* premise)
{
  CALL("Inference::init1");

  initDefault(premise->inputType(),r);

  _kind = Kind::INFERENCE_012;
  _ptr1 = premise;
  _ptr2 = nullptr;

  premise->incRefCnt();

  computeTheoryRunningSums();
  _isPureTheoryDescendant = premise->isPureTheoryDescendant();
  _combAxiomsDescendant = premise->isCombAxiomsDescendant();
  _proxyAxiomsDescendant = premise->isProxyAxiomsDescendant();
  _holAxiomsDescendant = premise->isHolAxiomsDescendant();
  _sineLevel = premise->getSineLevel();

  updateStatistics();
}

void Inference::init2(InferenceRule r, Unit* premise1, Unit* premise2)
{
  CALL("Inference::init2");

  initDefault(getInputType(premise1->inputType(),premise2->inputType()),r);

  _kind = Kind::INFERENCE_012;
  _ptr1 = premise1;
  _ptr2 = premise2;

  premise1->incRefCnt();
  premise2->incRefCnt();

  computeTheoryRunningSums();
  _isPureTheoryDescendant = premise1->isPureTheoryDescendant() && premise2->isPureTheoryDescendant();
  _combAxiomsDescendant = premise1->isCombAxiomsDescendant() && premise2->isCombAxiomsDescendant() ;
  _proxyAxiomsDescendant = premise1->isProxyAxiomsDescendant() && premise2->isProxyAxiomsDescendant();  
  _holAxiomsDescendant = premise1->isHolAxiomsDescendant() && premise2->isHolAxiomsDescendant();
  _sineLevel = min(premise1->getSineLevel(),premise2->getSineLevel());

  updateStatistics();
}

void Inference::initMany(InferenceRule r, UnitList* premises)
{
  CALL("Inference::initMany");

  initDefault(UnitInputType::AXIOM /* the minimal element; we later compute maximum over premises*/,r);

  _kind = Kind::INFERENCE_MANY;
  _ptr1 = premises;
  _ptr2 = nullptr;

  UnitList* it= premises;
  while(it) {
    it->head()->incRefCnt();
    it=it->tail();
  }

  computeTheoryRunningSums();

  if (premises) {
    _isPureTheoryDescendant = true;
    _combAxiomsDescendant = true;
    _proxyAxiomsDescendant = true;
    _holAxiomsDescendant = true;
    it=premises;
    while(it) {
      const Inference& inf = it->head()->inference();
      _inputType = getInputType(_inputType,inf.inputType());
      _isPureTheoryDescendant &= inf.isPureTheoryDescendant();
      _combAxiomsDescendant &= inf.isCombAxiomsDescendant();
      _proxyAxiomsDescendant &= inf.isProxyAxiomsDescendant();
      _holAxiomsDescendant &= inf.isHolAxiomsDescendant();
      _sineLevel = min(_sineLevel,inf.getSineLevel());
      it=it->tail();
    }
  } else {
    _isPureTheoryDescendant = isTheoryAxiom();
    _combAxiomsDescendant = isCombinatorAxiom();
    _proxyAxiomsDescendant = isProxyAxiom();
    _holAxiomsDescendant = _combAxiomsDescendant || _proxyAxiomsDescendant;
  }

  updateStatistics();
}

Inference::Inference(const FromInput& fi) {
  CALL("Inference::Inference(FromInput)");

  init0(fi.inputType,InferenceRule::INPUT);
}

Inference::Inference(const TheoryAxiom& ta) {
  CALL("Inference::Inference(TheoryAxiom)");

  init0(UnitInputType::AXIOM,ta.rule);
  ASS_REP(isInternalTheoryAxiomRule(ta.rule) || isExternalTheoryAxiomRule(ta.rule), ruleName(ta.rule));
}

Inference::Inference(const FormulaTransformation& ft) {
  CALL("Inference::Inference(FormulaTransformation)");

  init1(ft.rule,ft.premise);

  ASS_REP(isFormulaTransformation(ft.rule),ruleName(ft.rule));
  // ASS(!ft.premise->isClause()); // TODO: should this assertion be here? it would keeps us from preprocessing clauses in InterpretedNormalizer

  _included = ft.premise->included();
}

Inference::Inference(const FormulaTransformationMany& ft) {
  CALL("Inference::Inference(FormulaTransformationMany)");

  initMany(ft.rule,ft.premises);

  ASS_REP(isFormulaTransformation(ft.rule),ruleName(ft.rule));
  ASS_NEQ(ft.premises,UnitList::empty());
  ASS(!ft.premises->head()->isClause()); // TODO: assert also for all others?

  _included = ft.premises->head()->included();
}

Inference::Inference(const GeneratingInference1& gi) {
  CALL("Inference::Inference(GeneratingInference1)");

  init1(gi.rule,gi.premise);

  ASS_REP(isGeneratingInferenceRule(gi.rule),ruleName(gi.rule));
  ASS(gi.premise->isClause());

  _age = gi.premise->age()+1;
}

Inference::Inference(const GeneratingInference2& gi) {
  CALL("Inference::Inference(GeneratingInference2)");

  init2(gi.rule,gi.premise1,gi.premise2);

  ASS_REP(isGeneratingInferenceRule(gi.rule),ruleName(gi.rule));
  ASS(gi.premise1->isClause());
  ASS(gi.premise2->isClause());

  _age = std::max(gi.premise1->age(),gi.premise2->age())+1;
}

Inference::Inference(const GeneratingInferenceMany& gi) {
  CALL("Inference::Inference(GeneratingInferenceMany)");

  initMany(gi.rule,gi.premises);

  ASS_REP(isGeneratingInferenceRule(gi.rule),ruleName(gi.rule));
  _age = 0;
  UnitList* it= gi.premises;
  while(it) {
    Unit* prem = it->head();
    ASS(prem->isClause());
    _age = std::max(_age,prem->inference().age());
    it=it->tail();
  }
  _age++;
}

Inference::Inference(const SimplifyingInference1& si) {
  CALL("Inference::Inference(SimplifyingInference1)");

  init1(si.rule,si.premise);

  ASS_REP(isSimplifyingInferenceRule(si.rule),ruleName(si.rule));
  ASS(si.premise->isClause());

  _age = si.premise->age();
}

Inference::Inference(const SimplifyingInference2& si) {
  CALL("Inference::Inference(SimplifyingInference2)");

  init2(si.rule,si.premise1,si.premise2);

  ASS_REP(isSimplifyingInferenceRule(si.rule),ruleName(si.rule));
  ASS(si.premise1->isClause());
  ASS(si.premise2->isClause());

  _age = si.premise1->age();
}

Inference::Inference(const SimplifyingInferenceMany& si) {
  CALL("Inference::Inference(SimplifyingInferenceMany)");

  initMany(si.rule,si.premises);

  ASS_REP(isSimplifyingInferenceRule(si.rule),ruleName(si.rule));
  ASS_NEQ(si.premises,UnitList::empty());
  ASS(si.premises->head()->isClause()); // TODO: assert also for all others?

  _age = si.premises->head()->inference().age();
}

Inference::Inference(const NonspecificInference0& gi) {
  CALL("Inference::Inference(GenericInference0)");

  init0(gi.inputType,gi.rule);
}

Inference::Inference(const NonspecificInference1& gi) {
  CALL("Inference::Inference(GenericInference1)");

  init1(gi.rule,gi.premise);
}

Inference::Inference(const NonspecificInference2& gi) {
  CALL("Inference::Inference(GenericInference2)");

  init2(gi.rule,gi.premise1,gi.premise2);
}

Inference::Inference(const NonspecificInferenceMany& gi) {
  CALL("Inference::Inference(GenericInferenceMany)");

  initMany(gi.rule,gi.premises);
}

void Inference::minimizePremises()
{
  CALL("Inference::minimizePremises");

  if (_kind != Kind::INFERENCE_FROM_SAT_REFUTATION)
    return;
  if (_ptr2 == nullptr)
    return; // already minimized

  TimeCounter tc(TC_SAT_PROOF_MINIMIZATION);

  FromSatRefutationInfo* info = static_cast<FromSatRefutationInfo*>(_ptr2);

  SATClauseList* minimized = MinisatInterfacing::minimizePremiseList(info->_satPremises,info->_usedAssumptions);

  SATClause* newSatRef = new(0) SATClause(0);
  newSatRef->setInference(new PropInference(minimized));

  UnitList* newFOPrems = SATInference::getFOPremises(newSatRef);

  // cout << "Minimized from " << _premises->length() << " to " << newFOPrems->length() << endl;

  // "release" the old list
  {
    UnitList* it = static_cast<UnitList*>(_ptr1);
    while(it) {
      it->head()->decRefCnt();
      it=it->tail();
    }
  }

  // assign and keep the new one
  {
    _ptr1 = newFOPrems;
    UnitList* it= newFOPrems;
    while(it) {
      it->head()->incRefCnt();
      it=it->tail();
    }
  }

  newSatRef->destroy(); // deletes also the inference and with it the list minimized, but not the clauses inside

  delete info;
  _ptr2 = nullptr;
}

void Inference::computeTheoryRunningSums()
{
  CALL("Inference::computeTheoryRunningSums");

  Inference::Iterator parentIt = iterator();

  // inference without parents
  if (!hasNext(parentIt))
  {
    th_ancestors = isTheoryAxiom() ? 1.0 : 0.0;
    all_ancestors = 1.0;
  }
  else
  {
    // for simplifying inferences, propagate running sums of main premise
    if (isSimplifyingInferenceRule(_rule))
    {
      // all simplifying inferences save the main premise as first premise
      Unit* mainPremise = next(parentIt);
      th_ancestors = mainPremise->inference().th_ancestors;
      all_ancestors = mainPremise->inference().all_ancestors;
    }
    // for non-simplifying inferences, compute running sums as sum over all parents
    else
    {
      th_ancestors = 0.0;
      all_ancestors = 0.0; // there is going to be at least one, eventually
      while (hasNext(parentIt))
      {
        Unit *parent = next(parentIt);
        th_ancestors += parent->inference().th_ancestors;
        all_ancestors += parent->inference().all_ancestors;
      }
    }
  }
}

/**
 * Return the rule name, such as "binary resolution".
 * @since 04/01/2008 Torrevieja
 */
vstring Kernel::ruleName(InferenceRule rule)
{
  CALL("Kernel::ruleName");

  switch (rule) {
  case InferenceRule::INPUT:
    return "input";
  case InferenceRule::NEGATED_CONJECTURE:
    return "negated conjecture";
  case InferenceRule::ANSWER_LITERAL:
  case InferenceRule::ANSWER_LITERAL_RESOLVER:
    return "answer literal";
  case InferenceRule::RECTIFY:
    return "rectify";
  case InferenceRule::CLOSURE:
    return "closure";
  case InferenceRule::FLATTEN:
    return "flattening";
  case InferenceRule::FOOL_ELIMINATION:
    return "fool elimination";
  case InferenceRule::FOOL_ITE_ELIMINATION:
    return "fool $ite elimination";
  case InferenceRule::FOOL_LET_ELIMINATION:
    return "fool $let elimination";
  case InferenceRule::FOOL_MATCH_ELIMINATION:
    return "fool $match elimination";
  case InferenceRule::FOOL_PARAMODULATION:
    return "fool paramodulation";
//  case CHOICE_AXIOM:
//  case MONOTONE_REPLACEMENT:
//  case FORALL_ELIMINATION:
//  case NOT_AND:
//  case NOT_OR:
//  case NOT_IMP:
//  case NOT_IFF:
//  case NOT_XOR:
//  case NOT_NOT:
//  case NOT_FORALL:
//  case NOT_EXISTS:
//  case IMP_TO_OR:
//  case IFF_TO_AND:
//  case XOR_TO_AND:
  case InferenceRule::REORDER_LITERALS:
    return "literal reordering";
  case InferenceRule::ENNF:
    return "ennf transformation";
  case InferenceRule::NNF:
    return "nnf transformation";
//  case DUMMY_QUANTIFIER_REMOVAL:
//  case FORALL_AND:
//  case EXISTS_OR:
//  case QUANTIFIER_SWAP:
//  case FORALL_OR:
//  case EXISTS_AND:
//  case PERMUT:
//  case REORDER_EQ:
//  case HALF_EQUIV:
//  case MINISCOPE:
  case InferenceRule::CLAUSIFY:
    return "cnf transformation";
  case InferenceRule::FORMULIFY:
    return "formulify";
  case InferenceRule::REMOVE_DUPLICATE_LITERALS:
    return "duplicate literal removal";
  case InferenceRule::SKOLEMIZE:
    return "skolemisation";
  case InferenceRule::RESOLUTION:
    return "resolution";
  case InferenceRule::CONSTRAINED_RESOLUTION:
    return "constrained resolution";
  case InferenceRule::EQUALITY_PROXY_REPLACEMENT:
    return "equality proxy replacement";
  case InferenceRule::EQUALITY_PROXY_AXIOM1:
    return "equality proxy definition";
  case InferenceRule::EQUALITY_PROXY_AXIOM2:
    return "equality proxy axiom";
  case InferenceRule::EXTENSIONALITY_RESOLUTION:
    return "extensionality resolution";
  case InferenceRule::DEFINITION_UNFOLDING:
    return "definition unfolding";
  case InferenceRule::DEFINITION_FOLDING:
    return "definition folding";
  case InferenceRule::PREDICATE_DEFINITION:
    return "predicate definition introduction";
  case InferenceRule::PREDICATE_DEFINITION_UNFOLDING:
    return "predicate definition unfolding";
  case InferenceRule::PREDICATE_DEFINITION_MERGING:
    return "predicate definition merging";
  case InferenceRule::REDUCE_FALSE_TRUE:
    return "true and false elimination";

  case InferenceRule::TRIVIAL_INEQUALITY_REMOVAL:
    return "trivial inequality removal";
  case InferenceRule::FACTORING:
    return "factoring";
  case InferenceRule::CONSTRAINED_FACTORING:
    return "constrained factoring";
  case InferenceRule::SUBSUMPTION_RESOLUTION:
    return "subsumption resolution";
  case InferenceRule::SUPERPOSITION:
    return "superposition";
  case InferenceRule::CONSTRAINED_SUPERPOSITION:
    return "constrained superposition";
  case InferenceRule::EQUALITY_FACTORING:
    return "equality factoring";
  case InferenceRule::EQUALITY_RESOLUTION:
  case InferenceRule::EQUALITY_RESOLUTION_WITH_DELETION:
    return "equality resolution";
  case InferenceRule::FORWARD_DEMODULATION:
    return "forward demodulation";
  case InferenceRule::BACKWARD_DEMODULATION:
    return "backward demodulation";
  case InferenceRule::FORWARD_SUBSUMPTION_DEMODULATION:
    return "forward subsumption demodulation";
  case InferenceRule::BACKWARD_SUBSUMPTION_DEMODULATION:
    return "backward subsumption demodulation";
  case InferenceRule::FORWARD_LITERAL_REWRITING:
    return "forward literal rewriting";
  case InferenceRule::INNER_REWRITING:
    return "inner rewriting";
  case InferenceRule::CONDENSATION:
    return "condensation";
  case InferenceRule::THEORY_NORMALIZATION:
    return "theory normalization";
  case InferenceRule::EVALUATION:
    return "evaluation";
  case InferenceRule::CANCELLATION:
    return "cancellation";
  case InferenceRule::INTERPRETED_SIMPLIFICATION:
    return "interpreted simplification";
  case InferenceRule::UNUSED_PREDICATE_DEFINITION_REMOVAL:
    return "unused predicate definition removal";
  case InferenceRule::PURE_PREDICATE_REMOVAL:
    return "pure predicate removal";
  case InferenceRule::INEQUALITY_SPLITTING:
    return "inequality splitting";
  case InferenceRule::INEQUALITY_SPLITTING_NAME_INTRODUCTION:
    return "inequality splitting name introduction";
  case InferenceRule::GROUNDING:
    return "grounding";
  case InferenceRule::EQUALITY_AXIOM:
    return "equality axiom";
  case InferenceRule::CHOICE_AXIOM:
    return "choice axiom";
  case InferenceRule::DISTINCTNESS_AXIOM:
    return "distinctness axiom";
  case InferenceRule::THEORY_TAUTOLOGY_SAT_CONFLICT:
    return "theory tautology sat conflict";
  case InferenceRule::GENERIC_THEORY_AXIOM:
  case InferenceRule::THA_COMMUTATIVITY:
  case InferenceRule::THA_ASSOCIATIVITY:
  case InferenceRule::THA_RIGHT_IDENTINTY:
  case InferenceRule::THA_LEFT_IDENTINTY:
  case InferenceRule::THA_INVERSE_OP_OP_INVERSES:
  case InferenceRule::THA_INVERSE_OP_UNIT:
  case InferenceRule::THA_INVERSE_ASSOC:
  case InferenceRule::THA_NONREFLEX:
  case InferenceRule::THA_TRANSITIVITY:
  case InferenceRule::THA_ORDER_TOTALALITY:
  case InferenceRule::THA_ORDER_MONOTONICITY:
  case InferenceRule::THA_PLUS_ONE_GREATER:
  case InferenceRule::THA_ORDER_PLUS_ONE_DICHOTOMY:
  case InferenceRule::THA_MINUS_MINUS_X:
  case InferenceRule::THA_TIMES_ZERO:
  case InferenceRule::THA_DISTRIBUTIVITY:
  case InferenceRule::THA_DIVISIBILITY:
  case InferenceRule::THA_MODULO_MULTIPLY:
  case InferenceRule::THA_MODULO_POSITIVE:
  case InferenceRule::THA_MODULO_SMALL:
  case InferenceRule::THA_DIVIDES_MULTIPLY:
  case InferenceRule::THA_NONDIVIDES_SKOLEM:
  case InferenceRule::THA_ABS_EQUALS:
  case InferenceRule::THA_ABS_MINUS_EQUALS:
  case InferenceRule::THA_QUOTIENT_NON_ZERO:
  case InferenceRule::THA_QUOTIENT_MULTIPLY:
  case InferenceRule::THA_EXTRA_INTEGER_ORDERING:
  case InferenceRule::THA_FLOOR_SMALL:
  case InferenceRule::THA_FLOOR_BIG:
  case InferenceRule::THA_CEILING_BIG:
  case InferenceRule::THA_CEILING_SMALL:
  case InferenceRule::THA_TRUNC1:
  case InferenceRule::THA_TRUNC2:
  case InferenceRule::THA_TRUNC3:
  case InferenceRule::THA_TRUNC4:
  case InferenceRule::THA_ARRAY_EXTENSIONALITY:
  case InferenceRule::THA_BOOLEAN_ARRAY_EXTENSIONALITY:
  case InferenceRule::THA_BOOLEAN_ARRAY_WRITE1:
  case InferenceRule::THA_BOOLEAN_ARRAY_WRITE2:
  case InferenceRule::THA_ARRAY_WRITE1:
  case InferenceRule::THA_ARRAY_WRITE2:
    return "theory axiom " + Int::toString((unsigned)toNumber(rule));
  case InferenceRule::TERM_ALGEBRA_ACYCLICITY_AXIOM:
    return "term algebras acyclicity";
  case InferenceRule::TERM_ALGEBRA_DISCRIMINATION_AXIOM:
    return "term algebras discriminators";
  case InferenceRule::TERM_ALGEBRA_DISTINCTNESS_AXIOM:
    return "term algebras distinctness";
  case InferenceRule::TERM_ALGEBRA_EXHAUSTIVENESS_AXIOM:
    return "term algebras exhaustiveness";
  case InferenceRule::TERM_ALGEBRA_INJECTIVITY_AXIOM:
    return "term algebras injectivity";
  case InferenceRule::FOOL_AXIOM_TRUE_NEQ_FALSE:
  case InferenceRule::FOOL_AXIOM_ALL_IS_TRUE_OR_FALSE:
    return "fool axiom";
  case InferenceRule::EXTERNAL_THEORY_AXIOM:
    return "external theory axiom";
  case InferenceRule::TERM_ALGEBRA_ACYCLICITY:
    return "term algebras acyclicity";
  case InferenceRule::TERM_ALGEBRA_DISTINCTNESS:
    return "term algebras distinctness";
  case InferenceRule::TERM_ALGEBRA_INJECTIVITY_GENERATING:
  case InferenceRule::TERM_ALGEBRA_INJECTIVITY_SIMPLIFYING:
    return "term algebras injectivity";
  case InferenceRule::THEORY_FLATTENING:
    return "theory flattening";
  case InferenceRule::BOOLEAN_TERM_ENCODING:
    return "boolean term encoding";
  case InferenceRule::AVATAR_DEFINITION:
    return "avatar definition";
  case InferenceRule::AVATAR_COMPONENT:
    return "avatar component clause";
  case InferenceRule::AVATAR_REFUTATION:
    return "avatar sat refutation";
  case InferenceRule::AVATAR_REFUTATION_SMT:
    return "avatar smt refutation";
  case InferenceRule::AVATAR_SPLIT_CLAUSE:
    return "avatar split clause";
  case InferenceRule::AVATAR_CONTRADICTION_CLAUSE:
    return "avatar contradiction clause";
  case InferenceRule::SAT_COLOR_ELIMINATION:
    return "sat color elimination";
  case InferenceRule::GENERAL_SPLITTING_COMPONENT:
    return "general splitting component introduction";
  case InferenceRule::GENERAL_SPLITTING:
    return "general splitting";


  case InferenceRule::COLOR_UNBLOCKING:
    return "color unblocking";
  case InferenceRule::INSTANCE_GENERATION:
    return "instance generation";
  case InferenceRule::UNIT_RESULTING_RESOLUTION:
    return "unit resulting resolution";
  case InferenceRule::HYPER_SUPERPOSITION_SIMPLIFYING:
  case InferenceRule::HYPER_SUPERPOSITION_GENERATING:
    return "hyper superposition";
  case InferenceRule::GLOBAL_SUBSUMPTION:
    return "global subsumption";
  case InferenceRule::SAT_INSTGEN_REFUTATION:
    return "sat instgen refutation";
  case InferenceRule::DISTINCT_EQUALITY_REMOVAL:
    return "distinct equality removal";
  case InferenceRule::EXTERNAL:
    return "external";
  case InferenceRule::CLAIM_DEFINITION:
    return "claim definition";
  case InferenceRule::FMB_FLATTENING:
    return "flattening (finite model building)";
  case InferenceRule::FMB_FUNC_DEF:
    return "functional definition (finite model building)";
  case InferenceRule::FMB_DEF_INTRO:
    return "definition introduction (finite model building)";
  case InferenceRule::ADD_SORT_PREDICATES:
    return "add sort predicates";
  case InferenceRule::ADD_SORT_FUNCTIONS:
    return "add sort functions";
  case InferenceRule::INSTANTIATION:
    return "instantiation";
  case InferenceRule::IRC_VARIABLE_ELIMINATION:
    return "inequality variable elimination";
  case InferenceRule::IRC_SUPERPOSITION:
    return "superposition modulo LA";
  case InferenceRule::IRC_TOTALITY:
    return "totality";
  case InferenceRule::IRC_LITERAL_FACTORING:
    return "inequality literal factoring";
  case InferenceRule::IRC_TERM_FACTORING:
    return "inequality term factoring";
  case InferenceRule::IRC_INEQUALITY_RESOLUTION:
    return "inequality resolution";
  case InferenceRule::IRC_NORMALIZATION:
    return "inequality normalization";
  case InferenceRule::IRC_FWD_DEMODULATION:
    return "forward demodulation modulo LA";
  case InferenceRule::IRC_BWD_DEMODULATION:
    return "backward demodulation modulo LA";
  case InferenceRule::MODEL_NOT_FOUND:
    return "finite model not found";
  case InferenceRule::INDUCTION_AXIOM:
    return "induction hypothesis";
  case InferenceRule::GEN_INDUCTION_AXIOM:
    return "generalized induction hypothesis";
  case InferenceRule::ARITHMETIC_SUBTERM_GENERALIZATION:
    return "arithmetic subterm generalization";
<<<<<<< HEAD
=======
  case InferenceRule::INT_INF_UP_INDUCTION_AXIOM:
    return "integer induction hypothesis (up, infinite interval)";
  case InferenceRule::INT_INF_DOWN_INDUCTION_AXIOM:
    return "integer induction hypothesis (down, infinite interval)";
  case InferenceRule::INT_INF_UP_GEN_INDUCTION_AXIOM:
    return "generalized integer induction hypothesis (up, infinite interval)";
  case InferenceRule::INT_INF_DOWN_GEN_INDUCTION_AXIOM:
    return "generalized integer induction hypothesis (down, infinite interval)";
  case InferenceRule::INT_FIN_UP_INDUCTION_AXIOM:
    return "integer induction hypothesis (up, finite interval)";
  case InferenceRule::INT_FIN_DOWN_INDUCTION_AXIOM:
    return "integer induction hypothesis (down, finite interval)";
  case InferenceRule::INT_FIN_UP_GEN_INDUCTION_AXIOM:
    return "generalized integer induction hypothesis (up, finite interval)";
  case InferenceRule::INT_FIN_DOWN_GEN_INDUCTION_AXIOM:
    return "generalized integer induction hypothesis (down, finite interval)";
  case InferenceRule::INT_DB_UP_INDUCTION_AXIOM:
    return "integer induction hypothesis (up, default bound)";
  case InferenceRule::INT_DB_DOWN_INDUCTION_AXIOM:
    return "integer induction hypothesis (down, default bound)";
  case InferenceRule::INT_DB_UP_GEN_INDUCTION_AXIOM:
    return "generalized integer induction hypothesis (up, default bound)";
  case InferenceRule::INT_DB_DOWN_GEN_INDUCTION_AXIOM:
    return "generalized integer induction hypothesis (down, default bound)";
>>>>>>> b713bc15
  case InferenceRule::GAUSSIAN_VARIABLE_ELIMINIATION:
    return "gaussian variable elimination";
  case InferenceRule::COMBINATOR_AXIOM:
    return "combinator axiom";
  case InferenceRule::FUNC_EXT_AXIOM:
    return "functional extensionality axiom";
  case InferenceRule::EQUALITY_PROXY_AXIOM:
    return "equality proxy axiom";
  case InferenceRule::NOT_PROXY_AXIOM:
    return "logical not proxy axiom";
  case InferenceRule::AND_PROXY_AXIOM:
    return "logical and proxy axiom";
  case InferenceRule::OR_PROXY_AXIOM:
    return "logical or proxy axiom";
  case InferenceRule::IMPLIES_PROXY_AXIOM:
    return "implies proxy axiom";
  case InferenceRule::PI_PROXY_AXIOM:
    return "pi proxy axiom";
  case InferenceRule::SIGMA_PROXY_AXIOM:
    return "sigma proxy axiom";
  case InferenceRule::ARG_CONG:
    return "argument congruence";
  case InferenceRule::SXX_NARROW:
    return "sxx_narrow";
  case InferenceRule::SX_NARROW:
    return "sx_narrow";
  case InferenceRule::S_NARROW:
    return "s_narrow";
  case InferenceRule::CXX_NARROW:
    return "cxx_narrow";
  case InferenceRule::CX_NARROW:
    return "cx_narrow";
  case InferenceRule::C_NARROW:
    return "c_narrow";
  case InferenceRule::BXX_NARROW:
    return "bxx_narrow";
  case InferenceRule::BX_NARROW:
    return "bx_narrow";
  case InferenceRule::B_NARROW:
    return "b_narrow";
  case InferenceRule::KX_NARROW:
    return "kx_narrow";
  case InferenceRule::K_NARROW:
    return "k_narrow";
  case InferenceRule::I_NARROW:
    return "i_narrow";
  case InferenceRule::SUB_VAR_SUP:
    return "sub-var superposition";
  case InferenceRule::COMBINATOR_DEMOD:
    return "combinator demodulation";
  case InferenceRule::COMBINATOR_NORMALISE:
    return "combinator normalisation";  
  case InferenceRule::NEGATIVE_EXT:
    return "negative extensionality";
  case InferenceRule::INJECTIVITY:
    return "injectivity";
  case InferenceRule::HOL_NOT_ELIMINATION:
    return "not proxy clausification";
  case InferenceRule::BINARY_CONN_ELIMINATION:
    return "binary proxy clausification";
  case InferenceRule::VSIGMA_ELIMINATION:
    return "sigma clausification";
  case InferenceRule::VPI_ELIMINATION:
    return "pi clausification";
  case InferenceRule::HOL_EQUALITY_ELIMINATION:
    return "equality proxy clausification";
  case InferenceRule::BOOL_SIMP:
    return "boolean simplification";
  case InferenceRule::EQ_TO_DISEQ:
    return "bool equality to disequality";
  case InferenceRule::PRIMITIVE_INSTANTIATION:
    return "primitive instantiation";
  case InferenceRule::LEIBNIZ_ELIMINATION:
    return "leibniz equality elimination";
  case InferenceRule::CASES_SIMP:
    return "cases simplifying";
    /* this cases are no actual inference rules but only markeres to separatea groups of rules */
  case InferenceRule::PROXY_AXIOM:
  case InferenceRule::GENERIC_FORMULA_TRANSFORMATION: 
  case InferenceRule::INTERNAL_FORMULA_TRANSFORMATION_LAST: 
  case InferenceRule::GENERIC_SIMPLIFYING_INFERNCE:
  case InferenceRule::INTERNAL_SIMPLIFYING_INFERNCE_LAST: 
  case InferenceRule::GENERIC_GENERATING_INFERNCE:
  case InferenceRule::INTERNAL_GENERATING_INFERNCE_LAST:
  case InferenceRule::TERM_ALGEBRA_DIRECT_SUBTERMS_AXIOM:
  case InferenceRule::TERM_ALGEBRA_SUBTERMS_TRANSITIVE_AXIOM:
  case InferenceRule::INTERNAL_THEORY_AXIOM_LAST:
    { /* explicitly ignoring this cases */ }
  }
  
  ASSERTION_VIOLATION;
  /* moved outside of the case statement to get a compiler warning */
  return "!UNKNOWN INFERENCE RULE!";
} // Inference::name()
<|MERGE_RESOLUTION|>--- conflicted
+++ resolved
@@ -927,8 +927,6 @@
     return "generalized induction hypothesis";
   case InferenceRule::ARITHMETIC_SUBTERM_GENERALIZATION:
     return "arithmetic subterm generalization";
-<<<<<<< HEAD
-=======
   case InferenceRule::INT_INF_UP_INDUCTION_AXIOM:
     return "integer induction hypothesis (up, infinite interval)";
   case InferenceRule::INT_INF_DOWN_INDUCTION_AXIOM:
@@ -953,7 +951,6 @@
     return "generalized integer induction hypothesis (up, default bound)";
   case InferenceRule::INT_DB_DOWN_GEN_INDUCTION_AXIOM:
     return "generalized integer induction hypothesis (down, default bound)";
->>>>>>> b713bc15
   case InferenceRule::GAUSSIAN_VARIABLE_ELIMINIATION:
     return "gaussian variable elimination";
   case InferenceRule::COMBINATOR_AXIOM:
