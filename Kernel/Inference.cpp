--- conflicted
+++ resolved
@@ -1022,13 +1022,8 @@
     return "cases simplifying";
     /* this cases are no actual inference rules but only markeres to separatea groups of rules */
   case InferenceRule::PROXY_AXIOM:
-<<<<<<< HEAD
-  case InferenceRule::GENERIC_FORMULA_TRANSFORMATION:
-  case InferenceRule::INTERNAL_FORMULA_TRANSFORMATION_LAST:
-=======
-  case InferenceRule::GENERIC_FORMULA_CLAUSE_TRANSFORMATION: 
-  case InferenceRule::INTERNAL_FORMULA_CLAUSE_TRANSFORMATION_LAST: 
->>>>>>> 1a900862
+  case InferenceRule::GENERIC_FORMULA_CLAUSE_TRANSFORMATION:
+  case InferenceRule::INTERNAL_FORMULA_CLAUSE_TRANSFORMATION_LAST:
   case InferenceRule::GENERIC_SIMPLIFYING_INFERNCE:
   case InferenceRule::INTERNAL_SIMPLIFYING_INFERNCE_LAST:
   case InferenceRule::GENERIC_GENERATING_INFERNCE:
