/*
 * This file is part of the source code of the software program
 * Vampire. It is protected by applicable
 * copyright laws.
 *
 * This source code is distributed under the licence found here
 * https://vprover.github.io/license.html
 * and in the source directory
 */
/**
 * @file RobSubstitution.hpp
 * Defines class RobSubstitution.
 *
 */

#ifndef __RobSubstitution__
#define __RobSubstitution__

#include "Forwards.hpp"
#include "Kernel/Polynomial.hpp"
#include "Lib/Backtrackable.hpp"
#include "Lib/Recycled.hpp"
#include "Term.hpp"
#include "Lib/Hash.hpp"
#include "Lib/DHMap.hpp"
#include "Lib/Metaiterators.hpp"
#include "Kernel/BottomUpEvaluation.hpp"
#include "Lib/Environment.hpp"
#include "Kernel/Signature.hpp"
#include "Kernel/TypedTermList.hpp"
#include <initializer_list>

#if VDEBUG
#include <iostream>
#endif


<<<<<<< HEAD
// constexpr int specialIndex(unsigned idx) 
// { return -3 - idx; }

=======
>>>>>>> bbc1d2b5
const int GLUE_INDEX=-2;
const int UNBOUND_INDEX=-1;

namespace Kernel
{

struct VarSpec
{
  VarSpec() {}
<<<<<<< HEAD
  VarSpec(TermList var, int index) : var(var.var()), special(var.isSpecialVar()), index(index) {}

  friend std::ostream& operator<<(std::ostream& out, VarSpec const& self);

  /** number of variable */
  unsigned var : 31;
  bool special : 1;
=======
  VarSpec(TermList var, int index) : _self(var), index(index) { ASS(var.isVar()) }

  friend std::ostream& operator<<(std::ostream& out, VarSpec const& self);

  TermList _self;
>>>>>>> bbc1d2b5
  /** index of variable bank */
  int index;
  bool special() const { return _self.isSpecialVar(); }
  unsigned var() const { return _self.var(); }
  TermList varAsTermlist() const { return TermList::var(var(), special()); }

<<<<<<< HEAD
  auto asTuple() const { return std::make_tuple(var * 2 + unsigned(special), index); }
  IMPL_COMPARISONS_FROM_TUPLE(VarSpec)

  unsigned defaultHash () const { return HashUtils::combine(var  , index, special); }
  unsigned defaultHash2() const { return HashUtils::combine(index, var  , special); }
=======
  auto asTuple() const { return std::tie(_self, index); }
  IMPL_COMPARISONS_FROM_TUPLE(VarSpec)

  unsigned defaultHash () const { return HashUtils::combine(_self.content(), index); }
  unsigned defaultHash2() const { return HashUtils::combine(index, _self.content()); }
>>>>>>> bbc1d2b5
};

struct TermSpec {
  TermSpec() {}

  TermSpec(TermList t, int i) : term(t), index(t.isTerm() && t.term()->shared() && t.ground() ? 0 : i) {}
<<<<<<< HEAD
  TermSpec(VarSpec v) : term(TermList::var(v.var)), index(v.index) {}
=======
  TermSpec(VarSpec v) : term(v.varAsTermlist()), index(v.index) {}
>>>>>>> bbc1d2b5

  auto asTuple() const -> decltype(auto) { return std::tie(term, index); }
  IMPL_COMPARISONS_FROM_TUPLE(TermSpec)
  IMPL_HASH_FROM_TUPLE(TermSpec)

  TermList term;
  int index;
  bool sameTermContent(const TermSpec& ts) const
  {
    bool termSameContent=term.sameContent(&ts.term);
    if(!termSameContent && term.isTerm() && term.term()->isLiteral() &&
      ts.term.isTerm() && ts.term.term()->isLiteral()) {
      const Literal* l1=static_cast<const Literal*>(term.term());
      const Literal* l2=static_cast<const Literal*>(ts.term.term());
      if(l1->functor()==l2->functor() && l1->arity()==0) {
        return true;
      }
    }
    if(!termSameContent) {
      return false;
    }
    return index==ts.index || term.isSpecialVar() ||
      (term.isTerm() && (
  (term.term()->shared() && term.term()->ground()) ||
   term.term()->arity()==0 ));
  }

  TermSpec sort() const { return TermSpec(SortHelper::getResultSort(term.term()), index); }

  friend std::ostream& operator<<(std::ostream& out, TermSpec const& self);

  bool isVar() const { return term.isVar(); }
  VarSpec varSpec() const { return VarSpec(term, index); }
  bool isTerm() const { return term.isTerm(); }

  TermSpec termArgSort(unsigned i) const { return TermSpec(SortHelper::getTermArgSort(term.term(), i), index); }
  TermSpec anyArgSort(unsigned i) const { return TermSpec(SortHelper::getArgSort(term.term(), i), index); }

  unsigned nTypeArgs() const { return term.term()->numTypeArguments(); }
  unsigned nTermArgs() const { return term.term()->numTermArguments(); }
  unsigned nAllArgs() const { return term.term()->arity(); }

  // TODO remove unnecessary function call
  TermSpec termArg(unsigned i) const { return TermSpec(this->term.term()->termArg(i), this->index); }
  TermSpec typeArg(unsigned i) const { return TermSpec(this->term.term()->typeArg(i), this->index); }
  TermSpec anyArg (unsigned i) const { return TermSpec(*this->term.term()->nthArgument(i), this->index); }

  auto typeArgs() const { return range(0, nTypeArgs()).map([this](auto i) { return typeArg(i); }); }
  auto termArgs() const { return range(0, nTermArgs()).map([this](auto i) { return termArg(i); }); }
  auto allArgs()  const { return range(0, nAllArgs()).map([this](auto i) { return anyArg(i); }); }

  bool deepEqCheck(const TermSpec& t2) const {
    TermSpec const& t1 = *this;
    if (t1.term.sameContent(t2.term)) {
      return t1.isVar() ? t1.index == t2.index 
                        : (t1.index == t2.index || t1.term.term()->ground());
    } else {
      if (t1.isTerm() != t2.isTerm()) return false;
      if (t1.isVar()) {
        ASS(t2.isVar() && (t1.term.var() != t2.term.var() || t1.term.isSpecialVar() != t2.term.isSpecialVar()))
        return false;
      }
      return t1.functor() == t2.functor() 
        && t1.allArgs().zip(t2.allArgs()).all([](auto pair) { return pair.first.deepEqCheck(pair.second); });
    }
  }


  TermList::Top top() const { return this->term.top(); }
  unsigned functor() const { return term.term()->functor(); }

  TermList toTerm(Kernel::RobSubstitution& s) const;


  bool isSort() const
  { return this->term.term()->isSort(); }

  bool sortIsBoolOrVar() const
  { 
    if (!isTerm()) return false;
    auto fun = env.signature->getFunction(functor());
    auto op = fun->fnType();
    TermList res = op->result();
    return res.isVar() || res == AtomicSort::boolSort();
  }

  bool isNumeral() const { return theory->isInterpretedNumber(this->term); }

  bool definitelyGround() const 
  { return this->term.isTerm() 
        && this->term.term()->shared() 
        && this->term.term()->ground(); }

  unsigned groundWeight() const 
  {
    ASS(definitelyGround())
    return this->term.weight();
  }

  template<class Deref>
  static int compare(TermSpec const& lhs, TermSpec const& rhs, Deref deref) {
    Recycled<Stack<std::pair<TermSpec, TermSpec>>> todo;
    todo->push(std::make_pair(lhs,rhs));
    while (todo->isNonEmpty()) {
      auto lhs_ = std::move(todo->top().first);
      auto rhs_ =           todo->pop().second;
      auto& lhs = deref(lhs_);
      auto& rhs = deref(rhs_);

      if (lhs.isTerm() != rhs.isTerm()) {
        return lhs.isVar() ? -1 : 1;

      } else {
        if (lhs.isTerm()) {
          if (lhs.functor() != rhs.functor()) {
            return lhs.functor() < rhs.functor() ? -1 : 1;
          } else {
            todo->loadFromIterator(lhs.allArgs().zip(rhs.allArgs()));
          }
        } else {
          ASS(lhs.isVar() && rhs.isVar())
          auto v1 = lhs.varSpec();
          auto v2 = rhs.varSpec();
          if (v1 != v2) {
            return v1.asTuple() < v2.asTuple() ? -1 : 1;
          }
        }
      }
    }
    return 0;
  }
};

/** A wrapper around TermSpec that automatically dereferences the TermSpec with respect to some RobSubstition when 
 * used with BottomUpEvaluation.  This means for example if we evaluate some TermSpec * `g(X, Y)` in a context 
 * `{ X -> a, Y -> f(X) }` it behaves as if we would evaluate `g(a,f(a))`.  */
struct AutoDerefTermSpec
{
  TermSpec term;

  AutoDerefTermSpec(TermSpec const& t, RobSubstitution const* s);
  explicit AutoDerefTermSpec(AutoDerefTermSpec const& other) : term(other.term) {}
  AutoDerefTermSpec(AutoDerefTermSpec && other) = default;
  friend std::ostream& operator<<(std::ostream& out, AutoDerefTermSpec const& self);

  struct Context 
  { RobSubstitution const* subs; };
};

/* a Memo to be used with BottomUpEvaluation and AutoDerefTermSpec that only memorizes the result for non-variable subterms. */
template<class Result>
class OnlyMemorizeNonVar 
{
  Map<TermSpec, Result> _memo;
public:
  OnlyMemorizeNonVar(OnlyMemorizeNonVar &&) = default;
  OnlyMemorizeNonVar& operator=(OnlyMemorizeNonVar &&) = default;
  OnlyMemorizeNonVar() : _memo() {}

  auto memoKey(AutoDerefTermSpec const& arg) -> Option<TermSpec>
  { 
    if (arg.term.term.isTerm()) {
      return some(arg.term);
    } else {
      return {};
    }
  }

  Option<Result> get(AutoDerefTermSpec const& arg)
  { 
    auto key = memoKey(arg);
    return key.isSome()
       ? _memo.tryGet(*key).toOwned()
       : Option<Result>(); 
  }

  template<class Init> Result getOrInit(AutoDerefTermSpec const& orig, Init init)
  { 
    auto key = memoKey(orig);
    return key.isSome() ? _memo.getOrInit(*key, init)
                        : init(); 
  }
  void reset() { _memo.reset(); }
};

class UnificationConstraint
{
  TermSpec _t1;
  TermSpec _t2;
  TermSpec _sort;
public:
  UnificationConstraint() {}
  USE_ALLOCATOR(UnificationConstraint)
  auto asTuple() const -> decltype(auto) { return std::tie(_t1, _t2, _sort); }
  IMPL_COMPARISONS_FROM_TUPLE(UnificationConstraint);
  IMPL_HASH_FROM_TUPLE(UnificationConstraint);

  UnificationConstraint(TermSpec t1, TermSpec t2, TermSpec sort)
  : _t1(std::move(t1)), _t2(std::move(t2)), _sort(std::move(sort))
  {}

  Option<Literal*> toLiteral(RobSubstitution& s);

  TermSpec const& lhs() const { return _t1; }
  TermSpec const& rhs() const { return _t2; }

  friend std::ostream& operator<<(std::ostream& out, UnificationConstraint const& self)
  { return out << self._t1 << " ?= " << self._t2; }
};

using namespace Lib;

class AbstractingUnifier;
class UnificationConstraint;

class RobSubstitution
:public Backtrackable
{
  friend class AbstractingUnifier;
  friend class UnificationConstraint;
 
  DHMap<VarSpec, TermSpec> _bindings;
  mutable DHMap<VarSpec, unsigned> _outputVarBindings;
  mutable bool _startedBindingOutputVars;
  mutable unsigned _nextUnboundAvailable;
  mutable unsigned _nextGlueAvailable;
  DHMap<TermSpec, unsigned> _gluedTerms;
  mutable OnlyMemorizeNonVar<TermList> _applyMemo;

public:
  USE_ALLOCATOR(RobSubstitution);
  
  RobSubstitution() 
    : _startedBindingOutputVars(false)
    , _nextUnboundAvailable(0) 
    , _nextGlueAvailable(0) 
    , _gluedTerms() 
  {}

  SubstIterator matches(Literal* base, int baseIndex,
	  Literal* instance, int instanceIndex, bool complementary);
  SubstIterator unifiers(Literal* l1, int l1Index, Literal* l2, int l2Index, bool complementary);

  bool unify(TermList t1,int index1, TermList t2, int index2);
  bool match(TermList base,int baseIndex, TermList instance, int instanceIndex);

  bool unifyArgs(Term* t1,int index1, Term* t2, int index2);
  bool matchArgs(Term* base,int baseIndex, Term* instance, int instanceIndex);

  void denormalize(const Renaming& normalizer, int normalIndex, int denormalizedIndex);
  bool isUnbound(VarSpec v) const;

  /** introduces a new "glue" variable, and binds it to forTerm. 
   * Glue variables live in their own namespace that is only used within this rob substitution. They are used only to represent subterms of other terms in the substitution.
   * This is useful in cases where we want to create terms that contain two subterms of different variable banks in e.g. Unification with Abstraction:
   *
   * Say we want to unify
   * x + f(y)    <- var bank 0
   * and   
   * f(y)        <- var bank 1
   *
   * Then an mgu is x -> -f(y/0) + f(y/1)
   * This cannot be directly represented in vampire as our TermSpec can only hold 1 variable bank per term, and not multiple per subterm. So what we want to do instead 
   * is introduce two new "glue" variables varibles G0, G1
   *
   * G0 -> -f(y)/0
   * G1 ->  f(y)/1
   *
   * and return as mgu
   * {x -> G0 + G1, G0 -> -f(y)/0, G1 -> f(y)/1}
   */
  VarSpec introGlueVar(TermSpec forTerm);

  /* TODO */
  TermSpec createTerm(unsigned functor)
  { return TermSpec(TermList(Term::create(functor, 0, nullptr)), /* index */ 0); }


  /* TODO */
  template<class Iter>
  TermSpec createTermFromIter(unsigned functor, Iter iter)
  {
    TermSpec out;
    if (!iter.hasNext()) {
      return TermSpec(TermList(Term::create(functor, 0, nullptr)), /* index */ 0);
    }
    Recycled<Stack<TermList>> args;
    Option<int> index;
    while (iter.hasNext()) {
      auto arg = iter.next();
      if (// ground term
          (!arg.term.isVar() && arg.term.term()->shared() && arg.term.ground())
          ) {
        args->push(arg.term);

      } else if (index.isNone()) {
        args->push(arg.term);
        index = some(arg.index);

      } else if (*index == GLUE_INDEX) {
        args->push(arg.index == GLUE_INDEX 
                    ? arg.term 
<<<<<<< HEAD
                    : TermList::var(introGlueVar(arg).var));
=======
                    : introGlueVar(arg).varAsTermlist());
>>>>>>> bbc1d2b5
      } else {
        if (arg.index == *index) {
          args->push(arg.term);
        } else {
          // two different indices present
          for (auto i : range(0, args->size())) {
<<<<<<< HEAD
            (*args)[i] = TermList::var(introGlueVar(TermSpec((*args)[i], *index)).var);
          }
          index = some(GLUE_INDEX);
          args->push(TermList::var(introGlueVar(arg).var));
=======
            (*args)[i] = introGlueVar(TermSpec((*args)[i], *index)).varAsTermlist();
          }
          index = some(GLUE_INDEX);
          args->push(introGlueVar(arg).varAsTermlist());
>>>>>>> bbc1d2b5
        }
      }
    }
    return TermSpec(TermList(Term::create(functor, args->size(), args->begin())), index.unwrapOr(0));
  }

  /* creates a new TermSpec with the given arguments `args` which all need to be of type `TermSpec`. If any of the argumetns have different variable banks "glue" variable are introduced. See the function `introGlueVar` for that. */
  template<class... Args>
  TermSpec createTerm(unsigned functor, Args... args)
  {
    return createTermFromIter(functor, iterItems(args...));
  }

  void reset()
  {
    _bindings.reset();
    _outputVarBindings.reset();
    _startedBindingOutputVars = false;
    _nextUnboundAvailable=0;
    _nextGlueAvailable=0;
    _gluedTerms.reset();
    _applyMemo.reset();
  }
  bool keepRecycled() const { return _bindings.keepRecycled() || _outputVarBindings.keepRecycled(); }

  /**
   * Bind special variable to a specified term
   *
   * Calls to this method must happen before calls to any
   * other methods. Also no special variables can occur in
   * binding term, as no occur-check is performed.
   */
  void bindSpecialVar(unsigned var, unsigned internalBank, TermList t, int index)
  {
    VarSpec vs(TermList::var(var, /* special */ true), internalBank);
    ASS(!_bindings.find(vs));
    bind(vs, TermSpec(t,index));
  }

  TermList::Top getSpecialVarTop(unsigned specialVar, unsigned index) const;
  TermList apply(TermList t, int index) const;
  Literal* apply(Literal* lit, int index) const;
  TypedTermList apply(TypedTermList t, int index) const { return TypedTermList(apply(TermList(t), index), apply(t.sort(), index)); }
  Stack<Literal*> apply(Stack<Literal*> cl, int index) const;
  size_t getApplicationResultWeight(TermList t, int index) const;
  size_t getApplicationResultWeight(Literal* lit, int index) const;

  bool isEmpty() const { return _bindings.size() == 0 && _outputVarBindings.size() == 0; }

  friend std::ostream& operator<<(std::ostream& out, RobSubstitution const& self);
  std::ostream& output(std::ostream& out, bool deref) const;

  friend std::ostream& operator<<(std::ostream& out, VarSpec const& self)
  {
    if(self.index == GLUE_INDEX) {
<<<<<<< HEAD
      return out << "G" << (self.special ? "S" : "") << self.var;

    } else if(self.index == UNBOUND_INDEX) {
      return out << "U" << (self.special ? "S" : "") << self.var;

    } else {
      return out << (self.special ? "S" : "X") << self.var << "/" << self.index;
=======
      return out << "G" << (self.special() ? "S" : "") << self.var();

    } else if(self.index == UNBOUND_INDEX) {
      return out << "U" << (self.special() ? "S" : "") << self.var();

    } else {
      return out << (self.special() ? "S" : "X") << self.var() << "/" << self.index;
>>>>>>> bbc1d2b5
    }
  }


  RobSubstitution(RobSubstitution&& obj) = default;
  RobSubstitution& operator=(RobSubstitution&& obj) = default;
  TermSpec const& derefBound(TermSpec const& v) const;
  unsigned findOrIntroduceOutputVariable(VarSpec v) const;
private:
  TermList apply(TermSpec);
  RobSubstitution(const RobSubstitution& obj) = delete;
  RobSubstitution& operator=(const RobSubstitution& obj) = delete;

  template<class T, class H1, class H2>
  void bind(DHMap<VarSpec, T, H1, H2>& map, const VarSpec& v, T b);
  void bind(const VarSpec& v, TermSpec b);
  void bindVar(const VarSpec& var, const VarSpec& to);
  bool match(TermSpec base, TermSpec instance);
  bool unify(TermSpec t1, TermSpec t2);
  bool occurs(VarSpec const& vs, TermSpec const& ts);

  friend std::ostream& operator<<(std::ostream& out, RobSubstitution const& self)
  { return out << "(" << self._bindings << ", " << self._outputVarBindings << ")"; }

  template<class Fn>
  SubstIterator getAssocIterator(RobSubstitution* subst,
    Literal* l1, int l1Index, Literal* l2, int l2Index, bool complementary);

  template<class Fn>
  struct AssocContext;
  template<class Fn>
  class AssocIterator;

  struct MatchingFn;
  struct UnificationFn;

};

inline AutoDerefTermSpec::AutoDerefTermSpec(TermSpec const& t, RobSubstitution const* s) : term(s->derefBound(t)) {}

};

namespace Lib {
  template<>
  struct BottomUpChildIter<Kernel::AutoDerefTermSpec>
  {
    using Item = Kernel::AutoDerefTermSpec;
    Item _self;
    unsigned _arg;

    BottomUpChildIter(Item const& self, Kernel::AutoDerefTermSpec::Context c) : _self(Item(self)), _arg(0) {}
 
    Item const& self() { return _self; }

    Item next(Kernel::AutoDerefTermSpec::Context c)
    { return Kernel::AutoDerefTermSpec(_self.term.anyArg(_arg++), c.subs); }

    bool hasNext(Kernel::AutoDerefTermSpec::Context c)
    { return _self.term.isTerm() && _arg < _self.term.nAllArgs(); }

    unsigned nChildren(Kernel::AutoDerefTermSpec::Context c)
    { return _self.term.isTerm() ? _self.term.nAllArgs() : 0; }
  };

} // namespace Lib

#endif /*__RobSubstitution__*/<|MERGE_RESOLUTION|>--- conflicted
+++ resolved
@@ -35,12 +35,6 @@
 #endif
 
 
-<<<<<<< HEAD
-// constexpr int specialIndex(unsigned idx) 
-// { return -3 - idx; }
-
-=======
->>>>>>> bbc1d2b5
 const int GLUE_INDEX=-2;
 const int UNBOUND_INDEX=-1;
 
@@ -50,51 +44,29 @@
 struct VarSpec
 {
   VarSpec() {}
-<<<<<<< HEAD
-  VarSpec(TermList var, int index) : var(var.var()), special(var.isSpecialVar()), index(index) {}
+  VarSpec(TermList var, int index) : _self(var), index(index) { ASS(var.isVar()) }
 
   friend std::ostream& operator<<(std::ostream& out, VarSpec const& self);
 
-  /** number of variable */
-  unsigned var : 31;
-  bool special : 1;
-=======
-  VarSpec(TermList var, int index) : _self(var), index(index) { ASS(var.isVar()) }
-
-  friend std::ostream& operator<<(std::ostream& out, VarSpec const& self);
-
   TermList _self;
->>>>>>> bbc1d2b5
   /** index of variable bank */
   int index;
   bool special() const { return _self.isSpecialVar(); }
   unsigned var() const { return _self.var(); }
   TermList varAsTermlist() const { return TermList::var(var(), special()); }
 
-<<<<<<< HEAD
-  auto asTuple() const { return std::make_tuple(var * 2 + unsigned(special), index); }
-  IMPL_COMPARISONS_FROM_TUPLE(VarSpec)
-
-  unsigned defaultHash () const { return HashUtils::combine(var  , index, special); }
-  unsigned defaultHash2() const { return HashUtils::combine(index, var  , special); }
-=======
   auto asTuple() const { return std::tie(_self, index); }
   IMPL_COMPARISONS_FROM_TUPLE(VarSpec)
 
   unsigned defaultHash () const { return HashUtils::combine(_self.content(), index); }
   unsigned defaultHash2() const { return HashUtils::combine(index, _self.content()); }
->>>>>>> bbc1d2b5
 };
 
 struct TermSpec {
   TermSpec() {}
 
   TermSpec(TermList t, int i) : term(t), index(t.isTerm() && t.term()->shared() && t.ground() ? 0 : i) {}
-<<<<<<< HEAD
-  TermSpec(VarSpec v) : term(TermList::var(v.var)), index(v.index) {}
-=======
   TermSpec(VarSpec v) : term(v.varAsTermlist()), index(v.index) {}
->>>>>>> bbc1d2b5
 
   auto asTuple() const -> decltype(auto) { return std::tie(term, index); }
   IMPL_COMPARISONS_FROM_TUPLE(TermSpec)
@@ -397,28 +369,17 @@
       } else if (*index == GLUE_INDEX) {
         args->push(arg.index == GLUE_INDEX 
                     ? arg.term 
-<<<<<<< HEAD
-                    : TermList::var(introGlueVar(arg).var));
-=======
                     : introGlueVar(arg).varAsTermlist());
->>>>>>> bbc1d2b5
       } else {
         if (arg.index == *index) {
           args->push(arg.term);
         } else {
           // two different indices present
           for (auto i : range(0, args->size())) {
-<<<<<<< HEAD
-            (*args)[i] = TermList::var(introGlueVar(TermSpec((*args)[i], *index)).var);
-          }
-          index = some(GLUE_INDEX);
-          args->push(TermList::var(introGlueVar(arg).var));
-=======
             (*args)[i] = introGlueVar(TermSpec((*args)[i], *index)).varAsTermlist();
           }
           index = some(GLUE_INDEX);
           args->push(introGlueVar(arg).varAsTermlist());
->>>>>>> bbc1d2b5
         }
       }
     }
@@ -474,15 +435,6 @@
   friend std::ostream& operator<<(std::ostream& out, VarSpec const& self)
   {
     if(self.index == GLUE_INDEX) {
-<<<<<<< HEAD
-      return out << "G" << (self.special ? "S" : "") << self.var;
-
-    } else if(self.index == UNBOUND_INDEX) {
-      return out << "U" << (self.special ? "S" : "") << self.var;
-
-    } else {
-      return out << (self.special ? "S" : "X") << self.var << "/" << self.index;
-=======
       return out << "G" << (self.special() ? "S" : "") << self.var();
 
     } else if(self.index == UNBOUND_INDEX) {
@@ -490,7 +442,6 @@
 
     } else {
       return out << (self.special() ? "S" : "X") << self.var() << "/" << self.index;
->>>>>>> bbc1d2b5
     }
   }
 
