--- conflicted
+++ resolved
@@ -209,27 +209,6 @@
   { RobSubstitution const* subs; };
 };
 
-<<<<<<< HEAD
-
-  TermSpec(unsigned functor, Recycled<Stack<TermSpec>> args)
-    : _self(CompositeTermSpec {functor, someIf(args->isNonEmpty(), [&]() { return std::move(args); })} )
-  {  }
-
-  template<class Iter>
-  static TermSpec fromIter(unsigned functor, Iter args) {
-    Recycled<Stack<TermSpec>> stack;
-    stack->moveFromIterator(args);
-    return TermSpec(functor, std::move(stack));
-  }
-
-  template<class... Args>
-  TermSpec(unsigned functor, Args... args) 
-    : _self(CompositeTermSpec{functor, someIf(sizeof...(args) != 0, []() { return Recycled<Stack<TermSpec>>(); }) }) 
-  {
-    ASS_EQ(sizeof...(args), env.signature->getFunction(functor)->arity())
-    if (sizeof...(args) != 0) {
-      _self.template unwrap<CompositeTermSpec>().args.unwrap()->pushMany(std::move(args)...);
-=======
 /* a Memo to be used with BottomUpEvaluation and AutoDerefTermSpec that only memorizes the result for non-variable subterms. */
 template<class Result>
 class OnlyMemorizeNonVar 
@@ -246,7 +225,6 @@
       return some(arg.term);
     } else {
       return {};
->>>>>>> 1916f50e
     }
   }
 
@@ -290,10 +268,6 @@
 
   friend std::ostream& operator<<(std::ostream& out, UnificationConstraint const& self)
   { return out << self._t1 << " ?= " << self._t2; }
-<<<<<<< HEAD
-
-=======
->>>>>>> 1916f50e
 };
 
 using namespace Lib;
