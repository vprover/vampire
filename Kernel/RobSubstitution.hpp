/*
 * This file is part of the source code of the software program
 * Vampire. It is protected by applicable
 * copyright laws.
 *
 * This source code is distributed under the licence found here
 * https://vprover.github.io/license.html
 * and in the source directory
 */
/**
 * @file RobSubstitution.hpp
 * Defines class RobSubstitution.
 *
 */

#ifndef __RobSubstitution__
#define __RobSubstitution__

#include "Forwards.hpp"
#include "Kernel/Polynomial.hpp"
#include "Lib/Backtrackable.hpp"
#include "Lib/Recycled.hpp"
#include "Term.hpp"
#include "Lib/Hash.hpp"
#include "Lib/DHMap.hpp"
#include "Lib/Metaiterators.hpp"
#include "Kernel/BottomUpEvaluation.hpp"
#include "Lib/Environment.hpp"
#include "Kernel/Signature.hpp"
#include "Kernel/TypedTermList.hpp"
#include <initializer_list>

#if VDEBUG
#include <iostream>
#endif

<<<<<<< HEAD
#define CACHE

=======

const int GLUE_INDEX=-3;
const int SPECIAL_INDEX=-2;
const int UNBOUND_INDEX=-1;
>>>>>>> 039fa0ef
namespace Kernel
{
struct VarSpec
{
  VarSpec() {}
  VarSpec(unsigned var, int index) : var(var), index(index) {}

  friend std::ostream& operator<<(std::ostream& out, VarSpec const& self);

  /** number of variable */
  unsigned var;
  /** index of variable bank */
  int index;

  auto asTuple() const { return std::tie(var, index); }
  IMPL_COMPARISONS_FROM_TUPLE(VarSpec)

  unsigned defaultHash () const { return HashUtils::combine(var  , index); }
  unsigned defaultHash2() const { return HashUtils::combine(index, var  ); }
};

struct TermSpec {
  TermSpec() {}

  TermSpec(TermList t, int i) : term(t), index(t.isSpecialVar() ? SPECIAL_INDEX : i) {}
  TermSpec(VarSpec v) : term(TermList::var(v.var)), index(v.index) {}

  auto asTuple() const -> decltype(auto) { return std::tie(term, index); }
  IMPL_COMPARISONS_FROM_TUPLE(TermSpec)
  IMPL_HASH_FROM_TUPLE(TermSpec)

  TermList term;
  int index;
  bool sameTermContent(const TermSpec& ts) const
  {
    bool termSameContent=term.sameContent(&ts.term);
    if(!termSameContent && term.isTerm() && term.term()->isLiteral() &&
      ts.term.isTerm() && ts.term.term()->isLiteral()) {
      const Literal* l1=static_cast<const Literal*>(term.term());
      const Literal* l2=static_cast<const Literal*>(ts.term.term());
      if(l1->functor()==l2->functor() && l1->arity()==0) {
        return true;
      }
    }
    if(!termSameContent) {
      return false;
    }
    return index==ts.index || term.isSpecialVar() ||
      (term.isTerm() && (
  (term.term()->shared() && term.term()->ground()) ||
   term.term()->arity()==0 ));
  }

  friend std::ostream& operator<<(std::ostream& out, TermSpec const& self);

  bool isVar() const { return term.isVar(); }
  VarSpec varSpec() const { return VarSpec(term.var(), term.isSpecialVar() ? SPECIAL_INDEX : index); }
  bool isTerm() const { return term.isTerm(); }

  TermSpec termArgSort(unsigned i) const { return TermSpec(SortHelper::getTermArgSort(term.term(), i), index); }

  unsigned nTypeArgs() const { return term.term()->numTermArguments(); }
  unsigned nTermArgs() const { return term.term()->numTermArguments(); }
  unsigned nAllArgs() const { return term.term()->arity(); }

  TermSpec termArg(unsigned i) const { return TermSpec(this->term.term()->termArg(i), this->index); }
  TermSpec typeArg(unsigned i) const { return TermSpec(this->term.term()->typeArg(i), this->index); }
  TermSpec anyArg (unsigned i) const { return TermSpec(*this->term.term()->nthArgument(i), this->index); }

  auto typeArgs() const { return range(0, nTypeArgs()).map([this](auto i) { return typeArg(i); }); }
  auto termArgs() const { return range(0, nTermArgs()).map([this](auto i) { return termArg(i); }); }
  auto allArgs()  const { return range(0, nAllArgs()).map([this](auto i) { return anyArg(i); }); }

  bool deepEqCheck(const TermSpec& t2) const {
    TermSpec const& t1 = *this;
    if (t1.term.sameContent(t2.term)) {
      return t1.isVar() ? t1.index == t2.index 
                        : (t1.index == t2.index || t1.term.term()->ground());
    } else {
      if (t1.isTerm() != t2.isTerm()) return false;
      if (t1.isVar()) {
        ASS(t2.isVar() && (t1.term.var() != t2.term.var() || t1.term.isSpecialVar() != t2.term.isSpecialVar()))
        return false;
      }
      return t1.functor() == t2.functor() 
        && t1.allArgs().zip(t2.allArgs()).all([](auto pair) { return pair.first.deepEqCheck(pair.second); });
    }
  }


  TermList::Top top() const { return this->term.top(); }
  unsigned functor() const { return term.term()->functor(); }

  TermList toTerm(Kernel::RobSubstitution& s) const;

  bool isSort() const
  { return this->term.term()->isSort(); }

  bool sortIsBoolOrVar() const
  { 
    if (!isTerm()) return false;
    auto fun = env.signature->getFunction(functor());
    auto op = fun->fnType();
    TermList res = op->result();
    return res.isVar() || res == AtomicSort::boolSort();
  }

  bool isNumeral() const { return theory->isInterpretedNumber(this->term); }

  bool definitelyGround() const 
  { return this->term.isTerm() 
        && this->term.term()->shared() 
        && this->term.term()->ground(); }

  unsigned groundWeight() const 
  {
    ASS(definitelyGround())
    return this->term.weight();
  }

  template<class Deref>
  static int compare(TermSpec const& lhs, TermSpec const& rhs, Deref deref) {
    Recycled<Stack<std::pair<TermSpec, TermSpec>>> todo;
    todo->push(std::make_pair(lhs,rhs));
    while (todo->isNonEmpty()) {
      auto lhs_ = std::move(todo->top().first);
      auto rhs_ =           todo->pop().second;
      auto& lhs = deref(lhs_);
      auto& rhs = deref(rhs_);

      if (lhs.isTerm() != rhs.isTerm()) {
        return lhs.isVar() ? -1 : 1;

      } else {
        if (lhs.isTerm()) {
          if (lhs.functor() != rhs.functor()) {
            return lhs.functor() < rhs.functor() ? -1 : 1;
          } else {
            todo->loadFromIterator(lhs.allArgs().zip(rhs.allArgs()));
          }
        } else {
          ASS(lhs.isVar() && rhs.isVar())
          auto v1 = lhs.varSpec();
          auto v2 = rhs.varSpec();
          if (v1 != v2) {
            return std::tie(v1.var, v1.index) < std::tie(v2.var, v2.index) ? -1 : 1;
          }
        }
      }
    }
    return 0;
  }
};

/** A wrapper around TermSpec that automatically dereferences the TermSpec with respect to some RobSubstition when 
 * used with BottomUpEvaluation.  This means for example if we evaluate some TermSpec * `g(X, Y)` in a context 
 * `{ X -> a, Y -> f(X) }` it behaves as if we would evaluate `g(a,f(a))`.  */
struct AutoDerefTermSpec
{
  TermSpec term;

  AutoDerefTermSpec(TermSpec const& t, RobSubstitution const* s);
  explicit AutoDerefTermSpec(AutoDerefTermSpec const& other) : term(other.term) {}
  AutoDerefTermSpec(AutoDerefTermSpec && other) = default;
  friend std::ostream& operator<<(std::ostream& out, AutoDerefTermSpec const& self);

  struct Context 
  { RobSubstitution const* subs; };
};

/* a Memo to be used with BottomUpEvaluation and AutoDerefTermSpec that only memorizes the result for non-variable subterms. */
template<class Result>
class OnlyMemorizeNonVar 
{
  Map<TermSpec, Result> _memo;
public:
  OnlyMemorizeNonVar(OnlyMemorizeNonVar &&) = default;
  OnlyMemorizeNonVar& operator=(OnlyMemorizeNonVar &&) = default;
  OnlyMemorizeNonVar() : _memo() {}

  auto memoKey(AutoDerefTermSpec const& arg) -> Option<TermSpec>
  { 
    if (arg.term.term.isTerm()) {
      return some(arg.term);
    } else {
      return {};
    }
  }

  Option<Result> get(AutoDerefTermSpec const& arg)
  { 
    auto key = memoKey(arg);
    return key.isSome()
       ? _memo.tryGet(*key).toOwned()
       : Option<Result>(); 
  }

  template<class Init> Result getOrInit(AutoDerefTermSpec const& orig, Init init)
  { 
    auto key = memoKey(orig);
    return key.isSome() ? _memo.getOrInit(*key, init)
                        : init(); 
  }
  void reset() { _memo.reset(); }
};

class UnificationConstraint
{
  TermSpec _t1;
  TermSpec _t2;
  TermSpec _sort;
public:
  UnificationConstraint() {}
  USE_ALLOCATOR(UnificationConstraint)
  auto asTuple() const -> decltype(auto) { return std::tie(_t1, _t2, _sort); }
  IMPL_COMPARISONS_FROM_TUPLE(UnificationConstraint);
  IMPL_HASH_FROM_TUPLE(UnificationConstraint);

  UnificationConstraint(TermSpec t1, TermSpec t2, TermSpec sort)
  : _t1(std::move(t1)), _t2(std::move(t2)), _sort(std::move(sort))
  {}

  Option<Literal*> toLiteral(RobSubstitution& s);

  TermSpec const& lhs() const { return _t1; }
  TermSpec const& rhs() const { return _t2; }

  friend std::ostream& operator<<(std::ostream& out, UnificationConstraint const& self)
  { return out << self._t1 << " ?= " << self._t2; }
};

using namespace Lib;

class AbstractingUnifier;
class UnificationConstraint;

class RobSubstitution
:public Backtrackable
{
  friend class AbstractingUnifier;
  friend class UnificationConstraint;
 
  DHMap<VarSpec, TermSpec> _bindings;
  mutable DHMap<VarSpec, unsigned> _outputVarBindings;
  mutable bool _startedBindingOutputVars;
  mutable unsigned _nextUnboundAvailable;
  mutable unsigned _nextGlueAvailable;
  DHMap<TermSpec, unsigned> _gluedTerms;
  mutable OnlyMemorizeNonVar<TermList> _applyMemo;

public:
  USE_ALLOCATOR(RobSubstitution);
  
  RobSubstitution() 
    : _startedBindingOutputVars(false)
    , _nextUnboundAvailable(0) 
    , _nextGlueAvailable(0) 
    , _gluedTerms() 
  {}

  SubstIterator matches(Literal* base, int baseIndex,
	  Literal* instance, int instanceIndex, bool complementary);
  SubstIterator unifiers(Literal* l1, int l1Index, Literal* l2, int l2Index, bool complementary);

<<<<<<< HEAD
  bool unify(TermList t1,int index1, TermList t2, int index2, MismatchHandler* hndlr=0, bool noFail = false);
=======
  bool unify(TermList t1,int index1, TermList t2, int index2);
>>>>>>> 039fa0ef
  bool match(TermList base,int baseIndex, TermList instance, int instanceIndex);

  bool unifyArgs(Term* t1,int index1, Term* t2, int index2);
  bool matchArgs(Term* base,int baseIndex, Term* instance, int instanceIndex);

  void denormalize(const Renaming& normalizer, int normalIndex, int denormalizedIndex);
  bool isUnbound(VarSpec v) const;

  /** introduces a new "glue" variable, and binds it to forTerm. 
   * Glue variables live in their own namespace that is only used within this rob substitution. They are used only to represent subterms of other terms in the substitution.
   * This is useful in cases where we want to create terms that contain two subterms of different variable banks in e.g. Unification with Abstraction:
   *
   * Say we want to unify
   * x + f(y)    <- var bank 0
   * and   
   * f(y)        <- var bank 1
   *
   * Then an mgu is x -> -f(y/0) + f(y/1)
   * This cannot be directly represented in vampire as our TermSpec can only hold 1 variable bank per term, and not multiple per subterm. So what we want to do instead 
   * is introduce two new "glue" variables varibles G0, G1
   *
   * G0 -> -f(y)/0
   * G1 ->  f(y)/1
   *
   * and return as mgu
   * {x -> G0 + G1, G0 -> -f(y)/0, G1 -> f(y)/1}
   */
  VarSpec introGlueVar(TermSpec forTerm);

  /* creates a new TermSpec with the given arguments `args` which all need to be of type `TermSpec`. If any of the argumetns have different variable banks "glue" variable are introduced. See the function `introGlueVar` for that. */
  template<class... Args>
  TermSpec createTerm(unsigned functor, Args... args)
  {
    TermSpec out;
    if (iterItems(args...).count() == 0) {
      return TermSpec(TermList(Term::create(functor, 0, nullptr)), /* index */ 0);
    }
    auto firstIndex = iterItems(args...).tryNext().unwrap().index;
    if (iterItems(args...).all([&](auto a) { return a.index == firstIndex; })) {
      return TermSpec(TermList(Term::create(functor, {args.term...})), firstIndex);
    } else {
      return TermSpec(TermList(Term::create(functor, { 
              (args.index == GLUE_INDEX ? args.term 
                                        : TermList::var(introGlueVar(args).var))... 
              })), GLUE_INDEX);
    }
  }

  void reset()
  {
<<<<<<< HEAD
    _funcSubtermMap = 0;
    _bank.reset();
#ifdef CACHE
    _cache.reset();
#endif
=======
    _bindings.reset();
    _outputVarBindings.reset();
    _startedBindingOutputVars = false;
>>>>>>> 039fa0ef
    _nextUnboundAvailable=0;
    _nextGlueAvailable=0;
    _gluedTerms.reset();
    _applyMemo.reset();
  }
  bool keepRecycled() const { return _bindings.keepRecycled() || _outputVarBindings.keepRecycled(); }

<<<<<<< HEAD
  void setMap(FuncSubtermMap* fmap){
    _funcSubtermMap = fmap;
#ifdef CACHE
    _cache.reset();
#endif
  }
=======
>>>>>>> 039fa0ef
  /**
   * Bind special variable to a specified term
   *
   * Calls to this method must happen before calls to any
   * other methods. Also no special variables can occur in
   * binding term, as no occur-check is performed.
   */
  void bindSpecialVar(unsigned var, TermList t, int index)
  {
    VarSpec vs(var, SPECIAL_INDEX);
    ASS(!_bindings.find(vs));
    bind(vs, TermSpec(t,index));
  }
<<<<<<< HEAD
  TermList getSpecialVarTop(unsigned specialVar) const;
  TermList apply(TermList t, int index, bool noFail = false);
  Literal* apply(Literal* lit, int index);
=======

  TermList::Top getSpecialVarTop(unsigned specialVar) const;
  TermList apply(TermList t, int index) const;
  Literal* apply(Literal* lit, int index) const;
  TypedTermList apply(TypedTermList t, int index) const { return TypedTermList(apply(TermList(t), index), apply(t.sort(), index)); }
  Stack<Literal*> apply(Stack<Literal*> cl, int index) const;
>>>>>>> 039fa0ef
  size_t getApplicationResultWeight(TermList t, int index) const;
  size_t getApplicationResultWeight(Literal* lit, int index) const;

  bool isEmpty() const { return _bindings.size() == 0 && _outputVarBindings.size() == 0; }

  friend std::ostream& operator<<(std::ostream& out, RobSubstitution const& self);
  std::ostream& output(std::ostream& out, bool deref) const;

  friend std::ostream& operator<<(std::ostream& out, VarSpec const& self)
  {
    if(self.index == SPECIAL_INDEX) {
      return out << "S" << self.var;
    } else {
      return out << "X" << self.var << "/" << self.index;
    }
  }


  RobSubstitution(RobSubstitution&& obj) = default;
  RobSubstitution& operator=(RobSubstitution&& obj) = default;
  TermSpec const& derefBound(TermSpec const& v) const;
  unsigned findOrIntroduceOutputVariable(VarSpec v) const;
private:
  TermList apply(TermSpec);
  RobSubstitution(const RobSubstitution& obj) = delete;
  RobSubstitution& operator=(const RobSubstitution& obj) = delete;

<<<<<<< HEAD

  static const int SPECIAL_INDEX;
  static const int UNBOUND_INDEX;

  bool isUnbound(VarSpec v) const;
  TermSpec deref(VarSpec v, bool noFail = false) const;
  TermSpec derefBound(TermSpec v) const;

  void addToConstraints(const VarSpec& v1, const VarSpec& v2,MismatchHandler* hndlr);
  void bind(const VarSpec& v, const TermSpec& b, bool clearCache = true, bool noFail = false);
=======
  template<class T, class H1, class H2>
  void bind(DHMap<VarSpec, T, H1, H2>& map, const VarSpec& v, T b);
  void bind(const VarSpec& v, TermSpec b);
>>>>>>> 039fa0ef
  void bindVar(const VarSpec& var, const VarSpec& to);
  bool match(TermSpec base, TermSpec instance);
<<<<<<< HEAD
  bool unify(TermSpec t1, TermSpec t2,MismatchHandler* hndlr,bool noFail);
  bool occurs(VarSpec vs, TermSpec ts) const;

  inline
  VarSpec getVarSpec(TermSpec ts) const
  {
    return getVarSpec(ts.term, ts.index);
  }

  VarSpec getVarSpec(TermList tl, int index) const
  {
    ASS(tl.isVar());
    index = tl.isSpecialVar() ? SPECIAL_INDEX : index;
    return VarSpec(tl.var(), index);
  }

  typedef DHMap<VarSpec,TermSpec,VarSpec::Hash1, VarSpec::Hash2> BankType;

  FuncSubtermMap* _funcSubtermMap;
  BankType _bank;
  mutable unsigned _nextUnboundAvailable;
#ifdef CACHE
  DHMap<std::pair<TermList,unsigned>,TermList> _cache;
#endif

  friend std::ostream& operator<<(std::ostream& out, RobSubstitution const& self)
  { return out << self._bank; }

  class NextUnboundVariableBacktrackObject
  : public BacktrackObject
  {
  public:
    NextUnboundVariableBacktrackObject(RobSubstitution* subst, unsigned v) : _subst(subst), _v(v) {}
    void backtrack() { _subst->_nextUnboundAvailable = _v; }
    USE_ALLOCATOR(NextUnboundVariableBacktrackObject);
  private:
    RobSubstitution* _subst;
    unsigned _v;
  };

  class BindingBacktrackObject
  : public BacktrackObject
  {
  public:
    BindingBacktrackObject(RobSubstitution* subst, VarSpec v)
    :_subst(subst), _var(v)
    {
      if(! _subst->_bank.find(_var,_term)) {
	_term.term.makeEmpty();
      }
    }
    void backtrack()
    {
      if(_term.term.isEmpty()) {
	_subst->_bank.remove(_var);
      } else {
	_subst->_bank.set(_var,_term);
      }
#ifdef CACHE
      _subst->_cache.reset();
#endif
    }
    friend std::ostream& operator<<(std::ostream& out, BindingBacktrackObject const& self)
    { return out << "(ROB backtrack object for " << self._var << ")"; }
    USE_ALLOCATOR(BindingBacktrackObject);
  private:
    RobSubstitution* _subst;
    VarSpec _var;
    TermSpec _term;
  };
=======
  bool unify(TermSpec t1, TermSpec t2);
  bool occurs(VarSpec const& vs, TermSpec const& ts);

  friend std::ostream& operator<<(std::ostream& out, RobSubstitution const& self)
  { return out << "(" << self._bindings << ", " << self._outputVarBindings << ")"; }
>>>>>>> 039fa0ef

  template<class Fn>
  SubstIterator getAssocIterator(RobSubstitution* subst,
    Literal* l1, int l1Index, Literal* l2, int l2Index, bool complementary);

  template<class Fn>
  struct AssocContext;
  template<class Fn>
  class AssocIterator;

  struct MatchingFn;
  struct UnificationFn;

};

inline AutoDerefTermSpec::AutoDerefTermSpec(TermSpec const& t, RobSubstitution const* s) : term(s->derefBound(t)) {}

};

namespace Lib {
  template<>
  struct BottomUpChildIter<Kernel::AutoDerefTermSpec>
  {
    using Item = Kernel::AutoDerefTermSpec;
    Item _self;
    unsigned _arg;

    BottomUpChildIter(Item const& self, Kernel::AutoDerefTermSpec::Context c) : _self(Item(self)), _arg(0) {}
 
    Item const& self() { return _self; }

    Item next(Kernel::AutoDerefTermSpec::Context c)
    { return Kernel::AutoDerefTermSpec(_self.term.anyArg(_arg++), c.subs); }

    bool hasNext(Kernel::AutoDerefTermSpec::Context c)
    { return _self.term.isTerm() && _arg < _self.term.nAllArgs(); }

    unsigned nChildren(Kernel::AutoDerefTermSpec::Context c)
    { return _self.term.isTerm() ? _self.term.nAllArgs() : 0; }
  };

} // namespace Lib

#endif /*__RobSubstitution__*/<|MERGE_RESOLUTION|>--- conflicted
+++ resolved
@@ -34,15 +34,10 @@
 #include <iostream>
 #endif
 
-<<<<<<< HEAD
-#define CACHE
-
-=======
 
 const int GLUE_INDEX=-3;
 const int SPECIAL_INDEX=-2;
 const int UNBOUND_INDEX=-1;
->>>>>>> 039fa0ef
 namespace Kernel
 {
 struct VarSpec
@@ -307,11 +302,7 @@
 	  Literal* instance, int instanceIndex, bool complementary);
   SubstIterator unifiers(Literal* l1, int l1Index, Literal* l2, int l2Index, bool complementary);
 
-<<<<<<< HEAD
-  bool unify(TermList t1,int index1, TermList t2, int index2, MismatchHandler* hndlr=0, bool noFail = false);
-=======
   bool unify(TermList t1,int index1, TermList t2, int index2);
->>>>>>> 039fa0ef
   bool match(TermList base,int baseIndex, TermList instance, int instanceIndex);
 
   bool unifyArgs(Term* t1,int index1, Term* t2, int index2);
@@ -362,17 +353,9 @@
 
   void reset()
   {
-<<<<<<< HEAD
-    _funcSubtermMap = 0;
-    _bank.reset();
-#ifdef CACHE
-    _cache.reset();
-#endif
-=======
     _bindings.reset();
     _outputVarBindings.reset();
     _startedBindingOutputVars = false;
->>>>>>> 039fa0ef
     _nextUnboundAvailable=0;
     _nextGlueAvailable=0;
     _gluedTerms.reset();
@@ -380,15 +363,6 @@
   }
   bool keepRecycled() const { return _bindings.keepRecycled() || _outputVarBindings.keepRecycled(); }
 
-<<<<<<< HEAD
-  void setMap(FuncSubtermMap* fmap){
-    _funcSubtermMap = fmap;
-#ifdef CACHE
-    _cache.reset();
-#endif
-  }
-=======
->>>>>>> 039fa0ef
   /**
    * Bind special variable to a specified term
    *
@@ -402,18 +376,12 @@
     ASS(!_bindings.find(vs));
     bind(vs, TermSpec(t,index));
   }
-<<<<<<< HEAD
-  TermList getSpecialVarTop(unsigned specialVar) const;
-  TermList apply(TermList t, int index, bool noFail = false);
-  Literal* apply(Literal* lit, int index);
-=======
 
   TermList::Top getSpecialVarTop(unsigned specialVar) const;
   TermList apply(TermList t, int index) const;
   Literal* apply(Literal* lit, int index) const;
   TypedTermList apply(TypedTermList t, int index) const { return TypedTermList(apply(TermList(t), index), apply(t.sort(), index)); }
   Stack<Literal*> apply(Stack<Literal*> cl, int index) const;
->>>>>>> 039fa0ef
   size_t getApplicationResultWeight(TermList t, int index) const;
   size_t getApplicationResultWeight(Literal* lit, int index) const;
 
@@ -441,102 +409,16 @@
   RobSubstitution(const RobSubstitution& obj) = delete;
   RobSubstitution& operator=(const RobSubstitution& obj) = delete;
 
-<<<<<<< HEAD
-
-  static const int SPECIAL_INDEX;
-  static const int UNBOUND_INDEX;
-
-  bool isUnbound(VarSpec v) const;
-  TermSpec deref(VarSpec v, bool noFail = false) const;
-  TermSpec derefBound(TermSpec v) const;
-
-  void addToConstraints(const VarSpec& v1, const VarSpec& v2,MismatchHandler* hndlr);
-  void bind(const VarSpec& v, const TermSpec& b, bool clearCache = true, bool noFail = false);
-=======
   template<class T, class H1, class H2>
   void bind(DHMap<VarSpec, T, H1, H2>& map, const VarSpec& v, T b);
   void bind(const VarSpec& v, TermSpec b);
->>>>>>> 039fa0ef
   void bindVar(const VarSpec& var, const VarSpec& to);
   bool match(TermSpec base, TermSpec instance);
-<<<<<<< HEAD
-  bool unify(TermSpec t1, TermSpec t2,MismatchHandler* hndlr,bool noFail);
-  bool occurs(VarSpec vs, TermSpec ts) const;
-
-  inline
-  VarSpec getVarSpec(TermSpec ts) const
-  {
-    return getVarSpec(ts.term, ts.index);
-  }
-
-  VarSpec getVarSpec(TermList tl, int index) const
-  {
-    ASS(tl.isVar());
-    index = tl.isSpecialVar() ? SPECIAL_INDEX : index;
-    return VarSpec(tl.var(), index);
-  }
-
-  typedef DHMap<VarSpec,TermSpec,VarSpec::Hash1, VarSpec::Hash2> BankType;
-
-  FuncSubtermMap* _funcSubtermMap;
-  BankType _bank;
-  mutable unsigned _nextUnboundAvailable;
-#ifdef CACHE
-  DHMap<std::pair<TermList,unsigned>,TermList> _cache;
-#endif
-
-  friend std::ostream& operator<<(std::ostream& out, RobSubstitution const& self)
-  { return out << self._bank; }
-
-  class NextUnboundVariableBacktrackObject
-  : public BacktrackObject
-  {
-  public:
-    NextUnboundVariableBacktrackObject(RobSubstitution* subst, unsigned v) : _subst(subst), _v(v) {}
-    void backtrack() { _subst->_nextUnboundAvailable = _v; }
-    USE_ALLOCATOR(NextUnboundVariableBacktrackObject);
-  private:
-    RobSubstitution* _subst;
-    unsigned _v;
-  };
-
-  class BindingBacktrackObject
-  : public BacktrackObject
-  {
-  public:
-    BindingBacktrackObject(RobSubstitution* subst, VarSpec v)
-    :_subst(subst), _var(v)
-    {
-      if(! _subst->_bank.find(_var,_term)) {
-	_term.term.makeEmpty();
-      }
-    }
-    void backtrack()
-    {
-      if(_term.term.isEmpty()) {
-	_subst->_bank.remove(_var);
-      } else {
-	_subst->_bank.set(_var,_term);
-      }
-#ifdef CACHE
-      _subst->_cache.reset();
-#endif
-    }
-    friend std::ostream& operator<<(std::ostream& out, BindingBacktrackObject const& self)
-    { return out << "(ROB backtrack object for " << self._var << ")"; }
-    USE_ALLOCATOR(BindingBacktrackObject);
-  private:
-    RobSubstitution* _subst;
-    VarSpec _var;
-    TermSpec _term;
-  };
-=======
   bool unify(TermSpec t1, TermSpec t2);
   bool occurs(VarSpec const& vs, TermSpec const& ts);
 
   friend std::ostream& operator<<(std::ostream& out, RobSubstitution const& self)
   { return out << "(" << self._bindings << ", " << self._outputVarBindings << ")"; }
->>>>>>> 039fa0ef
 
   template<class Fn>
   SubstIterator getAssocIterator(RobSubstitution* subst,
