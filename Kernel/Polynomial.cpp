--- conflicted
+++ resolved
@@ -44,40 +44,28 @@
 // impl FuncId
 /////////////////////////////////////////////////////////
 
-<<<<<<< HEAD
-FuncId::FuncId(unsigned num, Stack<TermList> typeArgs) : _num(num), _typeArgs(std::move(typeArgs)) {}
-=======
 FuncId::FuncId(unsigned num, const TermList* typeArgs) : _num(num), _typeArgs(typeArgs) {}
->>>>>>> e7b2fd1b
 
 FuncId FuncId::symbolOf(Term* term) 
-{ return FuncId(term->functor(), typeArgIter(term).template collect<Stack>()); }
+{ return FuncId(term->functor(), term->typeArgs()); }
 
 unsigned FuncId::numTermArguments() const
 { return symbol()->numTermArguments(); }
 
-<<<<<<< HEAD
 unsigned FuncId::numTypeArguments() const
 { return symbol()->numTypeArguments(); }
 
 TermList FuncId::typeArg(unsigned i) const
 { return _typeArgs[i]; }
 
-bool operator==(FuncId const& lhs, FuncId const& rhs) 
-{ return lhs._num == rhs._num; }
-
-bool operator!=(FuncId const& lhs, FuncId const& rhs) 
-{ return !(lhs == rhs); }
-=======
-std::ostream& operator<<(std::ostream& out, const FuncId& self) 
-{ 
-  if (self.numTypeArgs() == 0) {
+std::ostream& operator<<(std::ostream& out, const Kernel::FuncId& self) 
+{ 
+  if (self.numTypeArguments() == 0) {
     return out << self.symbol()->name(); 
   } else {
     return out << self.symbol()->name() << "<" << outputInterleaved(", ", self.iterTypeArgs())  << ">"; 
   }
 }
->>>>>>> e7b2fd1b
 
 Signature::Symbol* FuncId::symbol() const 
 { return env.signature->getFunction(_num); }
@@ -100,9 +88,6 @@
 ///////////////////// output operators
 std::ostream& operator<<(std::ostream& out, const Kernel::Variable& self) 
 { return out << "X" << self._num; }
-
-std::ostream& operator<<(std::ostream& out, const Kernel::FuncId& self) 
-{ return out << self.symbol()->name(); }
 
 std::ostream& operator<<(std::ostream& out, const Kernel::PolyNf& self)
 { return self.apply([&](auto& t) -> decltype(auto) { return out << t; }); }
