/*
 * This file is part of the source code of the software program
 * Vampire. It is protected by applicable
 * copyright laws.
 *
 * This source code is distributed under the licence found here
 * https://vprover.github.io/license.html
 * and in the source directory
 */

#include "Kernel/Polynomial.hpp"
#include "Kernel/NumTraits.hpp"
#include "Kernel/PolynomialNormalizer.hpp"

#define DEBUG(...) // DBG(__VA_ARGS__)

namespace Kernel {

PolyNf PolyNf::normalize(TypedTermList t, bool& evaluated)
{ return normalizeTerm(t, evaluated); }

////////////////////////////////////////////////////////////////////////////////////////////////////
// impl Variable
/////////////////////////////////////////////////////////

Variable::Variable() : _num(), _sort() {}

Variable::Variable(unsigned num, TermList sort) : _num(num), _sort(sort) {}

unsigned Variable::id() const 
{ return _num; }

<<<<<<< HEAD
std::ostream& operator<<(std::ostream& out, const Variable& self) 
{ return out << "X" << self._num; }
=======

bool operator==(Variable lhs, Variable rhs) 
{ return lhs._num == rhs._num; }

bool operator!=(Variable lhs, Variable rhs) 
{ return !(lhs == rhs); }

bool operator<(Variable const& lhs, Variable const& rhs)
{ return lhs._num < rhs._num; }
>>>>>>> e2c0692b

////////////////////////////////////////////////////////////////////////////////////////////////////
// impl FuncId
/////////////////////////////////////////////////////////

<<<<<<< HEAD
FuncId::FuncId(unsigned num, TermList const* typeArgs) : _num(num), _typeArgs(std::move(typeArgs)) {}
=======
FuncId::FuncId(unsigned num, Stack<TermList> typeArgs) : _num(num), _typeArgs(std::move(typeArgs)) {}
>>>>>>> e2c0692b

FuncId FuncId::symbolOf(Term* term) 
{ return FuncId(term->functor(), typeArgIter(term).template collect<Stack>()); }

unsigned FuncId::numTermArguments() const
{ return symbol()->numTermArguments(); }

unsigned FuncId::numTypeArguments() const
{ return symbol()->numTypeArguments(); }
<<<<<<< HEAD
=======

TermList FuncId::typeArg(unsigned i) const
{ return _typeArgs[i]; }

bool operator==(FuncId const& lhs, FuncId const& rhs) 
{ return lhs._num == rhs._num; }
>>>>>>> e2c0692b

TermList FuncId::typeArg(unsigned i) const
{ return _typeArgs[i]; }

Signature::Symbol* FuncId::symbol() const 
{ return env.signature->getFunction(_num); }

unsigned FuncId::id() const 
{ return _num; }

Theory::Interpretation FuncId::interpretation() const 
{ return theory->interpretFunction(_num); }

bool FuncId::isInterpreted() const
{ return theory->isInterpretedFunction(_num); }

Option<Theory::Interpretation> FuncId::tryInterpret() const
{ 
  return isInterpreted() ? some<Theory::Interpretation>(interpretation())
                         : none<Theory::Interpretation>();
}

///////////////////// output operators
std::ostream& operator<<(std::ostream& out, const Kernel::Variable& self) 
{ return out << "X" << self._num; }

std::ostream& operator<<(std::ostream& out, const Kernel::FuncId& self) 
{ return out << self.symbol()->name(); }

std::ostream& operator<<(std::ostream& out, const Kernel::PolyNf& self)
{ return self.apply([&](auto& t) -> decltype(auto) { return out << t; }); }

std::ostream& operator<<(std::ostream& out, const Kernel::FuncTerm& self) 
{ 
  out << self._fun;
  auto& stack = self._args;
  auto iter = stack.iterFifo();

  if (iter.hasNext()) {
    out << "(" << iter.next();
    while (iter.hasNext()) {
      out << ", " << iter.next();
    }
    out << ")";
  }

  return out;
}


std::ostream& operator<<(std::ostream& out, const AnyPoly& self) 
{ return self.apply([&](auto& t) -> decltype(auto) { return out << *t; }); }


} // namespace Kernel

////////////////////////////////////////////////////////////////////////////////////////////////////
// impl FuncTerm
/////////////////////////////////////////////////////////

namespace Kernel {

FuncTerm::FuncTerm(Term* t) 
  : _self(t)
{  
  forEachNumTraits([&](auto n) {
      using Numeral = typename decltype(n)::ConstantType;
      ASS_REP(!theory->isInterpretedFunction(t, n.addI), *t)
      ASS_REP(!theory->isInterpretedFunction(t, n.minusI), *t)
      ASS_REP(!theory->isInterpretedFunction(t, n.mulI), *t)
      ASS_REP(n.tryNumeral(t).isNone() || n.tryNumeral(t).unwrap() == Numeral(1), *t)
      // ASS(theory->interpretFunction())
  });
}

FuncTerm::FuncTerm(FuncId f, PolyNf* args) 
  : FuncTerm(Term::create(f.id(), 
        concatIters(
          f.iterTypeArgs(),
          range(0, f.numTermArguments())
             .map([=](auto i) { return args[i].denormalize(); })
          ).collect <Stack>()
        ))
{ 
}


void FuncTerm::integrity() const
{ for (unsigned i = 0; i < numTermArguments(); i++) arg(i).integrity(); }



unsigned FuncTerm::numTermArguments() const 
{ return _self->numTermArguments(); }

FuncId FuncTerm::function() const 
{ return FuncId(_self->functor(), _self->typeArgs()); }

PolyNf FuncTerm::arg(unsigned i) const 
{ return PolyNf::fromNormalized(TypedTermList(_self->termArg(i), SortHelper::getTermArgSort(_self, i))); }

<<<<<<< HEAD
std::ostream& operator<<(std::ostream& out, const FuncTerm& self) 
{ 
  out << self.function();
  auto iter = iterTraits(getRangeIterator((unsigned)0, self.numTermArguments()))
    .map([&](auto i) { return self.arg(i); });

  if (iter.hasNext()) {
    out << "(";
    out << iter.next();
    while (iter.hasNext()) {
      out << ", " << iter.next();
    }
    out << ")";
  }
  return out;
}

=======
void FuncTerm::integrity() const 
{ for ( auto const& x : _args) x.integrity(); }
>>>>>>> e2c0692b

/////////////////////////////////////////////////////////
// impl AnyPoly 
////////////////////////////


AnyPoly AnyPoly::replaceTerms(PolyNf* newTs) const 
{ return _self.apply([&](auto& t) -> decltype(auto) { return AnyPoly(t.replaceTerms(newTs)); }); }

// TermList AnyPoly::denormalize(TermList* results) const
// { return apply([&](auto& t) -> decltype(auto) { return t->denormalize(results); }); }

// PolyNf const& AnyPoly::termAt(unsigned summand, unsigned factor)  const
// { return _self.apply([&](auto& t) -> decltype(auto) { return t.summandAt(summand).factors.termAt(factor); }); }
//
// unsigned AnyPoly::nSummands() const 
// { return _self.apply([&](auto& t) -> decltype(auto) { return t.nSummands(); }); }
//
// unsigned AnyPoly::nFactors(unsigned i) const 
// { return _self.apply([&](auto& t) -> decltype(auto) { return t.nFactors(i); }); }

<<<<<<< HEAD
std::ostream& operator<<(std::ostream& out, const AnyPoly& self) 
{ return self._self.apply([&](auto& t) -> decltype(auto) { return out << t; }); }

=======
void AnyPoly::integrity() const 
{ apply([](auto const& x) { x->integrity(); }); }
>>>>>>> e2c0692b

/////////////////////////////////////////////////////////
// impl PolyNf 
////////////////////////////

PolyNf::PolyNf(FuncTerm t) : _self(std::move(t)) { }
PolyNf::PolyNf(Variable t) : _self(std::move(t)) { }
PolyNf::PolyNf(AnyPoly  t) : _self(std::move(t)) { }

PolyNf PolyNf::fromNormalized(TypedTermList t)
{
  if (t.isTerm()) {
    auto term = t.term();
    auto f = term->functor();
    auto poly = tryNumTraits([&](auto numTraits) {
        using Numeral = typename decltype(numTraits)::ConstantType;
        Numeral dummyRes;
        return numTraits.addF() == f || numTraits.mulF() == f || numTraits.minusF() == f 
             || (theory->tryInterpretConstant(term, dummyRes) && dummyRes != Numeral(1))
                ? some(PolyNf(AnyPoly(Polynom<decltype(numTraits)>::fromNormalized(t))))
                : none<PolyNf>();
        });
    return poly || [&]() { return PolyNf(FuncTerm::fromNormalized(term)); };
  } else {
    return PolyNf(Variable(t.var(), t.sort()));
  }
}

<<<<<<< HEAD
std::ostream& operator<<(std::ostream& out, const PolyNf& self)
{ return self._self.apply([&](auto& t) -> decltype(auto) { return out << t; }); }
=======
Option<Variable> PolyNf::tryVar() const 
{ return as<Variable>().toOwned(); }
>>>>>>> e2c0692b

PolyNf::SubtermIter PolyNf::iterSubterms() const 
{ return SubtermIter(*this); }

PolyNf::SubtermIter::SubtermIter(PolyNf p)
  : _stack(decltype(_stack){ BottomUpChildIter<PolyNf>(p) }) 
{  }

PolyNf PolyNf::SubtermIter::next() 
{
  CALL("PolyNf::SubtermIter::next")
  ASS(_stack.size() != 0)
  while(_stack.top().hasNext()) {
    ASS(_stack.size() != 0)
    _stack.push(BottomUpChildIter<PolyNf>(_stack.top().next()));
  }
  ASS(_stack.size() != 0)
  return _stack.pop().self();
}

bool PolyNf::SubtermIter::hasNext() const 
{ 
  CALL("PolyNf::SubtermIter::hasNext")
  return !_stack.isEmpty(); 
}

/////////////////////////////////////////////////////////
// impl IterArgsPnf
////////////////////////////


IterArgsPnf::IterArgsPnf(Literal* lit) 
  : _lit(lit)
  , _idx(0) 
{ }

bool IterArgsPnf::hasNext() const  
{ return _idx < _lit->numTermArguments();  }

PolyNf IterArgsPnf::next()
{ 
  auto out = PolyNf::normalize(TypedTermList(_lit->termArg(_idx), SortHelper::getTermArgSort(_lit, _idx)));
  _idx++;
  return out;
}

IterTraits<IterArgsPnf> iterArgsPnf(Literal* lit) 
{ return iterTraits(IterArgsPnf(lit)); }

} // namespace Kernel<|MERGE_RESOLUTION|>--- conflicted
+++ resolved
@@ -30,52 +30,25 @@
 unsigned Variable::id() const 
 { return _num; }
 
-<<<<<<< HEAD
-std::ostream& operator<<(std::ostream& out, const Variable& self) 
-{ return out << "X" << self._num; }
-=======
-
-bool operator==(Variable lhs, Variable rhs) 
-{ return lhs._num == rhs._num; }
-
-bool operator!=(Variable lhs, Variable rhs) 
-{ return !(lhs == rhs); }
-
-bool operator<(Variable const& lhs, Variable const& rhs)
-{ return lhs._num < rhs._num; }
->>>>>>> e2c0692b
-
 ////////////////////////////////////////////////////////////////////////////////////////////////////
 // impl FuncId
 /////////////////////////////////////////////////////////
 
-<<<<<<< HEAD
 FuncId::FuncId(unsigned num, TermList const* typeArgs) : _num(num), _typeArgs(std::move(typeArgs)) {}
-=======
-FuncId::FuncId(unsigned num, Stack<TermList> typeArgs) : _num(num), _typeArgs(std::move(typeArgs)) {}
->>>>>>> e2c0692b
 
 FuncId FuncId::symbolOf(Term* term) 
-{ return FuncId(term->functor(), typeArgIter(term).template collect<Stack>()); }
+{ return FuncId(term->functor(), term->typeArgs()); }
+// { return FuncId(term->functor(), typeArgIter(term).template collect<Stack>()); }
 
 unsigned FuncId::numTermArguments() const
 { return symbol()->numTermArguments(); }
 
 unsigned FuncId::numTypeArguments() const
 { return symbol()->numTypeArguments(); }
-<<<<<<< HEAD
-=======
 
 TermList FuncId::typeArg(unsigned i) const
 { return _typeArgs[i]; }
 
-bool operator==(FuncId const& lhs, FuncId const& rhs) 
-{ return lhs._num == rhs._num; }
->>>>>>> e2c0692b
-
-TermList FuncId::typeArg(unsigned i) const
-{ return _typeArgs[i]; }
-
 Signature::Symbol* FuncId::symbol() const 
 { return env.signature->getFunction(_num); }
 
@@ -95,6 +68,7 @@
 }
 
 ///////////////////// output operators
+
 std::ostream& operator<<(std::ostream& out, const Kernel::Variable& self) 
 { return out << "X" << self._num; }
 
@@ -102,13 +76,12 @@
 { return out << self.symbol()->name(); }
 
 std::ostream& operator<<(std::ostream& out, const Kernel::PolyNf& self)
-{ return self.apply([&](auto& t) -> decltype(auto) { return out << t; }); }
+{ return self._self.apply([&](auto& t) -> decltype(auto) { return out << t; }); }
 
 std::ostream& operator<<(std::ostream& out, const Kernel::FuncTerm& self) 
 { 
-  out << self._fun;
-  auto& stack = self._args;
-  auto iter = stack.iterFifo();
+  out << self.function();
+  auto iter = ImmediateSubterms{}(self);
 
   if (iter.hasNext()) {
     out << "(" << iter.next();
@@ -123,7 +96,7 @@
 
 
 std::ostream& operator<<(std::ostream& out, const AnyPoly& self) 
-{ return self.apply([&](auto& t) -> decltype(auto) { return out << *t; }); }
+{ return self._self.apply([&](auto& t) -> decltype(auto) { return out << t; }); }
 
 
 } // namespace Kernel
@@ -162,39 +135,14 @@
 void FuncTerm::integrity() const
 { for (unsigned i = 0; i < numTermArguments(); i++) arg(i).integrity(); }
 
-
-
 unsigned FuncTerm::numTermArguments() const 
 { return _self->numTermArguments(); }
 
 FuncId FuncTerm::function() const 
-{ return FuncId(_self->functor(), _self->typeArgs()); }
+{ return FuncId::symbolOf(_self); }
 
 PolyNf FuncTerm::arg(unsigned i) const 
 { return PolyNf::fromNormalized(TypedTermList(_self->termArg(i), SortHelper::getTermArgSort(_self, i))); }
-
-<<<<<<< HEAD
-std::ostream& operator<<(std::ostream& out, const FuncTerm& self) 
-{ 
-  out << self.function();
-  auto iter = iterTraits(getRangeIterator((unsigned)0, self.numTermArguments()))
-    .map([&](auto i) { return self.arg(i); });
-
-  if (iter.hasNext()) {
-    out << "(";
-    out << iter.next();
-    while (iter.hasNext()) {
-      out << ", " << iter.next();
-    }
-    out << ")";
-  }
-  return out;
-}
-
-=======
-void FuncTerm::integrity() const 
-{ for ( auto const& x : _args) x.integrity(); }
->>>>>>> e2c0692b
 
 /////////////////////////////////////////////////////////
 // impl AnyPoly 
@@ -215,15 +163,6 @@
 //
 // unsigned AnyPoly::nFactors(unsigned i) const 
 // { return _self.apply([&](auto& t) -> decltype(auto) { return t.nFactors(i); }); }
-
-<<<<<<< HEAD
-std::ostream& operator<<(std::ostream& out, const AnyPoly& self) 
-{ return self._self.apply([&](auto& t) -> decltype(auto) { return out << t; }); }
-
-=======
-void AnyPoly::integrity() const 
-{ apply([](auto const& x) { x->integrity(); }); }
->>>>>>> e2c0692b
 
 /////////////////////////////////////////////////////////
 // impl PolyNf 
@@ -252,16 +191,8 @@
   }
 }
 
-<<<<<<< HEAD
-std::ostream& operator<<(std::ostream& out, const PolyNf& self)
-{ return self._self.apply([&](auto& t) -> decltype(auto) { return out << t; }); }
-=======
-Option<Variable> PolyNf::tryVar() const 
-{ return as<Variable>().toOwned(); }
->>>>>>> e2c0692b
-
-PolyNf::SubtermIter PolyNf::iterSubterms() const 
-{ return SubtermIter(*this); }
+IterTraits<PolyNf::SubtermIter> PolyNf::iterSubterms() const 
+{ return iterTraits(SubtermIter(*this)); }
 
 PolyNf::SubtermIter::SubtermIter(PolyNf p)
   : _stack(decltype(_stack){ BottomUpChildIter<PolyNf>(p) }) 
