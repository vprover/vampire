--- conflicted
+++ resolved
@@ -15,40 +15,7 @@
 #include "Kernel/TypedTermList.hpp"
 #include "Kernel/BottomUpEvaluation.hpp"
 #include "Kernel/Term.hpp"
-<<<<<<< HEAD
-#include "Lib/Hash.hpp"
-
-using SortId = TermList;
-
-namespace Kernel {
-// TODO move to other class
-class TypedTermList : public TermList
-{
-  SortId _sort;
-public:
-  CLASS_NAME(TypedTermList)
-  TypedTermList(TermList t, SortId sort) : TermList(t), _sort(sort) { ASS_NEQ(sort, AtomicSort::superSort()) }
-  TypedTermList(Term* t) : TypedTermList(TermList(t), SortHelper::getResultSort(t)) {}
-  TypedTermList(Literal* t) = delete;
-  SortId sort() const { return _sort; }
-  void content() {}
-  friend bool operator==(TypedTermList const& l, TypedTermList const& r) 
-  { return (TermList)l == (TermList) r && l.sort() == r.sort(); }
-  friend bool operator!=(TypedTermList const& l, TypedTermList const& r) 
-  { return !(l == r); }
-};
-
-} // namespace Kernel 
-=======
 #include "Forwards.hpp"
-
->>>>>>> 1b962d70
-
-template<>
-struct std::hash<Kernel::TypedTermList> {
-  size_t operator()(Kernel::TypedTermList const& t) 
-  { return Lib::HashUtils::combine(Lib::stlHash((Kernel::TermList) t), Lib::stlHash(t.sort())); }
-};
 
 namespace Lib {
 
