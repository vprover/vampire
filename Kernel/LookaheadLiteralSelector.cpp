/*
 * This file is part of the source code of the software program
 * Vampire. It is protected by applicable
 * copyright laws.
 *
 * This source code is distributed under the licence found here
 * https://vprover.github.io/license.html
 * and in the source directory
 */
/**
 * @file LookaheadLiteralSelector.cpp
 * Implements class LookaheadLiteralSelector.
 */

#include "Lib/DArray.hpp"
#include "Lib/Exception.hpp"
#include "Lib/Metaiterators.hpp"
#include "Lib/Stack.hpp"

#include "Indexing/IndexManager.hpp"
#include "Indexing/LiteralIndex.hpp"
#include "Indexing/LiteralIndexingStructure.hpp"
#include "Indexing/TermIndex.hpp"

#include "Saturation/SaturationAlgorithm.hpp"

#include "EqHelper.hpp"
#include "LiteralComparators.hpp"
#include "Matcher.hpp"
#include "Ordering.hpp"
#include "RobSubstitution.hpp"

#include "LookaheadLiteralSelector.hpp"

namespace Kernel
{

using namespace std;
using namespace Lib;
using namespace Indexing;
using namespace Saturation;

/**
 * Iterator that yields the same number of elements as there are inferences
 * that can be performed with a clause that has the literal passed to
 * the constructor selected
 */
struct LookaheadLiteralSelector::GenIteratorIterator
{
  using TermIndex = Indexing::TermIndex<TermLiteralClause>;
  DECL_ELEMENT_TYPE(VirtualIterator<std::tuple<>>);

  GenIteratorIterator(Literal* lit, LookaheadLiteralSelector& parent) : stage(0), lit(lit), prepared(false), _parent(parent) {}

  bool hasNext()
  {
    if(prepared) {
      return true;
    }

    SaturationAlgorithm* salg=SaturationAlgorithm::tryGetInstance();
    if(!salg) {
      static bool errAnnounced = false;
      if(!errAnnounced) {
	errAnnounced = true;
  std::cout<<"Using LookaheadLiteralSelector without having an SaturationAlgorithm object\n";
      }
      //we are too early, there's no saturation algorithm and therefore no generating inferences
      prepared=false;
      return false;
    }

    IndexManager* imgr=salg->getIndexManager();
    ASS(imgr);
  start:
    switch(stage) {
    case 0:  //resolution
    {
      if(!imgr->contains(BINARY_RESOLUTION_SUBST_TREE)) { stage++; goto start; }
      BinaryResolutionIndex* gli=static_cast<BinaryResolutionIndex*>(imgr->get(BINARY_RESOLUTION_SUBST_TREE));
      ASS(gli);

      nextIt=pvi( dropElementType(gli->getUnifications(lit,true,false)) );
      break;
    }
    case 1:  //backward superposition
    {
      if(!imgr->contains(SUPERPOSITION_SUBTERM_SUBST_TREE)) { stage++; goto start; }
      TermIndex* bsi=static_cast<TermIndex*>(imgr->get(SUPERPOSITION_SUBTERM_SUBST_TREE));
      ASS(bsi);

      nextIt=pvi( getMapAndFlattenIterator(
	       EqHelper::getLHSIterator(lit, _parent._ord),
	       TermUnificationRetriever(bsi)) );
      break;
    }
    case 2:  //forward superposition
    {
      if(!imgr->contains(SUPERPOSITION_LHS_SUBST_TREE)) { stage++; goto start; }
      TermIndex* fsi=static_cast<TermIndex*>(imgr->get(SUPERPOSITION_LHS_SUBST_TREE));
      ASS(fsi);

      nextIt=pvi( getMapAndFlattenIterator(
	       EqHelper::getSubtermIterator(lit, _parent._ord), //TODO update for combinatory sup
	       TermUnificationRetriever(fsi)) );
      break;
    }
    case 3:  //equality resolution
    {
      bool haveEqRes=false;
      if(lit->isNegative() && lit->isEquality()) {
	RobSubstitution rs;
	if(rs.unify(*lit->nthArgument(0), 0, *lit->nthArgument(1), 0)) {
	  haveEqRes=true;
	  nextIt=pvi( dropElementType(getSingletonIterator(0)) );
	}
      }
      if(!haveEqRes) {
	stage++;
	goto start;
      }
      break;
    }
    default:
      ASSERTION_VIOLATION;
    case 4:  //finish
    {
      prepared=false;
      return false;
    }
    }
    prepared=true;
    return true;
  }

  VirtualIterator<std::tuple<>> next()
  {
    if(!prepared) {
      ALWAYS(hasNext());
    }
    ASS(prepared);
    prepared=false;
    stage++;
    return nextIt;
  }
private:

  struct TermUnificationRetriever
  {
    TermUnificationRetriever(TermIndex* index) : _index(index) {}
<<<<<<< HEAD
    VirtualIterator<std::tuple<>> operator()(TermList trm)
=======
    VirtualIterator<std::tuple<>> operator()(TypedTermList trm)
>>>>>>> 1916f50e
    {
      return pvi(dropElementType(_index->getUnifications(trm, /* retrieveSubst */ false)));
    }
  private:
    TermIndex* _index;
  };

  int stage;
  Literal* lit;
  bool prepared;
  VirtualIterator<std::tuple<>> nextIt;

  LookaheadLiteralSelector& _parent;
};

/**
 * Return iterator with the same number of elements as there are inferences
 * that can be performed with @b lit literal selected
 */
VirtualIterator<std::tuple<>> LookaheadLiteralSelector::getGeneraingInferenceIterator(Literal* lit)
{
  return pvi( getFlattenedIterator(GenIteratorIterator(lit, *this)) );
}

/**
 * Return the literal from the @b lits array (of length @b cnt) that
 * is the best to be selected. This selection is done irregardless any
 * completeness constraints, the caller has to handle that, if necessary.
 */
Literal* LookaheadLiteralSelector::pickTheBest(Literal** lits, unsigned cnt)
{
  ASS_G(cnt,1); //special cases are handled elsewhere

  static DArray<VirtualIterator<std::tuple<>> > runifs; //resolution unification iterators
  runifs.ensure(cnt);

  for(unsigned i=0;i<cnt;i++) {
    runifs[i]=getGeneraingInferenceIterator(lits[i]);
  }

  static Stack<Literal*> candidates;
  candidates.reset();
  do {
    for(unsigned i=0;i<cnt;i++) {
      if(runifs[i].hasNext()) {
	runifs[i].next();
      }
      else {
	candidates.push(lits[i]);
      }
    }
  } while(candidates.isEmpty());

  using namespace LiteralComparators;
  typedef Composite<ColoredFirst,
	    Composite<NoPositiveEquality,
	    Composite<LeastTopLevelVariables,
	    Composite<LeastDistinctVariables, LexComparator> > > > LitComparator;

  Literal* res=candidates.pop();
  if(candidates.isNonEmpty()) {
    LitComparator comp;
    while(candidates.isNonEmpty()) {
      Literal* lit=candidates.pop();
      if(comp.compare(res, lit)==LESS) {
	res=lit;
      }
    }
  }

  for(unsigned i=0;i<cnt;i++) {
    runifs[i].drop(); //release the iterators
  }
  return res;
}

/**
 * From the stack @b lits remove literals that are variants of each other
 */
void LookaheadLiteralSelector::removeVariants(LiteralStack& lits)
{
  size_t cnt=lits.size();

  for(size_t i=0;i<cnt-1;i++) {
    for(size_t j=i+1;j<cnt;j++) {
      if(MatchingUtils::isVariant(lits[i], lits[j], false)) {
	cnt--;
	swap(lits[j], lits[cnt]);
	lits.pop();
      }
    }
  }
}

/**
 * Perform clause selection on the first @b eligible literals of
 * clause @b c
 */
void LookaheadLiteralSelector::doSelection(Clause* c, unsigned eligible)
{
  if(_startupSelector){
   
    _startupSelector->select(c,eligible);

    _skipped++;
    if(_skipped == _delay){
      delete _startupSelector;
      _startupSelector=0;
    }
    return;
  }

  LiteralList* maximals=0;
  Literal* singleSel=0;

  static LiteralStack selectable;
  selectable.reset();

  if(_completeSelection) {
    for(int li=((int)eligible)-1; li>=0; li--) {
      Literal* lit=(*c)[li];
      if(isNegativeForSelection(lit)) {
	selectable.push(lit);
      }
    }

    //figure out which are the maximal literals
    for(int li=((int)eligible)-1; li>=0; li--) {
      Literal* lit=(*c)[li];
      LiteralList::push(lit,maximals);
    }
    _ord.removeNonMaximal(maximals);
    ASS(maximals);
    if(selectable.isEmpty()) {
      //there are no negative literals, so we have to select all positive anyway
      goto selection_done;
    }

    removeVariants(selectable);

    if(!maximals->tail() && isPositiveForSelection(maximals->head())) {
      //There is only one maximal literal and it is positive.
      //therefore we can select either one negative literal, or this one.
      selectable.push(maximals->head());
    }
  }
  else {
    selectable.loadFromIterator(arrayIter(*c, eligible));
    removeVariants(selectable);
  }

  if(selectable.size()==1) {
    singleSel=selectable.pop();
    goto selection_done;
  }
  ASS_G(selectable.size(),1);

  singleSel=pickTheBest(selectable.begin(), selectable.size());

selection_done:
  if(singleSel) {
    LiteralList::destroy(maximals);
    maximals=0;
    LiteralList::push(singleSel,maximals);
  }

  //here we rely on the fact that the @b sel list contains literals
  //in the same order as they appear in the clause
  unsigned selCnt=0;
  for(unsigned li=0; maximals; li++) {
    ASS_L(li,eligible);
    if((*c)[li]==maximals->head()) {
      if(li!=selCnt) {
	swap((*c)[li], (*c)[selCnt]);
      }
      selCnt++;
      LiteralList::pop(maximals);
    }
  }

  ASS(selCnt>0);

  c->setSelected(selCnt);

  ensureSomeColoredSelected(c, eligible);
}

}<|MERGE_RESOLUTION|>--- conflicted
+++ resolved
@@ -148,11 +148,7 @@
   struct TermUnificationRetriever
   {
     TermUnificationRetriever(TermIndex* index) : _index(index) {}
-<<<<<<< HEAD
-    VirtualIterator<std::tuple<>> operator()(TermList trm)
-=======
     VirtualIterator<std::tuple<>> operator()(TypedTermList trm)
->>>>>>> 1916f50e
     {
       return pvi(dropElementType(_index->getUnifications(trm, /* retrieveSubst */ false)));
     }
