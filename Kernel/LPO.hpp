--- conflicted
+++ resolved
@@ -47,11 +47,7 @@
   using PrecedenceOrdering::compare;
   Result compare(TermList tl1, TermList tl2) const override;
   Result compare(AppliedTerm tl1, AppliedTerm tl2) const override;
-<<<<<<< HEAD
-  Result isGreaterOrEq(AppliedTerm tl1, AppliedTerm tl2) const override;
-=======
   Result compareUnidirectional(AppliedTerm tl1, AppliedTerm tl2) const override;
->>>>>>> 1dc0e455
   OrderingComparatorUP createComparator() const override;
 
   void showConcrete(std::ostream&) const override;
