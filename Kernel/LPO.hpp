/*
 * This file is part of the source code of the software program
 * Vampire. It is protected by applicable
 * copyright laws.
 *
 * This source code is distributed under the licence found here
 * https://vprover.github.io/license.html
 * and in the source directory
 */
/**
 * @file LPO.hpp
 * Defines class LPO for instances of the lexicographic path ordering
 *
 * The implementation of LPO follows "THINGS TO KNOW WHEN IMPLEMENTING
 * LPO" (Löchner, 2006), in particular the function called "clpo_6".
 */

#ifndef __LPO__
#define __LPO__

#include "Forwards.hpp"

#include "SubstHelper.hpp"

#include "Ordering.hpp"

namespace Kernel {

using namespace Lib;

/**
 * Class for instances of the lexicographic path orderings
 */
class LPO
: public PrecedenceOrdering
{
public:
  LPO(Problem& prb, const Options& opt) :
    PrecedenceOrdering(prb, opt)
  {}
  LPO(const DArray<int>& funcPrec, const DArray<int>& typeConPrec, 
      const DArray<int>& predPrec, const DArray<int>& predLevels, bool reverseLCM) :
    PrecedenceOrdering(funcPrec, typeConPrec, predPrec, predLevels, reverseLCM)
  {}
  ~LPO() override = default;

  using PrecedenceOrdering::compare;
  Result compare(TermList tl1, TermList tl2) const override;
  Result compare(AppliedTerm tl1, AppliedTerm tl2) const override;
<<<<<<< HEAD
  Result isGreaterOrEq(AppliedTerm tl1, AppliedTerm tl2, POStruct* po_struct = nullptr) const override;
  OrderingComparatorUP createComparator(bool onlyVars = false) const override;
=======
  Result compareUnidirectional(AppliedTerm tl1, AppliedTerm tl2) const override;
  OrderingComparatorUP createComparator() const override;
>>>>>>> 1dc0e455

  void showConcrete(std::ostream&) const override;

protected:
  Result comparePredicates(Literal* l1, Literal* l2) const override;
  Result comparePrecedences(const Term* t1, const Term* t2) const;

  Result cLMA(AppliedTerm s, AppliedTerm t, const TermList* sl, const TermList* tl, unsigned arity) const;
  Result cMA(AppliedTerm s, AppliedTerm t, const TermList* tl, unsigned arity) const;
  Result cAA(AppliedTerm s, AppliedTerm t, const TermList* sl, const TermList* tl, unsigned arity1, unsigned arity2) const;
  Result alpha(const TermList* sl, unsigned arity, AppliedTerm s, AppliedTerm t) const;
  Result clpo(AppliedTerm tl1, AppliedTerm tl2) const;
  Result lpo(AppliedTerm tl1, AppliedTerm tl2) const;
  Result lexMAE(AppliedTerm s, AppliedTerm t, const TermList* sl, const TermList* tl, unsigned arity) const;
  Result majo(AppliedTerm s, AppliedTerm t, const TermList* tl, unsigned arity) const;

  friend class LPOComparator;
};

}
#endif<|MERGE_RESOLUTION|>--- conflicted
+++ resolved
@@ -47,13 +47,8 @@
   using PrecedenceOrdering::compare;
   Result compare(TermList tl1, TermList tl2) const override;
   Result compare(AppliedTerm tl1, AppliedTerm tl2) const override;
-<<<<<<< HEAD
-  Result isGreaterOrEq(AppliedTerm tl1, AppliedTerm tl2, POStruct* po_struct = nullptr) const override;
+  Result compareUnidirectional(AppliedTerm tl1, AppliedTerm tl2, POStruct* po_struct = nullptr) const override;
   OrderingComparatorUP createComparator(bool onlyVars = false) const override;
-=======
-  Result compareUnidirectional(AppliedTerm tl1, AppliedTerm tl2) const override;
-  OrderingComparatorUP createComparator() const override;
->>>>>>> 1dc0e455
 
   void showConcrete(std::ostream&) const override;
 
