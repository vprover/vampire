/*
 * This file is part of the source code of the software program
 * Vampire. It is protected by applicable
 * copyright laws.
 *
 * This source code is distributed under the licence found here
 * https://vprover.github.io/license.html
 * and in the source directory
 */
/**
 * @file Inference.hpp
 * Defines class Inference for various kinds of inference
 *
 * @since 10/05/2007 Manchester
 */

#ifndef __Inference__
#define __Inference__

#include <cstdlib>

#include "Lib/Allocator.hpp"
#include "Lib/VString.hpp"
#include "Forwards.hpp"

#include <type_traits>

using namespace Lib;

namespace Kernel {

/** Kind of input. The integers should not be changed, they are used in
 *  Compare. */
enum class UnitInputType : unsigned char {
  /** Axiom or derives from axioms */
  AXIOM = 0,
  /** Assumption or derives from axioms and assumptions */
  ASSUMPTION = 1,
  /** derives from the goal */
  CONJECTURE = 2,
  /** negated conjecture */
  NEGATED_CONJECTURE = 3,
  /** Vampire-only, for the consequence-finding mode */
  CLAIM = 4,
  /** Used in parsing and preprocessing for extensionality clause tagging, should not appear in proof search */
  EXTENSIONALITY_AXIOM = 5,
  /** Used to seperate model definitions in model_check mode, should not appear in proof search */
  MODEL_DEFINITION = 6
};

inline std::underlying_type<UnitInputType>::type toNumber(UnitInputType t) { return static_cast<std::underlying_type<UnitInputType>::type>(t); }

UnitInputType getInputType(UnitList* units);
UnitInputType getInputType(UnitInputType t1, UnitInputType t2);

/** Step-by-step guide to adding an inference to Vampire:
 *  1) Update the enum below with an entry for the new inference.
 *     The enum is sorted into simplifying, generating etc. inferences.
 *     The new inference must be placed in the appropriate section.
 *  2) Update the ruleName(..) function in Inference.cpp to return
 *     the name of the new inference. This name will be used in proof
 *     printing.
 *  3) In the /Inferences directory, create a *.cpp and *.hpp files to 
 *     contain the code which defines the functionality of the new inference.
 *  4) Vampire supports five types of inferences. Immediate simplifications,
 *     simplifications (like immediate simplifications, but occur later in the
 *     given clause loop), forward simplification, backward simplifications
 *     and generating inferences. The core functionality of each of these
 *     is specified via five abstract classes in InferenceEngine.hpp. The new 
 *     inference should inherit from one of these.
 *  5) In SaturationAlgorithm.hpp update the createFromOptions() function
 *     to attach the new inference to the relevant (generating, simplifying, ...)
 *     front. This ensures that the inference is actaully carried out during
 *     the saturation loop.
 *  6) If the new inference involves an index of some sort then the following
 *     needs to be done:
 *     6.1) Update TermIndex.* / LiteralIndex.* (whichever is appropriate) to
 *          create a new index for this inference. Specify how the index will
 *          handle new clauses (will it index subterms of the clause, literals or
 *          something else? How will it handle these?).
 *     6.2) Update IndexManager.cpp create(...) function to return an 
 *          instance of the new index on request.
 *     6.3) Update inference code to override the attach(...) and detach(...) 
 *          methods of the InferenceEngine class. Request the index in the 
 *          attach(...) function and release in the detach(...) function.
 *
 *  Further notes on creating inferences:
 *  - Immediate simplification inferences cannot be linked to an index
 *  - For an inference that works at subterms, please consider carefully
 *    which iterator to use to return these subterms. In Vampire, terms are
 *    of the form f(type_args, term_args). In most cases, inferences should NOT
 *    be working on type arguments. Please view TermIterators.hpp for a list of
 *    iterators available.
 *  - TermSubstitutionTrees, do NOT carry out any type checking. Thus, in the case
 *    where either the search or query term is a variable, a type check needs to
 *    be carried out by the inference code. This check may be a unification check or 
 *    a matching check depending on whether the inference is using unification or
 *    matching. Please view Superposition.cpp for an example of a unification check
 *    and ForwardDemodulation for an example of a matching check.
 */

/**
 * Tag to denote various kinds of inference rules.
 */
enum class InferenceRule : unsigned char {
  /** input formula or clause */
  INPUT,

  /** THIS DEFINES AN INTERVAL IN THIS ENUM WHERE ALL
   * (preprocessing/normalisation) FORMULA TRANSFORMATION SHOULD BELONG
   * (see also INTERNAL_FORMULA_TRANSFORMATION_LAST and isFormulaTransformation below). */
  GENERIC_FORMULA_TRANSFORMATION,
  /** negated conjecture from the input */
  NEGATED_CONJECTURE,
  /** introduction of answer literal into the conjecture,
   * or the unit negation of answer literal used to obtain refutation */
  ANSWER_LITERAL,
  /** introduction of answer literal into the conjecture,
   * and skolemisation of input variables */
  ANSWER_LITERAL_INPUT_SKOLEMISATION,
  /** claim definition, definition introduced by a claim in the input */
  CLAIM_DEFINITION,
//     /** choice_axiom (Ax)((Ey)F(x,y) -> F(x,f(x))) */
//     CHOICE_AXIOM,
//     /** (Ax)(F(x)->F'(x)), G[F(t)] / G[F'(t)] */
//     MONOTONE_REPLACEMENT,
//     /** G[(Ax)F(x)] => G[F(t)] */
//     FORALL_ELIMINATION,
  /** rectify a formula */
  RECTIFY,
//     /** ~(F1 & ... & Fn) => ~F1 \/ ... \/ ~Fn */
//     NOT_AND,
//     /** ~(F1 \/ ... \/ Fn) => ~F1 & ... & ~Fn */
//     NOT_OR,
//     /** ~(F1 -> F2) => F1 & ~F2 */
//     NOT_IMP,
//     /** ~(F1 <-> F2) => F1 <~> F2 */
//     NOT_IFF,
//     /** ~(F1 <~> F2) => F1 <-> F2 */
//     NOT_XOR = 1,
//     /** ~~F => F */
//     NOT_NOT = 1,
//     /** ~(Ax)F => (Ex)~F */
//     NOT_FORALL,
//     /** ~(Ex)F => (Ax)~F */
//     NOT_EXISTS,
//     /** F1 -> F2 => ~F1 \/ F2 */
//     IMP_TO_OR,
//     /** F1 <-> F2 => (F1 -> F2) & (F2 -> F1) */
//     IFF_TO_AND,
//     /** F1 <~> F2 => (F1 \/ F2) & (~F1 \/ ~F2) */
//     XOR_TO_AND,
  /** replace formula F by (A x1...xn)F, where x1 ... xn are all
   *  free variables of F */
  CLOSURE,
  /** obtained by flattening (quantifiers, junctions) */
  FLATTEN,
  /** obtained by transformation into ENNF */
  ENNF,
  /** obtained by transformation into NNF */
  NNF,
  /** reduce a formula containing false or true, for example
   *  false & A ---> false */
  REDUCE_FALSE_TRUE,

  /** any kind of definition folding */
  DEFINITION_FOLDING,
//     /** Replace formula (Q x1 ... xk ... x_n)A by
//      * (Q x1 ... xk-1 xk+1 ... x_n)A, where xk does not occur in A */
//     DUMMY_QUANTIFIER_REMOVAL,
//     /** Transformation (A x1 ... xn)(F1 & ... & Fm) ->
//      * (A x1 ... xn)F1 & ... & (A x1 ... xn)Fm) */
//     FORALL_AND,
//     /** Transformation (E x1 ... xn)(F1 \/ ... \/ Fm) ->
//      * (E x1 ... xn)F1 \/ ... \/ (E x1 ... xn)Fm) */
//     EXISTS_OR,
//     /** (Q x)(Q y)F -> (Q y)(Q x)F */
//     QUANTIFIER_SWAP,
//     /** Transformation (A x1 x2)(F1 \/ F2) ->
//      * (A x1)F1 \/ ... \/ (A x2)F2), where x2 does not occur in F1.
//      * Can be applied to many variables and disjunctions of arbitrary length */
//     FORALL_OR,
//     /** Transformation (E x1 x2)(F1 & F2) ->
//      * (E x1)F1 & ... & (E x2)F2), where x2 does not occur in F1.
//      * Can be applied to many variables and disjunctions of arbitrary length */
//     EXISTS_AND,
//     /** obtained by permutations, e.g. f <=> g replaced by g <=> f */
//     PERMUT,
//     /** obtained by reordering equalities */
//     REORDER_EQ,
//     /** obtained by rewriting a positive equivalence
//      * f <=> ginto an implication f => g or g => f
//      */
//     HALF_EQUIV,
//     /** miniscoping */
//     MINISCOPE,
  /** normalizing inference */
  THEORY_NORMALIZATION,
  /** skolemization */
  SKOLEMIZE,
  /** obtain clause from a formula */
  CLAUSIFY,
  /** the (preprocessing/normalisation) formula transformation marker --
    inferences between GENERIC_FORMULA_TRANSFORMATION and INTERNAL_FORMULA_TRANSFORMATION_LAST
    will be automatically understood as formula transformations (see also isFormulaTransformation) */
  INTERNAL_FORMULA_TRANSFORMATION_LAST,

  /** THIS DEFINES AN INTERVAL IN THIS ENUM WHERE ALL SIMPLIFYING INFERENCES SHOULD BELONG
   * (see also INTERNAL_SIMPLIFYING_INFERNCE_LAST and isSimplifyingInferenceRule below). */
  GENERIC_SIMPLIFYING_INFERNCE,
  /** obtained by reordering literals */
  REORDER_LITERALS,
  /** obtain a clause from a clause by removing duplicate literals */
  REMOVE_DUPLICATE_LITERALS,
  /** remove from clause one or more inequalities <i>s != s</i> */
  TRIVIAL_INEQUALITY_REMOVAL,
  /** equality resolution as a simplification */
  EQUALITY_RESOLUTION_WITH_DELETION,
  /** subsumption resolution simplification rule */
  SUBSUMPTION_RESOLUTION,
  /** forward demodulation inference */
  FORWARD_DEMODULATION,
  /** backward demodulation inference */
  BACKWARD_DEMODULATION,
  /** forward subsumption demodulation inference */
  FORWARD_SUBSUMPTION_DEMODULATION,
  /** backward subsumption demodulation inference */
  BACKWARD_SUBSUMPTION_DEMODULATION,
  /** forward literal rewriting inference */
  FORWARD_LITERAL_REWRITING,
  /** inner rewriting */
  INNER_REWRITING,
  /** condensation inference */
  CONDENSATION,
  /** evaluation inference */
  EVALUATION,
  CANCELLATION,
  /** interpreted simplification inference */
  INTERPRETED_SIMPLIFICATION,
  //** Flatten a clause to separate theory literals */
  THEORY_FLATTENING,
  /** inference rule for term algebras (no equality between terms of different constructors)*/
  TERM_ALGEBRA_DISTINCTNESS,
  /** inference rule for term algebras (injectivity of constructors)*/
  TERM_ALGEBRA_INJECTIVITY_SIMPLIFYING,
  /** global subsumption */
  GLOBAL_SUBSUMPTION, // CEREFUL: the main premise is not necessarily the first one!
  /** distinct equality removal */
  DISTINCT_EQUALITY_REMOVAL,
  /** simplification eliminating variables by rewriting arithmetic equalities: e.g.: 6 = 3 x \/ L[x] => L[2] */
  GAUSSIAN_VARIABLE_ELIMINIATION,
  ARITHMETIC_SUBTERM_GENERALIZATION,
  /* clause added after removing answer literal and saving it as a witness */
  ANSWER_LITERAL_REMOVAL,
  /** the last simplifying inference marker --
    inferences between GENERIC_SIMPLIFYING_INFERNCE and INTERNAL_SIMPLIFYING_INFERNCE_LAST will be automatically understood simplifying
    (see also isSimplifyingInferenceRule) */
   /* eager demodulation with combinator axioms */
  COMBINATOR_DEMOD,
  /* normalising combinators */
  COMBINATOR_NORMALISE,
  /* negative extnsionality */
  CASES_SIMP,

  BOOL_SIMP,

  FUNCTION_DEFINITION_DEMODULATION,

  INTERNAL_SIMPLIFYING_INFERNCE_LAST,


  /** THIS DEFINES AN INTERVAL IN THIS ENUM WHERE ALL SIMPLIFYING INFERENCES SHOULD BELONG
    * (see also INTERNAL_GENERATING_INFERNCE_LAST and isGeneratingInferenceRule below). */
  GENERIC_GENERATING_INFERNCE,
  /** resolution inference */
  RESOLUTION,
  /** constrained resolution inference */
  CONSTRAINED_RESOLUTION,
  /** factoring inference */
  FACTORING,
  /** factoring with constraints */
  CONSTRAINED_FACTORING,
  /** superposition inference */
  SUPERPOSITION,
<<<<<<< HEAD
  GOAL_REWRITING,
  UPWARD_CHAINING,
=======
  /** function definition rewriting inference */
  FUNCTION_DEFINITION_REWRITING,
>>>>>>> 5a168f85
  /** superposition with constraints */
  CONSTRAINED_SUPERPOSITION,
  /** equality factoring inference */
  EQUALITY_FACTORING,
  /** equality resolution inference */
  EQUALITY_RESOLUTION,
  /** redundant inference with extensionality-like clause */
  EXTENSIONALITY_RESOLUTION,
  /** inference rule for term algebras (injectivity of constructors)*/
  TERM_ALGEBRA_INJECTIVITY_GENERATING,
  /** inference rule for term algebras (no cyclic terms)*/
  TERM_ALGEBRA_ACYCLICITY,
  /** Replaces a literal of the form C[s] with C[true] \/ s = false, where s is a boolean non-variable term */
  FOOL_PARAMODULATION,
  /** unit resulting resolution */
  UNIT_RESULTING_RESOLUTION,
  /* Induction hyperresolution */
  INDUCTION_HYPERRESOLUTION,
  /* Generalized induction hyperresolution */
  GEN_INDUCTION_HYPERRESOLUTION,
  /* Instantiation */
  INSTANTIATION, // used for theory reasoning
  /** the last generating inference marker --
        inferences between GENERIC_GENERATING_INFERNCE and INTERNAL_GENERATING_INFERNCE_LAST will be automatically understood generating
        (see also isGeneratingInferenceRule) */
  /* argument congruence: t = t' => tx = t'x*/
  ARG_CONG,
  /* narrow with combinator axiom */
  SXX_NARROW,

  SX_NARROW,

  S_NARROW,

  CXX_NARROW,

  CX_NARROW,

  C_NARROW,

  BXX_NARROW,

  BX_NARROW,

  B_NARROW,

  KX_NARROW,

  K_NARROW,

  I_NARROW,
  /* superposition beneath variable */
  SUB_VAR_SUP,

  INJECTIVITY,

  PRIMITIVE_INSTANTIATION,

  LEIBNIZ_ELIMINATION,

  NEGATIVE_EXT,

  EQ_TO_DISEQ,
  /** The next five rules can be either simplifying or generating */
  HOL_NOT_ELIMINATION,

  BINARY_CONN_ELIMINATION,

  VSIGMA_ELIMINATION,

  VPI_ELIMINATION,

  HOL_EQUALITY_ELIMINATION,

  INTERNAL_GENERATING_INFERNCE_LAST,

  /** equality proxy replacement */
  EQUALITY_PROXY_REPLACEMENT,
  /** definition of the equality proxy predicate in the form E(x,y) <=> x=y */
  EQUALITY_PROXY_AXIOM1,
  /** equality proxy axioms such as E(x,x) or ~E(x,y) \/ x=y */
  EQUALITY_PROXY_AXIOM2,
  /** unfolding by definitions f(x1,...,xn)=t */
  DEFINITION_UNFOLDING,

  /** introduction of a new symbol f, f = term */
  FUNCTION_DEFINITION,

  /** introduction of new name p, p <=> C */
  PREDICATE_DEFINITION,
  /** unfolding predicate definitions */
  PREDICATE_DEFINITION_UNFOLDING,
  /** merging predicate definitions */
  PREDICATE_DEFINITION_MERGING,

  /** (consistent) polarity flipping of (some selected) predicates **/
  POLARITY_FLIPPING,

  /** unused predicate definition removal */
  UNUSED_PREDICATE_DEFINITION_REMOVAL,
  /** pure predicate removal */
  PURE_PREDICATE_REMOVAL,
  /** inequality splitting */
  INEQUALITY_SPLITTING,
  /** inequality splitting name introduction */
  INEQUALITY_SPLITTING_NAME_INTRODUCTION,
  /** distinctness axiom */
  DISTINCTNESS_AXIOM,
  /** Introduction of formula to convert formulas used as argument positions.
   *  Such formulas have the form F->f(x)=1 or ~F->f(x)=0 */
  BOOLEAN_TERM_ENCODING,
  /** Elimination of FOOL expressions that makes a formula not syntactically first-order */
  FOOL_ELIMINATION,
  /** Definition of $ite expressions */
  FOOL_ITE_DEFINITION,
  /** Definition of $let expressions */
  FOOL_LET_DEFINITION,
  /** Definition of formulas used as terms */
  FOOL_FORMULA_DEFINITION,
  /** Definition for $match expressions */
  FOOL_MATCH_DEFINITION,
  /** result of general splitting */
  GENERAL_SPLITTING,
  /** component introduced by general splitting */
  GENERAL_SPLITTING_COMPONENT,
  /** replacing colored constants by skolem functions */
  COLOR_UNBLOCKING,

  /** definition introduced by AVATAR */
  AVATAR_DEFINITION,
  /** component introduced by AVATAR */
  AVATAR_COMPONENT,
  /** inconsistency from AVATAR SAT solver */
  AVATAR_REFUTATION,
  /** inconsistency from AVATAR SMT solver (not necessarily propositionally unsat) */
  AVATAR_REFUTATION_SMT,
  /** sat clause representing FO clause for AVATAR */
  AVATAR_SPLIT_CLAUSE,
  /** sat clause representing FO clause for AVATAR */
  AVATAR_CONTRADICTION_CLAUSE,
  /** sat color elimination */
  SAT_COLOR_ELIMINATION,
  /** obtain a formula from a clause */
  FORMULIFY,

  /** inference coming from outside of Vampire */
  EXTERNAL,

  /* FMB flattening */
  FMB_FLATTENING,
  /* Functional definition for FMB */
  FMB_FUNC_DEF,
  /* Definition Introduction for FMB */
  FMB_DEF_INTRO,
  /* Finite model not found */
  MODEL_NOT_FOUND,

  /* Adding sort predicate */
  ADD_SORT_PREDICATES,
  /* Adding sort functions */
  ADD_SORT_FUNCTIONS,

  /** a premise to skolemization */
  CHOICE_AXIOM,

  /* Structural induction hypothesis*/
  STRUCT_INDUCTION_AXIOM_ONE,
  STRUCT_INDUCTION_AXIOM_TWO,
  STRUCT_INDUCTION_AXIOM_THREE,
  STRUCT_INDUCTION_AXIOM_RECURSION,
  /* Integer induction hypothesis for infinite intervals */
  INT_INF_UP_INDUCTION_AXIOM,
  INT_INF_DOWN_INDUCTION_AXIOM,
  /* Integer induction hypothesis for finite intervals */
  INT_FIN_UP_INDUCTION_AXIOM,
  INT_FIN_DOWN_INDUCTION_AXIOM,
  /* Integer induction hypothesis for infinite interval and the default bound */
  INT_DB_UP_INDUCTION_AXIOM,
  INT_DB_DOWN_INDUCTION_AXIOM,

  /* the unit clause against which the Answer is extracted in the last step */
  ANSWER_LITERAL_RESOLVER,
  /* clause with literals added from AVATAR assertions of the parent */
  AVATAR_ASSERTION_REINTRODUCTION,

  /** A (first-order) tautology generated on behalf of a decision procedure,
   * whose propositional counterpart becomes a conflict clause in a sat solver */
  THEORY_TAUTOLOGY_SAT_CONFLICT,

  /** a not further specified theory axiom internally added by the class TheoryAxioms. */
  GENERIC_THEORY_AXIOM, // CAREFUL: adding rules here influences the theory_split_queue heuristic
  /** Some specific groups of axioms coming from TheoryAxioms.cpp" */
  THA_COMMUTATIVITY,
  THA_ASSOCIATIVITY,
  THA_RIGHT_IDENTINTY,
  THA_LEFT_IDENTINTY,
  THA_INVERSE_OP_OP_INVERSES,
  THA_INVERSE_OP_UNIT,
  THA_INVERSE_ASSOC,
  THA_NONREFLEX,
  THA_TRANSITIVITY,
  THA_ORDER_TOTALALITY,
  THA_ORDER_MONOTONICITY,
  THA_PLUS_ONE_GREATER,
  THA_ORDER_PLUS_ONE_DICHOTOMY,
  THA_MINUS_MINUS_X,
  THA_TIMES_ZERO,
  THA_DISTRIBUTIVITY,
  THA_DIVISIBILITY,
  THA_MODULO_MULTIPLY,
  THA_MODULO_POSITIVE,
  THA_MODULO_SMALL,
  THA_DIVIDES_MULTIPLY,
  THA_NONDIVIDES_SKOLEM,
  THA_ABS_EQUALS,
  THA_ABS_MINUS_EQUALS,
  THA_QUOTIENT_NON_ZERO,
  THA_QUOTIENT_MULTIPLY,
  THA_EXTRA_INTEGER_ORDERING,
  THA_FLOOR_SMALL,
  THA_FLOOR_BIG,
  THA_CEILING_BIG,
  THA_CEILING_SMALL,
  THA_TRUNC1,
  THA_TRUNC2,
  THA_TRUNC3,
  THA_TRUNC4,
  THA_ARRAY_EXTENSIONALITY,
  THA_BOOLEAN_ARRAY_EXTENSIONALITY, // currently applied to a formula, so won't propagate to clause->isTheoryAxiom()
  THA_BOOLEAN_ARRAY_WRITE1, // currently applied to a formula, so won't propagate to clause->isTheoryAxiom()
  THA_BOOLEAN_ARRAY_WRITE2, // currently applied to a formula, so won't propagate to clause->isTheoryAxiom()
  THA_ARRAY_WRITE1,
  THA_ARRAY_WRITE2,
  /** acyclicity axiom for term algebras */
  TERM_ALGEBRA_ACYCLICITY_AXIOM,
  TERM_ALGEBRA_DIRECT_SUBTERMS_AXIOM,
  TERM_ALGEBRA_SUBTERMS_TRANSITIVE_AXIOM,
  /** discrimination axiom for term algebras */
  TERM_ALGEBRA_DISCRIMINATION_AXIOM,
  /** distinctness axiom for term algebras */
  TERM_ALGEBRA_DISTINCTNESS_AXIOM,
  /** exhaustiveness axiom (or domain closure axiom) for term algebras */
  TERM_ALGEBRA_EXHAUSTIVENESS_AXIOM, // currently (sometimes) applied to a formula, so won't propagate to clause->isTheoryAxiom()
  /** exhaustiveness axiom (or domain closure axiom) for term algebras */
  TERM_ALGEBRA_INJECTIVITY_AXIOM,
  /** one of two axioms of FOOL (distinct constants or finite domain) */
  FOOL_AXIOM_TRUE_NEQ_FALSE,
  FOOL_AXIOM_ALL_IS_TRUE_OR_FALSE,
 
  COMBINATOR_AXIOM,
  
  FUNC_EXT_AXIOM,

  /** beginning of proxy funxtion axioms marker --*/
  PROXY_AXIOM,
  /* Equality proxy axiom */
  EQUALITY_PROXY_AXIOM,
  /* Not proxy axiom */    
  NOT_PROXY_AXIOM,
  /* And proxy axiom */
  AND_PROXY_AXIOM,
  /* OR proxy axiom */    
  OR_PROXY_AXIOM,
  /* Implies proxy axiom */
  IMPLIES_PROXY_AXIOM,
  /* Forall proxy axiom */    
  PI_PROXY_AXIOM,
  /* Exists proxy axiom */
  SIGMA_PROXY_AXIOM,

  /** the last internal theory axiom marker --
    axioms between THEORY_AXIOM and INTERNAL_THEORY_AXIOM_LAST will be automatically making their respective clauses isTheoryAxiom() true */
  INTERNAL_THEORY_AXIOM_LAST,
  /** a theory axiom which is not generated internally in Vampire */
  EXTERNAL_THEORY_AXIOM
}; // class InferenceRule

inline std::underlying_type<InferenceRule>::type toNumber(InferenceRule r) { return static_cast<std::underlying_type<InferenceRule>::type>(r); }

inline bool isFormulaTransformation(InferenceRule r) {
  return (toNumber(r) >= toNumber(InferenceRule::GENERIC_FORMULA_TRANSFORMATION) &&
      toNumber(r) < toNumber(InferenceRule::INTERNAL_FORMULA_TRANSFORMATION_LAST));
}

/** Currently not enforced but (almost) assumed:
 * - these are simplifying inferences used during proof search
 * - therefore they operate on Clauses
 * - there is always a main premise, which is going to be the first one returned by Iterator
 * (CAREFUL: this is currently a problem for GLOBAL_SUBSUMPTION)
 * - the age of the corresponding Clause is the same as that of this main premise
 **/
inline bool isSimplifyingInferenceRule(InferenceRule r) {
  return (toNumber(r) >= toNumber(InferenceRule::GENERIC_SIMPLIFYING_INFERNCE) &&
      toNumber(r) < toNumber(InferenceRule::INTERNAL_SIMPLIFYING_INFERNCE_LAST));
}

/**
 * Currently not enforced but (almost) assumed:
 * - these are generating inferences used during proof search
 * - therefore they operate on Clauses
 * - the age of the corresponding Clause is computed as the max over parent's ages +1
 */
inline bool isGeneratingInferenceRule(InferenceRule r) {
  return (toNumber(r) >= toNumber(InferenceRule::GENERIC_GENERATING_INFERNCE) &&
      toNumber(r) < toNumber(InferenceRule::INTERNAL_GENERATING_INFERNCE_LAST));
}

inline bool isInternalTheoryAxiomRule(InferenceRule r) {
  return (toNumber(r) >= toNumber(InferenceRule::GENERIC_THEORY_AXIOM) &&
      toNumber(r) < toNumber(InferenceRule::INTERNAL_THEORY_AXIOM_LAST));
}

inline bool isCombinatorAxiomRule(InferenceRule r) {
  return r == InferenceRule::COMBINATOR_AXIOM;
}

inline bool isProxyAxiomRule(InferenceRule r) {
  return (toNumber(r) >= toNumber(InferenceRule::PROXY_AXIOM) &&
      toNumber(r) < toNumber(InferenceRule::INTERNAL_THEORY_AXIOM_LAST));
}

inline bool isExternalTheoryAxiomRule(InferenceRule r) {
  return r == InferenceRule::EXTERNAL_THEORY_AXIOM;
}

inline bool isSatRefutationRule(InferenceRule r) {
  return (r == InferenceRule::AVATAR_REFUTATION) ||
         (r == InferenceRule::AVATAR_REFUTATION_SMT) ||
         (r == InferenceRule::GLOBAL_SUBSUMPTION);
}

vstring ruleName(InferenceRule rule);

/*
* The following structs are here just that we can have specialized overloads for the Inference constructor (see below)
* There should be not computational overhead under modern compilers.
*/

struct FromInput {
  FromInput(UnitInputType it) : inputType(it) {}
  UnitInputType inputType;
};

struct TheoryAxiom {
  TheoryAxiom(InferenceRule r) : rule(r) {}
  InferenceRule rule;
};

struct FormulaTransformation {
  FormulaTransformation(InferenceRule r, Unit* p) : rule(r), premise(p) {}
  InferenceRule rule;
  Unit* premise;
};

struct FormulaTransformationMany {
  FormulaTransformationMany(InferenceRule r, UnitList* p) : rule(r), premises(p) {}
  InferenceRule rule;
  UnitList* premises;
};

struct SimplifyingInference1 {
  SimplifyingInference1(InferenceRule r, Clause* main_premise) : rule(r), premise(main_premise) {}
  InferenceRule rule;
  Clause* premise;
};

struct SimplifyingInference2 {
  SimplifyingInference2(InferenceRule r, Clause* main_premise, Clause* other_premise) :
    rule(r), premise1(main_premise), premise2(other_premise) {}
  InferenceRule rule;
  Clause* premise1;
  Clause* premise2;
};

struct SimplifyingInferenceMany {
  SimplifyingInferenceMany(InferenceRule r, UnitList* prems) : rule(r), premises(prems) {}
  InferenceRule rule;
  UnitList* premises;
};

struct GeneratingInference1 {
  GeneratingInference1(InferenceRule r, Clause* p) : rule(r), premise(p) {}
  InferenceRule rule;
  Clause* premise;
};

struct GeneratingInference2 {
  GeneratingInference2(InferenceRule r, Clause* p1, Clause* p2) : rule(r), premise1(p1), premise2(p2) {}
  InferenceRule rule;
  Clause* premise1;
  Clause* premise2;
};

struct GeneratingInferenceMany {
  GeneratingInferenceMany(InferenceRule r, UnitList* prems) : rule(r), premises(prems) {}
  InferenceRule rule;
  UnitList* premises;
};

struct NonspecificInference0 {
  NonspecificInference0(UnitInputType it, InferenceRule r) : inputType(it), rule(r) {}
  UnitInputType inputType;
  InferenceRule rule;
};

struct NonspecificInference1 {
  NonspecificInference1(InferenceRule r, Unit* p) : rule(r), premise(p) {}
  InferenceRule rule;
  Unit* premise;
};

struct NonspecificInference2 {
  NonspecificInference2(InferenceRule r, Unit* p1, Unit* p2) : rule(r), premise1(p1), premise2(p2) {}
  InferenceRule rule;
  Unit* premise1;
  Unit* premise2;
};

struct NonspecificInferenceMany {
  NonspecificInferenceMany(InferenceRule r, UnitList* prems) : rule(r), premises(prems) {}
  InferenceRule rule;
  UnitList* premises;
};

struct FromSatRefutation; // defined in SATInference.hpp

class Inference;
std::ostream& operator<<(std::ostream& out, Inference const& self);

/**
 * Class to represent inferences
 */
class Inference
{
private:
  // don't construct on the heap
  USE_ALLOCATOR(Inference);

  enum class Kind : unsigned char {
    INFERENCE_012,
    INFERENCE_MANY,
    INFERENCE_FROM_SAT_REFUTATION
  };

  void initDefault(UnitInputType inputType, InferenceRule r) {
    _inputType = inputType;
    _rule = r;
    _included = false;
    _inductionDepth = 0;
    _XXNarrows = 0;
    _reductions = 0;
    _sineLevel = std::numeric_limits<decltype(_sineLevel)>::max();
    _splits = nullptr;
    _age = 0;
  }

  void init0(UnitInputType inputType, InferenceRule r);
  void init1(InferenceRule r, Unit* premise);
  void init2(InferenceRule r, Unit* premise1, Unit* premise2);
  void initMany(InferenceRule r, UnitList* premises);

public:
  /* FromInput inferences are automatically InferenceRule::INPUT. */
  Inference(const FromInput& fi);

  /* Theory axioms are automatically of inputType AXIOM.
   * and the corresponding rule should satisfy isInternalTheoryAxiomRule or isExternalTheoryAxiomRule
   * CAREFUL: extending what TheoryAxiomRule is influences the theory_split_queue heuristic
   **/
  Inference(const TheoryAxiom& ta);

  /* A formula transformation inference automatically propagates the _included flag from the parent to the child
     (later during clausal proof search, currently, this is not done anymore)*/
  Inference(const FormulaTransformation& ft);
  // _included propagated from the first premise here
  Inference(const FormulaTransformationMany& ft);

  /* A generating inference automatically computes age as 1 + the maximum over the parents' age */
  Inference(const GeneratingInference1& gi);
  Inference(const GeneratingInference2& gi);
  Inference(const GeneratingInferenceMany& gi);

  /* A simplifying inference has a main premise and possibly also side premises.
   * The age is automatically computed as the age of the main premise */
  Inference(const SimplifyingInference1& si);
  Inference(const SimplifyingInference2& si);
  Inference(const SimplifyingInferenceMany& si);

  /** No special propagation, no extra checks. Use sparingly. */
  Inference(const NonspecificInference0& gi);
  Inference(const NonspecificInference1& gi);
  Inference(const NonspecificInference2& gi);
  Inference(const NonspecificInferenceMany& gi);

  Inference(const FromSatRefutation& fsr);

  Inference(const Inference&) = default;

  /**
   * A class that iterates over parents.
   * @since 04/01/2008 Torrevieja
   */
  struct Iterator {
    /** The content, can be anything (interpretation depends on Kind) */
    union {
      void* pointer;
      int integer;
    };
  };

  Iterator iterator() const;
  bool hasNext(Iterator& it) const;
  Unit* next(Iterator& it) const;

  /*
  * The supporting heap allocated objects are deleted
  * (The unitList of INFERENCE_MANY and, additionally,
  * the FromSatRefutationInfo of INFERENCE_FROM_SAT_REFUTATION).
  */
  void destroyDirectlyOwned();
  /**
   * Decrease reference counters in referred units.
   *
   * Also does what destroyDirectlyOwned (see above).
   */
  void destroy();

  /**
   * Since we treat Inferences as PODs, this is intentionally left empty.
   *
   * Using this can lead to memory leaks unless reference counters in
   * referred clauses are decreased extra. (Such as in Clause::destroy()
   * which does not use Inference::destroy() to avoid deep recursion.)
   */
  ~Inference() {}

  /*
   * Inference objects are not meant to generally live outside Units
   * (who take care of calling destroy on Inference as appropriate).
   * In the rare cases in which an Inference has not been passed to a Unit yet,
   * a Destroyer can help calling destroy when coming out of scope prematurely
   * (e.g. on Unit construction abort or exception occurring).
   */
  class Destroyer {
    Inference* _destroyee;
  public:
    Destroyer(Inference& i) : _destroyee(&i) {}
    ~Destroyer() { if(_destroyee) _destroyee->destroy(); }
    void disable() { _destroyee = nullptr; }
  };

  /**
   * After minimizePremises has been called, some inferences may have fewer parents,
   * so statistics could change and this function recomputes them.
   * The function is only responsible for the update between this inference and its parents (if any).
   * The caller is responsible to ensure that parents are updated before children.
   **/
  void updateStatistics();

 friend std::ostream& operator<<(std::ostream& out, Inference const& self);

  /**
   * To implement lazy minimization of proofs coming from a SAT solver
   * without explicit proof recording.
   *
   * We want to postpone the potentially expensive
   * minimizing call to after
   * a complete refutation has been found.
   *
   * This is meant to be a no-op for all inferences except those related to SAT.
   */
  void minimizePremises();

  // TODO why would we ever need this? replace it be appropriate output operator for InferenceRule
  vstring name() const { return ruleName(_rule); }

  /** return the input type of the unit */
  UnitInputType inputType() const { return (UnitInputType)_inputType; }
  /** set the input type of the unit */
  void setInputType(UnitInputType it) { _inputType=it; }
  /** return true if inputType relates to a goal **/
  bool derivedFromGoal() const { return toNumber(_inputType) > toNumber(UnitInputType::ASSUMPTION); }

  /** Return the inference rule */
  InferenceRule rule() const { return _rule; }

  unsigned char getSineLevel() const { return _sineLevel; }
  /* should be only used to initialize the "whole chain" by SineUtils */
  void setSineLevel(unsigned char l) { _sineLevel = l; }

  /*
   * returns true if clause is a theory axiom
   *
   * Definition: A unit is a theory axiom iff it is added internally in the TheoryAxiom-class or if it is an externally added theory axiom
   * In particular:
   * - integer/rational/real theory axioms are internal theory axioms
   * - term algebra axioms are internal theory axioms
   * - FOOL axioms are internal theory axioms
   * - equality-proxy-axioms
   *   are not treated as internal theory axioms, since they are not generated in TheoryAxioms
   *   (these axioms should probably be refactored into TheoryAxioms at some point)
   * - consequences of theory axioms are not theory axioms
   * - each theory axiom is a theory-tautology, but not every theory-tautology
   *   is a theory axiom (e.g. a consequence of two theory axioms or a conflict
   *   clause generated by a call to Z3)
   * We are interested in whether a clause is an internal theory axiom, because of several reasons:
   * - Internal theory axioms are already assumed to be simplified as much as possible
   * - Internal theory axioms often blow up the search space
   * - We don't need to pass internal theory axioms to another prover, if
   *   that prover natively handles the corresponding theory.
   *
   * TODO: handle the exhaustiveness axiom, which should be added as clause
   */
  bool isTheoryAxiom() const {
    return isInternalTheoryAxiomRule(_rule) || isExternalTheoryAxiomRule(_rule);
  }

  bool isCombinatorAxiom() const {
    return isCombinatorAxiomRule(_rule);
  }

  bool isProxyAxiom() const {
    return isProxyAxiomRule(_rule);
  }  

  /*
   * returns true if clause is an external theory axiom
   *
   * Definition: A unit is an external theory axiom iff it is added by parsing
   * an external theory axioms
   *
   * We are interested in whether a clause is an external theory axiom, because of several reasons:
   * - External theory axioms should already be simplified as much as possible
   * - External theory axioms often blow up the search space
   *
   * TODO: If an unit u with inference EXTERNAL_THEORY_AXIOM is a formula (and therefore not a clause),
   *  the results c_i of clausifying u will not be labeled EXTERNAL_THEORY_AXIOM, and therefore this function
   * will return false for c_i. In particular, adding the same formula as a clause or as formula could cause
   * different behavior by Vampire, which is probably a bad thing.
   */
  bool isExternalTheoryAxiom() const {
    return isExternalTheoryAxiomRule(_rule);
  }

  /** Mark the corresponding unit as read from a TPTP included file  */
  void markIncluded() { _included = 1; }
  /** true if the unit is read from a TPTP included file  */
  bool included() const { return _included; }

  /*
   * Returns true if the unit belonging to this inference is a pure theory descendant.
   *
   * Definition: A pure theory descendant is a unit that
   * has a derivation where each leaf is a theory axiom.
   * (This propagates in AVATAR from the clause being split to the corresponding components,
   * because some people thought it should be that way.)
   *
   * Note that a theory axiom itself is also a pure theory descendant.
   */
  bool isPureTheoryDescendant() const { return _isPureTheoryDescendant; }
  /** This is how AVATAR sets it... */
  void setPureTheoryDescendant(bool val) { _isPureTheoryDescendant = val; }

  bool isCombAxiomsDescendant() const { return _combAxiomsDescendant; }
  void setCombAxiomsDescendant(bool val) { _combAxiomsDescendant=val; }

  bool isProxyAxiomsDescendant() const { return _proxyAxiomsDescendant; }
  void setProxyAxiomsDescendant(bool val) { _proxyAxiomsDescendant=val; }

  bool isHolAxiomsDescendant() const { return _holAxiomsDescendant; }
  void setHolAxiomsDescendant(bool val) { _holAxiomsDescendant=val; }  

  unsigned inductionDepth() const { return _inductionDepth; }
  void setInductionDepth(unsigned d) { _inductionDepth = d; }

  unsigned xxNarrows() const { return _XXNarrows; }
  /** used to propagate in AVATAR **/
  void setXXNarrows(unsigned n) { _XXNarrows = n; }
  void incXXNarrows(){ if(_XXNarrows < 8){ _XXNarrows++; } }

  unsigned reductions() const { return _reductions; }
  void setReductions(unsigned r) { _reductions = r; } 
  void increaseReductions(unsigned n){ _reductions += n; }

  void computeTheoryRunningSums();

  SplitSet* splits() const { return _splits; }
  void setSplits(SplitSet* splits) {
    ASS(splits != nullptr);
    ASS(!_splits);
    _splits=splits;
  }

  /** Return the age */
  unsigned age() const { return _age; }
  /** Set the age to @b a */
  void setAge(unsigned a) { _age = a; }

private:
  Kind _kind : 2;

  UnitInputType _inputType : 3;

  /** The rule used */
  InferenceRule _rule : 8;

  /** true if the unit is read from a TPTP included file  */
  bool _included : 1;

  /** track whether all leafs were theory axioms only */
  bool _isPureTheoryDescendant : 1;
  /** Clause is a combinator axiom descendant */
  unsigned _combAxiomsDescendant : 1;
  /** */
  unsigned _proxyAxiomsDescendant : 1;
  /** clause is descended only from proxy or combinator axioms */
  unsigned _holAxiomsDescendant : 1;
  /** Induction depth **/
  unsigned _inductionDepth : 5;

  /** Sine level computed in SineUtils and used in various heuristics.
   * May stay uninitialized (i.e. always MAX), if not needed
   **/
  unsigned char _sineLevel : 8; // updated as the minimum from parents to children

  /** number of XX' narrows carried out on clause */
  unsigned _XXNarrows : 3;
  /** number of weak reductions in the history of this clause */
  unsigned _reductions : 30;

  // aligned to 64 bits

  /** age */
  unsigned _age;

  SplitSet* _splits;

  /**
   * General storage for all Kinds of Inference:
   * INFERENCE_012 - use ptr1 and ptr2 in sequence storing its up to two premises "left to right"
   * - the unused are set to nullptr
   * INFERENCE_MANY - uses ptr1 to point to a list of units, its premises
   * INFERENCE_FROM_SAT_REFUTATION
   * - uses ptr1 to point to a list of units, its premises;
   * - uses ptr2 to point to a heap allocated struct for the sat premises and assumption
   *  which waits to be used during minimisation call; ptr2 can be empty (this means minimisation will be a noop)
   **/
  void* _ptr1;
  void* _ptr2;


public:
  // counting the leafs (in the tree rather than dag sense)
  // which are theory axioms and the total across all leafs
  float th_ancestors, all_ancestors; // we use floats, because this can grow large (because of the tree understanding of the dag);
  // CAREFUL: could this lead to platform differences?
}; // class Inference

} // namespace Kernel

#endif<|MERGE_RESOLUTION|>--- conflicted
+++ resolved
@@ -282,13 +282,10 @@
   CONSTRAINED_FACTORING,
   /** superposition inference */
   SUPERPOSITION,
-<<<<<<< HEAD
   GOAL_REWRITING,
   UPWARD_CHAINING,
-=======
   /** function definition rewriting inference */
   FUNCTION_DEFINITION_REWRITING,
->>>>>>> 5a168f85
   /** superposition with constraints */
   CONSTRAINED_SUPERPOSITION,
   /** equality factoring inference */
