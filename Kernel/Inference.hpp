--- conflicted
+++ resolved
@@ -319,7 +319,6 @@
   GEN_INDUCTION_HYPERRESOLUTION,
   /* Instantiation */
   INSTANTIATION, // used for theory reasoning
-<<<<<<< HEAD
   /* inequality factoring rule of the ALASCA Calculs */
   LASCA_FOURIER_MOTZKIN,
   LASCA_INTEGER_FOURIER_MOTZKIN,
@@ -337,8 +336,6 @@
   /** the last generating inference marker --
         inferences between GENERIC_GENERATING_INFERNCE and INTERNAL_GENERATING_INFERNCE_LAST will be automatically understood generating
         (see also isGeneratingInferenceRule) */
-=======
->>>>>>> e7b2fd1b
   /* argument congruence: t = t' => tx = t'x*/
   ARG_CONG,
   /* narrow with combinator axiom */
