--- conflicted
+++ resolved
@@ -237,11 +237,8 @@
   CONDENSATION,
   /** evaluation inference */
   EVALUATION,
-<<<<<<< HEAD
   /** normalization rule of the Inequality Resolution Calculus */
   IRC_NORMALIZATION,
-=======
->>>>>>> b713bc15
   CANCELLATION,
   /** interpreted simplification inference */
   INTERPRETED_SIMPLIFICATION,
