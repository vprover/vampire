--- conflicted
+++ resolved
@@ -46,15 +46,10 @@
   CLAIM = 4,
   /** Used in parsing and preprocessing for extensionality clause tagging, should not appear in proof search */
   EXTENSIONALITY_AXIOM = 5,
-<<<<<<< HEAD
-  /** Used to seperate model definitions in model_check mode, should not appear in proof search */
+  /** Used to separate model definitions in model_check mode, should not appear in proof search */
   MODEL_DEFINITION = 6,
   /** Used to mark axiom that arrived later from an external source */
   EXTERNAL_SOURCE = 7
-=======
-  /** Used to separate model definitions in model_check mode, should not appear in proof search */
-  MODEL_DEFINITION = 6
->>>>>>> 1e0c8ce8
 };
 
 inline std::underlying_type<UnitInputType>::type toNumber(UnitInputType t) { return static_cast<std::underlying_type<UnitInputType>::type>(t); }
