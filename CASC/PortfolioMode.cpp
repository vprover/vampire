--- conflicted
+++ resolved
@@ -134,22 +134,17 @@
 
     //we normalize now so that we don't have to do it in every child Vampire
     ScopedLet<Statistics::ExecutionPhase> phaseLet(env.statistics->phase,Statistics::NORMALIZATION);
-<<<<<<< HEAD
+
     if (env.options->shuffleInput()) { // instead to "combing things into shape" we shuffle and ruffle them
       Shuffling().shuffle(*_prb);
     } else {
       Normalisation().normalise(*_prb);
     }
 
-    TheoryFinder(_prb->units(),property).search();
-=======
-    Normalisation().normalise(*_prb);
-    
     //TheoryFinder cannot cope with polymorphic input
     if(!env.statistics->polymorphic){
       TheoryFinder(_prb->units(),property).search();
     }
->>>>>>> 9c9effda
   }
 
   // now all the cpu usage will be in children, we'll just be waiting for them
