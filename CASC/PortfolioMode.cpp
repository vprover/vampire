/*
 * This file is part of the source code of the software program
 * Vampire. It is protected by applicable
 * copyright laws.
 *
 * This source code is distributed under the licence found here
 * https://vprover.github.io/license.html
 * and in the source directory
 */

/**
 * @file PortfolioMode.cpp
 * Implements class PortfolioMode.
 */

#include "Lib/Environment.hpp"
#include "Lib/Int.hpp"
#include "Lib/Portability.hpp"
#include "Lib/Stack.hpp"
#include "Lib/System.hpp"
#include "Lib/ScopedLet.hpp"
#include "Lib/TimeCounter.hpp"
#include "Lib/Timer.hpp"
#include "Lib/Sys/Multiprocessing.hpp"

#include "Shell/Options.hpp"
#include "Shell/Statistics.hpp"
#include "Shell/UIHelper.hpp"
#include "Shell/Normalisation.hpp"
#include "Shell/TheoryFinder.hpp"

#include <unistd.h>
#include <fstream>
#include <stdio.h>
#include <cstdio>

#include "Saturation/ProvingHelper.hpp"

#include "Kernel/Problem.hpp"

#include "Schedules.hpp"

#include "PortfolioMode.hpp"

using namespace Lib;
using namespace CASC;

PortfolioMode::PortfolioMode() : _slowness(1.0), _syncSemaphore(2) {
  // We need the following two values because the way the semaphore class is currently implemented:
  // 1) dec is the only operation which is blocking
  // 2) dec is done in the mode SEM_UNDO, so is undone when a process terminates

  if(env.options->printProofToFile().empty()) {
    /* if the user does not ask for printing the proof to a file,
     * we generate a temp file name, in master,
     * to be filled up in the winning worker with the proof
     * and printed later by master to stdout
     * when all the workers have shut up reporting status
     * (not to get the status talking interrupt the proof printing)
     */
    _tmpFileNameForProof = tmpnam(NULL);
  }
  _syncSemaphore.set(SEM_LOCK,1);    // to synchronize access to the second field
  _syncSemaphore.set(SEM_PRINTED,0); // to indicate that a child has already printed result (it should only happen once)
}

/**
 * The function that does all the job: reads the input files and runs
 * Vampires to solve problems.
 */
bool PortfolioMode::perform(float slowness)
{
  CALL("PortfolioMode::perform");

  PortfolioMode pm;
  pm._slowness = slowness;

  bool resValue;
  try {
      resValue = pm.searchForProof();
  } catch (Exception& exc) {
      cerr << "% Exception at proof search level" << endl;
      exc.cry(cerr);
      System::terminateImmediately(1); //we didn't find the proof, so we return nonzero status code
  }

  if (outputAllowed()) {
    env.beginOutput();
    if (resValue) {
      addCommentSignForSZS(env.out());
      env.out()<<"Success in time "<<Timer::msToSecondsString(env.timer->elapsedMilliseconds())<<endl;
    }
    else {
      addCommentSignForSZS(env.out());
      env.out()<<"Proof not found in time "<<Timer::msToSecondsString(env.timer->elapsedMilliseconds())<<endl;
      if (env.remainingTime()/100>0) {
        addCommentSignForSZS(env.out());
        env.out()<<"SZS status GaveUp for "<<env.options->problemName()<<endl;
      }
      else {
        //From time to time we may also be terminating in the timeLimitReached()
        //function in Lib/Timer.cpp in case the time runs out. We, however, output
        //the same string there as well.
        addCommentSignForSZS(env.out());
        env.out()<<"SZS status Timeout for "<<env.options->problemName()<<endl;
      }
    }
    if (env.options && env.options->timeStatistics()) {
      TimeCounter::printReport(env.out());
    }
    env.endOutput();
  }

  return resValue;
}

bool PortfolioMode::searchForProof()
{
  CALL("PortfolioMode::searchForProof");

  env.timer->makeChildrenIncluded();
  TimeCounter::reinitialize();

  _prb = UIHelper::getInputProblem(*env.options);

  /* CAREFUL: Make sure that the order
   * 1) getProperty, 2) normalise, 3) TheoryFinder::search
   * is the same as in profileMode (vampire.cpp)
   * also, cf. the beginning of Preprocessing::preprocess*/
  Shell::Property* property = _prb->getProperty();
  {
    TimeCounter tc(TC_PREPROCESSING);

    //we normalize now so that we don't have to do it in every child Vampire
    ScopedLet<Statistics::ExecutionPhase> phaseLet(env.statistics->phase,Statistics::NORMALIZATION);
    Normalisation().normalise(*_prb);

    TheoryFinder(_prb->units(),property).search();
  }

  // now all the cpu usage will be in children, we'll just be waiting for them
  Timer::setTimeLimitEnforcement(false);

  return performStrategy(property);
}

bool PortfolioMode::performStrategy(Shell::Property* property)
{
  CALL("PortfolioMode::performStrategy");

  Schedule main;
  Schedule fallback;
  Schedule main_extra;
  Schedule fallback_extra;

  getSchedules(*property,main,fallback);
  getExtraSchedules(*property,main,main_extra,true,3);
  getExtraSchedules(*property,fallback,fallback_extra,true,3);

  // Normally we do main fallback main_extra fallback_extra
  // However, in SMTCOMP mode the fallback is universal for all
  // logics e.g. it's not very strong. Therefore, in SMTCOMP
  // mode we do main main_extra fallback fallback_extra
 
  Stack<Schedule> schedules;
  if(env.options->schedule() == Options::Schedule::SMTCOMP){
    schedules.push(fallback_extra);
    schedules.push(fallback);
    schedules.push(main_extra);
    schedules.push(main);
  }
  else{
    schedules.push(fallback_extra);
    schedules.push(main_extra);
    schedules.push(fallback);
    schedules.push(main);
  }

  int remainingTime = env.remainingTime()/100;

  while(remainingTime > 0) {
    // After running for the first time we replace schedules
    // by copies with x2 time limits and do this forever
    // We build these next_schedules as we go
    Stack<Schedule> next_schedules;

    Stack<Schedule>::Iterator sit(schedules);
    while(sit.hasNext() && remainingTime > 0){
      Schedule s = sit.next();
      if(runSchedule(s)){ return true; }
      Schedule ns;
      getExtraSchedules(*property,s,ns,false,2);
      next_schedules.push(ns);
      remainingTime = env.remainingTime()/100;
    }

    schedules = next_schedules;
  }
  return false;
}

/**
 * The idea here is to create extra schedules based on the existing schedules
 * There are two motivations
 *  1. Sometimes the provided schedules don't fill the given time limit
 *  2. Sometimes we have new options that are not yet included in the schedules
 *
 * This function will
 *  1. Increase the time limit of existing strategies (by time_multiplier)
 *  2. Add extra options to existing strategies (if add_extra is true)
 *
 * The expectation is that the extra_opts is updated before each competition submission
 *
 * IMPORTANT - every time we add something to extra_opts we are multiplying the length of the old schedule. For example,
 * if the old schedule takes 60 seconds to run and the length of extra_opts is 10 then extra could take 10 minutes to run
 * of course, many of the new strategies might fail immediately due to inconsistent constraints etc but in general we want
 * to keep extra_opts for important new additions only.
 *
 * @author Giles
 **/
void PortfolioMode::getExtraSchedules(Property& prop, Schedule& old, Schedule& extra, bool add_extra, int time_multiplier)
{
  CALL("PortfolioMode::getExtraSchedules");

  // Add new extra_opts here
  Stack<vstring> extra_opts;

  if(add_extra){

   // Always try these
   extra_opts.push("sp=frequency");
   extra_opts.push("avsq=on");
   extra_opts.push("plsq=on");
   if(!env.statistics->higherOrder){
     //these options are not currently HOL compatible
     extra_opts.push("bsd=on:fsd=on");
   }

   // If contains integers, rationals and reals
   if(prop.props() & (Property::PR_HAS_INTEGERS | Property::PR_HAS_RATS | Property::PR_HAS_REALS)){
    extra_opts.push("gve=on");
    extra_opts.push("sos=theory:sstl=5");
    extra_opts.push("thsq=on");
    extra_opts.push("thsq=on:thsqd=16");
   }

   // If in SMT-COMP mode try guessing the goal
   if(env.options->schedule() == Options::Schedule::SMTCOMP){
    extra_opts.push("gtg=exists_all");
   }
   else{
   // Don't try this in SMT-COMP mode
    extra_opts.push("slsq=on");
   }

   // If using Datatypes try induction
   if(prop.props() & (Property::PR_HAS_DT_CONSTRUCTORS | Property::PR_HAS_CDT_CONSTRUCTORS)){
    extra_opts.push("ind=struct");
    extra_opts.push("gtg=exists_all:ind=struct");
    extra_opts.push("ind=struct:sik=all");
    extra_opts.push("ind=struct:sik=all:indmd=1");
    extra_opts.push("ind=struct:indgen=on");
    extra_opts.push("ind=struct:indgen=on:indoct=on");
   }

  }

  Schedule::BottomFirstIterator it(old);
  while(it.hasNext()){
      vstring s = it.next();
      // try and grab time string
      vstring ts = s.substr(s.find_last_of("_")+1,vstring::npos);
      int t;
      if(Lib::Int::stringToInt(ts,t)){
        vstring prefix = s.substr(0,s.find_last_of("_")); 

        // Add a copy with increased time limit
        vstring new_s = prefix + "_" + Lib::Int::toString(t*time_multiplier);
        extra.push(new_s);

        // Add copies with new extra options (keeping the old time limit) 
        Stack<vstring>::Iterator addit(extra_opts);
        while(addit.hasNext()){
          vstring new_s = prefix + ":" + addit.next() + "_" + Lib::Int::toString(t);
          extra.push(new_s);
        }
      }
      else{ASSERTION_VIOLATION;}
  }

}

void PortfolioMode::getSchedules(Property& prop, Schedule& quick, Schedule& fallback)
{
  CALL("PortfolioMode::getSchedules");

  switch(env.options->schedule()) {
  case Options::Schedule::CASC_2019:
  case Options::Schedule::CASC:
    Schedules::getCasc2019Schedule(prop,quick,fallback);
    break;

  case Options::Schedule::CASC_SAT_2019:
  case Options::Schedule::CASC_SAT:
    Schedules::getCascSat2019Schedule(prop,quick,fallback);
    break;

  case Options::Schedule::CASC_HOL_2020:
    Schedules::getHigherOrderSchedule2020(quick,fallback);
    break;

  case Options::Schedule::SMTCOMP:
  case Options::Schedule::SMTCOMP_2018:
    Schedules::getSmtcomp2018Schedule(prop,quick,fallback);
    break;

  case Options::Schedule::LTB_HH4_2017:
    Schedules::getLtb2017Hh4Schedule(prop,quick);
    break;
  case Options::Schedule::LTB_HLL_2017:
    Schedules::getLtb2017HllSchedule(prop,quick);
    break;
  case Options::Schedule::LTB_ISA_2017:
    Schedules::getLtb2017IsaSchedule(prop,quick);
    break;
  case Options::Schedule::LTB_MZR_2017:
    Schedules::getLtb2017MzrSchedule(prop,quick);
    break;
  case Options::Schedule::LTB_DEFAULT_2017:
    Schedules::getLtb2017DefaultSchedule(prop,quick);
    break;
<<<<<<< HEAD
  case Options::Schedule::RAPID:
    Schedules::getRapidSchedule(prop,quick);
    break;
  default:
    INVALID_OPERATION("Unknown schedule");
=======
  case Options::Schedule::INDUCTION:
    Schedules::getInductionSchedule(prop,quick,fallback);
    break;
  case Options::Schedule::INTEGER_INDUCTION:
    Schedules::getIntegerInductionSchedule(prop,quick,fallback);
    break;
  case Options::Schedule::STRUCT_INDUCTION:
    Schedules::getStructInductionSchedule(prop,quick,fallback);
    break;
>>>>>>> a4422cb8
  }
}


// Simple one-after-the-other priority.
float PortfolioProcessPriorityPolicy::staticPriority(vstring sliceCode)
{
  static float priority = 0.;
  priority += 1.;
  return priority;
}

//should never be called
float PortfolioProcessPriorityPolicy::dynamicPriority(pid_t pid)
{
  ASSERTION_VIOLATION;
  return 0.;
}

PortfolioSliceExecutor::PortfolioSliceExecutor(PortfolioMode *mode)
  : _mode(mode)
{}

void PortfolioSliceExecutor::runSlice(vstring sliceCode,int remainingTime)
{
  CALL("PortfolioSliceExecutor::runSlice");

  vstring chopped;
  int sliceTime = _mode->getSliceTime(sliceCode, chopped);

  if (sliceTime > remainingTime)
  {
    sliceTime = remainingTime;
  }

  ASS_GE(sliceTime,0);
  try
  {
    _mode->runSlice(sliceCode, sliceTime);
  }
  catch(Exception &e)
  {
    if(outputAllowed())
    {
      std::cerr << "% Exception at run slice level" << std::endl;
      e.cry(std::cerr);
    }
    System::terminateImmediately(1); // didn't find proof
  }
}

/**
 * Run a schedule.
 * Return true if a proof was found, otherwise return false.
 */
bool PortfolioMode::runSchedule(Schedule& schedule)
{
  CALL("PortfolioMode::runSchedule");

  UIHelper::portfolioParent = true; // to report on overall-solving-ended in Timer.cpp

  PortfolioProcessPriorityPolicy policy;
  PortfolioSliceExecutor executor(this);
  ScheduleExecutor sched(&policy, &executor);

  bool result = sched.run(schedule);

  //All children have been killed. Now safe to print proof
  if(result && env.options->printProofToFile().empty()){
    /*
     * the user didn't wish a proof in the file, so we printed it to the secret tmp file
     * now it's time to restore it.
     */

    BYPASSING_ALLOCATOR; 
    
    ifstream input(_tmpFileNameForProof);

    bool openSucceeded = !input.fail();

    if (openSucceeded) {
      env.beginOutput();
      env.out() << input.rdbuf();
      env.endOutput();
    } else {
      if (outputAllowed()) {
        env.beginOutput();
        addCommentSignForSZS(env.out()) << "Failed to restore proof from tempfile " << _tmpFileNameForProof << endl;
        env.endOutput();
      }
    }

    //If for some reason, the proof could not be opened
    //we don't delete the proof file
    if(openSucceeded){
      remove(_tmpFileNameForProof); 
    }
  }

  return result;
}

/**
 * Return the intended slice time in deciseconds and assign the slice
 * vstring with chopped time limit to @b chopped.
 */
unsigned PortfolioMode::getSliceTime(vstring sliceCode,vstring& chopped)
{
  CALL("PortfolioMode::getSliceTime");

  unsigned pos = sliceCode.find_last_of('_');
  vstring sliceTimeStr = sliceCode.substr(pos+1);
  chopped.assign(sliceCode.substr(0,pos));
  unsigned sliceTime;
  ALWAYS(Int::stringToUnsignedInt(sliceTimeStr,sliceTime));
  ASS_G(sliceTime,0); //strategies with zero time don't make sense

  unsigned time = _slowness * sliceTime + 1;
  if (time < 10) {
    time++;
  }
  return time;
} // getSliceTime

/**
 * Wait for termination of a child
 * return true if a proof was found
 */
bool PortfolioMode::waitForChildAndCheckIfProofFound()
{
  CALL("PortfolioMode::waitForChildAndCheckIfProofFound");
  ASS(!childIds.isEmpty());

  int resValue;
  DEBUG_CODE(pid_t finishedChild =)
    Multiprocessing::instance()->waitForChildTermination(resValue);
  ASS(childIds.remove(finishedChild));
  if (!resValue) {
    // we have found the proof. It has been already written down by the writer child,

    /*
    env.beginOutput();
    lineOutput() << "terminated slice pid " << finishedChild << " (success)" << endl << flush;
    env.endOutput();
    */
    return true;
  }
  // proof not found

  /*
  env.beginOutput();
  lineOutput() << "terminated slice pid " << finishedChild << " (fail)" << endl;
  env.endOutput();
  */
  return false;
} // waitForChildAndExitWhenProofFound


/**
 * Run a slice given by its code using the specified time limit.
 */
void PortfolioMode::runSlice(vstring sliceCode, unsigned timeLimitInDeciseconds)
{
  CALL("PortfolioMode::runSlice");

  Options opt = *env.options;
  opt.readFromEncodedOptions(sliceCode);
  opt.setTimeLimitInDeciseconds(timeLimitInDeciseconds);
  int stl = opt.simulatedTimeLimit();
  if (stl) {
    opt.setSimulatedTimeLimit(int(stl * _slowness));
  }
  runSlice(opt);
} // runSlice

/**
 * Run a slice given by its options
 */
void PortfolioMode::runSlice(Options& strategyOpt)
{
  CALL("PortfolioMode::runSlice(Option&)");

  System::registerForSIGHUPOnParentDeath();
  UIHelper::portfolioParent=false;

  int resultValue=1;
  env.timer->reset();
  env.timer->start();
  TimeCounter::reinitialize();
  Timer::setTimeLimitEnforcement(true);

  Options opt = strategyOpt;
  //we have already performed the normalization
  opt.setNormalize(false);
  opt.setForcedOptionValues();
  opt.checkGlobalOptionConstraints();
  *env.options = opt; //just temporarily until we get rid of dependencies on env.options in solving

  if (outputAllowed()) {
    env.beginOutput();
    addCommentSignForSZS(env.out()) << opt.testId() << " on " << opt.problemName() << endl;
    env.endOutput();
  }

  Saturation::ProvingHelper::runVampire(*_prb, opt);

  //set return value to zero if we were successful
  if (env.statistics->terminationReason == Statistics::REFUTATION ||
      env.statistics->terminationReason == Statistics::SATISFIABLE) {
    resultValue=0;

    /*
     env.beginOutput();
     lineOutput() << " found solution " << endl;
     env.endOutput();
    */
  }

  System::ignoreSIGHUP(); // don't interrupt now, we need to finish printing the proof !

  bool outputResult = false;
  if (!resultValue) {
    // only successfull vampires get here

    _syncSemaphore.dec(SEM_LOCK); // will block for all accept the first to enter (make sure it's until it has finished printing!)

    if (!_syncSemaphore.get(SEM_PRINTED)) {
      _syncSemaphore.set(SEM_PRINTED,1);
      outputResult = true;
    }
  }

  if(outputResult) { // this get only true for the first child to find a proof
    ASS(!resultValue);

    if (outputAllowed() && (Lib::env.options && Lib::env.options->multicore() != 1)) {
      env.beginOutput();
      addCommentSignForSZS(env.out()) << "First to succeed." << endl;
      env.endOutput();
    }

    // At the moment we only save one proof. We could potentially
    // allow multiple proofs
    vstring fname(env.options->printProofToFile());
    if (fname.empty()) {
      fname = _tmpFileNameForProof;
    }

    BYPASSING_ALLOCATOR; 
    
    ofstream output(fname.c_str());
    if (output.fail()) {
      // fallback to old printing method
      env.beginOutput();
      addCommentSignForSZS(env.out()) << "Solution printing to a file '" << fname <<  "' failed. Outputting to stdout" << endl;
      UIHelper::outputResult(env.out());
      env.endOutput();
    } else {
      UIHelper::outputResult(output);
      if (!env.options->printProofToFile().empty() && outputAllowed()) {
        env.beginOutput();
        addCommentSignForSZS(env.out()) << "Solution written to " << fname << endl;
        env.endOutput();
      }
    }
  } else if (outputAllowed()) {
    env.beginOutput();
    if (resultValue) {
      UIHelper::outputResult(env.out());
    } else if (Lib::env.options && Lib::env.options->multicore() != 1) {
      addCommentSignForSZS(env.out()) << "Also succeeded, but the first one will report." << endl;
    }
    env.endOutput();
  }

  if (outputResult) {
    _syncSemaphore.inc(SEM_LOCK); // would be also released after the processes' death, but we are polite and do it already here
  }

  STOP_CHECKING_FOR_ALLOCATOR_BYPASSES;

  exit(resultValue);
} // runSlice

// BELOW ARE TWO LEFT-OVER FUNCTIONS FROM THE ORIGINAL (SINGLE-CHILD) CASC-MODE
// THE CODE WAS KEPT FOR NOW AS IT DOESN'T DIRECTLY CORRESPOND TO ANYTHING ABOVE

/*

void handleSIGINT()
{
  CALL("CASCMode::handleSIGINT");

  env.beginOutput();
  env.out()<<"% Terminated by SIGINT!"<<endl;
  env.out()<<"% SZS status User for "<<env.options->problemName() <<endl;
  env.statistics->print(env.out());
  env.endOutput();
  exit(VAMP_RESULT_STATUS_SIGINT);
}

bool CASCMode::runSlice(Options& opt)
{
  CALL("CASCMode::runSlice");

  pid_t fres=Multiprocessing::instance()->fork();

  if(!fres) {
    childRun(opt);

    INVALID_OPERATION("ForkingCM::childRun should never return.");
  }

  System::ignoreSIGINT();

  int status;
  errno=0;
  pid_t res=waitpid(fres, &status, 0);
  if(res==-1) {
    SYSTEM_FAIL("Error in waiting for forked process.",errno);
  }

  System::heedSIGINT();

  Timer::syncClock();

  if(res!=fres) {
    INVALID_OPERATION("Invalid waitpid return value: "+Int::toString(res)+"  pid of forked Vampire: "+Int::toString(fres));
  }

  ASS(!WIFSTOPPED(status));

  if( (WIFSIGNALED(status) && WTERMSIG(status)==SIGINT) ||
      (WIFEXITED(status) && WEXITSTATUS(status)==3) )  {
    //if the forked Vampire was terminated by SIGINT (Ctrl+C), we also terminate
    //(3 is the return value for this case; see documentation for the
    //@b vampireReturnValue global variable)

    handleSIGINT();
  }

  if(WIFEXITED(status) && WEXITSTATUS(status)==0) {
    //if Vampire succeeds, its return value is zero
    return true;
  }

  return false;
}

*/
<|MERGE_RESOLUTION|>--- conflicted
+++ resolved
@@ -329,13 +329,9 @@
   case Options::Schedule::LTB_DEFAULT_2017:
     Schedules::getLtb2017DefaultSchedule(prop,quick);
     break;
-<<<<<<< HEAD
   case Options::Schedule::RAPID:
     Schedules::getRapidSchedule(prop,quick);
     break;
-  default:
-    INVALID_OPERATION("Unknown schedule");
-=======
   case Options::Schedule::INDUCTION:
     Schedules::getInductionSchedule(prop,quick,fallback);
     break;
@@ -345,7 +341,6 @@
   case Options::Schedule::STRUCT_INDUCTION:
     Schedules::getStructInductionSchedule(prop,quick,fallback);
     break;
->>>>>>> a4422cb8
   }
 }
 
