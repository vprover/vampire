--- conflicted
+++ resolved
@@ -30,14 +30,9 @@
   static void getCasc2024Schedule(const Shell::Property& property, Schedule& quick);
   static void getCascSat2024Schedule(const Shell::Property& property, Schedule& quick);
 
-<<<<<<< HEAD
-  static void getSmtcomp2018Schedule(const Shell::Property& property, Schedule& quick, Schedule& fallback, bool allowUndefinedLogic);
-=======
+  static void getSmtcomp2018Schedule(const Shell::Property& property, Schedule& quick, bool allowUndefinedLogic);
   static void getCasc2025Schedule(const Shell::Property& property, Schedule& quick, Schedule& champions);
   static void getCascSat2025Schedule(const Shell::Property& property, Schedule& quick, Schedule& champions);
-
-  static void getSmtcomp2018Schedule(const Shell::Property& property, Schedule& quick);
->>>>>>> c367a608
 
   static void getLtb2017Hh4Schedule(const Shell::Property& property, Schedule& sched);
   static void getLtb2017IsaSchedule(const Shell::Property& property, Schedule& sched);
