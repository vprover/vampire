--- conflicted
+++ resolved
@@ -3574,13 +3574,9 @@
 
   Unit *unit, *original;
   if (isFof) { // fof() or tff()
-<<<<<<< HEAD
-=======
-    env.statistics->inputFormulas++;
     if (freeVariables(f)) {
       USER_ERROR("unquantified variable detected for a formula named '",nm,"'");
     }
->>>>>>> 4dfdafc6
     original = unit = new FormulaUnit(f,FromInput(_lastInputType));
     unit->setInheritedColor(_currentColor);
   }
