/*
 * This file is part of the source code of the software program
 * Vampire. It is protected by applicable
 * copyright laws.
 *
 * This source code is distributed under the licence found here
 * https://vprover.github.io/license.html
 * and in the source directory
 */
/**
 * @file Parse/TPTP.cpp
 * Implements class TPTP for parsing TPTP files
 *
 * @since 08/04/2011 Manchester
 */

#include <fstream>

#include "Debug/Assertion.hpp"
#include "Debug/Tracer.hpp"

#include "Lib/Int.hpp"
#include "Lib/Environment.hpp"

#include "Kernel/Signature.hpp"
#include "Kernel/Inference.hpp"
#include "Kernel/Clause.hpp"
#include "Kernel/FormulaUnit.hpp"
#include "Kernel/SortHelper.hpp"
#include "Kernel/Theory.hpp"
#include "Kernel/RobSubstitution.hpp"

#include "Shell/Options.hpp"
#include "Shell/Statistics.hpp"
#include "Shell/DistinctGroupExpansion.hpp"
#include "Shell/UIHelper.hpp"

#include "Indexing/TermSharing.hpp"

#include "Parse/TPTP.hpp"

using namespace Lib;
using namespace Kernel;
using namespace Shell;
using namespace Parse;

#define DEBUG_SHOW_TOKENS 0
#define DEBUG_SHOW_UNITS 0
#define DEBUG_SOURCE 0

DHMap<unsigned, vstring> TPTP::_axiomNames;

//Numbers chosen to avoid clashing with connectives.
//Unlikely to ever have 100 connectives, so this should be ok.
const int TPTP::HOL_CONSTANTS_LOWER_BOUND = 99u;
/** operator lambda */
const int TPTP::LAMBDA = 100u;
/** application of any number of terms */
const int TPTP::APP = 101u;
/** Pi function for universal quantification */
const int TPTP::PI = 102u;
/** Sigma function for existential quantification */
const int TPTP::SIGMA = 103u;

/**
 * Create a parser, parse the input and return the parsed list of units.
 * @since 13/07/2011 Manchester
 */
UnitList* TPTP::parse(istream& input)
{
  Parse::TPTP parser(input);
  try{
    parser.parse();
  }
  catch (UserErrorException& exception) {
    vstring msg = exception.msg();
    throw ParseErrorException(msg,parser.lineNumber());
  }
  return parser.units();
}

/**
 * Initialise a lexer.
 * @since 27/07/2004 Torrevieja
 */
TPTP::TPTP(istream& in)
  : _containsConjecture(false),
    _allowedNames(0),
    _in(&in),
    _includeDirectory(""),
    _isThf(false),
    _containsPolymorphism(false),
    _currentColor(COLOR_TRANSPARENT),
    _lastPushed(TM),
    _modelDefinition(false),
    _insideEqualityArgument(0),
    _unitSources(0),
    _filterReserved(false),
    _seenConjecture(false)
{
} // TPTP::TPTP

/**
 * The destructor, does nothing.
 * @since 09/07/2012 Manchester
 */
TPTP::~TPTP()
{
} // TPTP::~TPTP

/**
 * Read all tokens one by one 
 * @since 08/04/2011 Manchester
 */
void TPTP::parse()
{
  CALL("TPTP::parse");

  // bulding tokens one by one
  _gpos = 0;
  _cend = 0;
  _tend = 0;
  _lineNumber = 1;
  _states.push(UNIT_LIST);
  while (!_states.isEmpty()) {
    State s = _states.pop();
#ifdef DEBUG_SHOW_STATE
    cout << "~~~~~~~~~~~~~~~~~~~~~~~~~~~~~~~~~~~~~~~~" << endl;
    cout << toString(s) << endl;
#endif
    switch (s) {
    case UNIT_LIST:
      unitList();
      break;
    case FOF:
      _isFof = true;
      fof(true);
      break;
    case THF:
      _isThf = true;
    case TFF:
      _isFof = false;
      tff();
      break;
    case CNF:
      _isFof = true;
      fof(false);
      break;
    case FORMULA:
      formula();
      break;
    case FUN_APP:
      funApp();
      break;
    case ARGS:
      args();
      break;
    case TERM:
      term();
      break;
    case TERM_INFIX:
      termInfix();
      break;
    case END_TERM:
      endTerm();
      break;
    case END_ARGS:
      endArgs();
      break;
    case FORMULA_INFIX:
      formulaInfix();
      break;
    case END_EQ:
      endEquality();
      break;
    case MID_EQ:
      midEquality();
      break;
    case VAR_LIST:
      varList();
      break;
    case TAG:
      tag();
      break;
    case END_FOF:
      endFof();
      break;
    case SIMPLE_FORMULA:
      simpleFormula();
      break;
    case END_FORMULA:
      endFormula();
      break;
    case END_APP:
      endApp();
      break;
    case HOL_FORMULA:
      holFormula();
      break;
    case END_HOL_FORMULA:
      endHolFormula();
      break;
    case HOL_TERM:
      holTerm();
      break;
    case FORMULA_INSIDE_TERM:
      formulaInsideTerm();
      break;
    case END_FORMULA_INSIDE_TERM:
      endFormulaInsideTerm();
      break;
    case END_TERM_AS_FORMULA:
      endTermAsFormula();
      break;
    case INCLUDE:
      include();
      break;
    case TYPE:
      type();
      break;
    case SIMPLE_TYPE:
      simpleType();
      break;
    case END_TYPE:
      endType();
      break;
    case END_TFF:
      endTff();
      break;
    case UNBIND_VARIABLES:
      unbindVariables();
      break;
    case VAMPIRE:
      vampire();
      break;
    case END_ITE:
      endIte();
      break;
    case LET_TYPE:
      letType();
      break;
    case END_LET_TYPES:
      endLetTypes();
      break;
    case DEFINITION:
      definition();
      break;
    case MID_DEFINITION:
      midDefinition();
      break;
    case END_DEFINITION:
      endDefinition();
      break;
    case SYMBOL_DEFINITION:
      symbolDefinition();
      break;
    case TUPLE_DEFINITION:
      if(!env.options->newCNF()){ USER_ERROR("Set --newcnf on if using tuples"); }
      tupleDefinition();
      break;
    case END_LET:
      endLet();
      break; 
    case END_THEORY_FUNCTION:
      endTheoryFunction();
      break;
    case END_TUPLE:
      if(!env.options->newCNF()){ USER_ERROR("Set --newcnf on if using tuples"); }
      endTuple();
      break;
    default:
#if VDEBUG
      throw ParseErrorException(((vstring)"Don't know how to process state ")+toString(s),_lineNumber);
#else
      throw ParseErrorException("Don't know how to process state ",_lineNumber);
#endif
    }
#ifdef DEBUG_SHOW_STATE
    cout << "----------------------------------------" << endl;
    printStacks();
    cout << "~~~~~~~~~~~~~~~~~~~~~~~~~~~~~~~~~~~~~~~~" << endl << endl;
#endif
  }
} // TPTP::parse()

/**
 * Return either the content or the string for this token
 * @since 11/04/2011 Manchester
 */
vstring TPTP::Token::toString() const
{
  vstring str = TPTP::toString(tag);
  return str == "" ? content : str;
} // Token::toString

/**
 * Return the string representation of this tag or "" is the representation
 * is not fixed (e.g. for T_NAME)
 * @since 11/04/2011 Manchester
 */
vstring TPTP::toString(Tag tag)
{
  switch (tag) {
  case T_EOF:
    return "<eof>";
  case T_LPAR:
    return "(";
  case T_RPAR:
    return ")";
  case T_LBRA:
    return "[";
  case T_RBRA:
    return "]";
  case T_COMMA:
    return ",";
  case T_COLON:
    return ":";
  case T_NOT:
    return "~";
  case T_AND:
    return "&";
  case T_EQUAL:
    return "=";
  case T_NEQ:
    return "!=";
  case T_FORALL:
    return "!";
  case T_EXISTS:
    return "?";
  case T_PI:
    return "??";
  case T_SIGMA:
    return "!!";
  case T_IMPLY:
    return "=>";
  case T_XOR:
    return "<~>";
  case T_IFF:
    return "<=>";
  case T_REVERSE_IMP:
    return "<=";
  case T_DOT:
    return ".";
  case T_OR:
    return "|";
  case T_ASS:
    return ":=";
  case T_LAMBDA:
    return "^";
  case T_APP:
    return "@";
  case T_STAR:
    return "*";
  case T_UNION:
    return "+";
  case T_ARROW:
    return ">";
  case T_SUBTYPE:
    return "<<";
  case T_NOT_OR:
    return "~|";
  case T_NOT_AND:
    return "~&";
  case T_SEQUENT:
    return "-->";
  case T_TYPE_QUANT:
    return "!>";
  case T_CHOICE:
    return "@+";
  case T_POLY_CHOICE:
    return "@@+";
  case T_DEF_DESC:
    return "@-";
  case T_POLY_DEF_DESC:
    return "@@-";
  case T_THF_QUANT_SOME:
    return "?*";
  case T_TRUE:
    return "$true";
  case T_FALSE:
    return "$false";
  case T_TTYPE:
    return "$tType";
  case T_BOOL_TYPE:
    return "$o";
  case T_DEFAULT_TYPE:
    return "$i";
  case T_RATIONAL_TYPE:
    return "$rat";
  case T_REAL_TYPE:
    return "$real";
  case T_INTEGER_TYPE:
    return "$int";
  case T_TUPLE:
    return "$tuple";
  case T_THEORY_SORT:
    return "";
  case T_THEORY_FUNCTION:
    return "";
  case T_FOT:
    return "$fot";
  case T_FOF:
    return "$fof";
  case T_TFF:
    return "$tff";
  case T_THF:
    return "$thf";
  case T_ITE:
    return "$ite";
  case T_LET:
    return "$let";
  case T_NAME:
  case T_REAL:
  case T_RAT:
  case T_INT:
  case T_VAR:
  case T_DOLLARS:
  case T_STRING:
    return "";
  default:
    ASSERTION_VIOLATION
  }
} // toString(Tag)

/**
 * Read all tokens one by one
 * @since 08/04/2011 Manchester
 */
bool TPTP::readToken(Token& tok)
{
  CALL("TPTP::readToken");

  skipWhiteSpacesAndComments();
  tok.start = _gpos;
  switch (getChar(0)) {
  case 0:
    tok.tag = T_EOF;
    return false;
  case 'a':
  case 'b':
  case 'c':
  case 'd':
  case 'e':
  case 'f':
  case 'g':
  case 'h':
  case 'i':
  case 'j':
  case 'k':
  case 'l':
  case 'm':
  case 'n':
  case 'o':
  case 'p':
  case 'q':
  case 'r':
  case 's':
  case 't':
  case 'u':
  case 'v':
  case 'w':
  case 'x':
  case 'y':
  case 'z':
    tok.tag = T_NAME;
    readName(tok);
    return true;
  case '$':
    readReserved(tok);
    return true;
  case 'A':
  case 'B':
  case 'C':
  case 'D':
  case 'E':
  case 'F':
  case 'G':
  case 'H':
  case 'I':
  case 'J':
  case 'K':
  case 'L':
  case 'M':
  case 'N':
  case 'O':
  case 'P':
  case 'Q':
  case 'R':
  case 'S':
  case 'T':
  case 'U':
  case 'V':
  case 'W':
  case 'X':
  case 'Y':
  case 'Z':
  case '_':
    tok.tag = T_VAR;
    readName(tok);
    return true;
  case '0':
  case '1':
  case '2':
  case '3':
  case '4':
  case '5':
  case '6':
  case '7':
  case '8':
  case '9':
    tok.tag = readNumber(tok);
    return true;
  case '"':
    tok.tag = T_STRING;
    readString(tok);
    return true;
  case '\'':
    tok.tag = T_NAME;
    readAtom(tok);
    return true;
  case '(':
    tok.tag = T_LPAR;
    resetChars();
    return true;
  case ')':
    tok.tag = T_RPAR;
    resetChars();
    return true;
  case '[':
    tok.tag = T_LBRA;
    resetChars();
    return true;
  case ']':
    tok.tag = T_RBRA;
    resetChars();
    return true;
  case ',':
    tok.tag = T_COMMA;
    resetChars();
    return true;
  case ':':
    if (getChar(1) == '=') {
      tok.tag = T_ASS;
      resetChars();
      return true;
    }
    tok.tag = T_COLON;
    shiftChars(1);
    return true;
  case '~':
    if (getChar(1) == '&') {
      tok.tag = T_NOT_AND;
      resetChars();
      return true;
    }
    if (getChar(1) == '|') {
      tok.tag = T_NOT_OR;
      resetChars();
      return true;
    }
    tok.tag = T_NOT;
    shiftChars(1);
    return true;
  case '=':
    if (getChar(1) == '>') {
      tok.tag = T_IMPLY;
      resetChars();
      return true;
    }
    tok.tag = T_EQUAL;
    shiftChars(1);
    return true;
  case '&':
    tok.tag = T_AND;
    resetChars();
    return true;
  case '^':
    tok.tag = T_LAMBDA;
    resetChars();
    return true;
  case '@':
    if (getChar(1) == '+') {
      tok.tag = T_CHOICE;
      resetChars();
      return true;
    }
    if (getChar(1) == '-') {
      tok.tag = T_DEF_DESC;
      resetChars();
      return true;
    }
    if (getChar(1) == '@' && getChar(2) == '+'){
      tok.tag = T_POLY_CHOICE;
      resetChars();
      return true;
    }
    if (getChar(1) == '@' && getChar(2) == '-'){
      tok.tag = T_POLY_DEF_DESC;
      resetChars();
      return true;
    }    
    tok.tag = T_APP;
    shiftChars(1);
    return true;
  case '*':
    tok.tag = T_STAR;
    resetChars();
    return true;
  case '>':
    tok.tag = T_ARROW;
    resetChars();
    return true;
  case '!':
    if (getChar(1) == '=') {
      tok.tag = T_NEQ;
      resetChars();
      return true;
    }
    if (getChar(1) == '>') {
      tok.tag = T_TYPE_QUANT;
      resetChars();
      return true;
    }
    if (getChar(1) == '!') {
      tok.tag = T_PI;
      resetChars();
      return true;
    }
    tok.tag = T_FORALL;
    shiftChars(1);
    return true;
  case '?':
    if (getChar(1) == '?') {
      tok.tag = T_SIGMA;
      resetChars();
      return true;
    }
    if (getChar(1) == '*') {
      tok.tag = T_THF_QUANT_SOME;
      resetChars();
      return true;
    }
    tok.tag = T_EXISTS;
    shiftChars(1);
    return true;
  case '<':
    if (getChar(1) == '<') {
      tok.tag = T_SUBTYPE;
      resetChars();
      return true;
    }
    if (getChar(1) == '~' && getChar(2) == '>') {
      tok.tag = T_XOR;
      resetChars();
      return true;
    }
    if (getChar(1) != '=') {
      PARSE_ERROR("unrecognized symbol",_gpos);
    }
    if (getChar(2) == '>') {
      tok.tag = T_IFF;
      resetChars();
      return true;
    }
    tok.tag = T_REVERSE_IMP;
    shiftChars(2);
    return true;
  case '.':
    tok.tag = T_DOT;
    resetChars();
    return true;
  case '|':
    tok.tag = T_OR;
    resetChars();
    return true;
  case '-':
    if (getChar(1) == '-' && getChar(2) == '>') {
      tok.tag = T_SEQUENT;
      resetChars();
      return true;
    }
    tok.tag = readNumber(tok);
    return true;
  case '+':
    if (getChar(1) < '0' || getChar(1) > '9') {
      tok.tag = T_UNION;
      shiftChars(1);
      return true;
    }
    tok.tag = readNumber(tok);
    return true;
  default:
    PARSE_ERROR("Bad character",_gpos);
  }
} // TPTP::readToken()

/**
 * Skip all white spaces and comments in the input file
 * @since 08/04/2011 Manchester
 */
void TPTP::skipWhiteSpacesAndComments()
{
  CALL("TPTP::skipWhiteSpacesAndComments");

  for (;;) {
    switch (getChar(0)) {
    case 0: // end-of-file
      return;

    case '\n':
    case '\r':
      _lineNumber++;
    case ' ':
    case '\t':
    case '\f':
      resetChars();
      break;

    case '%': // end-of-line comment
    resetChars();
    for (int n=0;;n++) {
      int c = getChar(n);
      if (c == 0) {
        resetChars();
        getChar(0);
	return;
      }
      if (c == '\n') {
        _lineNumber++;
#if VDEBUG
        // Only check for Status if in preamble before any units read (also only in the top level file, not in includes)
        if(_units.list() == 0 && _inputs.isEmpty()){
          _chars[n]='\0';
          vstring cline(_chars.content());
          if(cline.find("Status")!=vstring::npos){
             if(cline.find("Theorem")!=vstring::npos){ UIHelper::setExpectingUnsat(); }
             else if(cline.find("Unsatisfiable")!=vstring::npos){ UIHelper::setExpectingUnsat(); }
             else if(cline.find("ContradictoryAxioms")!=vstring::npos){ UIHelper::setExpectingUnsat(); }
             else if(cline.find("Satisfiable")!=vstring::npos){ UIHelper::setExpectingSat(); }
             else if(cline.find("CounterSatisfiable")!=vstring::npos){ UIHelper::setExpectingSat(); }
          }
        }
#endif
        resetChars();
	break;
      }
    }
    break;

    case '/': // potential comment
      if (getChar(1) != '*') {
	return;
      }
      resetChars();
      // search for the end of this comment
      for (;;) {
	int c = getChar(0);
        if( c == '\n' || c == '\r'){ _lineNumber++; }
	if (!c) {
	  return;
	}
	resetChars();
	if (c != '*') {
	  continue;
	}
	// c == '*'
	c = getChar(0);
	resetChars();
	if (c != '/') {
	  continue;
	}
	break;
      }
      break;

    // skip to the end of comment
    default:
      return;
    }
  }
} // TPTP::skipWhiteSpacesAndComments

/**
 * Read the name
 * @since 08/04/2011 Manchester
 */
void TPTP::readName(Token& tok)
{
  CALL("TPTP::readName");
  for (int n = 1;;n++) {
    switch (getChar(n)) {
    case 'A':
    case 'B':
    case 'C':
    case 'D':
    case 'E':
    case 'F':
    case 'G':
    case 'H':
    case 'I':
    case 'J':
    case 'K':
    case 'L':
    case 'M':
    case 'N':
    case 'O':
    case 'P':
    case 'Q':
    case 'R':
    case 'S':
    case 'T':
    case 'U':
    case 'V':
    case 'W':
    case 'X':
    case 'Y':
    case 'Z':
    case '_':
    case 'a':
    case 'b':
    case 'c':
    case 'd':
    case 'e':
    case 'f':
    case 'g':
    case 'h':
    case 'i':
    case 'j':
    case 'k':
    case 'l':
    case 'm':
    case 'n':
    case 'o':
    case 'p':
    case 'q':
    case 'r':
    case 's':
    case 't':
    case 'u':
    case 'v':
    case 'w':
    case 'x':
    case 'y':
    case 'z':
    case '$':
    case '0':
    case '1':
    case '2':
    case '3':
    case '4':
    case '5':
    case '6':
    case '7':
    case '8':
    case '9':
      break;
    default:
      ASS(_chars.content()[0] != '$');
      tok.content.assign(_chars.content(),n);
      shiftChars(n);
      return;
    }
  }
} // readName

/**
 * Read a reserved name (starting with a $)
 * @since 10/07/2011 Manchester
 */
void TPTP::readReserved(Token& tok)
{
  CALL("TPTP::readReserved");

  int n = 1;
  for (;;n++) {
    switch (getChar(n)) {
    case 'A':
    case 'B':
    case 'C':
    case 'D':
    case 'E':
    case 'F':
    case 'G':
    case 'H':
    case 'I':
    case 'J':
    case 'K':
    case 'L':
    case 'M':
    case 'N':
    case 'O':
    case 'P':
    case 'Q':
    case 'R':
    case 'S':
    case 'T':
    case 'U':
    case 'V':
    case 'W':
    case 'X':
    case 'Y':
    case 'Z':
    case '_':
    case 'a':
    case 'b':
    case 'c':
    case 'd':
    case 'e':
    case 'f':
    case 'g':
    case 'h':
    case 'i':
    case 'j':
    case 'k':
    case 'l':
    case 'm':
    case 'n':
    case 'o':
    case 'p':
    case 'q':
    case 'r':
    case 's':
    case 't':
    case 'u':
    case 'v':
    case 'w':
    case 'x':
    case 'y':
    case 'z':
    case '$':
    case '0':
    case '1':
    case '2':
    case '3':
    case '4':
    case '5':
    case '6':
    case '7':
    case '8':
    case '9':
      break;
    default:
      tok.content.assign(_chars.content(),n);
      //shiftChars(n);
      goto out;
    }
  }
 out:
  if (tok.content == "$true") {
    tok.tag = T_TRUE;
  }
  else if (tok.content == "$false") {
    tok.tag = T_FALSE;
  }
  else if (tok.content == "$ite_f" || tok.content == "$ite_t" || tok.content == "$ite") {
    tok.tag = T_ITE;
    // $ite_t and $ite_f are left for compatibility, $ite is a generalisation of them
    tok.content = "$ite";
  }
  else if (tok.content == "$let_tt" || tok.content == "$let_tf" || tok.content == "$let_ft" || tok.content == "$let_ff" || tok.content == "$let") {
    tok.tag = T_LET;
    // all tokens of the form $let_XY are left for compatibility, $let is a generalisation of them
    tok.content = "$let";
  }
  else if (tok.content == "$tType") {
    tok.tag = T_TTYPE;
  }
  else if (tok.content == "$o" || tok.content == "$oType") {
    tok.tag = T_BOOL_TYPE;
  }
  else if (tok.content == "$i" || tok.content == "$iType") {
    tok.tag = T_DEFAULT_TYPE;
  }
  else if (tok.content == "$int") {
    tok.tag = T_INTEGER_TYPE;
  }
  else if (tok.content == "$rat") {
    tok.tag = T_RATIONAL_TYPE;
  }
  else if (tok.content == "$real") {
    tok.tag = T_REAL_TYPE;
  }
  else if (tok.content == "$tuple") {
      tok.tag = T_TUPLE;
  }
  else if (isTheoryFunction(tok.content)) {
    tok.tag = T_THEORY_FUNCTION;
  }
  else if (isTheorySort(tok.content)) {
    tok.tag = T_THEORY_SORT;
  }
  else if (tok.content == "$fot") {
    tok.tag = T_FOT;
  }
  else if (tok.content == "$fof") {
    tok.tag = T_FOF;
  }
  else if (tok.content == "$tff") {
    tok.tag = T_TFF;
  }
  else if (tok.content == "$thf") {
    tok.tag = T_THF;
  }
  else if (tok.content.substr(0,2) == "$$" && !_filterReserved) {
      tok.tag = T_DOLLARS;
  }
  else {
      
      // If _filterReserved is on then filter "$" from content
      if(_filterReserved){
          unsigned c=0;
          for(;;c++){ if(getChar(c)!='$') break;}
          shiftChars(c);
          n=n-c;
          tok.content.assign(_chars.content(),n);
      }
      
      tok.tag = T_NAME;
  }
  // Moved from above so that _filterReserved works
  shiftChars(n);
} // readReserved

/**
 * Read a string
 * @since 08/04/2011 Manchester
 */
void TPTP::readString(Token& tok)
{
  CALL("TPTP::readString");
  for (int n = 1;;n++) {
    int c = getChar(n);
    if (!c) {
      PARSE_ERROR("non-terminated string",_gpos);
    }
    if (c == '\\') { // escape
      c = getChar(++n);
      if (!c) {
        PARSE_ERROR("non-terminated string",_gpos);
      }
      continue;
    }
    if (c == '"') {
      tok.content.assign(_chars.content()+1,n-1);
      resetChars();
      return;
    }
  }
} // readString

/**
 * Read a quoted atom
 * @since 08/04/2011 Manchester
 */
void TPTP::readAtom(Token& tok)
{
  CALL("TPTP::readAtom");

  for (int n = 1;;n++) {
    int c = getChar(n);
    if (!c) {
      PARSE_ERROR("non-terminated quoted atom",_gpos);
    }
    if (c == '\\') { // escape
      c = getChar(++n);
      if (!c) {
        PARSE_ERROR("non-terminated quoted atom",_gpos);
      }
      continue;
    }
    if (c == '\'') {
      tok.content.assign(_chars.content()+1,n-1);
      resetChars();
      return;
    }
  }
} // readAtom

TPTP::ParseErrorException::ParseErrorException(vstring message,int pos, unsigned ln) : _ln(ln)
{
  _message = message + " at position " + Int::toString(pos);
} // TPTP::ParseErrorException::ParseErrorException

TPTP::ParseErrorException::ParseErrorException(vstring message,Token& tok, unsigned ln) : _ln(ln)
{
  _message = message + " at position " + Int::toString(tok.start) + " (text: " + tok.toString() + ')'; 
} // TPTP::ParseErrorException::ParseErrorException

/**
 * Exception printing a message. Currently computing a position is simplified
 * @since 08/04/2011 Manchester
 */
void TPTP::ParseErrorException::cry(ostream& str) const
{
  str << "Parsing Error on line " << _ln << "\n";
  str << _message << "\n";
}

/**
 * Read a number
 * @since 08/04/2011 Manchester
 */
TPTP::Tag TPTP::readNumber(Token& tok)
{
  CALL("TPTP::readNumber");

  // skip the sign
  int c = getChar(0);
  ASS(c);
  int pos = decimal((c == '+' || c == '-') ? 1 : 0);
  switch (getChar(pos)) {
  case '/':
    pos = positiveDecimal(pos+1);
    tok.content.assign(_chars.content(),pos);
    shiftChars(pos);
    return T_RAT;
  case 'E':
  case 'e':
    {
      char c = getChar(pos+1);
      pos = decimal((c == '+' || c == '-') ? pos+2 : pos+1);
      tok.content.assign(_chars.content(),pos);
      shiftChars(pos);
    }
    return T_REAL;
  case '.':
    {
      int p = pos;
      do {
        c = getChar(++pos);
      }
      while (c >= '0' && c <= '9');
      if (pos == p+1) {
        // something like 12.
        PARSE_ERROR("wrong number format",_gpos);
      }
      c = getChar(pos);
      if (c == 'e' || c == 'E') {
        c = getChar(pos+1);
        pos = decimal((c == '+' || c == '-') ? pos+2 : pos+1);
      }
      tok.content.assign(_chars.content(),pos);
      shiftChars(pos);
    }
    return T_REAL;
  default:
    tok.content.assign(_chars.content(),pos);
    shiftChars(pos);
    return T_INT;
  }
} // readNumber

/**
 * Read a decimal starting at position pos (see the TPTP grammar),
 * return the position after the last character in the decimal.
 * @since 08/04/2011 Manchester
 */
int TPTP::decimal(int pos)
{
  CALL("TPTP::decimal");

  switch (getChar(pos)) {
  case '0':
    return pos+1;
  case '1':
  case '2':
  case '3':
  case '4':
  case '5':
  case '6':
  case '7':
  case '8':
  case '9':
    break;
  default:
    PARSE_ERROR("wrong number format",_gpos);
  }

  int c;
  do {
    c = getChar(++pos);
  }
  while (c >= '0' && c <= '9');
  return pos;
} // decimal

/**
 * Read a positive decimal starting at position pos (see the TPTP grammar),
 * return the position after the last character in the decimal.
 * @since 08/04/2011 Manchester
 */
int TPTP::positiveDecimal(int pos)
{
  CALL("TPTP::positiveDecimal");

  switch (getChar(pos)) {
  case '1':
  case '2':
  case '3':
  case '4':
  case '5':
  case '6':
  case '7':
  case '8':
  case '9':
    break;
  default:
    PARSE_ERROR("wrong number format",_gpos);
  }

  int c;
  do {
    c = getChar(++pos);
  }
  while (c >= '0' && c <= '9');
  return pos;
} // positiveDecimal

/**
 * Process unit list declaration. If end of file is reached, terminates. Otherwise,
 * pushes on the state state UNIT_LIST and one of CNF, FOF, VAMPIRE
 * @since 10/04/2011 Manchester
 */
void TPTP::unitList()
{
  CALL("TPTP::unitList");
  if (env.timeLimitReached()) {
    // empty states to avoid infinite loop
    while (!_states.isEmpty()) {
      _states.pop();
    }
    return;
  }

  Token& tok = getTok(0);
  if (tok.tag == T_EOF) {
    resetToks();
    if (_inputs.isEmpty()) {
      return;
    }
    resetChars();
    {
      BYPASSING_ALLOCATOR; // ifstream was allocated by "system new"
      delete _in;
    }
    _in = _inputs.pop();
    _includeDirectory = _includeDirectories.pop();
    delete _allowedNames;
    _allowedNames = _allowedNamesStack.pop();
    _states.push(UNIT_LIST);
    return;
  }
  if (tok.tag != T_NAME) {
    PARSE_ERROR("cnf(), fof(), vampire() or include() expected",tok);
  }
  vstring name(tok.content);
  _states.push(UNIT_LIST);
  if (name == "cnf") {
    _states.push(CNF);
    resetToks();
    return;
  }
  if (name == "fof") {
      _states.push(FOF);
    resetToks();
    return;
  }
  if (name == "tff") {
    _states.push(TFF);
    resetToks();
    return;
  }
  if (name == "thf") {
    _states.push(THF);
    resetToks();
    return;
  }
  if (name == "vampire") {
    _states.push(VAMPIRE);
    resetToks();
    return;
  }
  if (name == "include") {
    _states.push(INCLUDE);
    resetToks();
    return;
  }
  PARSE_ERROR("cnf(), fof(), vampire() or include() expected",tok);
}

/**
 * Process fof() or cnf() declaration. Does the following:
 * <ol>
 *  <li>add 0 to _formulas</li>
 *  <li>save the input type to _lastInputType</li>
 *  <li>add unit name to _strings</li>
 *  <li>add to _states END_FOF,FORMULA</li>
 *  <li>adds to _bools true, if fof and false, if cnf</li>
 * </ol>
 * @since 10/04/2011 Manchester
 */
void TPTP::fof(bool fo)
{
  CALL("TPTP::fof");

  _bools.push(fo);
  consumeToken(T_LPAR);
  // save the name of this unit
  Token& tok = getTok(0);
  switch(tok.tag) {
  case T_NAME:
    _strings.push(tok.content);
    resetToks();
    break;
  case T_INT:
    _strings.push(tok.content);
    resetToks();
    break;
  default:
    PARSE_ERROR("Unit name expected",tok);
  }

  consumeToken(T_COMMA);
  tok = getTok(0);
  int start = tok.start;
  vstring tp = name();

  _isQuestion = false;
  if(_modelDefinition){
    _lastInputType = UnitInputType::MODEL_DEFINITION;
  }
  else if (tp == "axiom" || tp == "plain") {
    _lastInputType = UnitInputType::AXIOM;
  }
  else if(tp == "extensionality"){
    // this will be transformed to just AXIOM after clausification
    _lastInputType = UnitInputType::EXTENSIONALITY_AXIOM;
  }
  else if (tp == "definition") {
    _lastInputType = UnitInputType::AXIOM;
  }
  else if (tp == "conjecture") {
    _containsConjecture = true;
    _lastInputType = UnitInputType::CONJECTURE;
  }
  else if (tp == "question") {
    _isQuestion = true;
    _containsConjecture = true;
    _lastInputType = UnitInputType::CONJECTURE;
  }
  else if (tp == "negated_conjecture") {
    _lastInputType = UnitInputType::NEGATED_CONJECTURE;
  }
  else if (tp == "hypothesis" || tp == "theorem" || tp == "lemma") {
    _lastInputType = UnitInputType::ASSUMPTION;
  }
  else if (tp == "claim") {
    _lastInputType = UnitInputType::CLAIM;
  }
  else if (tp == "assumption" || tp == "unknown") {
    // MS: we were silently dropping these until now. I wonder why...
    PARSE_ERROR((vstring)"Unsupported unit type '" + tp + "' found",start);
  }
  else {
    PARSE_ERROR((vstring)"unit type, such as axiom or definition expected but " + tp + " found",
        start);
  }
  consumeToken(T_COMMA);
  _states.push(END_FOF);
  _states.push(FORMULA);
} // fof()

/**
 * Process fof() or cnf() declaration. Does the following:
 * <ol>
 *  <li>add 0 to _formulas</li>
 *  <li>save the input type to _lastInputType</li>
 *  <li>add unit name to _strings</li>
 *  <li>add to _states END_FOF,FORMULA</li>
 *  <li>adds to _bools true, if fof and false, if cnf</li>
 * </ol>
 * @since 10/04/2011 Manchester
 * @author Andrei Voronkov
 */
void TPTP::tff()
{
  CALL("TPTP::tff");

  consumeToken(T_LPAR);
  // save the name of this unit
  Token& tok = getTok(0);
  switch(tok.tag) {
  case T_NAME:
  case T_INT:
    _strings.push(tok.content);
    resetToks();
    break;
  default:
    PARSE_ERROR("Unit name expected",tok);
  }

  consumeToken(T_COMMA);
  tok = getTok(0);
  int start = tok.start;
  vstring tp = name();
  if (tp == "type") {
    // Read a TPTP type declaration.
    consumeToken(T_COMMA);
    // TPTP syntax allows for an arbitrary number of parentheses around a type
    // declaration
    int lpars = 0;
    for (;;) {
      tok = getTok(0);
      if (tok.tag != T_LPAR) {
        break;
      }
      lpars++;
      resetToks();
    }
    vstring nm = name();
    consumeToken(T_COLON);
    if(_isThf){
      tok = getTok(0);
      if (tok.tag == T_TTYPE) {
        resetToks();
        unsigned arity = getConstructorArity();
        bool added = false;
        unsigned fun = arity == 0
            ? addUninterpretedConstant(nm, _overflow, added)
            : env.signature->addFunction(nm, arity, added);
        Signature::Symbol* symbol = env.signature->getFunction(fun);
        OperatorType* ot = OperatorType::getTypeConType(arity);
        if (!added) {
          if(symbol->fnType()!=ot){
            PARSE_ERROR("Type constructor declared with two different types",tok);
          }
        } else{
          symbol->setType(ot);  
          _typeConstructorArities.insert(nm, arity);
        }       
        //cout << "added type constuctor " + nm + " of type " + symbol->fnType()->toString() << endl;
        while (lpars--) {
          consumeToken(T_RPAR);
        }
        consumeToken(T_RPAR);
        consumeToken(T_DOT);
        return;
      }
    }
    // the matching number of rpars will be read
    _ints.push(lpars);
    // remember type name
    _strings.push(nm);
    _states.push(END_TFF);
    _states.push(TYPE);
    return;
  }

  _bools.push(true); // to denote that it is an FOF formula
  _isQuestion = false;
  if (tp == "axiom" || tp == "plain") {
    _lastInputType = UnitInputType::AXIOM;
  }
  else if (tp == "extensionality"){
    // this will be transformed to just AXIOM after clausification
    _lastInputType = UnitInputType::EXTENSIONALITY_AXIOM;
  }
  else if (tp == "definition") {
    _lastInputType = UnitInputType::AXIOM;
  }
  else if (tp == "conjecture") {
    _containsConjecture = true;
    _lastInputType = UnitInputType::CONJECTURE;
  }
  else if (tp == "question") {
    _isQuestion = true;
    _containsConjecture = true;
    _lastInputType = UnitInputType::CONJECTURE;
  }
  else if (tp == "negated_conjecture") {
    _lastInputType = UnitInputType::NEGATED_CONJECTURE;
  }
  else if (tp == "hypothesis" || tp == "theorem" || tp == "lemma") {
    _lastInputType = UnitInputType::ASSUMPTION;
  }
  else if (tp == "assumption" || tp == "unknown") {
    // MS: we were silently dropping these until now. I wonder why...
    PARSE_ERROR((vstring)"Unsupported unit type '" + tp + "' found",start);
  }
  else if (tp == "claim") {
    _lastInputType = UnitInputType::CLAIM;
  }
  else {
    PARSE_ERROR((vstring)"unit type, such as axiom or definition expected but " + tp + " found",
        start);
  }
  consumeToken(T_COMMA);
  _states.push(END_FOF);
  _states.push(FORMULA);
} // tff()

unsigned TPTP::getConstructorArity()
{
  CALL("TPTP::getConstructorArity");

  unsigned arity = 0;
  Token tok = getTok(0);
  while(tok.tag == T_ARROW || tok.tag == T_TTYPE){
    arity += (tok.tag == T_TTYPE);
    resetToks();
    tok = getTok(0);
  }
  return arity;
}

/**
  * Reads a HOL term of type $o
  * @since 08/11/2017
  * @author Ahmed Bhayat
  */

void TPTP::holFormula()
{
  CALL("TPTP::holFunction");
  Token tok = getTok(0);
  
  switch (tok.tag) {
  case T_NOT:
    resetToks();
    _connectives.push(NOT);
    _states.push(HOL_FORMULA);
    return;

  case T_SIGMA:
    resetToks();
    readTypeArgs(1);
    _termLists.push(createFunctionApplication("vSIGMA", 1));    
    return;
  
  case T_PI:
    resetToks();
    readTypeArgs(1);
    _termLists.push(createFunctionApplication("vPI", 1));      
    return;

  case T_FORALL:
  case T_EXISTS:
   // _states.push(UNBIND_VARIABLES);
  case T_LAMBDA:
    resetToks();
    consumeToken(T_LBRA);
    _connectives.push(tok.tag == T_FORALL ? FORALL : (tok.tag == T_LAMBDA ? LAMBDA : EXISTS));
    _states.push(HOL_FORMULA);
    addTagState(T_COLON);
    addTagState(T_RBRA);
    _states.push(VAR_LIST);
    return;

  case T_LPAR:
    resetToks();
    addTagState(T_RPAR);
    _connectives.push(-1);
    _states.push(END_HOL_FORMULA);
    _states.push(HOL_FORMULA);
    return;
    
  //higher order syntax wierdly allows (~) @ (...)
  case T_RPAR: {
    ASS(_connectives.top() == NOT);
    _connectives.pop();
    _termLists.push(createFunctionApplication("vNOT", 0));
    return;
  }

  case T_CHOICE:
  case T_DEF_DESC:
  case T_POLY_CHOICE:
  case T_POLY_DEF_DESC:
  {
    USER_ERROR("At the moment Vampire HOL cannot parse definite and indefinite description operators");
  }

  case T_STRING:
  case T_INT:
  case T_RAT:
  case T_REAL://TODO update for HOL - AYB
    _states.push(END_EQ);
    _states.push(TERM);
    _states.push(MID_EQ);
    _states.push(TERM);
    return;
  case T_TRUE:
    resetToks();
    _formulas.push(new Formula(true));
    _lastPushed = FORM;
    return;
  case T_FALSE:
    resetToks();
    _formulas.push(new Formula(false));
    _lastPushed = FORM;
    return;
  case T_AND:
  case T_OR:
  case T_IMPLY:
  case T_IFF:
  case T_NAME:
  case T_VAR:
  case T_ITE:
  case T_THEORY_FUNCTION:
  case T_LET:
  case T_LBRA:
    //_states.push(END_HOL_TERM);
    _states.push(HOL_TERM);
    return;
  case T_APP:
    //higher-order syntax allows for ~ @ fomrula  
    if(_connectives.top() == NOT ||
       _connectives.top() == PI  ||
       _connectives.top() == SIGMA){
      resetToks();
      _states.push(HOL_FORMULA);
      return;
    }
  //AYB ADDED, TO BE MODIFIED
  default:
    PARSE_ERROR("formula or term expected",tok);
  }
}

/**
  * Reads a term of a higher order logic. Either a higher-order constant or a variable
  * @since 08/11/2017
  * @author Ahmed Bhayat
  */

void TPTP::holTerm()
{
  CALL("TPTP::holTerm");
  Token tok = getTok(0);
  resetToks();

  vstring name = tok.content;
  unsigned arity = _typeArities.find(name) ? _typeArities.get(name) : 0;

  switch (tok.tag) {

    case T_BOOL_TYPE:
    case T_DEFAULT_TYPE: {
      resetToks();
      switch (tok.tag) {
        case T_BOOL_TYPE:
          _termLists.push(AtomicSort::boolSort());
          break;
        case T_DEFAULT_TYPE:
          _termLists.push(AtomicSort::defaultSort());
          break;             
        default:
          ASSERTION_VIOLATION;
      }
      return;
    }

    case T_REAL_TYPE:
    case T_RATIONAL_TYPE: 
    case T_STRING:
    case T_INT:
    case T_REAL:
    case T_RAT: {
      USER_ERROR("Vampire higher-order is currently not compatible with theory reasoning");
    }  

    case T_AND:
    case T_OR:
    case T_IMPLY:  
    case T_IFF:
    case T_XOR:{
      ASS(arity == 0);
      name = convert(tok.tag);
      _termLists.push(createFunctionApplication(name, arity)); //TODO fix this
      break;
    }    
    case T_NAME:{
      //AYB must be a nicer way of dealing with this?
      if(name.at(0) == '$'){
        USER_ERROR("Vampire higher-order is currently not compatible with theory reasoning");    
      }
      readTypeArgs(arity);
      _termLists.push(createFunctionApplication(name, arity)); // arity
      break;
    }
    case T_VAR:{
      unsigned var = (unsigned)_vars.insert(name);
      _termLists.push(TermList(var, false)); // dummy arity to indicate a variable
      break;
    }
    default:
      PARSE_ERROR("unexpected token", tok);
  }

  _lastPushed = TM;

}
  
vstring TPTP::convert(Tag t)
{
  CALL("TPTP::convert(Tag t)");

  switch(t){
    case T_AND:
      return "vAND";
    case T_OR:
      return "vOR";
    case T_IMPLY:
      return "vIMP";
    case T_IFF:
      return "vIFF";
    case T_XOR:
      return "vXOR";
    case T_NOT:
      return "vNOT";
    case T_PI:
      return "vPI";
    case T_SIGMA:
      return "vSIGMA";
    default:
      ASSERTION_VIOLATION;
  }
}


/**
  * Process the end of a HOL function.
  * If the main connective is any that operates on formulas (!, ?, &, |, -2...) and
  * The top term on the termlist is not of type $o and error is raised. Otherwise, 
  * @since 05/11/2017 Manchester
  * @author Ahmed Bhayat
  */

void TPTP::endHolFormula()
{
  CALL("TPTP::endHolFormula");

  int con = _connectives.pop();

  if (con == -2){
    if(_termLists.size() == 1){
      endTermAsFormula();
    }
    return;
  }  
  
  if ((con < HOL_CONSTANTS_LOWER_BOUND) && (con != -1) && (_lastPushed == TM)){
    //At the moment, APP and LAMBDA are the only connectives that can take terms of type
    //Other than $o as arguments.
    endTermAsFormula();
  }


  Formula* f;
  TermList fun;
  bool conReverse = false;
  switch (con) {
  case IMP:
  case AND:
  case OR:
    conReverse = _bools.pop();
    break;
  case IFF:
  case XOR:
  case APP:
  case -2:
  case -1:
    break;
  case NOT:
    f = _formulas.pop();
    _formulas.push(new NegatedFormula(f));
    _lastPushed = FORM;
    _states.push(END_HOL_FORMULA);

    return;

  case FORALL:
  case EXISTS:
    f = _formulas.pop();
    _formulas.push(new QuantifiedFormula((Connective)con,_varLists.pop(),_sortLists.pop(),f));
    _lastPushed = FORM;
    _states.push(END_HOL_FORMULA);
    _states.push(UNBIND_VARIABLES);
    return;
  case LAMBDA:{
     if(_lastPushed == FORM){
       endFormulaInsideTerm();
     }
     fun = _termLists.pop();
     TermList ts(Term::createLambda(fun, _varLists.pop(), _sortLists.pop(), sortOf(fun)));
     _termLists.push(ts);
     _lastPushed = TM;
     _states.push(END_HOL_FORMULA);
     _states.push(UNBIND_VARIABLES);
     return; 
    }
  case LITERAL:
  default:
    throw ::Exception((vstring)"tell me how to handle connective " + Int::toString(con));
  }

  Token& tok = getTok(0);
  Tag tag = tok.tag;
  int c;
  bool cReverse = false;
switch (tag) {
  case T_AND:
    c = AND;
    break;
  case T_NOT_AND:
    cReverse = true;
    c = AND;
    break;
  case T_NOT_OR:
    cReverse = true;
    c = OR;
    break;
  case T_OR:
    c = OR;
    break;
  case T_XOR:
    c = XOR;
    break;
  case T_IFF:
    c = IFF;
    break;
  case T_IMPLY:
    c = IMP;
    break;
  case T_REVERSE_IMP:
    cReverse = true;
    c = IMP;
    break;
  case T_APP:
    c = APP;
    break;
  case T_EQUAL:
  case T_NEQ: {
    // not connectives, but we allow formulas to be arguments to = and !=
    _states.push(END_EQ);
    _connectives.push(-1);
    _states.push(END_HOL_FORMULA);
    _states.push(HOL_FORMULA);
    _states.push(MID_EQ);
    if(_lastPushed == FORM){
      endFormulaInsideTerm();
      //equality is evaluated between two terms
    }
    return;
  }
  default:
    // the formula does not end at a binary connective, build the formula and terminate
    switch (con) {
    case IMP:
      f = _formulas.pop();
      if (conReverse) {
        f = new BinaryFormula((Connective)con,f,_formulas.pop());
      }
      else {
        f = new BinaryFormula((Connective)con,_formulas.pop(),f);
      }
      _formulas.push(f);
        _lastPushed = FORM;
      _states.push(END_HOL_FORMULA);
      return;
    
    case APP:
      _states.push(END_HOL_FORMULA);
      _states.push(END_APP);
      return;
    case IFF:
    case XOR:
      f = _formulas.pop();
      f = new BinaryFormula((Connective)con,_formulas.pop(),f);
      _formulas.push(f);
        _lastPushed = FORM;
      _states.push(END_HOL_FORMULA);
      return;

    case AND:
    case OR:
      f = _formulas.pop();
      f = makeJunction((Connective)con,_formulas.pop(),f);
      if (conReverse) {
        f = new NegatedFormula(f);
      }
      _formulas.push(f);
      _lastPushed = FORM;
      _states.push(END_HOL_FORMULA);
      return;

    case -1:
      return;
    default:
      ASSERTION_VIOLATION;
    }
  }

  if ((c != APP) && (con == -1) && (_lastPushed == TM)){
    endTermAsFormula();
  }

  
  // con and c are binary connectives
  if (higherPrecedence(con,c)) {
    if (con == APP){
      _states.push(END_HOL_FORMULA);
      _states.push(END_APP);
      return;  
    }
    f = _formulas.pop(); 
    Formula* g = _formulas.pop();
    if (con == AND || con == OR) {
      f = makeJunction((Connective)con,g,f);
      if (conReverse) {
        f = new NegatedFormula(f);
      }
    }
    else if (con == IMP && conReverse) {
      f = new BinaryFormula((Connective)con,f,g); 
    }else {
      f = new BinaryFormula((Connective)con,g,f);
    }
    _formulas.push(f);
    _lastPushed = FORM;
    _states.push(END_HOL_FORMULA);
    return;
  }

  // c is a binary connective
  _connectives.push(con);
  if (con == IMP || con == AND || con == OR) {
    _bools.push(conReverse);
  }
  _connectives.push(c);
  if (c == IMP || c == AND || c == OR) {
    _bools.push(cReverse);
  }
  resetToks();
  _states.push(END_HOL_FORMULA);
  _states.push(HOL_FORMULA);
}


/**
  * Process the end of an @ term
  * @since 05/11/2017 Manchester
  * @author Ahmed Bhayat
  */
void TPTP::endApp()
{
  CALL("TPTP::endApp");

  if(_lastPushed == FORM){
     endFormulaInsideTerm();     
  }
  TermStack args;
  TermList rhs = _termLists.pop();
  TermList lhs = _termLists.pop();
  TermList lhsSort = sortOf(lhs);
  ASS_REP2(lhsSort.isTerm() && lhsSort.term()->arity() == 2, lhs.toString(), lhsSort.toString());
  TermList s1 = *(lhsSort.term()->nthArgument(0));
  TermList s2 = *(lhsSort.term()->nthArgument(1));
  args.push(s1);
  args.push(s2);
  args.push(lhs);
  args.push(rhs);
  unsigned app = env.signature->getApp();
  
  _termLists.push(TermList(Term::create(app, 4, args.begin())));
  _lastPushed = TM;
}

/**
 * Process the end of the $ite expression
 * @since 27/07/2011 Manchester
 * @since 16/04/2015 Gothenburg, major changes to support FOOL
 */
void TPTP::endIte()
{
  CALL("TPTP::endIte");

  TermList elseBranch = _termLists.pop();
  TermList thenBranch = _termLists.pop();
  Formula* condition = _formulas.pop();
  TermList thenSort = sortOf(thenBranch);
  TermList ts(Term::createITE(condition,thenBranch,elseBranch,thenSort));
  TermList elseSort = sortOf(elseBranch);
  if (thenSort != elseSort) {
    USER_ERROR("sort mismatch in the if-then-else expression: " +
               thenBranch.toString() + " has the sort " + thenSort.toString() + ", whereas " +
               elseBranch.toString() + " has the sort " + elseSort.toString());
  }
  _termLists.push(ts);
} // endIte

/**
 *
 */
void TPTP::endTheoryFunction() {
  CALL("TPTP::endTheoryFunction");

  /**
   * Things get a bit awkward with theories + FOOL, because theory function can
   * return $o in such case be a predicate symbol rather than a function symbol.
   * The current solution is the following -- we always treat application of
   * theory functions as a a term (a formula wrapped inside boolean term, if
   * needed). If later on we discover that we should've taken it as a formula,
   * we simply pull the formula out of the boolean term. This is done in
   * endTermAsFormula().
   */

  Theory::Interpretation itp;
  TermList args[3]; // all theory function use up to 3 arguments as for now
  TermList arraySort;

  TheoryFunction tf = _theoryFunctions.pop();
  switch (tf) {
    case TF_SELECT: {
      TermList index = _termLists.pop();
      TermList array = _termLists.pop();

      arraySort = sortOf(array);
      if (!arraySort.isArraySort()) {
        USER_ERROR("$select is being incorrectly used on a type of array " + arraySort.toString() + " that has not be defined");
      }

      TermList indexSort = SortHelper::getIndexSort(arraySort);
      if (sortOf(index) != indexSort) {
        USER_ERROR("sort of index is not the same as the index sort of the array");
      }

      args[0] = array;
      args[1] = index;

      if (SortHelper::getInnerSort(arraySort) == AtomicSort::boolSort()) {
        itp = Theory::Interpretation::ARRAY_BOOL_SELECT;
      } else {
        itp = Theory::Interpretation::ARRAY_SELECT;
      }
      break;
    }
    case TF_STORE: {
      TermList value = _termLists.pop();
      TermList index = _termLists.pop();
      TermList array = _termLists.pop();

      arraySort = sortOf(array);
      if (!arraySort.isArraySort()) {
        USER_ERROR("store is being incorrectly used on a type of array that has not be defined");
      }

      TermList indexSort = SortHelper::getIndexSort(arraySort);
      if (sortOf(index) != indexSort) {
        USER_ERROR("sort of index is not the same as the index sort of the array");
      }

      TermList innerSort = SortHelper::getInnerSort(arraySort);
      if (sortOf(value) != innerSort) {
        USER_ERROR("sort of value is not the same as the value sort of the array");
      }

      args[0] = array;
      args[1] = index;
      args[2] = value;

      itp = Theory::Interpretation::ARRAY_STORE;

      break;
    }
    default:
      ASSERTION_VIOLATION_REP(tf);
  }

  OperatorType* type = Theory::getArrayOperatorType(arraySort,itp);
  unsigned symbol = env.signature->getInterpretingSymbol(itp, type);
  unsigned arity = Theory::getArity(itp);

  if (Theory::isFunction(itp)) {
    Term* term = Term::create(symbol, arity, args);
    _termLists.push(TermList(term));
  } else {
    Literal* literal = Literal::create(symbol, arity, true, false, args);
    _formulas.push(new AtomicFormula(literal));
    _states.push(END_FORMULA_INSIDE_TERM);
  }
} // endTheoryFunction

/**
 * Process include() declaration
 * @since 07/07/2011 Manchester
 */
void TPTP::include()
{
  CALL("TPTP::include");

  consumeToken(T_LPAR);
  Token& tok = getTok(0);
  if (tok.tag != T_NAME) {
    PARSE_ERROR((vstring)"file name expected",tok);
  }
  vstring relativeName=tok.content;
  resetToks();
  bool ignore = _forbiddenIncludes.contains(relativeName);
  if (!ignore) {
    _allowedNamesStack.push(_allowedNames);
    _allowedNames = 0;
    _inputs.push(_in);
    _includeDirectories.push(_includeDirectory);
  }

  tok = getTok(0);
  if (tok.tag == T_COMMA) {
    if (!ignore) {
      _allowedNames = new Set<vstring>;
    }
    resetToks();
    consumeToken(T_LBRA);
    for(;;) {
      tok = getTok(0);
      if (tok.tag != T_NAME) {
	PARSE_ERROR((vstring)"formula name expected",tok);
      }
      vstring axName=tok.content;
      resetToks();
      if (!ignore) {
	_allowedNames->insert(axName);
      }
      tok = getTok(0);
      if (tok.tag == T_RBRA) {
	resetToks();
	break;
      }
      consumeToken(T_COMMA);
    }
  }
  consumeToken(T_RPAR);
  consumeToken(T_DOT);

  if (ignore) {
    return;
  }
  // here should be a computation of the new include directory according to
  // the TPTP standard, so far we just set it to ""
  _includeDirectory = "";
  vstring fileName(env.options->includeFileName(relativeName));
  {
    BYPASSING_ALLOCATOR; // we cannot make ifstream allocated via Allocator
    _in = new ifstream(fileName.c_str());
  }
  if (!*_in) {
    USER_ERROR((vstring)"cannot open file " + fileName);
  }
} // include

/** add a file name to the list of forbidden includes */
void TPTP::addForbiddenInclude(vstring file)
{
  CALL("TPTP::addForbiddenInclude");
  _forbiddenIncludes.insert(file);
}

/**
 * Read the next token that must be a name.
 * @since 10/04/2011 Manchester
 */
vstring TPTP::name()
{
  CALL("TPTP::name");
  Token& tok = getTok(0);
  if (tok.tag != T_NAME) {
    PARSE_ERROR("name expected",tok);
  }
  vstring nm = tok.content;
  resetToks();
  return nm;
} // name

/**
 * Read the next token that must have a given name.
 * @since 10/04/2011 Manchester
 */
void TPTP::consumeToken(Tag t)
{
  CALL("TPTP::consumeToken");

  Token& tok = getTok(0);
  if (tok.tag != t) {
    vstring expected = toString(t);
    PARSE_ERROR(expected + " expected",tok);
  }
  resetToks();
} // consumeToken

/**
 * Read a formula and save it on the stack of formulas.
 * Adds to _states END_SIMPLE_FORMULA,SIMPLE_FORMULA
 * @since 10/04/2011 Manchester
 */
void TPTP::formula()
{
  CALL("TPTP::formula");

  if(_isThf){
    _connectives.push(-2); //special connective for HOL funcs
    _connectives.push(-1);
    _states.push(END_HOL_FORMULA);
    _states.push(END_HOL_FORMULA);
    _states.push(HOL_FORMULA);
  }else{
    _connectives.push(-1);
    _states.push(END_FORMULA);
    _states.push(SIMPLE_FORMULA);
  }
} // formula

/**
 *
 * @since 26/03/2015 Manchester
 */
void TPTP::termInfix()
{
  CALL("TPTP::termInfix");
  Token tok = getTok(0);
  switch (tok.tag) {
    case T_EQUAL:
    case T_NEQ:
      _states.push(END_FORMULA_INSIDE_TERM);
      _states.push(FORMULA_INFIX);
      return;
    case T_COMMA:
    case T_RPAR:
    case T_RBRA:
    case T_ASS:
      _states.push(END_TERM);
      return;
    case T_AND:
    case T_NOT_AND:
    case T_NOT_OR:
    case T_OR:
    case T_XOR:
    case T_IFF:
    case T_IMPLY:
    case T_REVERSE_IMP:
      if (_insideEqualityArgument > 0) {
        _states.push(END_TERM);
        return;
      }
      _connectives.push(-1);
      _states.push(END_FORMULA_INSIDE_TERM);
      _states.push(END_FORMULA);
      _states.push(FORMULA_INFIX);
      return;
    default:
      PARSE_ERROR("term or formula expected", tok);
  }
} // termInfix

/**
 * Read a TPTP type expression
 * @since 10/04/2011 Manchester
 * @author Andrei Voronkov
 */
void TPTP::type()
{
  CALL("TPTP::type");

  _typeTags.push(TT_ATOMIC);
  _states.push(END_TYPE);
  _states.push(SIMPLE_TYPE);
} // type

/**
 * Read a function application or a variable and save the resulting literal
 * @since 10/04/2011 Manchester
 */
void TPTP::funApp()
{
  CALL("TPTP::funApp");
  Token tok = getTok(0);
  resetToks();

  if (tok.tag == T_LBRA) {
    _strings.push(toString(T_TUPLE));
  } else {
    _strings.push(tok.content);
  }

  switch (tok.tag) {
    case T_THEORY_FUNCTION:
      consumeToken(T_LPAR);
      addTagState(T_RPAR);
      switch (getTheoryFunction(tok)) {
        case TF_SELECT:
          _states.push(TERM);
          addTagState(T_COMMA);
          _states.push(TERM);
          break;
        case TF_STORE:
          _states.push(TERM);
          addTagState(T_COMMA);
          _states.push(TERM);
          addTagState(T_COMMA);
          _states.push(TERM);
          break;
        default:
          ASSERTION_VIOLATION_REP(tok.content);
      }
      return;

    case T_ITE:
<<<<<<< HEAD
      ASS(!env.statistics->higherOrder);
=======
>>>>>>> 001d1ef8
      consumeToken(T_LPAR);
      addTagState(T_RPAR);
      _states.push(TERM);
      addTagState(T_COMMA);
      _states.push(TERM);
      addTagState(T_COMMA);
      _states.push(FORMULA);
      return;

    case T_LET: {
<<<<<<< HEAD
      ASS(!env.statistics->higherOrder);
=======
>>>>>>> 001d1ef8
      consumeToken(T_LPAR);
      addTagState(T_RPAR);
      _states.push(TERM);
      addTagState(T_COMMA);
      _states.push(DEFINITION);
      _letDefinitions.push(LetDefinitions());
      addTagState(T_COMMA);

      bool multipleLetTypes = false;
      if (getTok(0).tag == T_LBRA) {
        resetToks();
        addTagState(T_RBRA);
        multipleLetTypes = true;
      }
      _bools.push(multipleLetTypes);

      _states.push(END_LET_TYPES);
      _states.push(LET_TYPE);
      _letTypedSymbols.push(LetSymbols());
      return;
    }

    case T_LBRA:
      _states.push(ARGS);
      _ints.push(1); // the arity of the function symbol is at least 1
      return;

    case T_VAR:
      _ints.push(-1); // dummy arity to indicate a variable
      return;

    case T_NAME:
      if (getTok(0).tag == T_LPAR) {
        resetToks();
        _states.push(ARGS);
        _ints.push(1); // the arity of the function symbol is at least 1
      } else {
        _ints.push(0); // arity
      }
      return;

    default:
      PARSE_ERROR("unexpected token", tok);
  }
} // TPTP::funApp

void TPTP::letType()
{
  CALL("TPTP::letType");

  // We cannot use this method in TPTP::tff() because type declarations in the
  // "type" role TFF units allow declarations of types ($tType), which are not
  // allowed inside $lets

  _states.push(TYPE);
  addTagState(T_COLON);
  _strings.push(name());
} // TPTP::letType

void TPTP::endLetTypes()
{
  CALL("TPTP::endLetTypes");

  vstring name = _strings.pop();
  Type* t = _types.pop();
  OperatorType* type = constructOperatorType(t);

  unsigned arity = type->arity();
  bool isPredicate = type->isPredicateType();

  unsigned symbol = isPredicate
                  ? env.signature->addFreshPredicate(arity, name.c_str())
                  : env.signature->addFreshFunction(arity,  name.c_str());

  if (isPredicate) {
    env.signature->getPredicate(symbol)->setType(type);
  } else {
    env.signature->getFunction(symbol)->setType(type);
  }

  LetSymbolName symbolName(name, arity);
  LetSymbolReference symbolReference(symbol, isPredicate);

  LetSymbols scope = _letTypedSymbols.pop();

  if (findLetSymbol(symbolName, scope, symbolReference)) {
    USER_ERROR("The symbol " + name + " of arity " + Int::toString(arity) + " is defined twice in a $let-expression.");
  }

  scope.push(LetSymbol(symbolName, symbolReference));
  _letTypedSymbols.push(scope);

  bool multipleLetTypes = _bools.pop();
  if (multipleLetTypes && getTok(0).tag == T_COMMA) {
    resetToks();
    _bools.push(multipleLetTypes);
    _states.push(END_LET_TYPES);
    _states.push(LET_TYPE);
  } 
} // TPTP::endLetTypes

void TPTP::definition()
{
  CALL("TPTP::definition");

  // At this point we parse one or more simultaneous definitions.
  // Simultaneous definitions are of the form `[D1, ..., Dn]` and each
  // definition is either of a function/predicate symbol `f(X,Y,Z) := t`
  // or a tuple `[a, b, c] := t`.

  // If the next token is '[', then the definition could either be
  // a single tuple definition or a list of simultaneous definitions.
  // This ambiguity is resolved by the next two tokens:
  // if they are T_NAME and then T_COMMA, then it is a tuple definition,
  // otherwise it is a a simultaneous definition.

  // The challenge here is how to direct the parser while keeping it
  // looking only one token ahead, like in the rest of TPTP.cpp.
  // Essentially, the trick is to
  //   1) have a boolean flag in _bools that tells whether the current let
  //      definition is simultaneous or not;
  //   2) consume the T_NAME token of a symbol definition here and not in
  //      SYMBOL_DEFINITION;
  //   3) consume the sequence T_LBRA, T_NAME, T_COMMA of tokens here and
  //      not in TUPLE_DEFINITION.

  switch (getTok(0).tag) {
    case T_NAME:
      _bools.push(false); // not a simultaneous definition
      _strings.push(name());
      _states.push(SYMBOL_DEFINITION);
      return;

    case T_LBRA: {
      resetToks();
      switch (getTok(0).tag) {
        case T_NAME:
          _strings.push(name());
          switch (getTok(0).tag) {
            case T_ASS:
            case T_LPAR:
              _bools.push(true); // is a simultaneous definition
              addTagState(T_RBRA);
              _states.push(SYMBOL_DEFINITION);
              return;

            case T_COMMA:
              resetToks();
              _bools.push(false); // not a simultaneous definition
              _states.push(TUPLE_DEFINITION);
              return;

            default:
              PARSE_ERROR(toString(T_ASS) + " or " + toString(T_LPAR) + " or " + toString(T_COMMA) + " expected",
                          getTok(0));
          }
          return;

        case T_LBRA:
          resetToks();
          _bools.push(true); // is a simultaneous definition
          addTagState(T_RBRA);
          _states.push(TUPLE_DEFINITION);
          return;

        default:
          PARSE_ERROR("name or " + toString(T_LBRA) + " expected",getTok(0));
      }
    }

    default:
      PARSE_ERROR("name or " + toString(T_LBRA) + " expected",getTok(0));
  }
} // TPTP::definition

void TPTP::midDefinition()
{
  CALL("TPTP::midDefinition");

  switch (getTok(0).tag) {
    case T_NAME:
      _strings.push(name());
      _states.push(SYMBOL_DEFINITION);
      break;

    case T_LBRA:
      resetToks();
      _states.push(TUPLE_DEFINITION);
      break;

    default:
      PARSE_ERROR("name or " + toString(T_LBRA) + " expected",getTok(0));
  }
} // TPTP::midDefinition

void TPTP::symbolDefinition()
{
  CALL("TPTP::symbolDefinition");

  vstring nm = _strings.pop();
  unsigned arity = 0;
  VList* vs = VList::empty();

  Stack<unsigned> vars;
  if (getTok(0).tag == T_LPAR) {
    resetToks();
    for (;;) {
      if (getTok(0).tag == T_VAR) {
        int var = _vars.insert(getTok(0).content);
        vars.push(var);
        resetToks();
      } else {
        PARSE_ERROR("variable expected", getTok(0));
      }

      if (getTok(0).tag == T_COMMA) {
        resetToks();
        continue;
      }

      if (getTok(0).tag == T_RPAR) {
        resetToks();
        break;
      }

      PARSE_ERROR("comma or closing bracket expected", getTok(0));
    }
    arity = (unsigned)vars.size();
  }

  LetSymbolName name(nm, arity);
  LetSymbolReference ref;
  if (!findLetSymbol(name, _letTypedSymbols.top(), ref)) {
    USER_ERROR("Symbol " + nm + " with arity " + Int::toString(arity) + " is used in a let definition without a declared type");
  }

  unsigned symbol = SYMBOL(ref);
  bool isPredicate = IS_PREDICATE(ref);

  if (arity > 0) {
    OperatorType* type = isPredicate
                       ? env.signature->getPredicate(symbol)->predType()
                       : env.signature->getFunction(symbol)->fnType();

    unsigned index = 0;
    while (vars.isNonEmpty()) {
      unsigned var = vars.pop();
      TermList sort = type->arg(arity - 1 - index++);
      bindVariable(var, sort);
      VList::push(var, vs);
    }

    _bindLists.push(vs);
    _states.push(UNBIND_VARIABLES);
  }

  LetDefinitions definitions = _letDefinitions.pop();
  definitions.push(LetSymbolReference(symbol, isPredicate));
  _letDefinitions.push(definitions);

  _varLists.push(vs);

  _states.push(END_DEFINITION);
  consumeToken(T_ASS);
  _states.push(TERM);
} // TPTP::symbolDefinition 

/**
 * Read a non-empty sequence of constants and save the resulting
 * sequence of TermList and their number
 * @since 20/04/2016 Gothenburg
 */
void TPTP::tupleDefinition()
{
  CALL("TPTP::tupleDefinition");

  Set<vstring> uniqueConstants;
  Stack<unsigned> symbols;
  TermStack sorts;

  vstring constant = _strings.pop();
  do {
    if (uniqueConstants.contains(constant)) {
      USER_ERROR("The symbol " + constant + " is defined twice in a tuple $let-expression.");
    } else {
      uniqueConstants.insert(constant);
    }

    LetSymbolName constantName(constant, 0);
    LetSymbolReference ref;
    if (!findLetSymbol(constantName, _letTypedSymbols.top(), ref)) {
      USER_ERROR("Constant " + constant + " is used in a tuple let definition without a declared sort");
    }

    unsigned symbol = SYMBOL(ref);
    bool isPredicate = IS_PREDICATE(ref);

    symbols.push(symbol);

    TermList sort = isPredicate
                  ? AtomicSort::boolSort()
                  : env.signature->getFunction(symbol)->fnType()->result();
    sorts.push(sort);

    if (getTok(0).tag == T_NAME) {
      constant = name();
      if (getTok(0).tag == T_COMMA) {
        resetToks();
      }
    } else {
      break;
    }
  } while (true);

  TermList tupleSort = AtomicSort::tupleSort(sorts.size(), sorts.begin());
  unsigned tupleFunctor = Theory::tuples()->getFunctor(tupleSort);

  LetDefinitions definitions = _letDefinitions.pop();
  definitions.push(LetSymbolReference(tupleFunctor, false));
  _letDefinitions.push(definitions);

  VList* constants = VList::empty();
  VList::pushFromIterator(Stack<unsigned>::Iterator(symbols), constants);
  _varLists.push(constants);

  _states.push(END_DEFINITION);
  _states.push(TERM);
  addTagState(T_ASS);
  addTagState(T_RBRA);
} // tupleDefinition

void TPTP::endDefinition() {
  CALL("TPTP::endDefinition");

  LetSymbolReference ref = _letDefinitions.top().top();
  unsigned symbol = SYMBOL(ref);
  bool isPredicate = IS_PREDICATE(ref);

  TermList definition = _termLists.top();
  TermList definitionSort = sortOf(definition);

  TermList refSort = isPredicate
                     ? AtomicSort::boolSort()
                     : env.signature->getFunction(symbol)->fnType()->result();

  if (refSort != definitionSort) {
    vstring definitionSortName = definitionSort.toString();
    vstring refSymbolName = isPredicate
                            ? env.signature->predicateName(symbol)
                            : env.signature->functionName(symbol);
    OperatorType* type = isPredicate
                         ? env.signature->getPredicate(symbol)->predType()
                         : env.signature->getFunction(symbol)->fnType();
    USER_ERROR("The term " + definition.toString() + " of the sort " + definitionSortName +
               " is used as definition of the symbol " + refSymbolName +
               " of the type " + type->toString());
  }

  bool multipleDefinitions = _bools.pop();
  if (multipleDefinitions && getTok(0).tag == T_COMMA) {
    resetToks();
    _bools.push(multipleDefinitions);
    _states.push(MID_DEFINITION);
  } else {
    _letSymbols.push(_letTypedSymbols.pop());
  }
} // endDefinition

bool TPTP::findLetSymbol(LetSymbolName symbolName, LetSymbolReference& symbolReference) {
  CALL("TPTP::findLetSymbol(LetSymbolName,LetSymbolReference)");

  Stack<LetSymbols>::TopFirstIterator scopes(_letSymbols);
  while (scopes.hasNext()) {
    LetSymbols scope = scopes.next();
    if (findLetSymbol(symbolName, scope, symbolReference)) {
      return true;
    }
  }
  return false;
} // findLetSymbol(LetSymbolName,LetSymbolReference)

bool TPTP::findLetSymbol(LetSymbolName symbolName, LetSymbols scope, LetSymbolReference& symbolReference) {
  CALL("TPTP::findLetSymbol(LetSymbolName,LetSymbols,LetSymbolReference)");
  LetSymbols::Iterator symbols(scope);
  while (symbols.hasNext()) {
    LetSymbol symbol = symbols.next();
    if (symbol.first == symbolName) {
      symbolReference = symbol.second;
      return true;
    }
  }
  return false;
} // findLetSymbol(LetSymbolName,LetSymbols,LetSymbolReference)


/**
 * Process the end of the $let expression
 * @since 27/07/2011 Manchester
 */
void TPTP::endLet()
{
  CALL("TPTP::endLet");

  TermList let = _termLists.pop();
  TermList sort = sortOf(let);

  _letSymbols.pop();
  LetDefinitions scope = _letDefinitions.pop(); // TODO: inlining this crashes the program, WTF?
  LetDefinitions::TopFirstIterator definitions(scope);
  while (definitions.hasNext()) {
    LetSymbolReference ref = definitions.next();
    unsigned symbol = SYMBOL(ref);
    bool isPredicate = IS_PREDICATE(ref);

    VList* varList = _varLists.pop();
    TermList definition = _termLists.pop();

    bool isTuple = false;
    if (!isPredicate) {
      TermList resultSort = env.signature->getFunction(symbol)->fnType()->result();
      isTuple = resultSort.isTupleSort();
    }

    if (isTuple) {
      let = TermList(Term::createTupleLet(symbol, varList, definition, let, sort));
    } else {
      let = TermList(Term::createLet(symbol, varList, definition, let, sort));
    }
  }
  _termLists.push(let);
} // endLet

/**
 * Process the end of the tuple expression
 * @since 19/04/2016 Gothenburg
 */
void TPTP::endTuple()
{
  CALL("TPTP::endTuple");

  unsigned arity = (unsigned)_ints.pop();
  ASS_GE(_termLists.size(), arity);

  DArray<TermList> elements(arity);
  DArray<TermList> sorts(arity);

  for (int i = arity - 1; i >= 0; i--) {
    TermList ts = _termLists.pop();
    elements[i] = ts;
    sorts[i] = sortOf(ts);
  }

  Term* t = Term::createTuple(arity, sorts.begin(), elements.begin());
  _termLists.push(TermList(t));
} // endTuple

/**
 * Read a non-empty sequence of arguments, including the right parentheses
 * and save the resulting sequence of TermList and their number
 * @since 10/04/2011 Manchester
 */
void TPTP::args()
{
  CALL("TPTP::args");
  _states.push(END_ARGS);
  _states.push(TERM);
} // args

/**
 * Read a list of arguments after a term
 * @since 27/07/2011 Manchester
 */
void TPTP::endArgs()
{
  CALL("TPTP::endArgs");
 // check if there is any other term in the argument list
  Token tok = getTok(0);
  switch (tok.tag) {
  case T_COMMA:
    resetToks();
    _ints.push(_ints.pop()+1);
    _states.push(END_ARGS);
    _states.push(TERM);
    return;
  case T_RPAR:
    resetToks();
    return;
  case T_RBRA:
    resetToks();
    return;
  default:
    PARSE_ERROR(", ) or ] expected after an end of a term",tok);
  }
} // endArgs

/**
 * Bind a variable to a sort
 * @since 22/04/2011 Manchester
 */
void TPTP::bindVariable(unsigned var,TermList sort)
{
  CALL("TPTP::bindVariable");

  SList** definitions;
  // definitions will be a pointer to the list inside _variableSorts,
  // either the one that was there, or a freshly inserted empty one
  _variableSorts.getValuePtr(var,definitions,SList::empty());
  SList::push(sort,*definitions); // and this will modify that list
} // bindVariable

/**
 * Read a non-empty sequence of variable and save the resulting
 * sequence of TermList and their number
 * @since 07/07/2011 Manchester
 * @since 16/04/2015 Gothenburg, do not parse the closing ']'
 */
void TPTP::varList()
{
  CALL("TPTP::varList");

  Stack<int> vars;
  for (;;) {
    Token& tok = getTok(0);

    if (tok.tag != T_VAR) {
      PARSE_ERROR("variable expected",tok);
    }
    int var = _vars.insert(tok.content);
    vars.push(var);
    resetToks();
    bool sortDeclared = false;
  afterVar:
    tok = getTok(0);
    switch (tok.tag) {
    case T_COLON: // v: type
      if (sortDeclared) {
        PARSE_ERROR("two declarations of variable sort",tok);
      }
      resetToks();
      bindVariable(var,(_isThf ? readArrowSort() : readSort()));
      sortDeclared = true;
      goto afterVar;

    case T_COMMA:
      if (!sortDeclared) {
        bindVariable(var,AtomicSort::defaultSort());
      }
      resetToks();
      break;

    default:
      {
        if (!sortDeclared) {
          bindVariable(var,AtomicSort::defaultSort());
        }
        VList* vs = VList::empty();
        SList* ss = SList::empty();
        while (!vars.isEmpty()) {
          int v = vars.pop();
          VList::push(v,vs);
          SList::push(sortOf(TermList(v,false)),ss);
        }
        _varLists.push(vs);
        _sortLists.push(ss);
        _bindLists.push(vs);
        return;
      }
    }
  }
} // varList

/**
 * Read a term and save the resulting TermList
 * @since 10/04/2011 Manchester
 * @since 13/04/2015 Gothenburg, major changes to support FOOL
 */
void TPTP::term()
{
  CALL("TPTP::term");
  Token tok = getTok(0);
  switch (tok.tag) {
    case T_NAME:
    case T_THEORY_FUNCTION:
    case T_VAR:
    case T_ITE:
    case T_LET:
    case T_LBRA:
      _states.push(TERM_INFIX);
      _states.push(FUN_APP);
      return;

    
    case T_INTEGER_TYPE:
    case T_REAL_TYPE:
    case T_RATIONAL_TYPE: 
    case T_BOOL_TYPE:
    case T_DEFAULT_TYPE: {
      resetToks();
      switch (tok.tag) {
        case T_INTEGER_TYPE:
          _termLists.push(AtomicSort::intSort());
          break;
        case T_REAL_TYPE:
          _termLists.push(AtomicSort::realSort());
          break;        
        case T_RATIONAL_TYPE:
          _termLists.push(AtomicSort::rationalSort());
          break;
        case T_BOOL_TYPE:
          _termLists.push(AtomicSort::boolSort());
          break;
        case T_DEFAULT_TYPE:
          _termLists.push(AtomicSort::defaultSort());
          break;             
        default:
          ASSERTION_VIOLATION;
      }
      return;
    }

    case T_STRING:
    case T_INT:
    case T_REAL:
    case T_RAT: {
      resetToks();
      unsigned number;
      switch (tok.tag) {
        case T_STRING:
          number = env.signature->addStringConstant(tok.content);
          break;
        case T_INT:
          number = addIntegerConstant(tok.content,_overflow,_isFof);
          break;
        case T_REAL:
          number = addRealConstant(tok.content,_overflow,_isFof);
          break;
        case T_RAT:
          number = addRationalConstant(tok.content,_overflow,_isFof);
          break;
        default:
          ASSERTION_VIOLATION;
      }
      Term *t = new(0) Term;
      t->makeSymbol(number, 0);
      t = env.sharing->insert(t);
      TermList constant(t);
      _termLists.push(constant);
      return;
    }

    default:
      _states.push(FORMULA_INSIDE_TERM);
  }
} // term

/**
 * Build a term assembled by term()
 * @since 09/07/2011 Manchester
 * @since 14/04/2015 Gothenburg, major changes to support FOOL
 */
void TPTP::endTerm()
{
  CALL("TPTP::endTerm");

  vstring name = _strings.pop();

  if (name == toString(T_ITE)) {
    _states.push(END_ITE);
    return;
  }

  if (name == toString(T_LET)) {
    _states.push(END_LET);
    return;
  }

  if (name == toString(T_TUPLE)) {
    _states.push(END_TUPLE);
    return;
  }

  TheoryFunction tf;
  if (findTheoryFunction(name, tf)) {
    _theoryFunctions.push(tf);
    _states.push(END_THEORY_FUNCTION);
    return;
  }

  int arity = _ints.pop();

  if (arity == -1) {
    // it was a variable
    unsigned var = (unsigned)_vars.insert(name);
    _termLists.push(TermList(var, false));
    return;
  }

  LetSymbolReference ref;
  if (env.signature->predicateExists(name, arity) ||
      (findLetSymbol(LetSymbolName(name, arity), ref) && IS_PREDICATE(ref)) ||
      findInterpretedPredicate(name, arity)) {
    // if the function symbol is actually a predicate,
    // we need to construct a formula and wrap it inside a term
    _formulas.push(createPredicateApplication(name, arity));
    _states.push(END_FORMULA_INSIDE_TERM);
    return;
  }

  if(env.signature->typeConExists(name, arity)){
    _termLists.push(createTypeConApplication(name, arity));    
    return;
  }

  _termLists.push(createFunctionApplication(name, arity)); 
} // endTerm

/**
 * Read after an end of atom or after lhs of an equality or inequality
 * @since 10/04/2011 Manchester
 * @since 13/04/2015 Gothenburg, major changes to support FOOL
 */
void TPTP::formulaInfix()
{
  CALL("TPTP::formulaInfix");

  Token tok = getTok(0);

  if (tok.tag == T_EQUAL || tok.tag == T_NEQ) {
    _states.push(END_EQ);
    _states.push(TERM);
    _states.push(MID_EQ);
    _states.push(END_TERM);
    return;
  }

  vstring name = _strings.pop();

  if (name == toString(T_ITE)) {
    _states.push(END_TERM_AS_FORMULA);
    _states.push(END_ITE);
    return;
  }

  TheoryFunction tf;
  if (findTheoryFunction(name, tf)) {
    switch (tf) {
      case TF_STORE:
        USER_ERROR("$store expression cannot be used as formula");
        break;
      case TF_SELECT:
        _theoryFunctions.push(tf);
        _states.push(END_TERM_AS_FORMULA);
        _states.push(END_THEORY_FUNCTION);
        break;
      default:
        ASSERTION_VIOLATION_REP(name);
    }
    return;
  }

  if (name == toString(T_LET)) {
    _states.push(END_TERM_AS_FORMULA);
    _states.push(END_LET);
    return;
  }

  int arity = _ints.pop();

  if (arity == -1) {
    // that was a variable
    unsigned var = (unsigned)_vars.insert(name);
    _termLists.push(TermList(var, false));
    _states.push(END_TERM_AS_FORMULA);
    return;
  }

  if(env.signature->functionExists(name, arity)){
    //with polymorphism, we can have function symbols that are used as predicates
    _termLists.push(createFunctionApplication(name, arity));
    _states.push(END_TERM_AS_FORMULA);
    return;
  }

  _formulas.push(createPredicateApplication(name, arity));
} // formulaInfix

/**
 * Read after an end of equality or inequality and save the (in)equality formula.
 * @since 09/07/2011 Manchester
 */
void TPTP::endEquality()
{
  CALL("TPTP::endEquality");

  _insideEqualityArgument--;

  if((_isThf) && (_lastPushed == FORM)){
    endFormulaInsideTerm();
  }

  TermList rhs = _termLists.pop();
  TermList lhs = _termLists.pop();

  if (sortOf(rhs) != sortOf(lhs)) {
    TermList rsort = sortOf(rhs); 
    TermList lsort = sortOf(lhs);
    USER_ERROR("Cannot create equality between terms of different types.\n"+
      rhs.toString()+" is "+rsort.toString()+"\n"+
      lhs.toString()+" is "+lsort.toString()
    );
  }

  Literal* l = createEquality(_bools.pop(),lhs,rhs);
  _formulas.push(new AtomicFormula(l));
  _lastPushed = FORM;
} // endEquality

/**
 * Read
 * @since 09/07/2011 Manchester
 */
void TPTP::midEquality()
{
  CALL("TPTP::midEquality");

  _insideEqualityArgument++;

  Token tok = getTok(0);
  switch (tok.tag) {
  case T_EQUAL:
    _bools.push(true);
    break;
  case T_NEQ:
    _bools.push(false);
    break;
  default:
    PARSE_ERROR("either = or != expected",tok);
  }
  resetToks();
} // midEquality

/**
 * Creates an equality literal and takes care of its sort when it
 * is an equality between two variables.
 * @since 21/07/2011 Manchester
 * @since 03/05/2013 Train Manchester-London, bug fix
 */
Literal* TPTP::createEquality(bool polarity,TermList& lhs,TermList& rhs)
{
  TermList masterVar;
  TermList sort;
  if (!SortHelper::getResultSortOrMasterVariable(lhs, sort, masterVar)) {
    // Master variable is a variable whose sort determines the sort of a term.
    // If term is a variable, the master variable is the variable itself. The
    // trickier case is when we have an if-then-else expression with variable
    // arguments.
    SList* vs;
    if (_variableSorts.find(masterVar.var(),vs) && vs) {
      sort = vs->head();
    }
    else { // this may happen when free variables appear in the formula (or clause)
      sort = AtomicSort::defaultSort();
    }
  }
   
  return Literal::createEquality(polarity,lhs,rhs,sort);
} // TPTP::createEquality

/**
 * Creates a formula that is a predicate application literal from
 * provided predicate symbol name and arity. If arity is greater than zero,
 * the arguments are assumed to be on the _termLists stack.
 * @since 27/03/1015 Manchester
 */
Formula* TPTP::createPredicateApplication(vstring name, unsigned arity)
{
  CALL("TPTP::createPredicateApplication");
  ASS_GE(_termLists.size(), arity);

  int pred;
  LetSymbolReference ref;
  if (findLetSymbol(LetSymbolName(name, arity), ref) && IS_PREDICATE(ref)) {
    pred = (int)SYMBOL(ref);
  } else {
    if (arity > 0) {
      bool dummy;
      pred = addPredicate(name, arity, dummy, _termLists.top());
    } else {
      pred = env.signature->addPredicate(name, 0);
    }
  }
  if (pred == -1) { // equality
    TermList rhs = _termLists.pop();
    TermList lhs = _termLists.pop();
    return new AtomicFormula(createEquality(true,lhs,rhs));//TODO equality sort?
  }
  if (pred == -2){ // distinct
    // TODO check that we are top-level
    // If fewer than 5 things are distinct then we add the disequalities
    if(arity<5){
      static Stack<unsigned> distincts;
      distincts.reset();
      for(int i=arity-1;i >= 0; i--){
        TermList t = _termLists.pop();
        if(t.isVar() || t.term()->arity()!=0){ USER_ERROR("$distinct can only be used with constants");}
        distincts.push(t.term()->functor());
      }
      Formula* distinct_formula = DistinctGroupExpansion().expand(distincts);
      return distinct_formula;
    }else{
      // Otherwise record them as being in a distinct group
      unsigned grpIdx = env.signature->createDistinctGroup(0);
      for(int i = arity-1;i >=0; i--){
        TermList ts = _termLists.pop();
        if(!ts.isTerm() || ts.term()->arity()!=0){
          USER_ERROR("$distinct should only be used positively with constants");
        }
        env.signature->addToDistinctGroup(ts.term()->functor(),grpIdx);
      }
      return new Formula(true); // we ignore it, it evaluates to true as we have recorded it elsewhere
    }
  }
  // not equality or distinct
  Literal* lit = new(arity) Literal(pred,arity,true,false);
  OperatorType* type = env.signature->getPredicate(pred)->predType();
  bool safe = true;
  for (int i = arity-1;i >= 0;i--) {
    TermList sort = type->arg(i);
    TermList ts = _termLists.pop();
    TermList tsSort = sortOf(ts);
    if((unsigned)i < type->numTypeArguments()){
      if(tsSort != AtomicSort::superSort()){
        USER_ERROR("The sort " + tsSort.toString() + " of type argument " + ts.toString() + " "
                   "is not $ttype as mandated by TF1");
      }
    } else {
      static RobSubstitution subst;
      subst.reset();
      if(!subst.match(sort, 0, tsSort, 1)) {
        USER_ERROR("Failed to create predicate application for " + name + " of type " + type->toString() + "\n" +
                   "The sort " + tsSort.toString() + " of the intended term argument " + ts.toString() + " (at index " + Int::toString(i) +") "
                   "is not an instance of sort " + sort.toString());
      }
    }
    safe = safe && ts.isSafe();
    *(lit->nthArgument(i)) = ts;
  }
  if (safe) {
    lit = env.sharing->insert(lit);
  }
  return new AtomicFormula(lit);
} // createPredicateApplication

/**
 * Creates a term that is a function application from
 * provided function symbol name and arity. If arity is greater than zero,
 * the arguments are assumed to be on the _termLists stack.
 * @since 13/04/2015 Gothenburg, major changes to support FOOL
 */
TermList TPTP::createFunctionApplication(vstring name, unsigned arity)
{ //TODO update to deal with wierd /\ @ ... syntax
  CALL("TPTP::createFunctionApplication");
  ASS_GE(_termLists.size(), arity);

  unsigned fun;
  LetSymbolReference ref;
  if (findLetSymbol(LetSymbolName(name, arity), ref) && !IS_PREDICATE(ref)) {
    fun = SYMBOL(ref);
  } else {
    bool dummy;
    if (arity > 0) {
      fun = addFunction(name, arity, dummy, _termLists.top());
    } else {
      fun = addUninterpretedConstant(name, _overflow, dummy);
    }
  }
  Term* t = new(arity) Term;
  t->makeSymbol(fun,arity);
  OperatorType* type = env.signature->getFunction(fun)->fnType();
  bool safe = true;
  for (int i = arity-1;i >= 0;i--) {
    TermList sort = type->arg(i);
    TermList ss = _termLists.pop();
    TermList ssSort = sortOf(ss);
    if((unsigned)i < type->numTypeArguments()){
      if(ssSort != AtomicSort::superSort()){
        USER_ERROR("The sort " + ssSort.toString() + " of type argument " + ss.toString() + " "
                   "is not $tType as mandated by TF1");
      }
    } else {
      static RobSubstitution subst;
      subst.reset();
      if(!subst.match(sort, 0, ssSort, 1)){
        USER_ERROR("Failed to create function application for " + name + " of type " + type->toString() + "\n" +
                   "The sort " + ssSort.toString() + " of the intended term argument " + ss.toString() + " (at index " + Int::toString(i) +") "
                   "is not an instance of sort " + sort.toString());
      }
    }
    *(t->nthArgument(i)) = ss;
    safe = safe && ss.isSafe();
  }
  if (safe) {
    t = env.sharing->insert(t);
  }
  return TermList(t);
}

/**
 * Creates a term that is a function application from
 * provided function symbol name and arity. If arity is greater than zero,
 * the arguments are assumed to be on the _termLists stack.
 * @since 13/04/2015 Gothenburg, major changes to support FOOL
 */
TermList TPTP::createTypeConApplication(vstring name, unsigned arity)
{ 
  CALL("TPTP::createTypeConApplication");
  ASS_GE(_termLists.size(), arity);

  bool dummy;
  //TODO not checking for overflown constant. Is that OK?
  //seems to be done this way for predicates as well.
  unsigned typeCon = env.signature->addTypeCon(name,arity,dummy);
  AtomicSort* s = new(arity) AtomicSort(typeCon,arity);

  bool safe = true;
  for (int i = arity-1;i >= 0;i--) {
    TermList ss = _termLists.pop();
    TermList ssSort = sortOf(ss);
    if(ssSort != AtomicSort::superSort()){
        USER_ERROR("The sort " + ssSort.toString() + " of type argument " + ss.toString() + " "
                   "is not $tType as mandated by TF1");
    }
    *(s->nthArgument(i)) = ss;
    safe = safe && ss.isSafe();
  }
  if (safe) {
    s = env.sharing->insert(s);
  }
  return TermList(s);
}

/**
 * Build a formula from previousy built subformulas
 * @since 10/04/2011 Manchester
 */
void TPTP::endFormula()
{
  CALL("TPTP::endFormula");

  int con = _connectives.pop();
  Formula* f;
  bool conReverse = false;
  switch (con) {
  case IMP:
  case AND:
  case OR:
    conReverse = _bools.pop();
    break;
  case IFF:
  case XOR:
  case -1:
    break;
  case NOT:
    f = _formulas.pop();
    // This gets rid of the annoying step in proof output where ~(L) is flattend to (~L)
    if(f->connective()==LITERAL){
      Literal* oldLit = static_cast<AtomicFormula*>(f)->literal();
      Literal* newLit = Literal::create(oldLit,!oldLit->polarity());
      _formulas.push(new AtomicFormula(newLit));
    }
    else{
      _formulas.push(new NegatedFormula(f));
    }
    _states.push(END_FORMULA);
    return;
  case FORALL:
  case EXISTS:
    f = _formulas.pop();
    _formulas.push(new QuantifiedFormula((Connective)con,_varLists.pop(),_sortLists.pop(),f));
    _states.push(END_FORMULA);
    return;
  case LITERAL:
  default:
    throw ::Exception((vstring)"tell me how to handle connective " + Int::toString(con));
  }

  Token& tok = getTok(0);
  Tag tag = tok.tag;
  Connective c;
  bool cReverse = false;
  switch (tag) {
  case T_AND:
    c = AND;
    break;
  case T_NOT_AND:
    cReverse = true;
    c = AND;
    break;
  case T_NOT_OR:
    cReverse = true;
    c = OR;
    break;
  case T_OR:
    c = OR;
    break;
  case T_XOR:
    c = XOR;
    break;
  case T_IFF:
    c = IFF;
    break;
  case T_IMPLY:
    c = IMP;
    break;
  case T_REVERSE_IMP:
    cReverse = true;
    c = IMP;
    break;
  case T_EQUAL:
  case T_NEQ: {
    // not connectives, but we allow formulas to be arguments to = and !=
    _states.push(END_EQ);
    _states.push(TERM);
    _states.push(MID_EQ);
    _states.push(END_FORMULA_INSIDE_TERM);
    return;
  }
  default:
    // the formula does not end at a binary connective, build the formula and terminate
    switch (con) {
    case IMP:
      f = _formulas.pop();
      if (conReverse) {
	f = new BinaryFormula((Connective)con,f,_formulas.pop());
      }
      else {
	f = new BinaryFormula((Connective)con,_formulas.pop(),f);
      }
      _formulas.push(f);
      _states.push(END_FORMULA);
      return;

    case IFF:
    case XOR:
      f = _formulas.pop();
      f = new BinaryFormula((Connective)con,_formulas.pop(),f);
      _formulas.push(f);
      _states.push(END_FORMULA);
      return;

    case AND:
    case OR:
      f = _formulas.pop();
      f = makeJunction((Connective)con,_formulas.pop(),f);
      if (conReverse) {
	f = new NegatedFormula(f);
      }
      _formulas.push(f);
      _states.push(END_FORMULA);
      return;

    case -1:
      return;
    default:
      ASSERTION_VIOLATION;
    }
  }

  // con and c are binary connectives
  if (higherPrecedence(con,c)) {
    f = _formulas.pop();
    Formula* g = _formulas.pop();
    if (con == AND || con == OR) {
      f = makeJunction((Connective)con,g,f);
      if (conReverse) {
	f = new NegatedFormula(f);
      }
    }
    else if (con == IMP && conReverse) {
      f = new BinaryFormula((Connective)con,f,g);
    }
    else {
      f = new BinaryFormula((Connective)con,g,f);
    }
    _formulas.push(f);
    _states.push(END_FORMULA);
    return;
  }

  // c is a binary connective
  _connectives.push(con);
  if (con == IMP || con == AND || con == OR) {
    _bools.push(conReverse);
  }
  _connectives.push(c);
  if (c == IMP || c == AND || c == OR) {
    _bools.push(cReverse);
  }
  resetToks();
  _states.push(END_FORMULA);
  _states.push(SIMPLE_FORMULA);
} // endFormula

/**
 * Builds a term that really is a formula
 * @author Evgeny Kotelnikov
 * @since 27/03/2015 Manchester
 */
void TPTP::formulaInsideTerm()
{
  CALL("TPTP::formulaInsideTerm");
  _states.push(END_FORMULA_INSIDE_TERM);
  _states.push(FORMULA);
} // formulaInsideTerm

/**
 * Wraps a formula inside a term
 * @author Evgeny Kotelnikov
 * @since 27/03/2015 Manchester
 */
void TPTP::endFormulaInsideTerm()
{
  CALL("TPTP::endFormulaInsideTerm");
  Formula* f = _formulas.pop();
  TermList ts(Term::createFormula(f));
  _termLists.push(ts);
  _lastPushed = TM;
} // endFormulaInsideTerm

/**
 * Makes a boolean term a formula
 * @author Evgeny Kotelnikov
 * @since 27/03/2015 Manchester
 */
void TPTP::endTermAsFormula()
{
  CALL("TPTP::endTermAsFormula");
  TermList t = _termLists.pop();
  TermList tSort = sortOf(t);
  if (tSort != AtomicSort::boolSort()) {
    USER_ERROR("Non-boolean term " + t.toString() + " of sort " + tSort.toString() + " is used in a formula context");
  }
  if (t.isTerm() && t.term()->isFormula()) {
    _formulas.push(t.term()->getSpecialData()->getFormula());
    _lastPushed = FORM;
  } else {
    _formulas.push(new BoolTermFormula(t));
    _lastPushed = FORM;
  }
} // endTermAsFormula

/**
 * Build a type from previousy built types
 * @since 14/07/2011 Manchester
 */
void TPTP::endType()
{
  CALL("TPTP::endType");

  TypeTag tt = _typeTags.pop();
  Type* t = _types.pop();
  switch (tt) {
  case TT_ATOMIC:
    break;
  case TT_PRODUCT:
    t = new ProductType(_types.pop(),t);
    tt = _typeTags.pop();
    break;
  case TT_ARROW:
    t = new ArrowType(_types.pop(),t);
    tt = _typeTags.pop();
    break;
  case TT_QUANTIFIED:
    VList* vl = _varLists.pop();
    t = new QuantifiedType(t, vl);
    tt = _typeTags.pop();
    break;    
  }
  ASS(tt == TT_ATOMIC);
  _types.push(t);

  Token tok = getTok(0);
  switch (tok.tag) {
  case T_STAR:
    _typeTags.push(tt);
    _typeTags.push(TT_PRODUCT);
    break;
  case T_ARROW:
    _typeTags.push(tt);
    _typeTags.push(TT_ARROW);
    break;
  default:
    return;
  }
  resetToks();
  _states.push(END_TYPE);
  _states.push(SIMPLE_TYPE);
} // endType

/**
 * Skip a tag.
 * @since 10/04/2011 Manchester
 */
void TPTP::tag()
{
  CALL("TPTP::tag");
  consumeToken(_tags.pop());
} // tag

/**
 * Process the end of the fof() definition and build the corresponding unit.
 * @since 10/04/2011 Manchester
 */
void TPTP::endFof()
{
  CALL("TPTP::endFof");

  TPTP::SourceRecord* source = 0;

  // are we interested in collecting sources?
  if (_unitSources) {
    source = getSource();
  }
#if DEBUG_SOURCE
  else{
    // create fake map
    _unitSources = new DHMap<Unit*,SourceRecord*>();
    source = getSource();
  }
#endif

  skipToRPAR();
  consumeToken(T_DOT);

  bool isFof = _bools.pop();
  Formula* f = _formulas.pop();
  vstring nm = _strings.pop(); // unit name
  if (_allowedNames && !_allowedNames->contains(nm)) {
    return;
  }

  Unit* unit;
  if (isFof) { // fof() or tff()
    env.statistics->inputFormulas++;
    unit = new FormulaUnit(f,FromInput(_lastInputType));
    unit->setInheritedColor(_currentColor);
  }
  else { // cnf()
    env.statistics->inputClauses++;
    // convert the input formula f to a clause
    Stack<Formula*> forms;
    Stack<Literal*> lits;
    Formula* g = nullptr;
    forms.push(f);
    while (! forms.isEmpty()) {
      g = forms.pop();
      switch (g->connective()) {
      case OR:
	{
	  FormulaList::Iterator fs(static_cast<JunctionFormula*>(g)->getArgs());
	  while (fs.hasNext()) {
	    forms.push(fs.next());
	  }
	}
	break;

      case LITERAL:
      case NOT:
	{
	  bool positive = true;
	  while (g->connective() == NOT) {
	    g = static_cast<NegatedFormula*>(g)->subformula();
	    positive = !positive;
	  }
	  if (g->connective() != LITERAL) {
	    USER_ERROR((vstring)"input formula not in CNF: " + f->toString());
	  }
	  Literal* l = static_cast<AtomicFormula*>(g)->literal();
	  lits.push(positive ? l : Literal::complementaryLiteral(l));
	}
	break;

      case TRUE:
	return;
      case FALSE:
	break;
      default:
	USER_ERROR((vstring)"input formula not in CNF: " + f->toString());
      }
    }
    unit = Clause::fromStack(lits,FromInput(_lastInputType));
    unit->setInheritedColor(_currentColor);
  }

  if(source){ 
    ASS(_unitSources);
    _unitSources->insert(unit,source);
  }

  if (env.options->outputAxiomNames()) {
    assignAxiomName(unit,nm);
  }
#if DEBUG_SHOW_UNITS
  cout << "Unit: " << unit->toString() << "\n";
#endif
  if (!_inputs.isEmpty()) {
    unit->inference().markIncluded();
  }

  switch (_lastInputType) {
  case UnitInputType::CONJECTURE:
    if(!isFof) USER_ERROR("conjecture is not allowed in cnf");
    if(_seenConjecture) USER_ERROR("Vampire only supports a single conjecture in a problem");
    _seenConjecture=true;
    if (_isQuestion && ((env.options->mode() == Options::Mode::CLAUSIFY) || (env.options->mode() == Options::Mode::TCLAUSIFY)) && f->connective() == EXISTS) {
      // create an answer predicate
      QuantifiedFormula* g = static_cast<QuantifiedFormula*>(f);
      unsigned arity = VList::length(g->vars());
      unsigned pred = env.signature->addPredicate("$$answer",arity);
      env.signature->getPredicate(pred)->markAnswerPredicate();
      Literal* a = new(arity) Literal(pred,arity,true,false);
      VList::Iterator vs(g->vars());
      int i = 0;
      while (vs.hasNext()) {
        a->nthArgument(i++)->makeVar(vs.next());
      }
      a = env.sharing->insert(a);
      f = new QuantifiedFormula(FORALL,
        g->vars(),
        g->sorts(),
        new BinaryFormula(IMP,g->subformula(),new AtomicFormula(a)));
        unit = new FormulaUnit(f,FormulaTransformation(InferenceRule::ANSWER_LITERAL,unit));
    }
    else {
      VList* vs = f->freeVariables();
      if (VList::isEmpty(vs)) {
        f = new NegatedFormula(f);
      }
      else {
        // TODO can we use sortOf to get the sorts of vs? 
        f = new NegatedFormula(new QuantifiedFormula(FORALL,vs,0,f));
      }
      unit = new FormulaUnit(f,
			     FormulaTransformation(InferenceRule::NEGATED_CONJECTURE,unit));
    }
    break;

  case UnitInputType::CLAIM:
    {
      bool added;
      unsigned pred = env.signature->addPredicate(nm,0,added);
      if (!added) {
  USER_ERROR("Names of claims must be unique: "+nm);
      }
      env.signature->getPredicate(pred)->markLabel();
      Literal* a = new(0) Literal(pred,0,true,false);
      a = env.sharing->insert(a);
      Formula* claim = new AtomicFormula(a);
      VList* vs = f->freeVariables();
      if (VList::isNonEmpty(vs)) {
        //TODO can we use sortOf to get sorts of vs?
        f = new QuantifiedFormula(FORALL,vs,0,f);
      }
      f = new BinaryFormula(IFF,claim,f);
      unit = new FormulaUnit(f,
          FormulaTransformation(InferenceRule::CLAIM_DEFINITION,unit));
    }
    break;

  default:
    break;
  }
  _units.push(unit);
} // tag

/**
 * Add a state just reading a tag and save the tag in _tags.
 * @since 28/07/2011 Manchester
 */
void TPTP::addTagState(Tag t)
{
  CALL("TPTP::addTagState");
  _states.push(TAG);
  _tags.push(t);
} // TPTP::addTagState

/**
 * Process the end of the tff() definition and build the corresponding unit.
 * @since 14/07/2011 Manchester
 */
void TPTP::endTff()
{
  CALL("TPTP::endTff");

  int rpars= _ints.pop();
  while (rpars--) {
    consumeToken(T_RPAR);
  }
  skipToRPAR();
  consumeToken(T_DOT);

  // build a TPTP out of the parse type
  ASS(_typeTags.isEmpty());
  Type* t = _types.pop();
  ASS(_types.isEmpty());

  OperatorType* ot = constructOperatorType(t);
  vstring name = _strings.pop();

  unsigned arity = ot->arity();
  bool isPredicate = ot->isPredicateType() && !_isThf;
  bool isTypeCon = !isPredicate && (ot->result() == AtomicSort::superSort());

  bool added;
  Signature::Symbol* symbol;
  if (isPredicate) {
    unsigned pred = env.signature->addPredicate(name, arity, added);
    symbol = env.signature->getPredicate(pred);
    if (!added) {
      // GR: Multiple identical type declarations for a symbol are allowed
      if(symbol->predType() != ot){
        USER_ERROR("Predicate symbol type is declared after its use: " + name);
      }
    }
    else{
      if (arity != 0) {
        symbol->setType(ot);
      }
    }
  } else if (isTypeCon){
    unsigned typeCon = env.signature->addTypeCon(name, arity, added);
    symbol = env.signature->getTypeCon(typeCon);
    if (!added) {
      // GR: Multiple identical type declarations for a symbol are allowed
      if(symbol->typeConType() != ot){
        USER_ERROR("Type constructor type is declared after its use: " + name);
      }
    }
    else{
      symbol->setType(ot);
    }
  } else {
    unsigned fun = arity == 0
                   ? addUninterpretedConstant(name, _overflow, added)
                   : env.signature->addFunction(name, arity, added);
    symbol = env.signature->getFunction(fun);
    if (!added) {
      if(symbol->fnType() != ot){
        USER_ERROR("Function symbol type is declared after its use: " + name);
      }
    }
    else {   
      symbol->setType(ot);
      //TODO check whether the below is actually required or not.
      if(_isThf){
        if(!_typeArities.insert(name, ot->numTypeArguments())){
          USER_ERROR("Symbol " + name + " used with different type arities");
        }
      }
    }
    //cout << "added: " + symbol->name() + " of type " + ot->toString() + " and functor " << fun << endl;
  }
} // endTff


OperatorType* TPTP::constructOperatorType(Type* t, VList* vars)
{
  CALL("TPTP::constructOperatorType");

  TermList resultSort;
  Stack<TermList> argumentSorts;

  switch (t->tag()) {
    case TT_PRODUCT:
      USER_ERROR("product types are not supported");

    case TT_ATOMIC: {
      // atomic types: 0-ary predicates (propositions) and constants (0-ary functions, eg. int constant, array1 constants)
      resultSort = static_cast<AtomicType*>(t)->sort();
      break;
    }

    case TT_ARROW: {
      // non-atomic types, i.e. with arrows
      ArrowType* at = static_cast<ArrowType*>(t);
      Type* rhs = at->returnType();
      if (rhs->tag() != TT_ATOMIC) {
        USER_ERROR("complex return types are not supported");
      }

      resultSort = static_cast<AtomicType*>(rhs)->sort();
      Stack<Type*> types;
      types.push(at->argumentType());
      while (!types.isEmpty()) {
        Type *tp = types.pop();
        switch (tp->tag()) {
          case TT_ARROW:
            USER_ERROR("higher-order types are not supported");

          case TT_ATOMIC: {
            TermList sort = static_cast<AtomicType*>(tp)->sort();
            argumentSorts.push(sort);
            break;
          }

          case TT_PRODUCT: {
            ProductType* pt = static_cast<ProductType*>(tp);
            types.push(pt->rhs());
            types.push(pt->lhs());
            break;
          }
          default:
            ASSERTION_VIOLATION;
        }
      }
      break;
    }

    case TT_QUANTIFIED: {
      QuantifiedType* qt = static_cast<QuantifiedType*>(t);
      OperatorType* ot = constructOperatorType(qt->qtype(), qt->vars());
      return ot;
      //TODO check that all free variables in ot are from quantifiedVars
    }

    default:
      ASSERTION_VIOLATION;
  }

  bool isPredicate = resultSort == AtomicSort::boolSort();
  unsigned arity = (unsigned)argumentSorts.size();

  if(_containsPolymorphism){
    SortHelper::normaliseArgSorts(vars, argumentSorts);
    SortHelper::normaliseSort(vars, resultSort);
  }

  if (isPredicate && !_isThf) { //in THF, we treat predicates and boolean terms the same
    return OperatorType::getPredicateType(arity, argumentSorts.begin(), VList::length(vars));
  } else {
    return OperatorType::getFunctionType(arity, argumentSorts.begin(), resultSort, VList::length(vars));
  }
} // constructOperatorType

/**
 *
 * @author Giles
 */
TPTP::SourceRecord* TPTP::getSource()
{
  if (getTok(0).tag != T_COMMA) { // if comma is not there, source was not provided
    return 0;
  }

  consumeToken(T_COMMA);

  //Either source is a file or an inference, otherwise we don't care about it!
  //  therefore failing will return 0
 
  Token& source_kind = getTok(0);
  if(source_kind.tag != T_NAME) return 0;

  resetToks();
  if (getTok(0).tag != T_LPAR) {
    return 0;
  } else {
    resetToks();
  }
  
  //file
  if(source_kind.content == "file"){
    vstring fileName = getTok(0).content;
    resetToks();
    consumeToken(T_COMMA);
    resetToks();
    vstring nameInFile = getTok(0).content;
    resetToks();

    // cout << "Creating file source record for " << fileName << " and " << nameInFile << endl;

    consumeToken(T_RPAR);
    return new FileSourceRecord(fileName,nameInFile);
  }
  // inference
  else if(source_kind.content == "inference" || source_kind.content == "introduced"){
    bool introduced = (source_kind.content == "introduced");
    vstring name = getTok(0).content;
    resetToks();

    // cout << "Creating inference source record for " << name <<  endl;

    InferenceSourceRecord* r = new InferenceSourceRecord(name);

    if(introduced){
      // then we don't expect names and we don't care about middle info 
      resetToks();
      skipToRPAR();
      return r;
    }

    // now skip this middle information that is between [ and ]
    consumeToken(T_COMMA);
    consumeToken(T_LBRA);
    skipToRBRA();
    consumeToken(T_COMMA);
    consumeToken(T_LBRA);

    // read comma separated list of names
    Token tok;
    while((tok=getTok(0)).tag != T_RBRA){
      resetToks();
      if(tok.tag == T_COMMA) continue;
   
      if (tok.tag != T_NAME && tok.tag != T_INT) {
        cout << "read token " << tok.tag << " with content " << tok.content << endl;

        // TODO: parse errors are nice, but maybe we just want to ignore any info which we cannot understand?

        PARSE_ERROR("Source unit name expected",tok);
      }

      vstring premise = tok.content;

      tok = getTok(0);
      if (tok.tag != T_COMMA && tok.tag != T_RBRA) {
        // if the next thing is neither comma not RBRA, it is an ugly info piece we want to skip
        resetToks();
        skipToRPAR();
      } else {
        r->premises.push(premise);
        // cout << "pushed premise " << premise << endl;
      }
    }
    resetToks();

    consumeToken(T_RPAR);
    return r;
  } else {
    
    skipToRPAR();
  }

  return 0;
}


/**
 * Skip any sequence tokens, including matching pairs of left parentheses,
 * until an unmatched right parenthesis is found. Consume this right parenthesis
 * and terminate.
 * @since 15/07/2011 Manchester
 */
void TPTP::skipToRPAR()
{
  int balance = 0;
  for (;;) {
    Token tok = getTok(0);
    switch (tok.tag) {
    case T_EOF:
      PARSE_ERROR(") not found",tok);
    case T_LPAR:
      resetToks();
      balance++;
      break;
    case T_RPAR:
      resetToks();
      balance--;
      if (balance == -1) {
	return;
      }
      break;
    default:
      resetToks();
      break;
    }
  }
} // skipToRPAR

/**
 * A copy of skipToRPAR but for BRA
 */
void TPTP::skipToRBRA()
{
  int balance = 0;
  for (;;) {
    Token tok = getTok(0);
    switch (tok.tag) {
    case T_EOF:
      PARSE_ERROR(") not found",tok);
    case T_LBRA:
      resetToks();
      balance++;
      break;
    case T_RBRA:
      resetToks();
      balance--;
      if (balance == -1) {
        return;
      }
      break;
    default:
      resetToks();
      break;
    }
  }
} // skipToRBRA

/**
 * Read a simple formula (quantified formula, negation,
 * formula in parentheses, true or false).
 * @since 10/04/2011 Manchester
 */
void TPTP::simpleFormula()
{
  CALL("TPTP::simpleFormula");

  Token tok = getTok(0);

  switch (tok.tag) {
  case T_NOT:
    resetToks();
    _connectives.push(NOT);
    _states.push(SIMPLE_FORMULA);
    return;

  case T_FORALL:
  case T_EXISTS:
    resetToks();
    consumeToken(T_LBRA);
    _connectives.push(tok.tag == T_FORALL ? FORALL : EXISTS);
    _states.push(UNBIND_VARIABLES);
    _states.push(SIMPLE_FORMULA);
    addTagState(T_COLON);
    addTagState(T_RBRA);
    _states.push(VAR_LIST);
    return;

  case T_LPAR:
    resetToks();
    addTagState(T_RPAR);
    _states.push(FORMULA);
    return;

  case T_STRING:
    _states.push(END_EQ);
    _states.push(TERM);
    _states.push(MID_EQ);
    _states.push(TERM);
    return;
  case T_INT:
  case T_RAT:
  case T_REAL:
    //PARSE_ERROR("Sorry, polymorphic Vampire does not yet support theories", tok);
    _states.push(END_EQ);
    _states.push(TERM);
    _states.push(MID_EQ);
    _states.push(TERM);
    return;
  case T_TRUE:
    resetToks();
    _formulas.push(new Formula(true));
    return;
  case T_FALSE:
    resetToks();
    _formulas.push(new Formula(false));
    return;
  case T_NAME:
  case T_VAR:
  case T_ITE:
  case T_THEORY_FUNCTION:
  case T_LET:
  case T_LBRA:
    _states.push(FORMULA_INFIX);
    _states.push(FUN_APP);
    return;
  default:
    PARSE_ERROR("formula or term expected",tok);
  }
} // simpleFormula

/**
 * Unbind variable sort definition.
 * @since 14/07/2011 Manchester
 */
void TPTP::unbindVariables()
{
  CALL("TPTP::unbindVariables");

  VList::Iterator vs(_bindLists.pop());
  while (vs.hasNext()) {
    unsigned var = vs.next();
    SList** sorts = _variableSorts.getPtr(var); // sorts is now a pointer to the list stored inside _variableSorts
    ALWAYS(sorts);
    SList::pop(*sorts); // so this will modify that stored list
  }
} // unbindVariables

/**
 * Read a simple type: name or type in parentheses
 * @since 14/07/2011 Manchester
 */
void TPTP::simpleType()
{
  CALL("TPTP::simpleType");

  Token& tok = getTok(0);

  if(tok.tag == T_TYPE_QUANT) {
    _containsPolymorphism = true;
    resetToks();
    _typeTags.push(TT_QUANTIFIED);
    consumeToken(T_LBRA);
    _states.push(UNBIND_VARIABLES);
    _states.push(TYPE);
    addTagState(T_COLON);
    addTagState(T_RBRA);
    _states.push(VAR_LIST);
    return;
  }

  if(_isThf){
    _types.push(new AtomicType(readArrowSort()));
    return;
  } 

  if (tok.tag == T_LPAR) {
    resetToks();
    addTagState(T_RPAR);
    _states.push(TYPE);
    return;
  }
  _types.push(new AtomicType(readSort()));
  
} // simpleType


/**
 * Read a HOL sort and return its number 
 * @since 10/11/2017 Leicester
 * @author Ahmed Bhayat
 */
 
TermList TPTP::readArrowSort()
{
  CALL("TPTP::readArrowSort");

  int inBrackets = 0;
  TermStack terms;
  Token tok = getTok(0);
  TermList sort;
  TermList dummy = TermList(0, true);
  while((tok.tag != T_COMMA) && (tok.tag != T_RBRA) && (tok.tag != T_APP)){
    switch(tok.tag){
      case T_LPAR: //This will need changing when we read tuple types - AYB
        terms.push(dummy);
        inBrackets += 1;
        break;
      case T_ARROW:
        break;
      case T_RPAR:
        inBrackets -= 1;
        if(inBrackets < 0){_gpos = 0; goto afterWhile;}
          foldl(&terms);
          break;
      default:{
        sort = readSort();
        terms.push(sort);
        if(!sort.isVar() && sort.term()->arity()){
          tok = getTok(0);
          continue; 
        }               
      }
    }
    resetToks();
    tok = getTok(0);
  }
afterWhile:
  if(terms.size() != 1){
    foldl(&terms);
  }
  ASS(terms.size() == 1);
  return terms.pop();   
}
 
void TPTP::foldl(TermStack* terms)
{
  CALL("TPTP::foldl");
   
  TermList item1 = terms->pop();
  TermList item2 = terms->pop();
  while(!(terms->isEmpty()) && (!item2.isSpecialVar())){
    item1 = AtomicSort::arrowSort(item2, item1);
    item2 = terms->pop();
  }
  if (!item2.isSpecialVar()){
    item1 = AtomicSort::arrowSort(item2, item1);;
  }
  terms->push(item1);
}   

void TPTP::readTypeArgs(unsigned arity)
{
  CALL("TPTP::readTypeArgs");

  for(unsigned i = 0; i < arity; i++){
    consumeToken(T_APP);
    Token tok = getTok(0);
    if(tok.tag == T_LPAR){
      resetToks();
      _termLists.push(readArrowSort());
      consumeToken(T_RPAR);
    } else {
      _termLists.push(readArrowSort());            
    }
  }
}

/**
 * Read a sort and return its number. If a sort is not built-in, then raise an
 * exception if it has been declared and newSortExpected, or it has not been
 * declared and newSortExpected is false.
 * @since 14/07/2011 Manchester
 */
TermList TPTP::readSort()
{
  CALL("TPTP::readSort");

  Token tok = getTok(0); 
  resetToks();
  switch (tok.tag) {
  case T_NAME:
    {
      unsigned arity = 0;
      vstring fname = tok.content;
      if(_isThf){
        arity = _typeConstructorArities.find(fname) ? _typeConstructorArities.get(fname) : 0;
        readTypeArgs(arity);
      } else {
        int c = getChar(0);
        //Polymorphic sorts of are of the form 
        //type_con(sort_1, ..., sort_n)
        //the same as standard first-order terms.
        //Code below works, but does not fit the philosophy of
        //this parser. However, recursive calls to readSort are
        //used in for array sorts and tuple sorts, so polymorphism
        //isn't uniquely evil on this front!
        if(c == '('){
          consumeToken(T_LPAR);    
          for(;;){
            arity++;
            _termLists.push(readSort());
            tok = getTok(0);
            if(tok.tag == T_COMMA){
              consumeToken(T_COMMA);
            }else if(tok.tag == T_RPAR){
              consumeToken(T_RPAR);
              break;
            } else{
              ASSERTION_VIOLATION;
            }
          }
        }
      } 
      return createTypeConApplication(fname, arity);
    }
  case T_VAR:
    {
      vstring vname = tok.content;
      unsigned var = (unsigned)_vars.insert(vname);
      return  TermList(var, false);
    }

  case T_DEFAULT_TYPE:
    return AtomicSort::defaultSort();

  case T_BOOL_TYPE:
    return AtomicSort::boolSort();

  case T_INTEGER_TYPE:
    return AtomicSort::intSort();

  case T_RATIONAL_TYPE:
    return AtomicSort::rationalSort();

  case T_REAL_TYPE:
    return AtomicSort::realSort();

  case T_TTYPE:
    return AtomicSort::superSort();

  case T_LBRA:
  {
    TermStack sorts;
    for (;;) {
      TermList sort = readSort();
      sorts.push(sort);
      if (getTok(0).tag == T_COMMA) {
        resetToks();
      } else {
        consumeToken(T_RBRA);
        break;
      }
    }

    if (sorts.length() < 2) {
      USER_ERROR("Tuple sort with less than two arguments");
    }

    return AtomicSort::tupleSort((unsigned) sorts.length(), sorts.begin());
  }
  case T_THEORY_SORT: {
    TermList sort;
    consumeToken(T_LPAR);
    switch (getTheorySort(tok)) {
      case TS_ARRAY: {
        TermList indexSort = readSort();
        consumeToken(T_COMMA);
        TermList innerSort = readSort();
        sort = AtomicSort::arraySort(indexSort, innerSort);
        break;
      }
      default:
        ASSERTION_VIOLATION;
    }
    consumeToken(T_RPAR);
    return sort;
  }
  default:
    PARSE_ERROR("sort expected",tok);
  }
} // readSort

/**
 * True if c1 has a strictly higher priority than c2.
 * @since 07/07/2011 Manchester
 */
bool TPTP::higherPrecedence(int c1,int c2)
{
  if (c1 == APP) return true;
  if (c1 == c2) return false;
  if (c1 == -1) return false;
  if (c2 == IFF) return true;
  if (c1 == IFF) return false;
  if (c2 == XOR) return true;
  if (c1 == XOR) return false;
  if (c2 == IMP) return true;
  if (c1 == IMP) return false;
  if (c2 == OR) return true;
  if (c1 == OR) return false;
  ASSERTION_VIOLATION;
} // higherPriority

bool TPTP::findInterpretedPredicate(vstring name, unsigned arity) {
  CALL("TPTP::findInterpretedPredicate");

  if (name == "$evaleq" || name == "$equal" || name == "$distinct") {
    return true;
  }

  if (name == "$is_int" || name == "$is_rat") {
    return arity == 1;
  }

  if (name == "$less" || name == "$lesseq" || name == "$greater" || name == "$greatereq" || name == "$divides") {
    return arity == 2;
  }

  return false;
}

/**
 * Create an and- or or-formula flattening its lhs and rhs if necessary.
 * @since 07/07/2011 Manchester
 */
Formula* TPTP::makeJunction (Connective c,Formula* lhs,Formula* rhs)
{
  if (lhs->connective() == c) {
    FormulaList* largs = lhs->args();

    if (rhs->connective() == c) {
      FormulaList::concat(largs,rhs->args());
      delete static_cast<JunctionFormula*>(rhs);
      return lhs;
    }
    // only lhs has c as the main connective
    FormulaList::concat(largs,new FormulaList(rhs));
    return lhs;
  }
  // lhs' connective is not c
  if (rhs->connective() == c) {
    static_cast<JunctionFormula*>(rhs)->setArgs(new FormulaList(lhs,
								rhs->args()));
    return rhs;
  }
  // both connectives are not c
  return new JunctionFormula(c,
			     new FormulaList(lhs,
					     new FormulaList(rhs)));
} // makeJunction

/** Add a function to the signature
 * @param name the function name
 * @param arity the function arity
 * @param added if the function is new, will be assigned true, otherwise false
 * @param arg some argument of the function, require to resolve its type for overloaded
 *        built-in functions
 */
unsigned TPTP::addFunction(vstring name,int arity,bool& added,TermList& arg)
{
  CALL("TPTP::addFunction");

  if (name == "$sum") {
    return addOverloadedFunction(name,arity,2,added,arg,
				 Theory::INT_PLUS,
				 Theory::RAT_PLUS,
				 Theory::REAL_PLUS);
  }
  if (name == "$difference") {
    return addOverloadedFunction(name,arity,2,added,arg,
				 Theory::INT_MINUS,
				 Theory::RAT_MINUS,
				 Theory::REAL_MINUS);
  }
  if (name == "$product") {
    return addOverloadedFunction(name,arity,2,added,arg,
				 Theory::INT_MULTIPLY,
				 Theory::RAT_MULTIPLY,
				 Theory::REAL_MULTIPLY);
  }
  // An odd leftover, maps to the 'most natural' kind of division
  if (name == "$divide") {
    return addOverloadedFunction(name,arity,2,added,arg,
				 Theory::INT_QUOTIENT_E,
				 Theory::RAT_QUOTIENT,
				 Theory::REAL_QUOTIENT);
  }
  if (name == "$modulo"){
    if(sortOf(arg)!=AtomicSort::intSort()){
      USER_ERROR("$modulo can only be used with integer type");
    }
    return addOverloadedFunction(name,arity,2,added,arg,
                                 Theory::INT_REMAINDER_E,  // $modulo is the always positive remainder, therefore INT_REMAINDER_E
                                 Theory::INT_REMAINDER_E,  // will not be used
                                 Theory::INT_REMAINDER_E); // will not be used
  }
  if (name == "$abs"){
    if(sortOf(arg)!=AtomicSort::intSort()){
      USER_ERROR("$abs can only be used with integer type");
    }
    return addOverloadedFunction(name,arity,1,added,arg,
                                 Theory::INT_ABS,
                                 Theory::INT_ABS,  // will not be used
                                 Theory::INT_ABS); // will not be used
  }
  if (name == "$quotient") {
    if(sortOf(arg)==AtomicSort::intSort()){
      USER_ERROR("$quotient cannot be used with integer type");
    }
    return addOverloadedFunction(name,arity,2,added,arg,
                                 Theory::INT_QUOTIENT_E,// this is a dummy
                                 Theory::RAT_QUOTIENT,
                                 Theory::REAL_QUOTIENT);
  }
  if (name == "$quotient_e") {
    return addOverloadedFunction(name,arity,2,added,arg,
                                 Theory::INT_QUOTIENT_E,
                                 Theory::RAT_QUOTIENT_E,
                                 Theory::REAL_QUOTIENT_E);
  }
  if (name == "$quotient_t") {
    return addOverloadedFunction(name,arity,2,added,arg,
                                 Theory::INT_QUOTIENT_T,
                                 Theory::RAT_QUOTIENT_T,
                                 Theory::REAL_QUOTIENT_T);
  }
  if (name == "$quotient_f") {
    return addOverloadedFunction(name,arity,2,added,arg,
                                 Theory::INT_QUOTIENT_F,
                                 Theory::RAT_QUOTIENT_F,
                                 Theory::REAL_QUOTIENT_F);
  }
  if (name == "$remainder_e") {
    return addOverloadedFunction(name,arity,2,added,arg,
                                 Theory::INT_REMAINDER_E,
                                 Theory::RAT_REMAINDER_E,
                                 Theory::REAL_REMAINDER_E);
  }
  if (name == "$remainder_t") {
    return addOverloadedFunction(name,arity,2,added,arg,
                                 Theory::INT_REMAINDER_T,
                                 Theory::RAT_REMAINDER_T,
                                 Theory::REAL_REMAINDER_T);
  }
  if (name == "$remainder_f") {
    return addOverloadedFunction(name,arity,2,added,arg,
                                 Theory::INT_REMAINDER_F,
                                 Theory::RAT_REMAINDER_F,
                                 Theory::REAL_REMAINDER_F);
  }
  if (name == "$uminus") {
    return addOverloadedFunction(name,arity,1,added,arg,
				 Theory::INT_UNARY_MINUS,
				 Theory::RAT_UNARY_MINUS,
				 Theory::REAL_UNARY_MINUS);
  }
  if (name == "$successor"){
    if(sortOf(arg)!=AtomicSort::intSort()){
      USER_ERROR("$succ can only be used with integer type");
    }
    return addOverloadedFunction(name,arity,1,added,arg,
                                 Theory::INT_SUCCESSOR,
                                 Theory::INT_SUCCESSOR,  // will not be used
                                 Theory::INT_SUCCESSOR); // will not be used
  }
  if (name == "$floor") {
    return addOverloadedFunction(name,arity,1,added,arg,
                                 Theory::INT_FLOOR,
                                 Theory::RAT_FLOOR,
                                 Theory::REAL_FLOOR);
  }
  if (name == "$ceiling") {
    return addOverloadedFunction(name,arity,1,added,arg,
                                 Theory::INT_CEILING,
                                 Theory::RAT_CEILING,
                                 Theory::REAL_CEILING);
  }
  if (name == "$truncate") {
    return addOverloadedFunction(name,arity,1,added,arg,
                                 Theory::INT_TRUNCATE,
                                 Theory::RAT_TRUNCATE,
                                 Theory::REAL_TRUNCATE);
  }
  if (name == "$round") {
    return addOverloadedFunction(name,arity,1,added,arg,
                                 Theory::INT_ROUND,
                                 Theory::RAT_ROUND,
                                 Theory::REAL_ROUND);
  }
  if (name == "$to_int") {
    return addOverloadedFunction(name,arity,1,added,arg,
				 Theory::INT_TO_INT,
				 Theory::RAT_TO_INT,
				 Theory::REAL_TO_INT);
  }
  if (name == "$to_rat") {
    return addOverloadedFunction(name,arity,1,added,arg,
				 Theory::INT_TO_RAT,
				 Theory::RAT_TO_RAT,
				 Theory::REAL_TO_RAT);
  }
  if (name == "$to_real") {
    return addOverloadedFunction(name,arity,1,added,arg,
				 Theory::INT_TO_REAL,
				 Theory::RAT_TO_REAL,
				 Theory::REAL_TO_REAL);
  } 
  if (name == "vPI"  || name == "vSIGMA"){
    return env.signature->getPiSigmaProxy(name); 
  }
  if (arity > 0) {
    return env.signature->addFunction(name,arity,added);
  }
  return addUninterpretedConstant(name,_overflow,added);
} // addFunction

/** Add a predicate to the signature
 * @param name the predicate name
 * @param arity the predicate arity
 * @param added if the predicate is new, will be assigned true, otherwise false
 * @param arg some argument of the predicate, require to resolve its type for overloaded
 *        built-in predicates
 * @return the predicate number in the signature, or -1 if it is a different name for an equality
 *         predicate
 */
int TPTP::addPredicate(vstring name,int arity,bool& added,TermList& arg)
{
  CALL("TPTP::addPredicate");

  if (name == "$evaleq" || name == "$equal") {
    return -1;
  }
  if (name == "$less") {
    return addOverloadedPredicate(name,arity,2,added,arg,
				  Theory::INT_LESS,
				  Theory::RAT_LESS,
				  Theory::REAL_LESS);
  }
  if (name == "$lesseq") {
    return addOverloadedPredicate(name,arity,2,added,arg,
				  Theory::INT_LESS_EQUAL,
				  Theory::RAT_LESS_EQUAL,
				  Theory::REAL_LESS_EQUAL);
  }
  if (name == "$greater") {
    return addOverloadedPredicate(name,arity,2,added,arg,
				  Theory::INT_GREATER,
				  Theory::RAT_GREATER,
				  Theory::REAL_GREATER);
  }
  if (name == "$greatereq") {
    return addOverloadedPredicate(name,arity,2,added,arg,
				  Theory::INT_GREATER_EQUAL,
				  Theory::RAT_GREATER_EQUAL,
				  Theory::REAL_GREATER_EQUAL);
  }
  if (name == "$is_int") {
    return addOverloadedPredicate(name,arity,1,added,arg,
				  Theory::INT_IS_INT,
				  Theory::RAT_IS_INT,
				  Theory::REAL_IS_INT);
  }
  if (name == "$divides"){
    if(sortOf(arg)!=AtomicSort::intSort()){
      USER_ERROR("$divides can only be used with integer type");
    }
    return addOverloadedPredicate(name,arity,2,added,arg,
                                  Theory::INT_DIVIDES,
                                  Theory::INT_DIVIDES,  // will not be used
                                  Theory::INT_DIVIDES); // will not be used
  }
  if (name == "$is_rat") {
    return addOverloadedPredicate(name,arity,1,added,arg,
				  Theory::INT_IS_RAT,
				  Theory::RAT_IS_RAT,
				  Theory::REAL_IS_RAT);
  } 
  if(name == "$distinct"){
    // special case for distinct, dealt with in formulaInfix
    return -2;
  }
  return env.signature->addPredicate(name,arity,added);
} // addPredicate


unsigned TPTP::addOverloadedFunction(vstring name,int arity,int symbolArity,bool& added,TermList& arg,
				     Theory::Interpretation integer,Theory::Interpretation rational,
				     Theory::Interpretation real)
{
  CALL("TPTP::addOverloadedFunction");

  if (arity != symbolArity) {
    USER_ERROR(name + " is used with " + Int::toString(arity) + " argument(s) when there were "+Int::toString(symbolArity)+" expected");
  }
  TermList srt = sortOf(arg);
  TermList* n = arg.next();
  for(int i=1;i<arity;i++){
    if(sortOf(*n)!=srt){
      vstring msg = "The interpreted function symbol " + name + " is not used with a single sort.";
      msg += "\nArgument 0 is "+srt.toString()+" and argument "+Lib::Int::toString(i)+" is "+sortOf(*n).toString();
      if(_isFof){ msg += "\nCheck that you are using tff if you want numbers to be interpreted"; }
      USER_ERROR(msg);
    }
    n = n->next();
  }
  if (srt == AtomicSort::intSort()) {
    return env.signature->addInterpretedFunction(integer,name);
  }
  if (srt == AtomicSort::rationalSort()) {
    return env.signature->addInterpretedFunction(rational,name);
  }
  if (srt == AtomicSort::realSort()) {
    return env.signature->addInterpretedFunction(real,name);
  }
  USER_ERROR((vstring)"The symbol " + name + " is used with a non-numeric type");
} // addOverloadedFunction

unsigned TPTP::addOverloadedPredicate(vstring name,int arity,int symbolArity,bool& added,TermList& arg,
				     Theory::Interpretation integer,Theory::Interpretation rational,
				     Theory::Interpretation real)
{
  CALL("TPTP::addOverloadedPredicate");

  if (arity != symbolArity) {
    USER_ERROR(name + " is used with " + Int::toString(arity) + " argument(s) when there were "+Int::toString(symbolArity)+" expected");
  }
  TermList srt = sortOf(arg);
  TermList* n = arg.next();
  for(int i=1;i<arity;i++){
    if(sortOf(*n)!=srt){
      vstring msg = "The interpreted predicate symbol " + name + " is not used with a single sort.";
      msg += "\nArgument 0 is "+srt.toString()+" and argument "+Lib::Int::toString(i)+" is "+sortOf(*n).toString();
      if(_isFof){ msg += "Check that you are using tff if you want numbers to be interpreted"; }
      USER_ERROR(msg);
    }
    n = n->next(); 
  }
  
  if (srt == AtomicSort::intSort()) {
    return env.signature->addInterpretedPredicate(integer,name);
  }
  if (srt == AtomicSort::rationalSort()) {
    return env.signature->addInterpretedPredicate(rational,name);
  }
  if (srt == AtomicSort::realSort()) {
    return env.signature->addInterpretedPredicate(real,name);
  }
  USER_ERROR((vstring)"The symbol " + name + " is used with a non-numeric type");
} // addOverloadedPredicate

/**
 * Return the sort of the term.
 * @since 29/07/2011 Manchester
 * @since 03/05/2013 train Manchester-London bug fix
 * @author Andrei Voronkov
 */
TermList TPTP::sortOf(TermList t)
{
  CALL("TPTP::sortOf");
  
  for (;;) {
    if (t.isVar()) {
      SList* sorts;
      if (_variableSorts.find(t.var(),sorts) && SList::isNonEmpty(sorts)) {
        return sorts->head();
      }
      // there might be variables whose sort is undeclared,
      // in this case they have the default sort
      TermList def = AtomicSort::defaultSort();
      bindVariable(t.var(), def);
      return def;
    }
    TermList sort;
    TermList mvar;
    if (SortHelper::getResultSortOrMasterVariable(t.term(), sort, mvar)) { //TODO update
      return sort;
    } else {
      t = mvar;
    }
  }
} // sortOf

/**
 * Add an integer constant by reading it from the vstring name.
 * If it overflows, create an uninterpreted constant of the
 * integer type and the name 'name'. Check that the name of the constant
 * does not collide with user-introduced names of uninterpreted constants.
 * @since 22/07/2011 Manchester
 * @since 03/05/2013 train Manchester-London, bug fix: integers are treated
 *   as terms of the default sort when fof() or cnf() is used
 * @author Andrei Voronkov
 */
unsigned TPTP::addIntegerConstant(const vstring& name, Set<vstring>& overflow, bool defaultSort)
{
  CALL("TPTP::addIntegerConstant");

  try {
    return env.signature->addIntegerConstant(name,defaultSort);
  }
  catch (Kernel::ArithmeticException&) {
    bool added;
    unsigned fun = env.signature->addFunction(name,0,added,true /* overflown constant*/);
    if (added) {
      overflow.insert(name);
      Signature::Symbol* symbol = env.signature->getFunction(fun);
      symbol->setType(OperatorType::getConstantsType(defaultSort ? AtomicSort::defaultSort() : AtomicSort::intSort()));
    }
    else if (!overflow.contains(name)) {
      USER_ERROR((vstring)"Cannot use name '" + name + "' as an atom name since it collides with an integer number");
    }
    return fun;
  }
} // TPTP::addIntegerConstant

/**
 * Add an rational constant by reading it from the vstring name.
 * If it overflows, create an uninterpreted constant of the
 * rational type and the name 'name'. Check that the name of the constant
 * does not collide with user-introduced names of uninterpreted constants.
 * @since 22/07/2011 Manchester
 * @since 03/05/2013 train Manchester-London, fix to handle difference
 *    between treating rationals using fof() and tff()
 * @author Andrei Voronkov
 */
unsigned TPTP::addRationalConstant(const vstring& name, Set<vstring>& overflow, bool defaultSort)
{
  CALL("TPTP::addRationalConstant");

  size_t i = name.find_first_of("/");
  ASS(i != vstring::npos);
  try {
    return env.signature->addRationalConstant(name.substr(0,i),
					      name.substr(i+1),
					      defaultSort);
  }
  catch(Kernel::ArithmeticException&) {
    bool added;
    unsigned fun = env.signature->addFunction(name,0,added,true /* overflown constant*/);
    if (added) {
      overflow.insert(name);
      Signature::Symbol* symbol = env.signature->getFunction(fun);
      symbol->setType(OperatorType::getConstantsType(defaultSort ? AtomicSort::defaultSort() : AtomicSort::rationalSort()));
    }
    else if (!overflow.contains(name)) {
      USER_ERROR((vstring)"Cannot use name '" + name + "' as an atom name since it collides with an rational number");
    }
    return fun;
  }
} // TPTP::addRationalConstant

/**
 * Add an real constant by reading it from the vstring name.
 * If it overflows, create an uninterpreted constant of the
 * real type and the name 'name'. Check that the name of the constant
 * does not collide with user-introduced names of uninterpreted constants.
 * @since 22/07/2011 Manchester
 * @since 03/05/2013 train Manchester-London, fix to handle difference
 *    between treating rationals using fof() and tff()
 * @author Andrei Voronkov
 */
unsigned TPTP::addRealConstant(const vstring& name, Set<vstring>& overflow, bool defaultSort)
{
  CALL("TPTP::addRealConstant");

  try {
    return env.signature->addRealConstant(name,defaultSort);
  }
  catch(Kernel::ArithmeticException&) {
    bool added;
    unsigned fun = env.signature->addFunction(name,0,added,true /* overflown constant*/);
    if (added) {
      overflow.insert(name);
      Signature::Symbol* symbol = env.signature->getFunction(fun);
      symbol->setType(OperatorType::getConstantsType(defaultSort ? AtomicSort::defaultSort() : AtomicSort::realSort()));
    }
    else if (!overflow.contains(name)) {
      USER_ERROR((vstring)"Cannot use name '" + name + "' as an atom name since it collides with an real number");
    }
    return fun;
  }
}  // TPTP::addRealConstant


/**
 * Add an uninterpreted constant by reading it from the vstring name.
 * Check that the name of the constant does not collide with uninterpreted constants
 * created by the parser from overflown input numbers.
 * @since 22/07/2011 Manchester
 */
unsigned TPTP::addUninterpretedConstant(const vstring& name, Set<vstring>& overflow, bool& added)
{
  CALL("TPTP::addUninterpretedConstant");

  if (overflow.contains(name)) {
    USER_ERROR((vstring)"Cannot use name '" + name + "' as an atom name since it collides with an integer number");
  }
  //TODO make sure Vampire internal names are unique to Vampire
  //and cannot occur in the input AYB
  if(name == "vAND" || name == "vOR" || name == "vIMP" ||
     name == "vIFF" || name == "vXOR"){
    return env.signature->getBinaryProxy(name);
  } else if (name == "vNOT"){
    return env.signature->getNotProxy();
  }
  return env.signature->addFunction(name,0,added);
} // TPTP::addUninterpretedConstant

/**
 * Associate name @b name with unit @b unit
 * Each formula can have its name assigned at most once
 */
void TPTP::assignAxiomName(const Unit* unit, vstring& name)
{
  CALL("Parser::assignAxiomName");
  ALWAYS(_axiomNames.insert(unit->number(), name));
} // TPTP::assignAxiomName

/**
 * If @b unit has a name associated, assign it into @b result,
 * and return true; otherwise return false
 */
bool TPTP::findAxiomName(const Unit* unit, vstring& result)
{
  CALL("Parser::findAxiomName");
  return _axiomNames.find(unit->number(), result);
} // TPTP::findAxiomName

/**
 * Process vampire() declaration
 * @since 25/08/2009 Redmond
 */
void TPTP::vampire()
{
  CALL("TPTP::vampire");

  consumeToken(T_LPAR);
  vstring nm = name();

  if (nm == "option") { // vampire(option,age_weight_ratio,3)
    consumeToken(T_COMMA);
    vstring opt = name();
    consumeToken(T_COMMA);
    Token tok = getTok(0);
    switch (tok.tag) {
    case T_INT:
    case T_REAL:
    case T_NAME:
      env.options->set(opt,tok.content);
      resetToks();
      break;
    default:
      PARSE_ERROR("either atom or number expected as a value of a Vampire option",tok);
    }
  }
  // Allows us to insert LaTeX templates for predicate and function symbols
  else if(nm == "latex"){
    consumeToken(T_COMMA);
    vstring kind = name();
    bool pred;
    if (kind == "predicate") {
      pred = true;
    }
    else if (kind == "function") {
      pred = false;
    }
    else {
      PARSE_ERROR("either 'predicate' or 'function' expected",getTok(0));
    }
    consumeToken(T_COMMA);
    vstring symb = name();
    consumeToken(T_COMMA);
    Token tok = getTok(0);
    if (tok.tag != T_INT) {
      PARSE_ERROR("a non-negative integer (denoting arity) expected",tok);
    }
    unsigned arity;
    if (!Int::stringToUnsignedInt(tok.content,arity)) {
      PARSE_ERROR("a number denoting arity expected",tok);
    }
    resetToks();
    consumeToken(T_COMMA);
    tok = getTok(0);
    if(tok.tag != T_STRING){
      PARSE_ERROR("a template string expected",tok);
    }
    vstring temp = tok.content;
    resetToks();
    if(pred){
      consumeToken(T_COMMA);
      vstring pol= name();
      bool polarity;
      if(pol=="true"){polarity=true;}else if(pol=="false"){polarity=false;}
      else{ PARSE_ERROR("polarity expected (true/false)",getTok(0)); }
      unsigned f = env.signature->addPredicate(symb,arity);
      theory->registerLaTeXPredName(f,polarity,temp);
    }
    else{
      unsigned f = env.signature->addFunction(symb,arity);
      theory->registerLaTeXFuncName(f,temp);
    }
  }
  else if (nm == "symbol") {
    consumeToken(T_COMMA);
    vstring kind = name();
    bool pred;
    if (kind == "predicate") {
      pred = true;
    }
    else if (kind == "function") {
      pred = false;
    }
    else {
      PARSE_ERROR("either 'predicate' or 'function' expected",getTok(0));
    }
    consumeToken(T_COMMA);
    vstring symb = name();
    consumeToken(T_COMMA);
    Token tok = getTok(0);
    if (tok.tag != T_INT) {
      PARSE_ERROR("a non-negative integer (denoting arity) expected",tok);
    }
    unsigned arity;
    if (!Int::stringToUnsignedInt(tok.content,arity)) {
      PARSE_ERROR("a number denoting arity expected",tok);
    }
    resetToks();
    consumeToken(T_COMMA);
    Color color;
    bool skip = false;
    vstring lr = name();
    if (lr == "left") {
      color=COLOR_LEFT;
    }
    else if (lr == "right") {
      color=COLOR_RIGHT;
    }
    else if (lr == "skip") {
      skip = true;
    }
    else {
      PARSE_ERROR("'left', 'right' or 'skip' expected",getTok(0));
    }
    env.colorUsed = true;
    Signature::Symbol* sym = pred
                             ? env.signature->getPredicate(env.signature->addPredicate(symb,arity))
                             : env.signature->getFunction(env.signature->addFunction(symb,arity));
    if (skip) {
      sym->markSkip();
    }
    else {
      sym->addColor(color);
    }
  }
  else if (nm == "left_formula") { // e.g. vampire(left_formula)
    _currentColor = COLOR_LEFT;
  }
  else if (nm == "right_formula") { // e.g. vampire(left_formula)
    _currentColor = COLOR_RIGHT;
  }
  else if (nm == "end_formula") { // e.g. vampire(left_formula)
    _currentColor = COLOR_TRANSPARENT;
  }
  else if (nm == "model_check"){
    consumeToken(T_COMMA);
    vstring command = name();
    if(command == "formulas_start"){
      _modelDefinition = false;
    }
    else if(command == "formulas_end"){
      // do nothing
    }
    else if(command == "model_start"){
      _modelDefinition = true;
    }
    else if(command == "model_end"){
      _modelDefinition = false;
    }
    else USER_ERROR("Unknown model_check command");
  }
  else {
    USER_ERROR((vstring)"Unknown vampire directive: "+nm);
  }
  consumeToken(T_RPAR);
  consumeToken(T_DOT);
} // vampire

#if VDEBUG
const char* TPTP::toString(State s)
{
  switch (s) {
  case UNIT_LIST:
    return "UNIT_LIST";
  case CNF:
    return "CNF";
  case FOF:
    return "FOF";
  case VAMPIRE:
    return "VAMPIRE";
  case FORMULA:
    return "FORMULA";
  case END_FOF:
    return "END_FOF";
  case SIMPLE_FORMULA:
    return "SIMPLE_FORMULA";
  case END_FORMULA:
    return "END_FORMULA";
  case FORMULA_INSIDE_TERM:
    return "FORMULA_INSIDE_TERM";
  case END_FORMULA_INSIDE_TERM:
    return "END_FORMULA_INSIDE_TERM";
  case END_TERM_AS_FORMULA:
    return "END_TERM_AS_FORMULA";
  case VAR_LIST:
    return "VAR_LIST";
  case FUN_APP:
    return "FUN_APP";
  case FORMULA_INFIX:
    return "FORMULA_INFIX";
  case ARGS:
    return "ARGS";
  case TERM:
    return "TERM";
  case TERM_INFIX:
    return "TERM_INFIX";
  case END_TERM:
    return "END_TERM";
  case TAG:
    return "TAG";
  case INCLUDE:
    return "INCLUDE";
  case END_EQ:
    return "END_EQ";
  case TFF:
    return "TFF";
  case THF:
    return "THF";
  case TYPE:
    return "TYPE";
  case END_TFF:
    return "END_TFF";
  case END_APP:
    return "END_APP";
  case HOL_FORMULA:
    return "HOL_FORMULA";
  case END_HOL_FORMULA:
    return "END_HOL_FORMULA";
  case HOL_TERM:
    return "HOL_TERM";
  case END_TYPE:
    return "END_TYPE";
  case SIMPLE_TYPE:
    return "SIMPLE_TYPE";
  case END_THEORY_FUNCTION:
    return "END_THEORY_FUNCTION";
  case END_ARGS:
    return "END_ARGS";
  case MID_EQ:
    return "MID_EQ";
  case LET_TYPE:
    return "LET_TYPE";
  case END_LET_TYPES:
    return "END_LET_TYPES";
  case DEFINITION:
    return "DEFINITION";
  case MID_DEFINITION:
    return "MID_DEFINITION";
  case END_DEFINITION:
    return "END_DEFINITION";
  case SYMBOL_DEFINITION:
    return "SYMBOL_DEFINITION";
  case TUPLE_DEFINITION:
    return "TUPLE_DEFINITION";
  case END_LET:
    return "END_LET";
  case UNBIND_VARIABLES:
    return "UNBIND_VARIABLES";
  case END_ITE:
    return "END_ITE";
  case END_TUPLE:
    return "END_TUPLE";
  default:
    cout << (int)s << "\n";
    ASS(false);
    break;
  }
}
#endif

#ifdef DEBUG_SHOW_STATE
void TPTP::printStacks() {

  Stack<State>::Iterator stit(_states);
  cout << "States:";
  if   (!stit.hasNext()) cout << " <empty>";
  while (stit.hasNext()) cout << " " << toString(stit.next());
  cout << endl;

  /*Stack<Type*>::Iterator tyit(_types);
  cout << "Types:";
  if   (!tyit.hasNext()) cout << " <empty>";
  while (tyit.hasNext()) cout << " " << tyit.next()->tag();
  cout << endl;

  Stack<int>::Iterator cit(_connectives);
  cout << "Connectives:";
  if   (!cit.hasNext()) cout << " <empty>";
  while (cit.hasNext()) cout << " " << cit.next();
  cout << endl; 

  Stack<vstring>::Iterator sit(_strings);
  cout << "Strings:";
  if   (!sit.hasNext()) cout << " <empty>";
  while (sit.hasNext()) cout << " " << sit.next();
  cout << endl;

  Stack<int>::Iterator iit(_ints);
  cout << "Ints:";
  if   (!iit.hasNext()) cout << " <empty>";
  while (iit.hasNext()) cout << " " << iit.next();
  cout << endl;

  Stack<bool>::Iterator bit(_bools);
  cout << "Bools:";
  if   (!bit.hasNext()) cout << " <empty>";
  while (bit.hasNext()) cout << " " << bit.next();
  cout << endl;
  */

  Stack<TermList>::Iterator tit(_termLists);
  cout << "Terms:";
  if   (!tit.hasNext()) cout << " <empty>";
  while (tit.hasNext()) cout << " " << tit.next().toString();
  cout << endl;

  Stack<Formula*>::Iterator fit(_formulas);
  cout << "Formulas:";
  if   (!fit.hasNext()) cout << " <empty>";
  while (fit.hasNext()) cout << " " << fit.next()->toString();
  cout << endl;

  /*
  Stack<Formula::VarList*>::Iterator vlit(_varLists);
  cout << "Var lists:";
  if   (!vlit.hasNext()) cout << " <empty>";
  while (vlit.hasNext()) {
    Formula::VarList::Iterator vit(vlit.next());
    if (!vit.hasNext()) {
      cout << " <empty>";
    } else {
      cout << " [";
      while (vit.hasNext()) {
        cout << vit.next();
        if (vit.hasNext()) cout << " ";
      };
      cout << "]";
    }
  }
  cout << endl;

  Map<int, SortList*>::Iterator vsit(_variableSorts);
  cout << "Variables sorts:";
  if   (!vsit.hasNext()) cout << "<empty>";
  int vsitKey;
  SortList* vsitVal;
  while (vsit.hasNext()) {
    vsit.next(vsitKey, vsitVal);
    cout << " {" << vsitKey << " ->";
    SortList::Iterator slit(vsitVal);
    if   (!slit.hasNext()) cout << " <empty>";
    while (slit.hasNext()) cout << " " << (slit.next()).toString();
    cout << "}";
  }
  cout << endl;

  Stack<SortList*>::Iterator slsit(_sortLists);
  cout << "Sort lists: ";
  if   (!slsit.hasNext()) cout << "<empty>";
  while (slsit.hasNext()) {
    SortList* sl = slsit.next();
    SortList::Iterator slit(sl);
    if   (!slit.hasNext()) cout << "<empty>";
    while (slit.hasNext()) cout << (slit.next()).toString() << " ";
    cout << ";";
  }
  cout << endl;

  Stack<TheoryFunction>::Iterator tfit(_theoryFunctions);
  cout << "Theory functions: ";
  if   (!tfit.hasNext()) cout << " <empty>";
  while (tfit.hasNext()) cout << " " << tfit.next();
  cout << endl;

  Stack<LetSymbols>::Iterator lfsit(_letSymbols);
  cout << "Let functions scopes: ";
  if (!lfsit.hasNext()) cout << "<empty>";
  while (lfsit.hasNext()) {
    LetSymbols lfs = lfsit.next();
    LetSymbols::Iterator sit(lfs);
    if (!sit.hasNext()) {
      cout << "<empty>";
    } else {
      unsigned i = lfs.length();
      while (sit.hasNext()) {
        LetSymbol f    = sit.next();
        vstring name     = f.first.first;
        unsigned arity   = f.first.second;
        unsigned symbol  = f.second.first;
        bool isPredicate = f.second.second;

        vstring symbolName = isPredicate ? env.signature->predicateName(symbol)
                                         : env.signature->functionName (symbol);

        cout << name << "/" << arity << " -> " << symbolName;
        if (--i > 0) {
          cout << ", ";
        }
      };
    }
  }
  cout << endl;

  Stack<LetSymbols>::Iterator clfsit(_letTypedSymbols);
  cout << "Current let functions scopes: ";
  if (!clfsit.hasNext()) cout << "<empty>";
  while (clfsit.hasNext()) {
    LetSymbols lfs = clfsit.next();
    LetSymbols::Iterator csit(lfs);
    if (!csit.hasNext()) {
      cout << "<empty>";
    } else {
      unsigned i = lfs.length();
      while (csit.hasNext()) {
        LetSymbol f    = csit.next();
        vstring name     = f.first.first;
        unsigned arity   = f.first.second;
        unsigned symbol  = f.second.first;
        bool isPredicate = f.second.second;

        vstring symbolName = isPredicate ? env.signature->predicateName(symbol)
                                         : env.signature->functionName (symbol);

        cout << name << "/" << arity << " -> " << symbolName;
        if (--i > 0) {
          cout << ", ";
        }
      };
    }
  }
  cout << endl;

  Stack<LetDefinitions>::Iterator lbsit(_letDefinitions);
  cout << "Let definitions: ";
  if (!lbsit.hasNext()) cout << "<empty>";
  while (lbsit.hasNext()) {
    LetDefinitions lbs = lbsit.next();
    LetDefinitions::Iterator lbit(lbs);
    if (!lbit.hasNext()) {
      cout << "<empty>";
    } else {
      cout << "[";
      unsigned i = (unsigned)lbs.length();
      while (lbit.hasNext()) {
        LetSymbolReference ref = lbit.next();
        unsigned symbol = SYMBOL(ref);
        bool isPredicate = IS_PREDICATE(ref);
        vstring symbolName = isPredicate ? env.signature->predicateName(symbol)
                                         : env.signature->functionName (symbol);
        cout << symbolName;
        if (--i > 0) {
          cout << ", ";
        }
      }
      cout << "]";
    }
  }*/
  cout << endl;
}
#endif<|MERGE_RESOLUTION|>--- conflicted
+++ resolved
@@ -2314,10 +2314,6 @@
       return;
 
     case T_ITE:
-<<<<<<< HEAD
-      ASS(!env.statistics->higherOrder);
-=======
->>>>>>> 001d1ef8
       consumeToken(T_LPAR);
       addTagState(T_RPAR);
       _states.push(TERM);
@@ -2328,10 +2324,6 @@
       return;
 
     case T_LET: {
-<<<<<<< HEAD
-      ASS(!env.statistics->higherOrder);
-=======
->>>>>>> 001d1ef8
       consumeToken(T_LPAR);
       addTagState(T_RPAR);
       _states.push(TERM);
