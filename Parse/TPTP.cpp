--- conflicted
+++ resolved
@@ -3574,12 +3574,7 @@
 
   Unit *unit, *original;
   if (isFof) { // fof() or tff()
-<<<<<<< HEAD
-    unit = new FormulaUnit(f,FromInput(_lastInputType));
-=======
-    env.statistics->inputFormulas++;
     original = unit = new FormulaUnit(f,FromInput(_lastInputType));
->>>>>>> b56c5534
     unit->setInheritedColor(_currentColor);
   }
   else { // cnf()
