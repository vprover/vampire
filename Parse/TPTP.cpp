/*
 * This file is part of the source code of the software program
 * Vampire. It is protected by applicable
 * copyright laws.
 *
 * This source code is distributed under the licence found here
 * https://vprover.github.io/license.html
 * and in the source directory
 */
/**
 * @file Parse/TPTP.cpp
 * Implements class TPTP for parsing TPTP files
 *
 * @since 08/04/2011 Manchester
 */

#include <fstream>

#include "Debug/Assertion.hpp"

#include "Lib/Int.hpp"
#include "Lib/Environment.hpp"

#include "Kernel/Signature.hpp"
#include "Kernel/Inference.hpp"
#include "Kernel/Clause.hpp"
#include "Kernel/FormulaUnit.hpp"
#include "Kernel/SortHelper.hpp"
#include "Kernel/Theory.hpp"
#include "Kernel/RobSubstitution.hpp"
#include "Kernel/FormulaVarIterator.hpp"

#include "Shell/Options.hpp"
#include "Shell/Statistics.hpp"
#include "Shell/DistinctGroupExpansion.hpp"
#include "Shell/UIHelper.hpp"

#include "Indexing/TermSharing.hpp"

#include "Saturation/SaturationAlgorithm.hpp"

#include "Parse/TPTP.hpp"

using namespace std;
using namespace Lib;
using namespace Kernel;
using namespace Shell;
using namespace Parse;

#define DEBUG_SHOW_TOKENS 0
#define DEBUG_SHOW_UNITS 0
#define DEBUG_SOURCE 0
DHMap<unsigned, std::string> TPTP::_axiomNames;
DHMap<unsigned, Map<int,std::string>*> TPTP::_questionVariableNames;

//Numbers chosen to avoid clashing with connectives.
//Unlikely to ever have 100 connectives, so this should be ok.
const int TPTP::HOL_CONSTANTS_LOWER_BOUND = 99u;
/** operator lambda */
const int TPTP::LAMBDA = 100u;
/** application of any number of terms */
const int TPTP::APP = 101u;
/** Pi function for universal quantification */
const int TPTP::PI = 102u;
/** Sigma function for existential quantification */
const int TPTP::SIGMA = 103u;

/**
 * Create a parser, parse the input and return the parsed list of units.
 * @since 13/07/2011 Manchester
 */
UnitList* TPTP::parse(istream& input)
{
  Parse::TPTP parser(input);
  parser.parse();
  return parser.units();
}

Clause* TPTP::parseClauseFromString(const std::string& str)
{
  std::stringstream input(str+")."); // to fake endFOF, which creates the clause
  Parse::TPTP parser(input);
  parser._isFof = false;
  parser._isExternal = false;
  parser._lastInputType = UnitInputType::AXIOM;
  parser._bools.push(false);     // this is what cnf normally pushes (but we start "from the middle")
  parser._strings.push("dummy_name");
  parser._states.push(END_FOF);  // this is what does the clause building
  parser.parseImpl(FORMULA);
  return parser._units.list()->head()->asClause();
}

/**
 * Initialise a lexer.
 * @since 27/07/2004 Torrevieja
 */
TPTP::TPTP(istream& in, UnitList::FIFO unitBuffer)
  : _containsConjecture(false),
    _allowedNames(0),
    _in(&in),
    _includeDirectory(""),
    _units(unitBuffer),
    _isThf(false),
    _containsPolymorphism(false),
    _currentColor(COLOR_TRANSPARENT),
    _lastPushed(TM),
    _modelDefinition(false),
    _insideEqualityArgument(0),
    _unitSources(0),
    _filterReserved(false),
    _seenConjecture(false)
{
} // TPTP::TPTP

/**
 * The destructor, does nothing.
 * @since 09/07/2012 Manchester
 */
TPTP::~TPTP()
{
} // TPTP::~TPTP

void TPTP::parse()
{
  try {
    parseImpl();
  } catch (UserErrorException &e) {
    e.line = lineNumber();
    throw;
  }
}

/**
 * Read all tokens one by one 
 * @since 08/04/2011 Manchester
 */
void TPTP::parseImpl(State initialState)
{
  // bulding tokens one by one
  _gpos = 0;
  _cend = 0;
  _tend = 0;
  _lineNumber = 1;
  _states.push(initialState);
  while (!_states.isEmpty()) {
    State s = _states.pop();
#ifdef DEBUG_SHOW_STATE
    cout << "~~~~~~~~~~~~~~~~~~~~~~~~~~~~~~~~~~~~~~~~" << endl;
    cout << toString(s) << endl;
#endif
    switch (s) {
    case UNIT_LIST:
      unitList();
      break;
    case FOF:
      _isFof = true;
      fof(true);
      break;
    case THF:
      _isThf = true;
    case TFF:
      _isFof = false;
      tff();
      break;
    case CNF:
      _isFof = true;
      fof(false);
      break;
    case FORMULA:
      formula();
      break;
    case FUN_APP:
      funApp();
      break;
    case ARGS:
      args();
      break;
    case TERM:
      term();
      break;
    case TERM_INFIX:
      termInfix();
      break;
    case END_TERM:
      endTerm();
      break;
    case END_ARGS:
      endArgs();
      break;
    case FORMULA_INFIX:
      formulaInfix();
      break;
    case END_EQ:
      endEquality();
      break;
    case MID_EQ:
      midEquality();
      break;
    case VAR_LIST:
      varList();
      break;
    case TAG:
      tag();
      break;
    case END_FOF:
      endFof();
      break;
    case SIMPLE_FORMULA:
      simpleFormula();
      break;
    case END_FORMULA:
      endFormula();
      break;
    case END_APP:
      endApp();
      break;
    case HOL_FORMULA:
      holFormula();
      break;
    case END_HOL_FORMULA:
      endHolFormula();
      break;
    case HOL_TERM:
      holTerm();
      break;
    case FORMULA_INSIDE_TERM:
      formulaInsideTerm();
      break;
    case END_FORMULA_INSIDE_TERM:
      endFormulaInsideTerm();
      break;
    case END_TERM_AS_FORMULA:
      endTermAsFormula();
      break;
    case INCLUDE:
      include();
      break;
    case TYPE:
      type();
      break;
    case SIMPLE_TYPE:
      simpleType();
      break;
    case END_TYPE:
      endType();
      break;
    case END_TFF:
      endTff();
      break;
    case UNBIND_VARIABLES:
      unbindVariables();
      break;
    case VAMPIRE:
      vampire();
      break;
    case END_ITE:
      endIte();
      break;
    case LET_TYPE:
      letType();
      break;
    case END_LET_TYPES:
      endLetTypes();
      break;
    case DEFINITION:
      definition();
      break;
    case MID_DEFINITION:
      midDefinition();
      break;
    case END_DEFINITION:
      endDefinition();
      break;
    case SYMBOL_DEFINITION:
      symbolDefinition();
      break;
    case TUPLE_DEFINITION:
      if(!env.options->newCNF()){ USER_ERROR("Set --newcnf on if using tuples"); }
      tupleDefinition();
      break;
    case END_LET:
      endLet();
      break; 
    case END_THEORY_FUNCTION:
      endTheoryFunction();
      break;
    case END_TUPLE:
      if(!env.options->newCNF()){ USER_ERROR("Set --newcnf on if using tuples"); }
      endTuple();
      break;
    default:
#if VDEBUG
      throw ParseErrorException(((std::string)"Don't know how to process state ")+toString(s),_lineNumber);
#else
      throw ParseErrorException("Don't know how to process state ",_lineNumber);
#endif
    }
#ifdef DEBUG_SHOW_STATE
    cout << "----------------------------------------" << endl;
    printStacks();
    cout << "~~~~~~~~~~~~~~~~~~~~~~~~~~~~~~~~~~~~~~~~" << endl << endl;
#endif
  }
} // TPTP::parse()

/**
 * Return either the content or the string for this token
 * @since 11/04/2011 Manchester
 */
std::string TPTP::Token::toString() const
{
  std::string str = TPTP::toString(tag);
  return str == "" ? content : str;
} // Token::toString

/**
 * Return the string representation of this tag or "" is the representation
 * is not fixed (e.g. for T_NAME)
 * @since 11/04/2011 Manchester
 */
std::string TPTP::toString(Tag tag)
{
  switch (tag) {
  case T_EOF:
    return "<eof>";
  case T_LPAR:
    return "(";
  case T_RPAR:
    return ")";
  case T_LBRA:
    return "[";
  case T_RBRA:
    return "]";
  case T_COMMA:
    return ",";
  case T_COLON:
    return ":";
  case T_NOT:
    return "~";
  case T_AND:
    return "&";
  case T_EQUAL:
    return "=";
  case T_NEQ:
    return "!=";
  case T_FORALL:
    return "!";
  case T_EXISTS:
    return "?";
  case T_PI:
    return "??";
  case T_SIGMA:
    return "!!";
  case T_IMPLY:
    return "=>";
  case T_XOR:
    return "<~>";
  case T_IFF:
    return "<=>";
  case T_REVERSE_IMP:
    return "<=";
  case T_DOT:
    return ".";
  case T_OR:
    return "|";
  case T_ASS:
    return ":=";
  case T_LAMBDA:
    return "^";
  case T_APP:
    return "@";
  case T_STAR:
    return "*";
  case T_UNION:
    return "+";
  case T_ARROW:
    return ">";
  case T_SUBTYPE:
    return "<<";
  case T_NOT_OR:
    return "~|";
  case T_NOT_AND:
    return "~&";
  case T_SEQUENT:
    return "-->";
  case T_TYPE_QUANT:
    return "!>";
  case T_CHOICE:
    return "@+";
  case T_POLY_CHOICE:
    return "@@+";
  case T_DEF_DESC:
    return "@-";
  case T_POLY_DEF_DESC:
    return "@@-";
  case T_THF_QUANT_SOME:
    return "?*";
  case T_TRUE:
    return "$true";
  case T_FALSE:
    return "$false";
  case T_TTYPE:
    return "$tType";
  case T_BOOL_TYPE:
    return "$o";
  case T_DEFAULT_TYPE:
    return "$i";
  case T_RATIONAL_TYPE:
    return "$rat";
  case T_REAL_TYPE:
    return "$real";
  case T_INTEGER_TYPE:
    return "$int";
  case T_TUPLE:
    return "$tuple";
  case T_THEORY_SORT:
    return "";
  case T_THEORY_FUNCTION:
    return "";
  case T_FOT:
    return "$fot";
  case T_FOF:
    return "$fof";
  case T_TFF:
    return "$tff";
  case T_THF:
    return "$thf";
  case T_ITE:
    return "$ite";
  case T_LET:
    return "$let";
  case T_NAME:
  case T_REAL:
  case T_RAT:
  case T_INT:
  case T_VAR:
  case T_DOLLARS:
  case T_STRING:
    return "";
  default:
    ASSERTION_VIOLATION
  }
} // toString(Tag)

/**
 * Read all tokens one by one
 * @since 08/04/2011 Manchester
 */
bool TPTP::readToken(Token& tok)
{
  skipWhiteSpacesAndComments();
  tok.start = _gpos;
  switch (getChar(0)) {
  case 0:
    tok.tag = T_EOF;
    return false;
  case 'a':
  case 'b':
  case 'c':
  case 'd':
  case 'e':
  case 'f':
  case 'g':
  case 'h':
  case 'i':
  case 'j':
  case 'k':
  case 'l':
  case 'm':
  case 'n':
  case 'o':
  case 'p':
  case 'q':
  case 'r':
  case 's':
  case 't':
  case 'u':
  case 'v':
  case 'w':
  case 'x':
  case 'y':
  case 'z':
    tok.tag = T_NAME;
    readName(tok);
    return true;
  case '$':
    readReserved(tok);
    return true;
  case 'A':
  case 'B':
  case 'C':
  case 'D':
  case 'E':
  case 'F':
  case 'G':
  case 'H':
  case 'I':
  case 'J':
  case 'K':
  case 'L':
  case 'M':
  case 'N':
  case 'O':
  case 'P':
  case 'Q':
  case 'R':
  case 'S':
  case 'T':
  case 'U':
  case 'V':
  case 'W':
  case 'X':
  case 'Y':
  case 'Z':
  case '_':
    tok.tag = T_VAR;
    readName(tok);
    return true;
  case '0':
  case '1':
  case '2':
  case '3':
  case '4':
  case '5':
  case '6':
  case '7':
  case '8':
  case '9':
    tok.tag = readNumber(tok);
    return true;
  case '"':
    tok.tag = T_STRING;
    readString(tok);
    return true;
  case '\'':
    tok.tag = T_NAME;
    readAtom(tok);
    return true;
  case '(':
    tok.tag = T_LPAR;
    resetChars();
    return true;
  case ')':
    tok.tag = T_RPAR;
    resetChars();
    return true;
  case '[':
    tok.tag = T_LBRA;
    resetChars();
    return true;
  case ']':
    tok.tag = T_RBRA;
    resetChars();
    return true;
  case ',':
    tok.tag = T_COMMA;
    resetChars();
    return true;
  case ':':
    if (getChar(1) == '=') {
      tok.tag = T_ASS;
      resetChars();
      return true;
    }
    tok.tag = T_COLON;
    shiftChars(1);
    return true;
  case '~':
    if (getChar(1) == '&') {
      tok.tag = T_NOT_AND;
      resetChars();
      return true;
    }
    if (getChar(1) == '|') {
      tok.tag = T_NOT_OR;
      resetChars();
      return true;
    }
    tok.tag = T_NOT;
    shiftChars(1);
    return true;
  case '=':
    if (getChar(1) == '>') {
      tok.tag = T_IMPLY;
      resetChars();
      return true;
    }
    tok.tag = T_EQUAL;
    shiftChars(1);
    return true;
  case '&':
    tok.tag = T_AND;
    resetChars();
    return true;
  case '^':
    tok.tag = T_LAMBDA;
    resetChars();
    return true;
  case '@':
    if (getChar(1) == '+') {
      tok.tag = T_CHOICE;
      resetChars();
      return true;
    }
    if (getChar(1) == '-') {
      tok.tag = T_DEF_DESC;
      resetChars();
      return true;
    }
    if (getChar(1) == '@' && getChar(2) == '+'){
      tok.tag = T_POLY_CHOICE;
      resetChars();
      return true;
    }
    if (getChar(1) == '@' && getChar(2) == '-'){
      tok.tag = T_POLY_DEF_DESC;
      resetChars();
      return true;
    }    
    tok.tag = T_APP;
    shiftChars(1);
    return true;
  case '*':
    tok.tag = T_STAR;
    resetChars();
    return true;
  case '>':
    tok.tag = T_ARROW;
    resetChars();
    return true;
  case '!':
    if (getChar(1) == '=') {
      tok.tag = T_NEQ;
      resetChars();
      return true;
    }
    if (getChar(1) == '>') {
      tok.tag = T_TYPE_QUANT;
      resetChars();
      return true;
    }
    if (getChar(1) == '!') {
      tok.tag = T_PI;
      resetChars();
      return true;
    }
    tok.tag = T_FORALL;
    shiftChars(1);
    return true;
  case '?':
    if (getChar(1) == '?') {
      tok.tag = T_SIGMA;
      resetChars();
      return true;
    }
    if (getChar(1) == '*') {
      tok.tag = T_THF_QUANT_SOME;
      resetChars();
      return true;
    }
    tok.tag = T_EXISTS;
    shiftChars(1);
    return true;
  case '<':
    if (getChar(1) == '<') {
      tok.tag = T_SUBTYPE;
      resetChars();
      return true;
    }
    if (getChar(1) == '~' && getChar(2) == '>') {
      tok.tag = T_XOR;
      resetChars();
      return true;
    }
    if (getChar(1) != '=') {
      PARSE_ERROR("unrecognized symbol",_gpos);
    }
    if (getChar(2) == '>') {
      tok.tag = T_IFF;
      resetChars();
      return true;
    }
    tok.tag = T_REVERSE_IMP;
    shiftChars(2);
    return true;
  case '.':
    tok.tag = T_DOT;
    resetChars();
    return true;
  case '|':
    tok.tag = T_OR;
    resetChars();
    return true;
  case '-':
    if (getChar(1) == '-' && getChar(2) == '>') {
      tok.tag = T_SEQUENT;
      resetChars();
      return true;
    }
    tok.tag = readNumber(tok);
    return true;
  case '+':
    if (getChar(1) < '0' || getChar(1) > '9') {
      tok.tag = T_UNION;
      shiftChars(1);
      return true;
    }
    tok.tag = readNumber(tok);
    return true;
  default:
    PARSE_ERROR("Bad character",_gpos);
  }
} // TPTP::readToken()

/**
 * Skip all white spaces and comments in the input file
 * @since 08/04/2011 Manchester
 */
void TPTP::skipWhiteSpacesAndComments()
{
  for (;;) {
    switch (getChar(0)) {
    case 0: // end-of-file
      return;

    case '\n':
    case '\r':
      _lineNumber++;
    case ' ':
    case '\t':
    case '\f':
      resetChars();
      break;

    case '%': // end-of-line comment
    resetChars();
    for (int n=0;;n++) {
      int c = getChar(n);
      if (c == 0) {
        resetChars();
        getChar(0);
	return;
      }
      if (c == '\n') {
        _lineNumber++;
#if VDEBUG
        // Only check for Status if in preamble before any units read (also only in the top level file, not in includes)
        if(_units.list() == 0 && _inputs.isEmpty()){
          _chars[n]='\0';
          std::string cline(_chars.content());
          if(cline.find("Status")!=std::string::npos){
             if(cline.find("Theorem")!=std::string::npos){ UIHelper::setExpectingUnsat(); }
             else if(cline.find("Unsatisfiable")!=std::string::npos){ UIHelper::setExpectingUnsat(); }
             else if(cline.find("ContradictoryAxioms")!=std::string::npos){ UIHelper::setExpectingUnsat(); }
             else if(cline.find("Satisfiable")!=std::string::npos){ UIHelper::setExpectingSat(); }
             else if(cline.find("CounterSatisfiable")!=std::string::npos){ UIHelper::setExpectingSat(); }
          }
        }
#endif
        resetChars();
	break;
      }
    }
    break;

    case '/': // potential comment
      if (getChar(1) != '*') {
	return;
      }
      resetChars();
      // search for the end of this comment
      for (;;) {
	int c = getChar(0);
        if( c == '\n' || c == '\r'){ _lineNumber++; }
	if (!c) {
	  return;
	}
	resetChars();
	if (c != '*') {
	  continue;
	}
	// c == '*'
	c = getChar(0);
	resetChars();
	if (c != '/') {
	  continue;
	}
	break;
      }
      break;

    // skip to the end of comment
    default:
      return;
    }
  }
} // TPTP::skipWhiteSpacesAndComments

/**
 * Read the name
 * @since 08/04/2011 Manchester
 */
void TPTP::readName(Token& tok)
{
  for (int n = 1;;n++) {
    switch (getChar(n)) {
    case 'A':
    case 'B':
    case 'C':
    case 'D':
    case 'E':
    case 'F':
    case 'G':
    case 'H':
    case 'I':
    case 'J':
    case 'K':
    case 'L':
    case 'M':
    case 'N':
    case 'O':
    case 'P':
    case 'Q':
    case 'R':
    case 'S':
    case 'T':
    case 'U':
    case 'V':
    case 'W':
    case 'X':
    case 'Y':
    case 'Z':
    case '_':
    case 'a':
    case 'b':
    case 'c':
    case 'd':
    case 'e':
    case 'f':
    case 'g':
    case 'h':
    case 'i':
    case 'j':
    case 'k':
    case 'l':
    case 'm':
    case 'n':
    case 'o':
    case 'p':
    case 'q':
    case 'r':
    case 's':
    case 't':
    case 'u':
    case 'v':
    case 'w':
    case 'x':
    case 'y':
    case 'z':
    case '$':
    case '0':
    case '1':
    case '2':
    case '3':
    case '4':
    case '5':
    case '6':
    case '7':
    case '8':
    case '9':
      break;
    default:
      ASS(_chars.content()[0] != '$');
      tok.content.assign(_chars.content(),n);
      shiftChars(n);
      return;
    }
  }
} // readName

/**
 * Read a reserved name (starting with a $)
 * @since 10/07/2011 Manchester
 */
void TPTP::readReserved(Token& tok)
{
  int n = 1;
  for (;;n++) {
    switch (getChar(n)) {
    case 'A':
    case 'B':
    case 'C':
    case 'D':
    case 'E':
    case 'F':
    case 'G':
    case 'H':
    case 'I':
    case 'J':
    case 'K':
    case 'L':
    case 'M':
    case 'N':
    case 'O':
    case 'P':
    case 'Q':
    case 'R':
    case 'S':
    case 'T':
    case 'U':
    case 'V':
    case 'W':
    case 'X':
    case 'Y':
    case 'Z':
    case '_':
    case 'a':
    case 'b':
    case 'c':
    case 'd':
    case 'e':
    case 'f':
    case 'g':
    case 'h':
    case 'i':
    case 'j':
    case 'k':
    case 'l':
    case 'm':
    case 'n':
    case 'o':
    case 'p':
    case 'q':
    case 'r':
    case 's':
    case 't':
    case 'u':
    case 'v':
    case 'w':
    case 'x':
    case 'y':
    case 'z':
    case '$':
    case '0':
    case '1':
    case '2':
    case '3':
    case '4':
    case '5':
    case '6':
    case '7':
    case '8':
    case '9':
      break;
    default:
      tok.content.assign(_chars.content(),n);
      //shiftChars(n);
      goto out;
    }
  }
 out:
  if (tok.content == "$true") {
    tok.tag = T_TRUE;
  }
  else if (tok.content == "$false") {
    tok.tag = T_FALSE;
  }
  else if (tok.content == "$ite_f" || tok.content == "$ite_t" || tok.content == "$ite") {
    tok.tag = T_ITE;
    // $ite_t and $ite_f are left for compatibility, $ite is a generalisation of them
    tok.content = "$ite";
  }
  else if (tok.content == "$let_tt" || tok.content == "$let_tf" || tok.content == "$let_ft" || tok.content == "$let_ff" || tok.content == "$let") {
    tok.tag = T_LET;
    // all tokens of the form $let_XY are left for compatibility, $let is a generalisation of them
    tok.content = "$let";
  }
  else if (tok.content == "$tType") {
    tok.tag = T_TTYPE;
  }
  else if (tok.content == "$o" || tok.content == "$oType") {
    tok.tag = T_BOOL_TYPE;
  }
  else if (tok.content == "$i" || tok.content == "$iType") {
    tok.tag = T_DEFAULT_TYPE;
  }
  else if (tok.content == "$int") {
    tok.tag = T_INTEGER_TYPE;
  }
  else if (tok.content == "$rat") {
    tok.tag = T_RATIONAL_TYPE;
  }
  else if (tok.content == "$real") {
    tok.tag = T_REAL_TYPE;
  }
  else if (tok.content == "$tuple") {
      tok.tag = T_TUPLE;
  }
  else if (isTheoryFunction(tok.content)) {
    tok.tag = T_THEORY_FUNCTION;
  }
  else if (isTheorySort(tok.content)) {
    tok.tag = T_THEORY_SORT;
  }
  else if (tok.content == "$fot") {
    tok.tag = T_FOT;
  }
  else if (tok.content == "$fof") {
    tok.tag = T_FOF;
  }
  else if (tok.content == "$tff") {
    tok.tag = T_TFF;
  }
  else if (tok.content == "$thf") {
    tok.tag = T_THF;
  }
  else if (tok.content.substr(0,2) == "$$" && !_filterReserved) {
      tok.tag = T_DOLLARS;
  }
  else {
      
      // If _filterReserved is on then filter "$" from content
      if(_filterReserved){
          unsigned c=0;
          for(;;c++){ if(getChar(c)!='$') break;}
          shiftChars(c);
          n=n-c;
          tok.content.assign(_chars.content(),n);
      }
      
      tok.tag = T_NAME;
  }
  // Moved from above so that _filterReserved works
  shiftChars(n);
} // readReserved

/**
 * Read a string
 * @since 08/04/2011 Manchester
 */
void TPTP::readString(Token& tok)
{
  for (int n = 1;;n++) {
    int c = getChar(n);
    if (!c) {
      PARSE_ERROR("non-terminated string",_gpos);
    }
    if (c == '\\') { // escape
      c = getChar(++n);
      if (!c) {
        PARSE_ERROR("non-terminated string",_gpos);
      }
      continue;
    }
    if (c == '"') {
      tok.content.assign(_chars.content()+1,n-1);
      resetChars();
      return;
    }
  }
} // readString

/**
 * Read a quoted atom
 * @since 08/04/2011 Manchester
 */
void TPTP::readAtom(Token& tok)
{
  for (int n = 1;;n++) {
    int c = getChar(n);
    if (!c) {
      PARSE_ERROR("non-terminated quoted atom",_gpos);
    }
    if (c == '\\') { // escape
      c = getChar(++n);
      if (!c) {
        PARSE_ERROR("non-terminated quoted atom",_gpos);
      }
      continue;
    }
    if (c == '\'') {
      tok.content.assign(_chars.content()+1,n-1);
      resetChars();
      return;
    }
  }
} // readAtom

TPTP::ParseErrorException::ParseErrorException(std::string message,int pos, unsigned ln) : _ln(ln)
{
  _message = message + " at position " + Int::toString(pos);
} // TPTP::ParseErrorException::ParseErrorException

TPTP::ParseErrorException::ParseErrorException(std::string message,Token& tok, unsigned ln) : _ln(ln)
{
  _message = message + " at position " + Int::toString(tok.start) + " (text: " + tok.toString() + ')'; 
} // TPTP::ParseErrorException::ParseErrorException

/**
 * Exception printing a message. Currently computing a position is simplified
 * @since 08/04/2011 Manchester
 */
void TPTP::ParseErrorException::cry(ostream& str) const
{
  str << "Parsing Error on line " << _ln << ": ";
  str << _message << "\n";
}

/**
 * Read a number
 * @since 08/04/2011 Manchester
 */
TPTP::Tag TPTP::readNumber(Token& tok)
{
  // skip the sign
  int c = getChar(0);
  ASS(c);
  int pos = decimal((c == '+' || c == '-') ? 1 : 0);
  switch (getChar(pos)) {
  case '/':
    pos = positiveDecimal(pos+1);
    tok.content.assign(_chars.content(),pos);
    shiftChars(pos);
    return T_RAT;
  case 'E':
  case 'e':
    {
      char c = getChar(pos+1);
      pos = decimal((c == '+' || c == '-') ? pos+2 : pos+1);
      tok.content.assign(_chars.content(),pos);
      shiftChars(pos);
    }
    return T_REAL;
  case '.':
    {
      int p = pos;
      do {
        c = getChar(++pos);
      }
      while (c >= '0' && c <= '9');
      if (pos == p+1) {
        // something like 12.
        PARSE_ERROR("wrong number format",_gpos);
      }
      c = getChar(pos);
      if (c == 'e' || c == 'E') {
        c = getChar(pos+1);
        pos = decimal((c == '+' || c == '-') ? pos+2 : pos+1);
      }
      tok.content.assign(_chars.content(),pos);
      shiftChars(pos);
    }
    return T_REAL;
  default:
    tok.content.assign(_chars.content(),pos);
    shiftChars(pos);
    return T_INT;
  }
} // readNumber

/**
 * Read a decimal starting at position pos (see the TPTP grammar),
 * return the position after the last character in the decimal.
 * @since 08/04/2011 Manchester
 */
int TPTP::decimal(int pos)
{
  switch (getChar(pos)) {
  case '0':
    return pos+1;
  case '1':
  case '2':
  case '3':
  case '4':
  case '5':
  case '6':
  case '7':
  case '8':
  case '9':
    break;
  default:
    PARSE_ERROR("wrong number format",_gpos);
  }

  int c;
  do {
    c = getChar(++pos);
  }
  while (c >= '0' && c <= '9');
  return pos;
} // decimal

/**
 * Read a positive decimal starting at position pos (see the TPTP grammar),
 * return the position after the last character in the decimal.
 * @since 08/04/2011 Manchester
 */
int TPTP::positiveDecimal(int pos)
{
  switch (getChar(pos)) {
  case '1':
  case '2':
  case '3':
  case '4':
  case '5':
  case '6':
  case '7':
  case '8':
  case '9':
    break;
  default:
    PARSE_ERROR("wrong number format",_gpos);
  }

  int c;
  do {
    c = getChar(++pos);
  }
  while (c >= '0' && c <= '9');
  return pos;
} // positiveDecimal

/**
 * Process unit list declaration. If end of file is reached, terminates. Otherwise,
 * pushes on the state state UNIT_LIST and one of CNF, FOF, VAMPIRE
 * @since 10/04/2011 Manchester
 */
void TPTP::unitList()
{
  Token& tok = getTok(0);
  if (tok.tag == T_EOF) {
    resetToks();
    if (_inputs.isEmpty()) {
      return;
    }
    resetChars();
    delete _in;
    _in = _inputs.pop();
    _includeDirectory = _includeDirectories.pop();
    delete _allowedNames;
    _allowedNames = _allowedNamesStack.pop();
    _states.push(UNIT_LIST);
    return;
  }
  if (tok.tag != T_NAME) {
    PARSE_ERROR("cnf(), fof(), vampire() or include() expected",tok);
  }
  std::string name(tok.content);
  _states.push(UNIT_LIST);
  if (name == "cnf") {
    _states.push(CNF);
    resetToks();
    return;
  }
  if (name == "fof") {
      _states.push(FOF);
    resetToks();
    return;
  }
  if (name == "tff") {
    _states.push(TFF);
    resetToks();
    return;
  }
  if (name == "thf") {
    _states.push(THF);
    resetToks();
    return;
  }
  if (name == "vampire") {
    _states.push(VAMPIRE);
    resetToks();
    return;
  }
  if (name == "include") {
    _states.push(INCLUDE);
    resetToks();
    return;
  }
  PARSE_ERROR("cnf(), fof(), vampire() or include() expected",tok);
}

/**
 * Process fof() or cnf() declaration. Does the following:
 * <ol>
 *  <li>add 0 to _formulas</li>
 *  <li>save the input type to _lastInputType</li>
 *  <li>add unit name to _strings</li>
 *  <li>add to _states END_FOF,FORMULA</li>
 *  <li>adds to _bools true, if fof and false, if cnf</li>
 * </ol>
 * @since 10/04/2011 Manchester
 */
void TPTP::fof(bool fo)
{
  _bools.push(fo);
  consumeToken(T_LPAR);
  // save the name of this unit
  Token& tok = getTok(0);
  switch(tok.tag) {
  case T_NAME:
    _strings.push(tok.content);
    resetToks();
    break;
  case T_INT:
    _strings.push(tok.content);
    resetToks();
    break;
  default:
    PARSE_ERROR("Unit name expected",tok);
  }

  consumeToken(T_COMMA);
  tok = getTok(0);
  int start = tok.start;
  std::string tp = name();

  _isExternal = false;
  _isQuestion = false;
  if(_modelDefinition){
    _lastInputType = UnitInputType::MODEL_DEFINITION;
  }
  else if (tp == "axiom" || tp == "plain") {
    _lastInputType = UnitInputType::AXIOM;
  }
  else if(tp == "extensionality"){
    // this will be transformed to just AXIOM after clausification
    _lastInputType = UnitInputType::EXTENSIONALITY_AXIOM;
  }
  else if (tp == "external") {
    _isExternal = true;
    _lastInputType = UnitInputType::AXIOM;
  }
  else if (tp == "definition") {
    _lastInputType = UnitInputType::AXIOM;
  }
  else if (tp == "conjecture") {
    _containsConjecture = true;
    _lastInputType = UnitInputType::CONJECTURE;
  }
  else if (tp == "question") {
    _isQuestion = true;
    _containsConjecture = true;
    _lastInputType = UnitInputType::CONJECTURE;
  }
  else if (tp == "negated_conjecture") {
    _lastInputType = UnitInputType::NEGATED_CONJECTURE;
  }
  else if (tp == "hypothesis" || tp == "theorem" || tp == "lemma") {
    _lastInputType = UnitInputType::ASSUMPTION;
  }
  else if (tp == "claim") {
    _lastInputType = UnitInputType::CLAIM;
  }
  else if (tp == "assumption" || tp == "unknown") {
    // MS: we were silently dropping these until now. I wonder why...
    USER_ERROR("Unsupported unit type '", tp, "' found");
  }
  else {
    PARSE_ERROR((std::string)"unit type, such as axiom or definition expected but " + tp + " found",
        start);
  }
  consumeToken(T_COMMA);
  _states.push(END_FOF);
  _states.push(FORMULA);
} // fof()

/**
 * Process fof() or cnf() declaration. Does the following:
 * <ol>
 *  <li>add 0 to _formulas</li>
 *  <li>save the input type to _lastInputType</li>
 *  <li>add unit name to _strings</li>
 *  <li>add to _states END_FOF,FORMULA</li>
 *  <li>adds to _bools true, if fof and false, if cnf</li>
 * </ol>
 * @since 10/04/2011 Manchester
 * @author Andrei Voronkov
 */
void TPTP::tff()
{
  consumeToken(T_LPAR);
  // save the name of this unit
  Token& tok = getTok(0);
  switch(tok.tag) {
  case T_NAME:
  case T_INT:
    _strings.push(tok.content);
    resetToks();
    break;
  default:
    PARSE_ERROR("Unit name expected",tok);
  }

  consumeToken(T_COMMA);
  tok = getTok(0);
  int start = tok.start;
  std::string tp = name();
  if (tp == "type") {
    // Read a TPTP type declaration.
    consumeToken(T_COMMA);
    // TPTP syntax allows for an arbitrary number of parentheses around a type
    // declaration
    int lpars = 0;
    for (;;) {
      tok = getTok(0);
      if (tok.tag != T_LPAR) {
        break;
      }
      lpars++;
      resetToks();
    }
    std::string nm = name();
    consumeToken(T_COLON);
    if(_isThf){
      tok = getTok(0);
      if (tok.tag == T_TTYPE) {
        resetToks();
        unsigned arity = getConstructorArity();
        bool added = false;
        unsigned fun = arity == 0
            ? addUninterpretedConstant(nm, _overflow, added)
            : env.signature->addFunction(nm, arity, added);
        Signature::Symbol* symbol = env.signature->getFunction(fun);
        OperatorType* ot = OperatorType::getTypeConType(arity);
        if (!added) {
          if(symbol->fnType()!=ot){
            PARSE_ERROR("Type constructor declared with two different types",tok);
          }
        } else{
          symbol->setType(ot);  
          _typeConstructorArities.insert(nm, arity);
        }       
        //cout << "added type constuctor " + nm + " of type " + symbol->fnType()->toString() << endl;
        while (lpars--) {
          consumeToken(T_RPAR);
        }
        consumeToken(T_RPAR);
        consumeToken(T_DOT);
        return;
      }
    }
    // the matching number of rpars will be read
    _ints.push(lpars);
    // remember type name
    _strings.push(nm);
    _states.push(END_TFF);
    _states.push(TYPE);
    return;
  }

  _bools.push(true); // to denote that it is an FOF formula
  _isQuestion = false;
<<<<<<< HEAD
  _isExternal = false;
  if (tp == "axiom" || tp == "plain") {
=======
  if(_modelDefinition){
    _lastInputType = UnitInputType::MODEL_DEFINITION;
  }
  else if (tp == "axiom" || tp == "plain") {
>>>>>>> 2d67dfb7
    _lastInputType = UnitInputType::AXIOM;
  }
  else if (tp == "extensionality"){
    // this will be transformed to just AXIOM after clausification
    _lastInputType = UnitInputType::EXTENSIONALITY_AXIOM;
  }
  else if (tp == "external") {
    _isExternal = true;
    _lastInputType = UnitInputType::AXIOM;
  }
  else if (tp == "definition") {
    _lastInputType = UnitInputType::AXIOM;
  }
  else if (tp == "conjecture") {
    _containsConjecture = true;
    _lastInputType = UnitInputType::CONJECTURE;
  }
  else if (tp == "question") {
    _isQuestion = true;
    _containsConjecture = true;
    _lastInputType = UnitInputType::CONJECTURE;
  }
  else if (tp == "negated_conjecture") {
    _lastInputType = UnitInputType::NEGATED_CONJECTURE;
  }
  else if (tp == "hypothesis" || tp == "theorem" || tp == "lemma") {
    _lastInputType = UnitInputType::ASSUMPTION;
  }
  else if (tp == "assumption" || tp == "unknown") {
    // MS: we were silently dropping these until now. I wonder why...
    USER_ERROR("Unsupported unit type '", tp);
  }
  else if (tp == "claim") {
    _lastInputType = UnitInputType::CLAIM;
  }
  else {
    PARSE_ERROR((std::string)"unit type, such as axiom or definition expected but " + tp + " found",
        start);
  }
  consumeToken(T_COMMA);
  _states.push(END_FOF);
  _states.push(FORMULA);
} // tff()

unsigned TPTP::getConstructorArity()
{
  unsigned arity = 0;
  Token tok = getTok(0);
  while(tok.tag == T_ARROW || tok.tag == T_TTYPE){
    arity += (tok.tag == T_TTYPE);
    resetToks();
    tok = getTok(0);
  }
  return arity;
}

/**
  * Reads a HOL term of type $o
  * @since 08/11/2017
  * @author Ahmed Bhayat
  */

void TPTP::holFormula()
{
  Token tok = getTok(0);
  
  switch (tok.tag) {
  case T_NOT:
    resetToks();
    _connectives.push(NOT);
    _states.push(HOL_FORMULA);
    return;

  case T_SIGMA:
    resetToks();
    readTypeArgs(1);
    _termLists.push(createFunctionApplication("vSIGMA", 1));    
    return;
  
  case T_PI:
    resetToks();
    readTypeArgs(1);
    _termLists.push(createFunctionApplication("vPI", 1));      
    return;

  case T_FORALL:
  case T_EXISTS:
   // _states.push(UNBIND_VARIABLES);
  case T_LAMBDA:
    resetToks();
    consumeToken(T_LBRA);
    _connectives.push(tok.tag == T_FORALL ? FORALL : (tok.tag == T_LAMBDA ? LAMBDA : EXISTS));
    _states.push(HOL_FORMULA);
    addTagState(T_COLON);
    addTagState(T_RBRA);
    _states.push(VAR_LIST);
    return;

  case T_LPAR:
    resetToks();
    addTagState(T_RPAR);
    _connectives.push(-1);
    _states.push(END_HOL_FORMULA);
    _states.push(HOL_FORMULA);
    return;
    
  //higher order syntax wierdly allows (~) @ (...)
  case T_RPAR: {
    ASS(_connectives.top() == NOT);
    _connectives.pop();
    _termLists.push(createFunctionApplication("vNOT", 0));
    return;
  }

  case T_CHOICE:
  case T_DEF_DESC:
  case T_POLY_CHOICE:
  case T_POLY_DEF_DESC:
  {
    USER_ERROR("At the moment Vampire HOL cannot parse definite and indefinite description operators");
  }

  case T_STRING:
  case T_INT:
  case T_RAT:
  case T_REAL://TODO update for HOL - AYB
    _states.push(END_EQ);
    _states.push(TERM);
    _states.push(MID_EQ);
    _states.push(TERM);
    return;
  case T_TRUE:
    resetToks();
    _formulas.push(new Formula(true));
    _lastPushed = FORM;
    return;
  case T_FALSE:
    resetToks();
    _formulas.push(new Formula(false));
    _lastPushed = FORM;
    return;
  case T_AND:
  case T_OR:
  case T_IMPLY:
  case T_IFF:
  case T_NAME:
  case T_VAR:
  case T_ITE:
  case T_THEORY_FUNCTION:
  case T_LET:
  case T_LBRA:
    //_states.push(END_HOL_TERM);
    _states.push(HOL_TERM);
    return;
  case T_APP:
    //higher-order syntax allows for ~ @ fomrula  
    if(_connectives.top() == NOT ||
       _connectives.top() == PI  ||
       _connectives.top() == SIGMA){
      resetToks();
      _states.push(HOL_FORMULA);
      return;
    }
  //AYB ADDED, TO BE MODIFIED
  default:
    PARSE_ERROR("formula or term expected",tok);
  }
}

/**
  * Reads a term of a higher order logic. Either a higher-order constant or a variable
  * @since 08/11/2017
  * @author Ahmed Bhayat
  */

void TPTP::holTerm()
{
  Token tok = getTok(0);
  resetToks();

  std::string name = tok.content;
  unsigned arity = _typeArities.find(name) ? _typeArities.get(name) : 0;

  switch (tok.tag) {

    case T_BOOL_TYPE:
    case T_DEFAULT_TYPE: {
      resetToks();
      switch (tok.tag) {
        case T_BOOL_TYPE:
          _termLists.push(AtomicSort::boolSort());
          break;
        case T_DEFAULT_TYPE:
          _termLists.push(AtomicSort::defaultSort());
          break;             
        default:
          ASSERTION_VIOLATION;
      }
      return;
    }

    case T_REAL_TYPE:
    case T_RATIONAL_TYPE: 
    case T_STRING:
    case T_INT:
    case T_REAL:
    case T_RAT: {
      USER_ERROR("Vampire higher-order is currently not compatible with theory reasoning");
    }  

    case T_AND:
    case T_OR:
    case T_IMPLY:  
    case T_IFF:
    case T_XOR:{
      ASS(arity == 0);
      name = convert(tok.tag);
      _termLists.push(createFunctionApplication(name, arity)); //TODO fix this
      break;
    }    
    case T_NAME:{
      //AYB must be a nicer way of dealing with this?
      if(name.at(0) == '$'){
        USER_ERROR("Vampire higher-order is currently not compatible with theory reasoning");    
      }
      readTypeArgs(arity);
      _termLists.push(createFunctionApplication(name, arity)); // arity
      break;
    }
    case T_VAR:{
      unsigned var = (unsigned)_vars.insert(name);
      _termLists.push(TermList(var, false)); // dummy arity to indicate a variable
      break;
    }
    default:
      PARSE_ERROR("unexpected token", tok);
  }

  _lastPushed = TM;

}
  
std::string TPTP::convert(Tag t)
{
  switch(t){
    case T_AND:
      return "vAND";
    case T_OR:
      return "vOR";
    case T_IMPLY:
      return "vIMP";
    case T_IFF:
      return "vIFF";
    case T_XOR:
      return "vXOR";
    case T_NOT:
      return "vNOT";
    case T_PI:
      return "vPI";
    case T_SIGMA:
      return "vSIGMA";
    default:
      ASSERTION_VIOLATION;
  }
}


/**
  * Process the end of a HOL function.
  * If the main connective is any that operates on formulas (!, ?, &, |, -2...) and
  * The top term on the termlist is not of type $o and error is raised. Otherwise, 
  * @since 05/11/2017 Manchester
  * @author Ahmed Bhayat
  */

void TPTP::endHolFormula()
{
  int con = _connectives.pop();

  if (con == -2){
    if(_termLists.size() == 1){
      endTermAsFormula();
    }
    return;
  }  
  
  if ((con < HOL_CONSTANTS_LOWER_BOUND) && (con != -1) && (_lastPushed == TM)){
    //At the moment, APP and LAMBDA are the only connectives that can take terms of type
    //Other than $o as arguments.
    endTermAsFormula();
  }


  Formula* f;
  TermList fun;
  bool conReverse = false;
  switch (con) {
  case IMP:
  case AND:
  case OR:
    conReverse = _bools.pop();
    break;
  case IFF:
  case XOR:
  case APP:
  case -2:
  case -1:
    break;
  case NOT:
    f = _formulas.pop();
    _formulas.push(new NegatedFormula(f));
    _lastPushed = FORM;
    _states.push(END_HOL_FORMULA);

    return;

  case FORALL:
  case EXISTS:
    f = _formulas.pop();
    _formulas.push(new QuantifiedFormula((Connective)con,_varLists.pop(),_sortLists.pop(),f));
    _lastPushed = FORM;
    _states.push(END_HOL_FORMULA);
    _states.push(UNBIND_VARIABLES);
    return;
  case LAMBDA:{
     if(_lastPushed == FORM){
       endFormulaInsideTerm();
     }
     fun = _termLists.pop();
     TermList ts(Term::createLambda(fun, _varLists.pop(), _sortLists.pop(), sortOf(fun)));
     _termLists.push(ts);
     _lastPushed = TM;
     _states.push(END_HOL_FORMULA);
     _states.push(UNBIND_VARIABLES);
     return; 
    }
  case LITERAL:
  default:
    throw ::Exception((std::string)"tell me how to handle connective " + Int::toString(con));
  }

  Token& tok = getTok(0);
  Tag tag = tok.tag;
  int c;
  bool cReverse = false;
switch (tag) {
  case T_AND:
    c = AND;
    break;
  case T_NOT_AND:
    cReverse = true;
    c = AND;
    break;
  case T_NOT_OR:
    cReverse = true;
    c = OR;
    break;
  case T_OR:
    c = OR;
    break;
  case T_XOR:
    c = XOR;
    break;
  case T_IFF:
    c = IFF;
    break;
  case T_IMPLY:
    c = IMP;
    break;
  case T_REVERSE_IMP:
    cReverse = true;
    c = IMP;
    break;
  case T_APP:
    c = APP;
    break;
  case T_EQUAL:
  case T_NEQ: {
    // not connectives, but we allow formulas to be arguments to = and !=
    _states.push(END_EQ);
    _connectives.push(-1);
    _states.push(END_HOL_FORMULA);
    _states.push(HOL_FORMULA);
    _states.push(MID_EQ);
    if(_lastPushed == FORM){
      endFormulaInsideTerm();
      //equality is evaluated between two terms
    }
    return;
  }
  default:
    // the formula does not end at a binary connective, build the formula and terminate
    switch (con) {
    case IMP:
      f = _formulas.pop();
      if (conReverse) {
        f = new BinaryFormula((Connective)con,f,_formulas.pop());
      }
      else {
        f = new BinaryFormula((Connective)con,_formulas.pop(),f);
      }
      _formulas.push(f);
        _lastPushed = FORM;
      _states.push(END_HOL_FORMULA);
      return;
    
    case APP:
      _states.push(END_HOL_FORMULA);
      _states.push(END_APP);
      return;
    case IFF:
    case XOR:
      f = _formulas.pop();
      f = new BinaryFormula((Connective)con,_formulas.pop(),f);
      _formulas.push(f);
        _lastPushed = FORM;
      _states.push(END_HOL_FORMULA);
      return;

    case AND:
    case OR:
      f = _formulas.pop();
      f = makeJunction((Connective)con,_formulas.pop(),f);
      if (conReverse) {
        f = new NegatedFormula(f);
      }
      _formulas.push(f);
      _lastPushed = FORM;
      _states.push(END_HOL_FORMULA);
      return;

    case -1:
      return;
    default:
      ASSERTION_VIOLATION;
    }
  }

  if ((c != APP) && (con == -1) && (_lastPushed == TM)){
    endTermAsFormula();
  }

  
  // con and c are binary connectives
  if (higherPrecedence(con,c)) {
    if (con == APP){
      _states.push(END_HOL_FORMULA);
      _states.push(END_APP);
      return;  
    }
    f = _formulas.pop(); 
    Formula* g = _formulas.pop();
    if (con == AND || con == OR) {
      f = makeJunction((Connective)con,g,f);
      if (conReverse) {
        f = new NegatedFormula(f);
      }
    }
    else if (con == IMP && conReverse) {
      f = new BinaryFormula((Connective)con,f,g); 
    }else {
      f = new BinaryFormula((Connective)con,g,f);
    }
    _formulas.push(f);
    _lastPushed = FORM;
    _states.push(END_HOL_FORMULA);
    return;
  }

  // c is a binary connective
  _connectives.push(con);
  if (con == IMP || con == AND || con == OR) {
    _bools.push(conReverse);
  }
  _connectives.push(c);
  if (c == IMP || c == AND || c == OR) {
    _bools.push(cReverse);
  }
  resetToks();
  _states.push(END_HOL_FORMULA);
  _states.push(HOL_FORMULA);
}


/**
  * Process the end of an @ term
  * @since 05/11/2017 Manchester
  * @author Ahmed Bhayat
  */
void TPTP::endApp()
{
  if(_lastPushed == FORM){
     endFormulaInsideTerm();     
  }
  TermStack args;
  TermList rhs = _termLists.pop();
  TermList lhs = _termLists.pop();
  TermList lhsSort = sortOf(lhs);
  ASS_REP2(lhsSort.isTerm() && lhsSort.term()->arity() == 2, lhs.toString(), lhsSort.toString());
  TermList s1 = *(lhsSort.term()->nthArgument(0));
  TermList s2 = *(lhsSort.term()->nthArgument(1));
  args.push(s1);
  args.push(s2);
  args.push(lhs);
  args.push(rhs);
  unsigned app = env.signature->getApp();
  
  _termLists.push(TermList(Term::create(app, 4, args.begin())));
  _lastPushed = TM;
}

/**
 * Process the end of the $ite expression
 * @since 27/07/2011 Manchester
 * @since 16/04/2015 Gothenburg, major changes to support FOOL
 */
void TPTP::endIte()
{
  TermList elseBranch = _termLists.pop();
  TermList thenBranch = _termLists.pop();
  Formula* condition = _formulas.pop();
  TermList thenSort = sortOf(thenBranch);
  TermList ts(Term::createITE(condition,thenBranch,elseBranch,thenSort));
  TermList elseSort = sortOf(elseBranch);
  if (thenSort != elseSort) {
    USER_ERROR("sort mismatch in the if-then-else expression: " +
               thenBranch.toString() + " has the sort " + thenSort.toString() + ", whereas " +
               elseBranch.toString() + " has the sort " + elseSort.toString());
  }
  _termLists.push(ts);
} // endIte

/**
 *
 */
void TPTP::endTheoryFunction() {
  /**
   * Things get a bit awkward with theories + FOOL, because theory function can
   * return $o in such case be a predicate symbol rather than a function symbol.
   * The current solution is the following -- we always treat application of
   * theory functions as a a term (a formula wrapped inside boolean term, if
   * needed). If later on we discover that we should've taken it as a formula,
   * we simply pull the formula out of the boolean term. This is done in
   * endTermAsFormula().
   */

  Theory::Interpretation itp;
  TermList args[3]; // all theory function use up to 3 arguments as for now
  TermList arraySort;

  TheoryFunction tf = _theoryFunctions.pop();
  switch (tf) {
    case TF_SELECT: {
      TermList index = _termLists.pop();
      TermList array = _termLists.pop();

      arraySort = sortOf(array);
      if (!arraySort.isArraySort()) {
        USER_ERROR("$select is being incorrectly used on a type of array " + arraySort.toString() + " that has not be defined");
      }

      TermList indexSort = SortHelper::getIndexSort(arraySort);
      if (sortOf(index) != indexSort) {
        USER_ERROR("sort of index is not the same as the index sort of the array");
      }

      args[0] = array;
      args[1] = index;

      if (SortHelper::getInnerSort(arraySort) == AtomicSort::boolSort()) {
        itp = Theory::Interpretation::ARRAY_BOOL_SELECT;
      } else {
        itp = Theory::Interpretation::ARRAY_SELECT;
      }
      break;
    }
    case TF_STORE: {
      TermList value = _termLists.pop();
      TermList index = _termLists.pop();
      TermList array = _termLists.pop();

      arraySort = sortOf(array);
      if (!arraySort.isArraySort()) {
        USER_ERROR("store is being incorrectly used on a type of array that has not be defined");
      }

      TermList indexSort = SortHelper::getIndexSort(arraySort);
      if (sortOf(index) != indexSort) {
        USER_ERROR("sort of index is not the same as the index sort of the array");
      }

      TermList innerSort = SortHelper::getInnerSort(arraySort);
      if (sortOf(value) != innerSort) {
        USER_ERROR("sort of value is not the same as the value sort of the array");
      }

      args[0] = array;
      args[1] = index;
      args[2] = value;

      itp = Theory::Interpretation::ARRAY_STORE;

      break;
    }
    default:
      ASSERTION_VIOLATION_REP(tf);
  }

  OperatorType* type = Theory::getArrayOperatorType(arraySort,itp);
  unsigned symbol = env.signature->getInterpretingSymbol(itp, type);
  unsigned arity = Theory::getArity(itp);

  if (Theory::isFunction(itp)) {
    Term* term = Term::create(symbol, arity, args);
    _termLists.push(TermList(term));
  } else {
    Literal* literal = Literal::create(symbol, arity, true, false, args);
    _formulas.push(new AtomicFormula(literal));
    _states.push(END_FORMULA_INSIDE_TERM);
  }
} // endTheoryFunction

/**
 * Process include() declaration
 * @since 07/07/2011 Manchester
 */
void TPTP::include()
{
  consumeToken(T_LPAR);
  Token& tok = getTok(0);
  if (tok.tag != T_NAME) {
    PARSE_ERROR((std::string)"file name expected",tok);
  }
  std::string relativeName=tok.content;
  resetToks();
  bool ignore = _forbiddenIncludes.contains(relativeName);
  if (!ignore) {
    _allowedNamesStack.push(_allowedNames);
    _allowedNames = 0;
    _inputs.push(_in);
    _includeDirectories.push(_includeDirectory);
  }

  tok = getTok(0);
  if (tok.tag == T_COMMA) {
    if (!ignore) {
      _allowedNames = new Set<std::string>;
    }
    resetToks();
    consumeToken(T_LBRA);
    for(;;) {
      tok = getTok(0);
      if (tok.tag != T_NAME) {
	PARSE_ERROR((std::string)"formula name expected",tok);
      }
      std::string axName=tok.content;
      resetToks();
      if (!ignore) {
	_allowedNames->insert(axName);
      }
      tok = getTok(0);
      if (tok.tag == T_RBRA) {
	resetToks();
	break;
      }
      consumeToken(T_COMMA);
    }
  }
  consumeToken(T_RPAR);
  consumeToken(T_DOT);

  if (ignore) {
    return;
  }
  // here should be a computation of the new include directory according to
  // the TPTP standard, so far we just set it to ""
  _includeDirectory = "";
  std::string fileName(env.options->includeFileName(relativeName));
  _in = new ifstream(fileName.c_str());
  if (!*_in) {
    USER_ERROR((std::string)"cannot open file " + fileName);
  }
} // include

/** add a file name to the list of forbidden includes */
void TPTP::addForbiddenInclude(std::string file)
{
  _forbiddenIncludes.insert(file);
}

/**
 * Read the next token that must be a name.
 * @since 10/04/2011 Manchester
 */
std::string TPTP::name()
{
  Token& tok = getTok(0);
  if (tok.tag != T_NAME) {
    PARSE_ERROR("name expected",tok);
  }
  std::string nm = tok.content;
  resetToks();
  return nm;
} // name

/**
 * Read the next token that must have a given name.
 * @since 10/04/2011 Manchester
 */
void TPTP::consumeToken(Tag t)
{
  Token& tok = getTok(0);
  if (tok.tag != t) {
    std::string expected = toString(t);
    PARSE_ERROR(expected + " expected",tok);
  }
  resetToks();
} // consumeToken

/**
 * Read a formula and save it on the stack of formulas.
 * Adds to _states END_SIMPLE_FORMULA,SIMPLE_FORMULA
 * @since 10/04/2011 Manchester
 */
void TPTP::formula()
{
  if(_isThf){
    _connectives.push(-2); //special connective for HOL funcs
    _connectives.push(-1);
    _states.push(END_HOL_FORMULA);
    _states.push(END_HOL_FORMULA);
    _states.push(HOL_FORMULA);
  }else{
    _connectives.push(-1);
    _states.push(END_FORMULA);
    _states.push(SIMPLE_FORMULA);
  }
} // formula

/**
 *
 * @since 26/03/2015 Manchester
 */
void TPTP::termInfix()
{
  Token tok = getTok(0);
  switch (tok.tag) {
    case T_EQUAL:
    case T_NEQ:
      _states.push(END_FORMULA_INSIDE_TERM);
      _states.push(FORMULA_INFIX);
      return;
    case T_COMMA:
    case T_RPAR:
    case T_RBRA:
    case T_ASS:
      _states.push(END_TERM);
      return;
    case T_AND:
    case T_NOT_AND:
    case T_NOT_OR:
    case T_OR:
    case T_XOR:
    case T_IFF:
    case T_IMPLY:
    case T_REVERSE_IMP:
      if (_insideEqualityArgument > 0) {
        _states.push(END_TERM);
        return;
      }
      _connectives.push(-1);
      _states.push(END_FORMULA_INSIDE_TERM);
      _states.push(END_FORMULA);
      _states.push(FORMULA_INFIX);
      return;
    default:
      PARSE_ERROR("term or formula expected", tok);
  }
} // termInfix

/**
 * Read a TPTP type expression
 * @since 10/04/2011 Manchester
 * @author Andrei Voronkov
 */
void TPTP::type()
{
  _typeTags.push(TT_ATOMIC);
  _states.push(END_TYPE);
  _states.push(SIMPLE_TYPE);
} // type

/**
 * Read a function application or a variable and save the resulting literal
 * @since 10/04/2011 Manchester
 */
void TPTP::funApp()
{
  Token tok = getTok(0);
  resetToks();

  if (tok.tag == T_LBRA) {
    _strings.push(toString(T_TUPLE));
  } else {
    _strings.push(tok.content);
  }

  switch (tok.tag) {
    case T_THEORY_FUNCTION:
      consumeToken(T_LPAR);
      addTagState(T_RPAR);
      switch (getTheoryFunction(tok)) {
        case TF_SELECT:
          _states.push(TERM);
          addTagState(T_COMMA);
          _states.push(TERM);
          break;
        case TF_STORE:
          _states.push(TERM);
          addTagState(T_COMMA);
          _states.push(TERM);
          addTagState(T_COMMA);
          _states.push(TERM);
          break;
        default:
          ASSERTION_VIOLATION_REP(tok.content);
      }
      return;

    case T_ITE:
      consumeToken(T_LPAR);
      addTagState(T_RPAR);
      _states.push(TERM);
      addTagState(T_COMMA);
      _states.push(TERM);
      addTagState(T_COMMA);
      _states.push(FORMULA);
      return;

    case T_LET: {
      consumeToken(T_LPAR);
      addTagState(T_RPAR);
      _states.push(TERM);
      addTagState(T_COMMA);
      _states.push(DEFINITION);
      _letDefinitions.push(LetDefinitions());
      addTagState(T_COMMA);

      bool multipleLetTypes = false;
      if (getTok(0).tag == T_LBRA) {
        resetToks();
        addTagState(T_RBRA);
        multipleLetTypes = true;
      }
      _bools.push(multipleLetTypes);

      _states.push(END_LET_TYPES);
      _states.push(LET_TYPE);
      _letTypedSymbols.push(LetSymbols());
      return;
    }

    case T_LBRA:
      _states.push(ARGS);
      _ints.push(1); // the arity of the function symbol is at least 1
      return;

    case T_VAR:
      _ints.push(-1); // dummy arity to indicate a variable
      return;

    case T_NAME:
      if (getTok(0).tag == T_LPAR) {
        resetToks();
        _states.push(ARGS);
        _ints.push(1); // the arity of the function symbol is at least 1
      } else {
        _ints.push(0); // arity
      }
      return;

    default:
      PARSE_ERROR("unexpected token", tok);
  }
} // TPTP::funApp

void TPTP::letType()
{
  // We cannot use this method in TPTP::tff() because type declarations in the
  // "type" role TFF units allow declarations of types ($tType), which are not
  // allowed inside $lets

  _states.push(TYPE);
  addTagState(T_COLON);
  _strings.push(name());
} // TPTP::letType

void TPTP::endLetTypes()
{
  std::string name = _strings.pop();
  Type* t = _types.pop();
  OperatorType* type = constructOperatorType(t);

  unsigned arity = type->arity();
  bool isPredicate = type->isPredicateType();

  unsigned functor = isPredicate
                  ? env.signature->addFreshPredicate(arity, name.c_str())
                  : env.signature->addFreshFunction(arity,  name.c_str());
  Signature::Symbol *symbol = isPredicate
    ? env.signature->getPredicate(functor)
    : env.signature->getFunction(functor);

  symbol->setType(type);
  symbol->markLetBound();

  LetSymbolName symbolName(name, arity);
  LetSymbolReference symbolReference(functor, isPredicate);

  LetSymbols scope = _letTypedSymbols.pop();

  if (findLetSymbol(symbolName, scope, symbolReference)) {
    USER_ERROR("The symbol " + name + " of arity " + Int::toString(arity) + " is defined twice in a $let-expression.");
  }

  scope.push(LetSymbol(symbolName, symbolReference));
  _letTypedSymbols.push(scope);

  bool multipleLetTypes = _bools.pop();
  if (multipleLetTypes && getTok(0).tag == T_COMMA) {
    resetToks();
    _bools.push(multipleLetTypes);
    _states.push(END_LET_TYPES);
    _states.push(LET_TYPE);
  } 
} // TPTP::endLetTypes

void TPTP::definition()
{
  // At this point we parse one or more simultaneous definitions.
  // Simultaneous definitions are of the form `[D1, ..., Dn]` and each
  // definition is either of a function/predicate symbol `f(X,Y,Z) := t`
  // or a tuple `[a, b, c] := t`.

  // If the next token is '[', then the definition could either be
  // a single tuple definition or a list of simultaneous definitions.
  // This ambiguity is resolved by the next two tokens:
  // if they are T_NAME and then T_COMMA, then it is a tuple definition,
  // otherwise it is a a simultaneous definition.

  // The challenge here is how to direct the parser while keeping it
  // looking only one token ahead, like in the rest of TPTP.cpp.
  // Essentially, the trick is to
  //   1) have a boolean flag in _bools that tells whether the current let
  //      definition is simultaneous or not;
  //   2) consume the T_NAME token of a symbol definition here and not in
  //      SYMBOL_DEFINITION;
  //   3) consume the sequence T_LBRA, T_NAME, T_COMMA of tokens here and
  //      not in TUPLE_DEFINITION.

  switch (getTok(0).tag) {
    case T_NAME:
      _bools.push(false); // not a simultaneous definition
      _strings.push(name());
      _states.push(SYMBOL_DEFINITION);
      return;

    case T_LBRA: {
      resetToks();
      switch (getTok(0).tag) {
        case T_NAME:
          _strings.push(name());
          switch (getTok(0).tag) {
            case T_ASS:
            case T_LPAR:
              _bools.push(true); // is a simultaneous definition
              addTagState(T_RBRA);
              _states.push(SYMBOL_DEFINITION);
              return;

            case T_COMMA:
              resetToks();
              _bools.push(false); // not a simultaneous definition
              _states.push(TUPLE_DEFINITION);
              return;

            default:
              PARSE_ERROR(toString(T_ASS) + " or " + toString(T_LPAR) + " or " + toString(T_COMMA) + " expected",
                          getTok(0));
          }
          return;

        case T_LBRA:
          resetToks();
          _bools.push(true); // is a simultaneous definition
          addTagState(T_RBRA);
          _states.push(TUPLE_DEFINITION);
          return;

        default:
          PARSE_ERROR("name or " + toString(T_LBRA) + " expected",getTok(0));
      }
    }

    default:
      PARSE_ERROR("name or " + toString(T_LBRA) + " expected",getTok(0));
  }
} // TPTP::definition

void TPTP::midDefinition()
{
  switch (getTok(0).tag) {
    case T_NAME:
      _strings.push(name());
      _states.push(SYMBOL_DEFINITION);
      break;

    case T_LBRA:
      resetToks();
      _states.push(TUPLE_DEFINITION);
      break;

    default:
      PARSE_ERROR("name or " + toString(T_LBRA) + " expected",getTok(0));
  }
} // TPTP::midDefinition

void TPTP::symbolDefinition()
{
  std::string nm = _strings.pop();
  unsigned arity = 0;
  VList* vs = VList::empty();

  Stack<unsigned> vars;
  if (getTok(0).tag == T_LPAR) {
    resetToks();
    for (;;) {
      if (getTok(0).tag == T_VAR) {
        int var = _vars.insert(getTok(0).content);
        vars.push(var);
        resetToks();
      } else {
        PARSE_ERROR("variable expected", getTok(0));
      }

      if (getTok(0).tag == T_COMMA) {
        resetToks();
        continue;
      }

      if (getTok(0).tag == T_RPAR) {
        resetToks();
        break;
      }

      PARSE_ERROR("comma or closing bracket expected", getTok(0));
    }
    arity = (unsigned)vars.size();
  }

  LetSymbolName name(nm, arity);
  LetSymbolReference ref;
  if (!findLetSymbol(name, _letTypedSymbols.top(), ref)) {
    USER_ERROR("Symbol " + nm + " with arity " + Int::toString(arity) + " is used in a let definition without a declared type");
  }

  unsigned symbol = SYMBOL(ref);
  bool isPredicate = IS_PREDICATE(ref);

  if (arity > 0) {
    OperatorType* type = isPredicate
                       ? env.signature->getPredicate(symbol)->predType()
                       : env.signature->getFunction(symbol)->fnType();

    unsigned index = 0;
    while (vars.isNonEmpty()) {
      unsigned var = vars.pop();
      TermList sort = type->arg(arity - 1 - index++);
      bindVariable(var, sort);
      VList::push(var, vs);
    }

    _bindLists.push(vs);
    _states.push(UNBIND_VARIABLES);
  }

  LetDefinitions definitions = _letDefinitions.pop();
  definitions.push(LetSymbolReference(symbol, isPredicate));
  _letDefinitions.push(definitions);

  _varLists.push(vs);

  _states.push(END_DEFINITION);
  consumeToken(T_ASS);
  _states.push(TERM);
} // TPTP::symbolDefinition 

/**
 * Read a non-empty sequence of constants and save the resulting
 * sequence of TermList and their number
 * @since 20/04/2016 Gothenburg
 */
void TPTP::tupleDefinition()
{
  Set<std::string> uniqueConstants;
  Stack<unsigned> symbols;
  TermStack sorts;

  std::string constant = _strings.pop();
  do {
    if (uniqueConstants.contains(constant)) {
      USER_ERROR("The symbol " + constant + " is defined twice in a tuple $let-expression.");
    } else {
      uniqueConstants.insert(constant);
    }

    LetSymbolName constantName(constant, 0);
    LetSymbolReference ref;
    if (!findLetSymbol(constantName, _letTypedSymbols.top(), ref)) {
      USER_ERROR("Constant " + constant + " is used in a tuple let definition without a declared sort");
    }

    unsigned symbol = SYMBOL(ref);
    bool isPredicate = IS_PREDICATE(ref);

    symbols.push(symbol);

    TermList sort = isPredicate
                  ? AtomicSort::boolSort()
                  : env.signature->getFunction(symbol)->fnType()->result();
    sorts.push(sort);

    if (getTok(0).tag == T_NAME) {
      constant = name();
      if (getTok(0).tag == T_COMMA) {
        resetToks();
      }
    } else {
      break;
    }
  } while (true);

  TermList tupleSort = AtomicSort::tupleSort(sorts.size(), sorts.begin());
  unsigned tupleFunctor = Theory::tuples()->getFunctor(tupleSort);

  LetDefinitions definitions = _letDefinitions.pop();
  definitions.push(LetSymbolReference(tupleFunctor, false));
  _letDefinitions.push(definitions);

  VList* constants = VList::empty();
  VList::pushFromIterator(Stack<unsigned>::Iterator(symbols), constants);
  _varLists.push(constants);

  _states.push(END_DEFINITION);
  _states.push(TERM);
  addTagState(T_ASS);
  addTagState(T_RBRA);
} // tupleDefinition

void TPTP::endDefinition() {
  LetSymbolReference ref = _letDefinitions.top().top();
  unsigned symbol = SYMBOL(ref);
  bool isPredicate = IS_PREDICATE(ref);

  TermList definition = _termLists.top();
  TermList definitionSort = sortOf(definition);

  TermList refSort = isPredicate
                     ? AtomicSort::boolSort()
                     : env.signature->getFunction(symbol)->fnType()->result();

  if (refSort != definitionSort) {
    std::string definitionSortName = definitionSort.toString();
    std::string refSymbolName = isPredicate
                            ? env.signature->predicateName(symbol)
                            : env.signature->functionName(symbol);
    OperatorType* type = isPredicate
                         ? env.signature->getPredicate(symbol)->predType()
                         : env.signature->getFunction(symbol)->fnType();
    USER_ERROR("The term " + definition.toString() + " of the sort " + definitionSortName +
               " is used as definition of the symbol " + refSymbolName +
               " of the type " + type->toString());
  }

  bool multipleDefinitions = _bools.pop();
  if (multipleDefinitions && getTok(0).tag == T_COMMA) {
    resetToks();
    _bools.push(multipleDefinitions);
    _states.push(MID_DEFINITION);
  } else {
    _letSymbols.push(_letTypedSymbols.pop());
  }
} // endDefinition

bool TPTP::findLetSymbol(LetSymbolName symbolName, LetSymbolReference& symbolReference) {
  Stack<LetSymbols>::TopFirstIterator scopes(_letSymbols);
  while (scopes.hasNext()) {
    LetSymbols scope = scopes.next();
    if (findLetSymbol(symbolName, scope, symbolReference)) {
      return true;
    }
  }
  return false;
} // findLetSymbol(LetSymbolName,LetSymbolReference)

bool TPTP::findLetSymbol(LetSymbolName symbolName, LetSymbols scope, LetSymbolReference& symbolReference) {
  LetSymbols::Iterator symbols(scope);
  while (symbols.hasNext()) {
    LetSymbol symbol = symbols.next();
    if (symbol.first == symbolName) {
      symbolReference = symbol.second;
      return true;
    }
  }
  return false;
} // findLetSymbol(LetSymbolName,LetSymbols,LetSymbolReference)


/**
 * Process the end of the $let expression
 * @since 27/07/2011 Manchester
 */
void TPTP::endLet()
{
  TermList let = _termLists.pop();
  TermList sort = sortOf(let);

  _letSymbols.pop();
  LetDefinitions scope = _letDefinitions.pop(); // TODO: inlining this crashes the program, WTF?
  LetDefinitions::TopFirstIterator definitions(scope);
  while (definitions.hasNext()) {
    LetSymbolReference ref = definitions.next();
    unsigned symbol = SYMBOL(ref);
    bool isPredicate = IS_PREDICATE(ref);

    VList* varList = _varLists.pop();
    TermList definition = _termLists.pop();

    bool isTuple = false;
    if (!isPredicate) {
      TermList resultSort = env.signature->getFunction(symbol)->fnType()->result();
      isTuple = resultSort.isTupleSort();
    }

    if (isTuple) {
      let = TermList(Term::createTupleLet(symbol, varList, definition, let, sort));
    } else {
      let = TermList(Term::createLet(symbol, varList, definition, let, sort));
    }
  }
  _termLists.push(let);
} // endLet

/**
 * Process the end of the tuple expression
 * @since 19/04/2016 Gothenburg
 */
void TPTP::endTuple()
{
  unsigned arity = (unsigned)_ints.pop();
  ASS_GE(_termLists.size(), arity);

  DArray<TermList> elements(arity);
  DArray<TermList> sorts(arity);

  for (int i = arity - 1; i >= 0; i--) {
    TermList ts = _termLists.pop();
    elements[i] = ts;
    sorts[i] = sortOf(ts);
  }

  Term* t = Term::createTuple(arity, sorts.begin(), elements.begin());
  _termLists.push(TermList(t));
} // endTuple

/**
 * Read a non-empty sequence of arguments, including the right parentheses
 * and save the resulting sequence of TermList and their number
 * @since 10/04/2011 Manchester
 */
void TPTP::args()
{
  _states.push(END_ARGS);
  _states.push(TERM);
} // args

/**
 * Read a list of arguments after a term
 * @since 27/07/2011 Manchester
 */
void TPTP::endArgs()
{
 // check if there is any other term in the argument list
  Token tok = getTok(0);
  switch (tok.tag) {
  case T_COMMA:
    resetToks();
    _ints.push(_ints.pop()+1);
    _states.push(END_ARGS);
    _states.push(TERM);
    return;
  case T_RPAR:
    resetToks();
    return;
  case T_RBRA:
    resetToks();
    return;
  default:
    PARSE_ERROR(", ) or ] expected after an end of a term",tok);
  }
} // endArgs

/**
 * Bind a variable to a sort
 * @since 22/04/2011 Manchester
 */
void TPTP::bindVariable(unsigned var,TermList sort)
{
  SList** definitions;
  // definitions will be a pointer to the list inside _variableSorts,
  // either the one that was there, or a freshly inserted empty one
  _variableSorts.getValuePtr(var,definitions,SList::empty());
  SList::push(sort,*definitions); // and this will modify that list
} // bindVariable

/**
 * Read a non-empty sequence of variable and save the resulting
 * sequence of TermList and their number
 * @since 07/07/2011 Manchester
 * @since 16/04/2015 Gothenburg, do not parse the closing ']'
 */
void TPTP::varList()
{
  Stack<int> vars;
  for (;;) {
    Token& tok = getTok(0);

    if (tok.tag != T_VAR) {
      PARSE_ERROR("variable expected",tok);
    }
    int var = _vars.insert(tok.content);
    if (_isQuestion) {
      _curQuestionVarNames.insert(var,tok.content);
    }
    vars.push(var);
    resetToks();
    bool sortDeclared = false;
  afterVar:
    tok = getTok(0);
    switch (tok.tag) {
    case T_COLON: // v: type
      if (sortDeclared) {
        PARSE_ERROR("two declarations of variable sort",tok);
      }
      resetToks();
      bindVariable(var,(_isThf ? readArrowSort() : readSort()));
      sortDeclared = true;
      goto afterVar;

    case T_COMMA:
      if (!sortDeclared) {
        bindVariable(var,AtomicSort::defaultSort());
      }
      resetToks();
      break;

    default:
      {
        if (!sortDeclared) {
          bindVariable(var,AtomicSort::defaultSort());
        }
        VList* vs = VList::empty();
        SList* ss = SList::empty();
        while (!vars.isEmpty()) {
          int v = vars.pop();
          VList::push(v,vs);
          SList::push(sortOf(TermList(v,false)),ss);
        }
        _varLists.push(vs);
        _sortLists.push(ss);
        _bindLists.push(vs);
        return;
      }
    }
  }
} // varList

/**
 * Read a term and save the resulting TermList
 * @since 10/04/2011 Manchester
 * @since 13/04/2015 Gothenburg, major changes to support FOOL
 */
void TPTP::term()
{
  Token tok = getTok(0);
  switch (tok.tag) {
    case T_NAME:
    case T_THEORY_FUNCTION:
    case T_VAR:
    case T_ITE:
    case T_LET:
    case T_LBRA:
      _states.push(TERM_INFIX);
      _states.push(FUN_APP);
      return;

    
    case T_INTEGER_TYPE:
    case T_REAL_TYPE:
    case T_RATIONAL_TYPE: 
    case T_BOOL_TYPE:
    case T_DEFAULT_TYPE: {
      resetToks();
      switch (tok.tag) {
        case T_INTEGER_TYPE:
          _termLists.push(AtomicSort::intSort());
          break;
        case T_REAL_TYPE:
          _termLists.push(AtomicSort::realSort());
          break;        
        case T_RATIONAL_TYPE:
          _termLists.push(AtomicSort::rationalSort());
          break;
        case T_BOOL_TYPE:
          _termLists.push(AtomicSort::boolSort());
          break;
        case T_DEFAULT_TYPE:
          _termLists.push(AtomicSort::defaultSort());
          break;             
        default:
          ASSERTION_VIOLATION;
      }
      return;
    }

    case T_STRING:
    case T_INT:
    case T_REAL:
    case T_RAT: {
      resetToks();
      unsigned number;
      switch (tok.tag) {
        case T_STRING:
          number = env.signature->addStringConstant(tok.content);
          // "distinct_object"s are _always_ of sort $i, even in typed contexts
          env.signature->getFunction(number)->setType(
            OperatorType::getConstantsType(AtomicSort::defaultSort())
          );
          break;
        case T_INT:
          number = addIntegerConstant(tok.content,_overflow,_isFof);
          break;
        case T_REAL:
          number = addRealConstant(tok.content,_overflow,_isFof);
          break;
        case T_RAT:
          number = addRationalConstant(tok.content,_overflow,_isFof);
          break;
        default:
          ASSERTION_VIOLATION;
      }
      _termLists.push(TermList(Term::createConstant(number)));
      return;
    }

    default:
      _states.push(FORMULA_INSIDE_TERM);
  }
} // term

/**
 * Build a term assembled by term()
 * @since 09/07/2011 Manchester
 * @since 14/04/2015 Gothenburg, major changes to support FOOL
 */
void TPTP::endTerm()
{
  std::string name = _strings.pop();

  if (name == toString(T_ITE)) {
    _states.push(END_ITE);
    return;
  }

  if (name == toString(T_LET)) {
    _states.push(END_LET);
    return;
  }

  if (name == toString(T_TUPLE)) {
    _states.push(END_TUPLE);
    return;
  }

  TheoryFunction tf;
  if (findTheoryFunction(name, tf)) {
    _theoryFunctions.push(tf);
    _states.push(END_THEORY_FUNCTION);
    return;
  }

  int arity = _ints.pop();

  if (arity == -1) {
    // it was a variable
    unsigned var = (unsigned)_vars.insert(name);
    _termLists.push(TermList(var, false));
    return;
  }

  LetSymbolReference ref;
  if (env.signature->predicateExists(name, arity) ||
      (findLetSymbol(LetSymbolName(name, arity), ref) && IS_PREDICATE(ref)) ||
      findInterpretedPredicate(name, arity)) {
    // if the function symbol is actually a predicate,
    // we need to construct a formula and wrap it inside a term
    _formulas.push(createPredicateApplication(name, arity));
    _states.push(END_FORMULA_INSIDE_TERM);
    return;
  }

  if(env.signature->typeConExists(name, arity)){
    _termLists.push(createTypeConApplication(name, arity));    
    return;
  }

  _termLists.push(createFunctionApplication(name, arity)); 
} // endTerm

/**
 * Read after an end of atom or after lhs of an equality or inequality
 * @since 10/04/2011 Manchester
 * @since 13/04/2015 Gothenburg, major changes to support FOOL
 */
void TPTP::formulaInfix()
{
  Token tok = getTok(0);

  if (tok.tag == T_EQUAL || tok.tag == T_NEQ) {
    _states.push(END_EQ);
    _states.push(TERM);
    _states.push(MID_EQ);
    _states.push(END_TERM);
    return;
  }

  std::string name = _strings.pop();

  if (name == toString(T_ITE)) {
    _states.push(END_TERM_AS_FORMULA);
    _states.push(END_ITE);
    return;
  }

  TheoryFunction tf;
  if (findTheoryFunction(name, tf)) {
    switch (tf) {
      case TF_STORE:
        USER_ERROR("$store expression cannot be used as formula");
        break;
      case TF_SELECT:
        _theoryFunctions.push(tf);
        _states.push(END_TERM_AS_FORMULA);
        _states.push(END_THEORY_FUNCTION);
        break;
      default:
        ASSERTION_VIOLATION_REP(name);
    }
    return;
  }

  if (name == toString(T_LET)) {
    _states.push(END_TERM_AS_FORMULA);
    _states.push(END_LET);
    return;
  }

  int arity = _ints.pop();

  if (arity == -1) {
    // that was a variable
    unsigned var = (unsigned)_vars.insert(name);
    _termLists.push(TermList(var, false));
    _states.push(END_TERM_AS_FORMULA);
    return;
  }

  if(env.signature->functionExists(name, arity)){
    //with polymorphism, we can have function symbols that are used as predicates
    _termLists.push(createFunctionApplication(name, arity));
    _states.push(END_TERM_AS_FORMULA);
    return;
  }

  _formulas.push(createPredicateApplication(name, arity));
} // formulaInfix

/**
 * Read after an end of equality or inequality and save the (in)equality formula.
 * @since 09/07/2011 Manchester
 */
void TPTP::endEquality()
{
  _insideEqualityArgument--;

  if((_isThf) && (_lastPushed == FORM)){
    endFormulaInsideTerm();
  }

  TermList rhs = _termLists.pop();
  TermList lhs = _termLists.pop();

  if (sortOf(rhs) != sortOf(lhs)) {
    TermList rsort = sortOf(rhs); 
    TermList lsort = sortOf(lhs);
    USER_ERROR("Cannot create equality between terms of different types.\n"+
      rhs.toString()+" is "+rsort.toString()+"\n"+
      lhs.toString()+" is "+lsort.toString()
    );
  }

  Literal* l = createEquality(_bools.pop(),lhs,rhs);
  _formulas.push(new AtomicFormula(l));
  _lastPushed = FORM;
} // endEquality

/**
 * Read
 * @since 09/07/2011 Manchester
 */
void TPTP::midEquality()
{
  _insideEqualityArgument++;

  Token tok = getTok(0);
  switch (tok.tag) {
  case T_EQUAL:
    _bools.push(true);
    break;
  case T_NEQ:
    _bools.push(false);
    break;
  default:
    PARSE_ERROR("either = or != expected",tok);
  }
  resetToks();
} // midEquality

/**
 * Creates an equality literal and takes care of its sort when it
 * is an equality between two variables.
 * @since 21/07/2011 Manchester
 * @since 03/05/2013 Train Manchester-London, bug fix
 */
Literal* TPTP::createEquality(bool polarity,TermList& lhs,TermList& rhs)
{
  TermList masterVar;
  TermList sort;
  if (!SortHelper::getResultSortOrMasterVariable(lhs, sort, masterVar)) {
    // Master variable is a variable whose sort determines the sort of a term.
    // If term is a variable, the master variable is the variable itself. The
    // trickier case is when we have an if-then-else expression with variable
    // arguments.
    SList* vs;
    if (_variableSorts.find(masterVar.var(),vs) && vs) {
      sort = vs->head();
    }
    else { // this may happen when free variables appear in the formula (or clause)
      sort = AtomicSort::defaultSort();
    }
  }
   
  return Literal::createEquality(polarity,lhs,rhs,sort);
} // TPTP::createEquality

/**
 * Creates a formula that is a predicate application literal from
 * provided predicate symbol name and arity. If arity is greater than zero,
 * the arguments are assumed to be on the _termLists stack.
 * @since 27/03/1015 Manchester
 */
Formula* TPTP::createPredicateApplication(std::string name, unsigned arity)
{
  ASS_GE(_termLists.size(), arity);

  int pred;
  LetSymbolReference ref;
  if (findLetSymbol(LetSymbolName(name, arity), ref) && IS_PREDICATE(ref)) {
    pred = (int)SYMBOL(ref);
  } else {
    if (arity > 0) {
      bool dummy;
      pred = addPredicate(name, arity, dummy, _termLists.top());
    } else {
      pred = env.signature->addPredicate(name, 0);
    }
  }
  if (pred == -1) { // equality
    TermList rhs = _termLists.pop();
    TermList lhs = _termLists.pop();
    return new AtomicFormula(createEquality(true,lhs,rhs));//TODO equality sort?
  }
  if (pred == -2){ // distinct
    // TODO check that we are top-level
    // If fewer than 5 things are distinct then we add the disequalities
    if(arity<5){
      static Stack<unsigned> distincts;
      distincts.reset();
      for(int i=arity-1;i >= 0; i--){
        TermList t = _termLists.pop();
        if(t.isVar() || t.term()->arity()!=0){
          USER_ERROR("$distinct can only be used with constants. Found "+t.toString());
        }
        distincts.push(t.term()->functor());
      }
      Formula* distinct_formula = DistinctGroupExpansion(0 /* zero means "always expand"*/).expand(distincts);
      return distinct_formula;
    }else{
      // Otherwise record them as being in a distinct group
      unsigned grpIdx = env.signature->createDistinctGroup(0);
      for(int i = arity-1;i >=0; i--){
        TermList ts = _termLists.pop();
        if(!ts.isTerm() || ts.term()->arity()!=0){
          USER_ERROR("$distinct can only be used with constants. Found "+ts.toString());
        }
        env.signature->addToDistinctGroup(ts.term()->functor(),grpIdx);
      }
      return new Formula(true); // we ignore it, it evaluates to true as we have recorded it elsewhere
    }
  }
  // not equality or distinct
  auto args = nLastTermLists(arity);
  OperatorType* type = env.signature->getPredicate(pred)->predType();
  for (auto i : range(0, arity)) {
    TermList sort = type->arg(i);
    TermList ts = args[i];
    TermList tsSort = sortOf(ts);
    if(i < type->numTypeArguments()){
      if(tsSort != AtomicSort::superSort()){
        USER_ERROR("The sort ", tsSort, " of type argument ", ts, " is not $ttype as mandated by TF1");
      }
    } else {
      _substScratchpad.reset();
      if(!_substScratchpad.match(sort, 0, tsSort, 1)) {
        USER_ERROR("Failed to create predicate application for ", name, " of type ", type->toString(), "\n",
                   "The sort ", tsSort, " of the intended term argument ", ts, " (at index ", i, ") "
                   "is not an instance of sort ", sort);
      }
    }
  }
  auto out = new AtomicFormula(Literal::create(pred, arity, /* polarity */ true, /* commutative */ false, args));
  _termLists.pop(arity);
  return out;
} // createPredicateApplication


/**
 * Creates a term that is a function application from
 * provided function symbol name and arity. If arity is greater than zero,
 * the arguments are assumed to be on the _termLists stack.
 * @since 13/04/2015 Gothenburg, major changes to support FOOL
 */
TermList TPTP::createFunctionApplication(std::string name, unsigned arity)
{ //TODO update to deal with wierd /\ @ ... syntax
  ASS_GE(_termLists.size(), arity);

  unsigned fun;
  LetSymbolReference ref;
  if (findLetSymbol(LetSymbolName(name, arity), ref) && !IS_PREDICATE(ref)) {
    fun = SYMBOL(ref);
  } else {
    bool dummy;
    if (arity > 0) {
      fun = addFunction(name, arity, dummy, _termLists.top());
    } else {
      fun = addUninterpretedConstant(name, _overflow, dummy);
    }
  }

  OperatorType* type = env.signature->getFunction(fun)->fnType();
  auto args = nLastTermLists(arity);
  for (unsigned i : range(0, arity)) {
    TermList sort = type->arg(i);
    TermList ss = args[i];
    TermList ssSort = sortOf(ss);
    if(i < type->numTypeArguments()){
      if(ssSort != AtomicSort::superSort()){
        USER_ERROR("The sort " + ssSort.toString() + " of type argument " + ss.toString() + " "
                   "is not $tType as mandated by TF1");
      }
    } else {
      _substScratchpad.reset();
      if(!_substScratchpad.match(sort, 0, ssSort, 1)){
        USER_ERROR("Failed to create function application for " + name + " of type " + type->toString() + "\n" +
                   "The sort " + ssSort.toString() + " of the intended term argument " + ss.toString() + " (at index " + Int::toString(i) +") "
                   "is not an instance of sort " + sort.toString());
      }
    }
  }
  auto t = TermList(Term::create(fun, arity, args));
  _termLists.pop(arity);
  return t;
}

/**
 * Creates a term that is a function application from
 * provided function symbol name and arity. If arity is greater than zero,
 * the arguments are assumed to be on the _termLists stack.
 * @since 13/04/2015 Gothenburg, major changes to support FOOL
 */
TermList TPTP::createTypeConApplication(std::string name, unsigned arity)
{ 
  ASS_GE(_termLists.size(), arity);

  bool dummy;
  //TODO not checking for overflown constant. Is that OK?
  //seems to be done this way for predicates as well.
  unsigned typeCon = env.signature->addTypeCon(name,arity,dummy);

  auto args = nLastTermLists(arity);
  for (auto i : range(0, arity)) {
    auto term = args[i];
    auto sort = sortOf(term);
    if (sort != AtomicSort::superSort()) 
        USER_ERROR("The sort ", sort, " of type argument ", term, " is not $tType as mandated by TF1");
  }
  auto s = TermList(AtomicSort::create(typeCon, arity, args));
  _termLists.pop(arity);
  return s;
}

/**
 * Build a formula from previousy built subformulas
 * @since 10/04/2011 Manchester
 */
void TPTP::endFormula()
{
  int con = _connectives.pop();
  Formula* f;
  bool conReverse = false;
  switch (con) {
  case IMP:
  case AND:
  case OR:
    conReverse = _bools.pop();
    break;
  case IFF:
  case XOR:
  case -1:
    break;
  case NOT:
    f = _formulas.pop();
    // This gets rid of the annoying step in proof output where ~(L) is flattend to (~L)
    if(f->connective()==LITERAL){
      Literal* oldLit = static_cast<AtomicFormula*>(f)->literal();
      Literal* newLit = Literal::create(oldLit,!oldLit->polarity());
      _formulas.push(new AtomicFormula(newLit));
    }
    else{
      _formulas.push(new NegatedFormula(f));
    }
    _states.push(END_FORMULA);
    return;
  case FORALL:
  case EXISTS:
    f = _formulas.pop();
    _formulas.push(new QuantifiedFormula((Connective)con,_varLists.pop(),_sortLists.pop(),f));
    _states.push(END_FORMULA);
    return;
  case LITERAL:
  default:
    throw ::Exception((std::string)"tell me how to handle connective " + Int::toString(con));
  }

  Token& tok = getTok(0);
  Tag tag = tok.tag;
  Connective c;
  bool cReverse = false;
  switch (tag) {
  case T_AND:
    c = AND;
    break;
  case T_NOT_AND:
    cReverse = true;
    c = AND;
    break;
  case T_NOT_OR:
    cReverse = true;
    c = OR;
    break;
  case T_OR:
    c = OR;
    break;
  case T_XOR:
    c = XOR;
    break;
  case T_IFF:
    c = IFF;
    break;
  case T_IMPLY:
    c = IMP;
    break;
  case T_REVERSE_IMP:
    cReverse = true;
    c = IMP;
    break;
  case T_EQUAL:
  case T_NEQ: {
    // not connectives, but we allow formulas to be arguments to = and !=
    _states.push(END_EQ);
    _states.push(TERM);
    _states.push(MID_EQ);
    _states.push(END_FORMULA_INSIDE_TERM);
    return;
  }
  default:
    // the formula does not end at a binary connective, build the formula and terminate
    switch (con) {
    case IMP:
      f = _formulas.pop();
      if (conReverse) {
	f = new BinaryFormula((Connective)con,f,_formulas.pop());
      }
      else {
	f = new BinaryFormula((Connective)con,_formulas.pop(),f);
      }
      _formulas.push(f);
      _states.push(END_FORMULA);
      return;

    case IFF:
    case XOR:
      f = _formulas.pop();
      f = new BinaryFormula((Connective)con,_formulas.pop(),f);
      _formulas.push(f);
      _states.push(END_FORMULA);
      return;

    case AND:
    case OR:
      f = _formulas.pop();
      f = makeJunction((Connective)con,_formulas.pop(),f);
      if (conReverse) {
	f = new NegatedFormula(f);
      }
      _formulas.push(f);
      _states.push(END_FORMULA);
      return;

    case -1:
      return;
    default:
      ASSERTION_VIOLATION;
    }
  }

  // con and c are binary connectives
  if (higherPrecedence(con,c)) {
    f = _formulas.pop();
    Formula* g = _formulas.pop();
    if (con == AND || con == OR) {
      f = makeJunction((Connective)con,g,f);
      if (conReverse) {
	f = new NegatedFormula(f);
      }
    }
    else if (con == IMP && conReverse) {
      f = new BinaryFormula((Connective)con,f,g);
    }
    else {
      f = new BinaryFormula((Connective)con,g,f);
    }
    _formulas.push(f);
    _states.push(END_FORMULA);
    return;
  }

  // c is a binary connective
  _connectives.push(con);
  if (con == IMP || con == AND || con == OR) {
    _bools.push(conReverse);
  }
  _connectives.push(c);
  if (c == IMP || c == AND || c == OR) {
    _bools.push(cReverse);
  }
  resetToks();
  _states.push(END_FORMULA);
  _states.push(SIMPLE_FORMULA);
} // endFormula

/**
 * Builds a term that really is a formula
 * @author Evgeny Kotelnikov
 * @since 27/03/2015 Manchester
 */
void TPTP::formulaInsideTerm()
{
  _states.push(END_FORMULA_INSIDE_TERM);
  _states.push(FORMULA);
} // formulaInsideTerm

/**
 * Wraps a formula inside a term
 * @author Evgeny Kotelnikov
 * @since 27/03/2015 Manchester
 */
void TPTP::endFormulaInsideTerm()
{
  Formula* f = _formulas.pop();
  TermList ts(Term::createFormula(f));
  _termLists.push(ts);
  _lastPushed = TM;
} // endFormulaInsideTerm

/**
 * Makes a boolean term a formula
 * @author Evgeny Kotelnikov
 * @since 27/03/2015 Manchester
 */
void TPTP::endTermAsFormula()
{
  TermList t = _termLists.pop();
  TermList tSort = sortOf(t);
  if (tSort != AtomicSort::boolSort()) {
    USER_ERROR("Non-boolean term " + t.toString() + " of sort " + tSort.toString() + " is used in a formula context");
  }
  if (t.isTerm() && t.term()->isFormula()) {
    _formulas.push(t.term()->getSpecialData()->getFormula());
    _lastPushed = FORM;
  } else {
    _formulas.push(new BoolTermFormula(t));
    _lastPushed = FORM;
  }
} // endTermAsFormula

/**
 * Build a type from previousy built types
 * @since 14/07/2011 Manchester
 */
void TPTP::endType()
{
  TypeTag tt = _typeTags.pop();
  Type* t = _types.pop();
  switch (tt) {
  case TT_ATOMIC:
    break;
  case TT_PRODUCT:
    t = new ProductType(_types.pop(),t);
    tt = _typeTags.pop();
    break;
  case TT_ARROW:
    t = new ArrowType(_types.pop(),t);
    tt = _typeTags.pop();
    break;
  case TT_QUANTIFIED:
    VList* vl = _varLists.pop();
    _sortLists.pop();
    t = new QuantifiedType(t, vl);
    tt = _typeTags.pop();
    break;    
  }
  ASS(tt == TT_ATOMIC);
  _types.push(t);

  Token tok = getTok(0);
  switch (tok.tag) {
  case T_STAR:
    _typeTags.push(tt);
    _typeTags.push(TT_PRODUCT);
    break;
  case T_ARROW:
    _typeTags.push(tt);
    _typeTags.push(TT_ARROW);
    break;
  default:
    return;
  }
  resetToks();
  _states.push(END_TYPE);
  _states.push(SIMPLE_TYPE);
} // endType

/**
 * Skip a tag.
 * @since 10/04/2011 Manchester
 */
void TPTP::tag()
{
  consumeToken(_tags.pop());
} // tag

/**
 * Process the end of the fof() definition and build the corresponding unit.
 * @since 10/04/2011 Manchester
 */
void TPTP::endFof()
{
  TPTP::SourceRecord* source = 0;

  // are we interested in collecting sources?
  if (_unitSources) {
    source = getSource();
  }
#if DEBUG_SOURCE
  else{
    // create fake map
    _unitSources = new DHMap<Unit*,SourceRecord*>();
    source = getSource();
  }
#endif

  string externSpec;
  if (_isExternal) {
    // TODO: make more fancy to allow for communicating more structured data
    consumeToken(T_COMMA);
    Token& externStuff = getTok(0);
    externSpec = externStuff.content;
  }

  skipToRPAR();
  consumeToken(T_DOT);

  bool isFof = _bools.pop();
  Formula* f = _formulas.pop();
  std::string nm = _strings.pop(); // unit name
  if (_allowedNames && !_allowedNames->contains(nm)) {
    return;
  }

  if (_isExternal) {
    ESList::push({f,externSpec},_externals);
    return;
  }

  Unit* unit;
  if (isFof) { // fof() or tff()
    env.statistics->inputFormulas++;
    unit = new FormulaUnit(f,FromInput(_lastInputType));
    unit->setInheritedColor(_currentColor);
  }
  else { // cnf()
    env.statistics->inputClauses++;
    // convert the input formula f to a clause
    Stack<Formula*> forms;
    Stack<Literal*> lits;
    Formula* g = nullptr;
    forms.push(f);
    while (! forms.isEmpty()) {
      g = forms.pop();
      switch (g->connective()) {
      case OR:
	{
	  FormulaList::Iterator fs(static_cast<JunctionFormula*>(g)->getArgs());
	  while (fs.hasNext()) {
	    forms.push(fs.next());
	  }
	}
	break;

      case LITERAL:
      case NOT:
	{
	  bool positive = true;
	  while (g->connective() == NOT) {
	    g = static_cast<NegatedFormula*>(g)->subformula();
	    positive = !positive;
	  }
	  if (g->connective() != LITERAL) {
	    USER_ERROR((std::string)"input formula not in CNF: " + f->toString());
	  }
	  Literal* l = static_cast<AtomicFormula*>(g)->literal();
	  lits.push(positive ? l : Literal::complementaryLiteral(l));
	}
	break;

      case TRUE:
	return;
      case FALSE:
	break;
      default:
	USER_ERROR((std::string)"input formula not in CNF: " + f->toString());
      }
    }
    unit = Clause::fromStack(lits,FromInput(_lastInputType));
    unit->setInheritedColor(_currentColor);
  }

  if(source){ 
    ASS(_unitSources);
    _unitSources->insert(unit,source);
  }

  if (env.options->outputAxiomNames()) {
    assignAxiomName(unit,nm);
  }
#if DEBUG_SHOW_UNITS
  cout << "Unit: " << unit->toString() << "\n";
#endif
  if (!_inputs.isEmpty()) {
    unit->inference().markIncluded();
  }

  switch (_lastInputType) {
  case UnitInputType::CONJECTURE:
    if(!isFof) USER_ERROR("conjecture is not allowed in cnf");
    if(_seenConjecture) USER_ERROR("Vampire only supports a single conjecture in a problem");
    _seenConjecture=true;
    if (_isQuestion && ((env.options->mode() == Options::Mode::CLAUSIFY) || (env.options->mode() == Options::Mode::TCLAUSIFY)) && f->connective() == EXISTS) {
      // create an answer predicate
      QuantifiedFormula* g = static_cast<QuantifiedFormula*>(f);
      unsigned arity = VList::length(g->vars());
      unsigned pred = env.signature->addPredicate("$$answer",arity);
      env.signature->getPredicate(pred)->markAnswerPredicate();
      Recycled<Stack<TermList>> args;
      VList::Iterator vs(g->vars());
      while (vs.hasNext()) {
        args->push(TermList::var(vs.next()));
      }
      Literal* a = Literal::create(pred, arity, /* polarity */ true, /* commutative */  false, args->begin());
      f = new QuantifiedFormula(FORALL,
        g->vars(),
        g->sorts(),
        new BinaryFormula(IMP,g->subformula(),new AtomicFormula(a)));
        unit = new FormulaUnit(f,FormulaTransformation(InferenceRule::ANSWER_LITERAL_INJECTION,unit));
    }
    else {
      VList* vs = freeVariables(f);
      if (VList::isEmpty(vs)) {
        f = new NegatedFormula(f);
      }
      else {
        // TODO can we use sortOf to get the sorts of vs?
        f = new NegatedFormula(new QuantifiedFormula(FORALL,vs,0,f));
      }
      unit = new FormulaUnit(f,
			     FormulaTransformation(InferenceRule::NEGATED_CONJECTURE,unit));
      if (_isQuestion) {
        _questionVariableNames.insert(unit->number(),new Map<int,std::string>(std::move(_curQuestionVarNames)));
      }
    }
    break;

  case UnitInputType::CLAIM:
    unit = processClaimFormula(unit,f,nm);
    break;

  default:
    break;
  }
  _units.pushBack(unit);
} // tag

/*
* The given unit has already been parsed (and had the role CLAIM).
* It's actually a FormulaUnit with the formula f wrapped inside.
* nm is the name of the claim in TPTP, but can be any other string
* that will serve as the name of the predice we introduce:
*
* Now instead of returning it directly, we turn it into an equivalence
* with a fresh predicate symbol (of name nm) and return that one.
* The new symbo is marked not to be eliminated during preprocessing.
*/
Unit* TPTP::processClaimFormula(Unit* unit, Formula * f, const std::string& nm)
{
  bool added;
  unsigned pred = env.signature->addPredicate(nm,0,added);
  if (!added) {
    USER_ERROR("Names of claims must be unique: "+nm);
  }
  env.signature->getPredicate(pred)->markLabel();
  Formula* claim = new AtomicFormula(Literal::create(pred, /* polarity */ true, {}));
  VList* vs = freeVariables(f);
  if (VList::isNonEmpty(vs)) {
    //TODO can we use sortOf to get sorts of vs?
    f = new QuantifiedFormula(FORALL,vs,0,f);
  }
  f = new BinaryFormula(IFF,claim,f);
  return new FormulaUnit(f,
      FormulaTransformation(InferenceRule::CLAIM_DEFINITION,unit));
}

/**
 * Add a state just reading a tag and save the tag in _tags.
 * @since 28/07/2011 Manchester
 */
void TPTP::addTagState(Tag t)
{
  _states.push(TAG);
  _tags.push(t);
} // TPTP::addTagState

/**
 * Process the end of the tff() definition and build the corresponding unit.
 * @since 14/07/2011 Manchester
 */
void TPTP::endTff()
{
  int rpars= _ints.pop();
  while (rpars--) {
    consumeToken(T_RPAR);
  }
  skipToRPAR();
  consumeToken(T_DOT);

  // build a TPTP out of the parse type
  ASS(_typeTags.isEmpty());
  Type* t = _types.pop();
  ASS(_types.isEmpty());

  OperatorType* ot = constructOperatorType(t);
  std::string name = _strings.pop();

  unsigned arity = ot->arity();
  bool isPredicate = ot->isPredicateType() && !_isThf;
  bool isTypeCon = !isPredicate && (ot->result() == AtomicSort::superSort());

  bool added;
  Signature::Symbol* symbol;
  if (isPredicate) {
    unsigned pred = env.signature->addPredicate(name, arity, added);
    symbol = env.signature->getPredicate(pred);
    if (!added) {
      // GR: Multiple identical type declarations for a symbol are allowed
      if(symbol->predType() != ot){
        USER_ERROR("Predicate symbol type is declared after its use: " + name);
      }
    }
    else{
      if (arity != 0) {
        symbol->setType(ot);
      }
    }
  } else if (isTypeCon){
    unsigned typeCon = env.signature->addTypeCon(name, arity, added);
    symbol = env.signature->getTypeCon(typeCon);
    if (!added) {
      // GR: Multiple identical type declarations for a symbol are allowed
      if(symbol->typeConType() != ot){
        USER_ERROR("Type constructor type is declared after its use: " + name);
      }
    }
    else{
      symbol->setType(ot);
    }
  } else {
    unsigned fun = arity == 0
                   ? addUninterpretedConstant(name, _overflow, added)
                   : env.signature->addFunction(name, arity, added);
    symbol = env.signature->getFunction(fun);
    if (!added) {
      if(symbol->fnType() != ot){
        USER_ERROR("Function symbol type is declared after its use: " + name);
      }
    }
    else {   
      symbol->setType(ot);
      //TODO check whether the below is actually required or not.
      if(_isThf){
        if(!_typeArities.insert(name, ot->numTypeArguments())){
          USER_ERROR("Symbol " + name + " used with different type arities");
        }
      }
    }
    //cout << "added: " + symbol->name() + " of type " + ot->toString() + " and functor " << fun << endl;
  }
} // endTff


OperatorType* TPTP::constructOperatorType(Type* t, VList* vars)
{
  TermList resultSort;
  Stack<TermList> argumentSorts;

  switch (t->tag()) {
    case TT_PRODUCT:
      USER_ERROR("product types are not supported");

    case TT_ATOMIC: {
      // atomic types: 0-ary predicates (propositions) and constants (0-ary functions, eg. int constant, array1 constants)
      resultSort = static_cast<AtomicType*>(t)->sort();
      break;
    }

    case TT_ARROW: {
      // non-atomic types, i.e. with arrows
      ArrowType* at = static_cast<ArrowType*>(t);
      Type* rhs = at->returnType();
      if (rhs->tag() != TT_ATOMIC) {
        USER_ERROR("complex return types are not supported");
      }

      resultSort = static_cast<AtomicType*>(rhs)->sort();
      Stack<Type*> types;
      types.push(at->argumentType());
      while (!types.isEmpty()) {
        Type *tp = types.pop();
        switch (tp->tag()) {
          case TT_ARROW:
            USER_ERROR("higher-order types are not supported");

          case TT_ATOMIC: {
            TermList sort = static_cast<AtomicType*>(tp)->sort();
            argumentSorts.push(sort);
            break;
          }

          case TT_PRODUCT: {
            ProductType* pt = static_cast<ProductType*>(tp);
            types.push(pt->rhs());
            types.push(pt->lhs());
            break;
          }
          default:
            ASSERTION_VIOLATION;
        }
      }
      break;
    }

    case TT_QUANTIFIED: {
      QuantifiedType* qt = static_cast<QuantifiedType*>(t);
      OperatorType* ot = constructOperatorType(qt->qtype(), qt->vars());
      return ot;
      //TODO check that all free variables in ot are from quantifiedVars
    }

    default:
      ASSERTION_VIOLATION;
  }

  bool isPredicate = resultSort == AtomicSort::boolSort();
  unsigned arity = (unsigned)argumentSorts.size();

  if(_containsPolymorphism){
    SortHelper::normaliseArgSorts(vars, argumentSorts);
    SortHelper::normaliseSort(vars, resultSort);
  }

  if (isPredicate && !_isThf) { //in THF, we treat predicates and boolean terms the same
    return OperatorType::getPredicateType(arity, argumentSorts.begin(), VList::length(vars));
  } else {
    return OperatorType::getFunctionType(arity, argumentSorts.begin(), resultSort, VList::length(vars));
  }
} // constructOperatorType

/**
 *
 * @author Giles
 */
TPTP::SourceRecord* TPTP::getSource()
{
  if (getTok(0).tag != T_COMMA) { // if comma is not there, source was not provided
    return 0;
  }

  consumeToken(T_COMMA);

  //Either source is a file or an inference, otherwise we don't care about it!
  //  therefore failing will return 0
 
  Token& source_kind = getTok(0);
  if(source_kind.tag != T_NAME) return 0;

  resetToks();
  if (getTok(0).tag != T_LPAR) {
    return 0;
  } else {
    resetToks();
  }
  
  //file
  if(source_kind.content == "file"){
    std::string fileName = getTok(0).content;
    resetToks();
    consumeToken(T_COMMA);
    resetToks();
    std::string nameInFile = getTok(0).content;
    resetToks();

    // cout << "Creating file source record for " << fileName << " and " << nameInFile << endl;

    consumeToken(T_RPAR);
    return new FileSourceRecord(fileName,nameInFile);
  }
  // inference
  else if(source_kind.content == "inference" || source_kind.content == "introduced"){
    bool introduced = (source_kind.content == "introduced");
    std::string name = getTok(0).content;
    resetToks();

    // cout << "Creating inference source record for " << name <<  endl;

    InferenceSourceRecord* r = new InferenceSourceRecord(name);

    if(introduced){
      // then we don't expect names and we don't care about middle info 
      resetToks();
      skipToRPAR();
      return r;
    }

    // now skip this middle information that is between [ and ]
    consumeToken(T_COMMA);
    consumeToken(T_LBRA);
    skipToRBRA();
    consumeToken(T_COMMA);
    consumeToken(T_LBRA);

    // read comma separated list of names
    Token tok;
    while((tok=getTok(0)).tag != T_RBRA){
      resetToks();
      if(tok.tag == T_COMMA) continue;
   
      if (tok.tag != T_NAME && tok.tag != T_INT) {
        cout << "read token " << tok.tag << " with content " << tok.content << endl;

        // TODO: parse errors are nice, but maybe we just want to ignore any info which we cannot understand?

        PARSE_ERROR("Source unit name expected",tok);
      }

      std::string premise = tok.content;

      tok = getTok(0);
      if (tok.tag != T_COMMA && tok.tag != T_RBRA) {
        // if the next thing is neither comma not RBRA, it is an ugly info piece we want to skip
        resetToks();
        skipToRPAR();
      } else {
        r->premises.push(premise);
        // cout << "pushed premise " << premise << endl;
      }
    }
    resetToks();

    consumeToken(T_RPAR);
    return r;
  } else {
    
    skipToRPAR();
  }

  return 0;
}


/**
 * Skip any sequence tokens, including matching pairs of left parentheses,
 * until an unmatched right parenthesis is found. Consume this right parenthesis
 * and terminate.
 * @since 15/07/2011 Manchester
 */
void TPTP::skipToRPAR()
{
  int balance = 0;
  for (;;) {
    Token tok = getTok(0);
    switch (tok.tag) {
    case T_EOF:
      PARSE_ERROR(") not found",tok);
    case T_LPAR:
      resetToks();
      balance++;
      break;
    case T_RPAR:
      resetToks();
      balance--;
      if (balance == -1) {
	return;
      }
      break;
    default:
      resetToks();
      break;
    }
  }
} // skipToRPAR

/**
 * A copy of skipToRPAR but for BRA
 */
void TPTP::skipToRBRA()
{
  int balance = 0;
  for (;;) {
    Token tok = getTok(0);
    switch (tok.tag) {
    case T_EOF:
      PARSE_ERROR(") not found",tok);
    case T_LBRA:
      resetToks();
      balance++;
      break;
    case T_RBRA:
      resetToks();
      balance--;
      if (balance == -1) {
        return;
      }
      break;
    default:
      resetToks();
      break;
    }
  }
} // skipToRBRA

/**
 * Read a simple formula (quantified formula, negation,
 * formula in parentheses, true or false).
 * @since 10/04/2011 Manchester
 */
void TPTP::simpleFormula()
{
  Token tok = getTok(0);

  switch (tok.tag) {
  case T_NOT:
    resetToks();
    _connectives.push(NOT);
    _states.push(SIMPLE_FORMULA);
    return;

  case T_FORALL:
  case T_EXISTS:
    resetToks();
    consumeToken(T_LBRA);
    _connectives.push(tok.tag == T_FORALL ? FORALL : EXISTS);
    _states.push(UNBIND_VARIABLES);
    _states.push(SIMPLE_FORMULA);
    addTagState(T_COLON);
    addTagState(T_RBRA);
    _states.push(VAR_LIST);
    return;

  case T_LPAR:
    resetToks();
    addTagState(T_RPAR);
    _states.push(FORMULA);
    return;

  case T_STRING:
    _states.push(END_EQ);
    _states.push(TERM);
    _states.push(MID_EQ);
    _states.push(TERM);
    return;
  case T_INT:
  case T_RAT:
  case T_REAL:
    //PARSE_ERROR("Sorry, polymorphic Vampire does not yet support theories", tok);
    _states.push(END_EQ);
    _states.push(TERM);
    _states.push(MID_EQ);
    _states.push(TERM);
    return;
  case T_TRUE:
    resetToks();
    _formulas.push(new Formula(true));
    return;
  case T_FALSE:
    resetToks();
    _formulas.push(new Formula(false));
    return;
  case T_NAME:
  case T_VAR:
  case T_ITE:
  case T_THEORY_FUNCTION:
  case T_LET:
  case T_LBRA:
    _states.push(FORMULA_INFIX);
    _states.push(FUN_APP);
    return;
  default:
    PARSE_ERROR("formula or term expected",tok);
  }
} // simpleFormula

/**
 * Unbind variable sort definition.
 * @since 14/07/2011 Manchester
 */
void TPTP::unbindVariables()
{
  VList::Iterator vs(_bindLists.pop());
  while (vs.hasNext()) {
    unsigned var = vs.next();
    SList** sorts = _variableSorts.getPtr(var); // sorts is now a pointer to the list stored inside _variableSorts
    ALWAYS(sorts);
    SList::pop(*sorts); // so this will modify that stored list
  }
} // unbindVariables

/**
 * Read a simple type: name or type in parentheses
 * @since 14/07/2011 Manchester
 */
void TPTP::simpleType()
{
  Token& tok = getTok(0);

  if(tok.tag == T_TYPE_QUANT) {
    _containsPolymorphism = true;
    resetToks();
    _typeTags.push(TT_QUANTIFIED);
    consumeToken(T_LBRA);
    _states.push(UNBIND_VARIABLES);
    _states.push(TYPE);
    addTagState(T_COLON);
    addTagState(T_RBRA);
    _states.push(VAR_LIST);
    return;
  }

  if(_isThf){
    _types.push(new AtomicType(readArrowSort()));
    return;
  } 

  if (tok.tag == T_LPAR) {
    resetToks();
    addTagState(T_RPAR);
    _states.push(TYPE);
    return;
  }
  _types.push(new AtomicType(readSort()));
  
} // simpleType


/**
 * Read a HOL sort and return its number 
 * @since 10/11/2017 Leicester
 * @author Ahmed Bhayat
 */
 
TermList TPTP::readArrowSort()
{
  int inBrackets = 0;
  TermStack terms;
  Token tok = getTok(0);
  TermList sort;
  TermList dummy = TermList(0, true);
  while((tok.tag != T_COMMA) && (tok.tag != T_RBRA) && (tok.tag != T_APP)){
    switch(tok.tag){
      case T_LPAR: //This will need changing when we read tuple types - AYB
        terms.push(dummy);
        inBrackets += 1;
        break;
      case T_ARROW:
        break;
      case T_RPAR:
        inBrackets -= 1;
        if(inBrackets < 0){_gpos = 0; goto afterWhile;}
          foldl(&terms);
          break;
      default:{
        sort = readSort();
        terms.push(sort);
        if(!sort.isVar() && sort.term()->arity()){
          tok = getTok(0);
          continue; 
        }               
      }
    }
    resetToks();
    tok = getTok(0);
  }
afterWhile:
  if(terms.size() != 1){
    foldl(&terms);
  }
  ASS(terms.size() == 1);
  return terms.pop();   
}
 
void TPTP::foldl(TermStack* terms)
{
  TermList item1 = terms->pop();
  TermList item2 = terms->pop();
  while(!(terms->isEmpty()) && (!item2.isSpecialVar())){
    item1 = AtomicSort::arrowSort(item2, item1);
    item2 = terms->pop();
  }
  if (!item2.isSpecialVar()){
    item1 = AtomicSort::arrowSort(item2, item1);;
  }
  terms->push(item1);
}   

void TPTP::readTypeArgs(unsigned arity)
{
  for(unsigned i = 0; i < arity; i++){
    consumeToken(T_APP);
    Token tok = getTok(0);
    if(tok.tag == T_LPAR){
      resetToks();
      _termLists.push(readArrowSort());
      consumeToken(T_RPAR);
    } else {
      _termLists.push(readArrowSort());            
    }
  }
}

/**
 * Read a sort and return its number. If a sort is not built-in, then raise an
 * exception if it has been declared and newSortExpected, or it has not been
 * declared and newSortExpected is false.
 * @since 14/07/2011 Manchester
 */
TermList TPTP::readSort()
{
  Token tok = getTok(0); 
  resetToks();
  switch (tok.tag) {
  case T_NAME:
    {
      unsigned arity = 0;
      std::string fname = tok.content;
      if(_isThf){
        arity = _typeConstructorArities.find(fname) ? _typeConstructorArities.get(fname) : 0;
        readTypeArgs(arity);
      } else {
        int c = getChar(0);
        //Polymorphic sorts of are of the form 
        //type_con(sort_1, ..., sort_n)
        //the same as standard first-order terms.
        //Code below works, but does not fit the philosophy of
        //this parser. However, recursive calls to readSort are
        //used in for array sorts and tuple sorts, so polymorphism
        //isn't uniquely evil on this front!
        if(c == '('){
          consumeToken(T_LPAR);    
          for(;;){
            arity++;
            _termLists.push(readSort());
            tok = getTok(0);
            if(tok.tag == T_COMMA){
              consumeToken(T_COMMA);
            }else if(tok.tag == T_RPAR){
              consumeToken(T_RPAR);
              break;
            } else{
              ASSERTION_VIOLATION;
            }
          }
        }
      } 
      return createTypeConApplication(fname, arity);
    }
  case T_VAR:
    {
      std::string vname = tok.content;
      unsigned var = (unsigned)_vars.insert(vname);
      return  TermList(var, false);
    }

  case T_DEFAULT_TYPE:
    return AtomicSort::defaultSort();

  case T_BOOL_TYPE:
    return AtomicSort::boolSort();

  case T_INTEGER_TYPE:
    return AtomicSort::intSort();

  case T_RATIONAL_TYPE:
    return AtomicSort::rationalSort();

  case T_REAL_TYPE:
    return AtomicSort::realSort();

  case T_TTYPE:
    return AtomicSort::superSort();

  case T_LBRA:
  {
    TermStack sorts;
    for (;;) {
      TermList sort = readSort();
      sorts.push(sort);
      if (getTok(0).tag == T_COMMA) {
        resetToks();
      } else {
        consumeToken(T_RBRA);
        break;
      }
    }

    if (sorts.length() < 2) {
      USER_ERROR("Tuple sort with less than two arguments");
    }

    return AtomicSort::tupleSort((unsigned) sorts.length(), sorts.begin());
  }
  case T_THEORY_SORT: {
    TermList sort;
    consumeToken(T_LPAR);
    switch (getTheorySort(tok)) {
      case TS_ARRAY: {
        TermList indexSort = readSort();
        consumeToken(T_COMMA);
        TermList innerSort = readSort();
        sort = AtomicSort::arraySort(indexSort, innerSort);
        break;
      }
      default:
        ASSERTION_VIOLATION;
    }
    consumeToken(T_RPAR);
    return sort;
  }
  default:
    PARSE_ERROR("sort expected",tok);
  }
} // readSort

/**
 * True if c1 has a strictly higher priority than c2.
 * @since 07/07/2011 Manchester
 */
bool TPTP::higherPrecedence(int c1,int c2)
{
  if (c1 == APP) return true;
  if (c1 == c2) return false;
  if (c1 == -1) return false;
  if (c2 == IFF) return true;
  if (c1 == IFF) return false;
  if (c2 == XOR) return true;
  if (c1 == XOR) return false;
  if (c2 == IMP) return true;
  if (c1 == IMP) return false;
  if (c2 == OR) return true;
  if (c1 == OR) return false;
  ASSERTION_VIOLATION;
} // higherPriority

bool TPTP::findInterpretedPredicate(std::string name, unsigned arity) {
  if (name == "$evaleq" || name == "$equal" || name == "$distinct") {
    return true;
  }

  if (name == "$is_int" || name == "$is_rat") {
    return arity == 1;
  }

  if (name == "$less" || name == "$lesseq" || name == "$greater" || name == "$greatereq" || name == "$divides") {
    return arity == 2;
  }

  return false;
}

/**
 * Create an and- or or-formula flattening its lhs and rhs if necessary.
 * @since 07/07/2011 Manchester
 */
Formula* TPTP::makeJunction (Connective c,Formula* lhs,Formula* rhs)
{
  if (lhs->connective() == c) {
    FormulaList* largs = lhs->args();

    if (rhs->connective() == c) {
      FormulaList::concat(largs,rhs->args());
      delete static_cast<JunctionFormula*>(rhs);
      return lhs;
    }
    // only lhs has c as the main connective
    FormulaList::concat(largs,new FormulaList(rhs));
    return lhs;
  }
  // lhs' connective is not c
  if (rhs->connective() == c) {
    static_cast<JunctionFormula*>(rhs)->setArgs(new FormulaList(lhs,
								rhs->args()));
    return rhs;
  }
  // both connectives are not c
  return new JunctionFormula(c,
			     new FormulaList(lhs,
					     new FormulaList(rhs)));
} // makeJunction

/** Add a function to the signature
 * @param name the function name
 * @param arity the function arity
 * @param added if the function is new, will be assigned true, otherwise false
 * @param arg some argument of the function, require to resolve its type for overloaded
 *        built-in functions
 */
unsigned TPTP::addFunction(std::string name,int arity,bool& added,TermList& arg)
{
  if (name == "$sum") {
    return addOverloadedFunction(name,arity,2,added,arg,
				 Theory::INT_PLUS,
				 Theory::RAT_PLUS,
				 Theory::REAL_PLUS);
  }
  if (name == "$difference") {
    return addOverloadedFunction(name,arity,2,added,arg,
				 Theory::INT_MINUS,
				 Theory::RAT_MINUS,
				 Theory::REAL_MINUS);
  }
  if (name == "$product") {
    return addOverloadedFunction(name,arity,2,added,arg,
				 Theory::INT_MULTIPLY,
				 Theory::RAT_MULTIPLY,
				 Theory::REAL_MULTIPLY);
  }
  // An odd leftover, maps to the 'most natural' kind of division
  if (name == "$divide") {
    return addOverloadedFunction(name,arity,2,added,arg,
				 Theory::INT_QUOTIENT_E,
				 Theory::RAT_QUOTIENT,
				 Theory::REAL_QUOTIENT);
  }
  if (name == "$modulo"){
    if(sortOf(arg)!=AtomicSort::intSort()){
      USER_ERROR("$modulo can only be used with integer type");
    }
    return addOverloadedFunction(name,arity,2,added,arg,
                                 Theory::INT_REMAINDER_E,  // $modulo is the always positive remainder, therefore INT_REMAINDER_E
                                 Theory::INT_REMAINDER_E,  // will not be used
                                 Theory::INT_REMAINDER_E); // will not be used
  }
  if (name == "$abs"){
    if(sortOf(arg)!=AtomicSort::intSort()){
      USER_ERROR("$abs can only be used with integer type");
    }
    return addOverloadedFunction(name,arity,1,added,arg,
                                 Theory::INT_ABS,
                                 Theory::INT_ABS,  // will not be used
                                 Theory::INT_ABS); // will not be used
  }
  if (name == "$quotient") {
    if(sortOf(arg)==AtomicSort::intSort()){
      USER_ERROR("$quotient cannot be used with integer type");
    }
    return addOverloadedFunction(name,arity,2,added,arg,
                                 Theory::INT_QUOTIENT_E,// this is a dummy
                                 Theory::RAT_QUOTIENT,
                                 Theory::REAL_QUOTIENT);
  }
  if (name == "$quotient_e") {
    return addOverloadedFunction(name,arity,2,added,arg,
                                 Theory::INT_QUOTIENT_E,
                                 Theory::RAT_QUOTIENT_E,
                                 Theory::REAL_QUOTIENT_E);
  }
  if (name == "$quotient_t") {
    return addOverloadedFunction(name,arity,2,added,arg,
                                 Theory::INT_QUOTIENT_T,
                                 Theory::RAT_QUOTIENT_T,
                                 Theory::REAL_QUOTIENT_T);
  }
  if (name == "$quotient_f") {
    return addOverloadedFunction(name,arity,2,added,arg,
                                 Theory::INT_QUOTIENT_F,
                                 Theory::RAT_QUOTIENT_F,
                                 Theory::REAL_QUOTIENT_F);
  }
  if (name == "$remainder_e") {
    return addOverloadedFunction(name,arity,2,added,arg,
                                 Theory::INT_REMAINDER_E,
                                 Theory::RAT_REMAINDER_E,
                                 Theory::REAL_REMAINDER_E);
  }
  if (name == "$remainder_t") {
    return addOverloadedFunction(name,arity,2,added,arg,
                                 Theory::INT_REMAINDER_T,
                                 Theory::RAT_REMAINDER_T,
                                 Theory::REAL_REMAINDER_T);
  }
  if (name == "$remainder_f") {
    return addOverloadedFunction(name,arity,2,added,arg,
                                 Theory::INT_REMAINDER_F,
                                 Theory::RAT_REMAINDER_F,
                                 Theory::REAL_REMAINDER_F);
  }
  if (name == "$uminus") {
    return addOverloadedFunction(name,arity,1,added,arg,
				 Theory::INT_UNARY_MINUS,
				 Theory::RAT_UNARY_MINUS,
				 Theory::REAL_UNARY_MINUS);
  }
  if (name == "$successor"){
    if(sortOf(arg)!=AtomicSort::intSort()){
      USER_ERROR("$succ can only be used with integer type");
    }
    return addOverloadedFunction(name,arity,1,added,arg,
                                 Theory::INT_SUCCESSOR,
                                 Theory::INT_SUCCESSOR,  // will not be used
                                 Theory::INT_SUCCESSOR); // will not be used
  }
  if (name == "$floor") {
    return addOverloadedFunction(name,arity,1,added,arg,
                                 Theory::INT_FLOOR,
                                 Theory::RAT_FLOOR,
                                 Theory::REAL_FLOOR);
  }
  if (name == "$ceiling") {
    return addOverloadedFunction(name,arity,1,added,arg,
                                 Theory::INT_CEILING,
                                 Theory::RAT_CEILING,
                                 Theory::REAL_CEILING);
  }
  if (name == "$truncate") {
    return addOverloadedFunction(name,arity,1,added,arg,
                                 Theory::INT_TRUNCATE,
                                 Theory::RAT_TRUNCATE,
                                 Theory::REAL_TRUNCATE);
  }
  if (name == "$round") {
    return addOverloadedFunction(name,arity,1,added,arg,
                                 Theory::INT_ROUND,
                                 Theory::RAT_ROUND,
                                 Theory::REAL_ROUND);
  }
  if (name == "$to_int") {
    return addOverloadedFunction(name,arity,1,added,arg,
				 Theory::INT_TO_INT,
				 Theory::RAT_TO_INT,
				 Theory::REAL_TO_INT);
  }
  if (name == "$to_rat") {
    return addOverloadedFunction(name,arity,1,added,arg,
				 Theory::INT_TO_RAT,
				 Theory::RAT_TO_RAT,
				 Theory::REAL_TO_RAT);
  }
  if (name == "$to_real") {
    return addOverloadedFunction(name,arity,1,added,arg,
				 Theory::INT_TO_REAL,
				 Theory::RAT_TO_REAL,
				 Theory::REAL_TO_REAL);
  } 
  if (name == "vPI"  || name == "vSIGMA"){
    return env.signature->getPiSigmaProxy(name); 
  }
  if (arity > 0) {
    return env.signature->addFunction(name,arity,added);
  }
  return addUninterpretedConstant(name,_overflow,added);
} // addFunction

/** Add a predicate to the signature
 * @param name the predicate name
 * @param arity the predicate arity
 * @param added if the predicate is new, will be assigned true, otherwise false
 * @param arg some argument of the predicate, require to resolve its type for overloaded
 *        built-in predicates
 * @return the predicate number in the signature, or -1 if it is a different name for an equality
 *         predicate
 */
int TPTP::addPredicate(std::string name,int arity,bool& added,TermList& arg)
{
  if (name == "$evaleq" || name == "$equal") {
    return -1;
  }
  if (name == "$less") {
    return addOverloadedPredicate(name,arity,2,added,arg,
				  Theory::INT_LESS,
				  Theory::RAT_LESS,
				  Theory::REAL_LESS);
  }
  if (name == "$lesseq") {
    return addOverloadedPredicate(name,arity,2,added,arg,
				  Theory::INT_LESS_EQUAL,
				  Theory::RAT_LESS_EQUAL,
				  Theory::REAL_LESS_EQUAL);
  }
  if (name == "$greater") {
    return addOverloadedPredicate(name,arity,2,added,arg,
				  Theory::INT_GREATER,
				  Theory::RAT_GREATER,
				  Theory::REAL_GREATER);
  }
  if (name == "$greatereq") {
    return addOverloadedPredicate(name,arity,2,added,arg,
				  Theory::INT_GREATER_EQUAL,
				  Theory::RAT_GREATER_EQUAL,
				  Theory::REAL_GREATER_EQUAL);
  }
  if (name == "$is_int") {
    return addOverloadedPredicate(name,arity,1,added,arg,
				  Theory::INT_IS_INT,
				  Theory::RAT_IS_INT,
				  Theory::REAL_IS_INT);
  }
  if (name == "$divides"){
    if(sortOf(arg)!=AtomicSort::intSort()){
      USER_ERROR("$divides can only be used with integer type");
    }
    return addOverloadedPredicate(name,arity,2,added,arg,
                                  Theory::INT_DIVIDES,
                                  Theory::INT_DIVIDES,  // will not be used
                                  Theory::INT_DIVIDES); // will not be used
  }
  if (name == "$is_rat") {
    return addOverloadedPredicate(name,arity,1,added,arg,
				  Theory::INT_IS_RAT,
				  Theory::RAT_IS_RAT,
				  Theory::REAL_IS_RAT);
  } 
  if(name == "$distinct"){
    // special case for distinct, dealt with in formulaInfix
    return -2;
  }
  return env.signature->addPredicate(name,arity,added);
} // addPredicate


unsigned TPTP::addOverloadedFunction(std::string name,int arity,int symbolArity,bool& added,TermList& arg,
				     Theory::Interpretation integer,Theory::Interpretation rational,
				     Theory::Interpretation real)
{
  if (arity != symbolArity) {
    USER_ERROR(name + " is used with " + Int::toString(arity) + " argument(s) when there were "+Int::toString(symbolArity)+" expected");
  }
  TermList srt = sortOf(arg);
  TermList* n = arg.next();
  for(int i=1;i<arity;i++){
    if(sortOf(*n)!=srt){
      std::string msg = "The interpreted function symbol " + name + " is not used with a single sort.";
      msg += "\nArgument 0 is "+srt.toString()+" and argument "+Lib::Int::toString(i)+" is "+sortOf(*n).toString();
      if(_isFof){ msg += "\nCheck that you are using tff if you want numbers to be interpreted"; }
      USER_ERROR(msg);
    }
    n = n->next();
  }
  if (srt == AtomicSort::intSort()) {
    return env.signature->addInterpretedFunction(integer,name);
  }
  if (srt == AtomicSort::rationalSort()) {
    return env.signature->addInterpretedFunction(rational,name);
  }
  if (srt == AtomicSort::realSort()) {
    return env.signature->addInterpretedFunction(real,name);
  }
  USER_ERROR((std::string)"The symbol " + name + " is used with a non-numeric type");
} // addOverloadedFunction

unsigned TPTP::addOverloadedPredicate(std::string name,int arity,int symbolArity,bool& added,TermList& arg,
				     Theory::Interpretation integer,Theory::Interpretation rational,
				     Theory::Interpretation real)
{
  if (arity != symbolArity) {
    USER_ERROR(name + " is used with " + Int::toString(arity) + " argument(s) when there were "+Int::toString(symbolArity)+" expected");
  }
  TermList srt = sortOf(arg);
  TermList* n = arg.next();
  for(int i=1;i<arity;i++){
    if(sortOf(*n)!=srt){
      std::string msg = "The interpreted predicate symbol " + name + " is not used with a single sort.";
      msg += "\nArgument 0 is "+srt.toString()+" and argument "+Lib::Int::toString(i)+" is "+sortOf(*n).toString();
      if(_isFof){ msg += "Check that you are using tff if you want numbers to be interpreted"; }
      USER_ERROR(msg);
    }
    n = n->next(); 
  }
  
  if (srt == AtomicSort::intSort()) {
    return env.signature->addInterpretedPredicate(integer,name);
  }
  if (srt == AtomicSort::rationalSort()) {
    return env.signature->addInterpretedPredicate(rational,name);
  }
  if (srt == AtomicSort::realSort()) {
    return env.signature->addInterpretedPredicate(real,name);
  }
  USER_ERROR((std::string)"The symbol " + name + " is used with a non-numeric type");
} // addOverloadedPredicate

/**
 * Return the sort of the term.
 * @since 29/07/2011 Manchester
 * @since 03/05/2013 train Manchester-London bug fix
 * @author Andrei Voronkov
 */
TermList TPTP::sortOf(TermList t)
{
  for (;;) {
    if (t.isVar()) {
      SList* sorts;
      if (_variableSorts.find(t.var(),sorts) && SList::isNonEmpty(sorts)) {
        return sorts->head();
      }
      // there might be variables whose sort is undeclared,
      // in this case they have the default sort
      TermList def = AtomicSort::defaultSort();
      bindVariable(t.var(), def);
      return def;
    }
    TermList sort;
    TermList mvar;
    if (SortHelper::getResultSortOrMasterVariable(t.term(), sort, mvar)) { //TODO update
      return sort;
    } else {
      t = mvar;
    }
  }
} // sortOf

/**
 * Add an integer constant by reading it from the std::string name.
 * If it overflows, create an uninterpreted constant of the
 * integer type and the name 'name'. Check that the name of the constant
 * does not collide with user-introduced names of uninterpreted constants.
 * @since 22/07/2011 Manchester
 * @since 03/05/2013 train Manchester-London, bug fix: integers are treated
 *   as terms of the default sort when fof() or cnf() is used
 * @author Andrei Voronkov
 */
unsigned TPTP::addIntegerConstant(const std::string& name, Set<std::string>& overflow, bool defaultSort)
{
  try {
    return env.signature->addIntegerConstant(name,defaultSort);
  }
  catch (Kernel::ArithmeticException&) {
    bool added;
    unsigned fun = env.signature->addFunction(name,0,added,true /* overflown constant*/);
    if (added) {
      overflow.insert(name);
      Signature::Symbol* symbol = env.signature->getFunction(fun);
      symbol->setType(OperatorType::getConstantsType(defaultSort ? AtomicSort::defaultSort() : AtomicSort::intSort()));
    }
    else if (!overflow.contains(name)) {
      USER_ERROR((std::string)"Cannot use name '" + name + "' as an atom name since it collides with an integer number");
    }
    return fun;
  }
} // TPTP::addIntegerConstant

/**
 * Add an rational constant by reading it from the std::string name.
 * If it overflows, create an uninterpreted constant of the
 * rational type and the name 'name'. Check that the name of the constant
 * does not collide with user-introduced names of uninterpreted constants.
 * @since 22/07/2011 Manchester
 * @since 03/05/2013 train Manchester-London, fix to handle difference
 *    between treating rationals using fof() and tff()
 * @author Andrei Voronkov
 */
unsigned TPTP::addRationalConstant(const std::string& name, Set<std::string>& overflow, bool defaultSort)
{
  size_t i = name.find_first_of("/");
  ASS(i != std::string::npos);
  try {
    return env.signature->addRationalConstant(name.substr(0,i),
					      name.substr(i+1),
					      defaultSort);
  }
  catch(Kernel::ArithmeticException&) {
    bool added;
    unsigned fun = env.signature->addFunction(name,0,added,true /* overflown constant*/);
    if (added) {
      overflow.insert(name);
      Signature::Symbol* symbol = env.signature->getFunction(fun);
      symbol->setType(OperatorType::getConstantsType(defaultSort ? AtomicSort::defaultSort() : AtomicSort::rationalSort()));
    }
    else if (!overflow.contains(name)) {
      USER_ERROR((std::string)"Cannot use name '" + name + "' as an atom name since it collides with an rational number");
    }
    return fun;
  }
} // TPTP::addRationalConstant

/**
 * Add an real constant by reading it from the std::string name.
 * If it overflows, create an uninterpreted constant of the
 * real type and the name 'name'. Check that the name of the constant
 * does not collide with user-introduced names of uninterpreted constants.
 * @since 22/07/2011 Manchester
 * @since 03/05/2013 train Manchester-London, fix to handle difference
 *    between treating rationals using fof() and tff()
 * @author Andrei Voronkov
 */
unsigned TPTP::addRealConstant(const std::string& name, Set<std::string>& overflow, bool defaultSort)
{
  try {
    return env.signature->addRealConstant(name,defaultSort);
  }
  catch(Kernel::ArithmeticException&) {
    bool added;
    unsigned fun = env.signature->addFunction(name,0,added,true /* overflown constant*/);
    if (added) {
      overflow.insert(name);
      Signature::Symbol* symbol = env.signature->getFunction(fun);
      symbol->setType(OperatorType::getConstantsType(defaultSort ? AtomicSort::defaultSort() : AtomicSort::realSort()));
    }
    else if (!overflow.contains(name)) {
      USER_ERROR((std::string)"Cannot use name '" + name + "' as an atom name since it collides with an real number");
    }
    return fun;
  }
}  // TPTP::addRealConstant


/**
 * Add an uninterpreted constant by reading it from the std::string name.
 * Check that the name of the constant does not collide with uninterpreted constants
 * created by the parser from overflown input numbers.
 * @since 22/07/2011 Manchester
 */
unsigned TPTP::addUninterpretedConstant(const std::string& name, Set<std::string>& overflow, bool& added)
{
  if (overflow.contains(name)) {
    USER_ERROR((std::string)"Cannot use name '" + name + "' as an atom name since it collides with an integer number");
  }
  //TODO make sure Vampire internal names are unique to Vampire
  //and cannot occur in the input AYB
  if(name == "vAND" || name == "vOR" || name == "vIMP" ||
     name == "vIFF" || name == "vXOR"){
    return env.signature->getBinaryProxy(name);
  } else if (name == "vNOT"){
    return env.signature->getNotProxy();
  }
  return env.signature->addFunction(name,0,added);
} // TPTP::addUninterpretedConstant

/**
 * Associate name @b name with unit @b unit
 * Each formula can have its name assigned at most once
 */
void TPTP::assignAxiomName(const Unit* unit, std::string& name)
{
  ALWAYS(_axiomNames.insert(unit->number(), name));
} // TPTP::assignAxiomName

/**
 * If @b unit has a name associated, assign it into @b result,
 * and return true; otherwise return false
 */
bool TPTP::findAxiomName(const Unit* unit, std::string& result)
{
  return _axiomNames.find(unit->number(), result);
} // TPTP::findAxiomName

/**
 * Process vampire() declaration
 * @since 25/08/2009 Redmond
 */
void TPTP::vampire()
{
  consumeToken(T_LPAR);
  std::string nm = name();

  if (nm == "option") { // vampire(option,age_weight_ratio,3)
    consumeToken(T_COMMA);
    std::string opt = name();
    consumeToken(T_COMMA);
    Token tok = getTok(0);
    switch (tok.tag) {
    case T_INT:
    case T_REAL:
    case T_NAME:
      env.options->set(opt,tok.content);
      resetToks();
      break;
    default:
      PARSE_ERROR("either atom or number expected as a value of a Vampire option",tok);
    }
  }
  // Allows us to insert LaTeX templates for predicate and function symbols
  else if(nm == "latex"){
    consumeToken(T_COMMA);
    std::string kind = name();
    bool pred;
    if (kind == "predicate") {
      pred = true;
    }
    else if (kind == "function") {
      pred = false;
    }
    else {
      PARSE_ERROR("either 'predicate' or 'function' expected",getTok(0));
    }
    consumeToken(T_COMMA);
    std::string symb = name();
    consumeToken(T_COMMA);
    Token tok = getTok(0);
    if (tok.tag != T_INT) {
      PARSE_ERROR("a non-negative integer (denoting arity) expected",tok);
    }
    unsigned arity;
    if (!Int::stringToUnsignedInt(tok.content,arity)) {
      PARSE_ERROR("a number denoting arity expected",tok);
    }
    resetToks();
    consumeToken(T_COMMA);
    tok = getTok(0);
    if(tok.tag != T_STRING){
      PARSE_ERROR("a template string expected",tok);
    }
    std::string temp = tok.content;
    resetToks();
    if(pred){
      consumeToken(T_COMMA);
      std::string pol= name();
      bool polarity;
      if(pol=="true"){polarity=true;}else if(pol=="false"){polarity=false;}
      else{ PARSE_ERROR("polarity expected (true/false)",getTok(0)); }
      unsigned f = env.signature->addPredicate(symb,arity);
      theory->registerLaTeXPredName(f,polarity,temp);
    }
    else{
      unsigned f = env.signature->addFunction(symb,arity);
      theory->registerLaTeXFuncName(f,temp);
    }
  }
  else if (nm == "symbol") {
    consumeToken(T_COMMA);
    std::string kind = name();
    bool pred;
    if (kind == "predicate") {
      pred = true;
    }
    else if (kind == "function") {
      pred = false;
    }
    else {
      PARSE_ERROR("either 'predicate' or 'function' expected",getTok(0));
    }
    consumeToken(T_COMMA);
    std::string symb = name();
    consumeToken(T_COMMA);
    Token tok = getTok(0);
    if (tok.tag != T_INT) {
      PARSE_ERROR("a non-negative integer (denoting arity) expected",tok);
    }
    unsigned arity;
    if (!Int::stringToUnsignedInt(tok.content,arity)) {
      PARSE_ERROR("a number denoting arity expected",tok);
    }
    resetToks();
    consumeToken(T_COMMA);
    Color color = COLOR_INVALID;
    bool skip = false, uncomputable = false;
    std::string lr = name();
    if (lr == "left") {
      color=COLOR_LEFT;
    }
    else if (lr == "right") {
      color=COLOR_RIGHT;
    }
    else if (lr == "skip") {
      skip = true;
    }
    else if (lr == "uncomputable") {
      uncomputable = true;
    }
    else {
      PARSE_ERROR("'left', 'right', 'skip' or 'uncomputable' expected",getTok(0));
    }
    if (!uncomputable) {
      env.colorUsed = true;
    }
    Signature::Symbol* sym = pred
                             ? env.signature->getPredicate(env.signature->addPredicate(symb,arity))
                             : env.signature->getFunction(env.signature->addFunction(symb,arity));
    if (skip) {
      sym->markSkip();
    }
    else if (uncomputable) {
      sym->markUncomputable();
    }
    else {
      ASS_NEQ(color, COLOR_INVALID);
      sym->addColor(color);
    }
  }
  else if (nm == "left_formula") { // e.g. vampire(left_formula)
    _currentColor = COLOR_LEFT;
  }
  else if (nm == "right_formula") { // e.g. vampire(left_formula)
    _currentColor = COLOR_RIGHT;
  }
  else if (nm == "end_formula") { // e.g. vampire(left_formula)
    _currentColor = COLOR_TRANSPARENT;
  }
  else if (nm == "model_check"){
    consumeToken(T_COMMA);
    std::string command = name();
    if(command == "formulas_start"){
      _modelDefinition = false;
    }
    else if(command == "formulas_end"){
      // do nothing
    }
    else if(command == "model_start"){
      _modelDefinition = true;
    }
    else if(command == "model_end"){
      _modelDefinition = false;
    }
    else USER_ERROR("Unknown model_check command");
  }
  else {
    USER_ERROR((std::string)"Unknown vampire directive: "+nm);
  }
  consumeToken(T_RPAR);
  consumeToken(T_DOT);
} // vampire

#if VDEBUG
const char* TPTP::toString(State s)
{
  switch (s) {
  case UNIT_LIST:
    return "UNIT_LIST";
  case CNF:
    return "CNF";
  case FOF:
    return "FOF";
  case VAMPIRE:
    return "VAMPIRE";
  case FORMULA:
    return "FORMULA";
  case END_FOF:
    return "END_FOF";
  case SIMPLE_FORMULA:
    return "SIMPLE_FORMULA";
  case END_FORMULA:
    return "END_FORMULA";
  case FORMULA_INSIDE_TERM:
    return "FORMULA_INSIDE_TERM";
  case END_FORMULA_INSIDE_TERM:
    return "END_FORMULA_INSIDE_TERM";
  case END_TERM_AS_FORMULA:
    return "END_TERM_AS_FORMULA";
  case VAR_LIST:
    return "VAR_LIST";
  case FUN_APP:
    return "FUN_APP";
  case FORMULA_INFIX:
    return "FORMULA_INFIX";
  case ARGS:
    return "ARGS";
  case TERM:
    return "TERM";
  case TERM_INFIX:
    return "TERM_INFIX";
  case END_TERM:
    return "END_TERM";
  case TAG:
    return "TAG";
  case INCLUDE:
    return "INCLUDE";
  case END_EQ:
    return "END_EQ";
  case TFF:
    return "TFF";
  case THF:
    return "THF";
  case TYPE:
    return "TYPE";
  case END_TFF:
    return "END_TFF";
  case END_APP:
    return "END_APP";
  case HOL_FORMULA:
    return "HOL_FORMULA";
  case END_HOL_FORMULA:
    return "END_HOL_FORMULA";
  case HOL_TERM:
    return "HOL_TERM";
  case END_TYPE:
    return "END_TYPE";
  case SIMPLE_TYPE:
    return "SIMPLE_TYPE";
  case END_THEORY_FUNCTION:
    return "END_THEORY_FUNCTION";
  case END_ARGS:
    return "END_ARGS";
  case MID_EQ:
    return "MID_EQ";
  case LET_TYPE:
    return "LET_TYPE";
  case END_LET_TYPES:
    return "END_LET_TYPES";
  case DEFINITION:
    return "DEFINITION";
  case MID_DEFINITION:
    return "MID_DEFINITION";
  case END_DEFINITION:
    return "END_DEFINITION";
  case SYMBOL_DEFINITION:
    return "SYMBOL_DEFINITION";
  case TUPLE_DEFINITION:
    return "TUPLE_DEFINITION";
  case END_LET:
    return "END_LET";
  case UNBIND_VARIABLES:
    return "UNBIND_VARIABLES";
  case END_ITE:
    return "END_ITE";
  case END_TUPLE:
    return "END_TUPLE";
  default:
    cout << (int)s << "\n";
    ASS(false);
    break;
  }
}
#endif

#ifdef DEBUG_SHOW_STATE
void TPTP::printStacks() {

  Stack<State>::Iterator stit(_states);
  cout << "States:";
  if   (!stit.hasNext()) cout << " <empty>";
  while (stit.hasNext()) cout << " " << toString(stit.next());
  cout << endl;

  /*Stack<Type*>::Iterator tyit(_types);
  cout << "Types:";
  if   (!tyit.hasNext()) cout << " <empty>";
  while (tyit.hasNext()) cout << " " << tyit.next()->tag();
  cout << endl;

  Stack<int>::Iterator cit(_connectives);
  cout << "Connectives:";
  if   (!cit.hasNext()) cout << " <empty>";
  while (cit.hasNext()) cout << " " << cit.next();
  cout << endl; 

  Stack<std::string>::Iterator sit(_strings);
  cout << "Strings:";
  if   (!sit.hasNext()) cout << " <empty>";
  while (sit.hasNext()) cout << " " << sit.next();
  cout << endl;

  Stack<int>::Iterator iit(_ints);
  cout << "Ints:";
  if   (!iit.hasNext()) cout << " <empty>";
  while (iit.hasNext()) cout << " " << iit.next();
  cout << endl;

  Stack<bool>::Iterator bit(_bools);
  cout << "Bools:";
  if   (!bit.hasNext()) cout << " <empty>";
  while (bit.hasNext()) cout << " " << bit.next();
  cout << endl;
  */

  Stack<TermList>::Iterator tit(_termLists);
  cout << "Terms:";
  if   (!tit.hasNext()) cout << " <empty>";
  while (tit.hasNext()) cout << " " << tit.next().toString();
  cout << endl;

  Stack<Formula*>::Iterator fit(_formulas);
  cout << "Formulas:";
  if   (!fit.hasNext()) cout << " <empty>";
  while (fit.hasNext()) cout << " " << fit.next()->toString();
  cout << endl;

  /*
  Stack<Formula::VarList*>::Iterator vlit(_varLists);
  cout << "Var lists:";
  if   (!vlit.hasNext()) cout << " <empty>";
  while (vlit.hasNext()) {
    Formula::VarList::Iterator vit(vlit.next());
    if (!vit.hasNext()) {
      cout << " <empty>";
    } else {
      cout << " [";
      while (vit.hasNext()) {
        cout << vit.next();
        if (vit.hasNext()) cout << " ";
      };
      cout << "]";
    }
  }
  cout << endl;

  Map<int, SortList*>::Iterator vsit(_variableSorts);
  cout << "Variables sorts:";
  if   (!vsit.hasNext()) cout << "<empty>";
  int vsitKey;
  SortList* vsitVal;
  while (vsit.hasNext()) {
    vsit.next(vsitKey, vsitVal);
    cout << " {" << vsitKey << " ->";
    SortList::Iterator slit(vsitVal);
    if   (!slit.hasNext()) cout << " <empty>";
    while (slit.hasNext()) cout << " " << (slit.next()).toString();
    cout << "}";
  }
  cout << endl;

  Stack<SortList*>::Iterator slsit(_sortLists);
  cout << "Sort lists: ";
  if   (!slsit.hasNext()) cout << "<empty>";
  while (slsit.hasNext()) {
    SortList* sl = slsit.next();
    SortList::Iterator slit(sl);
    if   (!slit.hasNext()) cout << "<empty>";
    while (slit.hasNext()) cout << (slit.next()).toString() << " ";
    cout << ";";
  }
  cout << endl;

  Stack<TheoryFunction>::Iterator tfit(_theoryFunctions);
  cout << "Theory functions: ";
  if   (!tfit.hasNext()) cout << " <empty>";
  while (tfit.hasNext()) cout << " " << tfit.next();
  cout << endl;

  Stack<LetSymbols>::Iterator lfsit(_letSymbols);
  cout << "Let functions scopes: ";
  if (!lfsit.hasNext()) cout << "<empty>";
  while (lfsit.hasNext()) {
    LetSymbols lfs = lfsit.next();
    LetSymbols::Iterator sit(lfs);
    if (!sit.hasNext()) {
      cout << "<empty>";
    } else {
      unsigned i = lfs.length();
      while (sit.hasNext()) {
        LetSymbol f    = sit.next();
        std::string name     = f.first.first;
        unsigned arity   = f.first.second;
        unsigned symbol  = f.second.first;
        bool isPredicate = f.second.second;

        std::string symbolName = isPredicate ? env.signature->predicateName(symbol)
                                         : env.signature->functionName (symbol);

        cout << name << "/" << arity << " -> " << symbolName;
        if (--i > 0) {
          cout << ", ";
        }
      };
    }
  }
  cout << endl;

  Stack<LetSymbols>::Iterator clfsit(_letTypedSymbols);
  cout << "Current let functions scopes: ";
  if (!clfsit.hasNext()) cout << "<empty>";
  while (clfsit.hasNext()) {
    LetSymbols lfs = clfsit.next();
    LetSymbols::Iterator csit(lfs);
    if (!csit.hasNext()) {
      cout << "<empty>";
    } else {
      unsigned i = lfs.length();
      while (csit.hasNext()) {
        LetSymbol f    = csit.next();
        std::string name     = f.first.first;
        unsigned arity   = f.first.second;
        unsigned symbol  = f.second.first;
        bool isPredicate = f.second.second;

        std::string symbolName = isPredicate ? env.signature->predicateName(symbol)
                                         : env.signature->functionName (symbol);

        cout << name << "/" << arity << " -> " << symbolName;
        if (--i > 0) {
          cout << ", ";
        }
      };
    }
  }
  cout << endl;

  Stack<LetDefinitions>::Iterator lbsit(_letDefinitions);
  cout << "Let definitions: ";
  if (!lbsit.hasNext()) cout << "<empty>";
  while (lbsit.hasNext()) {
    LetDefinitions lbs = lbsit.next();
    LetDefinitions::Iterator lbit(lbs);
    if (!lbit.hasNext()) {
      cout << "<empty>";
    } else {
      cout << "[";
      unsigned i = (unsigned)lbs.length();
      while (lbit.hasNext()) {
        LetSymbolReference ref = lbit.next();
        unsigned symbol = SYMBOL(ref);
        bool isPredicate = IS_PREDICATE(ref);
        std::string symbolName = isPredicate ? env.signature->predicateName(symbol)
                                         : env.signature->functionName (symbol);
        cout << symbolName;
        if (--i > 0) {
          cout << ", ";
        }
      }
      cout << "]";
    }
  }*/
  cout << endl;
}
#endif<|MERGE_RESOLUTION|>--- conflicted
+++ resolved
@@ -1451,15 +1451,11 @@
 
   _bools.push(true); // to denote that it is an FOF formula
   _isQuestion = false;
-<<<<<<< HEAD
   _isExternal = false;
-  if (tp == "axiom" || tp == "plain") {
-=======
-  if(_modelDefinition){
+  if (_modelDefinition) {
     _lastInputType = UnitInputType::MODEL_DEFINITION;
   }
   else if (tp == "axiom" || tp == "plain") {
->>>>>>> 2d67dfb7
     _lastInputType = UnitInputType::AXIOM;
   }
   else if (tp == "extensionality"){
