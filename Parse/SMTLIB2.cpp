/*
 * This file is part of the source code of the software program
 * Vampire. It is protected by applicable
 * copyright laws.
 *
 * This source code is distributed under the licence found here
 * https://vprover.github.io/license.html
 * and in the source directory
 */
/**
 * @file SMTLIB.cpp
 * Implements class SMTLIB.
 */

#include <climits>
#include <fstream>

#include "Lib/Environment.hpp"
#include "Lib/NameArray.hpp"
#include "Lib/StringUtils.hpp"
#include "Kernel/Clause.hpp"
#include "Kernel/ColorHelper.hpp"
#include "Kernel/Formula.hpp"
#include "Kernel/FormulaUnit.hpp"
#include "Kernel/Inference.hpp"
#include "Kernel/Signature.hpp"
#include "Kernel/SortHelper.hpp"
#include "Kernel/SubstHelper.hpp"
#include "Kernel/Substitution.hpp"

#include "Shell/LispLexer.hpp"
#include "Shell/Options.hpp"
#include "Shell/SMTLIBLogic.hpp"
#include "Shell/TermAlgebra.hpp"

#include "SMTLIB2.hpp"

#include "TPTP.hpp"

#undef LOGGING
#define LOGGING 0

#if LOGGING
#define LOG1(arg) cout << arg << endl;
#define LOG2(a1,a2) cout << a1 << a2 << endl;
#define LOG3(a1,a2,a3) cout << a1 << a2 << a3 << endl;
#define LOG4(a1,a2,a3,a4) cout << a1 << a2 << a3 << a4 << endl;
#else
#define LOG1(arg)
#define LOG2(a1,a2)
#define LOG3(a1,a2,a3)
#define LOG4(a1,a2,a3,a4)
#endif

namespace Parse {

SMTLIB2::SMTLIB2(const Options& opts)
: _logicSet(false),
  _logic(SMT_UNDEFINED),
  _numeralsAreReal(false),
  _formulas(nullptr)
{
  CALL("SMTLIB2::SMTLIB2");
}

void SMTLIB2::parse(istream& str)
{
  CALL("SMTLIB2::parse(istream&)");

  LispLexer lex(str);
  LispParser lpar(lex);
  LExpr* expr = lpar.parse();
  parse(expr);
}

void SMTLIB2::parse(LExpr* bench)
{
  CALL("SMTLIB2::parse(LExpr*)");

  ASS(bench->isList());
  readBenchmark(bench->list);
}

void SMTLIB2::readBenchmark(LExprList* bench)
{
  CALL("SMTLIB2::readBenchmark");
  LispListReader bRdr(bench);

  // iteration over benchmark top level entries
  while(bRdr.hasNext()){
    LExpr* lexp = bRdr.next();

    LOG2("readBenchmark ",lexp->toString(true));

    LispListReader ibRdr(lexp);

    if (ibRdr.tryAcceptAtom("set-logic")) {
      if (_logicSet) {
        USER_ERROR("set-logic can appear only once in a problem");
      }
      readLogic(ibRdr.readAtom());
      ibRdr.acceptEOL();
      continue;
    }

    if (ibRdr.tryAcceptAtom("set-info")) {

      if (ibRdr.tryAcceptAtom(":status")) {
        _statusStr = ibRdr.readAtom();
        ibRdr.acceptEOL();
        continue;
      }

      if (ibRdr.tryAcceptAtom(":source")) {
        _sourceInfo = ibRdr.readAtom();
        ibRdr.acceptEOL();
        continue;
      }

      // ignore unknown info
      ibRdr.readAtom();
      ibRdr.readAtom();
      ibRdr.acceptEOL();
      continue;
    }

    if (ibRdr.tryAcceptAtom("declare-sort")) {
      vstring name = ibRdr.readAtom();
      vstring arity;
      if (!ibRdr.tryReadAtom(arity)) {
        USER_ERROR("Unspecified arity while declaring sort: "+name);
      }

      readDeclareSort(name,arity);

      ibRdr.acceptEOL();

      continue;
    }

    if (ibRdr.tryAcceptAtom("define-sort")) {
      vstring name = ibRdr.readAtom();
      LExprList* args = ibRdr.readList();

      if (!ibRdr.hasNext()) {
        USER_ERROR("define-sort expects a sort definition body");
      }
      LExpr* body = ibRdr.readNext();

      readDefineSort(name,args,body);

      ibRdr.acceptEOL();

      continue;
    }

    if (ibRdr.tryAcceptAtom("declare-fun")) {
      vstring name = ibRdr.readAtom();
      LExprList* iSorts = ibRdr.readList();

      if (!ibRdr.hasNext()) {
        USER_ERROR("declare-fun expects an output sort");
      }
      LExpr* oSort = ibRdr.readNext();

      readDeclareFun(name,iSorts,oSort);

      ibRdr.acceptEOL();

      continue;
    }

    if (ibRdr.tryAcceptAtom("declare-datatype")) {
      LExpr *sort = ibRdr.readNext();
      LExprList *datatype = ibRdr.readList();

      readDeclareDatatype(sort, datatype);

      ibRdr.acceptEOL();

      continue;
    }

    if (ibRdr.tryAcceptAtom("declare-datatypes")) {
      LExprList* sorts = ibRdr.readList();
      LExprList* datatypes = ibRdr.readList();

      readDeclareDatatypes(sorts, datatypes, false);

      ibRdr.acceptEOL();

      continue;
    }

    if (ibRdr.tryAcceptAtom("declare-codatatypes")) {
      LExprList* sorts = ibRdr.readList();
      LExprList* datatypes = ibRdr.readList();

      readDeclareDatatypes(sorts, datatypes, true);

      ibRdr.acceptEOL();

      continue;
    }
    
    if (ibRdr.tryAcceptAtom("declare-const")) {
      vstring name = ibRdr.readAtom();
      if (!ibRdr.hasNext()) {
        USER_ERROR("declare-const expects a const definition body");
      }
      LExpr* oSort = ibRdr.readNext();

      readDeclareFun(name,nullptr,oSort);

      ibRdr.acceptEOL();

      continue;
    }

    if (ibRdr.tryAcceptAtom("define-fun")) {
      vstring name = ibRdr.readAtom();
      LExprList* iArgs = ibRdr.readList();
      if (!ibRdr.hasNext()) {
        USER_ERROR("define-fun expects an output sort");
      }
      LExpr* oSort = ibRdr.readNext();
      if (!ibRdr.hasNext()) {
        USER_ERROR("define-fun expects a fun definition body");
      }
      LExpr* body = ibRdr.readNext();

      readDefineFun(name,iArgs,oSort,body);

      ibRdr.acceptEOL();

      continue;
    }

    if (ibRdr.tryAcceptAtom("define-fun-rec")) {
      vstring name = ibRdr.readAtom();
      LExprList *iArgs = ibRdr.readList();
      LExpr *oSort = ibRdr.readNext();
      LExpr *body = ibRdr.readNext();

      readDefineFun(name, iArgs, oSort, body, true /*recursive*/);

      ibRdr.acceptEOL();

      continue;
    }

    if (ibRdr.tryAcceptAtom("assert")) {
      if (!ibRdr.hasNext()) {
        USER_ERROR("assert expects a body");
      }
      LExpr* body = ibRdr.readNext();
      readAssert(body);

      ibRdr.acceptEOL();

      continue;
    }

    if (ibRdr.tryAcceptAtom("assert-not")) {
      if (!ibRdr.hasNext()) {
        USER_ERROR("assert-not expects a body");
      }
      LExpr* body = ibRdr.readNext();
      readAssertNot(body);

      ibRdr.acceptEOL();

      continue;
    }

    if (ibRdr.tryAcceptAtom("assert-theory")) {
      if (!ibRdr.hasNext()) {
        USER_ERROR("assert-theory expects a body");
      }
      LExpr* body = ibRdr.readNext();
      readAssertTheory(body);

      ibRdr.acceptEOL();

      continue;
    }

    // not an official SMTLIB command
    if (ibRdr.tryAcceptAtom("color-symbol")) {
      vstring symbol = ibRdr.readAtom();

      if (ibRdr.tryAcceptAtom(":left")) {
        colorSymbol(symbol, Color::COLOR_LEFT);
      } else if (ibRdr.tryAcceptAtom(":right")) {
        colorSymbol(symbol, Color::COLOR_RIGHT);
      } else {
        USER_ERROR("'"+ibRdr.readAtom()+"' is not a color keyword");
      }

      ibRdr.acceptEOL();

      continue;
    }

    if (ibRdr.tryAcceptAtom("check-sat")) {
      if (bRdr.hasNext()) {
        LispListReader exitRdr(bRdr.readList());
        // The only thing we allow after check-sat is get-unsat-core
        if(exitRdr.tryAcceptAtom("get-unsat-core")){
           env.options->setOutputMode(Options::Output::UCORE);
           exitRdr = LispListReader(bRdr.readList());
        }
        if (!exitRdr.tryAcceptAtom("exit")) {
          if(env.options->mode()!=Options::Mode::SPIDER) {
            env.beginOutput();
            env.out() << "% Warning: check-sat is not the last entry. Skipping the rest!" << endl;
            env.endOutput();
          }
        }
      }
      break;
    }

    if (ibRdr.tryAcceptAtom("exit")) {
      bRdr.acceptEOL();
      break;
    }

    if (ibRdr.tryAcceptAtom("reset")) {
      LOG1("ignoring reset");
      continue;
    }

    if (ibRdr.tryAcceptAtom("set-option")) {
      LOG2("ignoring set-option", ibRdr.readAtom());
      continue;
    }

    if (ibRdr.tryAcceptAtom("push")) {
      LOG1("ignoring push");
      continue;
    }

    if (ibRdr.tryAcceptAtom("get-info")) {
      LOG2("ignoring get-info", ibRdr.readAtom());
      continue;
    }

    USER_ERROR("unrecognized entry "+ibRdr.readAtom());
  }
}

//  ----------------------------------------------------------------------

const char * SMTLIB2::s_smtlibLogicNameStrings[] = {
    "ALIA",
    "ALL",
    "AUFDTLIA",
    "AUFDTLIRA",
    "AUFDTNIRA",
    "AUFLIA",
    "AUFLIRA",
    "AUFNIA",
    "AUFNIRA",
    "BV",
    "LIA",
    "LRA",
    "NIA",
    "NRA",
    "QF_ABV",
    "QF_ALIA",
    "QF_ANIA",
    "QF_AUFBV",
    "QF_AUFLIA",
    "QF_AUFNIA",
    "QF_AX",
    "QF_BV",
    "QF_IDL",
    "QF_LIA",
    "QF_LIRA",
    "QF_LRA",
    "QF_NIA",
    "QF_NIRA",
    "QF_NRA",
    "QF_RDL",
    "QF_UF",
    "QF_UFBV",
    "QF_UFIDL",
    "QF_UFLIA",
    "QF_UFLRA",
    "QF_UFNIA",
    "QF_UFNRA",
    "UF",
    "UFBV",
    "UFDT",
    "UFDTLIA",
    "UFDTLIRA",
    "UFDTNIA",
    "UFDTNIRA",
    "UFIDL",
    "UFLIA",
    "UFLRA",
    "UFNIA"
};

SMTLIBLogic SMTLIB2::getLogicFromString(const vstring& str)
{
  CALL("SMTLIB2::getLogicFromString");

  static NameArray smtlibLogicNames(s_smtlibLogicNameStrings, sizeof(s_smtlibLogicNameStrings)/sizeof(char*));
  ASS_EQ(smtlibLogicNames.length, SMT_UNDEFINED);

  int res = smtlibLogicNames.tryToFind(str.c_str());
  if(res==-1) {
    return SMT_UNDEFINED;
  }
  return static_cast<SMTLIBLogic>(res);
}

void SMTLIB2::readLogic(const vstring& logicStr)
{
  CALL("SMTLIB2::checkLogic");

  _logic = getLogicFromString(logicStr);
  _logicSet = true;

  switch (_logic) {
  case SMT_ALL:
  case SMT_ALIA:
  case SMT_AUFDTLIA:
  case SMT_AUFDTLIRA:
  case SMT_AUFDTNIRA:
  case SMT_AUFLIA:
  case SMT_AUFNIA:
  case SMT_AUFLIRA:
  case SMT_AUFNIRA:
  case SMT_LIA:
  case SMT_NIA:
  case SMT_QF_ALIA:
  case SMT_QF_ANIA:
  case SMT_QF_AUFLIA:
  case SMT_QF_AUFNIA:
  case SMT_QF_AX:
  case SMT_QF_IDL:
  case SMT_QF_LIA:
  case SMT_QF_LIRA:
  case SMT_QF_NIA:
  case SMT_QF_NIRA:
  case SMT_QF_UF:
  case SMT_QF_UFIDL:
  case SMT_QF_UFLIA:
  case SMT_QF_UFNIA:
  case SMT_UF:
  case SMT_UFDT:
  case SMT_UFDTLIA:
  case SMT_UFDTLIRA:
  case SMT_UFDTNIA:
  case SMT_UFDTNIRA:
  case SMT_UFIDL:
  case SMT_UFLIA:
  case SMT_UFNIA:
    break;

  // pure real arithmetic theories treat decimals as Real constants
  case SMT_LRA:
  case SMT_NRA:
  case SMT_QF_LRA:
  case SMT_QF_NRA:
  case SMT_QF_RDL:
  case SMT_QF_UFLRA:
  case SMT_QF_UFNRA:
  case SMT_UFLRA:
    _numeralsAreReal = true;
    break;

  // we don't support bit vectors
  case SMT_BV:
  case SMT_QF_ABV:
  case SMT_QF_AUFBV:
  case SMT_QF_BV:
  case SMT_QF_UFBV:
  case SMT_UFBV:
    USER_ERROR("unsupported logic "+logicStr);
  default:
    USER_ERROR("unrecognized logic "+logicStr);
  }

}

//  ----------------------------------------------------------------------

const char * SMTLIB2::s_builtInSortNameStrings[] = {
    "Array",
    "Bool",
    "Int",
    "Real"
};

SMTLIB2::BuiltInSorts SMTLIB2::getBuiltInSortFromString(const vstring& str)
{
  CALL("SMTLIB::getBuiltInSortFromString");

  static NameArray builtInSortNames(s_builtInSortNameStrings, sizeof(s_builtInSortNameStrings)/sizeof(char*));
  ASS_EQ(builtInSortNames.length, BS_INVALID);

  int res = builtInSortNames.tryToFind(str.c_str());
  if(res==-1) {
    return BS_INVALID;
  }
  return static_cast<BuiltInSorts>(res);
}

bool SMTLIB2::isAlreadyKnownSortSymbol(const vstring& name)
{
  CALL("SMTLIB::isAlreadyKnownSortSymbol");

  if (getBuiltInSortFromString(name) != BS_INVALID) {
    return true;
  }

  if (_declaredSorts.find(name)) {
    return true;
  }

  if (_sortDefinitions.find(name)) {
    return true;
  }

  return false;
}

void SMTLIB2::readDeclareSort(const vstring& name, const vstring& arity)
{
  CALL("SMTLIB2::readDeclareSort");

  if (isAlreadyKnownSortSymbol(name)) {
    USER_ERROR("Redeclaring built-in, declared or defined sort symbol: "+name);
  }

  if (not StringUtils::isPositiveInteger(arity)) {
    USER_ERROR("Unrecognized declared sort arity: "+arity);
  }

  unsigned val;
  if (!Int::stringToUnsignedInt(arity, val)) {
    USER_ERROR("Couldn't convert sort arity: "+arity);
  }

  ALWAYS(_declaredSorts.insert(name,val));
}

void SMTLIB2::readDefineSort(const vstring& name, LExprList* args, LExpr* body)
{
  CALL("SMTLIB2::readDefineSort");

  if (isAlreadyKnownSortSymbol(name)) {
    USER_ERROR("Redeclaring built-in, declared or defined sort symbol: "+name);
  }

  // here we could check the definition for well-formed-ness
  // current solution: crash only later, at application site

  ALWAYS(_sortDefinitions.insert(name,SortDefinition(args,body)));
}

//  ----------------------------------------------------------------------

/**
 * SMTLIB sort expression turned into vampire sort id.
 *
 * Taking into account built-in sorts, declared sorts and sort definitions.
 */
TermList SMTLIB2::declareSort(LExpr* sExpr)
{
  CALL("SMTLIB2::declareSort");

  enum SortParseOperation {
    SPO_PARSE,
    SPO_POP_LOOKUP,
    SPO_CHECK_ARITY
  };
  static Stack<pair<SortParseOperation,LExpr*> > todo;
  ASS(todo.isEmpty());

  //ASS_EQ(Sorts::SRT_DEFAULT,0); // there is no default sort in smtlib, so we can use 0 as a results separator
  static const TermList SEPARATOR = TermList(0, true);
  static TermStack results;
  ASS(results.isEmpty());

  // evaluation contexts for the expansion of sort definitions
  typedef DHMap<vstring,TermList> SortLookup;
  static Stack<SortLookup*> lookups;
  ASS(lookups.isEmpty());

  // to store defined sort's identifier when expanding its definition
  // (for preventing circular non-sense)
  static Stack<vstring> forbidden;
  ASS(forbidden.isEmpty());

  todo.push(make_pair(SPO_PARSE,sExpr));

  while (todo.isNonEmpty()) {
    pair<SortParseOperation,LExpr*> cur = todo.pop();
    SortParseOperation op = cur.first;

    if (op == SPO_POP_LOOKUP) {
      delete lookups.pop();
      forbidden.pop();
      continue;
    }

    if (op == SPO_CHECK_ARITY) {
      if (results.size() < 2) {
        goto malformed;
      }
      TermList true_result = results.pop();
      TermList separator   = results.pop();

      if (true_result == SEPARATOR || separator != SEPARATOR) {
        goto malformed;
      }
      results.push(true_result);

      continue;
    }

    ASS_EQ(op,SPO_PARSE);
    LExpr* exp = cur.second;

    if (exp->isList()) {
      LExprList::Iterator lIt(exp->list);

      todo.push(make_pair(SPO_CHECK_ARITY,nullptr));
      results.push(SEPARATOR);

      while (lIt.hasNext()) {
        todo.push(make_pair(SPO_PARSE,lIt.next()));
      }
    } else {
      ASS(exp->isAtom());
      vstring& id = exp->str;

      // try (top) context lookup
      if (lookups.isNonEmpty()) {
        SortLookup* lookup = lookups.top();
        TermList res;
        if (lookup->find(id,res)) {
          results.push(res);
          continue;
        }
      }

      {
        for (unsigned i = 0; i < forbidden.size(); i++) {
          if (id == forbidden[i]) {
            USER_ERROR("Expanding circular sort definition "+ id);
          }
        }
      }

      // try declared sorts
      unsigned arity;
      if (_declaredSorts.find(id,arity)) {
        // building an arbitrary but unique sort string
        // TODO: this may not be good enough for a tptp-compliant output!
        vstring sortName = id + "(";
        while (arity--) {
          if (results.isEmpty() || results.top() == SEPARATOR) {
            goto malformed;
          }
          sortName += results.pop().toString();
          if (arity) {
            sortName += ",";
          }
        }
        sortName += ")";

        TermList sort = TermList(AtomicSort::createConstant(sortName));
        results.push(sort);
        continue;
      }

      // try defined sorts
      SortDefinition def;
      if (_sortDefinitions.find(id,def)) {
        SortLookup* lookup = new SortLookup();

        LispListReader argRdr(def.args);

        while (argRdr.hasNext()) {
          if (results.isEmpty() || results.top() == SEPARATOR) {
            goto malformed;
          }
          TermList argSort = results.pop();
          const vstring& argName = argRdr.readAtom();
          // TODO: could check if the same string names more than one argument positions
          // the following just takes the first and ignores the others
          lookup->insert(argName,argSort);
        }

        lookups.push(lookup);
        forbidden.push(id);

        todo.push(make_pair(SPO_POP_LOOKUP,nullptr)); //schedule lookup deletion (see above)
        todo.push(make_pair(SPO_PARSE,def.body));

        continue;
      }

      // try built-ins
      BuiltInSorts bs = getBuiltInSortFromString(id);
      switch (bs) {
        case BS_BOOL:
          results.push(AtomicSort::boolSort());
          continue;
        case BS_INT:
          results.push(AtomicSort::intSort());
          continue;
        case BS_REAL:
          results.push(AtomicSort::realSort());
          continue;
        case BS_ARRAY:
          if (results.size() < 2) {
            goto malformed;
          } else {
            TermList indexSort = results.pop();
            TermList innerSort = results.pop();
            if (indexSort == SEPARATOR || innerSort == SEPARATOR) {
              goto malformed;
            }
            results.push(AtomicSort::arraySort(indexSort,innerSort));
            continue;
          }

        default:
          ASS_EQ(bs,BS_INVALID);
      }

      USER_ERROR("Unrecognized sort identifier "+id);
    }
  }

  if (results.size() == 1) {
    return results.pop();
  } else {
    malformed:
    USER_ERROR("Malformed type expression "+sExpr->toString());
  }
}

static const char* EXISTS = "exists";
static const char* FORALL = "forall";

const char * SMTLIB2::s_formulaSymbolNameStrings[] = {
    "<",
    "<=",
    "=",
    "=>",
    ">",
    ">=",
    "and",
    "distinct",
    EXISTS,
    "false",
    FORALL,
    "is_int",
    "not",
    "or",
    "true",
    "xor"
};

SMTLIB2::FormulaSymbol SMTLIB2::getBuiltInFormulaSymbol(const vstring& str)
{
  CALL("SMTLIB::getFormulaSymbol");

  static NameArray formulaSymbolNames(s_formulaSymbolNameStrings, sizeof(s_formulaSymbolNameStrings)/sizeof(char*));
  ASS_EQ(formulaSymbolNames.length, FS_USER_PRED_SYMBOL);

  int res = formulaSymbolNames.tryToFind(str.c_str());
  if(res==-1) {
    return FS_USER_PRED_SYMBOL;
  }
  return static_cast<FormulaSymbol>(res);
}

static const char* LET = "let";
static const char* MATCH = "match";

const char * SMTLIB2::s_termSymbolNameStrings[] = {
    "*",
    "+",
    "-",
    "/",
    "abs",
    "div",
    "ite",
    LET,
    MATCH,
    "mod",
    "select",
    "store",
    "to_int",
    "to_real"
};

SMTLIB2::TermSymbol SMTLIB2::getBuiltInTermSymbol(const vstring& str)
{
  CALL("SMTLIB::getTermSymbol");

  static NameArray termSymbolNames(s_termSymbolNameStrings, sizeof(s_termSymbolNameStrings)/sizeof(char*));
  ASS_EQ(termSymbolNames.length, TS_USER_FUNCTION);

  int resInt = termSymbolNames.tryToFind(str.c_str());
  if(resInt==-1) {
    return TS_USER_FUNCTION;
  }
  return static_cast<TermSymbol>(resInt);
}

bool SMTLIB2::isAlreadyKnownFunctionSymbol(const vstring& name)
{
  CALL("SMTLIB2::isAlreadyKnownFunctionSymbol");

  if (getBuiltInFormulaSymbol(name) != FS_USER_PRED_SYMBOL) {
    return true;
  }

  if (getBuiltInTermSymbol(name) != TS_USER_FUNCTION) {
    return true;
  }

  if (_declaredFunctions.find(name)) {
    return true;
  }

  return false;
}

void SMTLIB2::readDeclareFun(const vstring& name, LExprList* iSorts, LExpr* oSort)
{
  CALL("SMTLIB2::readDeclareFun");

  if (isAlreadyKnownFunctionSymbol(name)) {
    USER_ERROR("Redeclaring function symbol: "+name);
  }

  TermList rangeSort = declareSort(oSort);

  LispListReader isRdr(iSorts);

  static TermStack argSorts;
  argSorts.reset();

  while (isRdr.hasNext()) {
    argSorts.push(declareSort(isRdr.next()));
  }

  declareFunctionOrPredicate(name,rangeSort,argSorts);
}

SMTLIB2::DeclaredFunction SMTLIB2::declareFunctionOrPredicate(const vstring& name, TermList rangeSort, const TermStack& argSorts)
{
  CALL("SMTLIB2::declareFunctionOrPredicate");

  bool added = false;
  unsigned symNum;
  Signature::Symbol* sym;
  OperatorType* type;

  if (rangeSort == AtomicSort::boolSort()) { // predicate
    symNum = env.signature->addPredicate(name, argSorts.size(), added);

    sym = env.signature->getPredicate(symNum);

    type = OperatorType::getPredicateType(argSorts.size(),argSorts.begin());

    LOG1("declareFunctionOrPredicate-Predicate");
  } else { // proper function
    if (argSorts.size() > 0) {
      symNum = env.signature->addFunction(name, argSorts.size(), added);
    } else {
      symNum = TPTP::addUninterpretedConstant(name,_overflow,added);
    }

    sym = env.signature->getFunction(symNum);

    type = OperatorType::getFunctionType(argSorts.size(), argSorts.begin(), rangeSort);

    LOG1("declareFunctionOrPredicate-Function");
  }

  ASS(added);
  sym->setType(type);

  DeclaredFunction res = make_pair(symNum,type->isFunctionType());

  LOG2("declareFunctionOrPredicate -name ",name);
  LOG2("declareFunctionOrPredicate -symNum ",symNum);

  ALWAYS(_declaredFunctions.insert(name,res));

  return res;
}

//  ----------------------------------------------------------------------

void SMTLIB2::readDefineFun(const vstring& name, LExprList* iArgs, LExpr* oSort, LExpr* body, bool recursive)
{
  CALL("SMTLIB2::readDefineFun");

  if (isAlreadyKnownFunctionSymbol(name)) {
    USER_ERROR("Redeclaring function symbol: "+name);
  }

  TermList rangeSort = declareSort(oSort);

  _nextVar = 0;
  ASS(_scopes.isEmpty());
  TermLookup* lookup = new TermLookup();

  static TermStack argSorts;
  argSorts.reset();

  static TermStack args;
  args.reset();

  LispListReader iaRdr(iArgs);
  while (iaRdr.hasNext()) {
    LExprList* pair = iaRdr.readList();
    LispListReader pRdr(pair);

    vstring vName = pRdr.readAtom();
    TermList vSort = declareSort(pRdr.readNext());

    pRdr.acceptEOL();

    TermList arg = TermList(_nextVar++, false);
    args.push(arg);

    if (!lookup->insert(vName,make_pair(arg,vSort))) {
      USER_ERROR("Multiple occurrence of variable "+vName+" in the definition of function "+name);
    }

    argSorts.push(vSort);
  }

  _scopes.push(lookup);

  DeclaredFunction fun;
  if (recursive) {
    fun = declareFunctionOrPredicate(name, rangeSort, argSorts);
  }

  ParseResult res = parseTermOrFormula(body);

  delete _scopes.pop();

  TermList rhs;
  if (res.asTerm(rhs) != rangeSort) {
    USER_ERROR("Defined function body "+body->toString()+" has different sort than declared "+oSort->toString());
  }

  if (!recursive) {
    fun = declareFunctionOrPredicate(name, rangeSort, argSorts);
  }

  unsigned symbIdx = fun.first;
  bool isTrueFun = fun.second;

  TermList lhs;
  if (isTrueFun) {
    lhs = TermList(Term::create(symbIdx,args.size(),args.begin()));
  } else {
    Formula* frm = new AtomicFormula(Literal::create(symbIdx,args.size(),true,false,args.begin()));
    lhs = TermList(Term::createFormula(frm));
  }

  Formula* fla = new AtomicFormula(Literal::createEquality(true,lhs,rhs,rangeSort));

  FormulaUnit* fu = new FormulaUnit(fla, FromInput(UnitInputType::ASSUMPTION));

  UnitList::push(fu, _formulas);
}

void SMTLIB2::readDeclareDatatype(LExpr *sort, LExprList *datatype)
{
  CALL("SMTLIB2::readDeclareDatatype");

  // first declare the sort
  vstring dtypeName = sort->str;
  if (isAlreadyKnownSortSymbol(dtypeName)) {
    USER_ERROR("Redeclaring built-in, declared or defined sort symbol as datatype: " + dtypeName);
  }
  ALWAYS(_declaredSorts.insert(dtypeName, 0));
  Stack<TermAlgebraConstructor *> constructors;
  TermStack argSorts;
  Stack<vstring> destructorNames;

  bool added = false;
  auto taName = dtypeName + "()";
  unsigned srt = env.signature->addTypeCon(taName,0,added);
  ASS(added);
  env.signature->getTypeCon(srt)->setType(OperatorType::getConstantsType(AtomicSort::superSort()));
  TermList taSort = TermList(AtomicSort::createConstant(srt));

  LispListReader dtypeRdr(datatype);
  while (dtypeRdr.hasNext()) {
    argSorts.reset();
    destructorNames.reset();
    // read each constructor declaration
    vstring constrName;
    LExpr *constr = dtypeRdr.next();
    if (constr->isAtom()) {
      // atom, constructor of arity 0
      constrName = constr->str;
      if (constrName == "par") {
        USER_ERROR("Datatype '" + dtypeName + "' is declared parametric which is unsupported");
      }
    }
    else {
      ASS(constr->isList());
      LispListReader constrRdr(constr);
      constrName = constrRdr.readAtom();

      while (constrRdr.hasNext()) {
        LExpr *arg = constrRdr.next();
        LispListReader argRdr(arg);
        destructorNames.push(argRdr.readAtom());
        argSorts.push(declareSort(argRdr.next()));
        if (argRdr.hasNext()) {
          USER_ERROR("Bad constructor argument:" + arg->toString());
        }
      }
    }
    constructors.push(buildTermAlgebraConstructor(constrName, taSort, destructorNames, argSorts));
  }

  ASS(!env.signature->isTermAlgebraSort(taSort));
  TermAlgebra* ta = new TermAlgebra(taSort, constructors.size(), constructors.begin(), false);

  if (ta->emptyDomain()) {
    USER_ERROR("Datatype " + taName + " defines an empty sort");
  }

  env.signature->addTermAlgebra(ta);
}

void SMTLIB2::readDeclareDatatypes(LExprList* sorts, LExprList* datatypes, bool codatatype)
{
  CALL("SMTLIB2::readDeclareDatatypes");
  
  if(LExprList::length(sorts) != LExprList::length(datatypes)){
    USER_ERROR("declare-datatype(s) declaration mismatch between declared datatypes and definitions");
  }

  // first declare all the sorts, and then only the constructors, in
  // order to allow mutually recursive datatypes definitions
  LispListReader dtypesNamesRdr(sorts);
  Stack<vstring> dtypeNames;
  while (dtypesNamesRdr.hasNext()) {
    LispListReader dtypeNRdr(dtypesNamesRdr.readList());

    const vstring& dtypeName = dtypeNRdr.readAtom();
    const vstring& dtypeSize = dtypeNRdr.readAtom();
    unsigned arity;
    if(!Int::stringToUnsignedInt(dtypeSize,arity)){ USER_ERROR("datatype arity not given"); }
    if(arity>0){ USER_ERROR("unsupported parametric datatype declaration"); }
    if (isAlreadyKnownSortSymbol(dtypeName)) {
      USER_ERROR("Redeclaring built-in, declared or defined sort symbol as datatype: "+dtypeName);
    }

    ALWAYS(_declaredSorts.insert(dtypeName, 0));
    bool added = false;
    unsigned srt = env.signature->addTypeCon(dtypeName + "()",0,added);
    ASS(added);
    env.signature->getTypeCon(srt)->setType(OperatorType::getConstantsType(AtomicSort::superSort()));
    TermList sort = TermList(AtomicSort::createConstant(srt));
    (void)sort; // to get rid of compiler warning when logging is off
    // TODO: is it really OK we normally don't need the sort?
    LOG2("reading datatype "+dtypeName+" as sort ",sort);
    dtypeNames.push(dtypeName+"()");
  }

  Stack<TermAlgebraConstructor*> constructors;
  TermStack argSorts;
  Stack<vstring> destructorNames;

  LispListReader dtypesDefsRdr(datatypes);
  Stack<vstring>::BottomFirstIterator dtypeNameIter(dtypeNames);
  while(dtypesDefsRdr.hasNext()) {
    ASS(dtypeNameIter.hasNext());
    constructors.reset();
    const vstring& taName = dtypeNameIter.next(); 
    bool added = false;
    unsigned sort = env.signature->addTypeCon(taName,0,added);
    ASS(!added);
    TermList taSort = TermList(AtomicSort::createConstant(sort));

    LispListReader dtypeRdr(dtypesDefsRdr.readList());
    while (dtypeRdr.hasNext()) {
      argSorts.reset();
      destructorNames.reset();
      // read each constructor declaration
      vstring constrName;
      LExpr *constr = dtypeRdr.next();
      if (constr->isAtom()) {
        // atom, construtor of arity 0
        constrName = constr->str;
      } else {
        ASS(constr->isList());
        LispListReader constrRdr(constr);
        constrName = constrRdr.readAtom();

        while (constrRdr.hasNext()) {
          LExpr *arg = constrRdr.next();
          LispListReader argRdr(arg);
          destructorNames.push(argRdr.readAtom());
          argSorts.push(declareSort(argRdr.next()));
          if (argRdr.hasNext()) {
            USER_ERROR("Bad constructor argument:" + arg->toString());
          }
        }
      }
      constructors.push(buildTermAlgebraConstructor(constrName, taSort, destructorNames, argSorts));
    }

    ASS(!env.signature->isTermAlgebraSort(taSort));
    TermAlgebra* ta = new TermAlgebra(taSort, constructors.size(), constructors.begin(), codatatype);

    if (ta->emptyDomain()) {
      USER_ERROR("Datatype " + taName + " defines an empty sort");
    }

    env.signature->addTermAlgebra(ta);
  }
}

TermAlgebraConstructor* SMTLIB2::buildTermAlgebraConstructor(vstring constrName, TermList taSort,
                                                             Stack<vstring> destructorNames, TermStack argSorts) {
  CALL("SMTLIB2::buildTermAlgebraConstructor");

  if (isAlreadyKnownFunctionSymbol(constrName)) {
    USER_ERROR("Redeclaring function symbol: " + constrName);
  }

  unsigned arity = (unsigned)argSorts.size();

  bool added;
  unsigned functor = env.signature->addFunction(constrName, arity, added);
  ASS(added);

  OperatorType* constructorType = OperatorType::getFunctionType(arity, argSorts.begin(), taSort);
  env.signature->getFunction(functor)->setType(constructorType);
  env.signature->getFunction(functor)->markTermAlgebraCons();

  LOG1("build constructor "+constrName+": "+constructorType->toString());

  ALWAYS(_declaredFunctions.insert(constrName, make_pair(functor, true)));

  Lib::Array<unsigned> destructorFunctors(arity);
  for (unsigned i = 0; i < arity; i++) {
    vstring destructorName = destructorNames[i];
    TermList destructorSort = argSorts[i];

    if (isAlreadyKnownFunctionSymbol(destructorName)) {
      USER_ERROR("Redeclaring function symbol: " + destructorName);
    }

    bool isPredicate = destructorSort == AtomicSort::boolSort();
    bool added;
    unsigned destructorFunctor = isPredicate ? env.signature->addPredicate(destructorName, 1, added)
                                             : env.signature->addFunction(destructorName,  1, added);
    ASS(added);

    OperatorType* destructorType = isPredicate ? OperatorType::getPredicateType(1, &taSort)
                                           : OperatorType::getFunctionType(1, &taSort, destructorSort);

    LOG1("build destructor "+destructorName+": "+destructorType->toString());

    auto destSym = isPredicate ? env.signature->getPredicate(destructorFunctor)
                               : env.signature->getFunction (destructorFunctor);
    destSym->setType(destructorType);
    destSym->markTermAlgebraDest();

    ALWAYS(_declaredFunctions.insert(destructorName, make_pair(destructorFunctor, !isPredicate)));

    destructorFunctors[i] = destructorFunctor;
  }

  return new TermAlgebraConstructor(functor, destructorFunctors);
}

bool SMTLIB2::ParseResult::asFormula(Formula*& resFrm)
{
  CALL("SMTLIB2::ParseResult::asFormula");

  if (formula) {
<<<<<<< HEAD
    ASS_EQ(sort, Term::boolSort());
    resFrm = attachLabelToFormula(frm);
=======
    ASS_EQ(sort, AtomicSort::boolSort());
    resFrm = frm;
>>>>>>> f3408982

    LOG2("asFormula formula ",resFrm->toString());
    return true;
  }

  if (sort == AtomicSort::boolSort()) {
    // can we unwrap instead of wrapping back and forth?
    if (trm.isTerm()) {
      Term* t = trm.term();
      if (t->isFormula()) {
        resFrm = attachLabelToFormula(t->getSpecialData()->getFormula());

        // t->destroy(); -- we cannot -- it can be accessed more than once

        LOG2("asFormula unwrap ",trm.toString());

        return true;
      }
    }

    LOG2("asFormula wrap ",trm.toString());

    resFrm = attachLabelToFormula(new BoolTermFormula(trm));
    return true;
  }

  return false;
}

TermList SMTLIB2::ParseResult::asTerm(TermList& resTrm)
{
  CALL("SMTLIB2::ParseResult::asTerm");

  if (formula) {
    ASS_EQ(sort, AtomicSort::boolSort());

    LOG2("asTerm wrap ",frm->toString());

    resTrm = TermList(Term::createFormula(frm));

    LOG2("asTerm sort ",sort);
    return AtomicSort::boolSort();
  } else {
    resTrm = trm;

    LOG2("asTerm native ",trm.toString());

    LOG2("asTerm sort ",sort);

    return sort;
  }
}

vstring SMTLIB2::ParseResult::toString()
{
  CALL("SMTLIB2::ParseResult::toString");
  if (isSeparator()) {
    return "separator";
  }
  if (formula) {
    return "formula of sort "+sort.toString()+": "+frm->toString();
  }
  return "term of sort "+sort.toString()+": "+trm.toString();
}

Formula* SMTLIB2::ParseResult::attachLabelToFormula(Formula* frm)
{
  if (!label.empty()) {
    frm->label(label);
  }
  return frm;
}

Interpretation SMTLIB2::getFormulaSymbolInterpretation(FormulaSymbol fs, TermList firstArgSort)
{
  CALL("SMTLIB2::getFormulaSymbolInterpretation");

  switch(fs) {
  case FS_LESS:
    if(firstArgSort == AtomicSort::intSort()){
      return Theory::INT_LESS;
    } else if(firstArgSort == AtomicSort::realSort()) {
      return Theory::REAL_LESS;
    } 
    break;
  case FS_LESS_EQ:
    if(firstArgSort == AtomicSort::intSort()){
      return Theory::INT_LESS_EQUAL;
    } else if(firstArgSort == AtomicSort::realSort()) {
      return Theory::REAL_LESS_EQUAL;
    } 
    break;
  case FS_GREATER:
    if(firstArgSort == AtomicSort::intSort()){
      return Theory::INT_GREATER;
    } else if(firstArgSort == AtomicSort::realSort()) {
      return Theory::REAL_GREATER;
    } 
    break;
  case FS_GREATER_EQ:
    if(firstArgSort == AtomicSort::intSort()){
      return Theory::INT_GREATER_EQUAL;
    } else if(firstArgSort == AtomicSort::realSort()) {
      return Theory::REAL_GREATER_EQUAL;
    }
    break;

  default:
    ASSERTION_VIOLATION;
  }
  USER_ERROR("invalid sort "+ firstArgSort.toString() +" for interpretation "+vstring(s_formulaSymbolNameStrings[fs]));
}

Interpretation SMTLIB2::getUnaryMinusInterpretation(TermList argSort)
{
  CALL("SMTLIB2::getUnaryMinusInterpretation");

  if(argSort == AtomicSort::intSort()){
      return Theory::INT_UNARY_MINUS;
  } else if(argSort == AtomicSort::realSort()) {
      return Theory::REAL_UNARY_MINUS;
  } else {
    USER_ERROR("invalid sort "+ argSort.toString() +" for interpretation -");
  }
}

Interpretation SMTLIB2::getTermSymbolInterpretation(TermSymbol ts, TermList firstArgSort)
{
  CALL("SMTLIB2::getTermSymbolInterpretation");

  switch(ts) {
  case TS_MINUS:
    if(firstArgSort == AtomicSort::intSort()){
      return Theory::INT_MINUS;
    } else if(firstArgSort == AtomicSort::realSort()) {
      return Theory::REAL_MINUS;
    } 
    break;
  case TS_PLUS:
    if(firstArgSort == AtomicSort::intSort()){
      return Theory::INT_PLUS;
    } else if(firstArgSort == AtomicSort::realSort()) {
      return Theory::REAL_PLUS;
    } 
    break;
  case TS_MULTIPLY:
    if(firstArgSort == AtomicSort::intSort()){
      return Theory::INT_MULTIPLY;
    } else if(firstArgSort == AtomicSort::realSort()) {
      return Theory::REAL_MULTIPLY;
    } 
    break;

  case TS_DIVIDE:
    if (firstArgSort == AtomicSort::realSort())
      return Theory::REAL_QUOTIENT;
    break;

  case TS_DIV:
    if (firstArgSort == AtomicSort::intSort())
      return Theory::INT_QUOTIENT_E;
    break;

  default:
    ASSERTION_VIOLATION_REP(ts);
  }
    USER_ERROR("invalid sort "+firstArgSort.toString()+" for interpretation "+vstring(s_termSymbolNameStrings[ts]));
}

void SMTLIB2::complainAboutArgShortageOrWrongSorts(const vstring& symbolClass, LExpr* exp)
{
  CALL("SMTLIB2::complainAboutArgShortageOrWrongSorts");

  USER_ERROR("Not enough arguments or wrong sorts for "+symbolClass+" application "+exp->toString());
}

void SMTLIB2::parseLetBegin(LExpr* exp)
{
  CALL("SMTLIB2::parseLetBegin");

  LOG2("parseLetBegin  ",exp->toString());

  ASS(exp->isList());
  LispListReader lRdr(exp->list);

  // the let atom
  ALWAYS(lRdr.readAtom() == LET);

  // now, there should be a list of bindings
  LExprList* bindings = lRdr.readList();

  // and the actual body term
  if (!lRdr.hasNext()) {
    complainAboutArgShortageOrWrongSorts(LET,exp);
  }
  LExpr* body = lRdr.readNext();

  // and that's it
  lRdr.acceptEOL();

  // now read the following bottom up:

  // this will later create the actual let term and kill the lookup
  _todo.push(make_pair(PO_LET_END,exp));

  // this will parse the let's body (in the context of the lookup)
  _todo.push(make_pair(PO_PARSE,body));

  // this will create the lookup when all bindings' expressions are parsed (and their sorts known)
  _todo.push(make_pair(PO_LET_PREPARE_LOOKUP,exp));

  // but we start by parsing the bound expressions
  LispListReader bindRdr(bindings);
  while (bindRdr.hasNext()) {
    LExprList* pair = bindRdr.readList();
    LispListReader pRdr(pair);

    pRdr.readAtom(); // for now ignore the identifier
    LExpr* expr = pRdr.readNext();

    _todo.push(make_pair(PO_PARSE,expr)); // just parse the expression
    pRdr.acceptEOL();
  }
}

void SMTLIB2::parseLetPrepareLookup(LExpr* exp)
{
  CALL("SMTLIB2::parseLetPrepareLookup");
  LOG2("PO_LET_PREPARE_LOOKUP",exp->toString());

  // so we know it is let
  ASS(exp->isList());
  LispListReader lRdr(exp->list);
  ALWAYS(lRdr.readAtom() == LET);

  // with a list of bindings
  LispListReader bindRdr(lRdr.readList());

  // corresponding results have already been parsed
  ParseResult* boundExprs = _results.end();

  TermLookup* lookup = new TermLookup();

  while (bindRdr.hasNext()) {
    LExprList* pair = bindRdr.readList();
    LispListReader pRdr(pair);

    const vstring& cName = pRdr.readAtom();
    TermList sort = (--boundExprs)->sort; // the should be big enough (

    TermList trm;
    if (sort == AtomicSort::boolSort()) {
      unsigned symb = env.signature->addFreshPredicate(0,"sLP");
      OperatorType* type = OperatorType::getPredicateType(0, nullptr);
      env.signature->getPredicate(symb)->setType(type);

      Formula* atom = new AtomicFormula(Literal::create(symb,0,true,false,nullptr));
      trm = TermList(Term::createFormula(atom));
    } else {
      unsigned symb = env.signature->addFreshFunction (0,"sLF");
      OperatorType* type = OperatorType::getFunctionType(0, nullptr, sort);
      env.signature->getFunction(symb)->setType(type);

      trm = TermList(Term::createConstant(symb));
    }

    if (!lookup->insert(cName,make_pair(trm,sort))) {
      USER_ERROR("Multiple bindings of symbol "+cName+" in let expression "+exp->toString());
    }
  }

  _scopes.push(lookup);
}

void SMTLIB2::parseLetEnd(LExpr* exp)
{
  CALL("SMTLIB2::parseLetEnd");
  LOG2("PO_LET_END ",exp->toString());

  // so we know it is let
  ASS(exp->isList());
  LispListReader lRdr(exp->list);
  DEBUG_CODE(const vstring& theLetAtom =)
    lRdr.readAtom();
  ASS_EQ(getBuiltInTermSymbol(theLetAtom),TS_LET);

  // with a list of bindings
  LispListReader bindRdr(lRdr.readList());

  TermLookup* lookup = _scopes.pop();

  // there has to be the body result:
  TermList let;
  TermList letSort = _results.pop().asTerm(let);

  LOG2("LET body  ",let.toString());

  while (bindRdr.hasNext()) {
    LExprList* pair = bindRdr.readList();
    LispListReader pRdr(pair);

    const vstring& cName = pRdr.readAtom();
    TermList boundExpr;
    _results.pop().asTerm(boundExpr);

    LOG2("BOUND name  ",cName);
    LOG2("BOUND term  ",boundExpr.toString());

    SortedTerm term;
    ALWAYS(lookup->find(cName,term));
    TermList exprTerm = term.first;
    TermList exprSort = term.second;

    unsigned symbol = 0;
    if (exprSort == AtomicSort::boolSort()) { // it has to be formula term, with atomic formula
      symbol = exprTerm.term()->getSpecialData()->getFormula()->literal()->functor();
    } else {
      symbol = exprTerm.term()->functor();
    }

    let = TermList(Term::createLet(symbol, nullptr, boundExpr, let, letSort));
  }

  _results.push(ParseResult(letSort,let));

  delete lookup;
}

static const char *UNDERSCORE = "_";

bool SMTLIB2::isTermAlgebraConstructor(const vstring &name)
{
  CALL("SMTLIB2::isTermAlgebraConstructor");

  if (_declaredFunctions.find(name)) {
    DeclaredFunction &f = _declaredFunctions.get(name);
    return (f.second && env.signature->getTermAlgebraConstructor(f.first));
  }

  return false;
}

void SMTLIB2::parseMatchBegin(LExpr *exp)
{
  CALL("SMTLIB2::parseMatchBegin");

  LOG2("parseMatchBegin  ", exp->toString());

  ASS(exp->isList());
  LispListReader lRdr(exp->list);

  // the match atom
  const vstring &theMatchAtom = lRdr.readAtom();
  ASS_EQ(theMatchAtom, MATCH);

  // next is the matched term
  if (!lRdr.hasNext()) {
    complainAboutArgShortageOrWrongSorts(MATCH, exp);
  }
  LExpr *matchedAtom = lRdr.readNext();

  // and the list of cases
  if (!lRdr.hasNext()) {
    complainAboutArgShortageOrWrongSorts(MATCH, exp);
  }
  LispListReader casesRdr(lRdr.readList());

  lRdr.acceptEOL();

  _todo.push(make_pair(PO_MATCH_END, exp));
  // this is the last thing we parse so that it pops
  // first when the result is created
  _todo.push(make_pair(PO_PARSE, matchedAtom));

  while (casesRdr.hasNext()) {
    LispListReader pRdr(casesRdr.readList());

    if (!pRdr.hasNext()) {
      complainAboutArgShortageOrWrongSorts(MATCH, exp);
    }
    LExpr *pattern = pRdr.readNext();
    if (!pRdr.hasNext()) {
      complainAboutArgShortageOrWrongSorts(MATCH, exp);
    }
    LExpr *body = pRdr.readNext();

    LExpr *l = new LExpr(LispParser::LIST);
    LExprList::push(body, l->list);
    LExprList::push(pattern, l->list);
    LExprList::push(matchedAtom, l->list);
    _todo.push(make_pair(PO_MATCH_CASE_END, l));
    _todo.push(make_pair(PO_MATCH_CASE_START, l));
    pRdr.acceptEOL();
  }
}

void SMTLIB2::parseMatchCaseStart(LExpr *exp)
{
  CALL("SMTLIB2::parseMatchCaseStart");

  ASS(exp->isList());
  LispListReader eRdr(exp->list);

  ASS(eRdr.hasNext());
  auto matched = eRdr.readNext();
  ASS(eRdr.hasNext());
  LExpr *pattern = eRdr.readNext();
  ASS(eRdr.hasNext());
  LExpr *body = eRdr.readNext();
  eRdr.acceptEOL();

  // find the matched term -- it must
  // be a variable already in some scope
  SortedTerm matchedTerm;
  Scopes::Iterator sIt(_scopes);
  bool foundMatched = false;
  while (sIt.hasNext()) {
    if (sIt.next()->find(matched->str, matchedTerm)) {
      foundMatched = true;
      break;
    }
  }

  if (!foundMatched) {
    complainAboutArgShortageOrWrongSorts(MATCH, exp);
  }

  // now parse the match pattern which
  // potentially declares new variables
  TermLookup *lookup = new TermLookup;
  if (pattern->isList()) {
    LispListReader tRdr(pattern);
    auto ctorName = tRdr.readAtom();
    // whether it is a ctor we check in MATCH_END
    auto fn = env.signature->getFunction(_declaredFunctions.get(ctorName).first);
    unsigned argcnt = 0;
    while (tRdr.hasNext()) {
      auto arg = tRdr.readNext();
      if (!arg->isAtom() || isAlreadyKnownFunctionSymbol(arg->str)) {
        USER_ERROR("Nested ctors in match patterns are disallowed: '" + exp->toString() + "'");
      }
      if (!lookup->insert(arg->str, make_pair(TermList(_nextVar++, false), fn->fnType()->arg(argcnt++)))) {
        USER_ERROR("Variable '" + arg->str + "' has already been defined");
      }
    }
  }
  // non-ctor atom
  else if (!isTermAlgebraConstructor(pattern->str)) {
    if (isAlreadyKnownFunctionSymbol(pattern->str)) {
      USER_ERROR("Constant symbol found in match pattern: '" + exp->toString() + "'");
    }
    // in case of _ nothing to add to lookup
    if (pattern->str != UNDERSCORE) {
      if (!lookup->insert(pattern->str, make_pair(TermList(_nextVar++, false), matchedTerm.second))) {
        USER_ERROR("Variable '" + pattern->str + "' has already been defined");
      }
    }
  }

  _scopes.push(lookup);
  // only parse pattern if it's not _
  if (pattern->isList() || pattern->str != UNDERSCORE) {
    _todo.push(make_pair(PO_PARSE, pattern));
  }
  _todo.push(make_pair(PO_PARSE, body));
}

void SMTLIB2::parseMatchCaseEnd(LExpr *exp)
{
  CALL("SMTLIB2::parseMatchCaseEnd");

  LExprList::destroy(exp->list);
  delete exp;
  delete _scopes.pop();
}

void SMTLIB2::parseMatchEnd(LExpr *exp)
{
  CALL("SMTLIB2::parseMatchEnd");

  LOG2("PO_MATCH_END ", exp->toString());

  ASS(exp->isList());
  LispListReader lRdr(exp->list);
  const vstring &theMatchAtom = lRdr.readAtom();
  ASS_EQ(getBuiltInTermSymbol(theMatchAtom), TS_MATCH);

  vstring matched = lRdr.readAtom();
  TermList matchedTerm;
  auto matchedTermSort = _results.pop().asTerm(matchedTerm);

  LOG2("CASE matched ", matchedTerm.toString());

  vmap<unsigned, TermAlgebraConstructor *> ctorFunctors;
  TermAlgebra *ta = env.signature->getTermAlgebraOfSort(matchedTermSort);
  if (ta == nullptr) {
    USER_ERROR("Match term '" + matched + "' is not of a term algebra type in expression '" + exp->toString() + "'");
  }
  for (unsigned int i = 0; i < ta->nConstructors(); i++) {
    ctorFunctors.insert(make_pair(ta->constructor(i)->functor(), ta->constructor(i)));
  }

  TermList varPattern;
  TermList varBody;
  bool varUsed = false;
  Stack<TermList> elements;
  elements.push(matchedTerm);
  TermList sort = AtomicSort::defaultSort();

  LispListReader cRdr(lRdr.readList());
  while (cRdr.hasNext()) {
    LispListReader pRdr(cRdr.readList());
    LExpr *pattern = pRdr.readNext();
    pRdr.readNext(); // body
    pRdr.acceptEOL();
    TermList p;
    if (pattern->isAtom() && pattern->str == UNDERSCORE) {
      p = TermList(_nextVar++, false);
    }
    else {
      ALWAYS(_results.pop().asTerm(p) == matchedTermSort);
    }
    TermList b;
    sort = _results.pop().asTerm(b);

    LOG2("CASE pattern ", p.toString());
    LOG2("CASE body    ", b.toString());

    if (p.isVar()) {
      if (varUsed) {
        USER_ERROR("Else branch cannot be used twice in match in '" + exp->toString() + "'");
      }
      varUsed = true;
      varPattern = p;
      varBody = b;
    }
    else {
      auto functor = p.term()->functor();
      if (ctorFunctors.erase(functor) != 1) {
        USER_ERROR("Match pattern '" + p.toString() + "' is either not ctor or was listed twice in '" + exp->toString() + "'");
      }
      elements.push(p);
      elements.push(b);
    }
  }
  lRdr.acceptEOL();

  // if there is a variable pattern,
  // we add the missing ctors
  if (varUsed) {
    Stack<TermList> argTerms;
    for (const auto &kv : ctorFunctors) {
      argTerms.reset();
      for (unsigned j = 0; j < kv.second->arity(); j++) {
        argTerms.push(TermList(_nextVar++, false));
      }
      TermList pattern(Term::create(kv.second->functor(), argTerms.size(), argTerms.begin()));
      LOG2("CASE missing ", pattern);
      elements.push(pattern);
      if (varPattern.isVar()) {
        Substitution subst;
        subst.bind(varPattern.var(), pattern);
        varBody = SubstHelper::apply<Substitution>(varBody, subst);
      }
      elements.push(varBody);
    }
  }
  else if (ctorFunctors.size() > 0) {
    USER_ERROR("Missing ctors in match expression '" + exp->toString() + "'");
  }

  auto match = TermList(Term::createMatch(sort, matchedTermSort, elements.size(), elements.begin()));
  _results.push(ParseResult(sort,match));
}

void SMTLIB2::parseQuantBegin(LExpr* exp)
{
  CALL("SMTLIB2::parseQuantBegin");

  ASS(exp->isList());
  LispListReader lRdr(exp->list);

  // the quant atom
  DEBUG_CODE(const vstring& theQuantAtom =)
    lRdr.readAtom();
  ASS(theQuantAtom == FORALL || theQuantAtom == EXISTS);

  // there should next be a list of sorted variables
  LispListReader varRdr(lRdr.readList());

  TermLookup* lookup = new TermLookup();

  while (varRdr.hasNext()) {
    LExprList* pair = varRdr.readList();
    LispListReader pRdr(pair);

    vstring vName = pRdr.readAtom();
    TermList vSort = declareSort(pRdr.readNext());

    pRdr.acceptEOL();

    if (!lookup->insert(vName,make_pair(TermList(_nextVar++,false),vSort))) {
      USER_ERROR("Multiple occurrence of variable "+vName+" in quantification "+exp->toString());
    }
  }

  _scopes.push(lookup);

  _todo.push(make_pair(PO_PARSE_APPLICATION,exp)); // will create the actual quantified formula and clear the lookup...
  _todo.push(make_pair(PO_PARSE,lRdr.readNext())); // ... from the only remaining argument, the body
  lRdr.acceptEOL();
}

static const char* EXCLAMATION = "!";

void SMTLIB2::parseAnnotatedTerm(LExpr* exp)
{
  CALL("SMTLIB2::parseAnnotatedTerm");

  ASS(exp->isList());
  LispListReader lRdr(exp->list);

  // the exclamation atom
  ALWAYS(lRdr.readAtom() == EXCLAMATION)

  LExpr* toParse = 0;
  if(lRdr.peekAtNext()->isAtom()){ 
    toParse = lRdr.next();
  }
  else{
    toParse = lRdr.readListExpr();
  }

  static bool annotation_warning = false; // print warning only once

  if (!annotation_warning) {
    //env.beginOutput();
    //env.out() << "% Warning: term annotations ignored!" << endl;
    //env.endOutput();
    annotation_warning = true;
  }

  // we only consider :named annotations
  if(lRdr.tryAcceptAtom(":named")){
    _todo.push(make_pair(PO_LABEL,lRdr.readNext()));
  }

  _todo.push(make_pair(PO_PARSE,toParse));

}

bool SMTLIB2::parseAsScopeLookup(const vstring& id)
{
  CALL("SMTLIB2::parseAsScopeLookup");

  Scopes::Iterator sIt(_scopes);
  while (sIt.hasNext()) {
    TermLookup* lookup = sIt.next();

    SortedTerm st;
    if (lookup->find(id,st)) {
      _results.push(ParseResult(st.second,st.first));
      return true;
    }
  }

  return false;
}

bool SMTLIB2::parseAsSpecConstant(const vstring& id)
{
  CALL("SMTLIB2::parseAsSpecConstant");

  if (StringUtils::isPositiveInteger(id)) {
    if (_numeralsAreReal) {
      goto real_constant; // just below
    }

    unsigned symb = TPTP::addIntegerConstant(id,_overflow,false);
    TermList res = TermList(Term::createConstant(symb));
    _results.push(ParseResult(AtomicSort::intSort(),res));

    return true;
  }

  if (StringUtils::isPositiveDecimal(id)) {
    real_constant:

    unsigned symb = TPTP::addRealConstant(id,_overflow,false);
    TermList res = TermList(Term::createConstant(symb));
    _results.push(ParseResult(AtomicSort::realSort(),res));

    return true;
  }

  return false;
}

bool SMTLIB2::parseAsUserDefinedSymbol(const vstring& id,LExpr* exp)
{
  CALL("SMTLIB2::parseAsUserDefinedSymbol");

  DeclaredFunction fun;
  if (!_declaredFunctions.find(id,fun)) {
    return false;
  }

  unsigned symbIdx = fun.first;
  bool isTrueFun = fun.second;

  Signature::Symbol* symbol = isTrueFun ? env.signature->getFunction(symbIdx)
                                        : env.signature->getPredicate(symbIdx);
  OperatorType* type = isTrueFun ? symbol->fnType() : symbol->predType();

  unsigned arity = symbol->arity();

  static Stack<TermList> args;
  args.reset();

  LOG2("DeclaredFunction of arity ",arity);

  for (unsigned i = 0; i < arity; i++) {
    TermList sort = type->arg(i);

    TermList arg;
    if (_results.isEmpty() || _results.top().isSeparator() ||
        _results.pop().asTerm(arg) != sort) {
      complainAboutArgShortageOrWrongSorts("user defined symbol",exp);
    }

    args.push(arg);
  }

  if (isTrueFun) {
    TermList sort = symbol->fnType()->result();
    TermList res = TermList(Term::create(symbIdx,arity,args.begin()));
    _results.push(ParseResult(sort,res));
  } else {
    Formula* res = new AtomicFormula(Literal::create(symbIdx,arity,true,false,args.begin()));
    _results.push(ParseResult(res));
  }

  return true;
}

static const char* BUILT_IN_SYMBOL = "built-in symbol";

bool SMTLIB2::parseAsBuiltinFormulaSymbol(const vstring& id, LExpr* exp)
{
  CALL("SMTLIB2::parseAsBuiltinFormulaSymbol");

  FormulaSymbol fs = getBuiltInFormulaSymbol(id);
  switch (fs) {
    case FS_TRUE:
      _results.push(ParseResult(Formula::trueFormula()));
      return true;
    case FS_FALSE:
      _results.push(ParseResult(Formula::falseFormula()));
      return true;
    case FS_NOT:
    {
      if (_results.isEmpty() || _results.top().isSeparator()) {
        complainAboutArgShortageOrWrongSorts(BUILT_IN_SYMBOL,exp);
      }
      Formula* argFla;
      if (!(_results.pop().asFormula(argFla))) {
        complainAboutArgShortageOrWrongSorts(BUILT_IN_SYMBOL,exp);
      }
      Formula* res = new NegatedFormula(argFla);
      _results.push(ParseResult(res));
      return true;
    }
    case FS_AND:
    case FS_OR:
    {
      FormulaList* argLst = nullptr;

      LOG1("FS_AND and FS_OR");

      unsigned argcnt = 0;
      while (_results.isNonEmpty() && (!_results.top().isSeparator())) {
        argcnt++;
        Formula* argFla;
        if (!(_results.pop().asFormula(argFla))) {
          complainAboutArgShortageOrWrongSorts(BUILT_IN_SYMBOL,exp);
        }
        FormulaList::push(argFla,argLst);
      }

      if (argcnt < 1) { // TODO: officially, we might want to disallow singleton AND and OR, but they are harmless and appear in smtlib
        complainAboutArgShortageOrWrongSorts(BUILT_IN_SYMBOL,exp);
      }

      Formula* res;
      if (argcnt > 1) {
        res = new JunctionFormula( (fs==FS_AND) ? AND : OR, argLst);
      } else {
        res = argLst->head();
        FormulaList::destroy(argLst);
      }
      _results.push(ParseResult(res));

      return true;
    }
    case FS_IMPLIES: // done in a right-assoc multiple-argument fashion
    case FS_XOR: // they say XOR should be left-associative, but semantically, it does not matter
    {
      Connective con = (fs==FS_IMPLIES) ? IMP : XOR;

      static Stack<Formula*> args;
      ASS(args.isEmpty());

      // put argument formulas on stack (reverses the order)
      while (_results.isNonEmpty() && (!_results.top().isSeparator())) {
        Formula* argFla;
        if (!(_results.pop().asFormula(argFla))) {
          complainAboutArgShortageOrWrongSorts(BUILT_IN_SYMBOL,exp);
        }
        args.push(argFla);
      }

      if (args.size() < 2) {
        complainAboutArgShortageOrWrongSorts(BUILT_IN_SYMBOL,exp);
      }

      // the last two go first
      Formula* arg_n = args.pop();
      Formula* arg_n_1 = args.pop();
      Formula* res = new BinaryFormula(con, arg_n_1, arg_n);

      // keep on adding in a right-assoc way
      while(args.isNonEmpty()) {
        res = new BinaryFormula(con, args.pop(), res);
      }

      _results.push(ParseResult(res));

      return true;
    }
    // all the following are "chainable" and need to respect sorts
    case FS_EQ:
    case FS_LESS:
    case FS_LESS_EQ:
    case FS_GREATER:
    case FS_GREATER_EQ:
    {
      // read the first two arguments
      if (_results.isEmpty() || _results.top().isSeparator()) {
        complainAboutArgShortageOrWrongSorts(BUILT_IN_SYMBOL,exp);
      }
      auto firstParseResult = _results.pop();
      if (_results.isEmpty() || _results.top().isSeparator()) {
        complainAboutArgShortageOrWrongSorts(BUILT_IN_SYMBOL,exp);
      }
      auto secondParseResult = _results.pop();
      if (firstParseResult.sort != secondParseResult.sort)
      {
        complainAboutArgShortageOrWrongSorts(BUILT_IN_SYMBOL,exp);
      }

      Formula* lastConjunct;
      unsigned pred = 0;
      if (fs == FS_EQ) {
        if (firstParseResult.formula && secondParseResult.formula) {
          Formula* first;
          Formula* second;
          firstParseResult.asFormula(first);
          secondParseResult.asFormula(second);
          lastConjunct = new BinaryFormula(IFF, first, second);
        } else {
          TermList first;
          TermList second;
          firstParseResult.asTerm(first);
          secondParseResult.asTerm(second);
          lastConjunct = new AtomicFormula(Literal::createEquality(true, first, second, firstParseResult.sort));
        }
      } else {
        Interpretation intp = getFormulaSymbolInterpretation(fs,firstParseResult.sort);
        pred = env.signature->getInterpretingSymbol(intp);
        TermList first;
        TermList second;
        firstParseResult.asTerm(first);
        secondParseResult.asTerm(second);
        lastConjunct = new AtomicFormula(Literal::create2(pred,true,first,second));
      }

      FormulaList* argLst = nullptr;
      // for every other argument ... pipelining
      while (_results.isEmpty() || !_results.top().isSeparator()) {
        auto nextParseResult = _results.pop();
        if (nextParseResult.sort != firstParseResult.sort) {
          complainAboutArgShortageOrWrongSorts(BUILT_IN_SYMBOL,exp);
        }
        // store the old conjunct
        FormulaList::push(lastConjunct,argLst);
        // shift the arguments
        firstParseResult = secondParseResult;
        secondParseResult = nextParseResult;
        // create next conjunct
        if (fs == FS_EQ) {
          if (firstParseResult.formula && secondParseResult.formula) {
            Formula* first;
            Formula* second;
            firstParseResult.asFormula(first);
            secondParseResult.asFormula(second);
            lastConjunct = new BinaryFormula(IFF, first, second);
          } else {
            TermList first;
            TermList second;
            firstParseResult.asTerm(first);
            secondParseResult.asTerm(second);
            lastConjunct = new AtomicFormula(Literal::createEquality(true, first, second, firstParseResult.sort));
          }
        } else {
          Interpretation intp = getFormulaSymbolInterpretation(fs,firstParseResult.sort);
          pred = env.signature->getInterpretingSymbol(intp);
          TermList first;
          TermList second;
          firstParseResult.asTerm(first);
          secondParseResult.asTerm(second);
          lastConjunct = new AtomicFormula(Literal::create2(pred,true,first,second));
        }
      }
      if (argLst == nullptr) { // there were only two arguments, let's return lastConjunct
        _results.push(lastConjunct);
      } else {
        // add the last lastConjunct created (pipelining)
        FormulaList::push(lastConjunct,argLst);
        // create the actual conjunction
        Formula* res = new JunctionFormula( AND, argLst);
        _results.push(ParseResult(res));
      }

      return true;
    }
    case FS_DISTINCT:
    {
      static Stack<TermList> args;
      args.reset();

      // read the first argument and its sort
      TermList first;
      if (_results.isEmpty() || _results.top().isSeparator()) {
        complainAboutArgShortageOrWrongSorts(BUILT_IN_SYMBOL,exp);
      }
      TermList sort = _results.pop().asTerm(first);

      args.push(first);

      // put remaining arguments on stack (reverses the order, which does not matter)
      while (_results.isNonEmpty() && (!_results.top().isSeparator())) {
        TermList argTerm;
        if (_results.pop().asTerm(argTerm) != sort) {
          complainAboutArgShortageOrWrongSorts(BUILT_IN_SYMBOL,exp);
        }
        args.push(argTerm);
      }

      if (args.size() < 2) {
        complainAboutArgShortageOrWrongSorts(BUILT_IN_SYMBOL,exp);
      }

      Formula* res;
      if(args.size()==2) { // if there are 2 just create a disequality
        res = new AtomicFormula(Literal::createEquality(false,args[0],args[1],sort));
      } else { // Otherwise create a formula list of disequalities
        FormulaList* diseqs = nullptr;

        for(unsigned i=0;i<args.size();i++){
          for(unsigned j=0;j<i;j++){
            Formula* new_dis = new AtomicFormula(Literal::createEquality(false,args[i],args[j],sort));
            FormulaList::push(new_dis,diseqs);
          }
        }

        res = new JunctionFormula(AND, diseqs);
      }

      _results.push(res);

      return true;
    }
    case FS_IS_INT:
    {
      TermList arg;
      if (_results.isEmpty() || _results.top().isSeparator() ||
          _results.pop().asTerm(arg) != AtomicSort::realSort()) {
        complainAboutArgShortageOrWrongSorts(BUILT_IN_SYMBOL,exp);
      }

      unsigned pred = env.signature->getInterpretingSymbol(Theory::REAL_IS_INT);
      Formula* res = new AtomicFormula(Literal::create1(pred,true,arg));

      _results.push(res);

      return true;
    }
    case FS_EXISTS:
    case FS_FORALL:
    {
      Formula* argFla;
      if (_results.isEmpty() || _results.top().isSeparator() ||
          !(_results.pop().asFormula(argFla))) {
        complainAboutArgShortageOrWrongSorts(BUILT_IN_SYMBOL,exp);
      }

      VList* qvars = VList::empty();
      SList* qsorts = SList::empty();

      TermLookup::Iterator varIt(*_scopes.top());
      while(varIt.hasNext()) {
        SortedTerm vTerm = varIt.next();
        unsigned varIdx = vTerm.first.var();
        TermList sort = vTerm.second;
        VList::push(varIdx, qvars);
        SList::push(sort,qsorts);
      }
      delete _scopes.pop();

      Formula* res = new QuantifiedFormula((fs==FS_EXISTS) ? Kernel::EXISTS : Kernel::FORALL, qvars, qsorts, argFla);

      _results.push(ParseResult(res));
      return true;
    }

    default:
      ASS_EQ(fs,FS_USER_PRED_SYMBOL);
      return false;
  }
}

bool SMTLIB2::parseAsBuiltinTermSymbol(const vstring& id, LExpr* exp)
{
  CALL("SMTLIB2::parseAsBuiltinTermSymbol");

  // try built-in term symbols
  TermSymbol ts = getBuiltInTermSymbol(id);
  switch(ts) {
    case TS_ITE:
    {
      Formula* cond;
      if (_results.isEmpty() || _results.top().isSeparator() ||
          !(_results.pop().asFormula(cond))) {
        complainAboutArgShortageOrWrongSorts(BUILT_IN_SYMBOL,exp);
      }
      TermList thenBranch;
      if (_results.isEmpty() || _results.top().isSeparator()){
        complainAboutArgShortageOrWrongSorts(BUILT_IN_SYMBOL,exp);
      }
      TermList sort = _results.pop().asTerm(thenBranch);
      TermList elseBranch;
      if (_results.isEmpty() || _results.top().isSeparator() ||
          _results.pop().asTerm(elseBranch) != sort){
        complainAboutArgShortageOrWrongSorts(BUILT_IN_SYMBOL,exp);
      }

      TermList res = TermList(Term::createITE(cond, thenBranch, elseBranch, sort));

      _results.push(ParseResult(sort,res));
      return true;
    }
    case TS_TO_REAL:
    {
      TermList theInt;
      if (_results.isEmpty() || _results.top().isSeparator() ||
          _results.pop().asTerm(theInt) != AtomicSort::intSort()) {
        complainAboutArgShortageOrWrongSorts(BUILT_IN_SYMBOL,exp);
      }

      unsigned fun = env.signature->getInterpretingSymbol(Theory::INT_TO_REAL);
      TermList res = TermList(Term::create1(fun,theInt));

      _results.push(ParseResult(AtomicSort::realSort(),res));
      return true;
    }
    case TS_TO_INT:
    {
      TermList theReal;
      if (_results.isEmpty() || _results.top().isSeparator() ||
          _results.pop().asTerm(theReal) != AtomicSort::realSort()) {
        complainAboutArgShortageOrWrongSorts(BUILT_IN_SYMBOL,exp);
      }

      unsigned fun = env.signature->getInterpretingSymbol(Theory::REAL_TO_INT);
      TermList res = TermList(Term::create1(fun,theReal));

      _results.push(ParseResult(AtomicSort::intSort(),res));
      return true;
    }
    case TS_SELECT:
    {
      TermList theArray;
      if (_results.isEmpty() || _results.top().isSeparator()) {
        complainAboutArgShortageOrWrongSorts(BUILT_IN_SYMBOL,exp);
      }
      TermList arraySortIdx = _results.pop().asTerm(theArray);
      if (!arraySortIdx.isArraySort()) {
        complainAboutArgShortageOrWrongSorts(BUILT_IN_SYMBOL,exp);
      }

      TermList theIndex;
      if (_results.isEmpty() || _results.top().isSeparator() ||
          _results.pop().asTerm(theIndex) != SortHelper::getIndexSort(arraySortIdx)) {
        complainAboutArgShortageOrWrongSorts(BUILT_IN_SYMBOL,exp);
      }

      if (SortHelper::getInnerSort(arraySortIdx)== AtomicSort::boolSort()) {
        OperatorType* predType = Theory::getArrayOperatorType(arraySortIdx,Theory::ARRAY_BOOL_SELECT);
        unsigned pred = env.signature->getInterpretingSymbol(Theory::ARRAY_BOOL_SELECT,predType);

        Formula* res = new AtomicFormula(Literal::create2(pred,true,theArray,theIndex));

        _results.push(ParseResult(res));
      } else {
        OperatorType* funType = Theory::getArrayOperatorType(arraySortIdx,Theory::ARRAY_SELECT);
        unsigned fun = env.signature->getInterpretingSymbol(Theory::ARRAY_SELECT,funType);

        TermList res = TermList(Term::create2(fun,theArray,theIndex));

        _results.push(ParseResult(SortHelper::getInnerSort(arraySortIdx),res));
      }

      return true;
    }
    case TS_STORE:
    {
      TermList theArray;
      if (_results.isEmpty() || _results.top().isSeparator()) {
        complainAboutArgShortageOrWrongSorts(BUILT_IN_SYMBOL,exp);
      }
      TermList arraySortIdx = _results.pop().asTerm(theArray);
      if (!arraySortIdx.isArraySort()) {
        complainAboutArgShortageOrWrongSorts(BUILT_IN_SYMBOL,exp);
      }

      TermList theIndex;
      if (_results.isEmpty() || _results.top().isSeparator() ||
          _results.pop().asTerm(theIndex) != SortHelper::getIndexSort(arraySortIdx)) {
        complainAboutArgShortageOrWrongSorts(BUILT_IN_SYMBOL,exp);
      }

      TermList theValue;
      if (_results.isEmpty() || _results.top().isSeparator() ||
          _results.pop().asTerm(theValue) != SortHelper::getInnerSort(arraySortIdx)) {
        complainAboutArgShortageOrWrongSorts(BUILT_IN_SYMBOL,exp);
      }

      OperatorType* funType = Theory::getArrayOperatorType(arraySortIdx,Theory::ARRAY_STORE);
      unsigned fun = env.signature->getInterpretingSymbol(Theory::ARRAY_STORE,funType);

      TermList args[] = {theArray, theIndex, theValue};
      TermList res = TermList(Term::Term::create(fun, 3, args));

      _results.push(ParseResult(arraySortIdx,res));

      return true;
    }
    case TS_ABS:
    {
      TermList theInt;
      if (_results.isEmpty() || _results.top().isSeparator() ||
          _results.pop().asTerm(theInt) != AtomicSort::intSort()) {
        complainAboutArgShortageOrWrongSorts(BUILT_IN_SYMBOL,exp);
      }

      unsigned fun = env.signature->getInterpretingSymbol(Theory::INT_ABS);
      TermList res = TermList(Term::create1(fun,theInt));

      _results.push(ParseResult(AtomicSort::intSort(),res));

      return true;
    }
    case TS_MOD:
    {
      TermList int1, int2;
      if (_results.isEmpty() || _results.top().isSeparator() || _results.pop().asTerm(int1) != AtomicSort::intSort() ||
          _results.isEmpty() || _results.top().isSeparator() || _results.pop().asTerm(int2) != AtomicSort::intSort()) {
        complainAboutArgShortageOrWrongSorts(BUILT_IN_SYMBOL,exp);
      }

      unsigned fun = env.signature->getInterpretingSymbol(Theory::INT_REMAINDER_E); // TS_MOD is the always positive remainder, therefore INT_REMAINDER_E
      TermList res = TermList(Term::create2(fun,int1,int2));

      _results.push(ParseResult(AtomicSort::intSort(),res));

      return true;
    }
    case TS_MULTIPLY:
    case TS_PLUS:
    case TS_MINUS:
    case TS_DIVIDE:
    case TS_DIV:
    {
      // read the first argument
      TermList first;
      if (_results.isEmpty() || _results.top().isSeparator()) {
        complainAboutArgShortageOrWrongSorts(BUILT_IN_SYMBOL,exp);
      }
      TermList sort = _results.pop().asTerm(first);

      if (_results.isEmpty() || _results.top().isSeparator()) {
        if (ts == TS_MINUS) { // unary minus
          Interpretation intp = getUnaryMinusInterpretation(sort);
          unsigned fun = env.signature->getInterpretingSymbol(intp);

          TermList res = TermList(Term::create1(fun,first));

          _results.push(ParseResult(sort,res));

          return true;
        } else {
          complainAboutArgShortageOrWrongSorts(BUILT_IN_SYMBOL,exp); // we need at least two arguments otherwise
        }
      }

      Interpretation intp = getTermSymbolInterpretation(ts,sort);
      unsigned fun = env.signature->getInterpretingSymbol(intp);

      TermList second;
      if (_results.pop().asTerm(second) != sort) {
        complainAboutArgShortageOrWrongSorts(BUILT_IN_SYMBOL,exp);
      }

      TermList res = TermList(Term::create2(fun,first,second));
      while (_results.isNonEmpty() && !_results.top().isSeparator()) {
        TermList another;
        if (_results.pop().asTerm(another) != sort) {
          complainAboutArgShortageOrWrongSorts(BUILT_IN_SYMBOL,exp);
        }

        res = TermList(Term::create2(fun,res,another));
      }
      _results.push(ParseResult(sort,res));

      return true;
    }
    default:
      ASS_EQ(ts,TS_USER_FUNCTION);
      return false;
  }
}

void SMTLIB2::parseRankedFunctionApplication(LExpr* exp)
{
  CALL("SMTLIB2::parseRankedFunctionApplication");

  ASS(exp->isList());
  LispListReader lRdr(exp->list);
  LExpr* head = lRdr.readNext();
  ASS(head->isList());
  LispListReader headRdr(head);

  headRdr.acceptAtom(UNDERSCORE);

  if(headRdr.tryAcceptAtom("divisible")){

    const vstring& numeral = headRdr.readAtom();

    if (!StringUtils::isPositiveInteger(numeral)) {
      USER_ERROR("Expected numeral as an argument of a ranked function in "+head->toString());
    }

    unsigned divisorSymb = TPTP::addIntegerConstant(numeral,_overflow,false);
    TermList divisorTerm = TermList(Term::createConstant(divisorSymb));

    TermList arg;
    if (_results.isEmpty() || _results.top().isSeparator() ||
        _results.pop().asTerm(arg) != AtomicSort::intSort()) {
      complainAboutArgShortageOrWrongSorts("ranked function symbol",exp);
    }

    unsigned pred = env.signature->getInterpretingSymbol(Theory::INT_DIVIDES);
    env.signature->recordDividesNvalue(divisorTerm);

    Formula* res = new AtomicFormula(Literal::create2(pred,true,divisorTerm,arg));

    _results.push(ParseResult(res));
  }
  else if(headRdr.tryAcceptAtom("is")){
    // discriminator predicate for term algebras
    const vstring& consName = headRdr.readAtom();

    if (_declaredFunctions.find(consName)) {
      DeclaredFunction& f = _declaredFunctions.get(consName);
      if (f.second) {
        TermAlgebraConstructor* c = env.signature->getTermAlgebraConstructor(f.first);
        if (c) /* else the symbol is not a TA constructor */ {
          TermList sort = env.signature->getFunction(f.first)->fnType()->result();
          if (!c->hasDiscriminator()) {
            // add discriminator predicate
            bool added;
            unsigned pred = env.signature->addPredicate(c->discriminatorName(), 1, added);
            ASS(added);
            OperatorType* type = OperatorType::getPredicateType({ sort });
            env.signature->getPredicate(pred)->setType(type);
            c->addDiscriminator(pred);
            // this predicate is not declare for the parser as it has a reserved name
          }
          TermList arg;
          if (_results.isEmpty() || _results.top().isSeparator() ||
              _results.pop().asTerm(arg) != sort) {
            complainAboutArgShortageOrWrongSorts("ranked function symbol",exp);
          }
          Formula* res = new AtomicFormula(Literal::create1(c->discriminator(),true,arg));
          
          _results.push(ParseResult(res));
          return;
        }
      }
    }
    USER_ERROR("'"+consName+"' is not a datatype constructor");    
  }
  else{
    USER_ERROR("Ranked function application "+headRdr.readAtom()+" not known");
  }
  
}

SMTLIB2::ParseResult SMTLIB2::parseTermOrFormula(LExpr* body)
{
  CALL("SMTLIB2::parseTermOrFormula");

  ASS(_todo.isEmpty());
  ASS(_results.isEmpty());

  _todo.push(make_pair(PO_PARSE,body));

  while (_todo.isNonEmpty()) {
    /*
    cout << "Results:" << endl;
    for (unsigned i = 0; i < results.size(); i++) {
      cout << results[i].toString() << endl;
    }
    cout << "---" << endl;
    */

    pair<ParseOperation,LExpr*> cur = _todo.pop();
    ParseOperation op = cur.first;
    LExpr* exp = cur.second;

    switch (op) {
      case PO_PARSE: {
        if (exp->isList()) {
          LispListReader lRdr(exp->list);

          // schedule arity check
          _results.push(ParseResult()); // separator into results
          _todo.push(make_pair(PO_CHECK_ARITY,exp)); // check as a todo (exp for error reporting)

          // special treatment of some tokens
          LExpr* fst = lRdr.readNext();
          if (fst->isAtom()) {
            vstring& id = fst->str;

            if (id == FORALL || id == EXISTS) {
              parseQuantBegin(exp);
              continue;
            }

            if (id == LET) {
              parseLetBegin(exp);
              continue;
            }

            if (id == MATCH) {
              parseMatchBegin(exp);
              continue;
            }

            if (id == EXCLAMATION) {
              parseAnnotatedTerm(exp);
              continue;
            }

            if (id == UNDERSCORE) {
              USER_ERROR("Indexed identifiers in general term position are not supported: "+exp->toString());

              // we only support indexed identifiers as functors applied to something (see just below)
            }
          } else {
            // this has to be an UNDERSCORE, otherwise we error later when we PO_PARSE_APPLICATION
          }

          // this handles the general function-to-arguments application:

          _todo.push(make_pair(PO_PARSE_APPLICATION,exp));
          // and all the other arguments too
          while (lRdr.hasNext()) {
            _todo.push(make_pair(PO_PARSE,lRdr.next()));
          }

          continue;
        }

        // INTENTIONAL FALL-THROUGH FOR ATOMS
      }
      case PO_PARSE_APPLICATION: { // the arguments have already been parsed
        vstring id;
        if (exp->isAtom()) { // the fall-through case
          id = exp->str;
        } else {
          ASS(exp->isList());
          LispListReader lRdr(exp->list);

          LExpr* head = lRdr.readNext();

          if (head->isList()) {
            parseRankedFunctionApplication(exp);
            continue;
          }
          ASS(head->isAtom());
          id = head->str;
        }

        if (parseAsScopeLookup(id)) {
          continue;
        }

        if (parseAsSpecConstant(id)) {
          continue;
        }

        if (parseAsUserDefinedSymbol(id,exp)) {
          continue;
        }

        if (parseAsBuiltinFormulaSymbol(id,exp)) {
          continue;
        }

        if (parseAsBuiltinTermSymbol(id,exp)) {
          continue;
        }

        USER_ERROR("Unrecognized term identifier "+id);
      }
      case PO_CHECK_ARITY: {
        LOG1("PO_CHECK_ARITY");

        ASS_GE(_results.size(),2);
        ParseResult true_result = _results.pop();
        ParseResult separator   = _results.pop();

        if (true_result.isSeparator() || !separator.isSeparator()) {
          USER_ERROR("Too many arguments in "+exp->toString());
        }
        _results.push(true_result);

        continue;
      }
      case PO_LABEL: {
        ASS_GE(_results.size(),1);
        ParseResult res =  _results.pop();
        vstring label = exp->toString();
        res.setLabel(label);
        _results.push(res);
        continue;
      }
      case PO_LET_PREPARE_LOOKUP:
        parseLetPrepareLookup(exp);
        continue;
      case PO_LET_END:
        parseLetEnd(exp);
        continue;
      case PO_MATCH_CASE_START: {
        parseMatchCaseStart(exp);
        continue;
      }
      case PO_MATCH_CASE_END: {
        parseMatchCaseEnd(exp);
        continue;
      }
      case PO_MATCH_END: {
        parseMatchEnd(exp);
        continue;
      }
    }
  }

  if (_results.size() == 1) {
    return _results.pop();
  } else {
    USER_ERROR("Malformed term expression "+body->toString());
  }
}

void SMTLIB2::readAssert(LExpr* body)
{
  CALL("SMTLIB2::readAssert");

  _nextVar = 0;
  ASS(_scopes.isEmpty());

  ParseResult res = parseTermOrFormula(body);

  Formula* fla;
  if (!res.asFormula(fla)) {
    USER_ERROR("Asserted expression of non-boolean sort "+body->toString());
  }

  FormulaUnit* fu = new FormulaUnit(fla, FromInput(UnitInputType::ASSUMPTION));
  UnitList::push(fu, _formulas);
}

void SMTLIB2::readAssertNot(LExpr* body)
{
  CALL("SMTLIB2::readAssert");

  _nextVar = 0;
  ASS(_scopes.isEmpty());

  ParseResult res = parseTermOrFormula(body);

  Formula* fla;
  if (!res.asFormula(fla)) {
    USER_ERROR("Asserted expression of non-boolean sort "+body->toString());
  }

  FormulaUnit* fu = new FormulaUnit(fla, FromInput(UnitInputType::CONJECTURE));
  fu = new FormulaUnit(new NegatedFormula(fla),
                       FormulaTransformation(InferenceRule::NEGATED_CONJECTURE, fu));
  UnitList::push(fu, _formulas);
}

void SMTLIB2::readAssertTheory(LExpr* body)
{
  CALL("SMTLIB2::readAssertTheory");

  _nextVar = 0;
  ASS(_scopes.isEmpty());

  ParseResult res = parseTermOrFormula(body);

  Formula* theoryAxiom;
  if (!res.asFormula(theoryAxiom)) {
    USER_ERROR("Asserted expression of non-boolean sort "+body->toString());
  }

  FormulaUnit* fu = new FormulaUnit(theoryAxiom, Inference(TheoryAxiom(InferenceRule::EXTERNAL_THEORY_AXIOM)));
  UnitList::push(fu, _formulas);
}

void SMTLIB2::colorSymbol(const vstring& name, Color color)
{
  CALL("SMTLIB2::colorSymbol");

  if (!_declaredFunctions.find(name)) {
    USER_ERROR("'"+name+"' is not a user symbol");
  }
  DeclaredFunction& f = _declaredFunctions.get(name);

  env.colorUsed = true;
  
  Signature::Symbol* sym = f.second
    ? env.signature->getFunction(f.first)
    : env.signature->getPredicate(f.first);

  sym->addColor(color);
}

}<|MERGE_RESOLUTION|>--- conflicted
+++ resolved
@@ -1196,13 +1196,9 @@
   CALL("SMTLIB2::ParseResult::asFormula");
 
   if (formula) {
-<<<<<<< HEAD
-    ASS_EQ(sort, Term::boolSort());
+    ASS_EQ(sort, AtomicSort::boolSort());
     resFrm = attachLabelToFormula(frm);
-=======
-    ASS_EQ(sort, AtomicSort::boolSort());
-    resFrm = frm;
->>>>>>> f3408982
+
 
     LOG2("asFormula formula ",resFrm->toString());
     return true;
