/*
 * This file is part of the source code of the software program
 * Vampire. It is protected by applicable
 * copyright laws.
 *
 * This source code is distributed under the licence found here
 * https://vprover.github.io/license.html
 * and in the source directory
 */
/**
 * @file SMTLIB.cpp
 * Implements class SMTLIB.
 */

#include <climits>
#include <fstream>
#include <map>

#include "Lib/Environment.hpp"
#include "Lib/NameArray.hpp"
#include "Lib/StringUtils.hpp"
#include "Kernel/Clause.hpp"
#include "Kernel/Formula.hpp"
#include "Kernel/FormulaUnit.hpp"
#include "Kernel/Matcher.hpp"
#include "Kernel/Inference.hpp"
#include "Kernel/Renaming.hpp"
#include "Kernel/Signature.hpp"
#include "Kernel/SortHelper.hpp"
#include "Kernel/SubstHelper.hpp"
#include "Kernel/Substitution.hpp"

#include "Shell/LispLexer.hpp"
#include "Shell/Options.hpp"
#include "Shell/SMTLIBLogic.hpp"
#include "Shell/TermAlgebra.hpp"

#include "SMTLIB2.hpp"

#include "TPTP.hpp"

#undef LOGGING
#define LOGGING 0

#if LOGGING
#define LOG1(arg) cout << arg << endl;
#define LOG2(a1,a2) cout << a1 << a2 << endl;
#define LOG3(a1,a2,a3) cout << a1 << a2 << a3 << endl;
#define LOG4(a1,a2,a3,a4) cout << a1 << a2 << a3 << a4 << endl;
#else
#define LOG1(arg)
#define LOG2(a1,a2)
#define LOG3(a1,a2,a3)
#define LOG4(a1,a2,a3,a4)
#endif

#define READER(exp) ErrorThrowingLispListReader(exp, _topLevelExpr)

namespace Parse {

using namespace std;

static const char* PAR = "par";
static const char* TYPECON_POSTFIX = "()";

SMTLIB2::SMTLIB2(UnitList::FIFO formulaBuffer)
: _logicSet(false),
  _logic(SMTLIBLogic::UNDEFINED),
  _numeralsAreReal(false),
  _formulas(formulaBuffer),
  _topLevelExpr(nullptr)
{
}

void SMTLIB2::parse(istream& str)
{
  LispLexer lex(str);
  LispParser lpar(lex);
  LExpr* expr = lpar.parse();
  if (!expr->isList()) {
    USER_ERROR("Input file is not a list");
  }
  readBenchmark(expr);
}

void SMTLIB2::readBenchmark(LExpr* bench)
{
  auto bRdr = READER(bench);

  bool afterCheckSat = false;

  // iteration over benchmark top level entries
  while(bRdr.hasNext()) {
    _topLevelExpr = bRdr.readExpr();
    _nextVar = _globalSortParamLookup.size();

    ASS(_lookups.isEmpty());

    LOG2("readBenchmark ",_topLevelExpr->toString(true));

    auto ibRdr = READER(_topLevelExpr);

    if (ibRdr.tryAcceptAtom("set-logic")) {
      if (_logicSet) {
        USER_ERROR_EXPR("set-logic can appear only once in a problem");
      }
      readLogic(ibRdr.readAtom());
      ibRdr.acceptEOL();
      continue;
    }

    if (ibRdr.tryAcceptAtom("set-info")) {

      if (ibRdr.tryAcceptAtom(":status")) {
        _statusStr = ibRdr.readAtom();
        ibRdr.acceptEOL();
        continue;
      }

      if (ibRdr.tryAcceptAtom(":source")) {
        _sourceInfo = ibRdr.readAtom();
        ibRdr.acceptEOL();
        continue;
      }

      // ignore unknown info
      ibRdr.readAtom();
      ibRdr.readAtom();
      ibRdr.acceptEOL();
      continue;
    }

    if (ibRdr.tryAcceptAtom("declare-sort")) {

      auto name = ibRdr.readAtom();
      auto arity = ibRdr.readAtom();
      readDeclareSort(name,arity);

      ibRdr.acceptEOL();

      continue;
    }

    if (ibRdr.tryAcceptAtom("declare-sort-parameter")) {

      auto name = ibRdr.readAtom();
      // // We strictly disallow shadowing, as opposed to the standard
      if (isAlreadyKnownSymbol(name)) {
        USER_ERROR_EXPR("Redeclaring built-in, declared or defined sort parameter: "+name);
      }
      ASS_EQ(_globalSortParamLookup.size(),_nextVar);
      ALWAYS(_globalSortParamLookup.insert(name, make_pair(TermList::var(_nextVar++), AtomicSort::superSort())));
      ibRdr.acceptEOL();

      continue;
    }

    if (ibRdr.tryAcceptAtom("define-sort")) {

      auto name = ibRdr.readAtom();
      auto args = ibRdr.readList();
      auto body = ibRdr.readExpr();
      readDefineSort(name,args,body);

      ibRdr.acceptEOL();

      continue;
    }

    if (ibRdr.tryAcceptAtom("declare-fun")) {

      auto name = ibRdr.readAtom();
      auto iSorts = ibRdr.readList();
      auto oSort = ibRdr.readExpr();
      readDeclareFun(name,iSorts,oSort);

      ibRdr.acceptEOL();

      continue;
    }

    if (ibRdr.tryAcceptAtom("declare-datatype")) {

      auto sort = ibRdr.readAtom();
      auto datatype = ibRdr.readList();
      readDeclareDatatype(sort, datatype);

      ibRdr.acceptEOL();

      continue;
    }

    if (ibRdr.tryAcceptAtom("declare-datatypes")) {
  
      auto sorts = ibRdr.readList();
      auto datatypes = ibRdr.readList();
      readDeclareDatatypes(sorts, datatypes, false);

      ibRdr.acceptEOL();

      continue;
    }

    if (ibRdr.tryAcceptAtom("declare-codatatypes")) {
  
      auto sorts = ibRdr.readList();
      auto datatypes = ibRdr.readList();
      readDeclareDatatypes(sorts, datatypes, true);

      ibRdr.acceptEOL();

      continue;
    }
    
    if (ibRdr.tryAcceptAtom("declare-const")) {

      auto name = ibRdr.readAtom();
      auto oSort = ibRdr.readExpr();
      LExpr iArgs(LispParser::LIST); // dummy list to avoid passing null below
      readDeclareFun(name,&iArgs,oSort);

      ibRdr.acceptEOL();

      continue;
    }

    bool recursive = false;
    if (ibRdr.tryAcceptAtom("define-fun") || (recursive = ibRdr.tryAcceptAtom("define-fun-rec"))) {

      auto name = ibRdr.readAtom();
      auto iArgs = ibRdr.readList();
      auto oSort = ibRdr.readExpr();
      auto body = ibRdr.readExpr();
      readDefineFun(name,iArgs,oSort,body,recursive);

      ibRdr.acceptEOL();

      continue;
    }

    if (ibRdr.tryAcceptAtom("define-funs-rec")) {

      auto declarations = ibRdr.readList();
      auto definitions = ibRdr.readList();
      // TODO make this work with sort parameters
      readDefineFunsRec(declarations, definitions);

      continue;
    }

    if (ibRdr.tryAcceptAtom("assert")) {

      auto body = ibRdr.readExpr();
      readAssert(body);
      ibRdr.acceptEOL();

      continue;
    }

    if (ibRdr.tryAcceptAtom("assert-claim")) {

      auto body = ibRdr.readExpr();
      readAssertClaim(body);
      ibRdr.acceptEOL();

      continue;
    }

    if (ibRdr.tryAcceptAtom("assert-not")) {

      auto body = ibRdr.readExpr();
      readAssertNot(body);

      ibRdr.acceptEOL();

      continue;
    }

    if (ibRdr.tryAcceptAtom("assert-synth")) {

      auto forall = ibRdr.readList();
      auto exist = ibRdr.readList();
      auto body = ibRdr.readExpr();
      readAssertSynth(forall, exist, body);

      ibRdr.acceptEOL();

      continue;
    }

    if (ibRdr.tryAcceptAtom("assert-theory")) {

      auto body = ibRdr.readExpr();
      readAssertTheory(body);

      ibRdr.acceptEOL();

      continue;
    }

    // not an official SMTLIB command
    if (ibRdr.tryAcceptAtom("color-symbol")) {

      auto symbol = ibRdr.readAtom();

      if (ibRdr.tryAcceptAtom(":left")) {
        colorSymbol(symbol, Color::COLOR_LEFT);
      } else if (ibRdr.tryAcceptAtom(":right")) {
        colorSymbol(symbol, Color::COLOR_RIGHT);
      } else {
        USER_ERROR_EXPR("'"+ibRdr.readAtom()+"' is not a color keyword");
      }

      ibRdr.acceptEOL();

      continue;
    }

    if (ibRdr.tryAcceptAtom("check-sat")) {
      ibRdr.acceptEOL();
      afterCheckSat = true;
      break;
    }

    if (ibRdr.tryAcceptAtom("exit")) {
      bRdr.acceptEOL();
      break;
    }

    if (ibRdr.tryAcceptAtom("reset")) {
      LOG1("ignoring reset");
      continue;
    }

    if (ibRdr.tryAcceptAtom("set-option")) {
      if (ibRdr.tryAcceptAtom(":uncomputable")) {
        auto uRdr = READER(ibRdr.readList());
        while (uRdr.hasNext()) {
          markSymbolUncomputable(uRdr.readAtom());
        }
        ibRdr.acceptEOL();
        continue;
      }
      LOG2("ignoring set-option", ibRdr.readAtom());
      continue;
    }

    if (ibRdr.tryAcceptAtom("push")) {
      LOG1("ignoring push");
      continue;
    }

    if (ibRdr.tryAcceptAtom("get-info")) {
      LOG2("ignoring get-info", ibRdr.readAtom());
      continue;
    }

    USER_ERROR_EXPR("unrecognized entry "+ibRdr.readAtom());
  }
  
  // the above while loop is aborted on the first check-sat,
  // however, we want to learn about an unsat core printing request
  // (or other things we might support in the future)
  if (afterCheckSat) {
    while(bRdr.hasNext()) {
      auto ibRdr = READER(bRdr.readExpr());
      
      if (ibRdr.tryAcceptAtom("exit")) {
        ibRdr.acceptEOL(); // no arguments of exit
        bRdr.acceptEOL();  // exit should be the last thing in the file
        break;
      }
      
      if (ibRdr.tryAcceptAtom("get-unsat-core")) {
        env.options->setOutputMode(Options::Output::UCORE);
        ibRdr.acceptEOL(); // no arguments of get-unsat-core
        continue;
      }
      
      // can't read anything else (and it does not make sense to read get-unsat-core more than once)
      // so let's just warn and exit
      if(env.options->mode()!=Options::Mode::SPIDER) {
        std::cout << "% Warning: check-sat is not the last entry. Skipping the rest!" << endl;
      }
      break;
    }
  }
}

//  ----------------------------------------------------------------------

#define X(N) #N,
const char * SMTLIB2::s_smtlibLogicNameStrings[] = {
  SMTLIBLogic_X
};
#undef X

SMTLIBLogic SMTLIB2::getLogicFromString(const std::string& str)
{
  static NameArray smtlibLogicNames(s_smtlibLogicNameStrings, sizeof(s_smtlibLogicNameStrings)/sizeof(char*));
  int res = smtlibLogicNames.tryToFind(str.c_str());
  if(res==-1) {
    return SMTLIBLogic::UNDEFINED;
  }
  return static_cast<SMTLIBLogic>(res);
}

void SMTLIB2::readLogic(const std::string& logicStr)
{
  _logic = getLogicFromString(logicStr);
  _logicSet = true;

  switch (_logic) {
  case SMTLIBLogic::ALL:
  case SMTLIBLogic::ALIA:
  case SMTLIBLogic::ANIA:
  case SMTLIBLogic::AUFDTLIA:
  case SMTLIBLogic::AUFDTLIRA:
  case SMTLIBLogic::AUFDTNIRA:
  case SMTLIBLogic::AUFLIA:
  case SMTLIBLogic::AUFNIA:
  case SMTLIBLogic::AUFLIRA:
  case SMTLIBLogic::AUFNIRA:
  case SMTLIBLogic::LIA:
  case SMTLIBLogic::NIA:
  case SMTLIBLogic::QF_ALIA:
  case SMTLIBLogic::QF_ANIA:
  case SMTLIBLogic::QF_AUFLIA:
  case SMTLIBLogic::QF_AUFNIA:
  case SMTLIBLogic::QF_AX:
  case SMTLIBLogic::QF_IDL:
  case SMTLIBLogic::QF_LIA:
  case SMTLIBLogic::QF_LIRA:
  case SMTLIBLogic::QF_NIA:
  case SMTLIBLogic::QF_NIRA:
  case SMTLIBLogic::QF_UF:
  case SMTLIBLogic::QF_UFIDL:
  case SMTLIBLogic::QF_UFLIA:
  case SMTLIBLogic::QF_UFNIA:
  case SMTLIBLogic::UF:
  case SMTLIBLogic::UFDT:
  case SMTLIBLogic::UFDTLIA:
  case SMTLIBLogic::UFDTLIRA:
  case SMTLIBLogic::UFDTNIA:
  case SMTLIBLogic::UFDTNIRA:
  case SMTLIBLogic::UFIDL:
  case SMTLIBLogic::UFLIA:
  case SMTLIBLogic::UFNIA:
    break;

  // pure real arithmetic theories treat decimals as Real constants
  case SMTLIBLogic::LRA:
  case SMTLIBLogic::NRA:
  case SMTLIBLogic::QF_LRA:
  case SMTLIBLogic::QF_NRA:
  case SMTLIBLogic::QF_RDL:
  case SMTLIBLogic::QF_UFLRA:
  case SMTLIBLogic::QF_UFNRA:
  case SMTLIBLogic::UFLRA:
    _numeralsAreReal = true;
    break;

  // we don't support bit vectors
  case SMTLIBLogic::BV:
  case SMTLIBLogic::QF_ABV:
  case SMTLIBLogic::QF_AUFBV:
  case SMTLIBLogic::QF_BV:
  case SMTLIBLogic::QF_UFBV:
  case SMTLIBLogic::UFBV:
    USER_ERROR_EXPR("unsupported logic "+logicStr);
  case SMTLIBLogic::UNDEFINED:
    if (env.options->ignoreUnrecognizedLogic()) {
      break;
    } else {
      USER_ERROR_EXPR("unrecognized logic " + logicStr + " ( use `--ignore_unrecognized_logic on` if you want vampire to try proof search anyways)");
    }
  }

}

//  ----------------------------------------------------------------------

void SMTLIB2::readDeclareSort(const std::string& name, const std::string& arity)
{
  std::string pName = name + TYPECON_POSTFIX;
  if (isAlreadyKnownSymbol(pName)) {
    USER_ERROR_EXPR("Redeclaring built-in, declared or defined sort symbol: "+name);
  }

  if (not StringUtils::isPositiveInteger(arity)) {
    USER_ERROR_EXPR("Unrecognized declared sort arity: "+arity);
  }

  unsigned val;
  if (!Int::stringToUnsignedInt(arity, val)) {
    USER_ERROR_EXPR("Couldn't convert sort arity: "+arity);
  }

  declareTypeCon(pName, val);
}

void SMTLIB2::readDefineSort(const std::string& name, LExpr* args, LExpr* body)
{
  std::string pName = name + TYPECON_POSTFIX;
  if (isAlreadyKnownSymbol(pName)) {
    USER_ERROR_EXPR("Redeclaring built-in, declared or defined sort symbol: "+name);
  }

  pushLookup();
  // sort definitions cannot contain global sort
  // parameters, so we use normalized variables
  unsigned var = 0;
  auto argRdr = READER(args);
  while (argRdr.hasNext()) {
    tryInsertIntoCurrentLookup(argRdr.readAtom(), TermList::var(var++), AtomicSort::superSort());
  }
  ALWAYS(_sortDefinitions.insert(pName, { var, parseSort(body) }));
  popLookup();
}

//  ----------------------------------------------------------------------

/**
 * Helper function for parsing a sort expression.
 */
TermList SMTLIB2::parseSort(LExpr* sExpr)
{
  ParseResult pr = parseTermOrFormula(sExpr,true/*isSort*/);
  TermList sort;
  ALWAYS(pr.asTerm(sort) == AtomicSort::superSort());
  return sort;
}

TermStack SMTLIB2::normalizeFunctionSorts(TermStack& argSorts, TermList& resSort)
{
  DHSet<TermList> varsSeen;
  for (auto sort : argSorts) {
    varsSeen.loadFromIterator(VariableIterator(sort));
  }
  varsSeen.loadFromIterator(VariableIterator(resSort));

  TermStack vars;
  vars.loadFromIterator(varsSeen.iter());

  SortHelper::normaliseArgSorts(vars, argSorts);
  SortHelper::normaliseSort(vars, resSort);

  return vars;
}

static const char* EXISTS = "exists";
static const char* FORALL = "forall";

const char * SMTLIB2::s_formulaSymbolNameStrings[] = {
    "<",
    "<=",
    "=",
    "=>",
    ">",
    ">=",
    "and",
    "distinct",
    EXISTS,
    "false",
    FORALL,
    "is_int",
    "not",
    "or",
    "true",
    "xor"
};

SMTLIB2::FormulaSymbol SMTLIB2::getBuiltInFormulaSymbol(const std::string& str)
{
  static NameArray formulaSymbolNames(s_formulaSymbolNameStrings, sizeof(s_formulaSymbolNameStrings)/sizeof(char*));
  ASS_EQ(formulaSymbolNames.length, FS_USER_PRED_SYMBOL);

  int res = formulaSymbolNames.tryToFind(str.c_str());
  if(res==-1) {
    return FS_USER_PRED_SYMBOL;
  }
  return static_cast<FormulaSymbol>(res);
}

static const char* LET = "let";
static const char* MATCH = "match";
static const char* AS = "as";

const char * SMTLIB2::s_termSymbolNameStrings[] = {
    "*",
    "+",
    "-",
    "/",
    "Array",
    "Bool",
    "Int",
    "Real",
    "abs",
    AS,
    "div",
    "ite",
    LET,
    MATCH,
    "mod",
    "select",
    "store",
    "to_int",
    "to_real"
};

SMTLIB2::TermSymbol SMTLIB2::getBuiltInTermSymbol(const std::string& str)
{
  static NameArray termSymbolNames(s_termSymbolNameStrings, sizeof(s_termSymbolNameStrings)/sizeof(char*));
  ASS_EQ(termSymbolNames.length, TS_USER_FUNCTION);

  int resInt = termSymbolNames.tryToFind(str.c_str());
  if(resInt==-1) {
    return TS_USER_FUNCTION;
  }
  return static_cast<TermSymbol>(resInt);
}

bool SMTLIB2::isAlreadyKnownSymbol(const std::string& name)
{
  if (getBuiltInFormulaSymbol(name) != FS_USER_PRED_SYMBOL) {
    return true;
  }

  if (getBuiltInTermSymbol(name) != TS_USER_FUNCTION) {
    return true;
  }

  if (_declaredSymbols.find(name)) {
    return true;
  }

  // We strictly disallow shadowing, as opposed to the standard
  if (_globalSortParamLookup.find(name)) {
    return true;
  }

  return false;
}

void SMTLIB2::readDeclareFun(const std::string& name, LExpr* iSorts, LExpr* oSort)
{
  if (isAlreadyKnownSymbol(name)) {
    USER_ERROR_EXPR("Redeclaring function symbol: "+name);
  }

  TermList rangeSort = parseSort(oSort);

  auto isRdr = READER(iSorts);

  static TermStack argSorts;
  argSorts.reset();

  while (isRdr.hasNext()) {
    argSorts.push(parseSort(isRdr.readExpr()));
  }

  auto taArity = normalizeFunctionSorts(argSorts, rangeSort).size();

  declareFunctionOrPredicate(name,rangeSort,argSorts,taArity);
}

SMTLIB2::DeclaredSymbol SMTLIB2::declareFunctionOrPredicate(const std::string& name, TermList rangeSort, const TermStack& argSorts, unsigned taArity)
{
  bool added = false;
  unsigned symNum;
  Signature::Symbol* sym;
  OperatorType* type;

  if (rangeSort == AtomicSort::boolSort()) { // predicate
    symNum = env.signature->addPredicate(name, argSorts.size()+taArity, added);

    sym = env.signature->getPredicate(symNum);

    type = OperatorType::getPredicateType(argSorts.size(),argSorts.begin(),taArity);

    LOG1("declareFunctionOrPredicate-Predicate");
  } else { // proper function
    if (argSorts.size() > 0 || taArity > 0) {
      symNum = env.signature->addFunction(name, argSorts.size()+taArity, added);
    } else {
      symNum = TPTP::addUninterpretedConstant(name,added);
    }

    sym = env.signature->getFunction(symNum);

    type = OperatorType::getFunctionType(argSorts.size(), argSorts.begin(), rangeSort, taArity);

    LOG1("declareFunctionOrPredicate-Function");
  }

  ASS(added);
  sym->setType(type);

  DeclaredSymbol res = make_pair(symNum,type->isFunctionType()?SymbolType::FUNCTION:SymbolType::PREDICATE);

  LOG2("declareFunctionOrPredicate -name ",name);
  LOG2("declareFunctionOrPredicate -symNum ",symNum);
  LOG2("declareFunctionOrPredicate -type ",type->toString());

  ALWAYS(_declaredSymbols.insert(name,res));

  return res;
}

unsigned SMTLIB2::declareTypeCon(const std::string& name, unsigned arity)
{
  bool added = false;
  auto symNum = env.signature->addTypeCon(name, arity, added);
  ASS(added);

  auto type = OperatorType::getTypeConType(arity);
  env.signature->getTypeCon(symNum)->setType(type);

  LOG2("declareTypeCon -name ",name);
  LOG2("declareTypeCon -symNum ",symNum);
  LOG2("declareTypeCon -type ",type->toString());

  ALWAYS(_declaredSymbols.insert(name, { symNum, SymbolType::TYPECON }));
  return symNum;
}

//  ----------------------------------------------------------------------

void SMTLIB2::readDefineFun(const std::string& name, LExpr* iArgs, LExpr* oSort, LExpr* body, bool recursive)
{
  if (isAlreadyKnownSymbol(name)) {
    USER_ERROR_EXPR("Redeclaring function symbol: "+name);
  }

  TermList rangeSort = parseSort(oSort);

  pushLookup();

  static TermStack argSorts;
  argSorts.reset();

  static TermStack termArgs;
  termArgs.reset();

  auto iaRdr = READER(iArgs);
  while (iaRdr.hasNext()) {
    auto pRdr = READER(iaRdr.readList());

    auto vName = pRdr.readAtom();
    TermList vSort = parseSort(pRdr.readExpr());

    pRdr.acceptEOL();

    TermList arg = TermList::var(_nextVar++);
    termArgs.push(arg);

    tryInsertIntoCurrentLookup(vName, arg, vSort);

    argSorts.push(vSort);
  }

  auto nRangeSort = rangeSort;
  auto typeVars = normalizeFunctionSorts(argSorts, nRangeSort);

  DeclaredSymbol fun;
  if (recursive) {
    fun = declareFunctionOrPredicate(name, nRangeSort, argSorts, typeVars.size());
  }

  ParseResult res = parseTermOrFormula(body,false/*isSort*/);

  popLookup();

  TermList rhs;
  if (res.asTerm(rhs) != rangeSort) {
    USER_ERROR_EXPR("Defined function body "+body->toString()+" has different sort than declared "+oSort->toString());
  }

  if (!recursive) {
    fun = declareFunctionOrPredicate(name, nRangeSort, argSorts, typeVars.size());
  }

  unsigned symbIdx = fun.first;
  ASS(fun.second != SymbolType::TYPECON);
  bool isTrueFun = fun.second==SymbolType::FUNCTION;

  TermStack args = typeVars;
  args.loadFromIterator(TermStack::BottomFirstIterator(termArgs));

  Literal* lit;
  Signature::Symbol* sym;
  if (isTrueFun) {
    sym = env.signature->getFunction(symbIdx);

    TermList lhs(Term::create(symbIdx,args.size(),args.begin()));
    auto p = env.signature->getFnDef(symbIdx);
    auto defArgs = typeVars;
    defArgs.push(lhs);
    defArgs.push(rhs);
    lit = Literal::create(p,defArgs.size(),true,defArgs.begin());
  } else {
    sym = env.signature->getPredicate(symbIdx);

    auto p = env.signature->getBoolDef(symbIdx);
    TermList lhs(Term::createFormula(new AtomicFormula(Literal::create(p,args.size(),true,args.begin()))));
    lit = Literal::createEquality(true, lhs, rhs, rangeSort);
  }
  Formula* fla = new AtomicFormula(lit);

  // Mark original symbol protected to avoid
  // erroneous unused symbol elimination later.
  // TODO find a better way to do this
  sym->markProtected();

  FormulaUnit* fu = new FormulaUnit(fla, FromInput(UnitInputType::ASSUMPTION));

  _formulas.pushBack(fu);
}

void SMTLIB2::readDefineFunsRec(LExpr* declsExpr, LExpr* defsExpr)
{
  struct Declaration {
    DeclaredSymbol sym;
    TermLookup* lookup;
    TermList rangeSort;
    TermStack args;
  };
  Stack<Declaration> declarations;

  // first, declare all symbols
  auto declsRdr = READER(declsExpr);
  while (declsRdr.hasNext()) {
    Declaration decl;
    auto declRdr = READER(declsRdr.readList());
    auto name = declRdr.readAtom();
    if (isAlreadyKnownSymbol(name)) {
      USER_ERROR_EXPR("Redeclaring function symbol: "+name);
    }
    auto iArgs = declRdr.readList();

    decl.lookup = new TermLookup();

    static TermStack argSorts;
    argSorts.reset();

    auto iaRdr = READER(iArgs);
    while (iaRdr.hasNext()) {
      auto pRdr = READER(iaRdr.readList());

      auto vName = pRdr.readAtom();
      TermList vSort = parseSort(pRdr.readExpr());

      pRdr.acceptEOL();

      // the vars need not be fresh across multiple definition, but it does not hurt
      TermList arg = TermList::var(_nextVar++);
      decl.args.push(arg);

      if (!decl.lookup->insert(vName,make_pair(arg,vSort))) {
        USER_ERROR_EXPR("Multiple occurrence of variable "+vName+" in the definition of function "+name);
      }

      argSorts.push(vSort);
    }
    decl.rangeSort = parseSort(declRdr.readExpr());
    decl.sym = declareFunctionOrPredicate(name, decl.rangeSort, argSorts, /*taArity=*/ 0);

    declarations.push(decl);
  }

  // then, read all definitions
  auto defsRdr = READER(defsExpr);
  for (const auto& decl : declarations) {
    auto def = defsRdr.readExpr();
    _lookups.push(decl.lookup);
    ParseResult res = parseTermOrFormula(def,false/*isSort*/);

    TermList rhs;
    if (res.asTerm(rhs) != decl.rangeSort) {
      USER_ERROR_EXPR("Defined function body "+def->toString()+" has different sort than declared "+decl.rangeSort.toString());
    }

    unsigned symbIdx = decl.sym.first;
    ASS(decl.sym.second != SymbolType::TYPECON);
    bool isTrueFun = decl.sym.second==SymbolType::FUNCTION;

    Literal* lit;
    Signature::Symbol* sym;
    if (isTrueFun) {
      sym = env.signature->getFunction(symbIdx);

      TermList lhs(Term::create(symbIdx,decl.args.size(),decl.args.begin()));
      auto p = env.signature->getFnDef(symbIdx);
      TermStack defArgs; // no type arguments (yet) in this case
      defArgs.push(lhs);
      defArgs.push(rhs);
      lit = Literal::create(p,defArgs.size(),true,defArgs.begin());
    } else {
      sym = env.signature->getPredicate(symbIdx);

      auto p = env.signature->getBoolDef(symbIdx);
      TermList lhs(Term::createFormula(new AtomicFormula(Literal::create(p,decl.args.size(),true,decl.args.begin()))));
      lit = Literal::createEquality(true, lhs, rhs, decl.rangeSort);
    }
    Formula* fla = new AtomicFormula(lit);

    // Mark original symbol protected to avoid
    // erroneous unused symbol elimination later.
    // TODO find a better way to do this
    sym->markProtected();

    FormulaUnit* fu = new FormulaUnit(fla, FromInput(UnitInputType::ASSUMPTION));
    _formulas.pushBack(fu);

    popLookup();
  }
  defsRdr.acceptEOL();
}

void SMTLIB2::readTypeParameters(ErrorThrowingLispListReader& rdr, TermStack& ts)
{
  auto parRdr = READER(rdr.readList());
  while (parRdr.hasNext()) {
    auto sortVar = TermList::var(_nextVar++);
    tryInsertIntoCurrentLookup(parRdr.readAtom(), sortVar, AtomicSort::superSort());
    ts.push(sortVar);
  }
}

void SMTLIB2::readDeclareDatatype(string name, LExpr *datatype)
{
  // first declare the sort
  std::string dtypeName = name+TYPECON_POSTFIX;
  if (isAlreadyKnownSymbol(dtypeName)) {
    USER_ERROR_EXPR("Redeclaring built-in, declared or defined sort symbol as datatype: " + dtypeName);
  }
  auto dtypeRdr = READER(datatype);
  pushLookup();
  TermStack parSorts;
  if (dtypeRdr.tryAcceptAtom(PAR)) {
    readTypeParameters(dtypeRdr, parSorts);
    auto rest = dtypeRdr.readList();
    dtypeRdr.acceptEOL();
    dtypeRdr = READER(rest);
  }
  auto srt = declareTypeCon(dtypeName,parSorts.size());

  TermList taSort(AtomicSort::create(srt,parSorts.size(),parSorts.begin()));

  // Due to global sort variables, the parsed variables
  // are not necessary normalized, so we normalize them
  Renaming r;
  r.normalizeVariables(taSort);
  taSort = r.apply(taSort);

  Stack<TermAlgebraConstructor *> constructors;
  TermStack argSorts;
  Stack<std::string> destructorNames;

  while (dtypeRdr.hasNext()) {
    argSorts.reset();
    destructorNames.reset();
    // read each constructor declaration
    auto constrRdr = READER(dtypeRdr.readList());
    auto ctorName = constrRdr.readAtom();

    while (constrRdr.hasNext()) {
      auto argRdr = READER(constrRdr.readList());
      destructorNames.push(argRdr.readAtom());
      argSorts.push(r.apply(parseSort(argRdr.readExpr())));
      argRdr.acceptEOL();
    }
    constructors.push(buildTermAlgebraConstructor(ctorName, taSort, destructorNames, argSorts));
  }
  popLookup();

  ASS(!env.signature->isTermAlgebraSort(taSort));
  auto ta = new TermAlgebra(taSort, constructors.size(), constructors.begin(), false);

  if (ta->emptyDomain()) {
    USER_ERROR_EXPR("Datatype " + dtypeName + " defines an empty sort");
  }

  env.signature->addTermAlgebra(ta);
}

void SMTLIB2::readDeclareDatatypes(LExpr* sorts, LExpr* datatypes, bool codatatype)
{
  // first declare all the sorts, and then only the constructors, in
  // order to allow mutually recursive datatype definitions
  auto dtypesNamesRdr = READER(sorts);
  Stack<unsigned> dtypeFns;
  while (dtypesNamesRdr.hasNext()) {
    auto dtypeNRdr = READER(dtypesNamesRdr.readList());

    auto dtypeName = dtypeNRdr.readAtom()+TYPECON_POSTFIX;
    if (isAlreadyKnownSymbol(dtypeName)) {
      USER_ERROR_EXPR("Redeclaring built-in, declared or defined sort symbol as datatype: "+dtypeName);
    }
    unsigned arity;
    if (!Int::stringToUnsignedInt(dtypeNRdr.readAtom(),arity)) {
      USER_ERROR_EXPR("datatype arity not given");
    }
    dtypeFns.push(declareTypeCon(dtypeName,arity));
  }

  Stack<TermAlgebraConstructor*> constructors;
  TermStack argSorts;
  Stack<string> destructorNames;

  auto dtypesDefsRdr = READER(datatypes);
  Stack<unsigned>::BottomFirstIterator dtypeFnIter(dtypeFns);
  while(dtypeFnIter.hasNext()) {
    constructors.reset();

    auto fn = dtypeFnIter.next();
    auto sym = env.signature->getTypeCon(fn);

    LOG4("reading datatype ",sym->name()," of type ",sym->typeConType()->toString());

    pushLookup();
    TermStack parSorts;
    auto dtypeRdr = READER(dtypesDefsRdr.readList());
    if (dtypeRdr.tryAcceptAtom(PAR)) {
      readTypeParameters(dtypeRdr, parSorts);
      auto rest = dtypeRdr.readList();
      dtypeRdr.acceptEOL();
      dtypeRdr = READER(rest);
    }
    if (parSorts.size() != sym->arity()) {
      USER_ERROR_EXPR("'par' block for datatype "+sym->name()+" should define "+Int::toString(sym->arity())+" arguments");
    }

    TermList taSort(AtomicSort::create(fn,parSorts.size(),parSorts.begin()));

    // Due to global sort variables, the parsed variables
    // are not necessary normalized, so we normalize them
    Renaming r;
    r.normalizeVariables(taSort);
    taSort = r.apply(taSort);
  
    while (dtypeRdr.hasNext()) {
      argSorts.reset();
      destructorNames.reset();
      // read each constructor declaration
      std::string constrName;
      auto constr = dtypeRdr.readExpr();
      if (constr->isAtom()) {
        // atom, constructor of arity 0
        constrName = constr->str;
      } else {
        ASS(constr->isList());
        auto constrRdr = READER(constr);
        constrName = constrRdr.readAtom();

        while (constrRdr.hasNext()) {
          auto arg = constrRdr.readList();
          auto argRdr = READER(arg);
          destructorNames.push(argRdr.readAtom());
          argSorts.push(r.apply(parseSort(argRdr.readExpr())));
          argRdr.acceptEOL();
        }
      }
      constructors.push(buildTermAlgebraConstructor(constrName, taSort, destructorNames, argSorts));
    }
    popLookup();

    ASS(!env.signature->isTermAlgebraSort(taSort));
    TermAlgebra* ta = new TermAlgebra(taSort, constructors.size(), constructors.begin(), codatatype);

    if (ta->emptyDomain()) {
      USER_ERROR_EXPR("Datatype " + taSort.toString() + " defines an empty sort");
    }

    env.signature->addTermAlgebra(ta);
  }
}

TermAlgebraConstructor* SMTLIB2::buildTermAlgebraConstructor(std::string constrName, TermList taSort,
                                                             Stack<std::string> destructorNames, TermStack argSorts) {
  if (isAlreadyKnownSymbol(constrName)) {
    USER_ERROR_EXPR("Redeclaring function symbol: " + constrName);
  }

  ASS(taSort.isTerm() && taSort.term()->isSort());
  unsigned numTypeArgs = taSort.term()->arity();
  unsigned arity = (unsigned)argSorts.size();

  bool added;
  unsigned functor = env.signature->addFunction(constrName, numTypeArgs+arity, added);
  ASS(added);

  OperatorType* constructorType = OperatorType::getFunctionType(arity, argSorts.begin(), taSort, numTypeArgs);
  env.signature->getFunction(functor)->setType(constructorType);
  env.signature->getFunction(functor)->markTermAlgebraCons();

  LOG1("build constructor "+constrName+": "+constructorType->toString());

  ALWAYS(_declaredSymbols.insert(constrName, make_pair(functor, SymbolType::FUNCTION)));

  Lib::Array<unsigned> destructorFunctors(arity);
  for (unsigned i = 0; i < arity; i++) {
    std::string destructorName = destructorNames[i];
    TermList destructorSort = argSorts[i];

    if (isAlreadyKnownSymbol(destructorName)) {
      USER_ERROR_EXPR("Redeclaring function symbol: " + destructorName);
    }

    bool isPredicate = destructorSort == AtomicSort::boolSort();
    bool added;
    unsigned destructorFunctor = isPredicate ? env.signature->addPredicate(destructorName, numTypeArgs+1, added)
                                             : env.signature->addFunction(destructorName,  numTypeArgs+1, added);
    ASS(added);

    OperatorType* destructorType = isPredicate ? OperatorType::getPredicateType(1, &taSort, numTypeArgs)
                                           : OperatorType::getFunctionType(1, &taSort, destructorSort, numTypeArgs);

    LOG1("build destructor "+destructorName+": "+destructorType->toString());

    auto destSym = isPredicate ? env.signature->getPredicate(destructorFunctor)
                               : env.signature->getFunction (destructorFunctor);
    destSym->setType(destructorType);
    destSym->markTermAlgebraDest();

    ALWAYS(_declaredSymbols.insert(destructorName, make_pair(destructorFunctor, isPredicate ? SymbolType::PREDICATE : SymbolType::FUNCTION)));

    destructorFunctors[i] = destructorFunctor;
  }

  return new TermAlgebraConstructor(functor, destructorFunctors);
}

bool SMTLIB2::ParseResult::asFormula(Formula*& resFrm)
{
  if (formula) {
    ASS_EQ(sort, AtomicSort::boolSort());
    resFrm = attachLabelToFormula(frm);


    LOG2("asFormula formula ",resFrm->toString());
    return true;
  }

  if (sort == AtomicSort::boolSort()) {
    // can we unwrap instead of wrapping back and forth?
    if (trm.isTerm()) {
      Term* t = trm.term();
      if (t->isFormula()) {
        resFrm = attachLabelToFormula(t->getSpecialData()->getFormula());

        // t->destroy(); -- we cannot -- it can be accessed more than once

        LOG2("asFormula unwrap ",trm.toString());

        return true;
      }
    }

    LOG2("asFormula wrap ",trm.toString());

    resFrm = attachLabelToFormula(new BoolTermFormula(trm));
    return true;
  }

  return false;
}

TermList SMTLIB2::ParseResult::asTerm(TermList& resTrm)
{
  if (formula) {
    ASS_EQ(sort, AtomicSort::boolSort());

    LOG2("asTerm wrap ",frm->toString());

    resTrm = TermList(Term::createFormula(frm));

    LOG2("asTerm sort ",sort);
    return AtomicSort::boolSort();
  } else {
    resTrm = trm;

    LOG2("asTerm native ",trm.toString());

    LOG2("asTerm sort ",sort);

    return sort;
  }
}

std::string SMTLIB2::ParseResult::toString()
{
  if (isSeparator()) {
    return "separator";
  }
  if (formula) {
    return "formula of sort "+sort.toString()+": "+frm->toString();
  }
  return "term of sort "+sort.toString()+": "+trm.toString();
}

Formula* SMTLIB2::ParseResult::attachLabelToFormula(Formula* frm)
{
  if (!label.empty()) {
    frm->label(label);
  }
  return frm;
}

Interpretation SMTLIB2::getFormulaSymbolInterpretation(FormulaSymbol fs, TermList firstArgSort)
{
  switch(fs) {
  case FS_LESS:
    if(firstArgSort == AtomicSort::intSort()){
      return Theory::INT_LESS;
    } else if(firstArgSort == AtomicSort::realSort()) {
      return Theory::REAL_LESS;
    } 
    break;
  case FS_LESS_EQ:
    if(firstArgSort == AtomicSort::intSort()){
      return Theory::INT_LESS_EQUAL;
    } else if(firstArgSort == AtomicSort::realSort()) {
      return Theory::REAL_LESS_EQUAL;
    } 
    break;
  case FS_GREATER:
    if(firstArgSort == AtomicSort::intSort()){
      return Theory::INT_GREATER;
    } else if(firstArgSort == AtomicSort::realSort()) {
      return Theory::REAL_GREATER;
    } 
    break;
  case FS_GREATER_EQ:
    if(firstArgSort == AtomicSort::intSort()){
      return Theory::INT_GREATER_EQUAL;
    } else if(firstArgSort == AtomicSort::realSort()) {
      return Theory::REAL_GREATER_EQUAL;
    }
    break;

  default:
    ASSERTION_VIOLATION;
  }
  USER_ERROR_EXPR("invalid sort "+ firstArgSort.toString() +" for interpretation "+std::string(s_formulaSymbolNameStrings[fs]));
}

Interpretation SMTLIB2::getUnaryMinusInterpretation(TermList argSort)
{
  if(argSort == AtomicSort::intSort()){
      return Theory::INT_UNARY_MINUS;
  } else if(argSort == AtomicSort::realSort()) {
      return Theory::REAL_UNARY_MINUS;
  } else {
    USER_ERROR_EXPR("invalid sort "+ argSort.toString() +" for interpretation -");
  }
}

Interpretation SMTLIB2::getTermSymbolInterpretation(TermSymbol ts, TermList firstArgSort)
{
  switch(ts) {
  case TS_MINUS:
    if(firstArgSort == AtomicSort::intSort()){
      return Theory::INT_MINUS;
    } else if(firstArgSort == AtomicSort::realSort()) {
      return Theory::REAL_MINUS;
    } 
    break;
  case TS_PLUS:
    if(firstArgSort == AtomicSort::intSort()){
      return Theory::INT_PLUS;
    } else if(firstArgSort == AtomicSort::realSort()) {
      return Theory::REAL_PLUS;
    } 
    break;
  case TS_MULTIPLY:
    if(firstArgSort == AtomicSort::intSort()){
      return Theory::INT_MULTIPLY;
    } else if(firstArgSort == AtomicSort::realSort()) {
      return Theory::REAL_MULTIPLY;
    } 
    break;

  case TS_DIVIDE:
    if (firstArgSort == AtomicSort::realSort())
      return Theory::REAL_QUOTIENT;
    break;

  case TS_DIV:
    if (firstArgSort == AtomicSort::intSort())
      return Theory::INT_QUOTIENT_E;
    break;

  default:
    ASSERTION_VIOLATION_REP(ts);
  }
    USER_ERROR_EXPR("invalid sort "+firstArgSort.toString()+" for interpretation "+std::string(s_termSymbolNameStrings[ts]));
}

void SMTLIB2::tryInsertIntoCurrentLookup(std::string name, TermList term, TermList sort)
{
  // if (isAlreadyKnownSymbol(name) ||
  //   iterTraits(Lookups::ConstRefIterator(_lookups)).any([&](const auto& lookup) {
  //     return lookup->findPtr(name)!=nullptr;
  //   }))
  // {
  //   std::cout << "% WARNING: shadowing variable " << name << " in " << _topLevelExpr->getPosition() << std::endl;
  // }

  if (!_lookups.top()->insert(name, { term, sort })) {
    USER_ERROR_EXPR("Identifier '" + name + "' has already been defined in current lookup");
  }
}

void SMTLIB2::complainAboutArgShortageOrWrongSorts(const std::string& symbolClass, LExpr* exp)
{
  USER_ERROR("Not enough arguments or wrong sorts at " + exp->getPosition() + "\n" + _topLevelExpr->highlightSubexpression(exp));
}

void SMTLIB2::parseLetBegin(LExpr* exp)
{
  LOG2("parseLetBegin  ",exp->toString());

  auto lRdr = READER(exp);

  // the let atom
  ALWAYS(lRdr.tryAcceptAtom(LET));

  // now, there should be a list of bindings
  auto bindings = lRdr.readList();
  // and the actual body term
  auto body = lRdr.readExpr();
  // and that's it
  lRdr.acceptEOL();

  // now read the following bottom up:

  // this will later create the actual let term and kill the lookup
  _todo.push(make_pair(PO_LET_END,exp));

  // this will parse the let's body (in the context of the lookup)
  _todo.push(make_pair(PO_PARSE,body));

  // this will create the lookup when all bindings' expressions are parsed (and their sorts known)
  _todo.push(make_pair(PO_LET_PREPARE_LOOKUP,exp));

  // but we start by parsing the bound expressions
  auto bindRdr = READER(bindings);
  while (bindRdr.hasNext()) {
    auto pRdr = READER(bindRdr.readList());
    pRdr.readAtom(); // for now ignore the identifier
    _todo.push(make_pair(PO_PARSE,pRdr.readExpr())); // just parse the expression
    pRdr.acceptEOL();
  }
}

void SMTLIB2::parseLetPrepareLookup(LExpr* exp)
{
  LOG2("PO_LET_PREPARE_LOOKUP",exp->toString());

  // so we know it is let
  auto lRdr = READER(exp);
  ALWAYS(lRdr.readAtom() == LET);

  // with a list of bindings
  auto bindRdr = READER(lRdr.readList());

  // corresponding results have already been parsed
  ParseResult* boundExprs = _results.end();

  pushLookup();

  while (bindRdr.hasNext()) {
    auto pRdr = READER(bindRdr.readList());

    const std::string& cName = pRdr.readAtom();
    ParseResult* pr = (--boundExprs);
    TermList t;
    TermList sort = pr->asTerm(t);

    // If we have a binding (S,T) with a variable T, we just
    // replace S with T while parsing, to avoid issues later
    // from expecting T to be a term.
    if (t.isVar()) {
      tryInsertIntoCurrentLookup(cName, t, sort);
      continue;
    }

    ASS(t.isTerm());
    DHMap<unsigned,TermList> vs;
    SortHelper::collectVariableSorts(t.term(),vs);
    TermStack args;
    TermStack varSorts;
    VList::FIFO typeVars;
    // type vars are before term vars in the args list, so process them first
    iterTraits(vs.items())
      .forEach([&typeVars,&args](std::pair<unsigned,TermList> kv) {
        if (kv.second != AtomicSort::superSort()) {
          return;
        }
        typeVars.pushBack(kv.first);
        args.push(TermList::var(kv.first));
      });
    iterTraits(vs.items())
      .forEach([&varSorts,&args](std::pair<unsigned,TermList> kv) {
        if (kv.second == AtomicSort::superSort()) {
          return;
        }
        if (kv.second.isTerm() && kv.second.term()->ground()) {
          // only interested in parametric variables
          return;
        }
        varSorts.push(kv.second);
        args.push(TermList::var(kv.first));
      });
    SortHelper::normaliseArgSorts(typeVars.list(),varSorts);

    TermList trm;
    if (sort == AtomicSort::boolSort()) {
      unsigned symb = env.signature->addFreshPredicate(args.size(),"sLP");
      OperatorType* type = OperatorType::getPredicateType(varSorts.size(), varSorts.begin(), args.size()-varSorts.size());
      env.signature->getPredicate(symb)->setType(type);

      Formula* atom = new AtomicFormula(Literal::create(symb,args.size(),true,args.begin()));
      trm = TermList(Term::createFormula(atom));
    } else {
      TermList nSort = sort;
      SortHelper::normaliseSort(typeVars.list(),nSort);
      unsigned symb = env.signature->addFreshFunction (args.size(),"sLF");
      OperatorType* type = OperatorType::getFunctionType(varSorts.size(), varSorts.begin(), nSort, args.size()-varSorts.size());
      env.signature->getFunction(symb)->setType(type);

      trm = TermList(Term::create(symb,args.size(),args.begin()));
    }

    tryInsertIntoCurrentLookup(cName, trm, sort);
    VList::destroy(typeVars.list());
  }
}

void SMTLIB2::parseLetEnd(LExpr* exp)
{
  LOG2("PO_LET_END ",exp->toString());

  // so we know it is let
  auto lRdr = READER(exp);
  DEBUG_CODE(const std::string& theLetAtom =) lRdr.readAtom();
  ASS_EQ(getBuiltInTermSymbol(theLetAtom),TS_LET);

  // with a list of bindings
  auto bindRdr = READER(lRdr.readList());

  const auto& lookup = _lookups.top();

  // there has to be the body result:
  TermList let;
  TermList letSort = _results.pop().asTerm(let);

  LOG2("LET body  ",let.toString());

  while (bindRdr.hasNext()) {
    auto pRdr = READER(bindRdr.readList());

    const std::string& cName = pRdr.readAtom();
    TermList boundExpr;
    _results.pop().asTerm(boundExpr);

    LOG2("BOUND name  ",cName);
    LOG2("BOUND term  ",boundExpr.toString());

    auto [exprTerm, exprSort] = lookup->get(cName);

    // We have already substituted bound variables during parsing.
    // See `parseLetPrepareLookup`.
    if (exprTerm.isVar()) {
      ASS(boundExpr.isVar());
      continue;
    }

    ASS(exprTerm.isTerm());
    auto exprT = exprTerm.term();
    if (exprSort == AtomicSort::boolSort()) { // it has to be formula term, with atomic formula
      exprT = exprT->getSpecialData()->getFormula()->literal();
    }

    VList::FIFO vars;
    Substitution subst;
    for (unsigned i = 0; i < exprT->arity(); i++) {
      subst.bindUnbound(exprT->nthArgument(i)->var(),TermList::var(_nextVar));
      vars.pushBack(_nextVar++);
    }

    let = TermList(Term::createLet(exprT->functor(), vars.list(), SubstHelper::apply(boundExpr,subst), let, letSort));
  }

  _results.push(ParseResult(letSort,let));
  popLookup();
}

static const char *UNDERSCORE = "_";

bool SMTLIB2::isTermAlgebraConstructor(const std::string &name)
{
  if (_declaredSymbols.find(name)) {
    DeclaredSymbol &s = _declaredSymbols.get(name);
    return (s.second==SymbolType::FUNCTION && env.signature->getTermAlgebraConstructor(s.first));
  }

  return false;
}

void SMTLIB2::parseMatchBegin(LExpr *exp)
{
  LOG2("parseMatchBegin  ", exp->toString());

  auto lRdr = READER(exp);

  // the match atom
  ALWAYS(lRdr.tryAcceptAtom(MATCH));

  // next is the matched term
  auto matchedAtom = lRdr.readExpr();

  // and the list of cases
  auto casesRdr = READER(lRdr.readList());

  lRdr.acceptEOL();

  _todo.push(make_pair(PO_MATCH_END, exp));
  // this is the last thing we parse so that it pops
  // first when the result is created
  _todo.push(make_pair(PO_PARSE, matchedAtom));

  while (casesRdr.hasNext()) {
    auto caseExp = casesRdr.readExpr();

    _todo.push({ PO_POP_LOOKUP, nullptr });
    _todo.push({ PO_MATCH_CASE, caseExp });
    _todo.push({ PO_PARSE, matchedAtom });
  }
}

void SMTLIB2::parseMatchCase(LExpr *exp)
{
  LOG2("parseMatchCase  ", exp->toString());

  auto eRdr = READER(exp);
  auto pattern = eRdr.readExpr();
  auto body = eRdr.readExpr();
  eRdr.acceptEOL();

  TermList matchedTerm;
  auto matchedTermSort = _results.pop().asTerm(matchedTerm);
  ASS(matchedTermSort.isTerm());

  // We will parse the body
  _todo.push(make_pair(PO_PARSE, body));

  // now parse the match pattern which
  // potentially declares new variables
  pushLookup();
  if (pattern->isAtom()) {
    if (pattern->str == UNDERSCORE) {
      _results.push(ParseResult(matchedTermSort, TermList::var(_nextVar++)));
      return;
    }
    if (!isTermAlgebraConstructor(pattern->str)) {
      // If the symbol is not a ctor, we optimistically assume
      // that it is a fresh variable possibly shadowing symbols
      TermList var = TermList::var(_nextVar++);
      tryInsertIntoCurrentLookup(pattern->str, var, matchedTermSort);
      _results.push(ParseResult(matchedTermSort, var));
      return;
    }
    auto fn = _declaredSymbols.get(pattern->str).first;
    auto type = env.signature->getFunction(fn)->fnType();
    TermStack patternArgs;
    for (unsigned i = 0; i < type->arity(); i++) {
      ASS_L(i, type->numTypeArguments());
      patternArgs.push(*matchedTermSort.term()->nthArgument(i));
    }
    _results.push(ParseResult(matchedTermSort, TermList(Term::create(fn, patternArgs))));
    return;
  }

  auto tRdr = READER(pattern);
  auto ctorName = tRdr.readAtom();
  if (!isTermAlgebraConstructor(ctorName)) {
    USER_ERROR_EXPR("Unrecognized term algebra constructor "+ctorName+" in match pattern");
  }
  auto fn = _declaredSymbols.get(ctorName).first;
  auto type = env.signature->getFunction(fn)->fnType();

  Substitution subst;
  TermStack patternArgs;
  for (unsigned i = 0; i < type->arity(); i++) {
    if (i < type->numTypeArguments()) {
      auto typeArg = *matchedTermSort.term()->nthArgument(i);
      subst.bindUnbound(type->quantifiedVar(i).var(),typeArg);
      patternArgs.push(typeArg);
      continue;
    }
    auto argExp = tRdr.readExpr();
    if (!argExp->isAtom() || isAlreadyKnownSymbol(argExp->str)) {
      USER_ERROR_EXPR("Nested ctors ("+argExp->toString()+") in match patterns are disallowed: '" + exp->toString() + "'");
    }
    auto var = TermList::var(_nextVar++);
    patternArgs.push(var);
    if (argExp->str != UNDERSCORE) {
      // from the type arguments used in the matched term we instantiate the type of the other variables
      tryInsertIntoCurrentLookup(argExp->str, var, SubstHelper::apply(type->arg(i), subst));
    }
  }
  _results.push(ParseResult(matchedTermSort, TermList(Term::create(fn, patternArgs))));
}

void SMTLIB2::parseMatchEnd(LExpr *exp)
{
  LOG2("PO_MATCH_END ", exp->toString());

  auto lRdr = READER(exp);
  DEBUG_CODE(const std::string &theMatchAtom =) lRdr.readAtom();
  ASS_EQ(getBuiltInTermSymbol(theMatchAtom), TS_MATCH);

  lRdr.readExpr(); // the matched term
  TermList matchedTerm;
  auto matchedTermSort = _results.pop().asTerm(matchedTerm);

  LOG2("CASE matched ", matchedTerm.toString());

  std::map<unsigned, TermAlgebraConstructor *> ctorFunctors;
  TermAlgebra *ta = env.signature->getTermAlgebraOfSort(matchedTermSort);
  if (ta == nullptr) {
    USER_ERROR_EXPR("Match term '" + matchedTerm.toString() + "' is not of a term algebra type in expression '" + exp->toString() + "'");
  }
  for (unsigned int i = 0; i < ta->nConstructors(); i++) {
    ctorFunctors.insert({ ta->constructor(i)->functor(), ta->constructor(i) });
  }

  TermList varPattern;
  TermList varBody;

  // This holds the arguments to the $match
  TermStack matchArgs;
  matchArgs.push(matchedTerm);
  TermList sort = AtomicSort::defaultSort();

  auto cRdr = READER(lRdr.readList());
  while (cRdr.hasNext()) {
    cRdr.readList();
    TermList body;
    TermList currSort = _results.pop().asTerm(body);
    ASS(sort == AtomicSort::defaultSort() || sort == currSort);
    sort = currSort;
    TermList pattern;
    ALWAYS(_results.pop().asTerm(pattern) == matchedTermSort);

    LOG2("CASE pattern ", pattern);
    LOG2("CASE body    ", body);

    if (pattern.isVar()) {
      if (varPattern.isNonEmpty()) {
        USER_ERROR_EXPR("Else branch cannot be used twice in match in '" + exp->toString() + "'");
      }
      varPattern = pattern;
      varBody = body;
    }
    else {
      auto functor = pattern.term()->functor();
      if (ctorFunctors.erase(functor) != 1) {
        USER_ERROR_EXPR("Match pattern '" + pattern.toString() + "' is either not ctor or was listed twice in '" + exp->toString() + "'");
      }
      matchArgs.push(pattern);
      matchArgs.push(body);
    }
  }
  lRdr.acceptEOL();

  // if there is a variable pattern, we add the missing ctors
  if (varPattern.isNonEmpty()) {
    TermStack argTerms;
    // the number of type arguments for all ctors is the arity of the type
    unsigned numTypeArgs = matchedTermSort.term()->arity();
    for (const auto &kv : ctorFunctors) {
      argTerms.reset();
      for (unsigned j = 0; j < kv.second->arity(); j++) {
        if (j < numTypeArgs) {
          argTerms.push(*matchedTermSort.term()->nthArgument(j));
        } else {
          argTerms.push(TermList::var(_nextVar++));
        }
      }
      TermList pattern(Term::create(kv.second->functor(), argTerms.size(), argTerms.begin()));
      LOG2("CASE missing ", pattern);
      ASS(varPattern.isVar());
      Substitution subst;
      subst.bindUnbound(varPattern.var(), pattern);
      matchArgs.push(pattern);
      matchArgs.push(SubstHelper::apply(varBody, subst));
    }
  }
  else if (ctorFunctors.size() > 0) {
    USER_ERROR_EXPR("Missing ctors in match expression '" + exp->toString() + "'");
  }

  auto match = TermList(Term::createMatch(sort, matchedTermSort, matchArgs.size(), matchArgs.begin()));
  _results.push(ParseResult(sort,match));
}

void SMTLIB2::parseQuantBegin(LExpr* exp)
{
  auto lRdr = READER(exp);

  // the quant atom
  DEBUG_CODE(const std::string& theQuantAtom =) lRdr.readAtom();
  ASS(theQuantAtom == FORALL || theQuantAtom == EXISTS);
  _todo.push(make_pair(PO_QUANT,exp));

  // there should next be a list of sorted variables
  auto varRdr = READER(lRdr.readList());
  while (varRdr.hasNext()) {
    auto pRdr = READER(varRdr.readList());

    pRdr.readAtom(); // name
    _todo.push(make_pair(PO_PARSE_SORT, pRdr.readExpr()));
    pRdr.acceptEOL();
  }
}

void SMTLIB2::parseQuantEnd(LExpr* exp)
{
  auto lRdr = READER(exp);

  lRdr.readAtom(); // already checked the quant atom

  // there should next be a list of sorted variables
  auto varRdr = READER(lRdr.readList());

  pushLookup();

  while (varRdr.hasNext()) {
    auto pRdr = READER(varRdr.readList());

    auto vName = pRdr.readAtom();
    pRdr.readExpr(); // the type
    pRdr.acceptEOL();
  
    ParseResult pr = _results.pop();
    TermList vSort;
    ALWAYS(pr.asTerm(vSort) == AtomicSort::superSort());
    tryInsertIntoCurrentLookup(vName, TermList::var(_nextVar++), vSort);
  }

  _todo.push(make_pair(PO_PARSE_APPLICATION,exp)); // will create the actual quantified formula and clear the lookup...
  _todo.push(make_pair(PO_PARSE,lRdr.readExpr())); // ... from the only remaining argument, the body
  lRdr.acceptEOL();
}

static const char* EXCLAMATION = "!";

void SMTLIB2::parseAnnotatedTerm(LExpr* exp)
{
  auto lRdr = READER(exp);

  // the exclamation atom
  ALWAYS(lRdr.tryAcceptAtom(EXCLAMATION));

  auto toParse = lRdr.readExpr();

  // we only consider :named annotations
  if(lRdr.tryAcceptAtom(":named")){
    _todo.push(make_pair(PO_LABEL,lRdr.readExpr()));
  }

  _todo.push(make_pair(PO_PARSE,toParse));
}

bool SMTLIB2::parseAsScopeLookup(const std::string& id)
{
  SortedTerm st;

  Lookups::ConstRefIterator lIt(_lookups);
  while (lIt.hasNext()) {
    if (lIt.next()->find(id,st)) {
      _results.push(ParseResult(st.second,st.first));
      return true;
    }
  }
  if (_globalSortParamLookup.find(id,st)) {
    _results.push(ParseResult(st.second,st.first));
    return true;
  }

  return false;
}

bool SMTLIB2::parseAsSortDefinition(const std::string& id, LExpr* exp)
{
  std::string pId = id + TYPECON_POSTFIX;
  auto def = _sortDefinitions.findPtr(pId);
  if (!def) {
    return false;
  }
  Substitution subst;
  for (unsigned i = 0; i < def->first; i++) {
    if (_results.isEmpty() || _results.top().isSeparator()) {
      complainAboutArgShortageOrWrongSorts("sort definition",exp);
    }
    TermList arg;
    ALWAYS(_results.pop().asTerm(arg) == AtomicSort::superSort());
    subst.bindUnbound(i, arg);
  }
  _results.push(ParseResult(AtomicSort::superSort(), SubstHelper::apply(def->second, subst)));
  return true;
}

bool SMTLIB2::parseAsSpecConstant(const std::string& id)
{
  if (StringUtils::isPositiveInteger(id)) {
    if (_numeralsAreReal) {
      goto real_constant; // just below
    }

    unsigned symb = TPTP::addNumeralConstant<IntegerConstantType>(id);
    TermList res = TermList(Term::createConstant(symb));
    _results.push(ParseResult(AtomicSort::intSort(),res));

    return true;
  }

  if (StringUtils::isPositiveDecimal(id)) {
    real_constant:

    unsigned symb = TPTP::addNumeralConstant<RealConstantType>(id);
    TermList res = TermList(Term::createConstant(symb));
    _results.push(ParseResult(AtomicSort::realSort(),res));

    return true;
  }

  return false;
}

bool SMTLIB2::parseAsUserDefinedSymbol(const std::string& id,LExpr* exp,bool isSort)
{
  DeclaredSymbol sym;
  if (!_declaredSymbols.find(id+(isSort?TYPECON_POSTFIX:""),sym)) {
    return false;
  }
  ASS(sym.second != SymbolType::TYPECON || isSort);

  unsigned symbIdx = sym.first;
  Signature::Symbol* symbol = nullptr;
  OperatorType* type = nullptr;
  switch (sym.second)
  {
  case SymbolType::FUNCTION: {
    symbol = env.signature->getFunction(symbIdx);
    type = symbol->fnType();
    break;
  }
  case SymbolType::PREDICATE: {
    symbol = env.signature->getPredicate(symbIdx);
    type = symbol->predType();
    break;
  }
  case SymbolType::TYPECON: {
    symbol = env.signature->getTypeCon(symbIdx);
    type = symbol->typeConType();
    break;
  }
  }

  unsigned numTypeArgs = type->numTypeArguments();
  unsigned arity = symbol->arity();

  TermStack termArgs;
  Substitution subst;
  for (unsigned i = numTypeArgs; i < arity; i++) {
    if (_results.isEmpty() || _results.top().isSeparator()) {
      complainAboutArgShortageOrWrongSorts("user defined symbol",exp);
    }
    TermList arg;
    auto argSort = _results.pop().asTerm(arg);
    // Sort matching does not work well, but our sorts
    // are not dependent anyways, so just check equals
    if (isSort) {
      if (type->arg(i)!=argSort) {
        complainAboutArgShortageOrWrongSorts("user defined symbol",exp);
      }
    } else {
      if (!MatchingUtils::matchTerms(type->arg(i), argSort, subst)) {
        complainAboutArgShortageOrWrongSorts("user defined symbol",exp);
      }
    }
    termArgs.push(arg);
  }

  // Try to handle 'as' expression, which is required
  // to diambiguate the result sort, see below.
  // TODO: try to remove this ugly hack.
  if (_todo.isNonEmpty()) {
    auto [op,exp] = _todo.top();
    if (op == PO_AS_END) {
      _todo.pop();
      ASS(!isSort);
      TermList resSort;
      DEBUG_CODE(auto sort =) _results.pop().asTerm(resSort);
      ASS_EQ(sort, AtomicSort::superSort());
      if (!MatchingUtils::matchTerms(type->result(), resSort, subst)) {
        complainAboutArgShortageOrWrongSorts("user defined symbol",exp);
      }
    }
  }

  TermStack args;
  for (unsigned i = 0; i < numTypeArgs; i++) {
    auto typeVar = type->quantifiedVar(i).var();
    TermList typeVarS;
    // We require terms to have unambiguous sorts, except for ctor
    // terms in 'match' blocks which are disambiguated by the sort
    // of the matched term. We collect type variable instantiations
    // from the arguments recursively, which by assumption already have
    // unambiguous sorts. If any variable remains free after this, it
    // means the result sort contains some free variable, and the user
    // must enclose it in an (as <term> <sort>) block.
    // Note that the 'as' is handled just above.
    if (!subst.findBinding(typeVar, typeVarS)) {
      USER_ERROR_EXPR("User defined term "+exp->toString()+" has ambiguous sort, use (as "+exp->toString()+" <sort>) block to disambiguate");
    }
    args.push(typeVarS);
  }
  args.loadFromIterator(TermStack::BottomFirstIterator(termArgs));

  switch (sym.second)
  {
  case SymbolType::FUNCTION: {
    TermList res = TermList(Term::create(symbIdx,arity,args.begin()));
    TermList sort = SortHelper::getResultSort(res.term());
    _results.push(ParseResult(sort,res));
    break;
  }
  case SymbolType::TYPECON: {
    TermList res = TermList(AtomicSort::create(symbIdx,arity,args.begin()));
    TermList sort = SortHelper::getResultSort(res.term());
    _results.push(ParseResult(sort,res));
    break;
  }
  case SymbolType::PREDICATE: {
    Formula* res = new AtomicFormula(Literal::create(symbIdx,arity,true,args.begin()));
    _results.push(ParseResult(res));
    break;
  }
  }

  return true;
}

static const char* BUILT_IN_SYMBOL = "built-in symbol";

bool SMTLIB2::parseAsBuiltinFormulaSymbol(const std::string& id, LExpr* exp)
{
  FormulaSymbol fs = getBuiltInFormulaSymbol(id);
  switch (fs) {
    case FS_TRUE:
      _results.push(ParseResult(Formula::trueFormula()));
      return true;
    case FS_FALSE:
      _results.push(ParseResult(Formula::falseFormula()));
      return true;
    case FS_NOT:
    {
      if (_results.isEmpty() || _results.top().isSeparator()) {
        complainAboutArgShortageOrWrongSorts(BUILT_IN_SYMBOL,exp);
      }
      Formula* argFla;
      if (!(_results.pop().asFormula(argFla))) {
        complainAboutArgShortageOrWrongSorts(BUILT_IN_SYMBOL,exp);
      }
      Formula* res = new NegatedFormula(argFla);
      _results.push(ParseResult(res));
      return true;
    }
    case FS_AND:
    case FS_OR:
    {
      FormulaList* argLst = nullptr;

      LOG1("FS_AND and FS_OR");

      unsigned argcnt = 0;
      while (_results.isNonEmpty() && (!_results.top().isSeparator())) {
        argcnt++;
        Formula* argFla;
        if (!(_results.pop().asFormula(argFla))) {
          complainAboutArgShortageOrWrongSorts(BUILT_IN_SYMBOL,exp);
        }
        FormulaList::push(argFla,argLst);
      }

      if (argcnt < 1) { // TODO: officially, we might want to disallow singleton AND and OR, but they are harmless and appear in smtlib
        complainAboutArgShortageOrWrongSorts(BUILT_IN_SYMBOL,exp);
      }

      Formula* res;
      if (argcnt > 1) {
        res = new JunctionFormula( (fs==FS_AND) ? AND : OR, argLst);
      } else {
        res = argLst->head();
        FormulaList::destroy(argLst);
      }
      _results.push(ParseResult(res));

      return true;
    }
    case FS_IMPLIES: // done in a right-assoc multiple-argument fashion
    case FS_XOR: // they say XOR should be left-associative, but semantically, it does not matter
    {
      Connective con = (fs==FS_IMPLIES) ? IMP : XOR;

      static Stack<Formula*> args;
      ASS(args.isEmpty());

      // put argument formulas on stack (reverses the order)
      while (_results.isNonEmpty() && (!_results.top().isSeparator())) {
        Formula* argFla;
        if (!(_results.pop().asFormula(argFla))) {
          complainAboutArgShortageOrWrongSorts(BUILT_IN_SYMBOL,exp);
        }
        args.push(argFla);
      }

      if (args.size() < 2) {
        complainAboutArgShortageOrWrongSorts(BUILT_IN_SYMBOL,exp);
      }

      // the last two go first
      Formula* arg_n = args.pop();
      Formula* arg_n_1 = args.pop();
      Formula* res = new BinaryFormula(con, arg_n_1, arg_n);

      // keep on adding in a right-assoc way
      while(args.isNonEmpty()) {
        res = new BinaryFormula(con, args.pop(), res);
      }

      _results.push(ParseResult(res));

      return true;
    }
    // all the following are "chainable" and need to respect sorts
    case FS_EQ:
    case FS_LESS:
    case FS_LESS_EQ:
    case FS_GREATER:
    case FS_GREATER_EQ:
    {
      // read the first two arguments
      if (_results.isEmpty() || _results.top().isSeparator()) {
        complainAboutArgShortageOrWrongSorts(BUILT_IN_SYMBOL,exp);
      }
      auto firstParseResult = _results.pop();
      if (_results.isEmpty() || _results.top().isSeparator()) {
        complainAboutArgShortageOrWrongSorts(BUILT_IN_SYMBOL,exp);
      }
      auto secondParseResult = _results.pop();
      if (firstParseResult.sort != secondParseResult.sort)
      {
        complainAboutArgShortageOrWrongSorts(BUILT_IN_SYMBOL,exp);
      }

      Formula* lastConjunct;
      unsigned pred = 0;
      if (fs == FS_EQ) {
        if (firstParseResult.formula && secondParseResult.formula) {
          Formula* first;
          Formula* second;
          firstParseResult.asFormula(first);
          secondParseResult.asFormula(second);
          lastConjunct = new BinaryFormula(IFF, first, second);
        } else {
          TermList first;
          TermList second;
          firstParseResult.asTerm(first);
          secondParseResult.asTerm(second);
          lastConjunct = new AtomicFormula(Literal::createEquality(true, first, second, firstParseResult.sort));
        }
      } else {
        Interpretation intp = getFormulaSymbolInterpretation(fs,firstParseResult.sort);
        pred = env.signature->getInterpretingSymbol(intp);
        TermList first;
        TermList second;
        firstParseResult.asTerm(first);
        secondParseResult.asTerm(second);
        lastConjunct = new AtomicFormula(Literal::create2(pred,true,first,second));
      }

      FormulaList* argLst = nullptr;
      // for every other argument ... pipelining
      while (_results.isEmpty() || !_results.top().isSeparator()) {
        auto nextParseResult = _results.pop();
        if (nextParseResult.sort != firstParseResult.sort) {
          complainAboutArgShortageOrWrongSorts(BUILT_IN_SYMBOL,exp);
        }
        // store the old conjunct
        FormulaList::push(lastConjunct,argLst);
        // shift the arguments
        firstParseResult = secondParseResult;
        secondParseResult = nextParseResult;
        // create next conjunct
        if (fs == FS_EQ) {
          if (firstParseResult.formula && secondParseResult.formula) {
            Formula* first;
            Formula* second;
            firstParseResult.asFormula(first);
            secondParseResult.asFormula(second);
            lastConjunct = new BinaryFormula(IFF, first, second);
          } else {
            TermList first;
            TermList second;
            firstParseResult.asTerm(first);
            secondParseResult.asTerm(second);
            lastConjunct = new AtomicFormula(Literal::createEquality(true, first, second, firstParseResult.sort));
          }
        } else {
          Interpretation intp = getFormulaSymbolInterpretation(fs,firstParseResult.sort);
          pred = env.signature->getInterpretingSymbol(intp);
          TermList first;
          TermList second;
          firstParseResult.asTerm(first);
          secondParseResult.asTerm(second);
          lastConjunct = new AtomicFormula(Literal::create2(pred,true,first,second));
        }
      }
      if (argLst == nullptr) { // there were only two arguments, let's return lastConjunct
        _results.push(lastConjunct);
      } else {
        // add the last lastConjunct created (pipelining)
        FormulaList::push(lastConjunct,argLst);
        // create the actual conjunction
        Formula* res = new JunctionFormula( AND, argLst);
        _results.push(ParseResult(res));
      }

      return true;
    }
    case FS_DISTINCT:
    {
      static Stack<TermList> args;
      args.reset();

      // read the first argument and its sort
      TermList first;
      if (_results.isEmpty() || _results.top().isSeparator()) {
        complainAboutArgShortageOrWrongSorts(BUILT_IN_SYMBOL,exp);
      }
      TermList sort = _results.pop().asTerm(first);

      args.push(first);

      // put remaining arguments on stack (reverses the order, which does not matter)
      while (_results.isNonEmpty() && (!_results.top().isSeparator())) {
        TermList argTerm;
        if (_results.pop().asTerm(argTerm) != sort) {
          complainAboutArgShortageOrWrongSorts(BUILT_IN_SYMBOL,exp);
        }
        args.push(argTerm);
      }

      if (args.size() < 2) {
        complainAboutArgShortageOrWrongSorts(BUILT_IN_SYMBOL,exp);
      }

      Formula* res;
      if(args.size()==2) { // if there are 2 just create a disequality
        res = new AtomicFormula(Literal::createEquality(false,args[0],args[1],sort));
      } else { // Otherwise create a formula list of disequalities
        FormulaList* diseqs = nullptr;

        for(unsigned i=0;i<args.size();i++){
          for(unsigned j=0;j<i;j++){
            Formula* new_dis = new AtomicFormula(Literal::createEquality(false,args[i],args[j],sort));
            FormulaList::push(new_dis,diseqs);
          }
        }

        res = new JunctionFormula(AND, diseqs);
      }

      _results.push(res);

      return true;
    }
    case FS_IS_INT:
    {
      TermList arg;
      if (_results.isEmpty() || _results.top().isSeparator() ||
          _results.pop().asTerm(arg) != AtomicSort::realSort()) {
        complainAboutArgShortageOrWrongSorts(BUILT_IN_SYMBOL,exp);
      }

      unsigned pred = env.signature->getInterpretingSymbol(Theory::REAL_IS_INT);
      Formula* res = new AtomicFormula(Literal::create1(pred,true,arg));

      _results.push(res);

      return true;
    }
    case FS_EXISTS:
    case FS_FORALL:
    {
      Formula* argFla;
      if (_results.isEmpty() || _results.top().isSeparator() ||
          !(_results.pop().asFormula(argFla))) {
        complainAboutArgShortageOrWrongSorts(BUILT_IN_SYMBOL,exp);
      }

      VList* qvars = VList::empty();
      SList* qsorts = SList::empty();

      TermLookup::Iterator varIt(*_lookups.top());
      while(varIt.hasNext()) {
        SortedTerm vTerm = varIt.next();
        unsigned varIdx = vTerm.first.var();
        TermList sort = vTerm.second;
        VList::push(varIdx, qvars);
        SList::push(sort,qsorts);
      }
      popLookup();

      Formula* res = new QuantifiedFormula((fs==FS_EXISTS) ? Kernel::EXISTS : Kernel::FORALL, qvars, qsorts, argFla);

      _results.push(ParseResult(res));
      return true;
    }

    default:
      ASS_EQ(fs,FS_USER_PRED_SYMBOL);
      return false;
  }
}

bool SMTLIB2::parseAsBuiltinTermSymbol(const std::string& id, LExpr* exp)
{
  // try built-in term symbols
  TermSymbol ts = getBuiltInTermSymbol(id);
  switch(ts) {
    case TS_ITE:
    {
      Formula* cond;
      if (_results.isEmpty() || _results.top().isSeparator() ||
          !(_results.pop().asFormula(cond))) {
        complainAboutArgShortageOrWrongSorts(BUILT_IN_SYMBOL,exp);
      }
      TermList thenBranch;
      if (_results.isEmpty() || _results.top().isSeparator()){
        complainAboutArgShortageOrWrongSorts(BUILT_IN_SYMBOL,exp);
      }
      TermList sort = _results.pop().asTerm(thenBranch);
      TermList elseBranch;
      if (_results.isEmpty() || _results.top().isSeparator() ||
          _results.pop().asTerm(elseBranch) != sort){
        complainAboutArgShortageOrWrongSorts(BUILT_IN_SYMBOL,exp);
      }

      TermList res = TermList(Term::createITE(cond, thenBranch, elseBranch, sort));

      _results.push(ParseResult(sort,res));
      return true;
    }
    case TS_TO_REAL:
    {
      TermList theInt;
      if (_results.isEmpty() || _results.top().isSeparator() ||
          _results.pop().asTerm(theInt) != AtomicSort::intSort()) {
        complainAboutArgShortageOrWrongSorts(BUILT_IN_SYMBOL,exp);
      }

      unsigned fun = env.signature->getInterpretingSymbol(Theory::INT_TO_REAL);
      TermList res = TermList(Term::create1(fun,theInt));

      _results.push(ParseResult(AtomicSort::realSort(),res));
      return true;
    }
    case TS_TO_INT:
    {
      TermList theReal;
      if (_results.isEmpty() || _results.top().isSeparator() ||
          _results.pop().asTerm(theReal) != AtomicSort::realSort()) {
        complainAboutArgShortageOrWrongSorts(BUILT_IN_SYMBOL,exp);
      }

      unsigned fun = env.signature->getInterpretingSymbol(Theory::REAL_TO_INT);
      TermList res = TermList(Term::create1(fun,theReal));

      _results.push(ParseResult(AtomicSort::intSort(),res));
      return true;
    }
    case TS_SELECT:
    {
      TermList theArray;
      if (_results.isEmpty() || _results.top().isSeparator()) {
        complainAboutArgShortageOrWrongSorts(BUILT_IN_SYMBOL,exp);
      }
      TermList arraySortIdx = _results.pop().asTerm(theArray);
      if (!arraySortIdx.isArraySort()) {
        complainAboutArgShortageOrWrongSorts(BUILT_IN_SYMBOL,exp);
      }

      TermList theIndex;
      if (_results.isEmpty() || _results.top().isSeparator() ||
          _results.pop().asTerm(theIndex) != SortHelper::getIndexSort(arraySortIdx)) {
        complainAboutArgShortageOrWrongSorts(BUILT_IN_SYMBOL,exp);
      }

      if (SortHelper::getInnerSort(arraySortIdx)== AtomicSort::boolSort()) {
        OperatorType* predType = Theory::getArrayOperatorType(arraySortIdx,Theory::ARRAY_BOOL_SELECT);
        unsigned pred = env.signature->getInterpretingSymbol(Theory::ARRAY_BOOL_SELECT,predType);

        Formula* res = new AtomicFormula(Literal::create2(pred,true,theArray,theIndex));

        _results.push(ParseResult(res));
      } else {
        OperatorType* funType = Theory::getArrayOperatorType(arraySortIdx,Theory::ARRAY_SELECT);
        unsigned fun = env.signature->getInterpretingSymbol(Theory::ARRAY_SELECT,funType);

        TermList res = TermList(Term::create2(fun,theArray,theIndex));

        _results.push(ParseResult(SortHelper::getInnerSort(arraySortIdx),res));
      }

      return true;
    }
    case TS_STORE:
    {
      TermList theArray;
      if (_results.isEmpty() || _results.top().isSeparator()) {
        complainAboutArgShortageOrWrongSorts(BUILT_IN_SYMBOL,exp);
      }
      TermList arraySortIdx = _results.pop().asTerm(theArray);
      if (!arraySortIdx.isArraySort()) {
        complainAboutArgShortageOrWrongSorts(BUILT_IN_SYMBOL,exp);
      }

      TermList theIndex;
      if (_results.isEmpty() || _results.top().isSeparator() ||
          _results.pop().asTerm(theIndex) != SortHelper::getIndexSort(arraySortIdx)) {
        complainAboutArgShortageOrWrongSorts(BUILT_IN_SYMBOL,exp);
      }

      TermList theValue;
      if (_results.isEmpty() || _results.top().isSeparator() ||
          _results.pop().asTerm(theValue) != SortHelper::getInnerSort(arraySortIdx)) {
        complainAboutArgShortageOrWrongSorts(BUILT_IN_SYMBOL,exp);
      }

      OperatorType* funType = Theory::getArrayOperatorType(arraySortIdx,Theory::ARRAY_STORE);
      unsigned fun = env.signature->getInterpretingSymbol(Theory::ARRAY_STORE,funType);

      TermList args[] = {theArray, theIndex, theValue};
      TermList res = TermList(Term::create(fun, 3, args));

      _results.push(ParseResult(arraySortIdx,res));

      return true;
    }
    case TS_ABS:
    {
      TermList theInt;
      if (_results.isEmpty() || _results.top().isSeparator() ||
          _results.pop().asTerm(theInt) != AtomicSort::intSort()) {
        complainAboutArgShortageOrWrongSorts(BUILT_IN_SYMBOL,exp);
      }

      unsigned fun = env.signature->getInterpretingSymbol(Theory::INT_ABS);
      TermList res = TermList(Term::create1(fun,theInt));

      _results.push(ParseResult(AtomicSort::intSort(),res));

      return true;
    }
    case TS_MOD:
    {
      TermList int1, int2;
      if (_results.isEmpty() || _results.top().isSeparator() || _results.pop().asTerm(int1) != AtomicSort::intSort() ||
          _results.isEmpty() || _results.top().isSeparator() || _results.pop().asTerm(int2) != AtomicSort::intSort()) {
        complainAboutArgShortageOrWrongSorts(BUILT_IN_SYMBOL,exp);
      }

      unsigned fun = env.signature->getInterpretingSymbol(Theory::INT_REMAINDER_E); // TS_MOD is the always positive remainder, therefore INT_REMAINDER_E
      TermList res = TermList(Term::create2(fun,int1,int2));

      _results.push(ParseResult(AtomicSort::intSort(),res));

      return true;
    }
    case TS_MULTIPLY:
    case TS_PLUS:
    case TS_MINUS:
    case TS_DIVIDE:
    case TS_DIV:
    {
      // read the first argument
      TermList first;
      if (_results.isEmpty() || _results.top().isSeparator()) {
        complainAboutArgShortageOrWrongSorts(BUILT_IN_SYMBOL,exp);
      }
      TermList sort = _results.pop().asTerm(first);

      if (_results.isEmpty() || _results.top().isSeparator()) {
        if (ts == TS_MINUS) { // unary minus
          Interpretation intp = getUnaryMinusInterpretation(sort);
          unsigned fun = env.signature->getInterpretingSymbol(intp);

          TermList res = TermList(Term::create1(fun,first));

          _results.push(ParseResult(sort,res));

          return true;
        } else {
          complainAboutArgShortageOrWrongSorts(BUILT_IN_SYMBOL,exp); // we need at least two arguments otherwise
        }
      }

      Interpretation intp = getTermSymbolInterpretation(ts,sort);
      unsigned fun = env.signature->getInterpretingSymbol(intp);

      TermList second;
      if (_results.pop().asTerm(second) != sort) {
        complainAboutArgShortageOrWrongSorts(BUILT_IN_SYMBOL,exp);
      }

      TermList res = TermList(Term::create2(fun,first,second));
      while (_results.isNonEmpty() && !_results.top().isSeparator()) {
        TermList another;
        if (_results.pop().asTerm(another) != sort) {
          complainAboutArgShortageOrWrongSorts(BUILT_IN_SYMBOL,exp);
        }

        res = TermList(Term::create2(fun,res,another));
      }
      _results.push(ParseResult(sort,res));

      return true;
    }
    case TS_ARRAY:
    {
      TermList indexSort;
      if (_results.isEmpty() || _results.top().isSeparator()) {
        complainAboutArgShortageOrWrongSorts(BUILT_IN_SYMBOL,exp);
      }
      ALWAYS(_results.pop().asTerm(indexSort) == AtomicSort::superSort());
      TermList innerSort;
      if (_results.isEmpty() || _results.top().isSeparator()) {
        complainAboutArgShortageOrWrongSorts(BUILT_IN_SYMBOL,exp);
      }
      ALWAYS(_results.pop().asTerm(innerSort) == AtomicSort::superSort());
      _results.push(ParseResult(AtomicSort::superSort(),AtomicSort::arraySort(indexSort, innerSort)));
      return true;
    }
    case TS_BOOL:
    {
      _results.push(ParseResult(AtomicSort::superSort(),AtomicSort::boolSort()));
      return true;
    }
    case TS_INT:
    {
      _results.push(ParseResult(AtomicSort::superSort(),AtomicSort::intSort()));
      return true;
    }
    case TS_REAL:
    {
      _results.push(ParseResult(AtomicSort::superSort(),AtomicSort::realSort()));
      return true;
    }
    default:
      ASS_EQ(ts,TS_USER_FUNCTION);
      return false;
  }
}

void SMTLIB2::parseRankedFunctionApplication(LExpr* exp)
{
  auto lRdr = READER(exp);
  auto head = lRdr.readList();
  auto headRdr = READER(head);

  if (!headRdr.tryAcceptAtom(UNDERSCORE)) {
    USER_ERROR("Compound functor expected to be a rankend function (starting with '_'). Instead read: "+head->toString());
  }

  if(headRdr.tryAcceptAtom("divisible")){

    const std::string& numeral = headRdr.readAtom();

    if (!StringUtils::isPositiveInteger(numeral)) {
      USER_ERROR_EXPR("Expected numeral as an argument of a ranked function in "+head->toString());
    }

    unsigned divisorSymb = TPTP::addNumeralConstant<IntegerConstantType>(numeral);
    TermList divisorTerm = TermList(Term::createConstant(divisorSymb));

    TermList arg;
    if (_results.isEmpty() || _results.top().isSeparator() ||
        _results.pop().asTerm(arg) != AtomicSort::intSort()) {
      complainAboutArgShortageOrWrongSorts("ranked function symbol",exp);
    }

    unsigned pred = env.signature->getInterpretingSymbol(Theory::INT_DIVIDES);
    env.signature->recordDividesNvalue(divisorTerm);

    Formula* res = new AtomicFormula(Literal::create2(pred,true,divisorTerm,arg));

    _results.push(ParseResult(res));
  }
  else if(headRdr.tryAcceptAtom("is")){
    // discriminator predicate for term algebras
    const std::string& consName = headRdr.readAtom();

    if (_declaredSymbols.find(consName)) {
      DeclaredSymbol& s = _declaredSymbols.get(consName);
      if (s.second==SymbolType::FUNCTION) {
        TermAlgebraConstructor* c = env.signature->getTermAlgebraConstructor(s.first);
        if (c) /* else the symbol is not a TA constructor */ {
          TermList sort = c->rangeSort();
          TermList arg;
          if (_results.isEmpty() || _results.top().isSeparator()) {
            complainAboutArgShortageOrWrongSorts("ranked function symbol",exp);
          }
          TermList argSort = _results.pop().asTerm(arg);
          if (!TermList::sameTopFunctor(argSort, sort))
          {
            complainAboutArgShortageOrWrongSorts("ranked function symbol",exp);
          }
          TermStack args(c->numTypeArguments()+1);
          for (unsigned i = 0; i < argSort.term()->arity(); i++) {
            args.push(*argSort.term()->nthArgument(i));
          }
          args.push(arg);
          Formula* res = new AtomicFormula(Literal::create(c->discriminator(),args.size(),true,args.begin()));

          _results.push(ParseResult(res));
          return;
        }
      }
    }
    USER_ERROR_EXPR("'"+consName+"' is not a datatype constructor");
  }
  else{
    USER_ERROR_EXPR("Ranked function application "+headRdr.readAtom()+" not known");
  }
  
}

SMTLIB2::ParseResult SMTLIB2::parseTermOrFormula(LExpr* body, bool isSort)
{
  ASS(_todo.isEmpty());
  ASS(_results.isEmpty());

  _todo.push(make_pair(isSort?PO_PARSE_SORT:PO_PARSE,body));

  while (_todo.isNonEmpty()) {
    /*
    cout << "Results:" << endl;
    for (unsigned i = 0; i < results.size(); i++) {
      cout << results[i].toString() << endl;
    }
    cout << "---" << endl;
    */

    auto [op,exp] = _todo.pop();

    switch (op) {
      case PO_PARSE: {
        if (exp->isList()) {
          auto lRdr = READER(exp);

          // schedule arity check
          _results.push(ParseResult()); // separator into results
          _todo.push(make_pair(PO_CHECK_ARITY,exp)); // check as a todo (exp for error reporting)

          // special treatment of some tokens
          auto fst = lRdr.readExpr();
          if (fst->isAtom()) {
            std::string& id = fst->str;

            if (id == FORALL || id == EXISTS) {
              parseQuantBegin(exp);
              continue;
            }

            if (id == LET) {
              parseLetBegin(exp);
              continue;
            }

            if (id == MATCH) {
              parseMatchBegin(exp);
              continue;
            }

            if (id == EXCLAMATION) {
              parseAnnotatedTerm(exp);
              continue;
            }

            if (id == AS) {
              _todo.push({ PO_AS_END, exp });
              _todo.push({ PO_PARSE, lRdr.readExpr() });
              _todo.push({ PO_PARSE_SORT, lRdr.readExpr() });
              lRdr.acceptEOL();
              continue;
            }

            if (id == UNDERSCORE) {
              USER_ERROR_EXPR("Indexed identifiers in general term position are not supported: "+exp->toString());

              // we only support indexed identifiers as functors applied to something (see just below)
            }
          } else {
            // this has to be an UNDERSCORE, otherwise we error later when we PO_PARSE_APPLICATION
          }

          // this handles the general function-to-arguments application:

          _todo.push(make_pair(PO_PARSE_APPLICATION,exp));
          // and all the other arguments too
          while (lRdr.hasNext()) {
            _todo.push(make_pair(PO_PARSE,lRdr.readExpr()));
          }

          continue;
        }

        // INTENTIONAL FALL-THROUGH FOR ATOMS
      }
      case PO_PARSE_APPLICATION: { // the arguments have already been parsed
        std::string id;
        if (exp->isAtom()) { // the fall-through case
          id = exp->str;
        } else {
          ASS(exp->isList());
          auto lRdr = READER(exp);
          auto head = lRdr.readExpr();

          if (head->isList()) {
            parseRankedFunctionApplication(exp);
            continue;
          }
          ASS(head->isAtom());
          id = head->str;
        }

        if (parseAsScopeLookup(id)) {
          continue;
        }

        if (parseAsUserDefinedSymbol(id,exp,false/*isSort*/)) {
          continue;
        }

        if (parseAsSpecConstant(id)) {
          continue;
        }

        if (parseAsBuiltinFormulaSymbol(id,exp)) {
          continue;
        }

        if (parseAsBuiltinTermSymbol(id,exp)) {
          continue;
        }

        USER_ERROR_EXPR("Unrecognized term identifier '"+id+"'");
      }
      case PO_PARSE_SORT: {
        if (exp->isList()) {
          auto lRdr = READER(exp);
          lRdr.readExpr(); // the head

          // schedule arity check
          _results.push(ParseResult()); // separator into results
          _todo.push(make_pair(PO_CHECK_ARITY,exp)); // check as a todo (exp for error reporting)
          _todo.push(make_pair(PO_PARSE_SORT_APPLICATION,exp));
          while (lRdr.hasNext()) {
            _todo.push(make_pair(PO_PARSE_SORT,lRdr.readExpr()));
          }

          continue;
        }
      }
      case PO_PARSE_SORT_APPLICATION: { // the arguments have already been parsed
        std::string id;
        if (exp->isAtom()) { // the fall-through case
          id = exp->str;
        } else {
          auto lRdr = READER(exp);
          id = lRdr.readAtom();
        }

        if (parseAsScopeLookup(id)) {
          continue;
        }

        if (parseAsSortDefinition(id,exp)) {
          continue;
        }

        if (parseAsUserDefinedSymbol(id,exp,true/*isSort*/)) {
          continue;
        }

        if (parseAsBuiltinTermSymbol(id,exp)) {
          continue;
        }

        USER_ERROR_EXPR("Unrecognized term identifier '"+id+"'");
      }
      case PO_CHECK_ARITY: {
        LOG1("PO_CHECK_ARITY");

        ASS_GE(_results.size(),2);
        ParseResult true_result = _results.pop();
        ParseResult separator   = _results.pop();

        if (true_result.isSeparator() || !separator.isSeparator()) {
          USER_ERROR_EXPR("Too many arguments in '"+exp->toString()+"'");
        }
        _results.push(true_result);

        continue;
      }
      case PO_LABEL: {
        ASS_GE(_results.size(),1);
        ParseResult res =  _results.pop();
        std::string label = exp->toString();
        res.setLabel(label);
        _results.push(res);
        continue;
      }
      case PO_LET_PREPARE_LOOKUP:
        parseLetPrepareLookup(exp);
        continue;
      case PO_LET_END:
        parseLetEnd(exp);
        continue;
      case PO_MATCH_CASE: {
        parseMatchCase(exp);
        continue;
      }
      case PO_MATCH_END: {
        parseMatchEnd(exp);
        continue;
      }
      case PO_QUANT: {
        parseQuantEnd(exp);
        continue;
      }
      case PO_POP_LOOKUP: {
        popLookup();
        continue;
      }
      default: {
        ASSERTION_VIOLATION;
      }
    }
  }

  if (_results.size() == 1) {
    return _results.pop();
  } else {
    USER_ERROR_EXPR("Malformed term expression "+body->toString());
  }
}

void SMTLIB2::readAssert(LExpr* body)
{
  ParseResult res = parseTermOrFormula(body,false/*isSort*/);

  Formula* fla;
  if (!res.asFormula(fla)) {
    USER_ERROR_EXPR("Asserted expression of non-boolean sort "+body->toString());
  }

  FormulaUnit* fu = new FormulaUnit(fla, FromInput(UnitInputType::ASSUMPTION));
  _formulas.pushBack(fu);
}

void SMTLIB2::readAssertClaim(LExpr* body)
{
  ParseResult res = parseTermOrFormula(body,false/*isSort*/);

  Formula* fla;
  if (!res.asFormula(fla)) {
    USER_ERROR_EXPR("Asserted expression of non-boolean sort "+body->toString());
  }

  static unsigned claim_id = 0;

  FormulaUnit* fu = new FormulaUnit(fla, FromInput(UnitInputType::ASSUMPTION));
  _formulas.pushBack(TPTP::processClaimFormula(fu,fla,"claim"+Int::toString(claim_id++)));
}

void SMTLIB2::readAssertNot(LExpr* body)
{
  ParseResult res = parseTermOrFormula(body,false/*isSort*/);

  Formula* fla;
  if (!res.asFormula(fla)) {
    USER_ERROR_EXPR("Asserted expression of non-boolean sort "+body->toString());
  }

  FormulaUnit* fu = new FormulaUnit(fla, FromInput(UnitInputType::CONJECTURE));
  fu = new FormulaUnit(new NegatedFormula(fla),
                       FormulaClauseTransformation(InferenceRule::NEGATED_CONJECTURE, fu));
  _formulas.pushBack(fu);
}

void SMTLIB2::readAssertSynth(LExpr* forall, LExpr* exist, LExpr* body)
{
  pushLookup();

<<<<<<< HEAD
  auto fvars = VList::empty();
  auto fsorts = SList::empty();
  auto fRdr = READER(forall);
  while (fRdr.hasNext()) {
    auto pRdr = READER(fRdr.readList());
    auto name = pRdr.readAtom();
    auto var = TermList::var(_nextVar++);
    auto sort = parseSort(pRdr.readExpr());
    tryInsertIntoCurrentLookup(name, var, sort);
    VList::push(var.var(), fvars);
    SList::push(sort, fsorts);
  }

  auto evars = VList::empty();
  auto esorts = SList::empty();
  auto eRdr = READER(exist);
  while (eRdr.hasNext()) {
    auto pRdr = READER(eRdr.readList());
    auto name = pRdr.readAtom();
    auto var = TermList::var(_nextVar++);
    auto sort = parseSort(pRdr.readExpr());
    tryInsertIntoCurrentLookup(name, var, sort);
    VList::push(var.var(), evars);
    SList::push(sort, esorts);
  }
=======
  if (env.options->questionAnswering() != Options::QuestionAnsweringMode::SYNTHESIS) {
    std::cout << "% WARNING: Found an assert-synth command but synthesis is not enabled. Consider running with '-qa synthesis'." << endl;
  }

  auto parseVarList = [this](LExpr* lexp) {
    auto vars = VList::empty();
    auto sorts = SList::empty();
    auto rdr = READER(lexp);
    while (rdr.hasNext()) {
      auto pRdr = READER(rdr.readList());
      auto name = pRdr.readAtom();
      auto var = TermList::var(_nextVar++);
      auto sort = parseSort(pRdr.readExpr());
      tryInsertIntoCurrentLookup(name, var, sort);
      VList::push(var.var(), vars);
      SList::push(sort, sorts);
    }
    return make_pair(vars, sorts);
  };

  auto [fvars, fsorts] = parseVarList(forall);
  auto [evars, esorts] = parseVarList(exist);
>>>>>>> 388d55a4
  ParseResult res = parseTermOrFormula(body,false/*isSort*/);

  Formula* fla;
  if (!res.asFormula(fla)) {
    USER_ERROR_EXPR("Asserted expression of non-boolean sort "+body->toString());
  }
  popLookup();

  fla = new QuantifiedFormula(Connective::EXISTS, evars, esorts, fla);
  fla = new QuantifiedFormula(Connective::FORALL, fvars, fsorts, fla);
  FormulaUnit* fu = new FormulaUnit(fla, FromInput(UnitInputType::CONJECTURE));
  fu = new FormulaUnit(new NegatedFormula(fla),
                       FormulaClauseTransformation(InferenceRule::NEGATED_CONJECTURE, fu));
  _formulas.pushBack(fu);
}

void SMTLIB2::readAssertTheory(LExpr* body)
{
  ParseResult res = parseTermOrFormula(body,false/*isSort*/);

  Formula* theoryAxiom;
  if (!res.asFormula(theoryAxiom)) {
    USER_ERROR_EXPR("Asserted expression of non-boolean sort "+body->toString());
  }

  FormulaUnit* fu = new FormulaUnit(theoryAxiom, Inference(TheoryAxiom(InferenceRule::EXTERNAL_THEORY_AXIOM)));
  _formulas.pushBack(fu);
}

Signature::Symbol* SMTLIB2::getSymbol(DeclaredSymbol& s) {
  Signature::Symbol* sym = nullptr;
  switch (s.second)
  {
  case SymbolType::FUNCTION: {
    sym = env.signature->getFunction(s.first);
    break;
  }
  case SymbolType::PREDICATE: {
    sym = env.signature->getPredicate(s.first);
    break;
  }
  case SymbolType::TYPECON: {
    sym = env.signature->getTypeCon(s.first);
    break;
  }
  }

  return sym;
}

void SMTLIB2::colorSymbol(const std::string& name, Color color)
{
  if (!_declaredSymbols.find(name)) {
    USER_ERROR_EXPR("'"+name+"' is not a user symbol");
  }
  DeclaredSymbol& s = _declaredSymbols.get(name);

  env.colorUsed = true;

  Signature::Symbol* sym = getSymbol(s);
  sym->addColor(color);
}

void SMTLIB2::markSymbolUncomputable(const std::string& name)
{
  if (!_declaredSymbols.find(name)) {
    USER_ERROR("'"+name+"' is not a user symbol");
  }
  DeclaredSymbol& f = _declaredSymbols.get(name);

  Signature::Symbol* sym = getSymbol(f);
  sym->markUncomputable();
}

}<|MERGE_RESOLUTION|>--- conflicted
+++ resolved
@@ -2820,33 +2820,6 @@
 {
   pushLookup();
 
-<<<<<<< HEAD
-  auto fvars = VList::empty();
-  auto fsorts = SList::empty();
-  auto fRdr = READER(forall);
-  while (fRdr.hasNext()) {
-    auto pRdr = READER(fRdr.readList());
-    auto name = pRdr.readAtom();
-    auto var = TermList::var(_nextVar++);
-    auto sort = parseSort(pRdr.readExpr());
-    tryInsertIntoCurrentLookup(name, var, sort);
-    VList::push(var.var(), fvars);
-    SList::push(sort, fsorts);
-  }
-
-  auto evars = VList::empty();
-  auto esorts = SList::empty();
-  auto eRdr = READER(exist);
-  while (eRdr.hasNext()) {
-    auto pRdr = READER(eRdr.readList());
-    auto name = pRdr.readAtom();
-    auto var = TermList::var(_nextVar++);
-    auto sort = parseSort(pRdr.readExpr());
-    tryInsertIntoCurrentLookup(name, var, sort);
-    VList::push(var.var(), evars);
-    SList::push(sort, esorts);
-  }
-=======
   if (env.options->questionAnswering() != Options::QuestionAnsweringMode::SYNTHESIS) {
     std::cout << "% WARNING: Found an assert-synth command but synthesis is not enabled. Consider running with '-qa synthesis'." << endl;
   }
@@ -2869,7 +2842,6 @@
 
   auto [fvars, fsorts] = parseVarList(forall);
   auto [evars, esorts] = parseVarList(exist);
->>>>>>> 388d55a4
   ParseResult res = parseTermOrFormula(body,false/*isSort*/);
 
   Formula* fla;
