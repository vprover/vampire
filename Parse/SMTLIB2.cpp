/*
 * This file is part of the source code of the software program
 * Vampire. It is protected by applicable
 * copyright laws.
 *
 * This source code is distributed under the licence found here
 * https://vprover.github.io/license.html
 * and in the source directory
 */
/**
 * @file SMTLIB.cpp
 * Implements class SMTLIB.
 */

#include <climits>
#include <fstream>

#include "Lib/Environment.hpp"
#include "Lib/NameArray.hpp"
#include "Lib/StringUtils.hpp"
#include "Kernel/Clause.hpp"
#include "Kernel/ColorHelper.hpp"
#include "Kernel/Formula.hpp"
#include "Kernel/FormulaUnit.hpp"
#include "Kernel/Inference.hpp"
#include "Kernel/Signature.hpp"
#include "Kernel/SortHelper.hpp"
#include "Kernel/SubstHelper.hpp"
#include "Kernel/Substitution.hpp"

#include "Shell/LispLexer.hpp"
#include "Shell/Options.hpp"
#include "Shell/SMTLIBLogic.hpp"
#include "Shell/TermAlgebra.hpp"

#include "SMTLIB2.hpp"

#include "TPTP.hpp"

#undef LOGGING
#define LOGGING 0

#if LOGGING
#define LOG1(arg) cout << arg << endl;
#define LOG2(a1,a2) cout << a1 << a2 << endl;
#define LOG3(a1,a2,a3) cout << a1 << a2 << a3 << endl;
#define LOG4(a1,a2,a3,a4) cout << a1 << a2 << a3 << a4 << endl;
#else
#define LOG1(arg)
#define LOG2(a1,a2)
#define LOG3(a1,a2,a3)
#define LOG4(a1,a2,a3,a4)
#endif

#define USER_ERROR_EXPR(msg) USER_ERROR(vstring(msg)+" in top-level expression '"+_topLevelExpr->toString()+"'")

namespace Parse {

using namespace std;

static const char* PAR = "par";
static const char* TYPECON_POSTFIX = "()";

SMTLIB2::SMTLIB2(UnitList::FIFO formulaBuffer)
: _logicSet(false),
  _logic(SMT_UNDEFINED),
  _numeralsAreReal(false),
  _formulas(formulaBuffer),
  _topLevelExpr(nullptr)
{
}

void SMTLIB2::parse(istream& str)
{
  LispLexer lex(str);
  LispParser lpar(lex);
  LExpr* expr = lpar.parse();
  parse(expr);
}

void SMTLIB2::parse(LExpr* bench)
{
  ASS(bench->isList());
  readBenchmark(bench->list);
}

void SMTLIB2::readBenchmark(LExprList* bench)
{
  LispListReader bRdr(bench);

  bool afterCheckSat = false;

  // iteration over benchmark top level entries
  while(bRdr.hasNext()) {
    LExpr* lexp = bRdr.next();
    _topLevelExpr = lexp;
    _nextVar = 0;

    LOG2("readBenchmark ",lexp->toString(true));

    LispListReader ibRdr(lexp);

    if (ibRdr.tryAcceptAtom("set-logic")) {
      if (_logicSet) {
        USER_ERROR_EXPR("set-logic can appear only once in a problem");
      }
      readLogic(ibRdr.readAtom());
      ibRdr.acceptEOL();
      continue;
    }

    if (ibRdr.tryAcceptAtom("set-info")) {

      if (ibRdr.tryAcceptAtom(":status")) {
        _statusStr = ibRdr.readAtom();
        ibRdr.acceptEOL();
        continue;
      }

      if (ibRdr.tryAcceptAtom(":source")) {
        _sourceInfo = ibRdr.readAtom();
        ibRdr.acceptEOL();
        continue;
      }

      // ignore unknown info
      ibRdr.readAtom();
      ibRdr.readAtom();
      ibRdr.acceptEOL();
      continue;
    }

    if (ibRdr.tryAcceptAtom("declare-sort")) {
      vstring name = ibRdr.readAtom();
      vstring arity;
      if (!ibRdr.tryReadAtom(arity)) {
        USER_ERROR_EXPR("Unspecified arity while declaring sort: "+name);
      }

      readDeclareSort(name,arity);

      ibRdr.acceptEOL();

      continue;
    }

    if (ibRdr.tryAcceptAtom("define-sort")) {
      vstring name = ibRdr.readAtom();
      LExprList* args = ibRdr.readList();

      if (!ibRdr.hasNext()) {
        USER_ERROR_EXPR("define-sort expects a sort definition body");
      }
      LExpr* body = ibRdr.readNext();

      readDefineSort(name,args,body);

      ibRdr.acceptEOL();

      continue;
    }

    if (ibRdr.tryAcceptAtom("declare-fun")) {
      vstring name = ibRdr.readAtom();
      LExprList* iSorts = ibRdr.readList();
      LispListReader iSortRdr(iSorts);
      auto lookup = new TermLookup();
      _scopes.push(lookup);
      if (iSortRdr.hasNext() && iSortRdr.peekAtNext()->isAtom() && iSortRdr.peekAtNext()->str == PAR) {
        ibRdr.acceptEOL();
        iSortRdr.readAtom(); // the "par" atom
        readTypeParameters(iSortRdr, lookup);
        iSorts = iSortRdr.readList();
        ibRdr = iSortRdr;
      }
      if (!ibRdr.hasNext()) {
        USER_ERROR_EXPR("declare-fun expects an output sort");
      }
      LExpr* oSort = ibRdr.readNext();

      readDeclareFun(name,iSorts,oSort,lookup->size());

      ibRdr.acceptEOL();
      delete _scopes.pop();

      continue;
    }

    if (ibRdr.tryAcceptAtom("declare-datatype")) {
      LExpr *sort = ibRdr.readNext();
      LExprList *datatype = ibRdr.readList();

      readDeclareDatatype(sort, datatype);

      ibRdr.acceptEOL();

      continue;
    }

    if (ibRdr.tryAcceptAtom("declare-datatypes")) {
      LExprList* sorts = ibRdr.readList();
      LExprList* datatypes = ibRdr.readList();

      readDeclareDatatypes(sorts, datatypes, false);

      ibRdr.acceptEOL();

      continue;
    }

    if (ibRdr.tryAcceptAtom("declare-codatatypes")) {
      LExprList* sorts = ibRdr.readList();
      LExprList* datatypes = ibRdr.readList();

      readDeclareDatatypes(sorts, datatypes, true);

      ibRdr.acceptEOL();

      continue;
    }
    
    if (ibRdr.tryAcceptAtom("declare-const")) {
      vstring name = ibRdr.readAtom();
      if (!ibRdr.hasNext()) {
        USER_ERROR_EXPR("declare-const expects a const definition body");
      }
      LExpr* oSort = ibRdr.readNext();
      auto lookup = new TermLookup();
      _scopes.push(lookup);
      if (oSort->isList()) {
        LispListReader oSortRdr(oSort);
        if (oSortRdr.hasNext() && oSortRdr.peekAtNext()->isAtom() && oSortRdr.peekAtNext()->str == PAR) {
          ibRdr.acceptEOL();
          oSortRdr.readAtom(); // the "par" atom
          readTypeParameters(oSortRdr, lookup);
          oSort = oSortRdr.readNext();
          ibRdr = oSortRdr;
        }
      }

      readDeclareFun(name,nullptr,oSort,lookup->size());

      ibRdr.acceptEOL();
      delete _scopes.pop();

      continue;
    }

    bool recursive = false;
    if (ibRdr.tryAcceptAtom("define-fun") || (recursive = ibRdr.tryAcceptAtom("define-fun-rec"))) {
      vstring name = ibRdr.readAtom();
      LExprList* iArgs = ibRdr.readList();
      LispListReader iArgRdr(iArgs);
      auto lookup = new TermLookup();
      TermStack typeArgs;
      _scopes.push(lookup);
      if (iArgRdr.hasNext() && iArgRdr.peekAtNext()->isAtom() && iArgRdr.peekAtNext()->str == PAR) {
        ibRdr.acceptEOL();
        iArgRdr.readAtom(); // the "par" atom
        readTypeParameters(iArgRdr, lookup, &typeArgs);
        iArgs = iArgRdr.readList();
        ibRdr = iArgRdr;
      }
      if (!ibRdr.hasNext()) {
        USER_ERROR_EXPR("define-fun expects an output sort");
      }
      LExpr* oSort = ibRdr.readNext();
      if (!ibRdr.hasNext()) {
        USER_ERROR_EXPR("define-fun expects a fun definition body");
      }
      LExpr* body = ibRdr.readNext();

      readDefineFun(name,iArgs,oSort,body,typeArgs,recursive);

      ibRdr.acceptEOL();
      delete _scopes.pop();

      continue;
    }

    if (ibRdr.tryAcceptAtom("define-funs-rec")) {
      LExprList* declarations = ibRdr.readList();
      LExprList* definitions = ibRdr.readList();

      readDefineFunsRec(declarations, definitions);

      continue;
    }

    if (ibRdr.tryAcceptAtom("assert")) {
      if (!ibRdr.hasNext()) {
        USER_ERROR_EXPR("assert expects a body");
      }
      LExpr* body = ibRdr.readNext();
      readAssert(body);

      ibRdr.acceptEOL();

      continue;
    }

    if (ibRdr.tryAcceptAtom("assert-claim")) {
      if (!ibRdr.hasNext()) {
        USER_ERROR_EXPR("assert expects a body");
      }
      LExpr* body = ibRdr.readNext();
      readAssertClaim(body);

      ibRdr.acceptEOL();

      continue;
    }

    if (ibRdr.tryAcceptAtom("assert-not")) {
      if (!ibRdr.hasNext()) {
        USER_ERROR_EXPR("assert-not expects a body");
      }
      LExpr* body = ibRdr.readNext();
      readAssertNot(body);

      ibRdr.acceptEOL();

      continue;
    }

    if (ibRdr.tryAcceptAtom("assert-theory")) {
      if (!ibRdr.hasNext()) {
        USER_ERROR_EXPR("assert-theory expects a body");
      }
      LExpr* body = ibRdr.readNext();
      readAssertTheory(body);

      ibRdr.acceptEOL();

      continue;
    }

    // not an official SMTLIB command
    if (ibRdr.tryAcceptAtom("color-symbol")) {
      vstring symbol = ibRdr.readAtom();

      if (ibRdr.tryAcceptAtom(":left")) {
        colorSymbol(symbol, Color::COLOR_LEFT);
      } else if (ibRdr.tryAcceptAtom(":right")) {
        colorSymbol(symbol, Color::COLOR_RIGHT);
      } else {
        USER_ERROR_EXPR("'"+ibRdr.readAtom()+"' is not a color keyword");
      }

      ibRdr.acceptEOL();

      continue;
    }

    if (ibRdr.tryAcceptAtom("check-sat")) {
      ibRdr.acceptEOL();
      afterCheckSat = true;
      break;
    }

    if (ibRdr.tryAcceptAtom("exit")) {
      bRdr.acceptEOL();
      break;
    }

    if (ibRdr.tryAcceptAtom("reset")) {
      LOG1("ignoring reset");
      continue;
    }

    if (ibRdr.tryAcceptAtom("set-option")) {
      if (ibRdr.tryAcceptAtom(":uncomputable")) {
        LExprList* lel = ibRdr.readList();
        LExprList::Iterator lIt(lel);
        while (lIt.hasNext()) {
          LExpr* exp = lIt.next();
          ASS(exp->isAtom());
          vstring& name = exp->str;
          markSymbolUncomputable(name);
        }
        ibRdr.acceptEOL();
        continue;
      }
      LOG2("ignoring set-option", ibRdr.readAtom());
      continue;
    }

    if (ibRdr.tryAcceptAtom("push")) {
      LOG1("ignoring push");
      continue;
    }

    if (ibRdr.tryAcceptAtom("get-info")) {
      LOG2("ignoring get-info", ibRdr.readAtom());
      continue;
    }

    USER_ERROR_EXPR("unrecognized entry "+ibRdr.readAtom());
  }
  
  // the above while loop is aborted on the first check-sat,
  // however, we want to learn about an unsat core printing request
  // (or other things we might support in the future)
  if (afterCheckSat) {
    while(bRdr.hasNext()) {
      LispListReader ibRdr(bRdr.next());
      
      if (ibRdr.tryAcceptAtom("exit")) {
        ibRdr.acceptEOL(); // no arguments of exit
        bRdr.acceptEOL();  // exit should be the last thing in the file
        break;
      }
      
      if (ibRdr.tryAcceptAtom("get-unsat-core")) {
        env.options->setOutputMode(Options::Output::UCORE);
        ibRdr.acceptEOL(); // no arguments of get-unsat-core
        continue;
      }
      
      // can't read anything else (and it does not make sense to read get-unsat-core more than once)
      // so let's just warn and exit
      if(env.options->mode()!=Options::Mode::SPIDER) {
        std::cout << "% Warning: check-sat is not the last entry. Skipping the rest!" << endl;
      }
      break;
    }
  }
}

//  ----------------------------------------------------------------------

const char * SMTLIB2::s_smtlibLogicNameStrings[] = {
    "ALIA",
    "ALL",
    "ANIA",
    "AUFDTLIA",
    "AUFDTLIRA",
    "AUFDTNIRA",
    "AUFLIA",
    "AUFLIRA",
    "AUFNIA",
    "AUFNIRA",
    "BV",
    "LIA",
    "LRA",
    "NIA",
    "NRA",
    "QF_ABV",
    "QF_ALIA",
    "QF_ANIA",
    "QF_AUFBV",
    "QF_AUFLIA",
    "QF_AUFNIA",
    "QF_AX",
    "QF_BV",
    "QF_IDL",
    "QF_LIA",
    "QF_LIRA",
    "QF_LRA",
    "QF_NIA",
    "QF_NIRA",
    "QF_NRA",
    "QF_RDL",
    "QF_UF",
    "QF_UFBV",
    "QF_UFIDL",
    "QF_UFLIA",
    "QF_UFLRA",
    "QF_UFNIA",
    "QF_UFNRA",
    "UF",
    "UFBV",
    "UFDT",
    "UFDTLIA",
    "UFDTLIRA",
    "UFDTNIA",
    "UFDTNIRA",
    "UFIDL",
    "UFLIA",
    "UFLRA",
    "UFNIA"
};

SMTLIBLogic SMTLIB2::getLogicFromString(const vstring& str)
{
  static NameArray smtlibLogicNames(s_smtlibLogicNameStrings, sizeof(s_smtlibLogicNameStrings)/sizeof(char*));
  ASS_EQ(smtlibLogicNames.length, SMT_UNDEFINED);

  int res = smtlibLogicNames.tryToFind(str.c_str());
  if(res==-1) {
    return SMT_UNDEFINED;
  }
  return static_cast<SMTLIBLogic>(res);
}

void SMTLIB2::readLogic(const vstring& logicStr)
{
  _logic = getLogicFromString(logicStr);
  _logicSet = true;

  switch (_logic) {
  case SMT_ALL:
  case SMT_ALIA:
  case SMT_ANIA:
  case SMT_AUFDTLIA:
  case SMT_AUFDTLIRA:
  case SMT_AUFDTNIRA:
  case SMT_AUFLIA:
  case SMT_AUFNIA:
  case SMT_AUFLIRA:
  case SMT_AUFNIRA:
  case SMT_LIA:
  case SMT_NIA:
  case SMT_QF_ALIA:
  case SMT_QF_ANIA:
  case SMT_QF_AUFLIA:
  case SMT_QF_AUFNIA:
  case SMT_QF_AX:
  case SMT_QF_IDL:
  case SMT_QF_LIA:
  case SMT_QF_LIRA:
  case SMT_QF_NIA:
  case SMT_QF_NIRA:
  case SMT_QF_UF:
  case SMT_QF_UFIDL:
  case SMT_QF_UFLIA:
  case SMT_QF_UFNIA:
  case SMT_UF:
  case SMT_UFDT:
  case SMT_UFDTLIA:
  case SMT_UFDTLIRA:
  case SMT_UFDTNIA:
  case SMT_UFDTNIRA:
  case SMT_UFIDL:
  case SMT_UFLIA:
  case SMT_UFNIA:
    break;

  // pure real arithmetic theories treat decimals as Real constants
  case SMT_LRA:
  case SMT_NRA:
  case SMT_QF_LRA:
  case SMT_QF_NRA:
  case SMT_QF_RDL:
  case SMT_QF_UFLRA:
  case SMT_QF_UFNRA:
  case SMT_UFLRA:
    _numeralsAreReal = true;
    break;

  // we don't support bit vectors
  case SMT_BV:
  case SMT_QF_ABV:
  case SMT_QF_AUFBV:
  case SMT_QF_BV:
  case SMT_QF_UFBV:
  case SMT_UFBV:
    USER_ERROR_EXPR("unsupported logic "+logicStr);
  default:
    if (env.options->ignoreUnrecognizedLogic()) {
      break;
    } else {
<<<<<<< HEAD
      USER_ERROR("unrecognized logic ", logicStr, " ( use `--ignore_unrecognized_logic on` if you want vampire to try proof search anyways)");
=======
      USER_ERROR_EXPR("unrecognized logic " + logicStr + " ( use `--ignore_unrecognized_logic on` if you want vampire to try proof search anyways)");
>>>>>>> 1916f50e
    }
  }

}

//  ----------------------------------------------------------------------

void SMTLIB2::readDeclareSort(const vstring& name, const vstring& arity)
{
  vstring pName = name + TYPECON_POSTFIX;
  if (isAlreadyKnownSymbol(pName)) {
    USER_ERROR_EXPR("Redeclaring built-in, declared or defined sort symbol: "+name);
  }

  if (not StringUtils::isPositiveInteger(arity)) {
    USER_ERROR_EXPR("Unrecognized declared sort arity: "+arity);
  }

  unsigned val;
  if (!Int::stringToUnsignedInt(arity, val)) {
    USER_ERROR_EXPR("Couldn't convert sort arity: "+arity);
  }

  bool added;
  unsigned srt = env.signature->addTypeCon(pName,val,added);
  ASS(added);
  ALWAYS(_declaredSymbols.insert(pName,make_pair(srt,SymbolType::TYPECON)));
  env.signature->getTypeCon(srt)->setType(OperatorType::getTypeConType(val));
}

void SMTLIB2::readDefineSort(const vstring& name, LExprList* args, LExpr* body)
{
  vstring pName = name + TYPECON_POSTFIX;
  if (isAlreadyKnownSymbol(pName)) {
    USER_ERROR_EXPR("Redeclaring built-in, declared or defined sort symbol: "+name);
  }

  // here we could check the definition for well-formed-ness
  // current solution: crash only later, at application site

  ALWAYS(_sortDefinitions.insert(pName,SortDefinition(args,body)));
}

//  ----------------------------------------------------------------------

/**
 * Helper function for parsing a sort expression.
 */
TermList SMTLIB2::parseSort(LExpr* sExpr)
{
  ParseResult pr = parseTermOrFormula(sExpr,true/*isSort*/);
  TermList sort;
  ALWAYS(pr.asTerm(sort) == AtomicSort::superSort());
  return sort;
}

static const char* EXISTS = "exists";
static const char* FORALL = "forall";

const char * SMTLIB2::s_formulaSymbolNameStrings[] = {
    "<",
    "<=",
    "=",
    "=>",
    ">",
    ">=",
    "and",
    "distinct",
    EXISTS,
    "false",
    FORALL,
    "is_int",
    "not",
    "or",
    PAR,
    "true",
    "xor"
};

SMTLIB2::FormulaSymbol SMTLIB2::getBuiltInFormulaSymbol(const vstring& str)
{
  static NameArray formulaSymbolNames(s_formulaSymbolNameStrings, sizeof(s_formulaSymbolNameStrings)/sizeof(char*));
  ASS_EQ(formulaSymbolNames.length, FS_USER_PRED_SYMBOL);

  int res = formulaSymbolNames.tryToFind(str.c_str());
  if(res==-1) {
    return FS_USER_PRED_SYMBOL;
  }
  return static_cast<FormulaSymbol>(res);
}

static const char* LET = "let";
static const char* MATCH = "match";

const char * SMTLIB2::s_termSymbolNameStrings[] = {
    "*",
    "+",
    "-",
    "/",
    "Array",
    "Bool",
    "Int",
    "Real",
    "abs",
    "div",
    "ite",
    LET,
    MATCH,
    "mod",
    "select",
    "store",
    "to_int",
    "to_real"
};

SMTLIB2::TermSymbol SMTLIB2::getBuiltInTermSymbol(const vstring& str)
{
  static NameArray termSymbolNames(s_termSymbolNameStrings, sizeof(s_termSymbolNameStrings)/sizeof(char*));
  ASS_EQ(termSymbolNames.length, TS_USER_FUNCTION);

  int resInt = termSymbolNames.tryToFind(str.c_str());
  if(resInt==-1) {
    return TS_USER_FUNCTION;
  }
  return static_cast<TermSymbol>(resInt);
}

bool SMTLIB2::isAlreadyKnownSymbol(const vstring& name)
{
  if (getBuiltInFormulaSymbol(name) != FS_USER_PRED_SYMBOL) {
    return true;
  }

  if (getBuiltInTermSymbol(name) != TS_USER_FUNCTION) {
    return true;
  }

  if (_declaredSymbols.find(name)) {
    return true;
  }

  return false;
}

void SMTLIB2::readDeclareFun(const vstring& name, LExprList* iSorts, LExpr* oSort, unsigned taArity)
{
  if (isAlreadyKnownSymbol(name)) {
    USER_ERROR_EXPR("Redeclaring function symbol: "+name);
  }

  TermList rangeSort = parseSort(oSort);

  LispListReader isRdr(iSorts);

  static TermStack argSorts;
  argSorts.reset();

  while (isRdr.hasNext()) {
    argSorts.push(parseSort(isRdr.next()));
  }

  declareFunctionOrPredicate(name,rangeSort,argSorts,taArity);
}

SMTLIB2::DeclaredSymbol SMTLIB2::declareFunctionOrPredicate(const vstring& name, TermList rangeSort, const TermStack& argSorts, unsigned taArity)
{
  bool added = false;
  unsigned symNum;
  Signature::Symbol* sym;
  OperatorType* type;

  if (rangeSort == AtomicSort::boolSort()) { // predicate
    symNum = env.signature->addPredicate(name, argSorts.size()+taArity, added);

    sym = env.signature->getPredicate(symNum);

    type = OperatorType::getPredicateType(argSorts.size(),argSorts.begin(),taArity);

    LOG1("declareFunctionOrPredicate-Predicate");
  } else { // proper function
    if (argSorts.size() > 0 || taArity > 0) {
      symNum = env.signature->addFunction(name, argSorts.size()+taArity, added);
    } else {
      symNum = TPTP::addUninterpretedConstant(name,_overflow,added);
    }

    sym = env.signature->getFunction(symNum);

    type = OperatorType::getFunctionType(argSorts.size(), argSorts.begin(), rangeSort, taArity);

    LOG1("declareFunctionOrPredicate-Function");
  }

  ASS(added);
  sym->setType(type);

  DeclaredSymbol res = make_pair(symNum,type->isFunctionType()?SymbolType::FUNCTION:SymbolType::PREDICATE);

  LOG2("declareFunctionOrPredicate -name ",name);
  LOG2("declareFunctionOrPredicate -symNum ",symNum);
  LOG2("declareFunctionOrPredicate -arity ",argSorts.size());

  ALWAYS(_declaredSymbols.insert(name,res));

  return res;
}

//  ----------------------------------------------------------------------

void SMTLIB2::readDefineFun(const vstring& name, LExprList* iArgs, LExpr* oSort, LExpr* body, const TermStack& typeArgs, bool recursive)
{
  if (isAlreadyKnownSymbol(name)) {
    USER_ERROR_EXPR("Redeclaring function symbol: "+name);
  }

  TermList rangeSort = parseSort(oSort);

  TermLookup* lookup = new TermLookup();

  static TermStack argSorts;
  argSorts.reset();

  static TermStack args;
  args.reset();
  for (const auto& ta : typeArgs) {
    args.push(ta);
  }

  LispListReader iaRdr(iArgs);
  while (iaRdr.hasNext()) {
    LExprList* pair = iaRdr.readList();
    LispListReader pRdr(pair);

    vstring vName = pRdr.readAtom();
    TermList vSort = parseSort(pRdr.readNext());

    pRdr.acceptEOL();

    TermList arg = TermList(_nextVar++, false);
    args.push(arg);

    if (!lookup->insert(vName,make_pair(arg,vSort))) {
      USER_ERROR_EXPR("Multiple occurrence of variable "+vName+" in the definition of function "+name);
    }

    argSorts.push(vSort);
  }

  _scopes.push(lookup);

  DeclaredSymbol fun;
  if (recursive) {
    fun = declareFunctionOrPredicate(name, rangeSort, argSorts, typeArgs.size());
  }

  ParseResult res = parseTermOrFormula(body,false/*isSort*/);

  delete _scopes.pop();

  TermList rhs;
  if (res.asTerm(rhs) != rangeSort) {
    USER_ERROR_EXPR("Defined function body "+body->toString()+" has different sort than declared "+oSort->toString());
  }

  if (!recursive) {
    fun = declareFunctionOrPredicate(name, rangeSort, argSorts, typeArgs.size());
  }

  unsigned symbIdx = fun.first;
  ASS(fun.second != SymbolType::TYPECON);
  bool isTrueFun = fun.second==SymbolType::FUNCTION;

  Literal* lit;
  if (isTrueFun) {
    TermList lhs(Term::create(symbIdx,args.size(),args.begin()));
    auto p = env.signature->getFnDef(symbIdx);
    auto defArgs = typeArgs;
    defArgs.push(lhs);
    defArgs.push(rhs);
    lit = Literal::create(p,defArgs.size(),true,false,defArgs.begin());
  } else {
    auto p = env.signature->getBoolDef(symbIdx);
    TermList lhs(Term::createFormula(new AtomicFormula(Literal::create(p,args.size(),true,false,args.begin()))));
    lit = Literal::createEquality(true, lhs, rhs, rangeSort);
  }
  Formula* fla = new AtomicFormula(lit);

  FormulaUnit* fu = new FormulaUnit(fla, FromInput(UnitInputType::ASSUMPTION));

  _formulas.pushBack(fu);
}

void SMTLIB2::readDefineFunsRec(LExprList* declsExpr, LExprList* defsExpr)
{
  struct Declaration {
    DeclaredSymbol sym;
    TermLookup* lookup;
    TermList rangeSort;
    TermStack args;
  };
  Stack<Declaration> declarations;

  // first, declare all symbols
  LispListReader declsRdr(declsExpr);
  while (declsRdr.hasNext()) {
    auto declExpr = declsRdr.next();
    if (!declExpr->isList()) {
      USER_ERROR_EXPR("define-funs-rec expect a list of lists of declaration as its first argument");
    }

    Declaration decl;
    LispListReader declRdr(declExpr->list);
    vstring name = declRdr.readAtom();
    if (isAlreadyKnownSymbol(name)) {
      USER_ERROR_EXPR("Redeclaring function symbol: "+name);
    }
    LExprList* iArgs = declRdr.readList();

    decl.lookup = new TermLookup();

    static TermStack argSorts;
    argSorts.reset();

    LispListReader iaRdr(iArgs);
    while (iaRdr.hasNext()) {
      LExprList* pair = iaRdr.readList();
      LispListReader pRdr(pair);

      vstring vName = pRdr.readAtom();
      TermList vSort = parseSort(pRdr.readNext());

      pRdr.acceptEOL();

      // the vars need not be fresh across multiple definition, but it does not hurt
      TermList arg = TermList(_nextVar++, false);
      decl.args.push(arg);

      if (!decl.lookup->insert(vName,make_pair(arg,vSort))) {
        USER_ERROR_EXPR("Multiple occurrence of variable "+vName+" in the definition of function "+name);
      }

      argSorts.push(vSort);
    }
    decl.rangeSort = parseSort(declRdr.readNext());
    decl.sym = declareFunctionOrPredicate(name, decl.rangeSort, argSorts, /*taArity=*/ 0);

    declarations.push(decl);
  }

  // then, read all definitions
  LispListReader defsRdr(defsExpr);
  for (const auto& decl : declarations) {
    if (!defsRdr.hasNext()) {
      USER_ERROR_EXPR("Less definitions than declarations in define-funs-rec");
    }
    auto def = defsRdr.next();
    _scopes.push(decl.lookup);
    ParseResult res = parseTermOrFormula(def,false/*isSort*/);

    TermList rhs;
    if (res.asTerm(rhs) != decl.rangeSort) {
      USER_ERROR_EXPR("Defined function body "+def->toString()+" has different sort than declared "+decl.rangeSort.toString());
    }

    unsigned symbIdx = decl.sym.first;
    ASS(decl.sym.second != SymbolType::TYPECON);
    bool isTrueFun = decl.sym.second==SymbolType::FUNCTION;

    Literal* lit;
    if (isTrueFun) {
      TermList lhs(Term::create(symbIdx,decl.args.size(),decl.args.begin()));
      auto p = env.signature->getFnDef(symbIdx);
      TermStack defArgs; // no type arguments (yet) in this case
      defArgs.push(lhs);
      defArgs.push(rhs);
      lit = Literal::create(p,defArgs.size(),true,false,defArgs.begin());
    } else {
      auto p = env.signature->getBoolDef(symbIdx);
      TermList lhs(Term::createFormula(new AtomicFormula(Literal::create(p,decl.args.size(),true,false,decl.args.begin()))));
      lit = Literal::createEquality(true, lhs, rhs, decl.rangeSort);
    }
    Formula* fla = new AtomicFormula(lit);

    FormulaUnit* fu = new FormulaUnit(fla, FromInput(UnitInputType::ASSUMPTION));
    _formulas.pushBack(fu);

    delete _scopes.pop();
  }
  if (defsRdr.hasNext()) {
    USER_ERROR_EXPR("More definitions than declarations in define-funs-rec");
  }
}

void SMTLIB2::readTypeParameters(LispListReader& rdr, TermLookup* lookup, TermStack* ts)
{
  if (!rdr.hasNext()) {
    USER_ERROR_EXPR("'par' keyword must be followed by a list of parameters");
  }
  LExpr* pars = rdr.next();
  if (!pars->isList()) {
    USER_ERROR_EXPR("'par' keyword must be followed by a list of parameters");
  }
  LispListReader parRdr(pars);
  while (parRdr.hasNext()) {
    auto par = parRdr.next();
    if (!par->isAtom()) {
      USER_ERROR_EXPR("List of parameters contains non-atomic expression '"+par->str+"'");
    }
    TermList sortVar(_nextVar++, false);
    if (!lookup->insert(par->str, make_pair(sortVar, AtomicSort::superSort()))) {
      USER_ERROR_EXPR("Type parameter '" + par->str + "' has already been defined");
    }
    if (ts) {
      ts->push(sortVar);
    }
  }
}

void SMTLIB2::readDeclareDatatype(LExpr *sort, LExprList *datatype)
{
  // first declare the sort
  vstring dtypeName = sort->str+TYPECON_POSTFIX;
  if (isAlreadyKnownSymbol(dtypeName)) {
    USER_ERROR_EXPR("Redeclaring built-in, declared or defined sort symbol as datatype: " + dtypeName);
  }
  LispListReader dtypeRdr(datatype);
  auto lookup = new TermLookup();
  _scopes.push(lookup);
  if (dtypeRdr.hasNext() && dtypeRdr.peekAtNext()->isAtom() && dtypeRdr.peekAtNext()->str == PAR) {
    dtypeRdr.readAtom();
    readTypeParameters(dtypeRdr, lookup);
    auto rest = dtypeRdr.readList();
    dtypeRdr.acceptEOL();
    dtypeRdr = LispListReader(rest);
  }
  auto numTypeVars = lookup->size();

  bool added = false;
  unsigned srt = env.signature->addTypeCon(dtypeName,numTypeVars,added);
  ALWAYS(_declaredSymbols.insert(dtypeName, make_pair(srt,SymbolType::TYPECON)));
  Stack<TermAlgebraConstructor *> constructors;
  TermStack argSorts;
  Stack<vstring> destructorNames;

  ASS(added);
  env.signature->getTypeCon(srt)->setType(OperatorType::getTypeConType(numTypeVars));
  TermStack parSorts;
  for (unsigned i = 0; i < numTypeVars; i++) {
    parSorts.push(TermList(i,false));
  }
  TermList taSort(AtomicSort::create(srt,parSorts.size(),parSorts.begin()));

  while (dtypeRdr.hasNext()) {
    argSorts.reset();
    destructorNames.reset();
    // read each constructor declaration
    vstring constrName;
    LExpr *constr = dtypeRdr.next();
    ASS(constr->isList());
    LispListReader constrRdr(constr);
    constrName = constrRdr.readAtom();

    while (constrRdr.hasNext()) {
      LExpr *arg = constrRdr.next();
      if (arg->isAtom()) {
        USER_ERROR_EXPR("Constructor argument must be a pair of destructor name and argument type:" + arg->toString());
      }
      LispListReader argRdr(arg);
      destructorNames.push(argRdr.readAtom());
      argSorts.push(parseSort(argRdr.next()));

      if (argRdr.hasNext()) {
        USER_ERROR_EXPR("Bad constructor argument:" + arg->toString());
      }
    }
    constructors.push(buildTermAlgebraConstructor(constrName, taSort, destructorNames, argSorts));
  }
  delete _scopes.pop();

  ASS(!env.signature->isTermAlgebraSort(taSort));
  TermAlgebra* ta = new TermAlgebra(taSort, constructors.size(), constructors.begin(), false);

  if (ta->emptyDomain()) {
    USER_ERROR_EXPR("Datatype " + dtypeName + " defines an empty sort");
  }

  env.signature->addTermAlgebra(ta);
}

void SMTLIB2::readDeclareDatatypes(LExprList* sorts, LExprList* datatypes, bool codatatype)
{
  if(LExprList::length(sorts) != LExprList::length(datatypes)){
    USER_ERROR_EXPR("declare-datatype(s) declaration mismatch between declared datatypes and definitions");
  }

  // first declare all the sorts, and then only the constructors, in
  // order to allow mutually recursive datatypes definitions
  LispListReader dtypesNamesRdr(sorts);
  Stack<vstring> dtypeNames;
  while (dtypesNamesRdr.hasNext()) {
    LispListReader dtypeNRdr(dtypesNamesRdr.readList());

    vstring dtypeName = dtypeNRdr.readAtom()+TYPECON_POSTFIX;
    const vstring& dtypeSize = dtypeNRdr.readAtom();
    unsigned arity;
    if(!Int::stringToUnsignedInt(dtypeSize,arity)){ USER_ERROR_EXPR("datatype arity not given"); }
    if(arity>0){ USER_ERROR_EXPR("unsupported parametric datatype declaration"); }
    if (isAlreadyKnownSymbol(dtypeName)) {
      USER_ERROR_EXPR("Redeclaring built-in, declared or defined sort symbol as datatype: "+dtypeName);
    }

    bool added = false;
    unsigned srt = env.signature->addTypeCon(dtypeName,0,added);
    ASS(added);
    ALWAYS(_declaredSymbols.insert(dtypeName, make_pair(srt, SymbolType::TYPECON)));
    env.signature->getTypeCon(srt)->setType(OperatorType::getConstantsType(AtomicSort::superSort()));
    TermList sort = TermList(AtomicSort::createConstant(srt));
    (void)sort; // to get rid of compiler warning when logging is off
    // TODO: is it really OK we normally don't need the sort?
    LOG2("reading datatype "+dtypeName+" as sort ",sort);
    dtypeNames.push(dtypeName);
  }

  Stack<TermAlgebraConstructor*> constructors;
  TermStack argSorts;
  Stack<vstring> destructorNames;

  LispListReader dtypesDefsRdr(datatypes);
  Stack<vstring>::BottomFirstIterator dtypeNameIter(dtypeNames);
  while(dtypesDefsRdr.hasNext()) {
    ASS(dtypeNameIter.hasNext());
    constructors.reset();
    const vstring& taName = dtypeNameIter.next(); 
    bool added = false;
    unsigned sort = env.signature->addTypeCon(taName,0,added);
    ASS(!added);
    TermList taSort(AtomicSort::createConstant(sort));

    LispListReader dtypeRdr(dtypesDefsRdr.readList());
    while (dtypeRdr.hasNext()) {
      argSorts.reset();
      destructorNames.reset();
      // read each constructor declaration
      vstring constrName;
      LExpr *constr = dtypeRdr.next();
      if (constr->isAtom()) {
        // atom, construtor of arity 0
        constrName = constr->str;
      } else {
        ASS(constr->isList());
        LispListReader constrRdr(constr);
        constrName = constrRdr.readAtom();

        while (constrRdr.hasNext()) {
          LExpr *arg = constrRdr.next();
          LispListReader argRdr(arg);
          destructorNames.push(argRdr.readAtom());
          argSorts.push(parseSort(argRdr.next()));
          if (argRdr.hasNext()) {
            USER_ERROR_EXPR("Bad constructor argument:" + arg->toString());
          }
        }
      }
      constructors.push(buildTermAlgebraConstructor(constrName, taSort, destructorNames, argSorts));
    }

    ASS(!env.signature->isTermAlgebraSort(taSort));
    TermAlgebra* ta = new TermAlgebra(taSort, constructors.size(), constructors.begin(), codatatype);

    if (ta->emptyDomain()) {
      USER_ERROR_EXPR("Datatype " + taName + " defines an empty sort");
    }

    env.signature->addTermAlgebra(ta);
  }
}

TermAlgebraConstructor* SMTLIB2::buildTermAlgebraConstructor(vstring constrName, TermList taSort,
                                                             Stack<vstring> destructorNames, TermStack argSorts) {
  if (isAlreadyKnownSymbol(constrName)) {
    USER_ERROR_EXPR("Redeclaring function symbol: " + constrName);
  }

  ASS(taSort.isTerm() && taSort.term()->isSort());
  unsigned numTypeArgs = taSort.term()->arity();
  unsigned arity = (unsigned)argSorts.size();

  bool added;
  unsigned functor = env.signature->addFunction(constrName, numTypeArgs+arity, added);
  ASS(added);

  OperatorType* constructorType = OperatorType::getFunctionType(arity, argSorts.begin(), taSort, numTypeArgs);
  env.signature->getFunction(functor)->setType(constructorType);
  env.signature->getFunction(functor)->markTermAlgebraCons();

  LOG1("build constructor "+constrName+": "+constructorType->toString());

  ALWAYS(_declaredSymbols.insert(constrName, make_pair(functor, SymbolType::FUNCTION)));

  Lib::Array<unsigned> destructorFunctors(arity);
  for (unsigned i = 0; i < arity; i++) {
    vstring destructorName = destructorNames[i];
    TermList destructorSort = argSorts[i];

    if (isAlreadyKnownSymbol(destructorName)) {
      USER_ERROR_EXPR("Redeclaring function symbol: " + destructorName);
    }

    bool isPredicate = destructorSort == AtomicSort::boolSort();
    bool added;
    unsigned destructorFunctor = isPredicate ? env.signature->addPredicate(destructorName, numTypeArgs+1, added)
                                             : env.signature->addFunction(destructorName,  numTypeArgs+1, added);
    ASS(added);

    OperatorType* destructorType = isPredicate ? OperatorType::getPredicateType(1, &taSort, numTypeArgs)
                                           : OperatorType::getFunctionType(1, &taSort, destructorSort, numTypeArgs);

    LOG1("build destructor "+destructorName+": "+destructorType->toString());

    auto destSym = isPredicate ? env.signature->getPredicate(destructorFunctor)
                               : env.signature->getFunction (destructorFunctor);
    destSym->setType(destructorType);
    destSym->markTermAlgebraDest();

    ALWAYS(_declaredSymbols.insert(destructorName, make_pair(destructorFunctor, isPredicate ? SymbolType::PREDICATE : SymbolType::FUNCTION)));

    destructorFunctors[i] = destructorFunctor;
  }

  return new TermAlgebraConstructor(functor, destructorFunctors);
}

bool SMTLIB2::ParseResult::asFormula(Formula*& resFrm)
{
  if (formula) {
    ASS_EQ(sort, AtomicSort::boolSort());
    resFrm = attachLabelToFormula(frm);


    LOG2("asFormula formula ",resFrm->toString());
    return true;
  }

  if (sort == AtomicSort::boolSort()) {
    // can we unwrap instead of wrapping back and forth?
    if (trm.isTerm()) {
      Term* t = trm.term();
      if (t->isFormula()) {
        resFrm = attachLabelToFormula(t->getSpecialData()->getFormula());

        // t->destroy(); -- we cannot -- it can be accessed more than once

        LOG2("asFormula unwrap ",trm.toString());

        return true;
      }
    }

    LOG2("asFormula wrap ",trm.toString());

    resFrm = attachLabelToFormula(new BoolTermFormula(trm));
    return true;
  }

  return false;
}

TermList SMTLIB2::ParseResult::asTerm(TermList& resTrm)
{
  if (formula) {
    ASS_EQ(sort, AtomicSort::boolSort());

    LOG2("asTerm wrap ",frm->toString());

    resTrm = TermList(Term::createFormula(frm));

    LOG2("asTerm sort ",sort);
    return AtomicSort::boolSort();
  } else {
    resTrm = trm;

    LOG2("asTerm native ",trm.toString());

    LOG2("asTerm sort ",sort);

    return sort;
  }
}

vstring SMTLIB2::ParseResult::toString()
{
  if (isSeparator()) {
    return "separator";
  }
  if (formula) {
    return "formula of sort "+sort.toString()+": "+frm->toString();
  }
  return "term of sort "+sort.toString()+": "+trm.toString();
}

Formula* SMTLIB2::ParseResult::attachLabelToFormula(Formula* frm)
{
  if (!label.empty()) {
    frm->label(label);
  }
  return frm;
}

Interpretation SMTLIB2::getFormulaSymbolInterpretation(FormulaSymbol fs, TermList firstArgSort)
{
  switch(fs) {
  case FS_LESS:
    if(firstArgSort == AtomicSort::intSort()){
      return Theory::INT_LESS;
    } else if(firstArgSort == AtomicSort::realSort()) {
      return Theory::REAL_LESS;
    } 
    break;
  case FS_LESS_EQ:
    if(firstArgSort == AtomicSort::intSort()){
      return Theory::INT_LESS_EQUAL;
    } else if(firstArgSort == AtomicSort::realSort()) {
      return Theory::REAL_LESS_EQUAL;
    } 
    break;
  case FS_GREATER:
    if(firstArgSort == AtomicSort::intSort()){
      return Theory::INT_GREATER;
    } else if(firstArgSort == AtomicSort::realSort()) {
      return Theory::REAL_GREATER;
    } 
    break;
  case FS_GREATER_EQ:
    if(firstArgSort == AtomicSort::intSort()){
      return Theory::INT_GREATER_EQUAL;
    } else if(firstArgSort == AtomicSort::realSort()) {
      return Theory::REAL_GREATER_EQUAL;
    }
    break;

  default:
    ASSERTION_VIOLATION;
  }
  USER_ERROR_EXPR("invalid sort "+ firstArgSort.toString() +" for interpretation "+vstring(s_formulaSymbolNameStrings[fs]));
}

Interpretation SMTLIB2::getUnaryMinusInterpretation(TermList argSort)
{
  if(argSort == AtomicSort::intSort()){
      return Theory::INT_UNARY_MINUS;
  } else if(argSort == AtomicSort::realSort()) {
      return Theory::REAL_UNARY_MINUS;
  } else {
    USER_ERROR_EXPR("invalid sort "+ argSort.toString() +" for interpretation -");
  }
}

Interpretation SMTLIB2::getTermSymbolInterpretation(TermSymbol ts, TermList firstArgSort)
{
  switch(ts) {
  case TS_MINUS:
    if(firstArgSort == AtomicSort::intSort()){
      return Theory::INT_MINUS;
    } else if(firstArgSort == AtomicSort::realSort()) {
      return Theory::REAL_MINUS;
    } 
    break;
  case TS_PLUS:
    if(firstArgSort == AtomicSort::intSort()){
      return Theory::INT_PLUS;
    } else if(firstArgSort == AtomicSort::realSort()) {
      return Theory::REAL_PLUS;
    } 
    break;
  case TS_MULTIPLY:
    if(firstArgSort == AtomicSort::intSort()){
      return Theory::INT_MULTIPLY;
    } else if(firstArgSort == AtomicSort::realSort()) {
      return Theory::REAL_MULTIPLY;
    } 
    break;

  case TS_DIVIDE:
    if (firstArgSort == AtomicSort::realSort())
      return Theory::REAL_QUOTIENT;
    break;

  case TS_DIV:
    if (firstArgSort == AtomicSort::intSort())
      return Theory::INT_QUOTIENT_E;
    break;

  default:
    ASSERTION_VIOLATION_REP(ts);
  }
    USER_ERROR_EXPR("invalid sort "+firstArgSort.toString()+" for interpretation "+vstring(s_termSymbolNameStrings[ts]));
}

void SMTLIB2::complainAboutArgShortageOrWrongSorts(const vstring& symbolClass, LExpr* exp)
{
  USER_ERROR_EXPR("Not enough arguments or wrong sorts for "+symbolClass+" application '"+exp->toString()+"'");
}

void SMTLIB2::parseLetBegin(LExpr* exp)
{
  LOG2("parseLetBegin  ",exp->toString());

  ASS(exp->isList());
  LispListReader lRdr(exp->list);

  // the let atom
  ALWAYS(lRdr.readAtom() == LET);

  // now, there should be a list of bindings
  LExprList* bindings = lRdr.readList();

  // and the actual body term
  if (!lRdr.hasNext()) {
    complainAboutArgShortageOrWrongSorts(LET,exp);
  }
  LExpr* body = lRdr.readNext();

  // and that's it
  lRdr.acceptEOL();

  // now read the following bottom up:

  // this will later create the actual let term and kill the lookup
  _todo.push(make_pair(PO_LET_END,exp));

  // this will parse the let's body (in the context of the lookup)
  _todo.push(make_pair(PO_PARSE,body));

  // this will create the lookup when all bindings' expressions are parsed (and their sorts known)
  _todo.push(make_pair(PO_LET_PREPARE_LOOKUP,exp));

  // but we start by parsing the bound expressions
  LispListReader bindRdr(bindings);
  while (bindRdr.hasNext()) {
    LExprList* pair = bindRdr.readList();
    LispListReader pRdr(pair);

    pRdr.readAtom(); // for now ignore the identifier
    LExpr* expr = pRdr.readNext();

    _todo.push(make_pair(PO_PARSE,expr)); // just parse the expression
    pRdr.acceptEOL();
  }
}

void SMTLIB2::parseLetPrepareLookup(LExpr* exp)
{
  LOG2("PO_LET_PREPARE_LOOKUP",exp->toString());

  // so we know it is let
  ASS(exp->isList());
  LispListReader lRdr(exp->list);
  ALWAYS(lRdr.readAtom() == LET);

  // with a list of bindings
  LispListReader bindRdr(lRdr.readList());

  // corresponding results have already been parsed
  ParseResult* boundExprs = _results.end();

  TermLookup* lookup = new TermLookup();

  while (bindRdr.hasNext()) {
    LExprList* pair = bindRdr.readList();
    LispListReader pRdr(pair);

    const vstring& cName = pRdr.readAtom();
    ParseResult* pr = (--boundExprs);
    TermList t;
    TermList sort = pr->asTerm(t);
    DHMap<unsigned,TermList> vs;
    if (t.isVar()) {
      if (sort.isVar()) {
        vs.insert(sort.var(),AtomicSort::superSort());
      } else {
        SortHelper::collectVariableSorts(sort.term(),vs);
      }
      ALWAYS(vs.insert(t.var(),sort));
    } else {
      SortHelper::collectVariableSorts(t.term(),vs);
    }
    TermStack args;
    TermStack varSorts;
    VList::FIFO typeVars;
    // type vars are before term vars in the args list, so process them first
    iterTraits(vs.items())
      .forEach([&typeVars,&args](std::pair<unsigned,TermList> kv) {
        if (kv.second != AtomicSort::superSort()) {
          return;
        }
        typeVars.pushBack(kv.first);
        args.push(TermList(kv.first,false));
      });
    iterTraits(vs.items())
      .forEach([&varSorts,&args](std::pair<unsigned,TermList> kv) {
        if (kv.second == AtomicSort::superSort()) {
          return;
        }
        if (kv.second.isTerm() && kv.second.term()->ground()) {
          // only interested in parametric variables
          return;
        }
        varSorts.push(kv.second);
        args.push(TermList(kv.first,false));
      });
    SortHelper::normaliseArgSorts(typeVars.list(),varSorts);

    TermList trm;
    if (sort == AtomicSort::boolSort()) {
      unsigned symb = env.signature->addFreshPredicate(args.size(),"sLP");
      OperatorType* type = OperatorType::getPredicateType(varSorts.size(), varSorts.begin(), args.size()-varSorts.size());
      env.signature->getPredicate(symb)->setType(type);

      Formula* atom = new AtomicFormula(Literal::create(symb,args.size(),true,false,args.begin()));
      trm = TermList(Term::createFormula(atom));
    } else {
      TermList nSort = sort;
      SortHelper::normaliseSort(typeVars.list(),nSort);
      unsigned symb = env.signature->addFreshFunction (args.size(),"sLF");
      OperatorType* type = OperatorType::getFunctionType(varSorts.size(), varSorts.begin(), nSort, args.size()-varSorts.size());
      env.signature->getFunction(symb)->setType(type);

      trm = TermList(Term::create(symb,args.size(),args.begin()));
    }

    if (!lookup->insert(cName,make_pair(trm,sort))) {
      USER_ERROR_EXPR("Multiple bindings of symbol "+cName+" in let expression "+exp->toString());
    }

    VList::destroy(typeVars.list());
  }

  _scopes.push(lookup);
}

void SMTLIB2::parseLetEnd(LExpr* exp)
{
  LOG2("PO_LET_END ",exp->toString());

  // so we know it is let
  ASS(exp->isList());
  LispListReader lRdr(exp->list);
  DEBUG_CODE(const vstring& theLetAtom =)
    lRdr.readAtom();
  ASS_EQ(getBuiltInTermSymbol(theLetAtom),TS_LET);

  // with a list of bindings
  LispListReader bindRdr(lRdr.readList());

  TermLookup* lookup = _scopes.pop();

  // there has to be the body result:
  TermList let;
  TermList letSort = _results.pop().asTerm(let);

  LOG2("LET body  ",let.toString());

  while (bindRdr.hasNext()) {
    LExprList* pair = bindRdr.readList();
    LispListReader pRdr(pair);

    const vstring& cName = pRdr.readAtom();
    TermList boundExpr;
    _results.pop().asTerm(boundExpr);

    LOG2("BOUND name  ",cName);
    LOG2("BOUND term  ",boundExpr.toString());

    SortedTerm term = lookup->get(cName);
    TermList exprTerm = term.first;
    TermList exprSort = term.second;
    ASS(exprTerm.isTerm());
    auto exprT = exprTerm.term();
    if (exprSort == AtomicSort::boolSort()) { // it has to be formula term, with atomic formula
      exprT = exprT->getSpecialData()->getFormula()->literal();
    }

    VList::FIFO vars;
    Substitution subst;
    for (unsigned i = 0; i < exprT->arity(); i++) {
      subst.bind(exprT->nthArgument(i)->var(),TermList(_nextVar,false));
      vars.pushBack(_nextVar++);
    }

    let = TermList(Term::createLet(exprT->functor(), vars.list(), SubstHelper::apply(boundExpr,subst), let, letSort));
  }

  _results.push(ParseResult(letSort,let));

  delete lookup;
}

static const char *UNDERSCORE = "_";

bool SMTLIB2::isTermAlgebraConstructor(const vstring &name)
{
  if (_declaredSymbols.find(name)) {
    DeclaredSymbol &s = _declaredSymbols.get(name);
    return (s.second==SymbolType::FUNCTION && env.signature->getTermAlgebraConstructor(s.first));
  }

  return false;
}

void SMTLIB2::parseMatchBegin(LExpr *exp)
{
  LOG2("parseMatchBegin  ", exp->toString());

  ASS(exp->isList());
  LispListReader lRdr(exp->list);

  // the match atom
  DEBUG_CODE(const vstring &theMatchAtom =) lRdr.readAtom();
  ASS_EQ(theMatchAtom, MATCH);

  // next is the matched term
  if (!lRdr.hasNext()) {
    complainAboutArgShortageOrWrongSorts(MATCH, exp);
  }
  LExpr *matchedAtom = lRdr.readNext();

  // and the list of cases
  if (!lRdr.hasNext()) {
    complainAboutArgShortageOrWrongSorts(MATCH, exp);
  }
  LispListReader casesRdr(lRdr.readList());

  lRdr.acceptEOL();

  _todo.push(make_pair(PO_MATCH_END, exp));
  // this is the last thing we parse so that it pops
  // first when the result is created
  _todo.push(make_pair(PO_PARSE, matchedAtom));

  while (casesRdr.hasNext()) {
    LispListReader pRdr(casesRdr.readList());

    if (!pRdr.hasNext()) {
      complainAboutArgShortageOrWrongSorts(MATCH, exp);
    }
    LExpr *pattern = pRdr.readNext();
    if (!pRdr.hasNext()) {
      complainAboutArgShortageOrWrongSorts(MATCH, exp);
    }
    LExpr *body = pRdr.readNext();

    LExpr *l = new LExpr(LispParser::LIST);
    LExprList::push(body, l->list);
    LExprList::push(pattern, l->list);
    _todo.push(make_pair(PO_MATCH_CASE_END, l));
    _todo.push(make_pair(PO_MATCH_CASE_START, l));
    _todo.push(make_pair(PO_PARSE, matchedAtom));
    if (pattern->isList()) {
      LispListReader tRdr(pattern);
      DeclaredSymbol sym;
      auto fst = tRdr.readAtom();
      if (!_declaredSymbols.find(fst,sym)) {
        USER_ERROR_EXPR("Constructor symbol in match is not declared: "+fst);
      }
      if (sym.second != SymbolType::FUNCTION) {
        USER_ERROR_EXPR("Only function constructors are allowed: "+fst);
      }
      auto fn = env.signature->getFunction(sym.first);
      for (unsigned i = 0; i < fn->numTypeArguments(); i++) {
        ALWAYS(tRdr.hasNext());
        _todo.push(make_pair(PO_PARSE_SORT, tRdr.readNext()));
      }
    }
    pRdr.acceptEOL();
  }
}

void SMTLIB2::parseMatchCaseStart(LExpr *exp)
{
  ASS(exp->isList());
  LispListReader eRdr(exp->list);

  ASS(eRdr.hasNext());
  LExpr *pattern = eRdr.readNext();
  ASS(eRdr.hasNext());
  LExpr *body = eRdr.readNext();
  eRdr.acceptEOL();

  TermList matchedTerm;
  auto matchedTermSort = _results.pop().asTerm(matchedTerm);

  // now parse the match pattern which
  // potentially declares new variables
  TermLookup *lookup = new TermLookup;
  if (pattern->isList()) {
    LispListReader tRdr(pattern);
    auto ctorName = tRdr.readAtom();
    // whether it is a ctor we check in MATCH_END
    auto type = env.signature->getFunction(_declaredSymbols.get(ctorName).first)->fnType();
    unsigned i = 0;
    Substitution subst;
    while (tRdr.hasNext()) {
      auto argExp = tRdr.readNext();
      ASS_L(i,type->arity());
      if (i < type->numTypeArguments()) {
        if (_results.isEmpty() || _results.top().isSeparator()) {
          complainAboutArgShortageOrWrongSorts("match pattern",exp);
        }
        TermList arg;
        ALWAYS(_results.pop().asTerm(arg) == AtomicSort::superSort());
        subst.bind(type->quantifiedVar(i).var(),arg);
        i++;
        continue;
      }
      if (!argExp->isAtom() || isAlreadyKnownSymbol(argExp->str)) {
        USER_ERROR_EXPR("Nested ctors ("+argExp->toString()+") in match patterns are disallowed: '" + exp->toString() + "'");
      }
      // from the type arguments used in the matched term we instantiate the type of the other variables
      if (!lookup->insert(argExp->str, make_pair(TermList(_nextVar++, false), SubstHelper::apply(type->arg(i++), subst)))) {
        USER_ERROR_EXPR("Variable '" + argExp->str + "' has already been defined");
      }
    }
  }
  // non-ctor atom
  else if (!isTermAlgebraConstructor(pattern->str)) {
    if (isAlreadyKnownSymbol(pattern->str)) {
      USER_ERROR_EXPR("Constant symbol found in match pattern: '" + exp->toString() + "'");
    }
    // in case of _ nothing to add to lookup
    if (pattern->str != UNDERSCORE) {
      if (!lookup->insert(pattern->str, make_pair(TermList(_nextVar++, false), matchedTermSort))) {
        USER_ERROR_EXPR("Variable '" + pattern->str + "' has already been defined");
      }
    }
  }

  _scopes.push(lookup);
  // only parse pattern if it's not _
  if (pattern->isList() || pattern->str != UNDERSCORE) {
    _todo.push(make_pair(PO_PARSE, pattern));
  }
  _todo.push(make_pair(PO_PARSE, body));
}

void SMTLIB2::parseMatchCaseEnd(LExpr *exp)
{
  LExprList::destroy(exp->list);
  delete exp;
  delete _scopes.pop();
}

void SMTLIB2::parseMatchEnd(LExpr *exp)
{
  LOG2("PO_MATCH_END ", exp->toString());

  ASS(exp->isList());
  LispListReader lRdr(exp->list);
  DEBUG_CODE(const vstring &theMatchAtom =) lRdr.readAtom();
  ASS_EQ(getBuiltInTermSymbol(theMatchAtom), TS_MATCH);

  lRdr.readNext(); // the matched term
  TermList matchedTerm;
  auto matchedTermSort = _results.pop().asTerm(matchedTerm);

  LOG2("CASE matched ", matchedTerm.toString());

  vmap<unsigned, TermAlgebraConstructor *> ctorFunctors;
  TermAlgebra *ta = env.signature->getTermAlgebraOfSort(matchedTermSort);
  if (ta == nullptr) {
    USER_ERROR_EXPR("Match term '" + matchedTerm.toString() + "' is not of a term algebra type in expression '" + exp->toString() + "'");
  }
  for (unsigned int i = 0; i < ta->nConstructors(); i++) {
    ctorFunctors.insert(make_pair(ta->constructor(i)->functor(), ta->constructor(i)));
  }

  TermList varPattern;
  TermList varBody;
  bool varUsed = false;
  Stack<TermList> elements;
  elements.push(matchedTerm);
  TermList sort = AtomicSort::defaultSort();

  LispListReader cRdr(lRdr.readList());
  while (cRdr.hasNext()) {
    LispListReader pRdr(cRdr.readList());
    LExpr *pattern = pRdr.readNext();
    pRdr.readNext(); // body
    pRdr.acceptEOL();
    TermList p;
    if (pattern->isAtom() && pattern->str == UNDERSCORE) {
      p = TermList(_nextVar++, false);
    }
    else {
      ALWAYS(_results.pop().asTerm(p) == matchedTermSort);
    }
    TermList b;
    TermList currSort = _results.pop().asTerm(b);
    ASS(sort == AtomicSort::defaultSort() || sort == currSort);
    sort = currSort;

    LOG2("CASE pattern ", p.toString());
    LOG2("CASE body    ", b.toString());

    if (p.isVar()) {
      if (varUsed) {
        USER_ERROR_EXPR("Else branch cannot be used twice in match in '" + exp->toString() + "'");
      }
      varUsed = true;
      varPattern = p;
      varBody = b;
    }
    else {
      auto functor = p.term()->functor();
      if (ctorFunctors.erase(functor) != 1) {
        USER_ERROR_EXPR("Match pattern '" + p.toString() + "' is either not ctor or was listed twice in '" + exp->toString() + "'");
      }
      elements.push(p);
      elements.push(b);
    }
  }
  lRdr.acceptEOL();

  // if there is a variable pattern,
  // we add the missing ctors
  if (varUsed) {
    Stack<TermList> argTerms;
    // the number of type arguments for all ctors is the arity of the type
    unsigned numTypeArgs = env.signature->getTypeCon(matchedTermSort.term()->functor())->typeConType()->arity();
    for (const auto &kv : ctorFunctors) {
      argTerms.reset();
      for (unsigned j = 0; j < kv.second->arity(); j++) {
        if (j < numTypeArgs) {
          argTerms.push(*matchedTermSort.term()->nthArgument(j));
        } else {
          argTerms.push(TermList(_nextVar++, false));
        }
      }
      TermList pattern(Term::create(kv.second->functor(), argTerms.size(), argTerms.begin()));
      LOG2("CASE missing ", pattern);
      elements.push(pattern);
      if (varPattern.isVar()) {
        Substitution subst;
        subst.bind(varPattern.var(), pattern);
        varBody = SubstHelper::apply(varBody, subst);
      }
      elements.push(varBody);
    }
  }
  else if (ctorFunctors.size() > 0) {
    USER_ERROR_EXPR("Missing ctors in match expression '" + exp->toString() + "'");
  }

  auto match = TermList(Term::createMatch(sort, matchedTermSort, elements.size(), elements.begin()));
  _results.push(ParseResult(sort,match));
}

void SMTLIB2::parseQuantBegin(LExpr* exp)
{
  ASS(exp->isList());
  LispListReader lRdr(exp->list);

  // the quant atom
  DEBUG_CODE(const vstring& theQuantAtom =)
    lRdr.readAtom();
  ASS(theQuantAtom == FORALL || theQuantAtom == EXISTS);
  _todo.push(make_pair(PO_QUANT,exp));

  // there should next be a list of sorted variables
  LispListReader varRdr(lRdr.readList());

  while (varRdr.hasNext()) {
    LExprList* pair = varRdr.readList();
    LispListReader pRdr(pair);

    vstring vName = pRdr.readAtom();
    if(!pRdr.hasNext()) {
      USER_ERROR_EXPR("No associated sort for "+vName+" in quantification "+exp->toString());
    }
    _todo.push(make_pair(PO_PARSE_SORT, pRdr.readNext()));
    if(pRdr.hasNext()) {
      USER_ERROR_EXPR("More than one sort for "+vName+" in quantification "+exp->toString());
    }

    pRdr.acceptEOL();
  }
}

void SMTLIB2::parseQuantEnd(LExpr* exp)
{
  ASS(exp->isList());
  LispListReader lRdr(exp->list);

  // already checked the quant atom
  lRdr.readAtom();

  // there should next be a list of sorted variables
  LispListReader varRdr(lRdr.readList());

  TermLookup* lookup = new TermLookup();

  while (varRdr.hasNext()) {
    LExprList* pair = varRdr.readList();
    LispListReader pRdr(pair);

    vstring vName = pRdr.readAtom();
    ASS(pRdr.hasNext());
    ParseResult pr = _results.pop();
    TermList vSort;
    ALWAYS(pr.asTerm(vSort) == AtomicSort::superSort());
    // the type
    pRdr.readNext();
    ASS(!pRdr.hasNext());

    pRdr.acceptEOL();

    if (!lookup->insert(vName,make_pair(TermList(_nextVar++,false),vSort))) {
      USER_ERROR_EXPR("Multiple occurrence of variable "+vName+" in quantification "+exp->toString());
    }
  }

  if(!lRdr.hasNext())
    USER_ERROR("Missing body in quantification " + exp->toString());

  _scopes.push(lookup);

  if (!lRdr.hasNext()) {
    USER_ERROR_EXPR("Missing quantification body");
  }
  _todo.push(make_pair(PO_PARSE_APPLICATION,exp)); // will create the actual quantified formula and clear the lookup...
  _todo.push(make_pair(PO_PARSE,lRdr.readNext())); // ... from the only remaining argument, the body
  lRdr.acceptEOL();
}

void SMTLIB2::parseParametric(LExpr* exp)
{
  ASS(exp->isList());
  LispListReader lRdr(exp->list);

  // the par atom
  lRdr.readAtom();

  TermLookup* lookup = new TermLookup();
  readTypeParameters(lRdr, lookup);
  _scopes.push(lookup);

  if (!lRdr.hasNext()) {
    USER_ERROR_EXPR("Missing quantification body");
  }
  _todo.push(make_pair(PO_PARSE_APPLICATION,exp)); // will create the actual quantified formula and clear the lookup...
  _todo.push(make_pair(PO_PARSE,lRdr.readNext())); // ... from the only remaining argument, the body
  lRdr.acceptEOL();
}

static const char* EXCLAMATION = "!";

void SMTLIB2::parseAnnotatedTerm(LExpr* exp)
{
  ASS(exp->isList());
  LispListReader lRdr(exp->list);

  // the exclamation atom
  ALWAYS(lRdr.readAtom() == EXCLAMATION)

  LExpr* toParse = 0;
  if(lRdr.peekAtNext()->isAtom()){ 
    toParse = lRdr.next();
  }
  else{
    toParse = lRdr.readListExpr();
  }

  static bool annotation_warning = false; // print warning only once

  if (!annotation_warning) {
    //env.beginOutput();
    //std::cout << "% Warning: term annotations ignored!" << endl;
    //env.endOutput();
    annotation_warning = true;
  }

  // we only consider :named annotations
  if(lRdr.tryAcceptAtom(":named")){
    _todo.push(make_pair(PO_LABEL,lRdr.readNext()));
  }

  _todo.push(make_pair(PO_PARSE,toParse));

}

bool SMTLIB2::parseAsScopeLookup(const vstring& id)
{
  Scopes::Iterator sIt(_scopes);
  while (sIt.hasNext()) {
    TermLookup* lookup = sIt.next();

    SortedTerm st;
    if (lookup->find(id,st)) {
      _results.push(ParseResult(st.second,st.first));
      return true;
    }
  }

  return false;
}

bool SMTLIB2::parseAsSortDefinition(const vstring& id,LExpr* exp)
{
  vstring pId = id + TYPECON_POSTFIX;
  auto def = _sortDefinitions.findPtr(pId);
  if (!def) {
    return false;
  }
  TermLookup* lookup = new TermLookup();

  LispListReader argRdr(def->args);

  while (argRdr.hasNext()) {
    if (_results.isEmpty() || _results.top().isSeparator()) {
      complainAboutArgShortageOrWrongSorts("sort definition",exp);
    }
    TermList arg;
    ALWAYS(_results.pop().asTerm(arg) == AtomicSort::superSort());
    const vstring& argName = argRdr.readAtom();
    // TODO: could check if the same string names more than one argument positions
    // the following just takes the first and ignores the others
    lookup->insert(argName,make_pair(arg,AtomicSort::superSort()));
  }

  _scopes.push(lookup);

  _todo.push(make_pair(PO_POP_LOOKUP,nullptr)); //schedule lookup deletion (see above)
  _todo.push(make_pair(PO_PARSE_SORT,def->body));

  return true;
}

bool SMTLIB2::parseAsSpecConstant(const vstring& id)
{
  if (StringUtils::isPositiveInteger(id)) {
    if (_numeralsAreReal) {
      goto real_constant; // just below
    }

    unsigned symb = TPTP::addIntegerConstant(id,_overflow,false);
    TermList res = TermList(Term::createConstant(symb));
    _results.push(ParseResult(AtomicSort::intSort(),res));

    return true;
  }

  if (StringUtils::isPositiveDecimal(id)) {
    real_constant:

    unsigned symb = TPTP::addRealConstant(id,_overflow,false);
    TermList res = TermList(Term::createConstant(symb));
    _results.push(ParseResult(AtomicSort::realSort(),res));

    return true;
  }

  return false;
}

bool SMTLIB2::parseAsUserDefinedSymbol(const vstring& id,LExpr* exp,bool isSort)
{
  DeclaredSymbol sym;
  if (!_declaredSymbols.find(id+(isSort?TYPECON_POSTFIX:""),sym)) {
    return false;
  }
  ASS(sym.second != SymbolType::TYPECON || isSort);

  unsigned symbIdx = sym.first;
  Signature::Symbol* symbol = nullptr;
  OperatorType* type = nullptr;
  switch (sym.second)
  {
  case SymbolType::FUNCTION: {
    symbol = env.signature->getFunction(symbIdx);
    type = symbol->fnType();
    break;
  }
  case SymbolType::PREDICATE: {
    symbol = env.signature->getPredicate(symbIdx);
    type = symbol->predType();
    break;
  }
  case SymbolType::TYPECON: {
    symbol = env.signature->getTypeCon(symbIdx);
    type = symbol->typeConType();
    break;
  }
  }

  unsigned numTypeArgs = type->numTypeArguments();
  unsigned arity = symbol->arity();

  static Stack<TermList> args;
  args.reset();

  Substitution subst;
  for (unsigned i = 0; i < arity; i++) {
    if (_results.isEmpty() || _results.top().isSeparator()) {
      complainAboutArgShortageOrWrongSorts("user defined symbol",exp);
    }
    TermList arg;
    auto argSort = _results.pop().asTerm(arg);
    TermList sort;
    if (i < numTypeArgs) {
      // if the term has a parametric type, the parameters
      // are checked and saved to instantiate the concrete
      // types of later (non-type) arguments
      subst.bind(type->quantifiedVar(i).var(), arg);
      sort = type->arg(i);
    } else {
      sort = SubstHelper::apply(type->arg(i), subst);
    }

    if (sort != argSort) {
      complainAboutArgShortageOrWrongSorts("user defined symbol",exp);
    }
    args.push(arg);
  }

  switch (sym.second)
  {
  case SymbolType::FUNCTION: {
    TermList res = TermList(Term::create(symbIdx,arity,args.begin()));
    TermList sort = SortHelper::getResultSort(res.term());
    _results.push(ParseResult(sort,res));
    break;
  }
  case SymbolType::TYPECON: {
    TermList res = TermList(AtomicSort::create(symbIdx,arity,args.begin()));
    TermList sort = SortHelper::getResultSort(res.term());
    _results.push(ParseResult(sort,res));
    break;
  }
  case SymbolType::PREDICATE: {
    Formula* res = new AtomicFormula(Literal::create(symbIdx,arity,true,false,args.begin()));
    _results.push(ParseResult(res));
    break;
  }
  }

  return true;
}

static const char* BUILT_IN_SYMBOL = "built-in symbol";

bool SMTLIB2::parseAsBuiltinFormulaSymbol(const vstring& id, LExpr* exp)
{
  FormulaSymbol fs = getBuiltInFormulaSymbol(id);
  switch (fs) {
    case FS_TRUE:
      _results.push(ParseResult(Formula::trueFormula()));
      return true;
    case FS_FALSE:
      _results.push(ParseResult(Formula::falseFormula()));
      return true;
    case FS_NOT:
    {
      if (_results.isEmpty() || _results.top().isSeparator()) {
        complainAboutArgShortageOrWrongSorts(BUILT_IN_SYMBOL,exp);
      }
      Formula* argFla;
      if (!(_results.pop().asFormula(argFla))) {
        complainAboutArgShortageOrWrongSorts(BUILT_IN_SYMBOL,exp);
      }
      Formula* res = new NegatedFormula(argFla);
      _results.push(ParseResult(res));
      return true;
    }
    case FS_AND:
    case FS_OR:
    {
      FormulaList* argLst = nullptr;

      LOG1("FS_AND and FS_OR");

      unsigned argcnt = 0;
      while (_results.isNonEmpty() && (!_results.top().isSeparator())) {
        argcnt++;
        Formula* argFla;
        if (!(_results.pop().asFormula(argFla))) {
          complainAboutArgShortageOrWrongSorts(BUILT_IN_SYMBOL,exp);
        }
        FormulaList::push(argFla,argLst);
      }

      if (argcnt < 1) { // TODO: officially, we might want to disallow singleton AND and OR, but they are harmless and appear in smtlib
        complainAboutArgShortageOrWrongSorts(BUILT_IN_SYMBOL,exp);
      }

      Formula* res;
      if (argcnt > 1) {
        res = new JunctionFormula( (fs==FS_AND) ? AND : OR, argLst);
      } else {
        res = argLst->head();
        FormulaList::destroy(argLst);
      }
      _results.push(ParseResult(res));

      return true;
    }
    case FS_IMPLIES: // done in a right-assoc multiple-argument fashion
    case FS_XOR: // they say XOR should be left-associative, but semantically, it does not matter
    {
      Connective con = (fs==FS_IMPLIES) ? IMP : XOR;

      static Stack<Formula*> args;
      ASS(args.isEmpty());

      // put argument formulas on stack (reverses the order)
      while (_results.isNonEmpty() && (!_results.top().isSeparator())) {
        Formula* argFla;
        if (!(_results.pop().asFormula(argFla))) {
          complainAboutArgShortageOrWrongSorts(BUILT_IN_SYMBOL,exp);
        }
        args.push(argFla);
      }

      if (args.size() < 2) {
        complainAboutArgShortageOrWrongSorts(BUILT_IN_SYMBOL,exp);
      }

      // the last two go first
      Formula* arg_n = args.pop();
      Formula* arg_n_1 = args.pop();
      Formula* res = new BinaryFormula(con, arg_n_1, arg_n);

      // keep on adding in a right-assoc way
      while(args.isNonEmpty()) {
        res = new BinaryFormula(con, args.pop(), res);
      }

      _results.push(ParseResult(res));

      return true;
    }
    // all the following are "chainable" and need to respect sorts
    case FS_EQ:
    case FS_LESS:
    case FS_LESS_EQ:
    case FS_GREATER:
    case FS_GREATER_EQ:
    {
      // read the first two arguments
      if (_results.isEmpty() || _results.top().isSeparator()) {
        complainAboutArgShortageOrWrongSorts(BUILT_IN_SYMBOL,exp);
      }
      auto firstParseResult = _results.pop();
      if (_results.isEmpty() || _results.top().isSeparator()) {
        complainAboutArgShortageOrWrongSorts(BUILT_IN_SYMBOL,exp);
      }
      auto secondParseResult = _results.pop();
      if (firstParseResult.sort != secondParseResult.sort)
      {
        complainAboutArgShortageOrWrongSorts(BUILT_IN_SYMBOL,exp);
      }

      Formula* lastConjunct;
      unsigned pred = 0;
      if (fs == FS_EQ) {
        if (firstParseResult.formula && secondParseResult.formula) {
          Formula* first;
          Formula* second;
          firstParseResult.asFormula(first);
          secondParseResult.asFormula(second);
          lastConjunct = new BinaryFormula(IFF, first, second);
        } else {
          TermList first;
          TermList second;
          firstParseResult.asTerm(first);
          secondParseResult.asTerm(second);
          lastConjunct = new AtomicFormula(Literal::createEquality(true, first, second, firstParseResult.sort));
        }
      } else {
        Interpretation intp = getFormulaSymbolInterpretation(fs,firstParseResult.sort);
        pred = env.signature->getInterpretingSymbol(intp);
        TermList first;
        TermList second;
        firstParseResult.asTerm(first);
        secondParseResult.asTerm(second);
        lastConjunct = new AtomicFormula(Literal::create2(pred,true,first,second));
      }

      FormulaList* argLst = nullptr;
      // for every other argument ... pipelining
      while (_results.isEmpty() || !_results.top().isSeparator()) {
        auto nextParseResult = _results.pop();
        if (nextParseResult.sort != firstParseResult.sort) {
          complainAboutArgShortageOrWrongSorts(BUILT_IN_SYMBOL,exp);
        }
        // store the old conjunct
        FormulaList::push(lastConjunct,argLst);
        // shift the arguments
        firstParseResult = secondParseResult;
        secondParseResult = nextParseResult;
        // create next conjunct
        if (fs == FS_EQ) {
          if (firstParseResult.formula && secondParseResult.formula) {
            Formula* first;
            Formula* second;
            firstParseResult.asFormula(first);
            secondParseResult.asFormula(second);
            lastConjunct = new BinaryFormula(IFF, first, second);
          } else {
            TermList first;
            TermList second;
            firstParseResult.asTerm(first);
            secondParseResult.asTerm(second);
            lastConjunct = new AtomicFormula(Literal::createEquality(true, first, second, firstParseResult.sort));
          }
        } else {
          Interpretation intp = getFormulaSymbolInterpretation(fs,firstParseResult.sort);
          pred = env.signature->getInterpretingSymbol(intp);
          TermList first;
          TermList second;
          firstParseResult.asTerm(first);
          secondParseResult.asTerm(second);
          lastConjunct = new AtomicFormula(Literal::create2(pred,true,first,second));
        }
      }
      if (argLst == nullptr) { // there were only two arguments, let's return lastConjunct
        _results.push(lastConjunct);
      } else {
        // add the last lastConjunct created (pipelining)
        FormulaList::push(lastConjunct,argLst);
        // create the actual conjunction
        Formula* res = new JunctionFormula( AND, argLst);
        _results.push(ParseResult(res));
      }

      return true;
    }
    case FS_DISTINCT:
    {
      static Stack<TermList> args;
      args.reset();

      // read the first argument and its sort
      TermList first;
      if (_results.isEmpty() || _results.top().isSeparator()) {
        complainAboutArgShortageOrWrongSorts(BUILT_IN_SYMBOL,exp);
      }
      TermList sort = _results.pop().asTerm(first);

      args.push(first);

      // put remaining arguments on stack (reverses the order, which does not matter)
      while (_results.isNonEmpty() && (!_results.top().isSeparator())) {
        TermList argTerm;
        if (_results.pop().asTerm(argTerm) != sort) {
          complainAboutArgShortageOrWrongSorts(BUILT_IN_SYMBOL,exp);
        }
        args.push(argTerm);
      }

      if (args.size() < 2) {
        complainAboutArgShortageOrWrongSorts(BUILT_IN_SYMBOL,exp);
      }

      Formula* res;
      if(args.size()==2) { // if there are 2 just create a disequality
        res = new AtomicFormula(Literal::createEquality(false,args[0],args[1],sort));
      } else { // Otherwise create a formula list of disequalities
        FormulaList* diseqs = nullptr;

        for(unsigned i=0;i<args.size();i++){
          for(unsigned j=0;j<i;j++){
            Formula* new_dis = new AtomicFormula(Literal::createEquality(false,args[i],args[j],sort));
            FormulaList::push(new_dis,diseqs);
          }
        }

        res = new JunctionFormula(AND, diseqs);
      }

      _results.push(res);

      return true;
    }
    case FS_IS_INT:
    {
      TermList arg;
      if (_results.isEmpty() || _results.top().isSeparator() ||
          _results.pop().asTerm(arg) != AtomicSort::realSort()) {
        complainAboutArgShortageOrWrongSorts(BUILT_IN_SYMBOL,exp);
      }

      unsigned pred = env.signature->getInterpretingSymbol(Theory::REAL_IS_INT);
      Formula* res = new AtomicFormula(Literal::create1(pred,true,arg));

      _results.push(res);

      return true;
    }
    case FS_EXISTS:
    case FS_FORALL:
    case FS_PAR:
    {
      Formula* argFla;
      if (_results.isEmpty() || _results.top().isSeparator() ||
          !(_results.pop().asFormula(argFla))) {
        complainAboutArgShortageOrWrongSorts(BUILT_IN_SYMBOL,exp);
      }

      VList* qvars = VList::empty();
      SList* qsorts = SList::empty();

      TermLookup::Iterator varIt(*_scopes.top());
      while(varIt.hasNext()) {
        SortedTerm vTerm = varIt.next();
        unsigned varIdx = vTerm.first.var();
        TermList sort = vTerm.second;
        VList::push(varIdx, qvars);
        SList::push(sort,qsorts);
      }
      delete _scopes.pop();

      Formula* res = new QuantifiedFormula((fs==FS_EXISTS) ? Kernel::EXISTS : Kernel::FORALL, qvars, qsorts, argFla);

      _results.push(ParseResult(res));
      return true;
    }

    default:
      ASS_EQ(fs,FS_USER_PRED_SYMBOL);
      return false;
  }
}

bool SMTLIB2::parseAsBuiltinTermSymbol(const vstring& id, LExpr* exp)
{
  // try built-in term symbols
  TermSymbol ts = getBuiltInTermSymbol(id);
  switch(ts) {
    case TS_ITE:
    {
      Formula* cond;
      if (_results.isEmpty() || _results.top().isSeparator() ||
          !(_results.pop().asFormula(cond))) {
        complainAboutArgShortageOrWrongSorts(BUILT_IN_SYMBOL,exp);
      }
      TermList thenBranch;
      if (_results.isEmpty() || _results.top().isSeparator()){
        complainAboutArgShortageOrWrongSorts(BUILT_IN_SYMBOL,exp);
      }
      TermList sort = _results.pop().asTerm(thenBranch);
      TermList elseBranch;
      if (_results.isEmpty() || _results.top().isSeparator() ||
          _results.pop().asTerm(elseBranch) != sort){
        complainAboutArgShortageOrWrongSorts(BUILT_IN_SYMBOL,exp);
      }

      TermList res = TermList(Term::createITE(cond, thenBranch, elseBranch, sort));

      _results.push(ParseResult(sort,res));
      return true;
    }
    case TS_TO_REAL:
    {
      TermList theInt;
      if (_results.isEmpty() || _results.top().isSeparator() ||
          _results.pop().asTerm(theInt) != AtomicSort::intSort()) {
        complainAboutArgShortageOrWrongSorts(BUILT_IN_SYMBOL,exp);
      }

      unsigned fun = env.signature->getInterpretingSymbol(Theory::INT_TO_REAL);
      TermList res = TermList(Term::create1(fun,theInt));

      _results.push(ParseResult(AtomicSort::realSort(),res));
      return true;
    }
    case TS_TO_INT:
    {
      TermList theReal;
      if (_results.isEmpty() || _results.top().isSeparator() ||
          _results.pop().asTerm(theReal) != AtomicSort::realSort()) {
        complainAboutArgShortageOrWrongSorts(BUILT_IN_SYMBOL,exp);
      }

      unsigned fun = env.signature->getInterpretingSymbol(Theory::REAL_TO_INT);
      TermList res = TermList(Term::create1(fun,theReal));

      _results.push(ParseResult(AtomicSort::intSort(),res));
      return true;
    }
    case TS_SELECT:
    {
      TermList theArray;
      if (_results.isEmpty() || _results.top().isSeparator()) {
        complainAboutArgShortageOrWrongSorts(BUILT_IN_SYMBOL,exp);
      }
      TermList arraySortIdx = _results.pop().asTerm(theArray);
      if (!arraySortIdx.isArraySort()) {
        complainAboutArgShortageOrWrongSorts(BUILT_IN_SYMBOL,exp);
      }

      TermList theIndex;
      if (_results.isEmpty() || _results.top().isSeparator() ||
          _results.pop().asTerm(theIndex) != SortHelper::getIndexSort(arraySortIdx)) {
        complainAboutArgShortageOrWrongSorts(BUILT_IN_SYMBOL,exp);
      }

      if (SortHelper::getInnerSort(arraySortIdx)== AtomicSort::boolSort()) {
        OperatorType* predType = Theory::getArrayOperatorType(arraySortIdx,Theory::ARRAY_BOOL_SELECT);
        unsigned pred = env.signature->getInterpretingSymbol(Theory::ARRAY_BOOL_SELECT,predType);

        Formula* res = new AtomicFormula(Literal::create2(pred,true,theArray,theIndex));

        _results.push(ParseResult(res));
      } else {
        OperatorType* funType = Theory::getArrayOperatorType(arraySortIdx,Theory::ARRAY_SELECT);
        unsigned fun = env.signature->getInterpretingSymbol(Theory::ARRAY_SELECT,funType);

        TermList res = TermList(Term::create2(fun,theArray,theIndex));

        _results.push(ParseResult(SortHelper::getInnerSort(arraySortIdx),res));
      }

      return true;
    }
    case TS_STORE:
    {
      TermList theArray;
      if (_results.isEmpty() || _results.top().isSeparator()) {
        complainAboutArgShortageOrWrongSorts(BUILT_IN_SYMBOL,exp);
      }
      TermList arraySortIdx = _results.pop().asTerm(theArray);
      if (!arraySortIdx.isArraySort()) {
        complainAboutArgShortageOrWrongSorts(BUILT_IN_SYMBOL,exp);
      }

      TermList theIndex;
      if (_results.isEmpty() || _results.top().isSeparator() ||
          _results.pop().asTerm(theIndex) != SortHelper::getIndexSort(arraySortIdx)) {
        complainAboutArgShortageOrWrongSorts(BUILT_IN_SYMBOL,exp);
      }

      TermList theValue;
      if (_results.isEmpty() || _results.top().isSeparator() ||
          _results.pop().asTerm(theValue) != SortHelper::getInnerSort(arraySortIdx)) {
        complainAboutArgShortageOrWrongSorts(BUILT_IN_SYMBOL,exp);
      }

      OperatorType* funType = Theory::getArrayOperatorType(arraySortIdx,Theory::ARRAY_STORE);
      unsigned fun = env.signature->getInterpretingSymbol(Theory::ARRAY_STORE,funType);

      TermList args[] = {theArray, theIndex, theValue};
      TermList res = TermList(Term::Term::create(fun, 3, args));

      _results.push(ParseResult(arraySortIdx,res));

      return true;
    }
    case TS_ABS:
    {
      TermList theInt;
      if (_results.isEmpty() || _results.top().isSeparator() ||
          _results.pop().asTerm(theInt) != AtomicSort::intSort()) {
        complainAboutArgShortageOrWrongSorts(BUILT_IN_SYMBOL,exp);
      }

      unsigned fun = env.signature->getInterpretingSymbol(Theory::INT_ABS);
      TermList res = TermList(Term::create1(fun,theInt));

      _results.push(ParseResult(AtomicSort::intSort(),res));

      return true;
    }
    case TS_MOD:
    {
      TermList int1, int2;
      if (_results.isEmpty() || _results.top().isSeparator() || _results.pop().asTerm(int1) != AtomicSort::intSort() ||
          _results.isEmpty() || _results.top().isSeparator() || _results.pop().asTerm(int2) != AtomicSort::intSort()) {
        complainAboutArgShortageOrWrongSorts(BUILT_IN_SYMBOL,exp);
      }

      unsigned fun = env.signature->getInterpretingSymbol(Theory::INT_REMAINDER_E); // TS_MOD is the always positive remainder, therefore INT_REMAINDER_E
      TermList res = TermList(Term::create2(fun,int1,int2));

      _results.push(ParseResult(AtomicSort::intSort(),res));

      return true;
    }
    case TS_MULTIPLY:
    case TS_PLUS:
    case TS_MINUS:
    case TS_DIVIDE:
    case TS_DIV:
    {
      // read the first argument
      TermList first;
      if (_results.isEmpty() || _results.top().isSeparator()) {
        complainAboutArgShortageOrWrongSorts(BUILT_IN_SYMBOL,exp);
      }
      TermList sort = _results.pop().asTerm(first);

      if (_results.isEmpty() || _results.top().isSeparator()) {
        if (ts == TS_MINUS) { // unary minus
          Interpretation intp = getUnaryMinusInterpretation(sort);
          unsigned fun = env.signature->getInterpretingSymbol(intp);

          TermList res = TermList(Term::create1(fun,first));

          _results.push(ParseResult(sort,res));

          return true;
        } else {
          complainAboutArgShortageOrWrongSorts(BUILT_IN_SYMBOL,exp); // we need at least two arguments otherwise
        }
      }

      Interpretation intp = getTermSymbolInterpretation(ts,sort);
      unsigned fun = env.signature->getInterpretingSymbol(intp);

      TermList second;
      if (_results.pop().asTerm(second) != sort) {
        complainAboutArgShortageOrWrongSorts(BUILT_IN_SYMBOL,exp);
      }

      TermList res = TermList(Term::create2(fun,first,second));
      while (_results.isNonEmpty() && !_results.top().isSeparator()) {
        TermList another;
        if (_results.pop().asTerm(another) != sort) {
          complainAboutArgShortageOrWrongSorts(BUILT_IN_SYMBOL,exp);
        }

        res = TermList(Term::create2(fun,res,another));
      }
      _results.push(ParseResult(sort,res));

      return true;
    }
    case TS_ARRAY:
    {
      TermList indexSort;
      if (_results.isEmpty() || _results.top().isSeparator()) {
        complainAboutArgShortageOrWrongSorts(BUILT_IN_SYMBOL,exp);
      }
      ALWAYS(_results.pop().asTerm(indexSort) == AtomicSort::superSort());
      TermList innerSort;
      if (_results.isEmpty() || _results.top().isSeparator()) {
        complainAboutArgShortageOrWrongSorts(BUILT_IN_SYMBOL,exp);
      }
      ALWAYS(_results.pop().asTerm(innerSort) == AtomicSort::superSort());
      _results.push(ParseResult(AtomicSort::superSort(),AtomicSort::arraySort(indexSort, innerSort)));
      return true;
    }
    case TS_BOOL:
    {
      _results.push(ParseResult(AtomicSort::superSort(),AtomicSort::boolSort()));
      return true;
    }
    case TS_INT:
    {
      _results.push(ParseResult(AtomicSort::superSort(),AtomicSort::intSort()));
      return true;
    }
    case TS_REAL:
    {
      _results.push(ParseResult(AtomicSort::superSort(),AtomicSort::realSort()));
      return true;
    }
    default:
      ASS_EQ(ts,TS_USER_FUNCTION);
      return false;
  }
}

void SMTLIB2::parseRankedFunctionApplication(LExpr* exp)
{
  ASS(exp->isList());
  LispListReader lRdr(exp->list);
  LExpr* head = lRdr.readNext();
  ASS(head->isList());
  LispListReader headRdr(head);

  if (!headRdr.tryAcceptAtom(UNDERSCORE)) {
    USER_ERROR("Compound functor expected to be a rankend function (starting with '_'). Instead read: "+head->toString());
  }

  if(headRdr.tryAcceptAtom("divisible")){

    const vstring& numeral = headRdr.readAtom();

    if (!StringUtils::isPositiveInteger(numeral)) {
      USER_ERROR_EXPR("Expected numeral as an argument of a ranked function in "+head->toString());
    }

    unsigned divisorSymb = TPTP::addIntegerConstant(numeral,_overflow,false);
    TermList divisorTerm = TermList(Term::createConstant(divisorSymb));

    TermList arg;
    if (_results.isEmpty() || _results.top().isSeparator() ||
        _results.pop().asTerm(arg) != AtomicSort::intSort()) {
      complainAboutArgShortageOrWrongSorts("ranked function symbol",exp);
    }

    unsigned pred = env.signature->getInterpretingSymbol(Theory::INT_DIVIDES);
    env.signature->recordDividesNvalue(divisorTerm);

    Formula* res = new AtomicFormula(Literal::create2(pred,true,divisorTerm,arg));

    _results.push(ParseResult(res));
  }
  else if(headRdr.tryAcceptAtom("is")){
    // discriminator predicate for term algebras
    const vstring& consName = headRdr.readAtom();

    if (_declaredSymbols.find(consName)) {
      DeclaredSymbol& s = _declaredSymbols.get(consName);
      if (s.second==SymbolType::FUNCTION) {
        TermAlgebraConstructor* c = env.signature->getTermAlgebraConstructor(s.first);
        if (c) /* else the symbol is not a TA constructor */ {
          TermList sort = c->rangeSort();
          TermList arg;
          if (_results.isEmpty() || _results.top().isSeparator()) {
            complainAboutArgShortageOrWrongSorts("ranked function symbol",exp);
          }
          TermList argSort = _results.pop().asTerm(arg);
          if (!TermList::sameTopFunctor(argSort, sort))
          {
            complainAboutArgShortageOrWrongSorts("ranked function symbol",exp);
          }
          TermStack args(c->numTypeArguments()+1);
          for (unsigned i = 0; i < argSort.term()->arity(); i++) {
            args.push(*argSort.term()->nthArgument(i));
          }
          args.push(arg);
          Formula* res = new AtomicFormula(Literal::create(c->discriminator(),args.size(),true,false,args.begin()));
          
          _results.push(ParseResult(res));
          return;
        }
      }
    }
    USER_ERROR_EXPR("'"+consName+"' is not a datatype constructor");
  }
  else{
    USER_ERROR_EXPR("Ranked function application "+headRdr.readAtom()+" not known");
  }
  
}

SMTLIB2::ParseResult SMTLIB2::parseTermOrFormula(LExpr* body, bool isSort)
{
  ASS(_todo.isEmpty());
  ASS(_results.isEmpty());

  _todo.push(make_pair(isSort?PO_PARSE_SORT:PO_PARSE,body));

  while (_todo.isNonEmpty()) {
    /*
    cout << "Results:" << endl;
    for (unsigned i = 0; i < results.size(); i++) {
      cout << results[i].toString() << endl;
    }
    cout << "---" << endl;
    */

    pair<ParseOperation,LExpr*> cur = _todo.pop();
    ParseOperation op = cur.first;
    LExpr* exp = cur.second;

    switch (op) {
      case PO_PARSE: {
        if (exp->isList()) {
          LispListReader lRdr(exp->list);

          // schedule arity check
          _results.push(ParseResult()); // separator into results
          _todo.push(make_pair(PO_CHECK_ARITY,exp)); // check as a todo (exp for error reporting)

          // special treatment of some tokens
          LExpr* fst = lRdr.readNext();
          if (fst->isAtom()) {
            vstring& id = fst->str;

            if (id == FORALL || id == EXISTS) {
              parseQuantBegin(exp);
              continue;
            }

            if (id == PAR) {
              parseParametric(exp);
              continue;
            }

            if (id == LET) {
              parseLetBegin(exp);
              continue;
            }

            if (id == MATCH) {
              parseMatchBegin(exp);
              continue;
            }

            if (id == EXCLAMATION) {
              parseAnnotatedTerm(exp);
              continue;
            }

            if (id == UNDERSCORE) {
              USER_ERROR_EXPR("Indexed identifiers in general term position are not supported: "+exp->toString());

              // we only support indexed identifiers as functors applied to something (see just below)
            }
          } else {
            // this has to be an UNDERSCORE, otherwise we error later when we PO_PARSE_APPLICATION
          }

          // this handles the general function-to-arguments application:

          _todo.push(make_pair(PO_PARSE_APPLICATION,exp));
          DeclaredSymbol sym;
          unsigned numTypeArgs = 0;
          if (fst->isAtom() && _declaredSymbols.find(fst->str,sym)) {
            ASS(sym.second != SymbolType::TYPECON);
            numTypeArgs = (sym.second == SymbolType::FUNCTION
              ? env.signature->getFunction(sym.first)->fnType()
              : env.signature->getPredicate(sym.first)->predType())
              ->numTypeArguments();
          }
          // and all the other arguments too
          unsigned i = 0;
          while (lRdr.hasNext()) {
            auto op = i++ < numTypeArgs ? PO_PARSE_SORT : PO_PARSE;
            _todo.push(make_pair(op,lRdr.next()));
          }

          continue;
        }

        // INTENTIONAL FALL-THROUGH FOR ATOMS
      }
      case PO_PARSE_APPLICATION: { // the arguments have already been parsed
        vstring id;
        if (exp->isAtom()) { // the fall-through case
          id = exp->str;
        } else {
          ASS(exp->isList());
          LispListReader lRdr(exp->list);

          LExpr* head = lRdr.readNext();

          if (head->isList()) {
            parseRankedFunctionApplication(exp);
            continue;
          }
          ASS(head->isAtom());
          id = head->str;
        }

        if (parseAsScopeLookup(id)) {
          continue;
        }

        if (parseAsSpecConstant(id)) {
          continue;
        }

        if (parseAsUserDefinedSymbol(id,exp,false/*isSort*/)) {
          continue;
        }

        if (parseAsBuiltinFormulaSymbol(id,exp)) {
          continue;
        }

        if (parseAsBuiltinTermSymbol(id,exp)) {
          continue;
        }

        USER_ERROR_EXPR("Unrecognized term identifier '"+id+"'");
      }
      case PO_PARSE_SORT: {
        if (exp->isList()) {
          LispListReader lRdr(exp->list);
          lRdr.readNext(); // the head

          // schedule arity check
          _results.push(ParseResult()); // separator into results
          _todo.push(make_pair(PO_CHECK_ARITY,exp)); // check as a todo (exp for error reporting)
          _todo.push(make_pair(PO_PARSE_SORT_APPLICATION,exp));
          while (lRdr.hasNext()) {
            _todo.push(make_pair(PO_PARSE_SORT,lRdr.next()));
          }

          continue;
        }
      }
      case PO_PARSE_SORT_APPLICATION: { // the arguments have already been parsed
        vstring id;
        if (exp->isAtom()) { // the fall-through case
          id = exp->str;
        } else {
          ASS(exp->isList());
          LispListReader lRdr(exp->list);

          LExpr* head = lRdr.readNext();
          ASS(head->isAtom());
          id = head->str;
        }

        if (parseAsScopeLookup(id)) {
          continue;
        }

        if (parseAsSortDefinition(id,exp)) {
          continue;
        }

        if (parseAsUserDefinedSymbol(id,exp,true/*isSort*/)) {
          continue;
        }

        if (parseAsBuiltinTermSymbol(id,exp)) {
          continue;
        }

        USER_ERROR_EXPR("Unrecognized term identifier '"+id+"'");
      }
      case PO_CHECK_ARITY: {
        LOG1("PO_CHECK_ARITY");

        ASS_GE(_results.size(),2);
        ParseResult true_result = _results.pop();
        ParseResult separator   = _results.pop();

        if (true_result.isSeparator() || !separator.isSeparator()) {
          USER_ERROR_EXPR("Too many arguments in '"+exp->toString()+"'");
        }
        _results.push(true_result);

        continue;
      }
      case PO_LABEL: {
        ASS_GE(_results.size(),1);
        ParseResult res =  _results.pop();
        vstring label = exp->toString();
        res.setLabel(label);
        _results.push(res);
        continue;
      }
      case PO_LET_PREPARE_LOOKUP:
        parseLetPrepareLookup(exp);
        continue;
      case PO_LET_END:
        parseLetEnd(exp);
        continue;
      case PO_MATCH_CASE_START: {
        parseMatchCaseStart(exp);
        continue;
      }
      case PO_MATCH_CASE_END: {
        parseMatchCaseEnd(exp);
        continue;
      }
      case PO_MATCH_END: {
        parseMatchEnd(exp);
        continue;
      }
      case PO_QUANT: {
        parseQuantEnd(exp);
        continue;
      }
      case PO_POP_LOOKUP: {
        delete _scopes.pop();
        continue;
      }
      default: {
        ASSERTION_VIOLATION;
      }
    }
  }

  if (_results.size() == 1) {
    return _results.pop();
  } else {
    USER_ERROR_EXPR("Malformed term expression "+body->toString());
  }
}

void SMTLIB2::readAssert(LExpr* body)
{
  _nextVar = 0;
  ASS(_scopes.isEmpty());

  ParseResult res = parseTermOrFormula(body,false/*isSort*/);

  Formula* fla;
  if (!res.asFormula(fla)) {
    USER_ERROR_EXPR("Asserted expression of non-boolean sort "+body->toString());
  }

  FormulaUnit* fu = new FormulaUnit(fla, FromInput(UnitInputType::ASSUMPTION));
  _formulas.pushBack(fu);
}

void SMTLIB2::readAssertClaim(LExpr* body)
{
  _nextVar = 0;
  ASS(_scopes.isEmpty());

  ParseResult res = parseTermOrFormula(body,false/*isSort*/);

  Formula* fla;
  if (!res.asFormula(fla)) {
    USER_ERROR_EXPR("Asserted expression of non-boolean sort "+body->toString());
  }

  static unsigned claim_id = 0;

  FormulaUnit* fu = new FormulaUnit(fla, FromInput(UnitInputType::ASSUMPTION));
  _formulas.pushBack(TPTP::processClaimFormula(fu,fla,"claim"+Int::toString(claim_id++)));
}

void SMTLIB2::readAssertNot(LExpr* body)
{
  _nextVar = 0;
  ASS(_scopes.isEmpty());

  ParseResult res = parseTermOrFormula(body,false/*isSort*/);

  Formula* fla;
  if (!res.asFormula(fla)) {
    USER_ERROR_EXPR("Asserted expression of non-boolean sort "+body->toString());
  }

  FormulaUnit* fu = new FormulaUnit(fla, FromInput(UnitInputType::CONJECTURE));
  fu = new FormulaUnit(new NegatedFormula(fla),
                       FormulaTransformation(InferenceRule::NEGATED_CONJECTURE, fu));
  _formulas.pushBack(fu);
}

void SMTLIB2::readAssertTheory(LExpr* body)
{
  _nextVar = 0;
  ASS(_scopes.isEmpty());

  ParseResult res = parseTermOrFormula(body,false/*isSort*/);

  Formula* theoryAxiom;
  if (!res.asFormula(theoryAxiom)) {
    USER_ERROR_EXPR("Asserted expression of non-boolean sort "+body->toString());
  }

  FormulaUnit* fu = new FormulaUnit(theoryAxiom, Inference(TheoryAxiom(InferenceRule::EXTERNAL_THEORY_AXIOM)));
  _formulas.pushBack(fu);
}

Signature::Symbol* SMTLIB2::getSymbol(DeclaredSymbol& s) {
  Signature::Symbol* sym = nullptr;
  switch (s.second)
  {
  case SymbolType::FUNCTION: {
    sym = env.signature->getFunction(s.first);
    break;
  }
  case SymbolType::PREDICATE: {
    sym = env.signature->getPredicate(s.first);
    break;
  }
  case SymbolType::TYPECON: {
    sym = env.signature->getTypeCon(s.first);
    break;
  }
  }

  return sym;
}

void SMTLIB2::colorSymbol(const vstring& name, Color color)
{
  if (!_declaredSymbols.find(name)) {
    USER_ERROR_EXPR("'"+name+"' is not a user symbol");
  }
  DeclaredSymbol& s = _declaredSymbols.get(name);

  env.colorUsed = true;

  Signature::Symbol* sym = getSymbol(s);
  sym->addColor(color);
}

void SMTLIB2::markSymbolUncomputable(const vstring& name)
{
  if (!_declaredSymbols.find(name)) {
    USER_ERROR("'"+name+"' is not a user symbol");
  }
  DeclaredSymbol& f = _declaredSymbols.get(name);

  Signature::Symbol* sym = getSymbol(f);
  sym->markUncomputable();
}

}<|MERGE_RESOLUTION|>--- conflicted
+++ resolved
@@ -560,11 +560,7 @@
     if (env.options->ignoreUnrecognizedLogic()) {
       break;
     } else {
-<<<<<<< HEAD
-      USER_ERROR("unrecognized logic ", logicStr, " ( use `--ignore_unrecognized_logic on` if you want vampire to try proof search anyways)");
-=======
       USER_ERROR_EXPR("unrecognized logic " + logicStr + " ( use `--ignore_unrecognized_logic on` if you want vampire to try proof search anyways)");
->>>>>>> 1916f50e
     }
   }
 
