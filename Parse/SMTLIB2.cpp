/*
 * This file is part of the source code of the software program
 * Vampire. It is protected by applicable
 * copyright laws.
 *
 * This source code is distributed under the licence found here
 * https://vprover.github.io/license.html
 * and in the source directory
 */
/**
 * @file SMTLIB.cpp
 * Implements class SMTLIB.
 */

#include <map>

#include "Lib/Environment.hpp"
#include "Lib/NameArray.hpp"
#include "Lib/StringUtils.hpp"
#include "Kernel/Formula.hpp"
#include "Kernel/FormulaUnit.hpp"
#include "Kernel/Matcher.hpp"
#include "Kernel/Inference.hpp"
#include "Kernel/Renaming.hpp"
#include "Kernel/Signature.hpp"
#include "Kernel/SortHelper.hpp"
#include "Kernel/SubstHelper.hpp"
#include "Kernel/Substitution.hpp"

#include "Shell/AnswerLiteralManager.hpp"
#include "Shell/LispLexer.hpp"
#include "Shell/Options.hpp"
#include "Shell/SMTLIBLogic.hpp"
#include "Shell/TermAlgebra.hpp"

#include "SMTLIB2.hpp"

#include "TPTP.hpp"

#undef LOGGING
#define LOGGING 0

#if LOGGING
#define LOG1(arg) cout << arg << endl;
#define LOG2(a1,a2) cout << a1 << a2 << endl;
#define LOG3(a1,a2,a3) cout << a1 << a2 << a3 << endl;
#define LOG4(a1,a2,a3,a4) cout << a1 << a2 << a3 << a4 << endl;
#else
#define LOG1(arg)
#define LOG2(a1,a2)
#define LOG3(a1,a2,a3)
#define LOG4(a1,a2,a3,a4)
#endif

#define READER(exp) ErrorThrowingLispListReader(exp, _topLevelExpr)

namespace Parse {

using namespace std;

static const char* PAR = "par";

SMTLIB2::SMTLIB2(UnitList::FIFO formulaBuffer)
: _logicSet(false),
  _logic(SMTLIBLogic::UNDEFINED),
  _numeralsAreReal(false),
  _formulas(formulaBuffer),
  _topLevelExpr(nullptr)
{
}

void SMTLIB2::parse(istream& str)
{
  LispLexer lex(str);
  LispParser lpar(lex);
  LExpr* expr = lpar.parse();
  if (!expr->isList()) {
    USER_ERROR("Input file is not a list");
  }
  readBenchmark(expr);
}

void SMTLIB2::readBenchmark(LExpr* bench)
{
  auto bRdr = READER(bench);

  bool afterCheckSat = false;

  // iteration over benchmark top level entries
  while(bRdr.hasNext()) {
    _topLevelExpr = bRdr.readExpr();
    _nextVar = _globalSortParamLookup.size();

    ASS(_lookups.isEmpty());

    LOG2("readBenchmark ",_topLevelExpr->toString(true));

    auto ibRdr = READER(_topLevelExpr);

    if (ibRdr.tryAcceptAtom("set-logic")) {
      if (_logicSet) {
        USER_ERROR_EXPR("set-logic can appear only once in a problem");
      }
      readLogic(ibRdr.readAtom());
      ibRdr.acceptEOL();
      continue;
    }

    if (ibRdr.tryAcceptAtom("set-info")) {

      if (ibRdr.tryAcceptAtom(":status")) {
        _statusStr = ibRdr.readAtom();
        ibRdr.acceptEOL();
        continue;
      }

      if (ibRdr.tryAcceptAtom(":source")) {
        _sourceInfo = ibRdr.readAtom();
        ibRdr.acceptEOL();
        continue;
      }

      // ignore unknown info
      ibRdr.readAtom();
      ibRdr.readAtom();
      ibRdr.acceptEOL();
      continue;
    }

    if (ibRdr.tryAcceptAtom("declare-sort")) {

      auto name = ibRdr.readAtom();
      auto arity = ibRdr.readAtom();
      readDeclareSort(name,arity);

      ibRdr.acceptEOL();

      continue;
    }

    if (ibRdr.tryAcceptAtom("declare-sort-parameter")) {

      auto name = ibRdr.readAtom();
      // // We strictly disallow shadowing, as opposed to the standard
      if (isAlreadyKnownSort(name)) {
        USER_ERROR_EXPR("Redeclaring built-in, declared or defined sort parameter: "+name);
      }
      ASS_EQ(_globalSortParamLookup.size(),_nextVar);
      ALWAYS(_globalSortParamLookup.insert(name, Binding {TermList::var(_nextVar++), AtomicSort::superSort()}));
      ibRdr.acceptEOL();

      continue;
    }

    if (ibRdr.tryAcceptAtom("define-sort")) {

      auto name = ibRdr.readAtom();
      auto args = ibRdr.readList();
      auto body = ibRdr.readExpr();
      readDefineSort(name,args,body);

      ibRdr.acceptEOL();

      continue;
    }

    if (ibRdr.tryAcceptAtom("declare-fun")) {

      auto name = ibRdr.readAtom();
      auto iSorts = ibRdr.readList();
      auto oSort = ibRdr.readExpr();
      readDeclareFun(name,iSorts,oSort);

      ibRdr.acceptEOL();

      continue;
    }

    if (ibRdr.tryAcceptAtom("declare-datatype")) {

      auto sort = ibRdr.readAtom();
      auto datatype = ibRdr.readList();
      readDeclareDatatype(sort, datatype);

      ibRdr.acceptEOL();

      continue;
    }

    if (ibRdr.tryAcceptAtom("declare-datatypes")) {
  
      auto sorts = ibRdr.readList();
      auto datatypes = ibRdr.readList();
      readDeclareDatatypes(sorts, datatypes, false);

      ibRdr.acceptEOL();

      continue;
    }

    if (ibRdr.tryAcceptAtom("declare-codatatypes")) {
  
      auto sorts = ibRdr.readList();
      auto datatypes = ibRdr.readList();
      readDeclareDatatypes(sorts, datatypes, true);

      ibRdr.acceptEOL();

      continue;
    }
    
    if (ibRdr.tryAcceptAtom("declare-const")) {

      auto name = ibRdr.readAtom();
      auto oSort = ibRdr.readExpr();
      LExpr iArgs(LispParser::LIST); // dummy list to avoid passing null below
      readDeclareFun(name,&iArgs,oSort);

      ibRdr.acceptEOL();

      continue;
    }

    bool recursive = false;
    if (ibRdr.tryAcceptAtom("define-fun") || (recursive = ibRdr.tryAcceptAtom("define-fun-rec"))) {

      auto name = ibRdr.readAtom();
      auto iArgs = ibRdr.readList();
      auto oSort = ibRdr.readExpr();
      auto body = ibRdr.readExpr();
      readDefineFun(name,iArgs,oSort,body,recursive);

      ibRdr.acceptEOL();

      continue;
    }

    if (ibRdr.tryAcceptAtom("define-funs-rec")) {

      auto declarations = ibRdr.readList();
      auto definitions = ibRdr.readList();
      // TODO make this work with sort parameters
      readDefineFunsRec(declarations, definitions);

      continue;
    }

    if (ibRdr.tryAcceptAtom("assert")) {

      auto body = ibRdr.readExpr();
      readAssert(body);
      ibRdr.acceptEOL();

      continue;
    }

    if (ibRdr.tryAcceptAtom("assert-claim")) {

      auto body = ibRdr.readExpr();
      readAssertClaim(body);
      ibRdr.acceptEOL();

      continue;
    }

    if (ibRdr.tryAcceptAtom("assert-not")) {

      auto body = ibRdr.readExpr();
      readAssertNot(body);

      ibRdr.acceptEOL();

      continue;
    }

    if (ibRdr.tryAcceptAtom("assert-synth")) {

      auto forall = ibRdr.readList();
      auto exist = ibRdr.readList();
      auto body = ibRdr.readExpr();
      readAssertSynth(forall, exist, body);

      ibRdr.acceptEOL();

      continue;
    }

    // not an official SMTLIB command
    if (ibRdr.tryAcceptAtom("color-symbol")) {

      auto symbol = ibRdr.readAtom();

      if (ibRdr.tryAcceptAtom(":left")) {
        colorSymbol(symbol, Color::COLOR_LEFT);
      } else if (ibRdr.tryAcceptAtom(":right")) {
        colorSymbol(symbol, Color::COLOR_RIGHT);
      } else {
        USER_ERROR_EXPR("'"+ibRdr.readAtom()+"' is not a color keyword");
      }

      ibRdr.acceptEOL();

      continue;
    }

    if (ibRdr.tryAcceptAtom("check-sat")) {
      ibRdr.acceptEOL();
      afterCheckSat = true;
      break;
    }

    if (ibRdr.tryAcceptAtom("exit")) {
      bRdr.acceptEOL();
      break;
    }

    if (ibRdr.tryAcceptAtom("reset")) {
      LOG1("ignoring reset");
      continue;
    }

    if (ibRdr.tryAcceptAtom("set-option")) {
      if (ibRdr.tryAcceptAtom(":uncomputable")) {
        auto uRdr = READER(ibRdr.readList());
        while (uRdr.hasNext()) {
          markSymbolUncomputable(uRdr.readAtom());
        }
        ibRdr.acceptEOL();
        continue;
      }
      LOG2("ignoring set-option", ibRdr.readAtom());
      continue;
    }

    if (ibRdr.tryAcceptAtom("push")) {
      LOG1("ignoring push");
      continue;
    }

    if (ibRdr.tryAcceptAtom("get-info")) {
      LOG2("ignoring get-info", ibRdr.readAtom());
      continue;
    }

    USER_ERROR_EXPR("unrecognized entry "+ibRdr.readAtom());
  }
  
  // the above while loop is aborted on the first check-sat,
  // however, we want to learn about an unsat core printing request
  // (or other things we might support in the future)
  if (afterCheckSat) {
    while(bRdr.hasNext()) {
      auto ibRdr = READER(bRdr.readExpr());
      
      if (ibRdr.tryAcceptAtom("exit")) {
        ibRdr.acceptEOL(); // no arguments of exit
        bRdr.acceptEOL();  // exit should be the last thing in the file
        break;
      }
      
      if (ibRdr.tryAcceptAtom("get-unsat-core")) {
        env.options->setOutputMode(Options::Output::UCORE);
        ibRdr.acceptEOL(); // no arguments of get-unsat-core
        continue;
      }
      
      // can't read anything else (and it does not make sense to read get-unsat-core more than once)
      // so let's just warn and exit
      if(env.options->mode()!=Options::Mode::SPIDER) {
        std::cout << "% Warning: check-sat is not the last entry. Skipping the rest!" << endl;
      }
      break;
    }
  }
}

//  ----------------------------------------------------------------------

#define X(N) #N,
const char * SMTLIB2::s_smtlibLogicNameStrings[] = {
  SMTLIBLogic_X
};
#undef X

SMTLIBLogic SMTLIB2::getLogicFromString(const std::string& str)
{
  static NameArray smtlibLogicNames(s_smtlibLogicNameStrings, sizeof(s_smtlibLogicNameStrings)/sizeof(char*));
  int res = smtlibLogicNames.tryToFind(str.c_str());
  if(res==-1) {
    return SMTLIBLogic::UNDEFINED;
  }
  return static_cast<SMTLIBLogic>(res);
}

void SMTLIB2::readLogic(const std::string& logicStr)
{
  _logic = getLogicFromString(logicStr);
  _logicSet = true;

  switch (_logic) {
  case SMTLIBLogic::ALL:
  case SMTLIBLogic::ALIA:
  case SMTLIBLogic::ANIA:
  case SMTLIBLogic::AUFDTLIA:
  case SMTLIBLogic::AUFDTLIRA:
  case SMTLIBLogic::AUFDTNIRA:
  case SMTLIBLogic::AUFLIA:
  case SMTLIBLogic::AUFNIA:
  case SMTLIBLogic::AUFLIRA:
  case SMTLIBLogic::AUFNIRA:
  case SMTLIBLogic::LIA:
  case SMTLIBLogic::NIA:
  case SMTLIBLogic::QF_ALIA:
  case SMTLIBLogic::QF_ANIA:
  case SMTLIBLogic::QF_AUFLIA:
  case SMTLIBLogic::QF_AUFNIA:
  case SMTLIBLogic::QF_AX:
  case SMTLIBLogic::QF_IDL:
  case SMTLIBLogic::QF_LIA:
  case SMTLIBLogic::QF_LIRA:
  case SMTLIBLogic::QF_NIA:
  case SMTLIBLogic::QF_NIRA:
  case SMTLIBLogic::QF_UF:
  case SMTLIBLogic::QF_UFIDL:
  case SMTLIBLogic::QF_UFLIA:
  case SMTLIBLogic::QF_UFNIA:
  case SMTLIBLogic::UF:
  case SMTLIBLogic::UFDT:
  case SMTLIBLogic::UFDTLIA:
  case SMTLIBLogic::UFDTLIRA:
  case SMTLIBLogic::UFDTNIA:
  case SMTLIBLogic::UFDTNIRA:
  case SMTLIBLogic::UFIDL:
  case SMTLIBLogic::UFLIA:
  case SMTLIBLogic::UFNIA:
    break;

  // pure real arithmetic theories treat decimals as Real constants
  case SMTLIBLogic::LRA:
  case SMTLIBLogic::NRA:
  case SMTLIBLogic::QF_LRA:
  case SMTLIBLogic::QF_NRA:
  case SMTLIBLogic::QF_RDL:
  case SMTLIBLogic::QF_UFLRA:
  case SMTLIBLogic::QF_UFNRA:
  case SMTLIBLogic::UFLRA:
    _numeralsAreReal = true;
    break;

  // we don't support bit vectors
  case SMTLIBLogic::BV:
  case SMTLIBLogic::QF_ABV:
  case SMTLIBLogic::QF_AUFBV:
  case SMTLIBLogic::QF_BV:
  case SMTLIBLogic::QF_UFBV:
  case SMTLIBLogic::UFBV:
    USER_ERROR_EXPR("unsupported logic "+logicStr);
  case SMTLIBLogic::UNDEFINED:
    if (env.options->ignoreUnrecognizedLogic()) {
      break;
    } else {
      USER_ERROR_EXPR("unrecognized logic " + logicStr + " ( use `--ignore_unrecognized_logic on` if you want vampire to try proof search anyways)");
    }
  }

}

//  ----------------------------------------------------------------------

void SMTLIB2::readDeclareSort(const std::string& name, const std::string& arity)
{
  std::string pName = name;
  if (isAlreadyKnownSort(pName)) {
    USER_ERROR_EXPR("Redeclaring built-in, declared or defined sort symbol: "+name);
  }

  if (not StringUtils::isPositiveInteger(arity)) {
    USER_ERROR_EXPR("Unrecognized declared sort arity: "+arity);
  }

  unsigned val;
  if (!Int::stringToUnsignedInt(arity, val)) {
    USER_ERROR_EXPR("Couldn't convert sort arity: "+arity);
  }

  declareTypeCon(pName, val);
}

void SMTLIB2::readDefineSort(const std::string& name, LExpr* args, LExpr* body)
{
  std::string pName = name;
  if (isAlreadyKnownSort(pName)) {
    USER_ERROR_EXPR("Redeclaring built-in, declared or defined sort symbol: "+name);
  }

  _lookups.emplace();
  // sort definitions cannot contain global sort
  // parameters, so we use normalized variables
  unsigned var = 0;
  auto argRdr = READER(args);
  while (argRdr.hasNext()) {
    tryInsertIntoCurrentLookup(argRdr.readAtom(), TermList::var(var++), AtomicSort::superSort());
  }
  ALWAYS(_sortDefinitions.insert(pName, { var, parseSort(body) }));
  _lookups.pop();
}

//  ----------------------------------------------------------------------

/**
 * Helper function for parsing a sort expression.
 */
TermList SMTLIB2::parseSort(LExpr* sExpr)
{
  ParseResult pr = parseTermOrFormula(sExpr,true/*isSort*/);
  TermList sort;
  ALWAYS(pr.asTerm(sort) == AtomicSort::superSort());
  return sort;
}

TermStack SMTLIB2::normalizeFunctionSorts(TermStack& argSorts, TermList& resSort)
{
  DHSet<TermList> varsSeen;
  for (auto sort : argSorts) {
    varsSeen.loadFromIterator(VariableIterator(sort));
  }
  varsSeen.loadFromIterator(VariableIterator(resSort));

  TermStack vars;
  vars.loadFromIterator(varsSeen.iter());

  SortHelper::normaliseArgSorts(vars, argSorts);
  SortHelper::normaliseSort(vars, resSort);

  return vars;
}

static const char* EXISTS = "exists";
static const char* FORALL = "forall";

const char * SMTLIB2::s_formulaSymbolNameStrings[] = {
    "<",
    "<=",
    "=",
    "=>",
    ">",
    ">=",
    "and",
    "distinct",
    EXISTS,
    "false",
    FORALL,
    "is_int",
    "not",
    "or",
    "true",
    "xor"
};

SMTLIB2::FormulaSymbol SMTLIB2::getBuiltInFormulaSymbol(const std::string& str)
{
  static NameArray formulaSymbolNames(s_formulaSymbolNameStrings, sizeof(s_formulaSymbolNameStrings)/sizeof(char*));
  ASS_EQ(formulaSymbolNames.length, FS_USER_PRED_SYMBOL);

  int res = formulaSymbolNames.tryToFind(str.c_str());
  if(res==-1) {
    return FS_USER_PRED_SYMBOL;
  }
  return static_cast<FormulaSymbol>(res);
}

static const char* LET = "let";
static const char* MATCH = "match";
static const char* AS = "as";

const char * SMTLIB2::s_termSymbolNameStrings[] = {
    "*",
    "+",
    "-",
    "/",
    "abs",
    AS,
    "div",
    "ite",
    LET,
    MATCH,
    "mod",
    "select",
    "store",
    "to_int",
    "to_real"
};

SMTLIB2::TermSymbol SMTLIB2::getBuiltInTermSymbol(const std::string& str)
{
  static NameArray termSymbolNames(s_termSymbolNameStrings, sizeof(s_termSymbolNameStrings)/sizeof(char*));
  ASS_EQ(termSymbolNames.length, TS_USER_FUNCTION);

  int resInt = termSymbolNames.tryToFind(str.c_str());
  if(resInt==-1) {
    return TS_USER_FUNCTION;
  }
  return static_cast<TermSymbol>(resInt);
}

const char *SMTLIB2::s_typeSymbolNameStrings[] = {
    "Array",
    "Bool",
    "Int",
    "Real",
};

SMTLIB2::TypeSymbol SMTLIB2::getBuiltInTypeSymbol(const std::string& str)
{
  static NameArray typeSymbolNames(s_typeSymbolNameStrings, sizeof(s_typeSymbolNameStrings)/sizeof(char*));
  ASS_EQ(typeSymbolNames.length, TS_USER_TYPE);

  int resInt = typeSymbolNames.tryToFind(str.c_str());
  if(resInt==-1) {
    return TS_USER_TYPE;
  }
  return static_cast<TypeSymbol>(resInt);
}



bool SMTLIB2::isAlreadyKnownFunction(const std::string& name)
{
  if (getBuiltInFormulaSymbol(name) != FS_USER_PRED_SYMBOL) {
    return true;
  }

  if (getBuiltInTermSymbol(name) != TS_USER_FUNCTION) {
    return true;
  }

  if(_declaredSymbols.find(name)) {
    return true;
  }

  return false;
}

bool SMTLIB2::isAlreadyKnownSort(const std::string& name)
{
  if (getBuiltInTypeSymbol(name) != TS_USER_TYPE) {
    return true;
  }

  if(_declaredSorts.find(name)) {
    return true;
  }

  // We strictly disallow shadowing, as opposed to the standard
  if (_globalSortParamLookup.find(name)) {
    return true;
  }

  return false;
}


void SMTLIB2::readDeclareFun(const std::string& name, LExpr* iSorts, LExpr* oSort)
{
  if (isAlreadyKnownFunction(name)) {
    USER_ERROR_EXPR("Redeclaring function symbol: "+name);
  }

  TermList rangeSort = parseSort(oSort);

  auto isRdr = READER(iSorts);

  static TermStack argSorts;
  argSorts.reset();

  while (isRdr.hasNext()) {
    argSorts.push(parseSort(isRdr.readExpr()));
  }

  auto taArity = normalizeFunctionSorts(argSorts, rangeSort).size();

  declareFunctionOrPredicate(name,rangeSort,argSorts,taArity);
}

SMTLIB2::DeclaredSymbol SMTLIB2::declareFunctionOrPredicate(const std::string& name, TermList rangeSort, const TermStack& argSorts, unsigned taArity)
{
  bool added = false;
  unsigned symNum;
  Signature::Symbol* sym;
  OperatorType* type;

  if (rangeSort == AtomicSort::boolSort()) { // predicate
    symNum = env.signature->addPredicate(name, argSorts.size()+taArity, added);

    sym = env.signature->getPredicate(symNum);

    type = OperatorType::getPredicateType(argSorts.size(),argSorts.begin(),taArity);

    LOG1("declareFunctionOrPredicate-Predicate");
  } else { // proper function
    if (argSorts.size() > 0 || taArity > 0) {
      symNum = env.signature->addFunction(name, argSorts.size()+taArity, added);
    } else {
      symNum = TPTP::addUninterpretedConstant(name,added);
    }

    sym = env.signature->getFunction(symNum);

    type = OperatorType::getFunctionType(argSorts.size(), argSorts.begin(), rangeSort, taArity);

    LOG1("declareFunctionOrPredicate-Function");
  }

  ASS(added);
  sym->setType(type);

  DeclaredSymbol res = make_pair(symNum,!type->isFunctionType());

  LOG2("declareFunctionOrPredicate -name ",name);
  LOG2("declareFunctionOrPredicate -symNum ",symNum);
  LOG2("declareFunctionOrPredicate -type ",type->toString());

  ALWAYS(_declaredSymbols.insert(name,res));

  return res;
}

unsigned SMTLIB2::declareTypeCon(const std::string& name, unsigned arity)
{
  bool added = false;
  auto symNum = env.signature->addTypeCon(name, arity, added);
  ASS(added);

  auto type = OperatorType::getTypeConType(arity);
  env.signature->getTypeCon(symNum)->setType(type);

  LOG2("declareTypeCon -name ",name);
  LOG2("declareTypeCon -symNum ",symNum);
  LOG2("declareTypeCon -type ",type->toString());

  ALWAYS(_declaredSorts.insert(name, symNum));
  return symNum;
}

//  ----------------------------------------------------------------------

void SMTLIB2::readDefineFun(const std::string& name, LExpr* iArgs, LExpr* oSort, LExpr* body, bool recursive)
{
  if (isAlreadyKnownFunction(name)) {
    USER_ERROR_EXPR("Redeclaring function symbol: "+name);
  }

  TermList rangeSort = parseSort(oSort);

  _lookups.emplace();

  static TermStack argSorts;
  argSorts.reset();

  static TermStack termArgs;
  termArgs.reset();

  auto iaRdr = READER(iArgs);
  while (iaRdr.hasNext()) {
    auto pRdr = READER(iaRdr.readList());

    auto vName = pRdr.readAtom();
    TermList vSort = parseSort(pRdr.readExpr());

    pRdr.acceptEOL();

    TermList arg = TermList::var(_nextVar++);
    termArgs.push(arg);

    tryInsertIntoCurrentLookup(vName, arg, vSort);

    argSorts.push(vSort);
  }

  auto nRangeSort = rangeSort;
  auto typeVars = normalizeFunctionSorts(argSorts, nRangeSort);

  DeclaredSymbol fun;
  if (recursive) {
    fun = declareFunctionOrPredicate(name, nRangeSort, argSorts, typeVars.size());
  }

  ParseResult res = parseTermOrFormula(body,false/*isSort*/);

  _lookups.pop();

  TermList rhs;
  if (res.asTerm(rhs) != rangeSort) {
    USER_ERROR_EXPR("Defined function body "+body->toString()+" has different sort than declared "+oSort->toString());
  }

  if (!recursive) {
    fun = declareFunctionOrPredicate(name, nRangeSort, argSorts, typeVars.size());
  }

  unsigned symbIdx = fun.first;
  bool isTrueFun = !fun.second;

  TermStack args = typeVars;
  args.loadFromIterator(TermStack::BottomFirstIterator(termArgs));

  Literal* lit;
  Signature::Symbol* sym;
  if (isTrueFun) {
    sym = env.signature->getFunction(symbIdx);

    TermList lhs(Term::create(symbIdx,args.size(),args.begin()));
    auto p = env.signature->getFnDef(symbIdx);
    auto defArgs = typeVars;
    defArgs.push(lhs);
    defArgs.push(rhs);
    lit = Literal::create(p,defArgs.size(),true,defArgs.begin());
  } else {
    sym = env.signature->getPredicate(symbIdx);

    auto p = env.signature->getBoolDef(symbIdx);
    TermList lhs(Term::createFormula(new AtomicFormula(Literal::create(p,args.size(),true,args.begin()))));
    lit = Literal::createEquality(true, lhs, rhs, rangeSort);
  }
  Formula* fla = new AtomicFormula(lit);

  // Mark original symbol protected to avoid
  // erroneous unused symbol elimination later.
  // TODO find a better way to do this
  sym->markProtected();

  FormulaUnit* fu = new FormulaUnit(fla, FromInput(UnitInputType::ASSUMPTION));

  _formulas.pushBack(fu);
}

void SMTLIB2::readDefineFunsRec(LExpr* declsExpr, LExpr* defsExpr)
{
  struct Declaration {
    DeclaredSymbol sym;
    Lookup lookup;
    TermList rangeSort;
    TermStack args;
  };
  Stack<Declaration> declarations;

  // first, declare all symbols
  auto declsRdr = READER(declsExpr);
  while (declsRdr.hasNext()) {
    Declaration decl;
    auto declRdr = READER(declsRdr.readList());
    auto name = declRdr.readAtom();
    if (isAlreadyKnownFunction(name)) {
      USER_ERROR_EXPR("Redeclaring function symbol: "+name);
    }
    auto iArgs = declRdr.readList();

    static TermStack argSorts;
    argSorts.reset();

    auto iaRdr = READER(iArgs);
    while (iaRdr.hasNext()) {
      auto pRdr = READER(iaRdr.readList());

      auto vName = pRdr.readAtom();
      TermList vSort = parseSort(pRdr.readExpr());

      pRdr.acceptEOL();

      // the vars need not be fresh across multiple definition, but it does not hurt
      TermList arg = TermList::var(_nextVar++);
      decl.args.push(arg);

      if (!decl.lookup.insert(vName, Binding {arg, vSort})) {
        USER_ERROR_EXPR("Multiple occurrence of variable "+vName+" in the definition of function "+name);
      }

      argSorts.push(vSort);
    }
    decl.rangeSort = parseSort(declRdr.readExpr());
    decl.sym = declareFunctionOrPredicate(name, decl.rangeSort, argSorts, /*taArity=*/ 0);

    declarations.push(std::move(decl));
  }

  // then, read all definitions
  auto defsRdr = READER(defsExpr);
  for (auto &decl : declarations) {
    auto def = defsRdr.readExpr();
    _lookups.push(std::move(decl.lookup));
    ParseResult res = parseTermOrFormula(def,false/*isSort*/);

    TermList rhs;
    if (res.asTerm(rhs) != decl.rangeSort) {
      USER_ERROR_EXPR("Defined function body "+def->toString()+" has different sort than declared "+decl.rangeSort.toString());
    }

    unsigned symbIdx = decl.sym.first;
    bool isTrueFun = !decl.sym.second;

    Literal* lit;
    Signature::Symbol* sym;
    if (isTrueFun) {
      sym = env.signature->getFunction(symbIdx);

      TermList lhs(Term::create(symbIdx,decl.args.size(),decl.args.begin()));
      auto p = env.signature->getFnDef(symbIdx);
      TermStack defArgs; // no type arguments (yet) in this case
      defArgs.push(lhs);
      defArgs.push(rhs);
      lit = Literal::create(p,defArgs.size(),true,defArgs.begin());
    } else {
      sym = env.signature->getPredicate(symbIdx);

      auto p = env.signature->getBoolDef(symbIdx);
      TermList lhs(Term::createFormula(new AtomicFormula(Literal::create(p,decl.args.size(),true,decl.args.begin()))));
      lit = Literal::createEquality(true, lhs, rhs, decl.rangeSort);
    }
    Formula* fla = new AtomicFormula(lit);

    // Mark original symbol protected to avoid
    // erroneous unused symbol elimination later.
    // TODO find a better way to do this
    sym->markProtected();

    FormulaUnit* fu = new FormulaUnit(fla, FromInput(UnitInputType::ASSUMPTION));
    _formulas.pushBack(fu);

    _lookups.pop();
  }
  defsRdr.acceptEOL();
}

void SMTLIB2::readTypeParameters(ErrorThrowingLispListReader& rdr, TermStack& ts)
{
  auto parRdr = READER(rdr.readList());
  while (parRdr.hasNext()) {
    auto sortVar = TermList::var(_nextVar++);
    tryInsertIntoCurrentLookup(parRdr.readAtom(), sortVar, AtomicSort::superSort());
    ts.push(sortVar);
  }
}

void SMTLIB2::readDeclareDatatype(string name, LExpr *datatype)
{
  // first declare the sort
  std::string dtypeName = name;
  if (isAlreadyKnownSort(dtypeName)) {
    USER_ERROR_EXPR("Redeclaring built-in, declared or defined sort symbol as datatype: " + dtypeName);
  }
  auto dtypeRdr = READER(datatype);
  _lookups.emplace();
  TermStack parSorts;
  if (dtypeRdr.tryAcceptAtom(PAR)) {
    readTypeParameters(dtypeRdr, parSorts);
    auto rest = dtypeRdr.readList();
    dtypeRdr.acceptEOL();
    dtypeRdr = READER(rest);
  }
  auto srt = declareTypeCon(dtypeName,parSorts.size());

  TermList taSort(AtomicSort::create(srt,parSorts.size(),parSorts.begin()));

  // Due to global sort variables, the parsed variables
  // are not necessary normalized, so we normalize them
  Renaming r;
  r.normalizeVariables(taSort);
  taSort = r.apply(taSort);

  Stack<TermAlgebraConstructor *> constructors;
  TermStack argSorts;
  Stack<std::string> destructorNames;

  while (dtypeRdr.hasNext()) {
    argSorts.reset();
    destructorNames.reset();
    // read each constructor declaration
    auto constrRdr = READER(dtypeRdr.readList());
    auto ctorName = constrRdr.readAtom();

    while (constrRdr.hasNext()) {
      auto argRdr = READER(constrRdr.readList());
      destructorNames.push(argRdr.readAtom());
      argSorts.push(r.apply(parseSort(argRdr.readExpr())));
      argRdr.acceptEOL();
    }
    constructors.push(buildTermAlgebraConstructor(ctorName, taSort, destructorNames, argSorts));
  }
  _lookups.pop();

  ASS(!env.signature->isTermAlgebraSort(taSort));
  auto ta = new TermAlgebra(taSort, constructors.size(), constructors.begin(), false);

  if (ta->emptyDomain()) {
    USER_ERROR_EXPR("Datatype " + dtypeName + " defines an empty sort");
  }

  env.signature->addTermAlgebra(ta);
}

void SMTLIB2::readDeclareDatatypes(LExpr* sorts, LExpr* datatypes, bool codatatype)
{
  // first declare all the sorts, and then only the constructors, in
  // order to allow mutually recursive datatype definitions
  auto dtypesNamesRdr = READER(sorts);
  Stack<unsigned> dtypeFns;
  while (dtypesNamesRdr.hasNext()) {
    auto dtypeNRdr = READER(dtypesNamesRdr.readList());

    auto dtypeName = dtypeNRdr.readAtom();
    if (isAlreadyKnownSort(dtypeName)) {
      USER_ERROR_EXPR("Redeclaring built-in, declared or defined sort symbol as datatype: "+dtypeName);
    }
    unsigned arity;
    if (!Int::stringToUnsignedInt(dtypeNRdr.readAtom(),arity)) {
      USER_ERROR_EXPR("datatype arity not given");
    }
    dtypeFns.push(declareTypeCon(dtypeName,arity));
  }

  Stack<TermAlgebraConstructor*> constructors;
  TermStack argSorts;
  Stack<string> destructorNames;

  auto dtypesDefsRdr = READER(datatypes);
  Stack<unsigned>::BottomFirstIterator dtypeFnIter(dtypeFns);
  while(dtypeFnIter.hasNext()) {
    constructors.reset();

    auto fn = dtypeFnIter.next();
    auto sym = env.signature->getTypeCon(fn);

    LOG4("reading datatype ",sym->name()," of type ",sym->typeConType()->toString());

    _lookups.emplace();
    TermStack parSorts;
    auto dtypeRdr = READER(dtypesDefsRdr.readList());
    if (dtypeRdr.tryAcceptAtom(PAR)) {
      readTypeParameters(dtypeRdr, parSorts);
      auto rest = dtypeRdr.readList();
      dtypeRdr.acceptEOL();
      dtypeRdr = READER(rest);
    }
    if (parSorts.size() != sym->arity()) {
      USER_ERROR_EXPR("'par' block for datatype "+sym->name()+" should define "+Int::toString(sym->arity())+" arguments");
    }

    TermList taSort(AtomicSort::create(fn,parSorts.size(),parSorts.begin()));

    // Due to global sort variables, the parsed variables
    // are not necessary normalized, so we normalize them
    Renaming r;
    r.normalizeVariables(taSort);
    taSort = r.apply(taSort);
  
    while (dtypeRdr.hasNext()) {
      argSorts.reset();
      destructorNames.reset();
      // read each constructor declaration
      std::string constrName;
      auto constr = dtypeRdr.readExpr();
      if (constr->isAtom()) {
        // atom, constructor of arity 0
        constrName = constr->str;
      } else {
        ASS(constr->isList());
        auto constrRdr = READER(constr);
        constrName = constrRdr.readAtom();

        while (constrRdr.hasNext()) {
          auto arg = constrRdr.readList();
          auto argRdr = READER(arg);
          destructorNames.push(argRdr.readAtom());
          argSorts.push(r.apply(parseSort(argRdr.readExpr())));
          argRdr.acceptEOL();
        }
      }
      constructors.push(buildTermAlgebraConstructor(constrName, taSort, destructorNames, argSorts));
    }
    _lookups.pop();

    ASS(!env.signature->isTermAlgebraSort(taSort));
    TermAlgebra* ta = new TermAlgebra(taSort, constructors.size(), constructors.begin(), codatatype);

    if (ta->emptyDomain()) {
      USER_ERROR_EXPR("Datatype " + taSort.toString() + " defines an empty sort");
    }

    env.signature->addTermAlgebra(ta);
  }
}

TermAlgebraConstructor* SMTLIB2::buildTermAlgebraConstructor(std::string constrName, TermList taSort,
                                                             Stack<std::string> destructorNames, TermStack argSorts) {
  if (isAlreadyKnownFunction(constrName)) {
    USER_ERROR_EXPR("Redeclaring function symbol: " + constrName);
  }

  ASS(taSort.isTerm() && taSort.term()->isSort());
  unsigned numTypeArgs = taSort.term()->arity();
  unsigned arity = (unsigned)argSorts.size();

  bool added;
  unsigned functor = env.signature->addFunction(constrName, numTypeArgs+arity, added);
  ASS(added);

  OperatorType* constructorType = OperatorType::getFunctionType(arity, argSorts.begin(), taSort, numTypeArgs);
  env.signature->getFunction(functor)->setType(constructorType);
  env.signature->getFunction(functor)->markTermAlgebraCons();

  LOG1("build constructor "+constrName+": "+constructorType->toString());

  ALWAYS(_declaredSymbols.insert(constrName, make_pair(functor, false)));

  Lib::Array<unsigned> destructorFunctors(arity);
  for (unsigned i = 0; i < arity; i++) {
    std::string destructorName = destructorNames[i];
    TermList destructorSort = argSorts[i];

    if (isAlreadyKnownFunction(destructorName)) {
      USER_ERROR_EXPR("Redeclaring function symbol: " + destructorName);
    }

    bool isPredicate = destructorSort == AtomicSort::boolSort();
    bool added;
    unsigned destructorFunctor = isPredicate ? env.signature->addPredicate(destructorName, numTypeArgs+1, added)
                                             : env.signature->addFunction(destructorName,  numTypeArgs+1, added);
    ASS(added);

    OperatorType* destructorType = isPredicate ? OperatorType::getPredicateType(1, &taSort, numTypeArgs)
                                           : OperatorType::getFunctionType(1, &taSort, destructorSort, numTypeArgs);

    LOG1("build destructor "+destructorName+": "+destructorType->toString());

    auto destSym = isPredicate ? env.signature->getPredicate(destructorFunctor)
                               : env.signature->getFunction (destructorFunctor);
    destSym->setType(destructorType);
    destSym->markTermAlgebraDest();

    ALWAYS(_declaredSymbols.insert(destructorName, make_pair(destructorFunctor, isPredicate)));

    destructorFunctors[i] = destructorFunctor;
  }

  return new TermAlgebraConstructor(functor, destructorFunctors);
}

bool SMTLIB2::ParseResult::asFormula(Formula*& resFrm)
{
  if (formula) {
    ASS_EQ(sort, AtomicSort::boolSort());
    resFrm = attachLabelToFormula(frm);


    LOG2("asFormula formula ",resFrm->toString());
    return true;
  }

  if (sort == AtomicSort::boolSort()) {
    // can we unwrap instead of wrapping back and forth?
    if (trm.isTerm()) {
      Term* t = trm.term();
      if (t->isFormula()) {
        resFrm = attachLabelToFormula(t->getSpecialData()->getFormula());

        // t->destroy(); -- we cannot -- it can be accessed more than once

        LOG2("asFormula unwrap ",trm.toString());

        return true;
      }
    }

    LOG2("asFormula wrap ",trm.toString());

    resFrm = attachLabelToFormula(new BoolTermFormula(trm));
    return true;
  }

  return false;
}

TermList SMTLIB2::ParseResult::asTerm(TermList& resTrm)
{
  if (formula) {
    ASS_EQ(sort, AtomicSort::boolSort());

    LOG2("asTerm wrap ",frm->toString());

    resTrm = TermList(Term::createFormula(frm));

    LOG2("asTerm sort ",sort);
    return AtomicSort::boolSort();
  } else {
    resTrm = trm;

    LOG2("asTerm native ",trm.toString());

    LOG2("asTerm sort ",sort);

    return sort;
  }
}

std::string SMTLIB2::ParseResult::toString()
{
  if (isSeparator()) {
    return "separator";
  }
  if (formula) {
    return "formula of sort "+sort.toString()+": "+frm->toString();
  }
  return "term of sort "+sort.toString()+": "+trm.toString();
}

Formula* SMTLIB2::ParseResult::attachLabelToFormula(Formula* frm)
{
  if (!label.empty()) {
    frm->label(label);
  }
  return frm;
}

Interpretation SMTLIB2::getFormulaSymbolInterpretation(FormulaSymbol fs, TermList firstArgSort)
{
  switch(fs) {
  case FS_LESS:
    if(firstArgSort == AtomicSort::intSort()){
      return Theory::INT_LESS;
    } else if(firstArgSort == AtomicSort::realSort()) {
      return Theory::REAL_LESS;
    } 
    break;
  case FS_LESS_EQ:
    if(firstArgSort == AtomicSort::intSort()){
      return Theory::INT_LESS_EQUAL;
    } else if(firstArgSort == AtomicSort::realSort()) {
      return Theory::REAL_LESS_EQUAL;
    } 
    break;
  case FS_GREATER:
    if(firstArgSort == AtomicSort::intSort()){
      return Theory::INT_GREATER;
    } else if(firstArgSort == AtomicSort::realSort()) {
      return Theory::REAL_GREATER;
    } 
    break;
  case FS_GREATER_EQ:
    if(firstArgSort == AtomicSort::intSort()){
      return Theory::INT_GREATER_EQUAL;
    } else if(firstArgSort == AtomicSort::realSort()) {
      return Theory::REAL_GREATER_EQUAL;
    }
    break;

  default:
    ASSERTION_VIOLATION;
  }
  USER_ERROR_EXPR("invalid sort "+ firstArgSort.toString() +" for interpretation "+std::string(s_formulaSymbolNameStrings[fs]));
}

Interpretation SMTLIB2::getUnaryMinusInterpretation(TermList argSort)
{
  if(argSort == AtomicSort::intSort()){
      return Theory::INT_UNARY_MINUS;
  } else if(argSort == AtomicSort::realSort()) {
      return Theory::REAL_UNARY_MINUS;
  } else {
    USER_ERROR_EXPR("invalid sort "+ argSort.toString() +" for interpretation -");
  }
}

Interpretation SMTLIB2::getTermSymbolInterpretation(TermSymbol ts, TermList firstArgSort)
{
  switch(ts) {
  case TS_MINUS:
    if(firstArgSort == AtomicSort::intSort()){
      return Theory::INT_MINUS;
    } else if(firstArgSort == AtomicSort::realSort()) {
      return Theory::REAL_MINUS;
    } 
    break;
  case TS_PLUS:
    if(firstArgSort == AtomicSort::intSort()){
      return Theory::INT_PLUS;
    } else if(firstArgSort == AtomicSort::realSort()) {
      return Theory::REAL_PLUS;
    } 
    break;
  case TS_MULTIPLY:
    if(firstArgSort == AtomicSort::intSort()){
      return Theory::INT_MULTIPLY;
    } else if(firstArgSort == AtomicSort::realSort()) {
      return Theory::REAL_MULTIPLY;
    } 
    break;

  case TS_DIVIDE:
    if (firstArgSort == AtomicSort::realSort())
      return Theory::REAL_QUOTIENT;
    break;

  case TS_DIV:
    if (firstArgSort == AtomicSort::intSort())
      return Theory::INT_QUOTIENT_E;
    break;

  default:
    ASSERTION_VIOLATION_REP(ts);
  }
    USER_ERROR_EXPR("invalid sort "+firstArgSort.toString()+" for interpretation "+std::string(s_termSymbolNameStrings[ts]));
}

void SMTLIB2::tryInsertIntoCurrentLookup(std::string name, TermList term, TermList sort)
{
  auto &lookup = _lookups.top();
  Binding binding {term, sort};
  if (!lookup.insert(name, binding)) {
    USER_ERROR_EXPR("Identifier '" + name + "' has already been defined in current lookup");
  }
}

void SMTLIB2::complainAboutArgShortageOrWrongSorts(const std::string& symbolClass, LExpr* exp)
{
  USER_ERROR("Not enough arguments or wrong sorts at " + exp->getPosition() + "\n" + _topLevelExpr->highlightSubexpression(exp));
}

void SMTLIB2::parseLetBegin(LExpr* exp)
{
  LOG2("parseLetBegin  ",exp->toString());

  auto lRdr = READER(exp);

  // the let atom
  ALWAYS(lRdr.tryAcceptAtom(LET));

  // now, there should be a list of bindings
  auto bindings = lRdr.readList();
  // and the actual body term
  auto body = lRdr.readExpr();
  // and that's it
  lRdr.acceptEOL();

  // now read the following bottom up:

  // this will later create the actual let term and kill the lookup
  _todo.push(make_pair(PO_LET_END,exp));

  // this will parse the let's body (in the context of the lookup)
  _todo.push(make_pair(PO_PARSE,body));

  // this will create the lookup when all bindings' expressions are parsed (and their sorts known)
  _todo.push(make_pair(PO_LET_PREPARE_LOOKUP,exp));

  // but we start by parsing the bound expressions
  auto bindRdr = READER(bindings);
  while (bindRdr.hasNext()) {
    auto pRdr = READER(bindRdr.readList());
    pRdr.readAtom(); // for now ignore the identifier
    _todo.push(make_pair(PO_PARSE,pRdr.readExpr())); // just parse the expression
    pRdr.acceptEOL();
  }
}

void SMTLIB2::parseLetPrepareLookup(LExpr* exp)
{
  LOG2("PO_LET_PREPARE_LOOKUP",exp->toString());

  // so we know it is let
  auto lRdr = READER(exp);
  ALWAYS(lRdr.readAtom() == LET);

  // with a list of bindings
  auto bindRdr = READER(lRdr.readList());

  // corresponding results have already been parsed
  ParseResult* boundExprs = _results.end();

  _lookups.emplace();

  while (bindRdr.hasNext()) {
    auto pRdr = READER(bindRdr.readList());

    const std::string& cName = pRdr.readAtom();
    ParseResult* pr = (--boundExprs);
    TermList t;
    TermList sort = pr->asTerm(t);

    // If we have a binding (S,T) with a variable T, we just
    // replace S with T while parsing, to avoid issues later
    // from expecting T to be a term.
    if (t.isVar()) {
      tryInsertIntoCurrentLookup(cName, t, sort);
      continue;
    }

    ASS(t.isTerm());
    DHMap<unsigned,TermList> vs;
    SortHelper::collectVariableSorts(t.term(),vs);
    TermStack args;
    TermStack varSorts;
    VList::FIFO typeVars;
    // type vars are before term vars in the args list, so process them first
    iterTraits(vs.items())
      .forEach([&typeVars,&args](std::pair<unsigned,TermList> kv) {
        if (kv.second != AtomicSort::superSort()) {
          return;
        }
        typeVars.pushBack(kv.first);
        args.push(TermList::var(kv.first));
      });
    iterTraits(vs.items())
      .forEach([&varSorts,&args](std::pair<unsigned,TermList> kv) {
        if (kv.second == AtomicSort::superSort()) {
          return;
        }
        if (kv.second.isTerm() && kv.second.term()->ground()) {
          // only interested in parametric variables
          return;
        }
        varSorts.push(kv.second);
        args.push(TermList::var(kv.first));
      });
    SortHelper::normaliseArgSorts(typeVars.list(),varSorts);

    TermList trm;
    if (sort == AtomicSort::boolSort()) {
      unsigned symb = env.signature->addFreshPredicate(args.size(),"sLP");
      OperatorType* type = OperatorType::getPredicateType(varSorts.size(), varSorts.begin(), args.size()-varSorts.size());
      env.signature->getPredicate(symb)->setType(type);

      Formula* atom = new AtomicFormula(Literal::create(symb,args.size(),true,args.begin()));
      trm = TermList(Term::createFormula(atom));
    } else {
      TermList nSort = sort;
      SortHelper::normaliseSort(typeVars.list(),nSort);
      unsigned symb = env.signature->addFreshFunction (args.size(),"sLF");
      OperatorType* type = OperatorType::getFunctionType(varSorts.size(), varSorts.begin(), nSort, args.size()-varSorts.size());
      env.signature->getFunction(symb)->setType(type);

      trm = TermList(Term::create(symb,args.size(),args.begin()));
    }

    tryInsertIntoCurrentLookup(cName, trm, sort);
    VList::destroy(typeVars.list());
  }
}

void SMTLIB2::parseLetEnd(LExpr* exp)
{
  LOG2("PO_LET_END ",exp->toString());

  // so we know it is let
  auto lRdr = READER(exp);
  DEBUG_CODE(const std::string& theLetAtom =) lRdr.readAtom();
  ASS_EQ(getBuiltInTermSymbol(theLetAtom),TS_LET);

  // with a list of bindings
  auto bindRdr = READER(lRdr.readList());

  const auto& lookup = _lookups.top();

  // there has to be the body result:
  TermList let;
  TermList letSort = _results.pop().asTerm(let);

  LOG2("LET body  ",let.toString());

  while (bindRdr.hasNext()) {
    auto pRdr = READER(bindRdr.readList());

    const std::string& cName = pRdr.readAtom();
    TermList boundExpr;
    _results.pop().asTerm(boundExpr);

    LOG2("BOUND name  ",cName);
    LOG2("BOUND term  ",boundExpr.toString());

    auto [exprTerm, exprSort] = lookup.get(cName);

    // We have already substituted bound variables during parsing.
    // See `parseLetPrepareLookup`.
    if (exprTerm.isVar()) {
      ASS(boundExpr.isVar());
      continue;
    }

    ASS(exprTerm.isTerm());
    auto exprT = exprTerm.term();
    if (exprSort == AtomicSort::boolSort()) { // it has to be formula term, with atomic formula
      exprT = exprT->getSpecialData()->getFormula()->literal();
    }

    VList::FIFO vars;
    Substitution subst;
    for (unsigned i = 0; i < exprT->arity(); i++) {
      subst.bindUnbound(exprT->nthArgument(i)->var(),TermList::var(_nextVar));
      vars.pushBack(_nextVar++);
    }

    auto varList = vars.list();
<<<<<<< HEAD
    auto args = TermStack::fromIterator(iterTraits(varList->iter()).map(unsignedToVarFn));
    Term* lhs;
    if (exprSort == AtomicSort::boolSort()) {
=======
    TermStack args;
    if (varList) {
      args.loadFromIterator(iterTraits(varList->iter()).map(unsignedToVarFn));
    }
    Term* lhs;
    if (exprSort == AtomicSort::boolSort()) {
      // This solution is ugly, but either := has to be special or we have
      // to wrap this as a formula to preserve the term-formula boundary.
>>>>>>> 2cf06d22
      lhs = Term::createFormula(new AtomicFormula(Literal::create(exprT->functor(), args.size(), true, args.begin())));
    } else {
      lhs = Term::create(exprT->functor(), args);
    }

    auto binder = Formula::createDefinition(lhs, SubstHelper::apply(boundExpr,subst), varList);
    let = TermList(Term::createLet(binder, let, letSort));
  }

  _results.push(ParseResult(letSort,let));
  _lookups.pop();
}

static const char *UNDERSCORE = "_";

bool SMTLIB2::isTermAlgebraConstructor(const std::string &name)
{
  if (_declaredSymbols.find(name)) {
    DeclaredSymbol &s = _declaredSymbols.get(name);
    return (!s.second && env.signature->getTermAlgebraConstructor(s.first));
  }

  return false;
}

void SMTLIB2::parseMatchBegin(LExpr *exp)
{
  LOG2("parseMatchBegin  ", exp->toString());

  auto lRdr = READER(exp);

  // the match atom
  ALWAYS(lRdr.tryAcceptAtom(MATCH));

  // next is the matched term
  auto matchedAtom = lRdr.readExpr();

  // and the list of cases
  auto casesRdr = READER(lRdr.readList());

  lRdr.acceptEOL();

  _todo.push(make_pair(PO_MATCH_END, exp));
  // this is the last thing we parse so that it pops
  // first when the result is created
  _todo.push(make_pair(PO_PARSE, matchedAtom));

  while (casesRdr.hasNext()) {
    auto caseExp = casesRdr.readExpr();

    _todo.push({ PO_POP_LOOKUP, nullptr });
    _todo.push({ PO_MATCH_CASE, caseExp });
    _todo.push({ PO_PARSE, matchedAtom });
  }
}

void SMTLIB2::parseMatchCase(LExpr *exp)
{
  LOG2("parseMatchCase  ", exp->toString());

  auto eRdr = READER(exp);
  auto pattern = eRdr.readExpr();
  auto body = eRdr.readExpr();
  eRdr.acceptEOL();

  TermList matchedTerm;
  auto matchedTermSort = _results.pop().asTerm(matchedTerm);
  ASS(matchedTermSort.isTerm());

  // We will parse the body
  _todo.push(make_pair(PO_PARSE, body));

  // now parse the match pattern which
  // potentially declares new variables
  _lookups.emplace();
  if (pattern->isAtom()) {
    if (pattern->str == UNDERSCORE) {
      _results.push(ParseResult(matchedTermSort, TermList::var(_nextVar++)));
      return;
    }
    if (!isTermAlgebraConstructor(pattern->str)) {
      // If the symbol is not a ctor, we optimistically assume
      // that it is a fresh variable possibly shadowing symbols
      TermList var = TermList::var(_nextVar++);
      tryInsertIntoCurrentLookup(pattern->str, var, matchedTermSort);
      _results.push(ParseResult(matchedTermSort, var));
      return;
    }
    auto fn = _declaredSymbols.get(pattern->str).first;
    auto type = env.signature->getFunction(fn)->fnType();
    TermStack patternArgs;
    for (unsigned i = 0; i < type->arity(); i++) {
      ASS_L(i, type->numTypeArguments());
      patternArgs.push(*matchedTermSort.term()->nthArgument(i));
    }
    _results.push(ParseResult(matchedTermSort, TermList(Term::create(fn, patternArgs))));
    return;
  }

  auto tRdr = READER(pattern);
  auto ctorName = tRdr.readAtom();
  if (!isTermAlgebraConstructor(ctorName)) {
    USER_ERROR_EXPR("Unrecognized term algebra constructor "+ctorName+" in match pattern");
  }
  auto fn = _declaredSymbols.get(ctorName).first;
  auto type = env.signature->getFunction(fn)->fnType();

  Substitution subst;
  TermStack patternArgs;
  for (unsigned i = 0; i < type->arity(); i++) {
    if (i < type->numTypeArguments()) {
      auto typeArg = *matchedTermSort.term()->nthArgument(i);
      subst.bindUnbound(type->quantifiedVar(i).var(),typeArg);
      patternArgs.push(typeArg);
      continue;
    }
    auto argExp = tRdr.readExpr();
    if (!argExp->isAtom() || isAlreadyKnownFunction(argExp->str)) {
      USER_ERROR_EXPR("Nested ctors ("+argExp->toString()+") in match patterns are disallowed: '" + exp->toString() + "'");
    }
    auto var = TermList::var(_nextVar++);
    patternArgs.push(var);
    if (argExp->str != UNDERSCORE) {
      // from the type arguments used in the matched term we instantiate the type of the other variables
      tryInsertIntoCurrentLookup(argExp->str, var, SubstHelper::apply(type->arg(i), subst));
    }
  }
  _results.push(ParseResult(matchedTermSort, TermList(Term::create(fn, patternArgs))));
}

void SMTLIB2::parseMatchEnd(LExpr *exp)
{
  LOG2("PO_MATCH_END ", exp->toString());

  auto lRdr = READER(exp);
  DEBUG_CODE(const std::string &theMatchAtom =) lRdr.readAtom();
  ASS_EQ(getBuiltInTermSymbol(theMatchAtom), TS_MATCH);

  lRdr.readExpr(); // the matched term
  TermList matchedTerm;
  auto matchedTermSort = _results.pop().asTerm(matchedTerm);

  LOG2("CASE matched ", matchedTerm.toString());

  std::map<unsigned, TermAlgebraConstructor *> ctorFunctors;
  TermAlgebra *ta = env.signature->getTermAlgebraOfSort(matchedTermSort);
  if (ta == nullptr) {
    USER_ERROR_EXPR("Match term '" + matchedTerm.toString() + "' is not of a term algebra type in expression '" + exp->toString() + "'");
  }
  for (unsigned int i = 0; i < ta->nConstructors(); i++) {
    ctorFunctors.insert({ ta->constructor(i)->functor(), ta->constructor(i) });
  }

  TermList varPattern;
  TermList varBody;

  // This holds the arguments to the $match
  TermStack matchArgs;
  matchArgs.push(matchedTerm);
  TermList sort = AtomicSort::defaultSort();

  auto cRdr = READER(lRdr.readList());
  while (cRdr.hasNext()) {
    cRdr.readList();
    TermList body;
    TermList currSort = _results.pop().asTerm(body);
    ASS(sort == AtomicSort::defaultSort() || sort == currSort);
    sort = currSort;
    TermList pattern;
    ALWAYS(_results.pop().asTerm(pattern) == matchedTermSort);

    LOG2("CASE pattern ", pattern);
    LOG2("CASE body    ", body);

    if (pattern.isVar()) {
      if (varPattern.isNonEmpty()) {
        USER_ERROR_EXPR("Else branch cannot be used twice in match in '" + exp->toString() + "'");
      }
      varPattern = pattern;
      varBody = body;
    }
    else {
      auto functor = pattern.term()->functor();
      if (ctorFunctors.erase(functor) != 1) {
        USER_ERROR_EXPR("Match pattern '" + pattern.toString() + "' is either not ctor or was listed twice in '" + exp->toString() + "'");
      }
      matchArgs.push(pattern);
      matchArgs.push(body);
    }
  }
  lRdr.acceptEOL();

  // if there is a variable pattern, we add the missing ctors
  if (varPattern.isNonEmpty()) {
    TermStack argTerms;
    // the number of type arguments for all ctors is the arity of the type
    unsigned numTypeArgs = matchedTermSort.term()->arity();
    for (const auto &kv : ctorFunctors) {
      argTerms.reset();
      for (unsigned j = 0; j < kv.second->arity(); j++) {
        if (j < numTypeArgs) {
          argTerms.push(*matchedTermSort.term()->nthArgument(j));
        } else {
          argTerms.push(TermList::var(_nextVar++));
        }
      }
      TermList pattern(Term::create(kv.second->functor(), argTerms.size(), argTerms.begin()));
      LOG2("CASE missing ", pattern);
      ASS(varPattern.isVar());
      Substitution subst;
      subst.bindUnbound(varPattern.var(), pattern);
      matchArgs.push(pattern);
      matchArgs.push(SubstHelper::apply(varBody, subst));
    }
  }
  else if (ctorFunctors.size() > 0) {
    USER_ERROR_EXPR("Missing ctors in match expression '" + exp->toString() + "'");
  }

  auto match = TermList(Term::createMatch(sort, matchedTermSort, matchArgs.size(), matchArgs.begin()));
  _results.push(ParseResult(sort,match));
}

void SMTLIB2::parseQuantBegin(LExpr* exp)
{
  auto lRdr = READER(exp);

  // the quant atom
  DEBUG_CODE(const std::string& theQuantAtom =) lRdr.readAtom();
  ASS(theQuantAtom == FORALL || theQuantAtom == EXISTS);
  _todo.push(make_pair(PO_QUANT,exp));

  // there should next be a list of sorted variables
  auto varRdr = READER(lRdr.readList());
  while (varRdr.hasNext()) {
    auto pRdr = READER(varRdr.readList());

    pRdr.readAtom(); // name
    _todo.push(make_pair(PO_PARSE_SORT, pRdr.readExpr()));
    pRdr.acceptEOL();
  }
}

void SMTLIB2::parseQuantEnd(LExpr* exp)
{
  auto lRdr = READER(exp);

  lRdr.readAtom(); // already checked the quant atom

  // there should next be a list of sorted variables
  auto varRdr = READER(lRdr.readList());

  _lookups.emplace();
  while (varRdr.hasNext()) {
    auto pRdr = READER(varRdr.readList());

    auto vName = pRdr.readAtom();
    pRdr.readExpr(); // the type
    pRdr.acceptEOL();
  
    ParseResult pr = _results.pop();
    TermList vSort;
    ALWAYS(pr.asTerm(vSort) == AtomicSort::superSort());
    tryInsertIntoCurrentLookup(vName, TermList::var(_nextVar++), vSort);
  }

  _todo.push(make_pair(PO_PARSE_APPLICATION,exp)); // will create the actual quantified formula and clear the lookup...
  _todo.push(make_pair(PO_PARSE,lRdr.readExpr())); // ... from the only remaining argument, the body
  lRdr.acceptEOL();
}

static const char* EXCLAMATION = "!";

void SMTLIB2::parseAnnotatedTerm(LExpr* exp)
{
  auto lRdr = READER(exp);

  // the exclamation atom
  ALWAYS(lRdr.tryAcceptAtom(EXCLAMATION));

  auto toParse = lRdr.readExpr();

  // we only consider :named annotations
  if(lRdr.tryAcceptAtom(":named")){
    _todo.push(make_pair(PO_LABEL,lRdr.readExpr()));
  }

  _todo.push(make_pair(PO_PARSE,toParse));
}

bool SMTLIB2::parseAsScopeLookup(const std::string& id)
{
  Binding bound;
  Lookups::ConstRefIterator lIt(_lookups);
  while (lIt.hasNext()) {
    if (lIt.next().find(id, bound)) {
      _results.push(ParseResult(bound.sort, bound.term));
      return true;
    }
  }
  if (_globalSortParamLookup.find(id, bound)) {
    _results.push(ParseResult(bound.sort, bound.term));
    return true;
  }

  return false;
}

bool SMTLIB2::parseAsSortDefinition(const std::string& id, LExpr* exp)
{
  std::string pId = id;
  auto def = _sortDefinitions.findPtr(pId);
  if (!def) {
    return false;
  }
  Substitution subst;
  for (unsigned i = 0; i < def->first; i++) {
    if (_results.isEmpty() || _results.top().isSeparator()) {
      complainAboutArgShortageOrWrongSorts("sort definition",exp);
    }
    TermList arg;
    ALWAYS(_results.pop().asTerm(arg) == AtomicSort::superSort());
    subst.bindUnbound(i, arg);
  }
  _results.push(ParseResult(AtomicSort::superSort(), SubstHelper::apply(def->second, subst)));
  return true;
}

bool SMTLIB2::parseAsSpecConstant(const std::string& id)
{
  if (StringUtils::isPositiveInteger(id)) {
    if (_numeralsAreReal) {
      goto real_constant; // just below
    }

    unsigned symb = TPTP::addNumeralConstant<IntegerConstantType>(id);
    TermList res = TermList(Term::createConstant(symb));
    _results.push(ParseResult(AtomicSort::intSort(),res));

    return true;
  }

  if (StringUtils::isPositiveDecimal(id)) {
    real_constant:

    unsigned symb = TPTP::addNumeralConstant<RealConstantType>(id);
    TermList res = TermList(Term::createConstant(symb));
    _results.push(ParseResult(AtomicSort::realSort(),res));

    return true;
  }

  return false;
}

bool SMTLIB2::parseAsUserDefinedSymbol(const std::string& id,LExpr* exp,bool isSort)
{
  DeclaredSymbol sym;
  if(!isSort && !_declaredSymbols.find(id,sym))
    return false;
  if(isSort && !_declaredSorts.find(id,sym.first))
    return false;

  unsigned symbIdx = sym.first;
  bool isPred = sym.second;
  Signature::Symbol* symbol = nullptr;
  OperatorType* type = nullptr;
  if(isSort) {
    symbol = env.signature->getTypeCon(symbIdx);
    type = symbol->typeConType();
  } else if(isPred) {
    symbol = env.signature->getPredicate(symbIdx);
    type = symbol->predType();
  } else {
    symbol = env.signature->getFunction(symbIdx);
    type = symbol->fnType();
  }

  unsigned numTypeArgs = type->numTypeArguments();
  unsigned arity = symbol->arity();

  TermStack termArgs;
  Substitution subst;
  for (unsigned i = numTypeArgs; i < arity; i++) {
    if (_results.isEmpty() || _results.top().isSeparator()) {
      complainAboutArgShortageOrWrongSorts("user defined symbol",exp);
    }
    TermList arg;
    auto argSort = _results.pop().asTerm(arg);
    // Sort matching does not work well, but our sorts
    // are not dependent anyways, so just check equals
    if (isSort) {
      if (type->arg(i)!=argSort) {
        complainAboutArgShortageOrWrongSorts("user defined symbol",exp);
      }
    } else {
      if (!MatchingUtils::matchTerms(type->arg(i), argSort, subst)) {
        complainAboutArgShortageOrWrongSorts("user defined symbol",exp);
      }
    }
    termArgs.push(arg);
  }

  // Try to handle 'as' expression, which is required
  // to diambiguate the result sort, see below.
  // TODO: try to remove this ugly hack.
  if (_todo.isNonEmpty()) {
    auto [op,exp] = _todo.top();
    if (op == PO_AS_END) {
      _todo.pop();
      ASS(!isSort);
      TermList resSort;
      DEBUG_CODE(auto sort =) _results.pop().asTerm(resSort);
      ASS_EQ(sort, AtomicSort::superSort());
      if (!MatchingUtils::matchTerms(type->result(), resSort, subst)) {
        complainAboutArgShortageOrWrongSorts("user defined symbol",exp);
      }
    }
  }

  TermStack args;
  for (unsigned i = 0; i < numTypeArgs; i++) {
    auto typeVar = type->quantifiedVar(i).var();
    TermList typeVarS;
    // We require terms to have unambiguous sorts, except for ctor
    // terms in 'match' blocks which are disambiguated by the sort
    // of the matched term. We collect type variable instantiations
    // from the arguments recursively, which by assumption already have
    // unambiguous sorts. If any variable remains free after this, it
    // means the result sort contains some free variable, and the user
    // must enclose it in an (as <term> <sort>) block.
    // Note that the 'as' is handled just above.
    if (!subst.findBinding(typeVar, typeVarS)) {
      USER_ERROR_EXPR("User defined term "+exp->toString()+" has ambiguous sort, use (as "+exp->toString()+" <sort>) block to disambiguate");
    }
    args.push(typeVarS);
  }
  args.loadFromIterator(TermStack::BottomFirstIterator(termArgs));

  if(isSort) {
    TermList res = TermList(AtomicSort::create(symbIdx,arity,args.begin()));
    TermList sort = SortHelper::getResultSort(res.term());
    _results.push(ParseResult(sort,res));
  } else if(isPred) {
    Formula* res = new AtomicFormula(Literal::create(symbIdx,arity,true,args.begin()));
    _results.push(ParseResult(res));
  } else {
    TermList res = TermList(Term::create(symbIdx,arity,args.begin()));
    TermList sort = SortHelper::getResultSort(res.term());
    _results.push(ParseResult(sort,res));
  }

  return true;
}

static const char* BUILT_IN_SYMBOL = "built-in symbol";

bool SMTLIB2::parseAsBuiltinFormulaSymbol(const std::string& id, LExpr* exp)
{
  FormulaSymbol fs = getBuiltInFormulaSymbol(id);
  switch (fs) {
    case FS_TRUE:
      _results.push(ParseResult(Formula::trueFormula()));
      return true;
    case FS_FALSE:
      _results.push(ParseResult(Formula::falseFormula()));
      return true;
    case FS_NOT:
    {
      if (_results.isEmpty() || _results.top().isSeparator()) {
        complainAboutArgShortageOrWrongSorts(BUILT_IN_SYMBOL,exp);
      }
      Formula* argFla;
      if (!(_results.pop().asFormula(argFla))) {
        complainAboutArgShortageOrWrongSorts(BUILT_IN_SYMBOL,exp);
      }
      Formula* res = new NegatedFormula(argFla);
      _results.push(ParseResult(res));
      return true;
    }
    case FS_AND:
    case FS_OR:
    {
      FormulaList* argLst = nullptr;

      LOG1("FS_AND and FS_OR");

      unsigned argcnt = 0;
      while (_results.isNonEmpty() && (!_results.top().isSeparator())) {
        argcnt++;
        Formula* argFla;
        if (!(_results.pop().asFormula(argFla))) {
          complainAboutArgShortageOrWrongSorts(BUILT_IN_SYMBOL,exp);
        }
        FormulaList::push(argFla,argLst);
      }

      if (argcnt < 1) { // TODO: officially, we might want to disallow singleton AND and OR, but they are harmless and appear in smtlib
        complainAboutArgShortageOrWrongSorts(BUILT_IN_SYMBOL,exp);
      }

      Formula* res;
      if (argcnt > 1) {
        res = new JunctionFormula( (fs==FS_AND) ? AND : OR, argLst);
      } else {
        res = argLst->head();
        FormulaList::destroy(argLst);
      }
      _results.push(ParseResult(res));

      return true;
    }
    case FS_IMPLIES: // done in a right-assoc multiple-argument fashion
    case FS_XOR: // they say XOR should be left-associative, but semantically, it does not matter
    {
      Connective con = (fs==FS_IMPLIES) ? IMP : XOR;

      static Stack<Formula*> args;
      ASS(args.isEmpty());

      // put argument formulas on stack (reverses the order)
      while (_results.isNonEmpty() && (!_results.top().isSeparator())) {
        Formula* argFla;
        if (!(_results.pop().asFormula(argFla))) {
          complainAboutArgShortageOrWrongSorts(BUILT_IN_SYMBOL,exp);
        }
        args.push(argFla);
      }

      if (args.size() < 2) {
        complainAboutArgShortageOrWrongSorts(BUILT_IN_SYMBOL,exp);
      }

      // the last two go first
      Formula* arg_n = args.pop();
      Formula* arg_n_1 = args.pop();
      Formula* res = new BinaryFormula(con, arg_n_1, arg_n);

      // keep on adding in a right-assoc way
      while(args.isNonEmpty()) {
        res = new BinaryFormula(con, args.pop(), res);
      }

      _results.push(ParseResult(res));

      return true;
    }
    // all the following are "chainable" and need to respect sorts
    case FS_EQ:
    case FS_LESS:
    case FS_LESS_EQ:
    case FS_GREATER:
    case FS_GREATER_EQ:
    {
      // read the first two arguments
      if (_results.isEmpty() || _results.top().isSeparator()) {
        complainAboutArgShortageOrWrongSorts(BUILT_IN_SYMBOL,exp);
      }
      auto firstParseResult = _results.pop();
      if (_results.isEmpty() || _results.top().isSeparator()) {
        complainAboutArgShortageOrWrongSorts(BUILT_IN_SYMBOL,exp);
      }
      auto secondParseResult = _results.pop();
      if (firstParseResult.sort != secondParseResult.sort)
      {
        complainAboutArgShortageOrWrongSorts(BUILT_IN_SYMBOL,exp);
      }

      Formula* lastConjunct;
      unsigned pred = 0;
      if (fs == FS_EQ) {
        if (firstParseResult.formula && secondParseResult.formula) {
          Formula* first;
          Formula* second;
          firstParseResult.asFormula(first);
          secondParseResult.asFormula(second);
          lastConjunct = new BinaryFormula(IFF, first, second);
        } else {
          TermList first;
          TermList second;
          firstParseResult.asTerm(first);
          secondParseResult.asTerm(second);
          Literal *l = Literal::createEquality(true, first, second, firstParseResult.sort);
          lastConjunct = new AtomicFormula(l, first != l->termArg(0));
        }
      } else {
        Interpretation intp = getFormulaSymbolInterpretation(fs,firstParseResult.sort);
        pred = env.signature->getInterpretingSymbol(intp);
        TermList first;
        TermList second;
        firstParseResult.asTerm(first);
        secondParseResult.asTerm(second);
        lastConjunct = new AtomicFormula(Literal::create2(pred,true,first,second));
      }

      FormulaList* argLst = nullptr;
      // for every other argument ... pipelining
      while (_results.isEmpty() || !_results.top().isSeparator()) {
        auto nextParseResult = _results.pop();
        if (nextParseResult.sort != firstParseResult.sort) {
          complainAboutArgShortageOrWrongSorts(BUILT_IN_SYMBOL,exp);
        }
        // store the old conjunct
        FormulaList::push(lastConjunct,argLst);
        // shift the arguments
        firstParseResult = secondParseResult;
        secondParseResult = nextParseResult;
        // create next conjunct
        if (fs == FS_EQ) {
          if (firstParseResult.formula && secondParseResult.formula) {
            Formula* first;
            Formula* second;
            firstParseResult.asFormula(first);
            secondParseResult.asFormula(second);
            lastConjunct = new BinaryFormula(IFF, first, second);
          } else {
            TermList first;
            TermList second;
            firstParseResult.asTerm(first);
            secondParseResult.asTerm(second);
            Literal *l = Literal::createEquality(true, first, second, firstParseResult.sort);
            lastConjunct = new AtomicFormula(l, first != l->termArg(0));
          }
        } else {
          Interpretation intp = getFormulaSymbolInterpretation(fs,firstParseResult.sort);
          pred = env.signature->getInterpretingSymbol(intp);
          TermList first;
          TermList second;
          firstParseResult.asTerm(first);
          secondParseResult.asTerm(second);
          lastConjunct = new AtomicFormula(Literal::create2(pred,true,first,second));
        }
      }
      if (argLst == nullptr) { // there were only two arguments, let's return lastConjunct
        _results.push(lastConjunct);
      } else {
        // add the last lastConjunct created (pipelining)
        FormulaList::push(lastConjunct,argLst);
        // create the actual conjunction
        Formula* res = new JunctionFormula( AND, argLst);
        _results.push(ParseResult(res));
      }

      return true;
    }
    case FS_DISTINCT:
    {
      static Stack<TermList> args;
      args.reset();

      // read the first argument and its sort
      TermList first;
      if (_results.isEmpty() || _results.top().isSeparator()) {
        complainAboutArgShortageOrWrongSorts(BUILT_IN_SYMBOL,exp);
      }
      TermList sort = _results.pop().asTerm(first);

      args.push(first);

      // put remaining arguments on stack (reverses the order, which does not matter)
      while (_results.isNonEmpty() && (!_results.top().isSeparator())) {
        TermList argTerm;
        if (_results.pop().asTerm(argTerm) != sort) {
          complainAboutArgShortageOrWrongSorts(BUILT_IN_SYMBOL,exp);
        }
        args.push(argTerm);
      }

      if (args.size() < 2) {
        complainAboutArgShortageOrWrongSorts(BUILT_IN_SYMBOL,exp);
      }

      Formula* res;
      if(args.size()==2) { // if there are 2 just create a disequality
        res = new AtomicFormula(Literal::createEquality(false,args[0],args[1],sort));
      } else { // Otherwise create a formula list of disequalities
        FormulaList* diseqs = nullptr;

        for(unsigned i=0;i<args.size();i++){
          for(unsigned j=0;j<i;j++){
            Formula* new_dis = new AtomicFormula(Literal::createEquality(false,args[i],args[j],sort));
            FormulaList::push(new_dis,diseqs);
          }
        }

        res = new JunctionFormula(AND, diseqs);
      }

      _results.push(res);

      return true;
    }
    case FS_IS_INT:
    {
      TermList arg;
      if (_results.isEmpty() || _results.top().isSeparator() ||
          _results.pop().asTerm(arg) != AtomicSort::realSort()) {
        complainAboutArgShortageOrWrongSorts(BUILT_IN_SYMBOL,exp);
      }

      unsigned pred = env.signature->getInterpretingSymbol(Theory::REAL_IS_INT);
      Formula* res = new AtomicFormula(Literal::create1(pred,true,arg));

      _results.push(res);

      return true;
    }
    case FS_EXISTS:
    case FS_FORALL:
    {
      Formula* argFla;
      if (_results.isEmpty() || _results.top().isSeparator() ||
          !(_results.pop().asFormula(argFla))) {
        complainAboutArgShortageOrWrongSorts(BUILT_IN_SYMBOL,exp);
      }

      VList::FIFO qvars;
      SList::FIFO qsorts;

      for(Binding binding : _lookups.top().bindings) {
        unsigned varIdx = binding.term.var();
        qvars.pushBack(varIdx);
        qsorts.pushBack(binding.sort);
      }
      _lookups.pop();

      Formula* res = new QuantifiedFormula((fs==FS_EXISTS) ? Kernel::EXISTS : Kernel::FORALL, qvars.list(), qsorts.list(), argFla);

      _results.push(ParseResult(res));
      return true;
    }

    default:
      ASS_EQ(fs,FS_USER_PRED_SYMBOL);
      return false;
  }
}

bool SMTLIB2::parseAsBuiltinTermSymbol(const std::string& id, LExpr* exp)
{
  // try built-in term symbols
  TermSymbol ts = getBuiltInTermSymbol(id);
  switch(ts) {
    case TS_ITE:
    {
      Formula* cond;
      if (_results.isEmpty() || _results.top().isSeparator() ||
          !(_results.pop().asFormula(cond))) {
        complainAboutArgShortageOrWrongSorts(BUILT_IN_SYMBOL,exp);
      }
      TermList thenBranch;
      if (_results.isEmpty() || _results.top().isSeparator()){
        complainAboutArgShortageOrWrongSorts(BUILT_IN_SYMBOL,exp);
      }
      TermList sort = _results.pop().asTerm(thenBranch);
      TermList elseBranch;
      if (_results.isEmpty() || _results.top().isSeparator() ||
          _results.pop().asTerm(elseBranch) != sort){
        complainAboutArgShortageOrWrongSorts(BUILT_IN_SYMBOL,exp);
      }

      TermList res = TermList(Term::createITE(cond, thenBranch, elseBranch, sort));

      _results.push(ParseResult(sort,res));
      return true;
    }
    case TS_TO_REAL:
    {
      TermList theInt;
      if (_results.isEmpty() || _results.top().isSeparator() ||
          _results.pop().asTerm(theInt) != AtomicSort::intSort()) {
        complainAboutArgShortageOrWrongSorts(BUILT_IN_SYMBOL,exp);
      }

      unsigned fun = env.signature->getInterpretingSymbol(Theory::INT_TO_REAL);
      TermList res = TermList(Term::create1(fun,theInt));

      _results.push(ParseResult(AtomicSort::realSort(),res));
      return true;
    }
    case TS_TO_INT:
    {
      TermList theReal;
      if (_results.isEmpty() || _results.top().isSeparator() ||
          _results.pop().asTerm(theReal) != AtomicSort::realSort()) {
        complainAboutArgShortageOrWrongSorts(BUILT_IN_SYMBOL,exp);
      }

      unsigned fun = env.signature->getInterpretingSymbol(Theory::REAL_TO_INT);
      TermList res = TermList(Term::create1(fun,theReal));

      _results.push(ParseResult(AtomicSort::intSort(),res));
      return true;
    }
    case TS_SELECT:
    {
      TermList theArray;
      if (_results.isEmpty() || _results.top().isSeparator()) {
        complainAboutArgShortageOrWrongSorts(BUILT_IN_SYMBOL,exp);
      }
      TermList arraySortIdx = _results.pop().asTerm(theArray);
      if (!arraySortIdx.isArraySort()) {
        complainAboutArgShortageOrWrongSorts(BUILT_IN_SYMBOL,exp);
      }

      TermList theIndex;
      if (_results.isEmpty() || _results.top().isSeparator() ||
          _results.pop().asTerm(theIndex) != SortHelper::getIndexSort(arraySortIdx)) {
        complainAboutArgShortageOrWrongSorts(BUILT_IN_SYMBOL,exp);
      }

      auto indexSort = SortHelper::getIndexSort(arraySortIdx);
      auto innerSort = SortHelper::getInnerSort(arraySortIdx);

      TermList res(Term::create(env.signature->getInterpretingSymbol(Theory::ARRAY_SELECT),
        { indexSort, innerSort, theArray, theIndex }));
      _results.push(ParseResult(innerSort,res));

      return true;
    }
    case TS_STORE:
    {
      TermList theArray;
      if (_results.isEmpty() || _results.top().isSeparator()) {
        complainAboutArgShortageOrWrongSorts(BUILT_IN_SYMBOL,exp);
      }
      TermList arraySortIdx = _results.pop().asTerm(theArray);
      if (!arraySortIdx.isArraySort()) {
        complainAboutArgShortageOrWrongSorts(BUILT_IN_SYMBOL,exp);
      }

      TermList theIndex;
      if (_results.isEmpty() || _results.top().isSeparator() ||
          _results.pop().asTerm(theIndex) != SortHelper::getIndexSort(arraySortIdx)) {
        complainAboutArgShortageOrWrongSorts(BUILT_IN_SYMBOL,exp);
      }

      TermList theValue;
      if (_results.isEmpty() || _results.top().isSeparator() ||
          _results.pop().asTerm(theValue) != SortHelper::getInnerSort(arraySortIdx)) {
        complainAboutArgShortageOrWrongSorts(BUILT_IN_SYMBOL,exp);
      }

      unsigned fun = env.signature->getInterpretingSymbol(Theory::ARRAY_STORE);

      auto indexSort = SortHelper::getIndexSort(arraySortIdx);
      auto innerSort = SortHelper::getInnerSort(arraySortIdx);

      TermList res(Term::create(fun,
        { indexSort, innerSort, theArray, theIndex, theValue }));

      _results.push(ParseResult(arraySortIdx,res));

      return true;
    }
    case TS_ABS:
    {
      TermList theInt;
      if (_results.isEmpty() || _results.top().isSeparator() ||
          _results.pop().asTerm(theInt) != AtomicSort::intSort()) {
        complainAboutArgShortageOrWrongSorts(BUILT_IN_SYMBOL,exp);
      }

      unsigned fun = env.signature->getInterpretingSymbol(Theory::INT_ABS);
      TermList res = TermList(Term::create1(fun,theInt));

      _results.push(ParseResult(AtomicSort::intSort(),res));

      return true;
    }
    case TS_MOD:
    {
      TermList int1, int2;
      if (_results.isEmpty() || _results.top().isSeparator() || _results.pop().asTerm(int1) != AtomicSort::intSort() ||
          _results.isEmpty() || _results.top().isSeparator() || _results.pop().asTerm(int2) != AtomicSort::intSort()) {
        complainAboutArgShortageOrWrongSorts(BUILT_IN_SYMBOL,exp);
      }

      unsigned fun = env.signature->getInterpretingSymbol(Theory::INT_REMAINDER_E); // TS_MOD is the always positive remainder, therefore INT_REMAINDER_E
      TermList res = TermList(Term::create2(fun,int1,int2));

      _results.push(ParseResult(AtomicSort::intSort(),res));

      return true;
    }
    case TS_MULTIPLY:
    case TS_PLUS:
    case TS_MINUS:
    case TS_DIVIDE:
    case TS_DIV:
    {
      // read the first argument
      TermList first;
      if (_results.isEmpty() || _results.top().isSeparator()) {
        complainAboutArgShortageOrWrongSorts(BUILT_IN_SYMBOL,exp);
      }
      TermList sort = _results.pop().asTerm(first);

      if (_results.isEmpty() || _results.top().isSeparator()) {
        if (ts == TS_MINUS) { // unary minus
          Interpretation intp = getUnaryMinusInterpretation(sort);
          unsigned fun = env.signature->getInterpretingSymbol(intp);

          TermList res = TermList(Term::create1(fun,first));

          _results.push(ParseResult(sort,res));

          return true;
        } else {
          complainAboutArgShortageOrWrongSorts(BUILT_IN_SYMBOL,exp); // we need at least two arguments otherwise
        }
      }

      Interpretation intp = getTermSymbolInterpretation(ts,sort);
      unsigned fun = env.signature->getInterpretingSymbol(intp);

      TermList second;
      if (_results.pop().asTerm(second) != sort) {
        complainAboutArgShortageOrWrongSorts(BUILT_IN_SYMBOL,exp);
      }

      TermList res = TermList(Term::create2(fun,first,second));
      while (_results.isNonEmpty() && !_results.top().isSeparator()) {
        TermList another;
        if (_results.pop().asTerm(another) != sort) {
          complainAboutArgShortageOrWrongSorts(BUILT_IN_SYMBOL,exp);
        }

        res = TermList(Term::create2(fun,res,another));
      }
      _results.push(ParseResult(sort,res));

      return true;
    }
    default:
      ASS_EQ(ts,TS_USER_FUNCTION);
      break;
  }

  // try built-in type symbols
  TypeSymbol tts = getBuiltInTypeSymbol(id);
  switch(tts) {
    case TS_ARRAY:
    {
      TermList indexSort;
      if (_results.isEmpty() || _results.top().isSeparator()) {
        complainAboutArgShortageOrWrongSorts(BUILT_IN_SYMBOL,exp);
      }
      ALWAYS(_results.pop().asTerm(indexSort) == AtomicSort::superSort());
      TermList innerSort;
      if (_results.isEmpty() || _results.top().isSeparator()) {
        complainAboutArgShortageOrWrongSorts(BUILT_IN_SYMBOL,exp);
      }
      ALWAYS(_results.pop().asTerm(innerSort) == AtomicSort::superSort());
      _results.push(ParseResult(AtomicSort::superSort(),AtomicSort::arraySort(indexSort, innerSort)));
      return true;
    }
    case TS_BOOL:
    {
      _results.push(ParseResult(AtomicSort::superSort(),AtomicSort::boolSort()));
      return true;
    }
    case TS_INT:
    {
      _results.push(ParseResult(AtomicSort::superSort(),AtomicSort::intSort()));
      return true;
    }
    case TS_REAL:
    {
      _results.push(ParseResult(AtomicSort::superSort(),AtomicSort::realSort()));
      return true;
    }
    default:
      ASS_EQ(tts,TS_USER_TYPE);
      break;
  }

  return false;
}

void SMTLIB2::parseRankedFunctionApplication(LExpr* exp)
{
  auto lRdr = READER(exp);
  auto head = lRdr.readList();
  auto headRdr = READER(head);

  if (!headRdr.tryAcceptAtom(UNDERSCORE)) {
    USER_ERROR("Compound functor expected to be a rankend function (starting with '_'). Instead read: "+head->toString());
  }

  if(headRdr.tryAcceptAtom("divisible")){

    const std::string& numeral = headRdr.readAtom();

    if (!StringUtils::isPositiveInteger(numeral)) {
      USER_ERROR_EXPR("Expected numeral as an argument of a ranked function in "+head->toString());
    }

    unsigned divisorSymb = TPTP::addNumeralConstant<IntegerConstantType>(numeral);
    TermList divisorTerm = TermList(Term::createConstant(divisorSymb));

    TermList arg;
    if (_results.isEmpty() || _results.top().isSeparator() ||
        _results.pop().asTerm(arg) != AtomicSort::intSort()) {
      complainAboutArgShortageOrWrongSorts("ranked function symbol",exp);
    }

    unsigned pred = env.signature->getInterpretingSymbol(Theory::INT_DIVIDES);
    env.signature->recordDividesNvalue(divisorTerm);

    Formula* res = new AtomicFormula(Literal::create2(pred,true,divisorTerm,arg));

    _results.push(ParseResult(res));
  }
  else if(headRdr.tryAcceptAtom("is")){
    // discriminator predicate for term algebras
    const std::string& consName = headRdr.readAtom();

    if (_declaredSymbols.find(consName)) {
      DeclaredSymbol& s = _declaredSymbols.get(consName);
      if (!s.second) {
        TermAlgebraConstructor* c = env.signature->getTermAlgebraConstructor(s.first);
        if (c) /* else the symbol is not a TA constructor */ {
          TermList sort = c->rangeSort();
          TermList arg;
          if (_results.isEmpty() || _results.top().isSeparator()) {
            complainAboutArgShortageOrWrongSorts("ranked function symbol",exp);
          }
          TermList argSort = _results.pop().asTerm(arg);
          if (!TermList::sameTopFunctor(argSort, sort))
          {
            complainAboutArgShortageOrWrongSorts("ranked function symbol",exp);
          }
          TermStack args(c->numTypeArguments()+1);
          for (unsigned i = 0; i < argSort.term()->arity(); i++) {
            args.push(*argSort.term()->nthArgument(i));
          }
          args.push(arg);
          Formula* res = new AtomicFormula(Literal::create(c->discriminator(),args.size(),true,args.begin()));

          _results.push(ParseResult(res));
          return;
        }
      }
    }
    USER_ERROR_EXPR("'"+consName+"' is not a datatype constructor");
  }
  else{
    USER_ERROR_EXPR("Ranked function application "+headRdr.readAtom()+" not known");
  }
  
}

SMTLIB2::ParseResult SMTLIB2::parseTermOrFormula(LExpr* body, bool isSort)
{
  ASS(_todo.isEmpty());
  ASS(_results.isEmpty());

  _todo.push(make_pair(isSort?PO_PARSE_SORT:PO_PARSE,body));

  while (_todo.isNonEmpty()) {
    /*
    cout << "Results:" << endl;
    for (unsigned i = 0; i < results.size(); i++) {
      cout << results[i].toString() << endl;
    }
    cout << "---" << endl;
    */

    auto [op,exp] = _todo.pop();

    switch (op) {
      case PO_PARSE: {
        if (exp->isList()) {
          auto lRdr = READER(exp);

          // schedule arity check
          _results.push(ParseResult()); // separator into results
          _todo.push(make_pair(PO_CHECK_ARITY,exp)); // check as a todo (exp for error reporting)

          // special treatment of some tokens
          auto fst = lRdr.readExpr();
          if (fst->isAtom()) {
            std::string& id = fst->str;

            if (id == FORALL || id == EXISTS) {
              parseQuantBegin(exp);
              continue;
            }

            if (id == LET) {
              parseLetBegin(exp);
              continue;
            }

            if (id == MATCH) {
              parseMatchBegin(exp);
              continue;
            }

            if (id == EXCLAMATION) {
              parseAnnotatedTerm(exp);
              continue;
            }

            if (id == AS) {
              _todo.push({ PO_AS_END, exp });
              _todo.push({ PO_PARSE, lRdr.readExpr() });
              _todo.push({ PO_PARSE_SORT, lRdr.readExpr() });
              lRdr.acceptEOL();
              continue;
            }

            if (id == UNDERSCORE) {
              USER_ERROR_EXPR("Indexed identifiers in general term position are not supported: "+exp->toString());

              // we only support indexed identifiers as functors applied to something (see just below)
            }
          } else {
            // this has to be an UNDERSCORE, otherwise we error later when we PO_PARSE_APPLICATION
          }

          // this handles the general function-to-arguments application:

          _todo.push(make_pair(PO_PARSE_APPLICATION,exp));
          // and all the other arguments too
          while (lRdr.hasNext()) {
            _todo.push(make_pair(PO_PARSE,lRdr.readExpr()));
          }

          continue;
        }

        // INTENTIONAL FALL-THROUGH FOR ATOMS
      }
      case PO_PARSE_APPLICATION: { // the arguments have already been parsed
        std::string id;
        if (exp->isAtom()) { // the fall-through case
          id = exp->str;
        } else {
          ASS(exp->isList());
          auto lRdr = READER(exp);
          auto head = lRdr.readExpr();

          if (head->isList()) {
            parseRankedFunctionApplication(exp);
            continue;
          }
          ASS(head->isAtom());
          id = head->str;
        }

        if (parseAsScopeLookup(id)) {
          continue;
        }

        if (parseAsUserDefinedSymbol(id,exp,false/*isSort*/)) {
          continue;
        }

        if (parseAsSpecConstant(id)) {
          continue;
        }

        if (parseAsBuiltinFormulaSymbol(id,exp)) {
          continue;
        }

        if (parseAsBuiltinTermSymbol(id,exp)) {
          continue;
        }

        USER_ERROR_EXPR("Unrecognized term identifier '"+id+"'");
      }
      case PO_PARSE_SORT: {
        if (exp->isList()) {
          auto lRdr = READER(exp);
          lRdr.readExpr(); // the head

          // schedule arity check
          _results.push(ParseResult()); // separator into results
          _todo.push(make_pair(PO_CHECK_ARITY,exp)); // check as a todo (exp for error reporting)
          _todo.push(make_pair(PO_PARSE_SORT_APPLICATION,exp));
          while (lRdr.hasNext()) {
            _todo.push(make_pair(PO_PARSE_SORT,lRdr.readExpr()));
          }

          continue;
        }
      }
      case PO_PARSE_SORT_APPLICATION: { // the arguments have already been parsed
        std::string id;
        if (exp->isAtom()) { // the fall-through case
          id = exp->str;
        } else {
          auto lRdr = READER(exp);
          id = lRdr.readAtom();
        }

        if (parseAsScopeLookup(id)) {
          continue;
        }

        if (parseAsSortDefinition(id,exp)) {
          continue;
        }

        if (parseAsUserDefinedSymbol(id,exp,true/*isSort*/)) {
          continue;
        }

        if (parseAsBuiltinTermSymbol(id,exp)) {
          continue;
        }

        USER_ERROR_EXPR("Unrecognized term identifier '"+id+"'");
      }
      case PO_CHECK_ARITY: {
        LOG1("PO_CHECK_ARITY");

        ASS_GE(_results.size(),2);
        ParseResult true_result = _results.pop();
        ParseResult separator   = _results.pop();

        if (true_result.isSeparator() || !separator.isSeparator()) {
          USER_ERROR_EXPR("Too many arguments in '"+exp->toString()+"'");
        }
        _results.push(true_result);

        continue;
      }
      case PO_LABEL: {
        ASS_GE(_results.size(),1);
        ParseResult res =  _results.pop();
        std::string label = exp->toString();
        res.setLabel(label);
        _results.push(res);
        continue;
      }
      case PO_LET_PREPARE_LOOKUP:
        parseLetPrepareLookup(exp);
        continue;
      case PO_LET_END:
        parseLetEnd(exp);
        continue;
      case PO_MATCH_CASE: {
        parseMatchCase(exp);
        continue;
      }
      case PO_MATCH_END: {
        parseMatchEnd(exp);
        continue;
      }
      case PO_QUANT: {
        parseQuantEnd(exp);
        continue;
      }
      case PO_POP_LOOKUP: {
        _lookups.pop();
        continue;
      }
      default: {
        ASSERTION_VIOLATION;
      }
    }
  }

  if (_results.size() == 1) {
    return _results.pop();
  } else {
    USER_ERROR_EXPR("Malformed term expression "+body->toString());
  }
}

void SMTLIB2::readAssert(LExpr* body)
{
  ParseResult res = parseTermOrFormula(body,false/*isSort*/);

  Formula* fla;
  if (!res.asFormula(fla)) {
    USER_ERROR_EXPR("Asserted expression of non-boolean sort "+body->toString());
  }

  FormulaUnit* fu = new FormulaUnit(fla, FromInput(UnitInputType::ASSUMPTION));
  _formulas.pushBack(fu);
}

void SMTLIB2::readAssertClaim(LExpr* body)
{
  ParseResult res = parseTermOrFormula(body,false/*isSort*/);

  Formula* fla;
  if (!res.asFormula(fla)) {
    USER_ERROR_EXPR("Asserted expression of non-boolean sort "+body->toString());
  }

  static unsigned claim_id = 0;

  FormulaUnit* fu = new FormulaUnit(fla, FromInput(UnitInputType::ASSUMPTION));
  _formulas.pushBack(TPTP::processClaimFormula(fu,fla,"claim"+Int::toString(claim_id++)));
}

void SMTLIB2::readAssertNot(LExpr* body)
{
  ParseResult res = parseTermOrFormula(body,false/*isSort*/);

  Formula* fla;
  if (!res.asFormula(fla)) {
    USER_ERROR_EXPR("Asserted expression of non-boolean sort "+body->toString());
  }

  FormulaUnit* fu = new FormulaUnit(fla, FromInput(UnitInputType::CONJECTURE));
  fu = new FormulaUnit(new NegatedFormula(fla),
                       FormulaClauseTransformation(InferenceRule::NEGATED_CONJECTURE, fu));
  _formulas.pushBack(fu);
}

void SMTLIB2::readAssertSynth(LExpr* forall, LExpr* exist, LExpr* body)
{
  _lookups.emplace();

  if (env.options->questionAnswering() != Options::QuestionAnsweringMode::SYNTHESIS) {
    std::cout << "% WARNING: Found an assert-synth command but synthesis is not enabled. Consider running with '-qa synthesis'." << endl;
  }

  auto parseVarList = [this](LExpr* lexp) {
    auto vars = VList::empty();
    auto sorts = SList::empty();
    auto rdr = READER(lexp);
    while (rdr.hasNext()) {
      auto pRdr = READER(rdr.readList());
      auto name = pRdr.readAtom();
      auto var = TermList::var(_nextVar++);
      auto sort = parseSort(pRdr.readExpr());
      tryInsertIntoCurrentLookup(name, var, sort);
      VList::push(var.var(), vars);
      SList::push(sort, sorts);
    }
    return make_pair(vars, sorts);
  };

  auto [fvars, fsorts] = parseVarList(forall);
  auto [evars, esorts] = parseVarList(exist);
  ParseResult res = parseTermOrFormula(body,false/*isSort*/);

  Formula* fla;
  if (!res.asFormula(fla)) {
    USER_ERROR_EXPR("Asserted expression of non-boolean sort "+body->toString());
  }
  _lookups.pop();

  fla = new QuantifiedFormula(Connective::EXISTS, evars, esorts, fla);
  fla = new QuantifiedFormula(Connective::FORALL, fvars, fsorts, fla);
  FormulaUnit* fu = new FormulaUnit(fla, FromInput(UnitInputType::CONJECTURE));
  fu = new FormulaUnit(new NegatedFormula(fla),
                       FormulaClauseTransformation(InferenceRule::NEGATED_CONJECTURE, fu));
  _formulas.pushBack(fu);
}

Signature::Symbol* SMTLIB2::getSymbol(DeclaredSymbol& s) {
  return s.second
    ? env.signature->getPredicate(s.first)
    : env.signature->getFunction(s.first);
}

void SMTLIB2::colorSymbol(const std::string& name, Color color)
{
  if (!_declaredSymbols.find(name)) {
    USER_ERROR_EXPR("'"+name+"' is not a user symbol");
  }
  DeclaredSymbol& s = _declaredSymbols.get(name);

  env.colorUsed = true;

  Signature::Symbol* sym = getSymbol(s);
  sym->addColor(color);
}

void SMTLIB2::markSymbolUncomputable(const std::string& name)
{
  if (!_declaredSymbols.find(name)) {
    USER_ERROR("'"+name+"' is not a user symbol");
  }
  DeclaredSymbol& f = _declaredSymbols.get(name);
  if (env.options->questionAnswering() != Options::QuestionAnsweringMode::SYNTHESIS) {
    std::cout << "% WARNING: Found the :uncomputable option but synthesis is not enabled. Consider running with '-qa synthesis'." << endl;
  } else {
    static_cast<Shell::SynthesisALManager*>(Shell::SynthesisALManager::getInstance())->addDeclaredSymbolAnnotatedAsUncomputable(f);
  }
}

}<|MERGE_RESOLUTION|>--- conflicted
+++ resolved
@@ -1499,11 +1499,6 @@
     }
 
     auto varList = vars.list();
-<<<<<<< HEAD
-    auto args = TermStack::fromIterator(iterTraits(varList->iter()).map(unsignedToVarFn));
-    Term* lhs;
-    if (exprSort == AtomicSort::boolSort()) {
-=======
     TermStack args;
     if (varList) {
       args.loadFromIterator(iterTraits(varList->iter()).map(unsignedToVarFn));
@@ -1512,7 +1507,6 @@
     if (exprSort == AtomicSort::boolSort()) {
       // This solution is ugly, but either := has to be special or we have
       // to wrap this as a formula to preserve the term-formula boundary.
->>>>>>> 2cf06d22
       lhs = Term::createFormula(new AtomicFormula(Literal::create(exprT->functor(), args.size(), true, args.begin())));
     } else {
       lhs = Term::create(exprT->functor(), args);
