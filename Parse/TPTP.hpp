/*
 * This file is part of the source code of the software program
 * Vampire. It is protected by applicable
 * copyright laws.
 *
 * This source code is distributed under the licence found here
 * https://vprover.github.io/license.html
 * and in the source directory
 */
/**
 * @file Parse/TPTP.hpp
 * Defines class TPTP for parsing TPTP files
 *
 * @since 08/04/2011 Manchester
 */

#ifndef __Parser_TPTP__
#define __Parser_TPTP__

#include <filesystem>
#include <iostream>
#include <unordered_set>

#include "Forwards.hpp"
#include "Lib/Array.hpp"
#include "Lib/Stack.hpp"
#include "Lib/Exception.hpp"
#include "Lib/IntNameTable.hpp"

#include "Kernel/Formula.hpp"
#include "Kernel/Unit.hpp"
#include "Kernel/Theory.hpp"
#include "Kernel/Inference.hpp"
#include "Kernel/RobSubstitution.hpp"

//#define DEBUG_SHOW_STATE

namespace Kernel {
  class Clause;
};

namespace Parse {
  using namespace Kernel;

/**
 * Implements a TPTP parser
 * @since 08/04/2011 Manchester
 */
class TPTP
{
public:
  /** Token types */
  enum Tag {
    /** end of file */
    T_EOF,
    /** name, identifier beginning with a lower-case letter */
    T_NAME,
    /** variable name, identifier beginning with an upper-case letter */
    T_VAR,
    /** '(' */
    T_LPAR,
    /** ')' */
    T_RPAR,
    /** '[' */
    T_LBRA,
    /** ']' */
    T_RBRA,
    /** ',' */
    T_COMMA,
    /** ':' */
    T_COLON,
    /** '~' */
    T_NOT,
    /** '&' */
    T_AND,
    /** '=' */
    T_EQUAL,
    /** string */
    T_STRING,
    /** inequality */
    T_NEQ,
    /** universal quantifier */
    T_FORALL,
    /** existential quantifier */
    T_EXISTS,
    /** type universal quantifier */
    T_PI,
    /** type existential quantifier */
    T_SIGMA,
    /** implication */
    T_IMPLY,
    /** exclusive or */
    T_XOR,
    /** equivalence */
    T_IFF,
    /** reverse implication */
    T_REVERSE_IMP,
    /** dot */
    T_DOT,
    /** real number */
    T_REAL,
    /** rational number */
    T_RAT,
    /** integer */
    T_INT,
    /** connective or */
    T_OR,
    /** := */
    T_ASS,
    /** lambda operator */
    T_LAMBDA,
    /** (higher-order) application */
    T_APP,
    /** star (product type) */
    T_STAR,
    /** union type? */
    T_UNION,
    /** arrow type */
    T_ARROW,
    /** Subtype */
    T_SUBTYPE,
    /** Geoff's invention, one connective for the price of two */
    T_NOT_OR,
    /** Geoff's invention, one connective for the price of two */
    T_NOT_AND,
    /** sequent */
    T_SEQUENT,
    /** !> */
    T_TYPE_QUANT,
    /** ?* */
    T_THF_QUANT_SOME,
    /** @+  choice operator */
    T_CHOICE,
    /** @- definite description */
    T_DEF_DESC,
    /** @@+  choice operator */
    T_POLY_CHOICE,
    /** @@- definite description */
    T_POLY_DEF_DESC,
    /** $true */
    T_TRUE,
    /** $false */
    T_FALSE,
    /** $tType */
    T_TTYPE,
    /** $o */
    T_BOOL_TYPE,
    /** $i */
    T_DEFAULT_TYPE,
    /** $int */
    T_INTEGER_TYPE,
    /** $rat */
    T_RATIONAL_TYPE,
    /** $real */
    T_REAL_TYPE,
    /** $tuple type */
    T_TUPLE,
    /** theory functions */
    T_THEORY_FUNCTION,
    /** theory sorts */
    T_THEORY_SORT,
    /** $fot, probably useless */
    T_FOT,
    /** $fof, probably useless */
    T_FOF,
    /** $tff, probably useless */
    T_TFF,
    /** $thf, probably useless */
    T_THF,
    /** anything that begins with $$ */
    T_DOLLARS,
    /** $ite: FOOL level-polymorphic if-then-else */
    T_ITE,
    /** $let: FOOL level-polymorphic let-in */
    T_LET
  };

  /** parser state, numbers are just temporarily for debugging */
  enum State {
    /** list of units */
    UNIT_LIST,
    /** cnf() declaration */
    CNF,
    /** fof() declaration */
    FOF,
    /** vampire() declaration */
    VAMPIRE,
    /** read formula */
    FORMULA,
    /** process end of fof() declaration */
    END_FOF,
    /** read a simple formula */
    SIMPLE_FORMULA,
    /** build formula from a connective and one or more formulas */
    END_FORMULA,
    /** read a formula that whould be put inside a term */
    FORMULA_INSIDE_TERM,
    /** */
    TERM_INFIX,
    /** wrap built formula inside a term */
    END_FORMULA_INSIDE_TERM,
    /** make built boolean term a formula */
    END_TERM_AS_FORMULA,
    /** read a variable list (for a quantifier) */
    VAR_LIST,
    /** read a function application */
    FUN_APP,
    /** process application of = or != to an atom */
    FORMULA_INFIX,
    /** read arguments */
    ARGS,
    /** read term */
    TERM,
    /** read arguments after a term */
    END_TERM,
    /** read a single token and do nothing */
    TAG,
    /** include directive */
    INCLUDE,
    /** after the equality */
    END_EQ,
    /** Read a HOL formula */
    HOL_FORMULA,
    /** build a HOL formula from a connective and one or more formulas */
    END_HOL_FORMULA,
    /** Read a higher-order constant or variable */
    HOL_TERM,
    /** create an application term after reading an app */
    END_APP,
    /** tff declaration */
    TFF,
    /** THF declaration */
    THF,
    /** read type declaration */
    TYPE,
    /** after a top-level type declaration */
    END_TFF,
    /** after a type declaration */
    END_TYPE,
    /** simple type */
    SIMPLE_TYPE,
    /** unbinding previously quantified variables */
    UNBIND_VARIABLES,
    /** end of an if-then-else expression */
    END_ITE,
    /** read tuple */
    END_TUPLE,
    /** check the end of arguments */
    END_ARGS,
    /** middle of equality */
    MID_EQ,
    /** end of $let expression */
    END_LET,
    /** a type signature in a let expression */
    LET_TYPE,
    /** end of let type signature */
    END_LET_TYPES,
    /** start of a binding inside $let */
    DEFINITION,
    MID_DEFINITION,
    /** end of a definition inside $let */
    END_DEFINITION,
    /** start of a definition of a function or predicate symbol */
    SYMBOL_DEFINITION,
    /** start of tuple definition inside $let */
    TUPLE_DEFINITION,
    /** end of a theory function */
    END_THEORY_FUNCTION
  };

  enum LastPushed {
    /**last item pushed was a formula */
    FORM,
    /**last item pushed was a term */
    TM,
  };

  static const int HOL_CONSTANTS_LOWER_BOUND;
  /** operator lambda */
  static const int LAMBDA;
  /** application of any number of terms */
  static const int APP;
  /** Pi function for universal quantification */
  static const int PI;
  /** Sigma function for existential quantification */
  static const int SIGMA;

  /** token */
  struct Token {
    /** token type */
    Tag tag;
    /** content */
    std::string content;
    std::string toString() const;
  };

  /**
   * Implements lexer and parser exceptions.
   */
  class ParseErrorException
    : public ParsingRelatedException
  {
  public:
    ParseErrorException(std::string message, std::filesystem::path path, unsigned ln)
      : _message(message), _path(path), _ln(ln) {}
    ParseErrorException(std::string message, Token& tok, std::filesystem::path path, unsigned ln)
      : ParseErrorException(message + " (text: " + tok.toString() + ')', path, ln) {}
    void cry(std::ostream&) const;
    ~ParseErrorException() {}
  protected:
    std::string _message;
    std::filesystem::path _path;
    unsigned _ln = 0;
  }; // TPTP::ParseErrorException

#define PARSE_ERROR_TOK(msg,tok) \
  throw ParseErrorException(msg,tok,currentFile.path,currentFile.lineNumber)
#define PARSE_ERROR(msg) \
  throw ParseErrorException(msg,currentFile.path,currentFile.lineNumber)

  /**
   * @brief Construct a new TPTP parser.
   *
   * @param in is the stream with the raw input to read
   * @param unitBuffer is FIFO of units to which newly parsed Clauses/Formulas
   *   will be added (via pushBack);
   *
   *  if left unspeficied, and empty fifo is created and used instead.
   *  (use this default behaviour if you do not want to collect formulas
   *   from multiple parser calls)
   */
  TPTP(std::istream &in, UnitList::FIFO unitBuffer = UnitList::FIFO());
  ~TPTP();
  void parse();
  static UnitList* parse(std::istream& str);
  static Unit* parseFormulaFromString(const std::string& str);
  /** Return the list of parsed units */
  UnitList* units() const { return _units.list(); }
  /** Return the current unitBuffer (on top of units() you also get a pointer to the last added unit in constant time). */
  UnitList::FIFO unitBuffer() const { return _units; }
  /**
   * Return true if there was a conjecture formula among the parsed units
   *
   * The purpose of this information is that when we report success in the
   * SZS ontology, we decide whether to output "Theorem" or "Unsatisfiable"
   * based on this value.
   */
  bool containsConjecture() const { return _containsConjecture; }
  static bool findAxiomName(const Unit* unit, std::string& result);
  //this function is used also by the API
  static void assignAxiomName(const Unit* unit, std::string& name);
  unsigned lineNumber(){ return currentFile.lineNumber; }
  std::string currentPath(){ return currentFile.path; }

  static Map<int,std::string>* findQuestionVars(unsigned questionNumber) {
    auto res = _questionVariableNames.findPtr(questionNumber);
    return res ? *res : nullptr;
  }
<<<<<<< HEAD

  ESList* getExternals() { return _externals; }

=======
  static bool seenQuestions() {
    return !_questionVariableNames.isEmpty();
  }
>>>>>>> 781b1247
private:
  ESList* _externals = 0;

  void parseImpl(State initialState = State::UNIT_LIST);
  /** Return the input string of characters */
  const char* input() { return _chars.content(); }

  enum TypeTag {
    TT_ATOMIC,
    TT_PRODUCT,
    TT_ARROW,
    TT_QUANTIFIED
  };

  /**
   * Class of types. Should be removed when the Vampire type system is
   * improved.
   * @since 14/07/2011 Manchester
   */
  class Type {
  public:
    explicit Type(TypeTag tag) : _tag(tag) {}
    /** return the kind of this sort */
    TypeTag tag() const {return _tag;}
  protected:
    /** kind of this type */
    TypeTag _tag;
  };

  /** An atomic type is simply a sort */
  class AtomicType
    : public Type
  {
  public:
    explicit AtomicType(TermList sort)
      : Type(TT_ATOMIC), _sort(sort)
    {}
    /** return the sort number */
    TermList sort() const {return _sort;}
  private:
    /** the sort identified by its number in the signature */
    TermList _sort;
  }; // AtomicType

  /** Arrow type */
  class ArrowType
    : public Type
  {
  public:
    ArrowType(Type* lhs,Type* rhs)
      : Type(TT_ARROW), _lhs(lhs), _rhs(rhs)
    {}
    /** the argument type */
    Type* argumentType() const {return _lhs;}
    /** the return type */
    Type* returnType() const {return _rhs;}
  private:
    /** the argument type */
    Type* _lhs;
    /** the return type */
    Type* _rhs;
  }; // ArrowType

  /** Product type. It now only uses a product of two types, which might be
   * wrong for higher-order logic, yet appropriate for parsing first-order
   * types.
   */
  class ProductType
    : public Type
  {
  public:
    ProductType(Type* lhs,Type* rhs)
      : Type(TT_PRODUCT), _lhs(lhs), _rhs(rhs)
    {}
    /** the left hand side type */
    Type* lhs() const {return _lhs;}
    /** the right hand side type */
    Type* rhs() const {return _rhs;}
  private:
    /** the argument type */
    Type* _lhs;
    /** the return type */
    Type* _rhs;
  }; // ProductType

  /**
   */
  class QuantifiedType
    : public Type
  {
  public:
    QuantifiedType(Type* t, VList* vars)
      : Type(TT_QUANTIFIED), _type(t), _vars(vars)
    {}
    /** the bound type variables */
    VList* vars() const {return _vars;}
    /** the right hand side type */
    Type* qtype() const {return _type;}
  private:
    /** the quantified type */
    Type* _type;
    /** bound type variables */
     VList* _vars;
  }; // ProductType

  enum TheorySort {
    /** $array theoy */
    TS_ARRAY,
  };
  static bool findTheorySort(const std::string name, TheorySort &ts) {
    static const std::string theorySortNames[] = {
      "$array"
    };
    static const unsigned theorySorts = sizeof(theorySortNames)/sizeof(std::string);
    for (unsigned sort = 0; sort < theorySorts; sort++) {
      if (theorySortNames[sort] == name) {
        ts = static_cast<TheorySort>(sort);
        return true;
      }
    }
    return false;
  }
  static bool isTheorySort(const std::string name) {
    static TheorySort dummy;
    return findTheorySort(name, dummy);
  }
  static TheorySort getTheorySort(const Token tok) {
    ASS_REP(tok.tag == T_THEORY_SORT, tok.content);
    TheorySort ts;
    if (!findTheorySort(tok.content, ts)) {
      ASSERTION_VIOLATION_REP(tok.content);
    }
    return ts;
  }

  enum TheoryFunction {
    /** $array theory */
    TF_SELECT, TF_STORE
  };
  static bool findTheoryFunction(const std::string name, TheoryFunction &tf) {
    static const std::string theoryFunctionNames[] = {
      "$select", "$store"
    };
    static const unsigned theoryFunctions = sizeof(theoryFunctionNames)/sizeof(std::string);
    for (unsigned fun = 0; fun < theoryFunctions; fun++) {
      if (theoryFunctionNames[fun] == name) {
        tf = static_cast<TheoryFunction>(fun);
        return true;
      }
    }
    return false;
  }
  static bool isTheoryFunction(const std::string name) {
    static TheoryFunction dummy;
    return findTheoryFunction(name, dummy);
  }
  static TheoryFunction getTheoryFunction(const Token tok) {
    ASS_REP(tok.tag == T_THEORY_FUNCTION, tok.content);
    TheoryFunction tf;
    if (!findTheoryFunction(tok.content, tf)) {
      ASSERTION_VIOLATION_REP(tok.content);
    }
    return tf;
  }

  TermList* nLastTermLists(unsigned n)
  { return n == 0 ? nullptr : &_termLists[_termLists.size() - n]; }

  /** true if the input contains a conjecture */
  bool _containsConjecture;

  // all the state associated with parsing a single file
  struct FileState {
    // the input stream: raw pointer because UIHelper might own it
    // TODO fix ownership of streams
    std::istream *in = nullptr;
    // include() can optionally give a formula_selection list of names to import: the rest should be ignored
    std::unordered_set<std::string> allowedNames;

    // name of the file for error reporting
    std::filesystem::path path;
    // current line number for parse errors
    unsigned lineNumber;
  } currentFile;
  // stack of states to restore after finishing an include() directive
  std::vector<FileState> restoreFiles;

  /** input characters */
  Array<char> _chars;
  /** the position beyond the last read characters */
  int _cend;
  /** tokens currently at work */
  Array<Token> _tokens;
  /** the position beyond the last processed token */
  int _tend;
  /** The list of units read (with additions directed to the end) */
  UnitList::FIFO _units;
  /** stack of unprocessed states */
  Stack<State> _states;
  /** input type of the last read unit */ // it must be int since -1 can be used as a value
  UnitInputType _lastInputType;
  /** true if the last read unit is an external declaration */
  bool _isExternal;
  /** true if the last read unit is a question */
  bool _isQuestion;
  /** */
  bool _isThf;
  /** */
  bool _containsPolymorphism;
  /** various strings saved during parsing */
  Stack<std::string> _strings;
  /** various connectives saved during parsing */ // they must be int, since non-existing value -1 can be used
  Stack<int> _connectives;
  /** various boolean values saved during parsing */
  Stack<bool> _bools;
  /** various integer values saved during parsing */
  Stack<int> _ints;
  /** variable lists for building formulas */
  Stack<VList*> _varLists;
  /** sort lists for building formulas */
  Stack<SList*> _sortLists;
  /** variable lists for binding variables */
  Stack<VList*> _bindLists;
  /** various tokens to consume */
  Stack<Tag> _tags;
  /** various formulas */
  Stack<Formula*> _formulas;
  /** various literals */
  Stack<Literal*> _literals;
  /** term lists */
  Stack<TermList> _termLists;
  /** name table for variable names */
  IntNameTable _vars;
  /** When parsing a question, make note of the inverse mapping to _vars, i.e. from the ints back to the vstrings, for better user reporting */
  Map<int,std::string> _curQuestionVarNames;
  /** parsed types */
  Stack<Type*> _types;
  /** various type tags saved during parsing */
  Stack<TypeTag> _typeTags;
  /**  */
  Stack<TheoryFunction> _theoryFunctions;
  /** bindings of variables to sorts */
  Map<unsigned,SList*> _variableSorts;
  /** current color, if the input contains colors */
  Color _currentColor;
  /** a robsubstitution object to be used temporarily that is kept around to safe memory allocation time  */
  RobSubstitution _substScratchpad;

  /** a function name and arity */
  typedef std::pair<std::string, unsigned> LetSymbolName;

  /** a symbol number with a predicate/function flag */
  typedef std::pair<unsigned, bool> LetSymbolReference;
  #define SYMBOL(ref) (ref.first)
  #define IS_PREDICATE(ref) (ref.second)

  /** a definition of a function symbol, defined in $let */
  typedef std::pair<LetSymbolName, LetSymbolReference> LetSymbol;

  /** a scope of function definitions */
  typedef Stack<LetSymbol> LetSymbols;

  /** a stack of scopes */
  Stack<LetSymbols> _letSymbols;
  Stack<LetSymbols> _letTypedSymbols;

  /** Record wheter a formula or term has been pushed more recently */
  LastPushed _lastPushed;

  /** finds if the symbol has been defined in an enclosing $let */
  bool findLetSymbol(LetSymbolName symbolName, LetSymbolReference& symbolReference);
  bool findLetSymbol(LetSymbolName symbolName, LetSymbols scope, LetSymbolReference& symbolReference);

  typedef Stack<LetSymbolReference> LetDefinitions;
  Stack<LetDefinitions> _letDefinitions;

  /** model definition formula */
  bool _modelDefinition;

  // A hack to hard-code the precedence of = and != higher than connectives
  // This is needed for implementation of FOOL
  unsigned _insideEqualityArgument;

  /**
   * Get the next characters at the position pos.
   */
  inline char getChar(int pos)
  {
    while (_cend <= pos) {
      int c = currentFile.in->get();
      //      if (c == -1) { std::cout << "<EOF>"; } else {std::cout << char(c);}
      _chars[_cend++] = c == -1 ? 0 : c;
    }
    return _chars[pos];
  } // getChar

  /**
   * Shift characters in the buffer by n positions left.
   */
  inline void shiftChars(int n)
  {
    ASS(n > 0);
    ASS(n <= _cend);

    for (int i = 0;i < _cend-n;i++) {
      _chars[i] = _chars[n+i];
    }
    _cend -= n;
  } // shiftChars

  /**
   * Reset the character buffer.
   * @since 10/04/2011 Manchester
   */
  inline void resetChars()
  {
    _cend = 0;
  } // resetChars

  /**
   * Get the token at the position pos.
   */
  inline Token& getTok(int pos)
  {
    while (_tend <= pos) {
      Token& tok = _tokens[_tend++];
      readToken(tok);
    }
    return _tokens[pos];
  } // getTok

  /**
   * Shift tokens in the buffer by n positions left.
   */
  inline void shiftToks(int n)
  {
    ASS(n > 0);
    ASS(n <= _tend);

    for (int i = 0;i < _tend-n;i++) {
      _tokens[i] = _tokens[n+i];
    }
    _tend -= n;
  } // shiftToks

  /**
   * Reset the character buffer.
   * @since 10/04/2011 Manchester
   */
  inline void resetToks()
  {
    _tend = 0;
  } // resetToks

  // lexer functions
  bool readToken(Token& t);
  void skipWhiteSpacesAndComments();
  void readName(Token&);
  void readReserved(Token&);
  void readString(Token&);
  void readAtom(Token&);
  Tag readNumber(Token&);
  int decimal(int pos);
  int positiveDecimal(int pos);
  static std::string toString(Tag);

  // parser functions
  static Formula* makeJunction(Connective c,Formula* lhs,Formula* rhs);
  void unitList();
  void fof(bool fo);
  void tff();
  void vampire();
  void consumeToken(Tag);
  std::string name();
  void formula();
  void funApp();
  void simpleFormula();
  void simpleType();
  void args();
  void varList();
  void symbolDefinition();
  void tupleDefinition();
  void term();
  void termInfix();
  void endTerm();
  void endArgs();
  Literal* createEquality(bool polarity,TermList& lhs,TermList& rhs);
  Formula* createPredicateApplication(std::string name,unsigned arity);
  TermList createFunctionApplication(std::string name,unsigned arity);
  TermList createTypeConApplication(std::string name,unsigned arity);
  void endEquality();
  void midEquality();
  void formulaInfix();
  void endFormula();
  void formulaInsideTerm();
  void endFormulaInsideTerm();
  void endTermAsFormula();
  void endType();
  void tag();
  void endFof();
  void endTff();
  std::filesystem::path resolveInclude(const std::filesystem::path included);
  void include();
  void type();
  void endIte();
  void letType();
  void endLetTypes();
  void definition();
  void midDefinition();
  void endDefinition();
  void endLet();
  void endTheoryFunction();
  void endTuple();
  void addTagState(Tag);
  TermList readSort();
  unsigned getConstructorArity();

  //Higher-order parsing
  //these functions were all written in early 2017 (start of PhD) and are consequently
  //pretty nasty and don't follow the philosophy of the parser. However, they should
  //not impact standard parsing functions in any way.
  void endApp();
  void holFormula();
  void endHolFormula();
  void holTerm();
  void foldl(TermStack*);
  TermList readArrowSort();
  void readTypeArgs(unsigned arity);
  //End of higher-order specific functions

  void bindVariable(unsigned var,TermList sort);
  void unbindVariables();
  void skipToRPAR();
  void skipToRBRA();
  unsigned addFunction(std::string name,int arity,bool& added,TermList& someArgument);
  int addPredicate(std::string name,int arity,bool& added,TermList& someArgument);
  unsigned addOverloadedFunction(std::string name,int arity,int symbolArity,bool& added,TermList& arg,
				 Theory::Interpretation integer,Theory::Interpretation rational,
				 Theory::Interpretation real);
  unsigned addOverloadedPredicate(std::string name,int arity,int symbolArity,bool& added,TermList& arg,
				  Theory::Interpretation integer,Theory::Interpretation rational,
				  Theory::Interpretation real);
  TermList sortOf(TermList term);
  static bool higherPrecedence(int c1,int c2);
  std::string convert(Tag t);

  bool findInterpretedPredicate(std::string name, unsigned arity);

  OperatorType* constructOperatorType(Type* t, VList* vars = 0);

public:

  /**
   * Add a numeral constant by reading it from the std::string name.
   */
  template<class Numeral>
  static unsigned addNumeralConstant(const std::string& name)
  {
    if (auto n = Numeral::parse(name)) {
      return env.signature->addNumeralConstant(*n);
    } else {
      throw UserErrorException("not a valid ", Numeral::getSort(), " literal: ", name);
    }
  } 


  static unsigned addUninterpretedConstant(const std::string& name, bool& added);

  // also here, simply made public static to share the code with another use site
  static Unit* processClaimFormula(Unit* unit, Formula* f, const std::string& nm);

  /**
   * Used to store the contents of the 'source' of an input formula
   * This is based on the 'file' and 'inference' record description in
   * http://pages.cs.miami.edu/~tptp/TPTP/QuickGuide/Derivations.html
   */
  struct SourceRecord{
    virtual bool isFile() = 0;
  };
  struct FileSourceRecord : SourceRecord {
    const std::string fileName;
    const std::string nameInFile;
    bool isFile(){ return true; }
    FileSourceRecord(std::string fN, std::string nF) : fileName(fN), nameInFile(nF) {}
  };
  struct InferenceSourceRecord : SourceRecord{
    const std::string name;
    Stack<std::string> premises;
    bool isFile(){ return false; }
    InferenceSourceRecord(std::string n) : name(n) {}
  };

  void setUnitSourceMap(DHMap<Unit*,SourceRecord*>* m){
    _unitSources = m;
  }
  SourceRecord* getSource();

  void setFilterReserved(){ _filterReserved=true; }

private:
  DHMap<Unit*,SourceRecord*>* _unitSources;

  /** This field stores names of input units if the
   * output_axiom_names option is enabled */
  static DHMap<unsigned, std::string> _axiomNames;

  /**
   * During question parsing, we store the mapping from int variables
   * back to their original (v)string names, for nicer user reporting.
   *
   * This map stores, for each question (by unit number)
   * a map of such parsed variable name bingings.
   *
   * (Can there be more than one question? Yes, e.g., in the interactive mode.)
   */
  static DHMap<unsigned, Map<int,std::string>*> _questionVariableNames;

  /** Stores the type arities of function symbols */
  DHMap<std::string, unsigned> _typeArities;
  DHMap<std::string, unsigned> _typeConstructorArities;

  bool _filterReserved;
  bool _seenConjecture;


#if VDEBUG
  void printStates(std::string extra);
  void printInts(std::string extra);
  const char* toString(State s);
#endif
#ifdef DEBUG_SHOW_STATE
  void printStacks();
#endif
}; // class TPTP

}

#endif
<|MERGE_RESOLUTION|>--- conflicted
+++ resolved
@@ -334,6 +334,7 @@
   void parse();
   static UnitList* parse(std::istream& str);
   static Unit* parseFormulaFromString(const std::string& str);
+  static Clause* parseClauseFromString(const std::string& str);
   /** Return the list of parsed units */
   UnitList* units() const { return _units.list(); }
   /** Return the current unitBuffer (on top of units() you also get a pointer to the last added unit in constant time). */
@@ -356,15 +357,13 @@
     auto res = _questionVariableNames.findPtr(questionNumber);
     return res ? *res : nullptr;
   }
-<<<<<<< HEAD
 
   ESList* getExternals() { return _externals; }
 
-=======
   static bool seenQuestions() {
     return !_questionVariableNames.isEmpty();
   }
->>>>>>> 781b1247
+
 private:
   ESList* _externals = 0;
 
