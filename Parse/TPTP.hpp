/*
 * This file is part of the source code of the software program
 * Vampire. It is protected by applicable
 * copyright laws.
 *
 * This source code is distributed under the licence found here
 * https://vprover.github.io/license.html
 * and in the source directory
 */
/**
 * @file Parse/TPTP.hpp
 * Defines class TPTP for parsing TPTP files
 *
 * @since 08/04/2011 Manchester
 */

#ifndef __Parser_TPTP__
#define __Parser_TPTP__

#include <iostream>

#include "Kernel/RobSubstitution.hpp"
#include "Lib/Array.hpp"
#include "Lib/Set.hpp"
#include "Lib/Stack.hpp"
#include "Lib/Exception.hpp"
#include "Lib/IntNameTable.hpp"

#include "Kernel/Formula.hpp"
#include "Kernel/Unit.hpp"
#include "Kernel/Theory.hpp"
#include "Kernel/Inference.hpp"

//#define DEBUG_SHOW_STATE

using namespace Lib;
using namespace Kernel;

namespace Kernel {
  class Clause;
};

namespace Parse {

class TPTP;

/**
 * Implements a TPTP parser
 * @since 08/04/2011 Manchester
 */
class TPTP
{
public:
  /** Token types */
  enum Tag {
    /** end of file */
    T_EOF,
    /** name, identifier beginning with a lower-case letter */
    T_NAME,
    /** variable name, identifier beginning with an upper-case letter */
    T_VAR,
    /** '(' */
    T_LPAR,
    /** ')' */
    T_RPAR,
    /** '[' */
    T_LBRA,
    /** ']' */
    T_RBRA,
    /** ',' */
    T_COMMA,
    /** ':' */
    T_COLON,
    /** '~' */
    T_NOT,
    /** '&' */
    T_AND,
    /** '=' */
    T_EQUAL,
    /** string */
    T_STRING,
    /** inequality */
    T_NEQ,
    /** universal quantifier */
    T_FORALL,
    /** existential quantifier */
    T_EXISTS,
    /** type universal quantifier */
    T_PI,
    /** type existential quantifier */
    T_SIGMA,
    /** implication */
    T_IMPLY,
    /** exclusive or */
    T_XOR,
    /** equivalence */
    T_IFF,
    /** reverse implication */
    T_REVERSE_IMP,
    /** dot */
    T_DOT,
    /** real number */
    T_REAL,
    /** rational number */
    T_RAT,
    /** integer */
    T_INT,
    /** connective or */
    T_OR,
    /** := */
    T_ASS,
    /** lambda operator */
    T_LAMBDA,
    /** (higher-order) application */
    T_APP,
    /** star (product type) */
    T_STAR,
    /** union type? */
    T_UNION,
    /** arrow type */
    T_ARROW,
    /** Subtype */
    T_SUBTYPE,
    /** Geoff's invention, one connective for the price of two */
    T_NOT_OR,
    /** Geoff's invention, one connective for the price of two */
    T_NOT_AND,
    /** sequent */
    T_SEQUENT,
    /** !> */
    T_TYPE_QUANT,
    /** ?* */
    T_THF_QUANT_SOME,
    /** @+  choice operator */
    T_CHOICE,
    /** @- definite description */
    T_DEF_DESC,
    /** @@+  choice operator */
    T_POLY_CHOICE,
    /** @@- definite description */
    T_POLY_DEF_DESC,
    /** $true */
    T_TRUE,
    /** $false */
    T_FALSE,
    /** $tType */
    T_TTYPE,
    /** $o */
    T_BOOL_TYPE,
    /** $i */
    T_DEFAULT_TYPE,
    /** $int */
    T_INTEGER_TYPE,
    /** $rat */
    T_RATIONAL_TYPE,
    /** $real */
    T_REAL_TYPE,
    /** $tuple type */
    T_TUPLE,
    /** theory functions */
    T_THEORY_FUNCTION,
    /** theory sorts */
    T_THEORY_SORT,
    /** $fot, probably useless */
    T_FOT,
    /** $fof, probably useless */
    T_FOF,
    /** $tff, probably useless */
    T_TFF,
    /** $thf, probably useless */
    T_THF,
    /** anything that begins with $$ */
    T_DOLLARS,
    /** $ite: FOOL level-polymorphic if-then-else */
    T_ITE,
    /** $let: FOOL level-polymorphic let-in */
    T_LET
  };

  /** parser state, numbers are just temporarily for debugging */
  enum State {
    /** list of units */
    UNIT_LIST,
    /** cnf() declaration */
    CNF,
    /** fof() declaration */
    FOF,
    /** vampire() declaration */
    VAMPIRE,
    /** read formula */
    FORMULA,
    /** process end of fof() declaration */
    END_FOF,
    /** read a simple formula */
    SIMPLE_FORMULA,
    /** build formula from a connective and one or more formulas */
    END_FORMULA,
    /** read a formula that whould be put inside a term */
    FORMULA_INSIDE_TERM,
    /** */
    TERM_INFIX,
    /** wrap built formula inside a term */
    END_FORMULA_INSIDE_TERM,
    /** make built boolean term a formula */
    END_TERM_AS_FORMULA,
    /** read a variable list (for a quantifier) */
    VAR_LIST,
    /** read a function application */
    FUN_APP,
    /** process application of = or != to an atom */
    FORMULA_INFIX,
    /** read arguments */
    ARGS,
    /** read term */
    TERM,
    /** read arguments after a term */
    END_TERM,
    /** read a single token and do nothing */
    TAG,
    /** include directive */
    INCLUDE,
    /** after the equality */
    END_EQ,
    /** Read a HOL formula */
    HOL_FORMULA,
    /** build a HOL formula from a connective and one or more formulas */
    END_HOL_FORMULA,
    /** Read a higher-order constant or variable */
    HOL_TERM,
    /** create an application term after reading an app */
    END_APP,
    /** tff declaration */
    TFF,
    /** THF declaration */
    THF,
    /** read type declaration */
    TYPE,
    /** after a top-level type declaration */
    END_TFF,
    /** after a type declaration */
    END_TYPE,
    /** simple type */
    SIMPLE_TYPE,
    /** unbinding previously quantified variables */
    UNBIND_VARIABLES,
    /** end of an if-then-else expression */
    END_ITE,
    /** read tuple */
    END_TUPLE,
    /** check the end of arguments */
    END_ARGS,
    /** middle of equality */
    MID_EQ,
    /** end of $let expression */
    END_LET,
    /** a type signature in a let expression */
    LET_TYPE,
    /** end of let type signature */
    END_LET_TYPES,
    /** start of a binding inside $let */
    DEFINITION,
    MID_DEFINITION,
    /** end of a definition inside $let */
    END_DEFINITION,
    /** start of a definition of a function or predicate symbol */
    SYMBOL_DEFINITION,
    /** start of tuple definition inside $let */
    TUPLE_DEFINITION,
    /** end of a theory function */
    END_THEORY_FUNCTION
  };

  enum LastPushed {
    /**last item pushed was a formula */
    FORM,
    /**last item pushed was a term */
    TM,
  };

  static const int HOL_CONSTANTS_LOWER_BOUND;
  /** operator lambda */
  static const int LAMBDA;
  /** application of any number of terms */
  static const int APP;
  /** Pi function for universal quantification */
  static const int PI;
  /** Sigma function for existential quantification */
  static const int SIGMA;

  /** token */
  struct Token {
    /** token type */
    Tag tag;
    /** position of the beginning of this token */
    int start;
    /** content */
    std::string content;
    std::string toString() const;
  };

  /**
   * Implements lexer and parser exceptions.
   */
  class ParseErrorException
    : public ParsingRelatedException
  {
  public:
    ParseErrorException(std::string message,unsigned ln) : _message(message), _ln(ln) {}
    ParseErrorException(std::string message,Token& tok,unsigned ln);
    ParseErrorException(std::string message,int position,unsigned ln);
    void cry(std::ostream&) const;
    ~ParseErrorException() {}
  protected:
    std::string _message;
    unsigned _ln = 0;
  }; // TPTP::ParseErrorException

#define PARSE_ERROR(msg,tok) \
  throw ParseErrorException(msg,tok,_lineNumber)

  /**
   * @brief Construct a new TPTP parser.
   *
   * @param in is the stream with the raw input to read
   * @param unitBuffer is FIFO of units to which newly parsed Clauses/Formulas
   *   will be added (via pushBack);
   *
   *  if left unspeficied, and empty fifo is created and used instead.
   *  (use this default behaviour if you do not want to collect formulas
   *   from multiple parser calls)
   */
  TPTP(std::istream& in, UnitList::FIFO unitBuffer = UnitList::FIFO());
  ~TPTP();
  void parse();
  static UnitList* parse(std::istream& str);
  static Clause* parseClauseFromString(const vstring& str);
  /** Return the list of parsed units */
  UnitList* units() const { return _units.list(); }
  /** Return the current unitBuffer (on top of units() you also get a pointer to the last added unit in constant time). */
  UnitList::FIFO unitBuffer() const { return _units; }
  /**
   * Return true if there was a conjecture formula among the parsed units
   *
   * The purpose of this information is that when we report success in the
   * SZS ontology, we decide whether to output "Theorem" or "Unsatisfiable"
   * based on this value.
   */
  bool containsConjecture() const { return _containsConjecture; }
  void addForbiddenInclude(std::string file);
  static bool findAxiomName(const Unit* unit, std::string& result);
  //this function is used also by the API
  static void assignAxiomName(const Unit* unit, std::string& name);
  unsigned lineNumber(){ return _lineNumber; }

  static Map<int,vstring>* findQuestionVars(unsigned questionNumber) {
    auto res = _questionVariableNames.findPtr(questionNumber);
    return res ? *res : nullptr;
  }
private:
  void parseImpl(State initialState = State::UNIT_LIST);
  /** Return the input string of characters */
  const char* input() { return _chars.content(); }

  enum TypeTag {
    TT_ATOMIC,
    TT_PRODUCT,
    TT_ARROW,
    TT_QUANTIFIED
  };

  /**
   * Class of types. Should be removed when the Vampire type system is
   * improved.
   * @since 14/07/2011 Manchester
   */
  class Type {
  public:
    explicit Type(TypeTag tag) : _tag(tag) {}
    /** return the kind of this sort */
    TypeTag tag() const {return _tag;}
  protected:
    /** kind of this type */
    TypeTag _tag;
  };

  /** An atomic type is simply a sort */
  class AtomicType
    : public Type
  {
  public:
    explicit AtomicType(TermList sort)
      : Type(TT_ATOMIC), _sort(sort)
    {}
    /** return the sort number */
    TermList sort() const {return _sort;}
  private:
    /** the sort identified by its number in the signature */
    TermList _sort;
  }; // AtomicType

  /** Arrow type */
  class ArrowType
    : public Type
  {
  public:
    ArrowType(Type* lhs,Type* rhs)
      : Type(TT_ARROW), _lhs(lhs), _rhs(rhs)
    {}
    /** the argument type */
    Type* argumentType() const {return _lhs;}
    /** the return type */
    Type* returnType() const {return _rhs;}
  private:
    /** the argument type */
    Type* _lhs;
    /** the return type */
    Type* _rhs;
  }; // ArrowType

  /** Product type. It now only uses a product of two types, which might be
   * wrong for higher-order logic, yet appropriate for parsing first-order
   * types.
   */
  class ProductType
    : public Type
  {
  public:
    ProductType(Type* lhs,Type* rhs)
      : Type(TT_PRODUCT), _lhs(lhs), _rhs(rhs)
    {}
    /** the left hand side type */
    Type* lhs() const {return _lhs;}
    /** the right hand side type */
    Type* rhs() const {return _rhs;}
  private:
    /** the argument type */
    Type* _lhs;
    /** the return type */
    Type* _rhs;
  }; // ProductType

  /**
   */
  class QuantifiedType
    : public Type
  {
  public:
    QuantifiedType(Type* t, VList* vars)
      : Type(TT_QUANTIFIED), _type(t), _vars(vars)
    {}
    /** the bound type variables */
    VList* vars() const {return _vars;}
    /** the right hand side type */
    Type* qtype() const {return _type;}
  private:
    /** the quantified type */
    Type* _type;
    /** bound type variables */
     VList* _vars;
  }; // ProductType

  enum TheorySort {
    /** $array theoy */
    TS_ARRAY,
  };
  static bool findTheorySort(const std::string name, TheorySort &ts) {
    static const std::string theorySortNames[] = {
      "$array"
    };
    static const unsigned theorySorts = sizeof(theorySortNames)/sizeof(std::string);
    for (unsigned sort = 0; sort < theorySorts; sort++) {
      if (theorySortNames[sort] == name) {
        ts = static_cast<TheorySort>(sort);
        return true;
      }
    }
    return false;
  }
  static bool isTheorySort(const std::string name) {
    static TheorySort dummy;
    return findTheorySort(name, dummy);
  }
  static TheorySort getTheorySort(const Token tok) {
    ASS_REP(tok.tag == T_THEORY_SORT, tok.content);
    TheorySort ts;
    if (!findTheorySort(tok.content, ts)) {
      ASSERTION_VIOLATION_REP(tok.content);
    }
    return ts;
  }

  enum TheoryFunction {
    /** $array theory */
    TF_SELECT, TF_STORE
  };
  static bool findTheoryFunction(const std::string name, TheoryFunction &tf) {
    static const std::string theoryFunctionNames[] = {
      "$select", "$store"
    };
    static const unsigned theoryFunctions = sizeof(theoryFunctionNames)/sizeof(std::string);
    for (unsigned fun = 0; fun < theoryFunctions; fun++) {
      if (theoryFunctionNames[fun] == name) {
        tf = static_cast<TheoryFunction>(fun);
        return true;
      }
    }
    return false;
  }
  static bool isTheoryFunction(const std::string name) {
    static TheoryFunction dummy;
    return findTheoryFunction(name, dummy);
  }
  static TheoryFunction getTheoryFunction(const Token tok) {
    ASS_REP(tok.tag == T_THEORY_FUNCTION, tok.content);
    TheoryFunction tf;
    if (!findTheoryFunction(tok.content, tf)) {
      ASSERTION_VIOLATION_REP(tok.content);
    }
    return tf;
  }

  TermList* nLastTermLists(unsigned n)
  { return n == 0 ? nullptr : &_termLists[_termLists.size() - n]; }

  /** true if the input contains a conjecture */
  bool _containsConjecture;
  /** Allowed names of formulas.
   * If non-null, ignore formulas not included in _allowedNames.
   * This is to support the feature formula_selection of the include
   * directive of the TPTP format.
 */
  Set<std::string>* _allowedNames;
  /** stacks of allowed names when include is used */
  Stack<Set<std::string>*> _allowedNamesStack;
  /** set of files whose inclusion should be ignored */
  Set<std::string> _forbiddenIncludes;
  /** the input stream */
  std::istream* _in;
  /** in the case include() is used, previous streams will be saved here */
  Stack<std::istream*> _inputs;
  /** the current include directory */
  std::string _includeDirectory;
  /** in the case include() is used, previous sequence of directories will be
   * saved here, this is required since TPTP requires the directory to be
   * relative to the "current directory, that is, the directory used by the last include()
   */
  Stack<std::string> _includeDirectories;
  /** input characters */
  Array<char> _chars;
  /** position in the input stream of the 0th character in _chars[] */
  int _gpos;
  /** the position beyond the last read characters */
  int _cend;
  /** tokens currently at work */
  Array<Token> _tokens;
  /** the position beyond the last processed token */
  int _tend;
  /** line number */
  unsigned _lineNumber;
  /** The list of units read (with additions directed to the end) */
  UnitList::FIFO _units;
  /** stack of unprocessed states */
  Stack<State> _states;
  /** input type of the last read unit */ // it must be int since -1 can be used as a value
  UnitInputType _lastInputType;
  /** true if the last read unit is a question */
  bool _isQuestion;
  /** true if the last read unit is fof() or cnf() due to a subtle difference
   * between fof() and tff() in treating numeric constants */
  bool _isFof;
  /** */
  bool _isThf;
  /** */
  bool _containsPolymorphism;
  /** various strings saved during parsing */
  Stack<std::string> _strings;
  /** various connectives saved during parsing */ // they must be int, since non-existing value -1 can be used
  Stack<int> _connectives;
  /** various boolean values saved during parsing */
  Stack<bool> _bools;
  /** various integer values saved during parsing */
  Stack<int> _ints;
  /** variable lists for building formulas */
  Stack<VList*> _varLists;
  /** sort lists for building formulas */
  Stack<SList*> _sortLists;
  /** variable lists for binding variables */
  Stack<VList*> _bindLists;
  /** various tokens to consume */
  Stack<Tag> _tags;
  /** various formulas */
  Stack<Formula*> _formulas;
  /** various literals */
  Stack<Literal*> _literals;
  /** term lists */
  Stack<TermList> _termLists;
  /** name table for variable names */
  IntNameTable _vars;
  /** When parsing a question, make note of the inverse mapping to _vars, i.e. from the ints back to the vstrings, for better user reporting */
  Map<int,vstring> _curQuestionVarNames;
  /** parsed types */
  Stack<Type*> _types;
  /** various type tags saved during parsing */
  Stack<TypeTag> _typeTags;
  /**  */
  Stack<TheoryFunction> _theoryFunctions;
  /** bindings of variables to sorts */
  Map<unsigned,SList*> _variableSorts;
  /** overflown arithmetical constants for which uninterpreted constants are introduced */
  Set<std::string> _overflow;
  /** current color, if the input contains colors */
  Color _currentColor;
  /** a robsubstitution object to be used temporarily that is kept around to safe memory allocation time  */
  RobSubstitution _substScratchpad;

  /** a function name and arity */
  typedef std::pair<std::string, unsigned> LetSymbolName;

  /** a symbol number with a predicate/function flag */
  typedef std::pair<unsigned, bool> LetSymbolReference;
  #define SYMBOL(ref) (ref.first)
  #define IS_PREDICATE(ref) (ref.second)

  /** a definition of a function symbol, defined in $let */
  typedef std::pair<LetSymbolName, LetSymbolReference> LetSymbol;

  /** a scope of function definitions */
  typedef Stack<LetSymbol> LetSymbols;

  /** a stack of scopes */
  Stack<LetSymbols> _letSymbols;
  Stack<LetSymbols> _letTypedSymbols;

  /** Record wheter a formula or term has been pushed more recently */
  LastPushed _lastPushed;

  /** finds if the symbol has been defined in an enclosing $let */
  bool findLetSymbol(LetSymbolName symbolName, LetSymbolReference& symbolReference);
  bool findLetSymbol(LetSymbolName symbolName, LetSymbols scope, LetSymbolReference& symbolReference);

  typedef Stack<LetSymbolReference> LetDefinitions;
  Stack<LetDefinitions> _letDefinitions;

  /** model definition formula */
  bool _modelDefinition;

  // A hack to hard-code the precedence of = and != higher than connectives
  // This is needed for implementation of FOOL
  unsigned _insideEqualityArgument;

  /**
   * Get the next characters at the position pos.
   */
  inline char getChar(int pos)
  {
    while (_cend <= pos) {
      int c = _in->get();
      //      if (c == -1) { std::cout << "<EOF>"; } else {std::cout << char(c);}
      _chars[_cend++] = c == -1 ? 0 : c;
    }
    return _chars[pos];
  } // getChar

  /**
   * Shift characters in the buffer by n positions left.
   */
  inline void shiftChars(int n)
  {
    ASS(n > 0);
    ASS(n <= _cend);

    for (int i = 0;i < _cend-n;i++) {
      _chars[i] = _chars[n+i];
    }
    _cend -= n;
    _gpos += n;
  } // shiftChars

  /**
   * Reset the character buffer.
   * @since 10/04/2011 Manchester
   */
  inline void resetChars()
  {
    _gpos += _cend;
    _cend = 0;
  } // resetChars

  /**
   * Get the token at the position pos.
   */
  inline Token& getTok(int pos)
  {
    while (_tend <= pos) {
      Token& tok = _tokens[_tend++];
      readToken(tok);
    }
    return _tokens[pos];
  } // getTok

  /**
   * Shift tokens in the buffer by n positions left.
   */
  inline void shiftToks(int n)
  {
    ASS(n > 0);
    ASS(n <= _tend);

    for (int i = 0;i < _tend-n;i++) {
      _tokens[i] = _tokens[n+i];
    }
    _tend -= n;
  } // shiftToks

  /**
   * Reset the character buffer.
   * @since 10/04/2011 Manchester
   */
  inline void resetToks()
  {
    _tend = 0;
  } // resetToks

  // lexer functions
  bool readToken(Token& t);
  void skipWhiteSpacesAndComments();
  void readName(Token&);
  void readReserved(Token&);
  void readString(Token&);
  void readAtom(Token&);
  Tag readNumber(Token&);
  int decimal(int pos);
  int positiveDecimal(int pos);
  static std::string toString(Tag);

  // parser functions
  static Formula* makeJunction(Connective c,Formula* lhs,Formula* rhs);
  void unitList();
  void fof(bool fo);
  void tff();
  void vampire();
  void consumeToken(Tag);
  std::string name();
  void formula();
  void funApp();
  void simpleFormula();
  void simpleType();
  void args();
  void varList();
  void symbolDefinition();
  void tupleDefinition();
  void term();
  void termInfix();
  void endTerm();
  void endArgs();
  Literal* createEquality(bool polarity,TermList& lhs,TermList& rhs);
  Formula* createPredicateApplication(std::string name,unsigned arity);
  TermList createFunctionApplication(std::string name,unsigned arity);
  TermList createTypeConApplication(std::string name,unsigned arity);
  void endEquality();
  void midEquality();
  void formulaInfix();
  void endFormula();
  void formulaInsideTerm();
  void endFormulaInsideTerm();
  void endTermAsFormula();
  void endType();
  void tag();
  void endFof();
  void endTff();
  void include();
  void type();
  void endIte();
  void letType();
  void endLetTypes();
  void definition();
  void midDefinition();
  void endDefinition();
  void endLet();
  void endTheoryFunction();
  void endTuple();
  void addTagState(Tag);
  TermList readSort();
  unsigned getConstructorArity();

  //Higher-order parsing
  //these functions were all written in early 2017 (start of PhD) and are consequently
  //pretty nasty and don't follow the philosophy of the parser. However, they should
  //not impact standard parsing functions in any way.
  void endApp();
  void holFormula();
  void endHolFormula();
  void holTerm();
  void foldl(TermStack*);
  TermList readArrowSort();
  void readTypeArgs(unsigned arity);
  //End of higher-order specific functions

  void bindVariable(unsigned var,TermList sort);
  void unbindVariables();
  void skipToRPAR();
  void skipToRBRA();
  unsigned addFunction(std::string name,int arity,bool& added,TermList& someArgument);
  int addPredicate(std::string name,int arity,bool& added,TermList& someArgument);
  unsigned addOverloadedFunction(std::string name,int arity,int symbolArity,bool& added,TermList& arg,
				 Theory::Interpretation integer,Theory::Interpretation rational,
				 Theory::Interpretation real);
  unsigned addOverloadedPredicate(std::string name,int arity,int symbolArity,bool& added,TermList& arg,
				  Theory::Interpretation integer,Theory::Interpretation rational,
				  Theory::Interpretation real);
  TermList sortOf(TermList term);
  static bool higherPrecedence(int c1,int c2);
  std::string convert(Tag t);

  bool findInterpretedPredicate(std::string name, unsigned arity);

  OperatorType* constructOperatorType(Type* t, VList* vars = 0);

public:
  // make the tptp routines for dealing with overflown constants available to other parsers
  static unsigned addIntegerConstant(const std::string&, Set<std::string>& overflow, bool defaultSort);
  static unsigned addRationalConstant(const std::string&, Set<std::string>& overflow, bool defaultSort);
  static unsigned addRealConstant(const std::string&, Set<std::string>& overflow, bool defaultSort);
  static unsigned addUninterpretedConstant(const std::string& name, Set<std::string>& overflow, bool& added);

  // also here, simply made public static to share the code with another use site
  static Unit* processClaimFormula(Unit* unit, Formula* f, const std::string& nm);

  /**
   * Used to store the contents of the 'source' of an input formula
   * This is based on the 'file' and 'inference' record description in
   * http://pages.cs.miami.edu/~tptp/TPTP/QuickGuide/Derivations.html
   */
  struct SourceRecord{
    virtual bool isFile() = 0;
  };
  struct FileSourceRecord : SourceRecord {
<<<<<<< HEAD
    const std::string fileName;
    const std::string nameInFile;
    bool isFile(){ return true; } 
    FileSourceRecord(std::string fN, std::string nF) : fileName(fN), nameInFile(nF) {}
  };
  struct InferenceSourceRecord : SourceRecord{
    const std::string name;
    Stack<std::string> premises; 
    bool isFile(){ return false; } 
    InferenceSourceRecord(std::string n) : name(n) {}
=======
    const vstring fileName;
    const vstring nameInFile;
    bool isFile(){ return true; }
    FileSourceRecord(vstring fN, vstring nF) : fileName(fN), nameInFile(nF) {}
  };
  struct InferenceSourceRecord : SourceRecord{
    const vstring name;
    Stack<vstring> premises;
    bool isFile(){ return false; }
    InferenceSourceRecord(vstring n) : name(n) {}
>>>>>>> f514ac06
  };

  void setUnitSourceMap(DHMap<Unit*,SourceRecord*>* m){
    _unitSources = m;
  }
  SourceRecord* getSource();

  void setFilterReserved(){ _filterReserved=true; }

private:
  DHMap<Unit*,SourceRecord*>* _unitSources;

  /** This field stores names of input units if the
   * output_axiom_names option is enabled */
<<<<<<< HEAD
  static DHMap<unsigned, std::string> _axiomNames;
=======
  static DHMap<unsigned, vstring> _axiomNames;

  /**
   * During question parsing, we store the mapping from int variables
   * back to their original (v)string names, for nicer user reporting.
   *
   * This map stores, for each question (by unit number)
   * a map of such parsed variable name bingings.
   *
   * (Can there be more than one question? Yes, e.g., in the interactive mode.)
   */
  static DHMap<unsigned, Map<int,vstring>*> _questionVariableNames;

>>>>>>> f514ac06
  /** Stores the type arities of function symbols */
  DHMap<std::string, unsigned> _typeArities;
  DHMap<std::string, unsigned> _typeConstructorArities;

  bool _filterReserved;
  bool _seenConjecture;


#if VDEBUG
  void printStates(std::string extra);
  void printInts(std::string extra);
  const char* toString(State s);
#endif
#ifdef DEBUG_SHOW_STATE
  void printStacks();
#endif
}; // class TPTP

}

#endif
<|MERGE_RESOLUTION|>--- conflicted
+++ resolved
@@ -333,7 +333,7 @@
   ~TPTP();
   void parse();
   static UnitList* parse(std::istream& str);
-  static Clause* parseClauseFromString(const vstring& str);
+  static Clause* parseClauseFromString(const std::string& str);
   /** Return the list of parsed units */
   UnitList* units() const { return _units.list(); }
   /** Return the current unitBuffer (on top of units() you also get a pointer to the last added unit in constant time). */
@@ -352,7 +352,7 @@
   static void assignAxiomName(const Unit* unit, std::string& name);
   unsigned lineNumber(){ return _lineNumber; }
 
-  static Map<int,vstring>* findQuestionVars(unsigned questionNumber) {
+  static Map<int,std::string>* findQuestionVars(unsigned questionNumber) {
     auto res = _questionVariableNames.findPtr(questionNumber);
     return res ? *res : nullptr;
   }
@@ -597,7 +597,7 @@
   /** name table for variable names */
   IntNameTable _vars;
   /** When parsing a question, make note of the inverse mapping to _vars, i.e. from the ints back to the vstrings, for better user reporting */
-  Map<int,vstring> _curQuestionVarNames;
+  Map<int,std::string> _curQuestionVarNames;
   /** parsed types */
   Stack<Type*> _types;
   /** various type tags saved during parsing */
@@ -835,29 +835,16 @@
     virtual bool isFile() = 0;
   };
   struct FileSourceRecord : SourceRecord {
-<<<<<<< HEAD
     const std::string fileName;
     const std::string nameInFile;
-    bool isFile(){ return true; } 
+    bool isFile(){ return true; }
     FileSourceRecord(std::string fN, std::string nF) : fileName(fN), nameInFile(nF) {}
   };
   struct InferenceSourceRecord : SourceRecord{
     const std::string name;
-    Stack<std::string> premises; 
-    bool isFile(){ return false; } 
+    Stack<std::string> premises;
+    bool isFile(){ return false; }
     InferenceSourceRecord(std::string n) : name(n) {}
-=======
-    const vstring fileName;
-    const vstring nameInFile;
-    bool isFile(){ return true; }
-    FileSourceRecord(vstring fN, vstring nF) : fileName(fN), nameInFile(nF) {}
-  };
-  struct InferenceSourceRecord : SourceRecord{
-    const vstring name;
-    Stack<vstring> premises;
-    bool isFile(){ return false; }
-    InferenceSourceRecord(vstring n) : name(n) {}
->>>>>>> f514ac06
   };
 
   void setUnitSourceMap(DHMap<Unit*,SourceRecord*>* m){
@@ -872,10 +859,7 @@
 
   /** This field stores names of input units if the
    * output_axiom_names option is enabled */
-<<<<<<< HEAD
   static DHMap<unsigned, std::string> _axiomNames;
-=======
-  static DHMap<unsigned, vstring> _axiomNames;
 
   /**
    * During question parsing, we store the mapping from int variables
@@ -886,9 +870,8 @@
    *
    * (Can there be more than one question? Yes, e.g., in the interactive mode.)
    */
-  static DHMap<unsigned, Map<int,vstring>*> _questionVariableNames;
-
->>>>>>> f514ac06
+  static DHMap<unsigned, Map<int,std::string>*> _questionVariableNames;
+
   /** Stores the type arities of function symbols */
   DHMap<std::string, unsigned> _typeArities;
   DHMap<std::string, unsigned> _typeConstructorArities;
