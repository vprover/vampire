/**
 * ProblemColoring.cpp
 */


#include "Debug/Tracer.hpp"

#include "Lib/BinaryHeap.hpp"
#include "Lib/DHMap.hpp"
#include "Lib/DHMultiset.hpp"
#include "Lib/Environment.hpp"
#include "Lib/IntUnionFind.hpp"
#include "Lib/Int.hpp"
#include "Lib/List.hpp"
#include "Lib/MapToLIFO.hpp"
#include "Lib/ScopedPtr.hpp"
#include "Lib/Stack.hpp"

#include "Kernel/Problem.hpp"
#include "Kernel/Signature.hpp"

#include "Shell/CommandLine.hpp"
#include "Shell/TPTPPrinter.hpp"
#include "Shell/UIHelper.hpp"


#include "ProblemColoring.hpp"

namespace VUtils
{

using namespace Lib;

using namespace Kernel;
using namespace Shell;

struct ProblemColoring::SymIdComparator
{
  //static variable is not a very nice way of doing this, but we just need to
  //quickly and simply fit into the BinaryHeap interface
  static DHMultiset<SymId>* gen;
  static Comparison compare(SymId s1, SymId s2)
  {
    CALL("ProblemColoring::SymIdComparator::compare");

    Comparison res=Int::compare(gen->multiplicity(s1), gen->multiplicity(s2));
    if(res==EQUAL) {
      res=Int::compare(s1,s2);
    }
    return res;
  }
};

DHMultiset<ProblemColoring::SymId>* ProblemColoring::SymIdComparator::gen;


/**
 * Try to assign different colors to symbols of a problem.
 * Return 0 if both left and right color could be assigned to
 * at least one symbol; otherwise return 1.
 */
int ProblemColoring::perform(int argc, char** argv)
{
  CALL("ProblemColoring::perform");

  //remove the first argument
  argc--; argv++;

  Shell::CommandLine cl(argc,argv);
  cl.interpret(*env -> options);

  ScopedPtr<Problem> prb(UIHelper::getInputProblem(*env -> options));

  DHMultiset<SymId> generality; //contains number of symbol occurences


  Stack<SymId> syms;
  UnitList::Iterator uit(prb->units());
  while(uit.hasNext()) {
    Unit* u=uit.next();
    syms.reset();
    syms.loadFromIterator(symEx.extractSymIds(u));

    Stack<SymId>::Iterator sit1(syms);
    while(sit1.hasNext()) {
      SymId s1=sit1.next();
      generality.insert(s1);

      Stack<SymId>::Iterator sit2(syms);
      while(sit2.hasNext()) {
        SymId s2=sit2.next();
        if(s1==s2) {
          continue;
        }
        neigh.pushToKey(s1, s2);
      }
    }
  }

  //make a heap that will first give symbols that occur the least
  SymIdComparator::gen=&generality;
  BinaryHeap<SymId, SymIdComparator> orderedSyms;

  SymId symIdBound=symEx.getSymIdBound();
  //we start from 1 as 0 is equality
  for(SymId i=1;i<symIdBound;i++) {
    if(!symEx.validSymId(i)) {
      continue;
    }
    orderedSyms.insert(i);
  }


  //First try assign left and right colors in a fair manner to the least occurring symbols.
  //This way we expect to assign the most diverse colors to the most symbols.
  bool lastLeft=false;
  while(!orderedSyms.isEmpty()) {
    SymId i=orderedSyms.pop();
    ASS(symEx.validSymId(i));

    if(lastLeft) {
      if(tryAssignColor(i, RIGHT)) {
	lastLeft=false;
      }
    }
    else {
      if(tryAssignColor(i, LEFT)) {
	lastLeft=true;
      }
    }
  }

  //now assign all that can be assigned
  for(SymId i=1;i<symIdBound;i++) {
    if(!symEx.validSymId(i)) {
      continue;
    }
    if(!tryAssignColor(i, RIGHT)) {
      tryAssignColor(i, LEFT);
    }
  }

  bool assignedToSome[2]={false, false};

  env -> beginOutput();
  for(int cIndex=0;cIndex<2;cIndex++) {
    const char* const cstr=(cIndex==0)?"left":"right";
    Color reqCol=(cIndex==0)?LEFT:RIGHT;
    for(SymId i=1;i<symIdBound;i++) {
      if(!symEx.validSymId(i)) {
	continue;
      }
      Color c=symCols.get(i);
      if(c!=reqCol) {
	continue;
      }
      assignedToSome[cIndex]=true; //set a flag that this color has been used
      bool pred;
      unsigned functor;
      symEx.decodeSymId(i, pred, functor);
      if(pred) {
	env -> out()<<"vampire(symbol,predicate,"
	    <<env -> signature->predicateName(functor)<<","
	    <<env -> signature->predicateArity(functor)<<","<<cstr<<")."<<endl;
      }
      else {
	env -> out()<<"vampire(symbol,function,"
	    <<env -> signature->functionName(functor)<<","
	    <<env -> signature->functionArity(functor)<<","<<cstr<<")."<<endl;
      }
    }
  }

  env -> out()<<endl;


  for(int cIndex=0;cIndex<3;cIndex++) {
    Color reqColor=(cIndex==0)?LEFT:(cIndex==1?RIGHT:TRANSPARENT);
    if(cIndex<2) {
<<<<<<< HEAD
      string cstr=(cIndex==0)?"left":"right";
      env -> out()<<"vampire("<<cstr<<"_formula)."<<endl;
=======
      const char* const cstr=(cIndex==0)?"left":"right";
      env.out()<<"vampire("<<cstr<<"_formula)."<<endl;
>>>>>>> eaef0d47
    }

    uit=UnitList::Iterator(prb->units());
    while(uit.hasNext()) {
      Unit* u=uit.next();
      if(getUnitColor(u)!=reqColor) {
	continue;
      }
      env -> out()<<TPTPPrinter::toString(u)<<endl;
    }
    if(cIndex<2) {
      env -> out()<<"vampire(end_formula)."<<endl<<endl<<endl;
    }
  }

  env -> endOutput();

  return (assignedToSome[0] && assignedToSome[1]) ? 0 : 1;
}

bool ProblemColoring::tryAssignColor(SymId sym, Color c)
{
  CALL("ProblemColoring::assignColor");

  ASS(c==LEFT || c==RIGHT);

  Color oldCol=symCols.get(sym, ANY);

  if( oldCol==TRANSPARENT ||
      (c==LEFT && (oldCol==RIGHT || oldCol==NOLEFT))  ||
      (c==RIGHT && (oldCol==LEFT || oldCol==NORIGHT)) ) {
    return false;
  }

  if(c==oldCol) {
    return true;
  }

  SymIdIterator nit=pvi( neigh.keyIterator(sym) );

  while(nit.hasNext()) {
    SymId n=nit.next();
    Color ncol=symCols.get(n, ANY);
    if( (c==LEFT && ncol==RIGHT) ||
	(c==RIGHT && ncol==LEFT)) {
      return false;
    }
  }

  symCols.set(sym, c);

  nit=pvi( neigh.keyIterator(sym) );

  while(nit.hasNext()) {
    SymId n=nit.next();
    Color ncol=symCols.get(n, ANY);
    if(c==LEFT) {
      if(ncol==ANY) {
	symCols.set(n, NORIGHT);
      }
      else if(ncol==NOLEFT) {
	symCols.set(n, TRANSPARENT);
      }
    }
    else {
      ASS_EQ(c, RIGHT);
      if(ncol==ANY) {
	symCols.set(n, NOLEFT);
      }
      else if(ncol==NORIGHT) {
	symCols.set(n, TRANSPARENT);
      }
    }
  }

  return true;
}

ProblemColoring::Color ProblemColoring::getUnitColor(Unit* u)
{
  CALL("ProblemColoring::getUnitColor");

  Color res=TRANSPARENT;
  SymIdIterator syms=symEx.extractSymIds(u);
  while(syms.hasNext()) {
    SymId s=syms.next();
    Color c=symCols.get(s);
    if(c==LEFT || c==RIGHT) {
      ASS(res==c || res==TRANSPARENT);
      res=c;
    }
  }
  return res;
}


}<|MERGE_RESOLUTION|>--- conflicted
+++ resolved
@@ -177,13 +177,8 @@
   for(int cIndex=0;cIndex<3;cIndex++) {
     Color reqColor=(cIndex==0)?LEFT:(cIndex==1?RIGHT:TRANSPARENT);
     if(cIndex<2) {
-<<<<<<< HEAD
-      string cstr=(cIndex==0)?"left":"right";
+      const char* const cstr=(cIndex==0)?"left":"right";
       env -> out()<<"vampire("<<cstr<<"_formula)."<<endl;
-=======
-      const char* const cstr=(cIndex==0)?"left":"right";
-      env.out()<<"vampire("<<cstr<<"_formula)."<<endl;
->>>>>>> eaef0d47
     }
 
     uit=UnitList::Iterator(prb->units());
