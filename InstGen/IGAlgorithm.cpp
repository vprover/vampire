/**
 * @file IGAlgorithm.cpp
 * Implements class IGAlgorithm.
 */

#include <cmath>
#include <sstream>

#include "Debug/RuntimeStatistics.hpp"

#include "Lib/Environment.hpp"
#include "Lib/Metaiterators.hpp"
#include "Lib/Random.hpp"
#include "Lib/ScopedLet.hpp"
#include "Lib/TimeCounter.hpp"

#include "Kernel/Clause.hpp"
#include "Kernel/Inference.hpp"
#include "Kernel/Problem.hpp"
#include "Kernel/RCClauseStack.hpp"
#include "Kernel/SortHelper.hpp"

#include "Indexing/LiteralSubstitutionTree.hpp"
#include "Indexing/LiteralIndex.hpp"

#include "SAT/Preprocess.hpp"
#include "SAT/SATClause.hpp"
#include "SAT/TWLSolver.hpp"
#include "SAT/LingelingInterfacing.hpp"
#include "SAT/MinisatInterfacing.hpp"
#include "SAT/BufferedSolver.hpp"

#include "Saturation/SaturationAlgorithm.hpp"

#include "Shell/EquivalenceDiscoverer.hpp"
#include "Shell/EqualityAxiomatizer.hpp"
#include "Shell/EqualityProxy.hpp"
#include "Shell/PDInliner.hpp"
#include "Shell/Property.hpp"
#include "Shell/Statistics.hpp"
#include "Shell/UIHelper.hpp"

#include "IGAlgorithm.hpp"
#include "ModelPrinter.hpp"

#undef LOGGING
#define LOGGING 0

namespace InstGen
{

using namespace Indexing;
using namespace Saturation;

IGAlgorithm::IGAlgorithm(Problem& prb, const Options& opt)
: MainLoop(prb, opt),
    _instGenResolutionRatio(opt.instGenResolutionRatioInstGen(),
	opt.instGenResolutionRatioResolution(), 50),
    _passive(opt),
    _tautologyDeletion(false)
{
  CALL("IGAlgorithm::IGAlgorithm");

  _ordering = OrderingSP(Ordering::create(prb, opt));
  _selector = LiteralSelector::getSelector(*_ordering, opt, opt.instGenSelection());

  _use_dm = opt.useDM();
  _use_niceness = (opt.satVarSelector() == Options::SVS_NICENESS);

  _passive.setAgeWeightRatio(_opt.ageRatio(), _opt.weightRatio());
  
  //TODO - Consider using MinimizingSolver here
  switch(opt.satSolver()){
    case Options::BUFFERED_VAMPIRE:
      _satSolver = new BufferedSolver(new TWLSolver(opt,true));
      break;
    case Options::VAMPIRE:
      _satSolver = new TWLSolver(opt,true);
      break;
    case Options::BUFFERED_LINGELING:
      _satSolver = new BufferedSolver(new LingelingInterfacing(opt,true));
      break;
    case Options::LINGELING:
      _satSolver = new LingelingInterfacing(opt,true);
      break;
    case Options::BUFFERED_MINISAT:
      _satSolver = new BufferedSolver(new MinisatInterfacing(opt,true));
      break;
    case Options::MINISAT:
      _satSolver = new MinisatInterfacing(opt,true);
      break;
    default:
      ASSERTION_VIOLATION_REP(opt.satSolver());
  }

  _gnd = new  IGGrounder(_satSolver);

  if(_opt.globalSubsumption()) {
    _groundingIndex = new GroundingIndex(new GlobalSubsumptionGrounder(), opt);
    _globalSubsumption = new GlobalSubsumption(_groundingIndex.ptr());
  }

  _variantIdx = new ClauseVariantIndex();
  _selected = new LiteralSubstitutionTree();

  _doingSatisfiabilityCheck = false;
}

IGAlgorithm::~IGAlgorithm()
{
  CALL("IGAlgorithm::~IGAlgorithm");
  delete _selected;
  delete _variantIdx;
  delete _satSolver;
}

ClauseIterator IGAlgorithm::getActive()
{
  CALL("IGAlgorithm::getActive");

  return pvi( RCClauseStack::Iterator(_active) );
}

/**
 * Prepare the object to start solving.
 *
 * If we combine InstGen with saturation, initialize the saturation algorithm
 * with a copy of input problem.
 *
 * If equality is present in the problem, axiomatize it.
 *
 * Move problem clauses into the _inputClauses stack.
 */
void IGAlgorithm::init()
{
  CALL("IGAlgorithm::init");

  if(_opt.instGenWithResolution()) {
    _saturationIndexManager = new IndexManager(0);
    if(_opt.globalSubsumption()) {
      _saturationIndexManager->provideIndex(GLOBAL_SUBSUMPTION_INDEX, _groundingIndex.ptr());
    }

    _saturationProblem = _prb.copy(true);

    _saturationOptions = _opt;
    _saturationOptions.setSaturationAlgorithm(Options::OTTER);
//    _saturationOptions.setPropositionalToBDD(false);
//    _saturationOptions.setSplitting(Options::SM_OFF);
    _saturationAlgorithm = SaturationAlgorithm::createFromOptions(*_saturationProblem, _saturationOptions, _saturationIndexManager.ptr());

    //we will watch what clauses are derived in the
    //saturation part, so we can take advantage of them
    _saturationAlgorithm->getSimplifyingClauseContainer()->addedEvent.subscribe(this, &IGAlgorithm::onResolutionClauseDerived);

    //init the saturation algorithm run
    _saturationAlgorithm->initAlgorithmRun();
  }
  else {
    //if there's no resolution, we always do instGen
    _instGenResolutionRatio.alwaysDoFirst();
  }

  ASSERT_VALID(_prb);
  if(_prb.hasEquality()) {
    EqualityAxiomatizer ea(Options::EP_RSTC);
    ea.apply(_prb);
  }

  ClauseIterator cit = _prb.clauseIterator();

  while(cit.hasNext()) {
    Clause* cl = cit.next();
    ASS(cl->isClause());
    _inputClauses.push(cl);
  }


  // GR: Moved here from runImpl after making incremental
  // Load the input clauses
  RCClauseStack::Iterator icit(_inputClauses);
  while(icit.hasNext()) {
    Clause* cl = icit.next();
    if(isRefutation(cl)) {
      throw RefutationFoundException(cl);
    }
    addClause(cl);
  }
  // Set the parameters for running
  int restartRatioMultiplier = 100;
  _bigRestartRatio = static_cast<int>(restartRatioMultiplier * _opt.instGenBigRestartRatio());
  _smallRestartRatio = restartRatioMultiplier - _bigRestartRatio;
  _restartKindRatio = 0;
  _loopIterBeforeRestart = _opt.instGenRestartPeriod();
}

/**
 * This function should be called if (and only if) we will use
 * the @c doOneAlgorithmStep() function to run the instgen 
 * algorithm, instead of the @c MailLoop::run() function.
 */
void IGAlgorithm::initAlgorithmRun()
{
  CALL("IGAlgorithm::initAlgorithmRun");

  init();
}


void IGAlgorithm::addClause(Clause* cl)
{
  CALL("IGAlgorithm::addClause");

  TimeCounter tc(TC_INST_GEN_SIMPLIFICATIONS);

  cl = _duplicateLiteralRemoval.simplify(cl);
  if(cl) { cl = _tautologyDeletion.simplify(cl); }
  if(cl) { cl = _trivialInequalityRemoval.simplify(cl); }
  if(!cl) {
    return;
  }

redundancy_check:
  {
    TimeCounter tc2(TC_INST_GEN_VARIANT_DETECTION);
    if(_variantIdx->retrieveVariants(cl).hasNext()) {
      cl->destroyIfUnnecessary();
      env -> statistics->instGenRedundantClauses++;
      return;
    }
  }
  if (env.options->showNew()) {
    env.beginOutput();
    env.out() << "[IG] new: " << cl->toString() << std::endl;
    env.endOutput();
  }
  
  cl->incRefCnt();
  _variantIdx->insert(cl);
  if(_globalSubsumption) {
    Clause* newCl = _globalSubsumption->perform(cl);
    if(newCl!=cl) {
      ASS_L(newCl->length(), cl->length());
      ASS_G(newCl->length(), 0);

      cl = newCl;
      goto redundancy_check;
    }
  }

  _unprocessed.push(cl);
<<<<<<< HEAD
  env -> statistics->instGenKeptClauses++;
  LOG_UNIT("ig_unprocessed_added", cl);
=======
  env.statistics->instGenKeptClauses++;
>>>>>>> eaef0d47
}

Clause* IGAlgorithm::getFORefutation(SATClause* satRefutation)
{
  CALL("IGAlgorithm::getFORefutation");
  ASS(satRefutation);

  //just a dummy inference, the correct one will be in the inference store
  Inference* inf = new Inference(Inference::TAUTOLOGY_INTRODUCTION);
  Clause* res = Clause::fromIterator(LiteralIterator::getEmpty(), Unit::CONJECTURE, inf);
  Grounder::recordInference(0, satRefutation, res);
  return res;
}

void IGAlgorithm::processUnprocessed()
{
  CALL("IGAlgorithm::processUnprocessed");

  TimeCounter tc(TC_INST_GEN_SAT_SOLVING);

  static SATClauseStack satClauses;
  satClauses.reset();

  while(_unprocessed.isNonEmpty()) {
    Clause* cl = _unprocessed.popWithoutDec();

    //we should do cl->decRefCnt() here, but passive doesn't increase on its own,
    //so it cancels out with the increase we'd have to do for it
    _passive.add(cl);
    
    if (env.options->showPassive()) {
      env.beginOutput();
      env.out() << "[IG] passive: " << cl->toString() << std::endl;
      env.endOutput();
    }

    SATClauseIterator sc = _gnd->ground(cl,_use_niceness);
    satClauses.loadFromIterator(sc);
  }
  _satSolver->ensureVarCnt(_gnd->satVarCnt());

  SATClauseIterator scit = pvi( SATClauseStack::Iterator(satClauses) );
  scit = Preprocess::removeDuplicateLiterals(scit); //this is required by the SAT solver
  
  _satSolver->addClauses(scit);

  if(_satSolver->getStatus()==SATSolver::UNSATISFIABLE) {
    Clause* foRefutation = getFORefutation(_satSolver->getRefutation());
    throw RefutationFoundException(foRefutation);
  }
}

bool IGAlgorithm::isSelected(Literal* lit)
{
  CALL("IGAlgorithm::isSelected");

  return _satSolver->trueInAssignment(_gnd->ground(lit,_use_niceness));
}

/**
 * Generate an instance clause from @c orig using substitution @c subst. Either
 * query or result part of the substitution @c subst is used, based on the
 * value of @c isQuery.
 */
void IGAlgorithm::tryGeneratingClause(Clause* orig, ResultSubstitution& subst, bool isQuery, Clause* otherCl)
{
  CALL("IGAlgorithm::tryGeneratingClause");

  static LiteralStack genLits;
  genLits.reset();

  // We check and update the dismatching constraints associated
  // with the clause being instantiated
  DismatchingLiteralIndex* dmatch;
  if(_use_dm){
    dmatch = _dismatchMap.get(isQuery? orig : otherCl);
    ASS(dmatch);
  }

  bool properInstance = false;
  unsigned clen = orig->length();
  for(unsigned i=0; i<clen; i++) {
    Literal* olit = (*orig)[i];
    Literal* glit = isQuery ? subst.applyToQuery(olit) : subst.applyToResult(olit);
    genLits.push(glit);

    // check dismatching constraint here
    // if dmatch has a generalisation of glit then we do not
    // satisfy the constraint
    // Note: the true,false options indicate checking for complement and not retrieving subs
    if(_use_dm && dmatch->getGeneralizations(glit,true,false).hasNext()){
      RSTAT_CTR_INC("dismatch blocked");
      return;
    }

    if(olit!=glit) {
      properInstance = true;
    }
  }
  if(!properInstance) {
    return;
  }
  Inference* inf = new Inference1(Inference::INSTANCE_GENERATION, orig);

  Clause* res = Clause::fromStack(genLits, orig->inputType(), inf);
  int newAge = max(orig->age(), otherCl->age())+1;
  res->setAge(newAge);

  //Update dismatch constraints
  if(_use_dm){ dmatch->handleClause(res,true);}

<<<<<<< HEAD
  LOG("ig_gen","inst_gen generated clause:"<<endl
      <<"  orig:  "<<(*orig)<<endl
      <<"  other: "<<(*otherCl)<<endl
      <<"  res:   "<<(*res));

  env -> statistics->instGenGeneratedClauses++;
=======
  env.statistics->instGenGeneratedClauses++;
>>>>>>> eaef0d47
  addClause(res);
}

/**
 * Generate instances from literal of index @c litIdx in clause @c cl,
 * using the selected literals in @c selected index.
 */
void IGAlgorithm::tryGeneratingInstances(Clause* cl, unsigned litIdx)
{
  CALL("IGAlgorithm::tryGeneratingInstances");

  Literal* lit = (*cl)[litIdx];

  SLQueryResultIterator unifs = _selected->getUnifications(lit, true, true);
  while(unifs.hasNext()) {
    SLQueryResult unif = unifs.next();
    if(!isSelected(unif.literal)) {
      deactivate(unif.clause);
      continue;//literal is no longer selected
    }

    if(unif.clause->length()==1) {
      //we make sure the unit is added first, so that it can be used to shorten the
      //second clause by global subsumption
      tryGeneratingClause(unif.clause, *unif.substitution, false, cl);
      tryGeneratingClause(cl, *unif.substitution, true, unif.clause);
    }
    else {
      tryGeneratingClause(cl, *unif.substitution, true, unif.clause);
      tryGeneratingClause(unif.clause, *unif.substitution, false, cl);
    }
  }
}

///**
// * Insert selected literals into the @c acc index.
// */
//void IGAlgorithm::collectSelected(LiteralSubstitutionTree& acc)
//{
//  CALL("IGAlgorithm::collectSelected");
//
//  RCClauseStack::Iterator cit(_active);
//  while(cit.hasNext()) {
//    Clause* cl = cit.next();
//    unsigned clen = cl->length();
//    for(unsigned i=0; i<clen; i++) {
//      if(!isSelected((*cl)[i])) {
//	continue;
//      }
//      acc.insert((*cl)[i], cl);
//    }
//  }
//}


/**
 * Insert selected literals of @c cl into the @c _selected index.
 */
void IGAlgorithm::selectAndAddToIndex(Clause* cl)
{
  CALL("IGAlgorithm::selectAndAddToIndex");

  bool modified = false;
  unsigned selIdx = 0;

  unsigned clen = cl->length();
  for(unsigned i=0; i<clen; i++) {
    if(!isSelected((*cl)[i])) {
      continue;
    }

    if(selIdx!=i) {
      modified = true;
      swap((*cl)[i], (*cl)[selIdx]);
    }
    selIdx++;
  }
  ASS_REP(selIdx>0, cl->toString());
  if(modified) {
    cl->notifyLiteralReorder();
  }

  _selector->select(cl, selIdx);

  unsigned selCnt = cl->selected();
  for(unsigned i=0; i<selCnt; i++) {
    _selected->insert((*cl)[i], cl);
  }

}

void IGAlgorithm::removeFromIndex(Clause* cl)
{
  CALL("IGAlgorithm::removeFromIndex");

  unsigned selCnt = cl->selected();
  for(unsigned i=0; i<selCnt; i++) {
    _selected->remove((*cl)[i], cl);
  }
}

void IGAlgorithm::onResolutionClauseDerived(Clause* cl)
{
  CALL("IGAlgorithm::onResolutionClauseDerived");

  if(!cl->noSplits()) {
    return;
  }

  SATClauseIterator scit = _gnd->ground(cl,_use_niceness);
  scit = Preprocess::removeDuplicateLiterals(scit); //this is required by the SAT solver

  _satSolver->ensureVarCnt(_gnd->satVarCnt());
  _satSolver->addClauses(scit, true);

  if(_satSolver->getStatus()==SATSolver::UNSATISFIABLE) {
    Clause* foRefutation = getFORefutation(_satSolver->getRefutation());
    throw RefutationFoundException(foRefutation);
  }
}

void IGAlgorithm::doResolutionStep()
{
  CALL("IGAlgorithm::doResolutionStep");

  if(!_saturationAlgorithm) {
    return;
  }

  try {
    _saturationAlgorithm->doOneAlgorithmStep();
  }
  catch(MainLoopFinishedException e)
  {
    switch(e.result.terminationReason) {
    case Statistics::REFUTATION:
    case Statistics::SATISFIABLE:
    case Statistics::SAT_SATISFIABLE:
    case Statistics::SAT_UNSATISFIABLE:
      throw;
    case Statistics::REFUTATION_NOT_FOUND:
    case Statistics::UNKNOWN:
    case Statistics::TIME_LIMIT:
    case Statistics::LOCAL_TIME_LIMIT:
    case Statistics::MEMORY_LIMIT:
      //refutation algorithm finished, we just get rid of it
      _saturationAlgorithm = 0;
      _instGenResolutionRatio.alwaysDoFirst();
      break;
    }
  }
}

void IGAlgorithm::activate(Clause* cl, bool wasDeactivated)
{
  CALL("IGAlgorithm::activate");

  selectAndAddToIndex(cl);
  
  if (env.options->showActive()) {
    env.beginOutput();
    env.out() << "[IG] active: " << cl->toString() << std::endl;
    env.endOutput();
  }
  
  // if cl does not have a dismatching index create one
  // it might already have one if it was previously deactiviated
  if(_use_dm && !_dismatchMap.find(cl)){
    RSTAT_CTR_INC("dismatch created");
    LiteralIndexingStructure * is = new LiteralSubstitutionTree();
    DismatchingLiteralIndex* dismatchIndex = new DismatchingLiteralIndex(is);
    _dismatchMap.insert(cl,dismatchIndex);
  }

  unsigned clen = cl->length();
  for(unsigned i=0; i<clen; i++) {
    if(!isSelected((*cl)[i])) {
	continue;
    }
    tryGeneratingInstances(cl, i);
  }

  if(!wasDeactivated) {
    _active.push(cl);
    cl->decRefCnt(); //this decrease corresponds to the removal from the passive container
  }
}

void IGAlgorithm::deactivate(Clause* cl)
{
  CALL("IGAlgorithm::deactivate");

  if(_deactivatedSet.insert(cl)) {
    _deactivated.push(cl);
  }
}

void IGAlgorithm::doImmediateReactivation()
{
  CALL("IGAlgorithm::doImmediateReactivation");

  static ClauseStack toActivate;
  toActivate.reset();

  ClauseStack::Iterator dit(_deactivated);
  while(dit.hasNext()) {
    Clause* cl = dit.next();
    removeFromIndex(cl);
//    selectAndAddToIndex(cl);
    toActivate.push(cl);
  }

  _deactivated.reset();
  _deactivatedSet.reset();
  while(toActivate.isNonEmpty()) {
    Clause* cl = toActivate.pop();
    activate(cl, true);
  }
}

void IGAlgorithm::doPassiveReactivation()
{
  CALL("IGAlgorithm::doPassiveReactivation");

  static ClauseStack toActivate;
  toActivate.reset();

  RCClauseStack::DelIterator ait(_active);
  while(ait.hasNext()) {
    Clause* cl = ait.next();
    if(!_deactivatedSet.contains(cl)) {
      continue;
    }
    removeFromIndex(cl);
    _passive.add(cl);
    cl->incRefCnt(); //corresponds to addition to passive
    ait.del();
  }

  _deactivated.reset();
  _deactivatedSet.reset();
}

void IGAlgorithm::wipeIndexes()
{
  CALL("IGAlgorithm::wipeIndexes");

  _deactivated.reset();
  _deactivatedSet.reset();

  delete _selected;
  delete _variantIdx;
  _variantIdx = new ClauseVariantIndex();
  _selected = new LiteralSubstitutionTree();
}

void IGAlgorithm::doInprocessing(RCClauseStack& clauses)
{
  CALL("IGAlgorithm::doInprocessing");

  EquivalenceDiscoverer ed(true, UINT_MAX, EquivalenceDiscoverer::CR_DEFINITIONS, false, true, true);
  UnitList* equivs = ed.getEquivalences(pvi(RCClauseStack::Iterator(clauses)));

  if(!equivs) {
    return;
  }

  PDInliner pdi;
  pdi.scanAndRemoveDefinitions(equivs, false);

  RCClauseStack::DelIterator cit(clauses);
  while(cit.hasNext()) {
    Clause* cl = cit.next();
    Unit* aplResU = pdi.apply(cl);
    if(!aplResU) {
      cl->decRefCnt();
      cit.del();
    }
    else {
      ASS(aplResU->isClause());
      Clause* aplRes = static_cast<Clause*>(aplResU);
      if(aplRes!=cl) {
	cl->decRefCnt();
	aplRes->incRefCnt();
	cit.replace(aplRes);
      }
    }
  }
}

void IGAlgorithm::restartWithCurrentClauses()
{
  CALL("IGAlgorithm::restartWithCurrentClauses");

  static RCClauseStack allClauses;
  allClauses.reset();

  while(_active.isNonEmpty()) {
    allClauses.pushWithoutInc(_active.popWithoutDec());
  }
  while(!_passive.isEmpty()) {
    allClauses.pushWithoutInc(_passive.popSelected());
  }
  while(_unprocessed.isNonEmpty()) {
    allClauses.pushWithoutInc(_unprocessed.popWithoutDec());
  }

  wipeIndexes();

  if(!_doingSatisfiabilityCheck && _opt.instGenInprocessing()) {
    doInprocessing(allClauses);
  }

  while(allClauses.isNonEmpty()) {
    Clause* cl = allClauses.popWithoutDec();
    addClause(cl);
    cl->decRefCnt();//corresponds to the removal from the active and passive container
  }
}

void IGAlgorithm::restartFromBeginning()
{
  CALL("IGAlgorithm::restartFromBeginning");

  _active.reset();
  while(!_passive.isEmpty()) {
    Clause* cl = _passive.popSelected();
    cl->decRefCnt();
  }
  _unprocessed.reset();

  wipeIndexes();

  RCClauseStack::Iterator icit(_inputClauses);
  while(icit.hasNext()) {
    Clause* cl = icit.next();
    addClause(cl);
  }
}

/**
 *
 *
 * @since 9/07/14 factored out this function from runImpl
 */
void IGAlgorithm::doOneAlgorithmStep()
{
<<<<<<< HEAD
  CALL("IGAlgorithm::doOneAlgorithmStep");
=======
  CALL("IGAlgorithm::runImpl");

  RCClauseStack::Iterator icit(_inputClauses);
  while(icit.hasNext()) {
    Clause* cl = icit.next();
    if(isRefutation(cl)) {
      throw RefutationFoundException(cl);
    }
    addClause(cl);
  }

  int restartRatioMultiplier = 100;
  int bigRestartRatio = static_cast<int>(restartRatioMultiplier * _opt.instGenBigRestartRatio());
  int smallRestartRatio = restartRatioMultiplier - bigRestartRatio;

  int restartKindRatio = 0;
>>>>>>> eaef0d47

    bool restarting = false;
    unsigned loopIterCnt = 0;
    while(_unprocessed.isNonEmpty() || !_passive.isEmpty()) {
      env -> statistics->instGenIterations++;
      processUnprocessed();
      ASS_EQ(_satSolver->getStatus(), SATSolver::SATISFIABLE);

      unsigned activatedCnt = max(10u, _passive.size()/4);
      for(unsigned i=0; i<activatedCnt && !_passive.isEmpty() && _instGenResolutionRatio.shouldDoFirst(); i++) {
        Clause* given = _passive.popSelected();
        activate(given);
        _instGenResolutionRatio.doFirst();
        if(_loopIterBeforeRestart && ++loopIterCnt > _loopIterBeforeRestart) {
          restarting = true;
          break;
        }
      }
      if(restarting) {
        // if we activate more than instGenRestartPeriod clauses then we 'restart'
        // what does this entail?
        break;
      }

      if(_opt.instGenPassiveReactivation()) {
        doPassiveReactivation();
      }
      else {
        doImmediateReactivation();
      }

      while(_instGenResolutionRatio.shouldDoSecond()) {
        _instGenResolutionRatio.doSecond();
        doResolutionStep();
      }
      env -> checkTimeSometime<100>();
    }
    if(restarting) {
      if(_restartKindRatio>0) {
        restartFromBeginning();
        _restartKindRatio -= _smallRestartRatio;
      }
      else {
        //if we ran out of clauses, we need this kind of restart to check for satisfiability
        restartWithCurrentClauses();
        _restartKindRatio += _bigRestartRatio;
      }
      _loopIterBeforeRestart = static_cast<int>(ceilf(
          _loopIterBeforeRestart*_opt.instGenRestartPeriodQuotient()));

    }
    else {
      //we're here because there were no more clauses to activate
      restartWithCurrentClauses();
      _doingSatisfiabilityCheck = true;
      processUnprocessed();
      while(!_passive.isEmpty() && _unprocessed.isEmpty()) {
        Clause* given = _passive.popSelected();
        activate(given);
      }
      _doingSatisfiabilityCheck = false;
      if(_unprocessed.isEmpty()) {
        MainLoopResult res = onModelFound();
        throw MainLoopFinishedException(res);
      }
    }

}


/**
 *
 * 
 * @since 9/07/14 moved main work to doOneAlgorithmStep
 */
MainLoopResult IGAlgorithm::runImpl()
{
  CALL("IGAlgorithm::runImpl");

  for(;;) {
    doOneAlgorithmStep();
    //TODO - other checks here?
    /*if(env -> timeLimitReached()){
      throw TimeLimitExceededException();
    }*/
    env -> checkAllTimeLimits();
  }
}

MainLoopResult IGAlgorithm::onModelFound()
{
  CALL("IGAlgorithm::onModelFound");

  if(_opt.complete(_prb)) {
    MainLoopResult res(Statistics::SATISFIABLE);
    if(_opt.proof()!=Options::PROOF_OFF) {
      //we need to print this early because model generating can take some time
      if(UIHelper::cascMode) {
	env -> beginOutput();
	env -> out() << "% SZS status "<<( UIHelper::haveConjecture() ? "CounterSatisfiable" : "Satisfiable" )
	    << " for " << _opt.problemName() << endl << flush;
	env -> endOutput();
	UIHelper::satisfiableStatusWasAlreadyOutput = true;
      }


      vostringstream modelStm;
      bool modelAvailable = ModelPrinter(*this).tryOutput(modelStm);
      if(modelAvailable) {
	env -> statistics->model = modelStm.str();
      }
      else {
	res.saturatedSet = 0;
	UnitList::pushFromIterator( RCClauseStack::Iterator(_active) , res.saturatedSet);
      }
    }
    return res;
  }
  else {
    return MainLoopResult(Statistics::REFUTATION_NOT_FOUND);
  }
}

}<|MERGE_RESOLUTION|>--- conflicted
+++ resolved
@@ -229,10 +229,10 @@
       return;
     }
   }
-  if (env.options->showNew()) {
-    env.beginOutput();
-    env.out() << "[IG] new: " << cl->toString() << std::endl;
-    env.endOutput();
+  if (env->options->showNew()) {
+    env->beginOutput();
+    env->out() << "[IG] new: " << cl->toString() << std::endl;
+    env->endOutput();
   }
   
   cl->incRefCnt();
@@ -249,12 +249,7 @@
   }
 
   _unprocessed.push(cl);
-<<<<<<< HEAD
   env -> statistics->instGenKeptClauses++;
-  LOG_UNIT("ig_unprocessed_added", cl);
-=======
-  env.statistics->instGenKeptClauses++;
->>>>>>> eaef0d47
 }
 
 Clause* IGAlgorithm::getFORefutation(SATClause* satRefutation)
@@ -285,10 +280,10 @@
     //so it cancels out with the increase we'd have to do for it
     _passive.add(cl);
     
-    if (env.options->showPassive()) {
-      env.beginOutput();
-      env.out() << "[IG] passive: " << cl->toString() << std::endl;
-      env.endOutput();
+    if (env->options->showPassive()) {
+      env->beginOutput();
+      env->out() << "[IG] passive: " << cl->toString() << std::endl;
+      env->endOutput();
     }
 
     SATClauseIterator sc = _gnd->ground(cl,_use_niceness);
@@ -366,16 +361,7 @@
   //Update dismatch constraints
   if(_use_dm){ dmatch->handleClause(res,true);}
 
-<<<<<<< HEAD
-  LOG("ig_gen","inst_gen generated clause:"<<endl
-      <<"  orig:  "<<(*orig)<<endl
-      <<"  other: "<<(*otherCl)<<endl
-      <<"  res:   "<<(*res));
-
   env -> statistics->instGenGeneratedClauses++;
-=======
-  env.statistics->instGenGeneratedClauses++;
->>>>>>> eaef0d47
   addClause(res);
 }
 
@@ -535,10 +521,10 @@
 
   selectAndAddToIndex(cl);
   
-  if (env.options->showActive()) {
-    env.beginOutput();
-    env.out() << "[IG] active: " << cl->toString() << std::endl;
-    env.endOutput();
+  if (env->options->showActive()) {
+    env->beginOutput();
+    env->out() << "[IG] active: " << cl->toString() << std::endl;
+    env->endOutput();
   }
   
   // if cl does not have a dismatching index create one
@@ -723,26 +709,7 @@
  */
 void IGAlgorithm::doOneAlgorithmStep()
 {
-<<<<<<< HEAD
   CALL("IGAlgorithm::doOneAlgorithmStep");
-=======
-  CALL("IGAlgorithm::runImpl");
-
-  RCClauseStack::Iterator icit(_inputClauses);
-  while(icit.hasNext()) {
-    Clause* cl = icit.next();
-    if(isRefutation(cl)) {
-      throw RefutationFoundException(cl);
-    }
-    addClause(cl);
-  }
-
-  int restartRatioMultiplier = 100;
-  int bigRestartRatio = static_cast<int>(restartRatioMultiplier * _opt.instGenBigRestartRatio());
-  int smallRestartRatio = restartRatioMultiplier - bigRestartRatio;
-
-  int restartKindRatio = 0;
->>>>>>> eaef0d47
 
     bool restarting = false;
     unsigned loopIterCnt = 0;
