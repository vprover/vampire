/*
 * This file is part of the source code of the software program
 * Vampire. It is protected by applicable
 * copyright laws.
 *
 * This source code is distributed under the licence found here
 * https://vprover.github.io/license.html
 * and in the source directory
 */

#include "Inferences/PolynomialEvaluation.hpp"
#include "Kernel/BottomUpEvaluation.hpp"
#include "Kernel/Clause.hpp"
#include "Kernel/Ordering.hpp"
#include "Shell/Statistics.hpp"
#include "Lib/VirtualIterator.hpp"
#include "Debug/TimeProfiling.hpp"
#include "Kernel/SortHelper.hpp"

#define DEBUG(...)  // DBG(__VA_ARGS__)
using namespace Lib;


namespace Inferences {

using LitSimplResult = SimplifyingGeneratingLiteralSimplification::Result;

PolynomialEvaluationRule::~PolynomialEvaluationRule() {}


PolynomialEvaluationRule::PolynomialEvaluationRule(Ordering& ordering) 
  : SimplifyingGeneratingLiteralSimplification(InferenceRule::EVALUATION, ordering)
  // TODO we have an additional step of normalization here. simplify!
  , _inner(/* removeZeros */ true) 
  , _alwaysEvaluate(env.options->lasca())
  {}


Literal* createLiteral(Literal* orig, PolyNf* evaluatedArgs) {
  if (orig->isEquality()) {
    return Literal::createEquality(
          orig->polarity(), 
          evaluatedArgs[0].denormalize(), 
          evaluatedArgs[1].denormalize(), 
          SortHelper::getTermArgSort(orig, 0));
  } else {
    auto termArgs = orig->numTermArguments();
    auto typeArgs = orig->numTypeArguments();
    Stack<TermList> args(typeArgs + termArgs);
    for (unsigned i = 0; i < typeArgs; i++) {
      args.push(orig->typeArg(i));
    }
    for (unsigned i = 0; i < termArgs; i++) {
      args.push(evaluatedArgs[i].denormalize());
    }
    return Literal::create(orig, args.begin());
  }
}

PolynomialEvaluationRule::Result PolynomialEvaluationRule::simplifyLiteral(Literal* lit) 
{
  TIME_TRACE("polynomial evaluation");

  Stack<PolyNf> terms(lit->numTermArguments());
  auto anyChange = false;
  for (unsigned i = 0; i < lit->numTermArguments(); i++) {
    auto term = lit->termArg(i);
    auto norm = PolyNf::normalize(TypedTermList(term, SortHelper::getTermArgSort(lit, i)));
    auto ev = _inner.evaluate(norm);
    anyChange = anyChange || ev.isSome();
    terms.push(std::move(ev) || norm);
  }
  auto simplified = _inner.tryEvalPredicate(lit, terms.begin());
  anyChange = anyChange || simplified.isSome();

  return anyChange || _alwaysEvaluate
      ? std::move(simplified)
        .unwrapOrElse([&]()
          { return LitSimplResult::literal(createLiteral(lit, terms.begin())); })
      : LitSimplResult::literal(lit);
}

#include "Kernel/PolynomialNormalizer/PredicateEvaluator.hpp"

Option<LitSimplResult> PolynomialEvaluation::tryEvalPredicate(Literal* orig, PolyNf* evaluatedArgs) const {
  DEBUG("evaluating: ", orig->toString());

#define HANDLE_CASE(INTER) case Interpretation::INTER: return PredicateEvaluator<Interpretation::INTER>::evaluate(orig, evaluatedArgs); 
#define IGNORE_CASE(INTER) case Interpretation::INTER: return Option<LitSimplResult>();
#define HANDLE_NUM_CASES(NUM)                                                                                 \
      HANDLE_CASE(NUM ## _IS_INT)                                                                             \
      HANDLE_CASE(NUM ## _IS_RAT)                                                                             \
      HANDLE_CASE(NUM ## _IS_REAL)                                                                            \
      HANDLE_CASE(NUM ## _GREATER)                                                                            \
      HANDLE_CASE(NUM ## _GREATER_EQUAL)                                                                      \
      HANDLE_CASE(NUM ## _LESS)                                                                               \
      HANDLE_CASE(NUM ## _LESS_EQUAL) 

  auto sym = env.signature->getPredicate(orig->functor());
  if (sym->interpreted()) {
    auto inter = static_cast<Signature::InterpretedSymbol*>(sym)->getInterpretation();

    switch (inter) {
      /* polymorphic */
      HANDLE_CASE(EQUAL)

      /* common number predicates */
      HANDLE_NUM_CASES(INT)
      HANDLE_NUM_CASES(RAT)
      HANDLE_NUM_CASES(REAL)

      /* integer predicates */
      HANDLE_CASE(INT_DIVIDES)
      case Interpretation::ARRAY_BOOL_SELECT:
        return Option<LitSimplResult>();

      case ANY_INTERPRETED_FUNCTION: 
      case Kernel::Theory::INVALID_INTERPRETATION: 
        ASSERTION_VIOLATION_REP(inter)
    }
    WARN("unexpected interpreted predicate: ", *orig, " (inter: ", inter, ")")
    ASSERTION_VIOLATION
    return Option<LitSimplResult>();
  } else {
    return Option<LitSimplResult>();
  }

#undef HANDLE_CASE
#undef IGNORE_CASE
#undef HANDLE_NUM_CASES
}

#include "Inferences/FunctionEvaluation.cpp"


Option<PolyNf> trySimplify(FuncTerm const& orig, Theory::Interpretation i, PolyNf* evalArgs) 
{
<<<<<<< HEAD
  CALL("trySimplify(FuncTerm orig, Theory::Interpretation i, PolyNf* evalArgs) ")
  switch (i) {
=======
  try {
    switch (i) {
>>>>>>> 1916f50e

#define CONSTANT_CASE_2(Num, func, expr)                                                                      \
    case Num##Traits:: func ## I:                                                                           \
      {                                                                                                     \
        using Const = typename Num##Traits::ConstantType;                                                   \
        return trySimplifyConst2<Num##Traits>(evalArgs, [](Const l, Const r){ return expr; });              \
      }                                                                                                     \

#define CASE(inter)                                                                                           \
    case inter: return FunctionEvaluator<inter>::simplify(evalArgs);

#define QUOTIENT_REMAINDER_CASES(X)                                                                           \
    CASE(Theory::INT_QUOTIENT_  ## X)                                                                       \
    CASE(Theory::INT_REMAINDER_ ## X)

#define FRAC_CASE(Num)                                                                                        \
    CASE(Num##Traits::divI)

#define NUM_CASE(Num)                                                                                         \
    case Num ## Traits::minusI: return trySimplifyUnaryMinus<Num ## Traits>(evalArgs);

    NUM_CASE(Int)
    NUM_CASE(Rat)
    NUM_CASE(Real)
    QUOTIENT_REMAINDER_CASES(E)
    QUOTIENT_REMAINDER_CASES(T)
    QUOTIENT_REMAINDER_CASES(F)

    FRAC_CASE(Rat)
    FRAC_CASE(Real)

// TODO evaluate conversion functions
// TODO evaluate INT_ABS
// TODO evaluate INT_SUCCESSOR
// TODO evaluate FRAC_QUOTIENT
// TODO evaluate FRAC_ROUND
// TODO evaluate NUM_TO_NUM
// TODO evaluate NUM_TRUNCATE

#undef NUM_CASE
#undef QUOTIENT_REMAINDER_CASES
#undef CONSTANT_CASE

    default:
      return none<PolyNf>();
  }
}


Option<PolyNf> PolynomialEvaluation::evaluate(TermList term, SortId sort) const 
{ return evaluate(TypedTermList(term, sort)); }

Option<PolyNf> PolynomialEvaluation::evaluate(Term* term) const 
{ return evaluate(TypedTermList(term)); }

Option<PolyNf> PolynomialEvaluation::evaluate(TypedTermList term) const 
{ return evaluate(PolyNf::normalize(term)); }

template<class Number>
PolyNf simplifyPoly(Polynom<Number> const& in, PolyNf* simplifiedArgs, bool removeZeros);

template<class Number>
Monom<Number> simplifyMonom(Monom<Number> const& in, PolyNf* simplifiedArgs, bool removeZeros);

PolyNf simplifyPoly(AnyPoly const& p, PolyNf* ts, bool removeZeros)
{ return p.apply([&](auto& p) {
    return simplifyPoly(*p, ts, removeZeros); }); }

Option<PolyNf> PolynomialEvaluation::evaluate(PolyNf normalized) const 
{
<<<<<<< HEAD
  CALL("PolynomialEvaluation::evaluate(TypedTermList term) const")
  TIME_TRACE("evaluating polynomial")

  DEBUG("evaluating ", normalized)
  struct Eval 
  {
    const PolynomialEvaluation& norm;
    bool _removeZeros;

    using Result = PolyNf;
    using Arg    = PolyNf;

    PolyNf operator()(PolyNf orig, PolyNf* ts) 
    { 
      return orig.match(
          [&](Perfect<FuncTerm> f)  -> PolyNf
          { 
            auto itp = f->function().tryInterpret();
            auto simpl = itp.isSome() ?  trySimplify(*f, itp.unwrap(), ts)
                                      : none<PolyNf>();

            return simpl || [&]() {
              Stack<PolyNf> args(f->numTermArguments());
              for (unsigned i = 0; i < f->numTermArguments(); i++)
                args.push(std::move(ts[i]));
              return PolyNf(perfect(FuncTerm(f->function(), std::move(args))));
            };
          }, 

          [&](Variable v) 
          { return PolyNf(v); },

          [&](AnyPoly p) 
          { return simplifyPoly(p, ts, _removeZeros); }
      );
    }
  };
  auto out = evaluateBottomUp(normalized, Eval{ *this, _removeZeros, }, _memo);
  return out == normalized ? Option<PolyNf>()
                           : Option<PolyNf>(std::move(out));
=======
  DEBUG("evaluating ", normalized)
  static Memo::Hashed<PolyNf, PolyNf, StlHash> memo;
  auto out = BottomUpEvaluation<PolyNf, PolyNf>()
    .function(
        [&](PolyNf orig, PolyNf* ts) -> PolyNf 
        { 
          return orig.match(
              [&](Perfect<FuncTerm> f)
              { 
                return f->function().tryInterpret()
                  .andThen( [&](Theory::Interpretation && i)  -> Option<PolyNf>
                    { return trySimplify(i, ts); })
                  .unwrapOrElse([&]() -> PolyNf
                    { return PolyNf(perfect(FuncTerm(f->function(), ts))); });

              }, 

              [&](Variable v) 
              { return PolyNf(v); },

              [&](AnyPoly p) 
              { return PolyNf(simplifyPoly(p, ts)); }
          );
        })
    .memo(memo)
    .apply(normalized);
  if (out == normalized) {
    return Option<PolyNf>();
  } else {
    return Option<PolyNf>(out);
  }
>>>>>>> 1916f50e
}

template<class Number>
PolyNf PolynomialEvaluation::simplifySummation(Stack<Monom<Number>> summands, bool removeZeros)
{ 
<<<<<<< HEAD
  CALL("simplifySummation(Stack<Monom<Number>>, bool removeZeros)") 
=======
>>>>>>> 1916f50e
  using Monom   = Monom<Number>;
  using Polynom = Polynom<Number>;

  // then we sort them by their monom, in order to add up the coefficients efficiently
  std::sort(summands.begin(), summands.end());

  // add up the coefficients (in place)
  {
    auto offs = 0;
    for (unsigned i = 0; i < summands.size(); i++) { 
      auto monom = summands[i];
      auto numeral = monom.numeral;
      auto factors = monom.factors;
      while ( i + 1 < summands.size() && summands[i+1].factors == factors ) {
        numeral = numeral + summands[i+1].numeral;
        i++;
      }
      if (!removeZeros || numeral != Number::constant(0)) 
        summands[offs++] = Monom(numeral, factors);
    }
    summands.truncate(offs);
  }

  if (summands.size() == 1 
      && summands[0].numeral == typename Number::ConstantType(1)
      && summands[0].factors->nFactors() == 1
      && summands[0].factors->factorAt(0).power == 1
      ) {
    return summands[0].factors->factorAt(0).term;
  } else {
    auto poly = Polynom(std::move(summands));
    poly.integrity();
    return PolyNf(AnyPoly(perfect(std::move(poly))));
  }
}

template PolyNf PolynomialEvaluation::simplifySummation< IntTraits>(Stack<Monom< IntTraits>> summands, bool removeZeros);
template PolyNf PolynomialEvaluation::simplifySummation< RatTraits>(Stack<Monom< RatTraits>> summands, bool removeZeros);
template PolyNf PolynomialEvaluation::simplifySummation<RealTraits>(Stack<Monom<RealTraits>> summands, bool removeZeros);



template<class Number>
PolyNf simplifyPoly(Polynom<Number> const& in, PolyNf* simplifiedArgs, bool removeZeros)
{
  CALL("simplify(Polynom<Number>const&, PolyNf* simplifiedArgs)") 
  using Monom   = Monom<Number>;

  // first we simplify all the monoms containted in this polynom
  Stack<Monom> sum;
  {
    auto offs = 0;
    for (unsigned i = 0; i < in.nSummands(); i++) {
      auto monom  = in.summandAt(i);
      auto simpl = simplifyMonom(monom, &simplifiedArgs[offs], removeZeros);

      if (simpl.isZeroMul() && removeZeros) {
        /* we don't add it */
      } else if (simpl.factors->nFactors() == 1 && simpl.factors->factorAt(0).tryPolynom().isSome()) {
        /* k * (t1 + ... tn) ==> k * t1 + ... k * tn */
        auto poly = simpl.factors->factorAt(0).tryPolynom().unwrap();
        for (auto fac : poly->iterSummands()) {
          fac.numeral = fac.numeral * simpl.numeral;
          ASS(!removeZeros || fac.numeral != Number::constant(0))
          sum.push(fac);
        }
      } else {
        sum.push(simpl);
      }
      offs += monom.factors->nFactors();
    }
  }

  return PolynomialEvaluation::simplifySummation(std::move(sum), removeZeros);
}


/** Simplifies the factors of a monom. 
 * In exact this means, that all the numeral factors are collapsed into one numeral (e.g. 3*4*3*x ==> 36*x)
 */
template<class Number>
Monom<Number> simplifyMonom(Monom<Number> const& in, PolyNf* simplifiedArgs, bool removeZeros)
{ 

  using Numeral      = typename Number::ConstantType;
  using Monom        = Monom<Number>;
  using MonomFactor  = MonomFactor<Number>;
  using MonomFactors = MonomFactors<Number>;

  auto pow = [](Numeral c, int power) -> Numeral {
    ASS(power > 0)
    auto out = c;
    while (--power > 0) {
      out = out * c;
    }
    return out;
  };

  auto& facs = *in.factors;
  Stack<MonomFactor> args(facs.nFactors());
  for (unsigned i = 0; i < facs.nFactors(); i++) {
    args.push(MonomFactor(simplifiedArgs[i], facs.factorAt(i).power));
  }

  std::sort(args.begin(), args.end());

  auto offs = 0;
  auto numeral = in.numeral;
  bool needsSorting = false;

  for (unsigned i = 0; i < facs.nFactors(); i++) {
    auto& arg = args[i];
    auto c = arg.term.template tryNumeral<Number>();
    if (c.isSome()) {
      // arg is a number constant
      auto num2 = pow(c.unwrap(), arg.power);
      numeral = numeral * num2;
    } else {
      // arg is a non-number term
      auto term  = arg.term;
      auto power = arg.power;
      while (i + 1 < facs.nFactors() && args[i + 1].term == term) {
        power += args[i + 1].power;
        i++;
      }
      if (power != 0)
        args[offs++] = MonomFactor(term, power);
    }
  }
  args.truncate(offs);

  if (needsSorting) {
    std::sort(args.begin(), args.end());
  }

  if (numeral == Numeral(0) && removeZeros) {
    return Monom::zero();
  } else {
    return Monom(numeral, perfect(MonomFactors(std::move(args))));
  }
}


TermList PolynomialEvaluation::evaluateToTerm(Term* in) const
{
  auto norm = PolyNf::normalize(in);
  auto eval = evaluate(in) || norm;
  return eval.denormalize();
}

} // Inferences<|MERGE_RESOLUTION|>--- conflicted
+++ resolved
@@ -31,7 +31,6 @@
 PolynomialEvaluationRule::PolynomialEvaluationRule(Ordering& ordering) 
   : SimplifyingGeneratingLiteralSimplification(InferenceRule::EVALUATION, ordering)
   // TODO we have an additional step of normalization here. simplify!
-  , _inner(/* removeZeros */ true) 
   , _alwaysEvaluate(env.options->lasca())
   {}
 
@@ -133,15 +132,9 @@
 #include "Inferences/FunctionEvaluation.cpp"
 
 
-Option<PolyNf> trySimplify(FuncTerm const& orig, Theory::Interpretation i, PolyNf* evalArgs) 
-{
-<<<<<<< HEAD
-  CALL("trySimplify(FuncTerm orig, Theory::Interpretation i, PolyNf* evalArgs) ")
+Option<PolyNf> trySimplify(Theory::Interpretation i, PolyNf* evalArgs) 
+{
   switch (i) {
-=======
-  try {
-    switch (i) {
->>>>>>> 1916f50e
 
 #define CONSTANT_CASE_2(Num, func, expr)                                                                      \
     case Num##Traits:: func ## I:                                                                           \
@@ -212,48 +205,6 @@
 
 Option<PolyNf> PolynomialEvaluation::evaluate(PolyNf normalized) const 
 {
-<<<<<<< HEAD
-  CALL("PolynomialEvaluation::evaluate(TypedTermList term) const")
-  TIME_TRACE("evaluating polynomial")
-
-  DEBUG("evaluating ", normalized)
-  struct Eval 
-  {
-    const PolynomialEvaluation& norm;
-    bool _removeZeros;
-
-    using Result = PolyNf;
-    using Arg    = PolyNf;
-
-    PolyNf operator()(PolyNf orig, PolyNf* ts) 
-    { 
-      return orig.match(
-          [&](Perfect<FuncTerm> f)  -> PolyNf
-          { 
-            auto itp = f->function().tryInterpret();
-            auto simpl = itp.isSome() ?  trySimplify(*f, itp.unwrap(), ts)
-                                      : none<PolyNf>();
-
-            return simpl || [&]() {
-              Stack<PolyNf> args(f->numTermArguments());
-              for (unsigned i = 0; i < f->numTermArguments(); i++)
-                args.push(std::move(ts[i]));
-              return PolyNf(perfect(FuncTerm(f->function(), std::move(args))));
-            };
-          }, 
-
-          [&](Variable v) 
-          { return PolyNf(v); },
-
-          [&](AnyPoly p) 
-          { return simplifyPoly(p, ts, _removeZeros); }
-      );
-    }
-  };
-  auto out = evaluateBottomUp(normalized, Eval{ *this, _removeZeros, }, _memo);
-  return out == normalized ? Option<PolyNf>()
-                           : Option<PolyNf>(std::move(out));
-=======
   DEBUG("evaluating ", normalized)
   static Memo::Hashed<PolyNf, PolyNf, StlHash> memo;
   auto out = BottomUpEvaluation<PolyNf, PolyNf>()
@@ -275,7 +226,7 @@
               { return PolyNf(v); },
 
               [&](AnyPoly p) 
-              { return PolyNf(simplifyPoly(p, ts)); }
+              { return PolyNf(simplifyPoly(p, ts, /*removeZeros=*/true)); }
           );
         })
     .memo(memo)
@@ -285,16 +236,11 @@
   } else {
     return Option<PolyNf>(out);
   }
->>>>>>> 1916f50e
 }
 
 template<class Number>
 PolyNf PolynomialEvaluation::simplifySummation(Stack<Monom<Number>> summands, bool removeZeros)
 { 
-<<<<<<< HEAD
-  CALL("simplifySummation(Stack<Monom<Number>>, bool removeZeros)") 
-=======
->>>>>>> 1916f50e
   using Monom   = Monom<Number>;
   using Polynom = Polynom<Number>;
 
@@ -340,7 +286,6 @@
 template<class Number>
 PolyNf simplifyPoly(Polynom<Number> const& in, PolyNf* simplifiedArgs, bool removeZeros)
 {
-  CALL("simplify(Polynom<Number>const&, PolyNf* simplifiedArgs)") 
   using Monom   = Monom<Number>;
 
   // first we simplify all the monoms containted in this polynom
