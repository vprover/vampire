--- conflicted
+++ resolved
@@ -180,11 +180,6 @@
 class InductionClauseIterator
 {
   using TermIndex               = Indexing::TermIndex<DefaultTermLeafData>;
-<<<<<<< HEAD
-  using TermQueryResult         = Indexing::TermQueryResult<DefaultTermLeafData>;
-  using TermQueryResultIterator = Indexing::TermQueryResultIterator<DefaultTermLeafData>;
-=======
->>>>>>> 1b962d70
 public:
   // all the work happens in the constructor!
   InductionClauseIterator(Clause* premise, InductionHelper helper, const Options& opt,
