--- conflicted
+++ resolved
@@ -155,22 +155,6 @@
   Formula* getFormulaWithSquashedSkolems(const std::vector<TermList>& r, bool opposite, unsigned& var,
     VList** varList = nullptr, Substitution* subst = nullptr) const;
 
-<<<<<<< HEAD
-  Clause* getPremise() const { 
-    ASS(_cls.size() == 1);
-    return _cls.begin()->first;
-  }
-
-  Literal* getInductionLiteral() const {
-    ASS(_cls.size() == 1);
-    ASS(_cls.begin()->second.size() == 1);
-    return _cls.begin()->second[0];
-  }
-
-  vstring toString() const {
-    vstringstream str;
-    str << *_indTerm << std::endl;
-=======
   // Return some free variable that occurs in the induction literals.
   // If the literals are all ground, return 0 (and fail in debug mode).
   unsigned getFreeVariable() const;
@@ -180,7 +164,6 @@
     for (const auto& indt : _indTerms) {
       str << *indt << std::endl;
     }
->>>>>>> 777d28a8
     for (const auto& kv : _cls) {
       str << *kv.first << std::endl;
       for (const auto& lit : kv.second) {
@@ -198,12 +181,8 @@
   // we only store the literals we actually induct on. An alternative
   // would be storing indices but then we need to pass around the
   // clause as well.
-<<<<<<< HEAD
-  vunordered_map<Clause*, LiteralStack, StlClauseHash> _cls;
+  std::unordered_map<Clause*, LiteralStack, StlClauseHash> _cls;
   bool _standardBase = true;
-=======
-  std::unordered_map<Clause*, LiteralStack, StlClauseHash> _cls;
->>>>>>> 777d28a8
 private:
   /**
    * Creates a formula which corresponds to the conjunction of disjunction
@@ -315,15 +294,12 @@
   InductionFormulaIndex _recFormulaIndex;
 };
 
-<<<<<<< HEAD
 typedef std::pair<unsigned, Term*> Binding;
 
-=======
 /**
  * Helper class that generates all induction clauses for
  * a premise and serves as an iterator for these clauses.
  */
->>>>>>> 777d28a8
 class InductionClauseIterator
 {
   using TermIndex               = Indexing::TermIndex<TermLiteralClause>;
@@ -351,17 +327,11 @@
   void processIntegerComparison(Clause* premise, Literal* lit);
 
   ClauseStack produceClauses(Formula* hypothesis, InferenceRule rule, const InductionContext& context, DHMap<unsigned, Term*>* bindings = nullptr);
-<<<<<<< HEAD
-  ClauseStack resolveClausesSynth(ClauseStack& hyp_clauses, const InductionContext& context, Literal* conclusionLit);
-  void resolveClauses(InductionContext context, InductionFormulaIndex::Entry* e, const TermQueryResult* bound1, const TermQueryResult* bound2);
-  void resolveClauses(const ClauseStack& cls, const InductionContext& context, Substitution& subst, bool applySubst = false);
-=======
   void resolveClauses(InductionContext context, InductionFormulaIndex::Entry* e, const TermLiteralClause* bound1, const TermLiteralClause* bound2);
-  void resolveClauses(const ClauseStack& cls, const InductionContext& context, Substitution& subst, bool applySubst = false, Substitution* indLitSubst = nullptr);
+  void resolveClauses(const ClauseStack& cls, const InductionContext& context, Substitution& subst, bool applySubst = false, Binding* freeVarBinding = nullptr);
 
   void performFinIntInduction(const InductionContext& context, const TermLiteralClause& lb, const TermLiteralClause& ub);
   void performInfIntInduction(const InductionContext& context, bool increasing, const TermLiteralClause& bound);
->>>>>>> 777d28a8
 
   struct DefaultBound { TypedTermList term; };
   using Bound = Coproduct<TermLiteralClause, DefaultBound>;
@@ -373,11 +343,7 @@
   void performStructInductionOne(const InductionContext& context, InductionFormulaIndex::Entry* e);
   void performStructInductionTwo(const InductionContext& context, InductionFormulaIndex::Entry* e);
   void performStructInductionThree(const InductionContext& context, InductionFormulaIndex::Entry* e);
-<<<<<<< HEAD
-  void performStructInductionSynth(const InductionContext& context);
-
-=======
-  void performStructInductionFreeVar(const InductionContext& context, InductionFormulaIndex::Entry* e, Substitution* freeVarSubst);
+  void performStructInductionFreeVar(const InductionContext& context, InductionFormulaIndex::Entry* e, Binding* binding);
   void performRecursionInduction(const InductionContext& context, const InductionTemplate* templ, const std::vector<Term*>& typeArgs, InductionFormulaIndex::Entry* e);
 
   /**
@@ -391,7 +357,6 @@
    * the resolve part easier) but this means some default bound induction formulas
    * are duplicates of normal formulas.
    */
->>>>>>> 777d28a8
   bool notDoneInt(InductionContext context, Literal* bound1, Literal* bound2, InductionFormulaIndex::Entry*& e);
 
   /**
