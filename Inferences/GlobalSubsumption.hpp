--- conflicted
+++ resolved
@@ -35,28 +35,14 @@
 class GlobalSubsumption : public ForwardSimplificationEngine
 {
 public:
-<<<<<<< HEAD
-  virtual const char* name() const final override { return "GlobalSubsumption"; }
-  GlobalSubsumption(const Options& opts) : _index(0),
-      _uprOnly(opts.globalSubsumptionSatSolverPower()==Options::GlobalSubsumptionSatSolverPower::PROPAGATION_ONLY),
-      _explicitMinim(opts.globalSubsumptionExplicitMinim()!=Options::GlobalSubsumptionExplicitMinim::OFF),
-      _randomizeMinim(opts.globalSubsumptionExplicitMinim()==Options::GlobalSubsumptionExplicitMinim::RANDOMIZED),
-      _splittingAssumps(opts.globalSubsumptionAvatarAssumptions()!= Options::GlobalSubsumptionAvatarAssumptions::OFF),
-      _splitter(0) {}
-
-  /**
-   * The attach function must not be called when this constructor is used.
-   */
-  GlobalSubsumption(const Options& opts, GroundingIndex* idx) : GlobalSubsumption(opts) { _index = idx; }
-=======
   GlobalSubsumption(const Options& opts);
->>>>>>> fd2f69ff
 
   void attach(SaturationAlgorithm* salg) override;
   void detach() override;
   bool perform(Clause* cl, Clause*& replacement, ClauseIterator& premises) override;
 
   Clause* perform(Clause* cl, Stack<Unit*>& prems);
+  virtual const char* name() const override { return "GlobalSubsumption"; }
 
 private:
   struct Unit2ClFn;
