/*
 * This file is part of the source code of the software program
 * Vampire. It is protected by applicable
 * copyright laws.
 *
 * This source code is distributed under the licence found here
 * https://vprover.github.io/license.html
 * and in the source directory
 */
/**
 * @file VariableElimination.hpp
 * Defines class VariableElimination
 *
 */

#ifndef __Inferences_ALASCA_VIRAS__
#define __Inferences_ALASCA_VIRAS__

#include "Debug/Assertion.hpp"
#include "Forwards.hpp"

#include "Inferences/InferenceEngine.hpp"
#include "Kernel/Ordering.hpp"
#include "Kernel/ALASCA/Index.hpp"
#include "Lib/Exception.hpp"
#include "Shell/Options.hpp"

namespace Inferences {
namespace ALASCA {

using namespace Kernel;
using namespace Indexing;
using namespace Saturation;

class VirasQuantifierElimination
{
  std::shared_ptr<AlascaState> _shared;
public:

  VirasQuantifierElimination(VirasQuantifierElimination&&) = default;
  explicit VirasQuantifierElimination(std::shared_ptr<AlascaState> shared) 
    : _shared(std::move(shared))
  {  }

  Option<VirtualIterator<Clause*>> apply(Clause* premise);
};


class VirasQuantifierEliminationSGI
: public SimplifyingGeneratingInference
{
  VirasQuantifierElimination _self;
public:

  VirasQuantifierEliminationSGI(VirasQuantifierEliminationSGI&&) = default;
  explicit VirasQuantifierEliminationSGI(std::shared_ptr<AlascaState> shared) 
    : _self(std::move(shared))
  {  }

  void attach(SaturationAlgorithm* salg) final override {}
  void detach() final override {}

  ClauseGenerationResult generateSimplify(Clause* premise) final override 
  {
    if (auto res = _self.apply(premise)) {
      return ClauseGenerationResult {
        .clauses = *res,
        .premiseRedundant = true,
      };
    } else {
      return ClauseGenerationResult {
        .clauses = VirtualIterator<Clause*>::getEmpty(),
        .premiseRedundant = false,
      };
    }
  }

#if VDEBUG
  virtual void setTestIndices(Stack<Indexing::Index*> const&) final override {}
#endif
};

<<<<<<< HEAD
class VirasQuantifierEliminationISE
: public ImmediateSimplificationEngine
{
  VirasQuantifierElimination _self;
public:
=======
private:
  Option<ClauseGenerationResult> generateSimplify(IntTraits n, Clause* premise);
  template<class NumTraits>
  Option<ClauseGenerationResult> generateSimplify(NumTraits n, Clause* premise);
>>>>>>> fd2f69ff

  VirasQuantifierEliminationISE(VirasQuantifierEliminationISE&&) = default;
  explicit VirasQuantifierEliminationISE(std::shared_ptr<AlascaState> shared) 
    : _self(std::move(shared))
  {  }

  void attach(SaturationAlgorithm* salg) final override {}
  void detach() final override {}

  // TODO fix class hierarchy so we don't need this ASSERTION_VIOLATION
  Clause* simplify(Clause* premise) final override { ASSERTION_VIOLATION_REP("should only be used with simplifyMany")  }
  ClauseIterator simplifyMany(Clause* premise) final override 
  {
    if (auto result = _self.apply(premise)) {
      if (result->hasNext()) {
        return *result;
      } else {
        return pvi(iterItems<Clause*>(nullptr));
      }
    } else {
      return VirtualIterator<Clause*>::getEmpty();
    }
  }

#if VDEBUG
  virtual void setTestIndices(Stack<Indexing::Index*> const&) final override {}
#endif
};

} // namespace ALASCA 
} // namespace Inferences 

#endif /*__Inferences_ALASCA_VIRAS__*/<|MERGE_RESOLUTION|>--- conflicted
+++ resolved
@@ -43,6 +43,9 @@
   {  }
 
   Option<VirtualIterator<Clause*>> apply(Clause* premise);
+  template<class NumTraits>
+  Option<VirtualIterator<Clause*>> apply(NumTraits num, Clause* premise);
+  Option<VirtualIterator<Clause*>> apply(IntTraits num, Clause* premise) { /* TODO impl cooper quantifier elimination (?) */ return {}; }
 };
 
 
@@ -80,18 +83,11 @@
 #endif
 };
 
-<<<<<<< HEAD
 class VirasQuantifierEliminationISE
 : public ImmediateSimplificationEngine
 {
   VirasQuantifierElimination _self;
 public:
-=======
-private:
-  Option<ClauseGenerationResult> generateSimplify(IntTraits n, Clause* premise);
-  template<class NumTraits>
-  Option<ClauseGenerationResult> generateSimplify(NumTraits n, Clause* premise);
->>>>>>> fd2f69ff
 
   VirasQuantifierEliminationISE(VirasQuantifierEliminationISE&&) = default;
   explicit VirasQuantifierEliminationISE(std::shared_ptr<AlascaState> shared) 
