--- conflicted
+++ resolved
@@ -24,12 +24,7 @@
 using namespace Indexing;
 using namespace Saturation;
 
-// TODO write tests
-<<<<<<< HEAD
 class TautologyDeletion
-=======
-class TautologyDetection
->>>>>>> 3fbfb63b
 : public ImmediateSimplificationEngine
 {
   std::shared_ptr<AlascaState> _shared;
