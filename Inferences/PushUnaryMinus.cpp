/*
 * This file is part of the source code of the software program
 * Vampire. It is protected by applicable
 * copyright laws.
 *
 * This source code is distributed under the licence found here
 * https://vprover.github.io/license.html
 * and in the source directory
 */

#include "Inferences/PushUnaryMinus.hpp"
#include "Kernel/Clause.hpp"

#define DEBUG(...) // DBG(__VA_ARGS__)
namespace Inferences {

using namespace std;

enum class UMinus {
  Int,
  Rat,
  Real,
  None,
};

<<<<<<< HEAD
ostream& operator<<(std::ostream& out, UMinus const& self) {
=======
std::ostream& operator<<(std::ostream& out, UMinus const& self) {
>>>>>>> bbc1d2b5
  switch(self) {
    case UMinus::Int: return out << "UMinus::Int";
    case UMinus::Rat: return out << "UMinus::Rat";
    case UMinus::Real: return out << "UMinus::Real";
    case UMinus::None: return out << "UMinus::None";
    default:
      return out << "UNKNOWN";
  }
  ASSERTION_VIOLATION
}


TermList pushUMinus(UMinus outerMinus, TermList t) 
{
  auto wrapMinus = [&](TermList t) 
  {
    switch (outerMinus) {
      case UMinus::Int : return IntTraits::minus(t);
      case UMinus::Rat : return RatTraits::minus(t);
      case UMinus::Real: return RealTraits::minus(t);
      case UMinus::None: return t;
      default:
        ASSERTION_VIOLATION;
    }
    ASSERTION_VIOLATION
  };

  if (t.isVar()) {
    return wrapMinus(t);
  } else if(t.term()->isSort()){
    return t;
  } else {
    auto term = t.term();
auto fun = term->functor();
    if (theory->isInterpretedFunction(fun)) {
      switch (theory->interpretFunction(fun)) {
#define CASE(Num)                                                                                             \
        case Num##Traits::minusI:                                                                             \
        {                                                                                                     \
          if(outerMinus == UMinus::None) {                                                                    \
            return pushUMinus(UMinus::Num, term->termArg(0));                                                 \
          } else {                                                                                            \
            ASS_EQ(outerMinus, UMinus::Num)                                                                   \
            return term->termArg(0);                                                                          \
          }                                                                                                   \
        }                                                                                                     \
        case Num##Traits::addI:                                                                               \
        if (outerMinus != UMinus::None) {                                                                     \
          ASS_EQ(outerMinus, UMinus::Num);                                                                    \
          return Num##Traits::add(                                                                            \
              pushUMinus(UMinus::Num, term->termArg(0)),                                                      \
              pushUMinus(UMinus::Num, term->termArg(1)));                                                     \
        } else { break; }
        CASE(Int)
        CASE(Rat)
        CASE(Real)
        default: {}
      }
    }
    auto args = concatIters(
        typeArgIter(term),
        termArgIter(term)
          .map([&](auto t) { return pushUMinus(UMinus::None, t); }))
      .template collect<Stack>();

    return wrapMinus(TermList(Term::create(term, args.begin())));
  }
}
PushUnaryMinus::~PushUnaryMinus() {}

Clause* PushUnaryMinus::simplify(Clause* cl_) 
{
  DEBUG("in:  ", *cl_)
  if (cl_->isTheoryAxiom()) 
    return cl_;

  auto& cl = *cl_;
  Stack<Literal*> out(cl.size());

  bool changed = false;

  for (unsigned i = 0; i < cl.size(); i++) {
    auto litIn = cl[i];
    auto litStack = concatIters(
        typeArgIter(litIn),
        termArgIter(litIn)
          .map([&](auto tIn) {
            auto tOut = pushUMinus(UMinus::None, tIn);
            changed = changed || tIn != tOut;
            return tOut;
          })
        ).template collect<Stack>();
    if(changed){
      auto litOut = Literal::create(litIn, litStack.begin());
      out.push(litOut);
    } else {
      out.push(litIn);
    }
  }

  if (!changed) {
    return cl_;
  } else {
    auto result = Clause::fromStack(out, SimplifyingInference1(InferenceRule::EVALUATION, cl_));
    DEBUG("out: ", *result)
    return result;
  }
}


} // Inferences<|MERGE_RESOLUTION|>--- conflicted
+++ resolved
@@ -23,11 +23,7 @@
   None,
 };
 
-<<<<<<< HEAD
-ostream& operator<<(std::ostream& out, UMinus const& self) {
-=======
 std::ostream& operator<<(std::ostream& out, UMinus const& self) {
->>>>>>> bbc1d2b5
   switch(self) {
     case UMinus::Int: return out << "UMinus::Int";
     case UMinus::Rat: return out << "UMinus::Rat";
