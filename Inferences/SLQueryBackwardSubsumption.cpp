--- conflicted
+++ resolved
@@ -69,18 +69,6 @@
   BackwardSimplificationEngine::detach();
 }
 
-<<<<<<< HEAD
-struct SLQueryBackwardSubsumption::ClauseExtractorFn
-{
-  Clause* operator()(LiteralClause const& res)
-  { return res.clause; }  
-  template<class T>
-  Clause* operator()(QueryRes<T, LiteralClause> const& res)
-  { return res.data->clause; }
-};
-
-=======
->>>>>>> 5170a7bc
 struct SLQueryBackwardSubsumption::ClauseToBwSimplRecordFn
 {
   BwSimplificationRecord operator()(Clause* cl)
@@ -122,7 +110,7 @@
     auto rit = _index->getInstances( (*cl)[0], /* complementary */ false, /* retrieveSubs */ false);
     ClauseIterator subsumedClauses=getUniquePersistentIterator(
 	    getFilteredIterator(
-		    getMappingIterator(rit, [](auto const& res) { return res.clause; }),
+		    getMappingIterator(rit, [](auto const& res) { return res.data->clause; }),
 		    getNonequalFn(cl)));
     ASS(subsumedClauses.knowsSize());
     unsigned subsumedCnt=subsumedClauses.size();
@@ -163,15 +151,9 @@
 
   auto rit = _index->getInstances( (*cl)[lmIndex], /* complementary */ false, /* retrieveSubs */ false);
   while(rit.hasNext()) {
-<<<<<<< HEAD
-    SLQueryResult qr=rit.next();
+    auto qr = rit.next();
     Clause* icl=qr.data->clause;
     Literal* ilit=qr.data->literal;
-=======
-    auto qr = rit.next();
-    Clause* icl=qr.clause;
-    Literal* ilit=qr.literal;
->>>>>>> 5170a7bc
     unsigned ilen=icl->length();
     if(ilen<clen || icl==cl) {
       continue;
