/*
 * This file is part of the source code of the software program
 * Vampire. It is protected by applicable
 * copyright laws.
 *
 * This source code is distributed under the licence found here
 * https://vprover.github.io/license.html
 * and in the source directory
 */
/**
 * @file Induction.cpp
 * Implements class Induction.
 */

#include <utility>
#include <set>

#include "Lib/Output.hpp"
#include "Forwards.hpp"
#include "Indexing/Index.hpp"
#include "Indexing/IndexManager.hpp"

#include "Indexing/ResultSubstitution.hpp"
#include "Lib/BitUtils.hpp"
#include "Lib/DHMap.hpp"
#include "Lib/IntUnionFind.hpp"
#include "Lib/Metaiterators.hpp"
#include "Lib/PairUtils.hpp"
#include "Lib/Set.hpp"

#include "Kernel/FormulaUnit.hpp"
#include "Kernel/RobSubstitution.hpp"
#include "Kernel/TermIterators.hpp"

#include "Saturation/SaturationAlgorithm.hpp"

#include "Shell/NewCNF.hpp"
#include "Shell/NNF.hpp"
#include "Shell/Rectify.hpp"
#include "Kernel/NumTraits.hpp"

#include "Induction.hpp"

using std::pair;
using std::make_pair;

namespace Inferences
{
using namespace std;
using namespace Kernel;
using namespace Lib; 

bool ActiveOccurrenceIterator::hasNext() {
  while (_returnStack.isEmpty() && !_processStack.isEmpty()) {
    Term* t = _processStack.pop();
    if (t->ground()) {
      _returnStack.push(t);
    }
    auto templ = _fnDefHandler.getRecursionTemplate(t);
    auto actPos = templ ? &templ->inductionPositions() : nullptr;
    for (unsigned i = t->numTypeArguments(); i < t->arity(); i++) {
      if ((!actPos || (*actPos)[i]) && t->nthArgument(i)->isTerm()) {
        _processStack.push(t->nthArgument(i)->term());
      }
    }
  }
  return !_returnStack.isEmpty();
}

Term* ActiveOccurrenceIterator::next()
{
  return _returnStack.pop();
}

Term* getPlaceholderForTerm(const std::vector<Term*>& ts, unsigned i)
{
  static DHMap<pair<TermList,unsigned>,Term*> placeholders;
  TermList srt = SortHelper::getResultSort(ts[i]);
  auto p = make_pair(srt,i);
  if(!placeholders.find(p)){
    unsigned fresh = env.signature->addFreshFunction(0,(srt.toString() + "_placeholder" + Int::toString(i)).c_str());
    env.signature->getFunction(fresh)->setType(OperatorType::getConstantsType(srt));
    auto res = Term::createConstant(fresh);
    placeholders.insert(p,res);
    return res;
  }
  return placeholders.get(p);
}

TermList TermReplacement::transformSubterm(TermList trm)
{
  // if we reach any of the mapped terms,
  // replace it with the term it is mapped to
  if(trm.isTerm() && _m.count(trm.term())){
    return _m.at(trm.term());
  }
  return trm;
}

TermList SkolemSquashingTermReplacement::transformSubterm(TermList trm)
{
  if (trm.isVar() || trm.term()->isSort()) {
    return trm;
  }
  auto t = trm.term();
  auto it = _m.find(t);
  if (it != _m.end()){
    return it->second;
  }
  unsigned f = t->functor();
  if (env.signature->getFunction(f)->skolem()) {
    unsigned v;
    if (!_tv.find(t,v)) {
      v = _v++;
      _tv.insert(t,v);
    }
    return TermList(v,false);
  }
  return trm;
}

Formula* InductionContext::getFormula(const InductionUnit& unit, const TypeBinder& typeBinder, unsigned& var, VList** varList, Substitution* subst) const
{
  auto hyps = FormulaList::empty();
  for (const auto& lit : unit.conditions) {
    FormulaList::push(new AtomicFormula(SubstHelper::apply(lit, typeBinder)), hyps);
  }
  auto left = hyps ? JunctionFormula::generalJunction(Connective::AND, hyps) : nullptr;
  auto hypVars = VList::fromIterator(unit.condUnivVars.iterFifo());
  if (hypVars) {
    ASS(left);
    left = new QuantifiedFormula(Connective::FORALL, hypVars, SList::empty(), left);
  }

  vector<TermList> ts;
  for (const auto& t : unit.F_terms) {
    ts.push_back(SubstHelper::apply(t, typeBinder));
  }
  auto right = getFormulaWithSquashedSkolems(ts, var, varList, subst);
  return left ? new BinaryFormula(Connective::IMP, left, right) : right;
};

Formula* InductionContext::getFormula(TermReplacement& tr) const
{
  ASS(!_cls.empty());
  auto argLists = FormulaList::empty();
  for (const auto& kv : _cls) {
    auto argList = FormulaList::empty();
    for (const auto& lit : kv.second) {
      auto tlit = tr.transformLiteral(lit);
      FormulaList::push(new AtomicFormula(Literal::complementaryLiteral(tlit)), argList);
    }
    FormulaList::push(JunctionFormula::generalJunction(Connective::AND, argList), argLists);
  }
  return JunctionFormula::generalJunction(Connective::OR, argLists);
}

Formula* InductionContext::getFormula(const std::vector<TermList>& r, Substitution* subst) const
{
  ASS_EQ(_indTerms.size(), r.size());

  // Assuming this object is the result of a ContextReplacement (or similar iterator)
  // we can replace the ith placeholder with the ith term in r.
  std::map<Term*,TermList> replacementMap;
  for (unsigned i = 0; i < _indTerms.size(); i++) {
    auto ph = getPlaceholderForTerm(_indTerms,i);
    replacementMap.insert(make_pair(ph,r[i]));
    if (subst) {
      ASS(r[i].isVar());
      subst->bindUnbound(r[i].var(), ph);
    }
  }
  TermReplacement tr(replacementMap);
  return getFormula(tr);
}

Formula* InductionContext::getFormulaWithFreeVar(const std::vector<TermList>& r, unsigned freeVar, TermList& freeVarSub, Substitution* subst) const
{
  Formula* replaced = getFormula(r, subst);
  Substitution s;
  s.bindUnbound(freeVar, freeVarSub);
  return SubstHelper::apply(replaced, s);
}

Formula* InductionContext::getFormulaWithSquashedSkolems(const std::vector<TermList>& r,
  unsigned& var, VList** varList, Substitution* subst) const
{
  const bool strengthenHyp = env.options->inductionStrengthenHypothesis();
  if (!strengthenHyp) {
    return getFormula(r, subst);
  }
  std::map<Term*,TermList> replacementMap;
  for (unsigned i = 0; i < _indTerms.size(); i++) {
    auto ph = getPlaceholderForTerm(_indTerms,i);
    replacementMap.insert(make_pair(ph,r[i]));
    if (subst) {
      ASS(r[i].isVar());
      subst->bindUnbound(r[i].var(), ph);
    }
  }
  SkolemSquashingTermReplacement tr(replacementMap, var);
  unsigned temp = var;
  auto res = getFormula(tr);
  if (subst) {
    DHMap<Term*,unsigned,SharedTermHash>::Iterator it(tr._tv);
    while (it.hasNext()) {
      unsigned v;
      Term* t;
      it.next(t, v);
      subst->bindUnbound(v,t);
    }
  }
  if (varList) {
    // The variables replacing the Skolems after calling transform
    // are needed for quantification if varList is non-null, collect them
    for (unsigned i = temp; i < var; i++) {
      VList::push(i,*varList);
    }
  }
  return res;
}

unsigned InductionContext::getFreeVariable() const {
  // Note: we return the first free variable from literals of _cls,
  // because we assume there is just one
  for (const auto& kv : _cls) {
    for (const auto& lit : kv.second) {
      VariableIterator vi(lit);
      if (vi.hasNext()) {
        return vi.next().var();
      }
    }
  }
  ASSERTION_VIOLATION_REP("Called getFreeVariable on InductionContext without free variables");
  return 0;
}

std::map<Term*,TermList> getContextReplacementMap(const InductionContext& context, bool inverse = false)
{
  std::map<Term*,TermList> m;
  for (unsigned i = 0; i < context._indTerms.size(); i++) {
    auto ph = getPlaceholderForTerm(context._indTerms,i);
    m.insert(make_pair(inverse ? ph : context._indTerms[i], inverse ? context._indTerms[i] : ph));
  }
  return m;
}

ContextReplacement::ContextReplacement(const InductionContext& context)
    : TermReplacement(getContextReplacementMap(context)),
      _context(context), _used(false) {}

InductionContext ContextReplacement::next()
{
  ASS(hasNext());
  InductionContext context(_context._indTerms);
  for (const auto& kv : _context._cls) {
    for (const auto& lit : kv.second) {
      auto tlit = transformLiteral(lit);
      if (tlit != lit) {
        context.insert(kv.first, tlit);
      }
    }
  }
  _used = true;
  return context;
}

ActiveOccurrenceContextReplacement::ActiveOccurrenceContextReplacement(
  const InductionContext& context, FunctionDefinitionHandler& fnDefHandler)
  : ContextReplacement(context),
    _fnDefHandler(fnDefHandler),
    _iteration(_context._indTerms.size(),0),
    _matchCount(_context._indTerms.size(),0),
    _hasNonActive(false)
{}

TermList ActiveOccurrenceContextReplacement::transformSubterm(TermList trm)
{
  if (trm.isTerm()) {
    auto it = std::find(_context._indTerms.begin(), _context._indTerms.end(), trm.term());
    if (it != _context._indTerms.end()) {
      auto i = it - _context._indTerms.begin();
      if (1 & (_iteration[i] >> _matchCount[i]++)) {
        return _m.at(trm.term());
      }
    }
  }
  return trm;
}

InductionContext ActiveOccurrenceContextReplacement::next()
{
  ASS(hasNext());
  _used = true;
  InductionContext context(_context._indTerms);
  for (const auto& kv : _context._cls) {
    for (const auto& lit : kv.second) {
      for (unsigned i = 0; i < _iteration.size(); i++) {
        _iteration[i] = 0;
        _matchCount[i] = 0;
      }
      Stack<pair<Term*,bool>> stack(8);
      stack.push(make_pair(lit,true));
      while (stack.isNonEmpty()) {
        auto kv = stack.pop();
        auto t = kv.first;
        auto active = kv.second;
        auto templ = _fnDefHandler.getRecursionTemplate(t);
        for (unsigned k = 0; k < t->arity(); k++) {
          if (t->nthArgument(k)->isTerm()) {
            stack.push(make_pair(t->nthArgument(k)->term(),
              active && templ ? templ->inductionPositions()[k] : active));
          }
        }
        if (t->ground()) {
          auto it = std::find(_context._indTerms.begin(), _context._indTerms.end(), t);
          if (it != _context._indTerms.end()) {
            auto idx = it - _context._indTerms.begin();
            _iteration[idx] = (_iteration[idx] << 1) | active;
            if (!active) {
              _hasNonActive = true;
            }
          }
        }
      }
      auto tlit = transformLiteral(lit);
      if (tlit != lit) {
        context.insert(kv.first, tlit);
      }
    }
  }
  // TODO enforce this
  // ASS(!context._cls.empty());
  return context;
}

VirtualIterator<InductionContext> contextReplacementInstance(const InductionContext& context, const Options& opt, FunctionDefinitionHandler& fnDefHandler)
{
  auto ctx = context;
  auto res = VirtualIterator<InductionContext>::getEmpty();
  if (opt.inductionOnActiveOccurrences()) {
    // In case of using active occurrences, we replace the input
    // context with one where the active occurrences are already
    // replaced, so that we only iterate on the rest of them below.
    ActiveOccurrenceContextReplacement aor(context, fnDefHandler);
    ASS(aor.hasNext());
    auto ao_ctx = aor.next();
    // If there are no active occurrences, we get an empty context
    // and we simply fall back to inducting on all occurrences.
    //
    // TODO do this filtering inside ActiveOccurrenceContextReplacement
    if (!ao_ctx._cls.empty()) {
      ctx = ao_ctx;
      res = pvi(getSingletonIterator(ctx));
      if (!aor.hasNonActive()) {
        return res;
      }
    }
  }
  return pvi(concatIters(res, vi(opt.inductionGen()
    ? new ContextSubsetReplacement(ctx, opt.maxInductionGenSubsetSize())
    : new ContextReplacement(ctx))));
}

ContextSubsetReplacement::ContextSubsetReplacement(const InductionContext& context, const unsigned maxSubsetSize)
  : ContextReplacement(context),
    _iteration(context._indTerms.size(),1), // we want to exclude empty subset, so set all to 1
    _maxIterations(context._indTerms.size(),0),
    _matchCount(context._indTerms.size(),0),
    _maxSubsetSize(maxSubsetSize),
    _ready(false), _done(false)
{
  for (unsigned i = 0; i < _context._indTerms.size(); i++) {
    unsigned occurrences = 0;
    for (const auto& kv : _context._cls) {
      for (const auto& lit : kv.second) {
        occurrences += lit->countSubtermOccurrences(TermList(_context._indTerms[i]));
      }
    }
    _maxIterations[i] = pow(2, occurrences);
    if (_maxIterations[i] > _maxOccurrences) {
      _iteration[i] = _maxIterations[i]-1;
    }
  }
  // find first iteration that shouldn't be skipped
  while (!_done && shouldSkipIteration()) {
    stepIteration();
  }
  _ready = true;
}

TermList ContextSubsetReplacement::transformSubterm(TermList trm)
{
  if (trm.isTerm()) {
    auto it = std::find(_context._indTerms.begin(), _context._indTerms.end(), trm.term());
    if (it != _context._indTerms.end()) {
      auto i = it - _context._indTerms.begin();
      if (1 & (_iteration[i] >> _matchCount[i]++)) {
        return _m.at(trm.term());
      }
    }
  }
  return trm;
}

bool ContextSubsetReplacement::hasNext()
{
  if (_ready) {
    return !_done;
  }
  _ready = true;
  // we step forward until we find an
  // iteration which shouldn't be skipped
  // or we run out of iterations
  do {
    stepIteration();
  } while (!_done && shouldSkipIteration());

  return !_done;
}

InductionContext ContextSubsetReplacement::next()
{
  ASS(_ready);
  InductionContext context(_context._indTerms);
  for (unsigned i = 0; i < _context._indTerms.size(); i++) {
    _matchCount[i] = 0;
  }
  for (const auto& kv : _context._cls) {
    for (const auto& lit : kv.second) {
      auto tlit = transformLiteral(lit);
      // check if tlit has placeholders
      bool found = false;
      for (unsigned i = 0; i < _context._indTerms.size(); i++) {
        if (tlit->containsSubterm(TermList(getPlaceholderForTerm(_context._indTerms,i)))) {
          found = true;
          break;
        }
      }
      if (found) {
        context.insert(kv.first, tlit);
      }
    }
  }
  _ready = false;
  return context;
}

bool ContextSubsetReplacement::shouldSkipIteration() const
{
  // We skip an iteration if too many (but not all)
  // occurrences of an induction term are used.
  const bool subsetSizeCheck = _maxSubsetSize > 0;
  for (unsigned i = 0; i < _iteration.size(); i++) {
    unsigned setBits = __builtin_popcount(_iteration[i]);
    // never skip no generalization
    if (_iteration[i] == _maxIterations[i]-1) {
      continue;
    }
    if (subsetSizeCheck && setBits > _maxSubsetSize) {
      return true;
    }
  }
  return false;
}

void ContextSubsetReplacement::stepIteration()
{
  for (unsigned i = 0; i < _iteration.size(); i++) {
    if (_maxIterations[i] > _maxOccurrences) {
      continue;
    }
    _iteration[i]++;
    if (_iteration[i] < _maxIterations[i]) {
      return;
    } else {
      _iteration[i] = 1;
    }
  }
  _done = true;
}

void Induction::attach(SaturationAlgorithm* salg) {
  GeneratingInferenceEngine::attach(salg);
  if (InductionHelper::isIntInductionOneOn()) {
    _comparisonIndex = static_cast<LiteralIndex<LiteralClause>*>(_salg->getIndexManager()->request(UNIT_INT_COMPARISON_INDEX));
    _inductionTermIndex = static_cast<TermIndex*>(_salg->getIndexManager()->request(INDUCTION_TERM_INDEX));
  }
  if (InductionHelper::isNonUnitStructInductionOn()) {
    _structInductionTermIndex = static_cast<TermIndex*>(
      _salg->getIndexManager()->request(STRUCT_INDUCTION_TERM_INDEX));
  }
}

void Induction::detach() {
  if (InductionHelper::isNonUnitStructInductionOn()) {
    _structInductionTermIndex = nullptr;
    _salg->getIndexManager()->release(STRUCT_INDUCTION_TERM_INDEX);
  }
  if (InductionHelper::isIntInductionOneOn()) {
    _comparisonIndex = nullptr;
    _salg->getIndexManager()->release(UNIT_INT_COMPARISON_INDEX);
    _inductionTermIndex = nullptr;
    _salg->getIndexManager()->release(INDUCTION_TERM_INDEX);
  }
  GeneratingInferenceEngine::detach();
}

ClauseIterator Induction::generateClauses(Clause* premise)
{
  return pvi(InductionClauseIterator(premise, InductionHelper(_comparisonIndex, _inductionTermIndex),
    _salg, _structInductionTermIndex, _formulaIndex));
}

void InductionClauseIterator::processClause(Clause* premise)
{
  // The premise should either contain a literal on which we want to apply induction,
  // or it should be an integer constant comparison we use as a bound.
  if (InductionHelper::isInductionClause(premise)) {
    for (unsigned i=0;i<premise->length();i++) {
      processLiteral(premise,(*premise)[i]);
    }
  }
  if (InductionHelper::isIntInductionOneOn() && InductionHelper::isIntegerComparison(premise)) {
    processIntegerComparison(premise, (*premise)[0]);
  }
}

/**
 * This class implements two heuristics for selecting multiple literals for induction.
 * 1. Induction depth is 0 for all premises, so we should have essentially input
 *    clauses or their descendants in the induction, directly from the conjecture.
 *    TODO: AVATAR compoenents also have induction depth 0, this makes the heuristic
 *          a bit more prolific than intended.
 * 2. Induction depth is d(>0) for all premises, each premise gives exactly one
 *    literal to induct on and each literal has the same topmost (non-equality)
 *    predicate symbol. Additionally, there is one literal p(t1,...t,...,tn) s.t. all
 *    others are of the form [~]p(t1,...,t',...tn) and t' is a subterm of t.
 *    The rationale behind this is that many inductions on predicate symbols get stuck
 *    without the induction hypothesis being applicable, this resolves some of them,
 *    when we induct on t', getting rid of it in both the conclusion and hypotheses.
 *    This is mostly useful when t' is not a constant, so we check for that too.
 */
struct InductionContextFn
{
  InductionContextFn(Clause* premise, Literal* lit) : _premise(premise), _lit(lit) {}

  VirtualIterator<InductionContext> operator()(pair<std::vector<Term*>, VirtualIterator<QueryRes<ResultSubstitutionSP, TermLiteralClause>>> arg) {
    auto indDepth = _premise->inference().inductionDepth();
    // heuristic 2
    if (indDepth) {
      auto res = VirtualIterator<InductionContext>::getEmpty();
      // TODO make this work for multiple induction terms
      ASS(arg.first.size() >= 1)
      if (arg.first.size() > 1) {
        return res;
      }
      auto indTerm = arg.first[0];
      // check for complex term and non-equality
      if (_lit->isEquality() || !indTerm->arity()) {
        return res;
      }
      while (arg.second.hasNext()) {
        auto& tqr = *arg.second.next().data;
        if (indDepth != tqr.clause->inference().inductionDepth()) {
          continue;
        }
        // check for different clauses and same topmost functors
        if (tqr.clause == _premise || _lit->functor() != tqr.literal->functor()) {
          continue;
        }
        bool match = false;
        SubtermIterator sti1(_lit);
        SubtermIterator sti2(tqr.literal);
        while (sti1.hasNext()) {
          ALWAYS(sti2.hasNext());
          auto st1 = sti1.next();
          auto st2 = sti2.next();
          if (st1 != st2) {
            // if the two terms are not equal, we check that
            // - no other non-equal pair of terms have been processed (match)
            // - one of them contains the other and the contained one is the induction term
            if (match ||
              !((st1.containsSubterm(st2) && st2.term() == indTerm) ||
                (st2.containsSubterm(st1) && st1.term() == indTerm)))
            {
              match = false;
              break;
            }
            sti1.right();
            sti2.right();
            match = true;
          }
        }
        if (!match) {
          continue;
        }
        InductionContext ctx(arg.first, _lit, _premise);
        ctx.insert(tqr.clause, tqr.literal);
        res = pvi(concatIters(res, getSingletonIterator(ctx)));
      }
      return res;
    // heuristic 1
    } else {
      InductionContext ctx(arg.first, _lit, _premise);
      Set<Literal*,SharedTermHash> lits;
      lits.insert(_lit);
      while (arg.second.hasNext()) {
        auto& tqr = *arg.second.next().data;
        // TODO: having the same literal multiple times or its complement has unwanted effects
        // in the clausification/resolution part, so avoid it for now
        if (lits.contains(tqr.literal) || lits.contains(Literal::complementaryLiteral(tqr.literal))) {
          continue;
        }
        lits.insert(tqr.literal);
        if (indDepth != tqr.clause->inference().inductionDepth()) {
          continue;
        }
        ctx.insert(tqr.clause, tqr.literal);
      }
      return pvi(getSingletonIterator(ctx));
    }
  }
private:
  Clause* _premise;
  Literal* _lit;
};

void InductionClauseIterator::processLiteral(Clause* premise, Literal* lit)
{
  if(_opt.showInduction()){
    std::cout << "[Induction] process " << lit->toString() << " in " << premise->toString() << endl;
  }

  if (lit->ground()) {
      Set<Term*,SharedTermHash> int_terms;
      typedef std::set<const InductionTemplate*> TemplateTypeArgsSet;
      std::map<std::vector<Term*>,TemplateTypeArgsSet> ta_terms;

      std::vector<Term*> indTerms;
      auto templ = _fnDefHandler.matchesTerm(lit, indTerms);
      if (templ) {
        auto it = ta_terms.emplace(std::move(indTerms), TemplateTypeArgsSet()).first;
        it->second.emplace(templ);
      }

      VirtualIterator<Term*> it;
      if (_opt.inductionOnActiveOccurrences()) {
        it = vi(new ActiveOccurrenceIterator(lit, _fnDefHandler));
      } else {
        it = vi(new NonVariableNonTypeIterator(lit));
      }
      while(it.hasNext()){
        Term* t = it.next();
        if (t->isLiteral()) {
          continue;
        }
        auto f = t->functor();
        if(InductionHelper::isInductionTermFunctor(f)){
          if(InductionHelper::isStructInductionOn() && InductionHelper::isStructInductionTerm(t)){
            ta_terms.emplace(std::vector<Term*>{ t }, TemplateTypeArgsSet());
          }
          if(InductionHelper::isIntInductionOneOn() && InductionHelper::isIntInductionTermListInLiteral(t, lit)){
            int_terms.insert(t);
          }
        }
        std::vector<Term*> indTerms;
        auto templ = _fnDefHandler.matchesTerm(t, indTerms);
        if (templ) {
          auto it = ta_terms.emplace(std::move(indTerms), TemplateTypeArgsSet()).first;
          it->second.emplace(templ);
        }
      }

    if (InductionHelper::isGroundInductionLiteral(lit)) {
      Set<Term*,SharedTermHash>::Iterator citer1(int_terms);
      while(citer1.hasNext()){
        Term* t = citer1.next();
        auto leBound = iterTraits(_helper.getLess(t)).collect<Stack>();
        auto grBound = iterTraits(_helper.getGreater(t)).collect<Stack>();
        auto indLitsIt = contextReplacementInstance(InductionContext({ t }, lit, premise), _opt, _fnDefHandler);
        while (indLitsIt.hasNext()) {
          auto ctx = indLitsIt.next();
          // process lower bounds
          for (const auto& b1 : leBound) {
            if (!isValidBound(ctx, b1)) {
              continue;
            }
            if (_helper.isInductionForFiniteIntervalsOn()) {
              // process upper bounds together with current lower bound
              for (const auto& b2 : grBound) {
                if (!isValidBound(ctx, b2)) {
                  continue;
                }
                performFinIntInduction(ctx, b1, b2);
              }
            }
            // process current lower bound by itself
            if (_helper.isInductionForInfiniteIntervalsOn()) {
              performInfIntInduction(ctx, true, b1);
            }
          }
          // process upper bounds
          if (_helper.isInductionForInfiniteIntervalsOn()) {
            for (const auto& b2 : grBound) {
              if (!isValidBound(ctx, b2)) {
                continue;
              }
              performInfIntInduction(ctx, false, b2);
            }
          }
          // add formula with default bound
          if (_opt.integerInductionDefaultBound()) {
            InductionFormulaIndex::Entry* e = nullptr;
            static Bound defaultBound = Bound(DefaultBound{ .term = TypedTermList(theory->representConstant(IntegerConstantType(0))) });
            // for now, represent default bounds with no bound in the index, this is unique
            // since the placeholder is still int
            if (notDoneInt(ctx, nullptr, nullptr, e) && isValidBound(ctx, defaultBound)) {
              performIntInduction(ctx, e, true, defaultBound, nullptr);
              performIntInduction(ctx, e, false, defaultBound, nullptr);
            }
            resolveClauses(ctx, e, nullptr, nullptr);
          }
        }
      }
    }
    // collect term queries for each induction term
    auto sideLitsIt = VirtualIterator<pair<std::vector<Term*>, VirtualIterator<QueryRes<ResultSubstitutionSP, TermLiteralClause>>>>::getEmpty();
    if (_opt.nonUnitInduction()) {
      sideLitsIt = pvi(iterTraits(getSTLIterator(ta_terms.begin(), ta_terms.end()))
        .map([](const auto& kv){
          return kv.first;
        })
        .map([this](std::vector<Term*> ts) {
          auto res = VirtualIterator<QueryRes<ResultSubstitutionSP, TermLiteralClause>>::getEmpty();
          for (const auto& t : ts) {
            res = pvi(concatIters(res, _structInductionTermIndex->getGeneralizations(t, false)));
          }
          return make_pair(ts, res);
        }));
    }
    // put clauses from queries into contexts alongside with the given clause and induction term
    auto sideLitsIt2 = iterTraits(sideLitsIt)
      .flatMap(InductionContextFn(premise, lit))
      // generalize all contexts if needed
      .flatMap([this](const InductionContext& arg) {
        return contextReplacementInstance(arg, _opt, _fnDefHandler);
      })
      // filter out the ones without the premise, or only one literal
      .filter([&premise](const InductionContext& arg) {
        unsigned cnt = 0;
        bool hasPremise = false;
        for (const auto& kv : arg._cls) {
          if (kv.first == premise) {
            hasPremise = true;
          }
          cnt += kv.second.size();
        }
        return hasPremise && cnt > 1;
      });
    // collect contexts for single-literal induction with given clause
    auto indCtxSingle = iterTraits(getSTLIterator(ta_terms.begin(), ta_terms.end()))
      .map([&lit,&premise](const auto& arg) {
        return InductionContext(arg.first, lit, premise);
      })
      // generalize all contexts if needed
      .flatMap([this](const InductionContext& arg) {
        return contextReplacementInstance(arg, _opt, _fnDefHandler);
      });
    auto indCtxIt = concatIters(sideLitsIt2, indCtxSingle)
      // filter out the ones without an induction literal
      .filter([](const InductionContext& arg) {
        for (const auto& kv : arg._cls) {
          for (const auto& lit : kv.second) {
            if (InductionHelper::isGroundInductionLiteral(lit)) {
              return true;
            }
          }
        }
        return false;
      });
    while (indCtxIt.hasNext()) {
      auto ctx = indCtxIt.next();
      static bool one = _opt.structInduction() == Options::StructuralInductionKind::ONE ||
                        _opt.structInduction() == Options::StructuralInductionKind::ALL;
      static bool two = _opt.structInduction() == Options::StructuralInductionKind::TWO ||
                        _opt.structInduction() == Options::StructuralInductionKind::ALL;
      static bool three = _opt.structInduction() == Options::StructuralInductionKind::THREE ||
                        _opt.structInduction() == Options::StructuralInductionKind::ALL;
      static bool rec = _opt.structInduction() == Options::StructuralInductionKind::RECURSION ||
                        _opt.structInduction() == Options::StructuralInductionKind::ALL;
      InductionFormulaIndex::Entry* e;
      // generate formulas and add them to index if not done already
      if (_formulaIndex.findOrInsert(ctx, e)) {
        if (ctx._indTerms.size() == 1) {
          TermList sort = SortHelper::getResultSort(ctx._indTerms[0]);
          TermAlgebra* ta = env.signature->getTermAlgebraOfSort(sort);
          if(one){
            performInduction(ctx, ta->getInductionTemplateOne(), e);
          }
          if(two){
            performInduction(ctx, ta->getInductionTemplateTwo(), e);
          }
          if(three){
            performInduction(ctx, ta->getInductionTemplateThree(), e);
          }
        }
        if (rec) {
          for (const auto& templ : ta_terms.at(ctx._indTerms)) {
            performInduction(ctx, templ, e);
          }
        }
      }
      // resolve the formulas with the premises
      for (auto& kv : e->get()) {
        resolveClauses(kv.first, ctx, kv.second);
      }
    }
  } else if (!env.options->inductionGroundOnly() && InductionHelper::isStructInductionOn() && InductionHelper::isNonGroundInductionLiteral(lit)) {
    // TODO: generalize to multiple free variables
    NonVariableNonTypeIterator nvi(lit);
    while (nvi.hasNext()) {
      auto st = nvi.next();
      if (InductionHelper::isInductionTermFunctor(st->functor()) && st->ground() && InductionHelper::isStructInductionTerm(st)) {
        auto indLitsIt = contextReplacementInstance(InductionContext({ st }, lit, premise), _opt, _fnDefHandler);
        while (indLitsIt.hasNext()) {
          auto ctx = indLitsIt.next();
          InductionFormulaIndex::Entry* e;
          // TODO: make sure that the index handles literals with free variables correctly
          // (right now it might allow redundant induction applications due to variable renaming).
          if (_formulaIndex.findOrInsert(ctx, e)) {
            // Generate induction axioms, clausify and resolve them
            Substitution freeVarSubst;
            performStructInductionFreeVar(ctx, e, &freeVarSubst);
            for (auto& kv : e->get()) {
              resolveClauses(kv.first, ctx, kv.second, /*applySubst=*/ false, &freeVarSubst);
            }
          }
        }
      }
    }

  }
}

void InductionClauseIterator::processIntegerComparison(Clause* premise, Literal* lit)
{
  ASS((theory->interpretPredicate(lit) == Theory::INT_LESS) && lit->ground());

  bool positive = lit->isPositive();
  InductionFormulaIndex::Entry* e;
  // loop over the arguments of the comparison (i.e. the two bounds)
  for (unsigned i = 0; i <= 1; i++) {
    // i == 0 means 'bound' is upper bound,
    // i == 1 means 'bound' is lower bound
    auto indtl = *lit->nthArgument(positive ? i : 1-i);
    auto indt = indtl.term();
    auto bound = *lit->nthArgument(positive ? 1-i : i);

    auto bound2 = iterTraits(i ? _helper.getGreater(indt) : _helper.getLess(indt)).collect<Stack>();
    auto it = iterTraits(_helper.getTQRsForInductionTerm(indt))
      .filter([&premise](const auto& tqr) {
        return tqr.data->clause != premise;
      })
      .map([&indt](const auto& tqr) {
        return InductionContext({ indt }, tqr.data->literal, tqr.data->clause);
      })
      .flatMap([this](const InductionContext& arg) {
        return contextReplacementInstance(arg, _opt, _fnDefHandler);
      });
    auto b = TermLiteralClause{ TypedTermList(bound, IntTraits::sort()), lit, premise };
    // loop over literals containing the current induction term
    while (it.hasNext()) {
      auto ctx = it.next();
      if (!isValidBound(ctx, b)) {
        continue;
      }
      if (_helper.isInductionForFiniteIntervalsOn()) {
        // go over the lower/upper bounds that contain the same induction term as the current bound
        for (const auto& b2 : bound2) {
          if (!isValidBound(ctx, b2)) {
            ASS_EQ(ctx._cls.size(), 1);
            continue;
          }
          // TODO use performFinIntInduction
          if (notDoneInt(ctx, i ? lit : b2.literal, i ? b2.literal : lit, e)) {
            // TODO: this branching should be deleted, since both upward and downward can
            // be generated based on the given clause but the original code had it like this
            if (i) {
              performIntInduction(ctx, e, true, i ? b : b2, i ? &b2 : &b);
            } else {
              performIntInduction(ctx, e, false, i ? b2 : b, i ? &b : &b2);
            }
          }
          resolveClauses(ctx, e, i ? &b : &b2, i ? &b2 : &b);
        }
      }
      // use given clause comparison as bound appropriately
      if (_helper.isInductionForInfiniteIntervalsOn()) {
        performInfIntInduction(ctx, i, b);
      }
    }
  }
}

ClauseStack InductionClauseIterator::produceClauses(Formula* hypothesis, InferenceRule rule, const InductionContext& context, DHMap<unsigned, Term*>* bindings)
{
  NewCNF cnf(0);
  cnf.setForInduction();
  Stack<Clause*> hyp_clauses;
  Inference inf = NonspecificInference0(UnitInputType::AXIOM,rule);
  unsigned maxInductionDepth = 0;
  for (const auto& kv : context._cls) {
    maxInductionDepth = max(maxInductionDepth,kv.first->inference().inductionDepth());
  }
  inf.setInductionDepth(maxInductionDepth+1);
  FormulaUnit* fu = new FormulaUnit(hypothesis,inf);
  if(_opt.showInduction()){
    std::cout << "[Induction] formula " << fu->toString() << endl;
  }
  cnf.clausify(NNF::ennf(fu), hyp_clauses, bindings);

  switch (rule) {
    case InferenceRule::STRUCT_INDUCTION_AXIOM_ONE:
    case InferenceRule::STRUCT_INDUCTION_AXIOM_TWO:
    case InferenceRule::STRUCT_INDUCTION_AXIOM_THREE:
    case InferenceRule::STRUCT_INDUCTION_AXIOM_RECURSION:
      env.statistics->structInduction++;
      break;
    case InferenceRule::INT_INF_UP_INDUCTION_AXIOM:
    case InferenceRule::INT_INF_DOWN_INDUCTION_AXIOM:
      env.statistics->intInfInduction++;
      break;
    case InferenceRule::INT_FIN_UP_INDUCTION_AXIOM:
    case InferenceRule::INT_FIN_DOWN_INDUCTION_AXIOM:
      env.statistics->intFinInduction++;
      break;
    case InferenceRule::INT_DB_UP_INDUCTION_AXIOM:
    case InferenceRule::INT_DB_DOWN_INDUCTION_AXIOM:
      env.statistics->intDBInduction++;
      break;
    default:
      ;
  }
  switch (rule) {
    case InferenceRule::INT_INF_UP_INDUCTION_AXIOM:
      env.statistics->intInfUpInduction++;
      break;
    case InferenceRule::INT_INF_DOWN_INDUCTION_AXIOM:
      env.statistics->intInfDownInduction++;
      break;
    case InferenceRule::INT_FIN_UP_INDUCTION_AXIOM:
      env.statistics->intFinUpInduction++;
      break;
    case InferenceRule::INT_FIN_DOWN_INDUCTION_AXIOM:
      env.statistics->intFinDownInduction++;
      break;
    case InferenceRule::INT_DB_UP_INDUCTION_AXIOM:
      env.statistics->intDBUpInduction++;
      break;
    case InferenceRule::INT_DB_DOWN_INDUCTION_AXIOM:
      env.statistics->intDBDownInduction++;
      break;
    default:
      ;
  }

  return hyp_clauses;
}

// helper function to properly add bounds to integer induction contexts,
// where the bounds are not part of the inner formula for the induction
void InductionClauseIterator::resolveClauses(InductionContext context, InductionFormulaIndex::Entry* e, const TermLiteralClause* bound1, const TermLiteralClause* bound2)
{
  static unsigned less = env.signature->getInterpretingSymbol(Theory::INT_LESS);
  ASS_EQ(context._indTerms.size(), 1);
  static TypedTermList ph(getPlaceholderForTerm(context._indTerms,0));
  // lower bound
  if (bound1) {
    auto lhs = bound1->literal->polarity() ? bound1->term : ph;
    auto rhs = bound1->literal->polarity() ? ph : bound1->term;
    context.insert(bound1->clause,
      Literal::create2(less, bound1->literal->polarity(), lhs, rhs));
  }
  // upper bound
  if (bound2) {
    auto lhs = bound2->literal->polarity() ? ph : bound2->term;
    auto rhs = bound2->literal->polarity() ? bound2->term : ph;
    context.insert(bound2->clause,
      Literal::create2(less, bound2->literal->polarity(), lhs, rhs));
  }
  // true if we have a default bound
  bool applySubst = !bound1 && !bound2;
  for (auto& kv : e->get()) {
    resolveClauses(kv.first, context, kv.second, applySubst);
  }
}

/**
 * An induction gives back a set of clauses for which it holds that:
 * - each one contains toResolve many conclusion literals
 * - for each set of literals in toResolve, there is a corresponding
 *   set of clauses that differ only in one literal pairwise, and this
 *   literal is the complement of a literal from the set of toResolve
 *   after applying subst
 * These contraints give a partitioning of clauses, where each partition
 * has a sequence of resolutions with the clauses from context, s.t.
 * only the literals not in toResolve nor in the conclusion are present
 * in the resulting clause. We find this partition and return it in form
 * of a union find structure.
 */
IntUnionFind findDistributedVariants(const Stack<Clause*>& clauses, Substitution& subst, const InductionContext& context, Substitution* indLitSubst)
{
  const auto& toResolve = context._cls;
  IntUnionFind uf(clauses.size());
  for (unsigned i = 0; i < clauses.size(); i++) {
    auto cl = clauses[i];
    Stack<Literal*> conclusionLits(toResolve.size());
#if VDEBUG
    Stack<int> variantCounts(toResolve.size());
#endif
    // we first find the conclusion literals in cl, exactly 1 from
    // each of toResolve and save how many variants it should have
    for (unsigned k = 0; k < cl->length(); k++) {
      auto clit = SubstHelper::apply<Substitution>(Literal::complementaryLiteral((*cl)[k]), subst);
      for (const auto& kv : toResolve) {
#if VDEBUG
        bool found = false;
#endif
        for (const auto& lit : kv.second) {
          Literal* slit = indLitSubst ? SubstHelper::apply<Substitution>(lit, *indLitSubst) : lit;
          if (slit == clit) {
            conclusionLits.push((*cl)[k]);
#if VDEBUG
            variantCounts.push(kv.second.size()-1);
            ASS(!found);
            found = true;
#else
            break;
#endif
          }
        }
      }
    }
    // cl should have the same number of conclusion
    // literals as the size of toResolve
    ASS_EQ(conclusionLits.size(), toResolve.size());
    // now we look for the variants
    for (unsigned k = 0; k < conclusionLits.size(); k++) {
#if VDEBUG
      for (unsigned j = 0; j < clauses.size(); j++) {
#else
      for (unsigned j = i+1; j < clauses.size(); j++) {
#endif
        auto other = clauses[j];
        if (i == j || cl->length() != other->length()) {
          continue;
        }
        if (other->contains(conclusionLits[k])) {
          continue;
        }
        unsigned mismatchCnt = 0;
        for (unsigned l = 0; l < cl->length(); l++) {
          if (!cl->contains((*other)[l])) {
            mismatchCnt++;
          }
        }
        if (mismatchCnt == 1) {
#if VDEBUG
          variantCounts[k]--;
#endif
          uf.doUnion(i,j);
        }
      }
      ASS_LE(variantCounts[k],0);
    }
  }
  uf.evalComponents();
  return uf;
}

/**
 * Resolve a set of clauses given by findDistributedVariants with the
 * clauses from an induction context. The resulting clause can be seen
 * as the result of a sequence of resolutions and duplicate literal removals.
 * @param rsubst is for compatibility with default bound integer induction,
 *               it is stored separately so that we don't have to apply
 *               substitutions expensively in all cases.
 */
Clause* resolveClausesHelper(const InductionContext& context, const Stack<Clause*>& cls, IntUnionFind::ElementIterator eIt, Substitution& subst, bool generalized, bool applySubst, Substitution* indLitSubst)
{
  // first create the clause with the required size
  RobSubstitution renaming;
  ASS(eIt.hasNext());
  auto cl = cls[eIt.next()];
  auto premises = UnitList::singleton(cl);
  const auto& toResolve = context._cls;
  while (eIt.hasNext()) {
    auto other = cls[eIt.next()];
    UnitList::push(other,premises);
  }

  for (const auto& kv : toResolve) {
    UnitList::push(kv.first, premises);
  }

  Inference inf(GeneratingInferenceMany(
    generalized ? InferenceRule::GEN_INDUCTION_HYPERRESOLUTION
                : ( indLitSubst ? InferenceRule::FREE_VAR_INDUCTION_HYPERRESOLUTION : InferenceRule::INDUCTION_HYPERRESOLUTION),
    premises));
  RStack<Literal*> resLits;

  for (Literal* curr : cl->iterLits()) {
    auto clit = SubstHelper::apply<Substitution>(Literal::complementaryLiteral(curr), subst);
    bool contains = false;
    for (const auto& kv : toResolve) {
      for (const auto& lit : kv.second) {
        Literal* slit = indLitSubst ? SubstHelper::apply<Substitution>(lit, *indLitSubst) : lit;
        if (slit == clit) {
          contains = true;
          break;
        }
      }
      if (contains) {
        break;
      }
    }
    if (!contains) {
      Literal* resLit;
      if (applySubst) {
        TermReplacement tr(getContextReplacementMap(context, /*inverse=*/true));
        resLit = tr.transformLiteral(SubstHelper::apply<Substitution>(curr,subst));
      } else {
        resLit = curr;
      }
      resLits->push(renaming.apply(resLit,0));
    }
  }

  for (const auto& kv : toResolve) {
    for (unsigned i = 0; i < kv.first->length(); i++) {
      bool copyCurr = true;
      for (const auto& lit : kv.second) {
        TermReplacement tr(getContextReplacementMap(context, /*inverse=*/true));
        auto rlit = tr.transformLiteral(lit);
        if (rlit == (*kv.first)[i]) {
          copyCurr = false;
          break;
        }
      }
      if (copyCurr) {
        Literal* l = (*kv.first)[i];
        if (indLitSubst) {
          l = SubstHelper::apply<Substitution>((*kv.first)[i], *indLitSubst);
          TermReplacement tr(getContextReplacementMap(context, /*inverse=*/true));
          l = tr.transformLiteral(l);
        }
        resLits->push(renaming.apply(l,1));
      }
    }
  }

  return Clause::fromStack(*resLits, inf);
}

void InductionClauseIterator::resolveClauses(const ClauseStack& cls, const InductionContext& context, Substitution& subst, bool applySubst, Substitution* indLitSubst)
{
  ASS(cls.isNonEmpty());
  bool generalized = false;
  for (const auto& kv : context._cls) {
    for (const auto& lit : kv.second) {
      for (const auto& t : context._indTerms) {
        if (lit->containsSubterm(TermList(t))) {
          generalized = true;
          break;
        }
      }
      if (generalized) {
        break;
      }
    }
    if (generalized) {
      break;
    }
  }
  if (generalized) {
    env.statistics->generalizedInductionApplication++;
  } else if (indLitSubst) {
    env.statistics->nonGroundInductionApplication++;
  } else {
    env.statistics->inductionApplication++;
  }

  auto uf = findDistributedVariants(cls, subst, context, indLitSubst);
  IntUnionFind::ComponentIterator cit(uf);
  while(cit.hasNext()){
    IntUnionFind::ElementIterator eIt = cit.next();
    _clauses.push(resolveClausesHelper(context, cls, eIt, subst, generalized, applySubst, indLitSubst));
    if(_opt.showInduction()){
      std::cout << "[Induction] generate " << _clauses.top()->toString() << endl;
    }
  }
}

void InductionClauseIterator::performFinIntInduction(const InductionContext& context, const TermLiteralClause& lb, const TermLiteralClause& ub)
{
  InductionFormulaIndex::Entry* e = nullptr;
  if (notDoneInt(context, lb.literal, ub.literal, e)) {
    performIntInduction(context, e, true, lb, &ub);
    performIntInduction(context, e, false, ub, &lb);
  }
  resolveClauses(context, e, &lb, &ub);
}

void InductionClauseIterator::performInfIntInduction(const InductionContext& context, bool increasing, const TermLiteralClause& bound)
{
  InductionFormulaIndex::Entry* e = nullptr;
  if (notDoneInt(context, increasing ? bound.literal : nullptr, increasing ? nullptr : bound.literal, e)) {
    performIntInduction(context, e, increasing, bound, nullptr);
  }
  resolveClauses(context, e, increasing ? &bound : nullptr, increasing ? nullptr : &bound);
}

std::unique_ptr<InductionTemplate> InductionClauseIterator::getIntegerInductionTemplate(bool increasing, Coproduct<TermLiteralClause, DefaultBound> bound1, const TermLiteralClause* optionalBound2)
{
  TermList b1(bound1.apply([](auto x) { return x.term; }));

  auto x = TermList::var(0);
  auto y = TermList::var(1);

  static unsigned less = env.signature->getInterpretingSymbol(Theory::INT_LESS);
  LiteralStack stepConds = {
    Literal::create2(less,false,(increasing ? x : b1),(increasing ? b1 : x))
  };

  // create Y>=b1 (which is ~Y<b1), or Y>b1, or Y<=b1 (which is ~b1<Y), or Y<b1
  // This comparison is mirroring the structure of bound1.literal, which is "b1 <comparison> inductionTerm".
  // If bound1.literal is nullptr, we are using the default bound with the comparison sign >= or <=.
  const bool isBound1Equal = bound1.match(
      [](TermLiteralClause const& bound1) { return (bound1.literal->functor() == less && bound1.literal->isNegative()); },
      [](DefaultBound) { return true; });
  const bool isBound1FirstArg = (increasing != isBound1Equal);
  LiteralStack concConds = {
    Literal::create2(less, !isBound1Equal, (isBound1FirstArg ? b1 : y), (isBound1FirstArg ? y : b1))
  };

  const bool hasBound2 = optionalBound2 && optionalBound2->literal;
  // Also resolve the hypothesis with comparisons with bound(s) (if the bound(s) are present/not default).
  if (hasBound2) {
    // Finite interval induction, use two bounds on both x and y.
    TermList b2(optionalBound2->term);
    if (b1 == b2) {
      return std::unique_ptr<InductionTemplate>();
    }
    // create X<b2 or X>b2 (which is b2<X)
    stepConds.push(Literal::create2(less, true, (increasing ? x : b2), (increasing ? b2 : x)));
    const bool isBound2Equal = (optionalBound2->literal->functor() == less && optionalBound2->literal->isNegative());
    const bool isBound2FirstArg = (increasing == isBound2Equal);
    // create Y<b2, or Y<=b2 (which is ~b2<Y) or Y>b2, or Y>=b2 (which is ~Y<b2)
    concConds.push(Literal::create2(less, !isBound2Equal, (isBound2FirstArg ? b2 : y), (isBound2FirstArg ? y : b2)));
  }

  TermList xPlusOne(Term::create2(
    env.signature->getInterpretingSymbol(Theory::INT_PLUS), x,
    TermList(theory->representConstant(IntegerConstantType(increasing ? 1 : -1))))
  );
  Stack<InductionCase> cases {
    InductionCase(InductionUnit({ b1 })), // base case
    InductionCase(InductionUnit({ xPlusOne }, std::move(stepConds)), { TermStack{ x } }) // step case
  };

  const bool isDefaultBound = bound1.template is<DefaultBound>();
  InferenceRule rule =
      isDefaultBound
          ? (increasing ? InferenceRule::INT_DB_UP_INDUCTION_AXIOM : InferenceRule::INT_DB_DOWN_INDUCTION_AXIOM)
          : (increasing ? (hasBound2 ? InferenceRule::INT_FIN_UP_INDUCTION_AXIOM : InferenceRule::INT_INF_UP_INDUCTION_AXIOM)
                        : (hasBound2 ? InferenceRule::INT_FIN_DOWN_INDUCTION_AXIOM : InferenceRule::INT_INF_DOWN_INDUCTION_AXIOM));

  return make_unique<InductionTemplate>(
    TermStack{ AtomicSort::intSort() },
    std::move(cases),
    InductionUnit({ y }, std::move(concConds)),
    /*maxVar=*/y.var(), rule
  );
}

// Given a literal ~L[term], where 'term' is of the integer sort,
// introduce and induction hypothesis for integers, for example:
//   (L[b1] & (![X] : (b1 <= X & X < b2 & L[X]) -> L[x+1])) -> (![Y] : (b1 <= Y & Y <= b2) -> L[Y])
// In general, the hypothesis is an instance of one of the following
// hypotheses (depending on the value of 'increasing'):
//   (L[b1] & (![X] : (interval_x(X)) -> L[x+1])) -> (![Y] : interval_y(Y) -> L[Y])
//   (L[b1] & (![X] : (interval_x(X)) -> L[x-1])) -> (![Y] : interval_y(Y) -> L[Y])
// where 'b1' is bound1.term, and the predicates inteval_x(X) and interval_y(Y)
// capture the property "X (or Y) belongs to the interval [b1, b2] or [b1, b2)",
// where 'b2' is either optionalBound2->term (if present) or depending on 'increasing'
// either infinity or -infinity. (The intervals are set such that the hypothesis
// is valid: if interval_y(Y) holds for some Y, then either interval_x(Y) holds,
// or depending on 'increasing' either interval_x(Y-1) or interval_x(Y+1) holds.)
void InductionClauseIterator::performIntInduction(const InductionContext& context, InductionFormulaIndex::Entry* e, bool increasing, Coproduct<TermLiteralClause, DefaultBound> bound1, const TermLiteralClause* optionalBound2)
{
  auto templ = getIntegerInductionTemplate(increasing, bound1, optionalBound2);
  if (!templ) {
    return;
  }
  performInduction(context, templ.get(), e);
}

void InductionClauseIterator::performInduction(const InductionContext& context, const InductionTemplate* templ, InductionFormulaIndex::Entry* e)
{
  unsigned var = templ->maxVar+1;
  FormulaList* formulas = FormulaList::empty();
  std::vector<TermList> ts(context._indTerms.size(), TermList());

  // cout << "using template" << endl;
  // cout << *templ << endl;

  static TypeBinder typeBinder;
  typeBinder.reset();

  ASS_EQ(context._indTerms.size(), templ->sorts.size());
  for (unsigned i = 0; i < context._indTerms.size(); i++) {
    ALWAYS(MatchingUtils::matchTerms(templ->sorts[i], SortHelper::getResultSort(context._indTerms[i]), typeBinder));
  }

<<<<<<< HEAD
  for (const auto& c : templ->cases) {
=======
  Substitution subst;
  auto conclusion = context.getFormulaWithSquashedSkolems({ x },true,vars,nullptr,&subst);
  FormulaList* orf = FormulaList::cons(exists,FormulaList::singleton(Formula::quantify(conclusion)));
  Formula* hypothesis = new JunctionFormula(Connective::OR,orf);

  auto cls = produceClauses(hypothesis, InferenceRule::STRUCT_INDUCTION_AXIOM_THREE, context);
  e->add(std::move(cls), std::move(subst));
}

void InductionClauseIterator::performRecursionInduction(const InductionContext& context, const InductionTemplate* templ, const std::vector<Term*>& typeArgs, InductionFormulaIndex::Entry* e)
{
  unsigned var = 0;
  FormulaList* formulas = FormulaList::empty();
  std::vector<TermList> ts(context._indTerms.size(), TermList());
  auto& indPos = templ->inductionPositions();
  auto header = templ->branches().begin()->_header;
  Substitution typeSubst;
  ASS_EQ(typeArgs.size(),header->numTypeArguments());
  for (unsigned i = 0; i < header->numTypeArguments(); i++) {
    auto arg = *header->nthArgument(i);
    ASS(arg.isVar());
    typeSubst.bindUnbound(arg.var(),typeArgs[i]);
  }

  for (const auto& b : templ->branches()) {
    Renaming rn(var);
    rn.normalizeVariables(b._header);
    auto header = rn.apply(b._header->apply(typeSubst));
    unsigned j = 0;
    for (unsigned i = 0; i < header->arity(); i++) {
      if (indPos[i]) {
        ts[j++] = *header->nthArgument(i);
      }
    }
    auto right = context.getFormula(ts, true);
>>>>>>> a1a631b5
    FormulaList* hyps = FormulaList::empty();
    for (const auto& hyp : c.hypotheses) {
      auto hypVars = VList::empty();
      auto hypF = context.getFormula(hyp, typeBinder, var, &hypVars);
      // quantify each hypotheses with variables replacing Skolems explicitly
      if (hypVars) {
        hypF = new QuantifiedFormula(Connective::FORALL, hypVars, SList::empty(), hypF);
      }
      FormulaList::push(hypF, hyps);
    }
    auto left = hyps ? JunctionFormula::generalJunction(Connective::AND, hyps) : nullptr;
    auto hypVars = VList::fromIterator(c.hypUnivVars.iterFifo());
    if (hypVars) {
      ASS(left);
      left = new QuantifiedFormula(Connective::FORALL, hypVars, SList::empty(), left);
    }
    auto right = context.getFormula(c.conclusion, typeBinder, var);
    FormulaList::push(Formula::quantify(left ? new BinaryFormula(Connective::IMP,left,right) : right), formulas);
  }
  ASS(formulas);
  auto indPremise = JunctionFormula::generalJunction(Connective::AND,formulas);

  Substitution subst;
  auto conclusion = context.getFormula(templ->conclusion, typeBinder, var, nullptr, &subst);
  Formula* induction_formula = new BinaryFormula(Connective::IMP, indPremise, Formula::quantify(conclusion));
  // cout << *induction_formula << endl;

  auto cls = produceClauses(induction_formula, templ->rule, context);
  e->add(std::move(cls), std::move(subst));
}

/*
Creates the structural induction axiom with an existentially quantified variable:
?y,w. !u0,us,z. ?x. (L[0, u0] & (L[y, w] -> L[s(y), us]) -> L[z, x])
*/
void InductionClauseIterator::performStructInductionFreeVar(const InductionContext& context, InductionFormulaIndex::Entry* e, Substitution* freeVarSubst)
{
  if (context._indTerms.size() > 1) return;
  TermList sort = SortHelper::getResultSort(context._indTerms[0]);
  TermAlgebra* ta = env.signature->getTermAlgebraOfSort(sort);
  unsigned numTypeArgs = sort.term()->arity();
  unsigned freeVar = context.getFreeVariable(); // variable free in the induction literal
  unsigned var = freeVar+1; // used in the following to construct new variables
  for (const auto& kv : context._cls) {
    if (kv.first->maxVar() + 1 > var) {
      var = kv.first->maxVar() + 1;
    }
  }
  VList* us = VList::empty();
  VList* ws = VList::empty();
  VList* ys = VList::empty();
  FormulaList* formulas = FormulaList::empty();

  // Construct premise as a conjunction of steps.
  // Each step's antecedent contains a fresh free variable in place
  // of freeVar (collected in `ws`), each step's conclusion too (collected in `us`).
  for (unsigned i = 0; i < ta->nConstructors(); i++){
    TermAlgebraConstructor* con = ta->constructor(i);
    unsigned arity = con->arity();
    TermStack argTerms(arity); // Arguments of the step case antecedent: y_1, ..., y_arity
    argTerms.loadFromIterator(Term::Iterator(sort.term()));
    FormulaList* hyps = FormulaList::empty();
    for (unsigned j = numTypeArgs; j < arity; j++){
      TermList y(var++, false);
      argTerms.push(y);
      VList::push(y.var(), ys);
      if (con->argSort(j) == con->rangeSort()){
        TermList w(var++, false);
        VList::push(w.var(), ws);
        Formula* curLit = context.getFormulaWithFreeVar({ y }, freeVar, w);
        FormulaList::push(curLit, hyps); // L[y_j, w_j]
      }
    }
    TermList u(var++, false);
    VList::push(u.var(), us);
    Term* tcons = Term::create(con->functor(), (unsigned)argTerms.size(), argTerms.begin());
    Formula* consequent = context.getFormulaWithFreeVar({ TermList(tcons) }, freeVar, u);
    Formula* step = (VList::isEmpty(ws)) ? consequent :
      new BinaryFormula(Connective::IMP, JunctionFormula::generalJunction(Connective::AND, hyps), consequent); // (/\_{j ∈ P_c} L[y_j, w_j]) --> L[cons(y_1, ..., y_n), u_i]
    formulas->push(step, formulas);
  }
  Formula* formula = new JunctionFormula(Connective::AND, formulas);

  // Construct conclusion: L[z, x]
  TermList z(var++, false);
  const unsigned xvar = var;
  TermList x(var++, false);
  Substitution subst;
  Formula* conclusion = context.getFormulaWithFreeVar({ z }, freeVar, x, &subst);
  // Put together the whole induction axiom:
  formula = new BinaryFormula(Connective::IMP, formula, conclusion);
  formula = new QuantifiedFormula(Connective::EXISTS, VList::singleton(xvar), SList::empty(), formula);
  formula = new QuantifiedFormula(Connective::FORALL, VList::singleton(z.var()), SList::empty(), formula);
  formula = new QuantifiedFormula(Connective::FORALL, us, SList::empty(), formula);
  if (!VList::isEmpty(ws)) {
    formula = new QuantifiedFormula(Connective::EXISTS, ws, SList::empty(), formula);
  }
  if (!VList::isEmpty(ys)) {
    formula = new QuantifiedFormula(Connective::EXISTS, ys, SList::empty(), formula);
  }

  // Produce induction clauses and obtain the skolemization bindings.
  DHMap<unsigned, Term*> bindings;
  ClauseStack hyp_clauses = produceClauses(formula, InferenceRule::STRUCT_INDUCTION_AXIOM_ONE, context, &bindings); 
  // Bind freeVar to its corresponding skolem term in freeVarSubst.
  // This is used later in resolution.
  Term* xSkolem = bindings.get(xvar, nullptr);
  ASS(xSkolem != nullptr);
  ASS(freeVarSubst != nullptr);
  freeVarSubst->bindUnbound(int(freeVar), SubstHelper::apply<Substitution>(xSkolem, subst));

  e->add(std::move(hyp_clauses), std::move(subst));
  return;
}

bool InductionClauseIterator::notDoneInt(InductionContext context, Literal* bound1, Literal* bound2, InductionFormulaIndex::Entry*& e)
{
  ASS_EQ(context._indTerms.size(), 1);
  TermList ph(getPlaceholderForTerm(context._indTerms,0));
  Literal* b1 = nullptr;
  Literal* b2 = nullptr;
  if (bound1) {
    b1 = Literal::create2(bound1->functor(), bound1->polarity(),
      bound1->polarity() ? *bound1->nthArgument(0) : ph,
      bound1->polarity() ? ph : *bound1->nthArgument(1));
  }
  if (bound2) {
    b2 = Literal::create2(bound2->functor(), bound2->polarity(),
      bound2->polarity() ? ph : *bound2->nthArgument(0),
      bound2->polarity() ? *bound2->nthArgument(1) : ph);
  }
  return _formulaIndex.findOrInsert(context, e, b1, b2);
}

bool InductionClauseIterator::isValidBound(const InductionContext& context, const Bound& bound)
{
  ASS_EQ(context._indTerms.size(), 1);
  Term* pt = getPlaceholderForTerm(context._indTerms,0);
  for (const auto& kv : context._cls) {
    for (const auto& lit : kv.second) {
      ASS((lit != nullptr) && (kv.first != nullptr));
      Term* otherArg = InductionHelper::getOtherTermFromComparison(lit, pt);
      if (!bound.match(
            [&](TermLiteralClause const&  bound) 
            { return InductionHelper::isValidBound(otherArg, kv.first, bound); },
            [&](DefaultBound const& bound) 
            { return InductionHelper::isValidForDefaultBound(otherArg, kv.first, bound.term); }
            )) {
        return false;
      }
    }
  }
  return true;
}

}<|MERGE_RESOLUTION|>--- conflicted
+++ resolved
@@ -119,7 +119,7 @@
   return trm;
 }
 
-Formula* InductionContext::getFormula(const InductionUnit& unit, const TypeBinder& typeBinder, unsigned& var, VList** varList, Substitution* subst) const
+Formula* InductionContext::getFormula(const InductionUnit& unit, const Substitution& typeBinder, unsigned& var, VList** varList, Substitution* subst) const
 {
   auto hyps = FormulaList::empty();
   for (const auto& lit : unit.conditions) {
@@ -1315,7 +1315,7 @@
   // cout << "using template" << endl;
   // cout << *templ << endl;
 
-  static TypeBinder typeBinder;
+  static Substitution typeBinder;
   typeBinder.reset();
 
   ASS_EQ(context._indTerms.size(), templ->sorts.size());
@@ -1323,45 +1323,7 @@
     ALWAYS(MatchingUtils::matchTerms(templ->sorts[i], SortHelper::getResultSort(context._indTerms[i]), typeBinder));
   }
 
-<<<<<<< HEAD
   for (const auto& c : templ->cases) {
-=======
-  Substitution subst;
-  auto conclusion = context.getFormulaWithSquashedSkolems({ x },true,vars,nullptr,&subst);
-  FormulaList* orf = FormulaList::cons(exists,FormulaList::singleton(Formula::quantify(conclusion)));
-  Formula* hypothesis = new JunctionFormula(Connective::OR,orf);
-
-  auto cls = produceClauses(hypothesis, InferenceRule::STRUCT_INDUCTION_AXIOM_THREE, context);
-  e->add(std::move(cls), std::move(subst));
-}
-
-void InductionClauseIterator::performRecursionInduction(const InductionContext& context, const InductionTemplate* templ, const std::vector<Term*>& typeArgs, InductionFormulaIndex::Entry* e)
-{
-  unsigned var = 0;
-  FormulaList* formulas = FormulaList::empty();
-  std::vector<TermList> ts(context._indTerms.size(), TermList());
-  auto& indPos = templ->inductionPositions();
-  auto header = templ->branches().begin()->_header;
-  Substitution typeSubst;
-  ASS_EQ(typeArgs.size(),header->numTypeArguments());
-  for (unsigned i = 0; i < header->numTypeArguments(); i++) {
-    auto arg = *header->nthArgument(i);
-    ASS(arg.isVar());
-    typeSubst.bindUnbound(arg.var(),typeArgs[i]);
-  }
-
-  for (const auto& b : templ->branches()) {
-    Renaming rn(var);
-    rn.normalizeVariables(b._header);
-    auto header = rn.apply(b._header->apply(typeSubst));
-    unsigned j = 0;
-    for (unsigned i = 0; i < header->arity(); i++) {
-      if (indPos[i]) {
-        ts[j++] = *header->nthArgument(i);
-      }
-    }
-    auto right = context.getFormula(ts, true);
->>>>>>> a1a631b5
     FormulaList* hyps = FormulaList::empty();
     for (const auto& hyp : c.hypotheses) {
       auto hypVars = VList::empty();
