/*
 * File Induction 
 *
 * This file is part of the source code of the software program
 * Vampire. It is protected by applicable
 * copyright laws.
 *
 * This source code is distributed under the licence found here
 * https://vprover.github.io/license.html
 * and in the source directory
 *
 * In summary, you are allowed to use Vampire for non-commercial
 * purposes but not allowed to distribute, modify, copy, create derivatives,
 * or use in competitions. 
 * For other uses of Vampire please contact developers for a different
 * licence, which we will make an effort to provide. 
 */
/**
 * @file Induction.cpp
 * Implements class Induction.
 */

#include "Debug/RuntimeStatistics.hpp"

#include "Lib/Environment.hpp"
#include "Lib/Set.hpp"
#include "Lib/Array.hpp"
#include "Lib/ScopedPtr.hpp"

#include "Kernel/TermIterators.hpp"
#include "Kernel/Signature.hpp"
#include "Kernel/Clause.hpp"
#include "Kernel/Unit.hpp"
#include "Kernel/Inference.hpp"
#include "Kernel/InferenceStore.hpp"
#include "Kernel/Sorts.hpp"
#include "Kernel/Theory.hpp"
#include "Kernel/Formula.hpp"
#include "Kernel/FormulaUnit.hpp"
#include "Kernel/Connective.hpp"
#include "Kernel/RobSubstitution.hpp"

#include "Saturation/SaturationAlgorithm.hpp"

#include "Shell/Options.hpp"
#include "Shell/Statistics.hpp"
#include "Shell/NewCNF.hpp"
#include "Shell/NNF.hpp"
#include "Shell/Rectify.hpp"

#include "Indexing/Index.hpp"
#include "Indexing/ResultSubstitution.hpp"
#include "Inferences/BinaryResolution.hpp"

#include "Induction.hpp"

namespace Inferences
{
using namespace Kernel;
using namespace Lib; 

TermList TermReplacement::transformSubterm(TermList trm)
{
  CALL("TermReplacement::transformSubterm");

  if(trm.isTerm() && trm.term()==_o){
    return _r;
  }
  return trm;
}

TermList LiteralSubsetReplacement::transformSubterm(TermList trm)
{
  CALL("LiteralSubsetReplacement::transformSubterm");

  if(trm.isTerm() && trm.term() == _o){
    // Replace either if there are too many occurrences to try all possibilities,
    // or if the bit in _iteration corresponding to this match is set to 1.
    if ((_occurrences > _maxOccurrences) || (1 & (_iteration >> _matchCount++))) {
      return _r;
    }
  }
  return trm;
}

Literal* LiteralSubsetReplacement::transformSubset(InferenceRule& rule) {
  CALL("LiteralSubsetReplacement::transformSubset");
  // Increment _iteration, since it either is 0, or was already used.
  _iteration++;
  static unsigned maxSubsetSize = env.options->maxInductionGenSubsetSize();
  // Note: __builtin_popcount() is a GCC built-in function.
  unsigned setBits = __builtin_popcount(_iteration);
  // Skip this iteration if not all bits are set, but more than maxSubset are set.
  while ((_iteration <= _maxIterations) &&
         ((maxSubsetSize > 0) && (setBits < _occurrences) && (setBits > maxSubsetSize))) {
    _iteration++;
    setBits = __builtin_popcount(_iteration);
  }
  if ((_iteration >= _maxIterations) ||
      ((_occurrences > _maxOccurrences) && (_iteration > 1))) {
    // All combinations were already returned.
    return nullptr;
  }
  if (setBits == _occurrences) {
    rule = InferenceRule::INDUCTION_AXIOM;
  } else {
    rule = InferenceRule::GEN_INDUCTION_AXIOM;
  }
  _matchCount = 0;
  return transform(_lit);
}

ClauseIterator Induction::generateClauses(Clause* premise)
{
  CALL("Induction::generateClauses");

  return pvi(InductionClauseIterator(premise, _index));
}

void Induction::attach(SaturationAlgorithm* salg)
{
  CALL("Induction::attach");
  GeneratingInferenceEngine::attach(salg);
  _index=static_cast<TermIndex*>(
	  _salg->getIndexManager()->request(SUPERPOSITION_SUBTERM_SUBST_TREE) );
  //SUPERPOSITION_SUBTERM_SUBST_TREE
  //DEMODULATION_SUBTERM_SUBST_TREE
}

InductionClauseIterator::InductionClauseIterator(Clause* premise, TermIndex* index)
{
  CALL("InductionClauseIterator::InductionClauseIterator");

  static Options::InductionChoice kind = env.options->inductionChoice();
  static bool all = (kind == Options::InductionChoice::ALL);
  static bool goal = (kind == Options::InductionChoice::GOAL);
  static bool goal_plus = (kind == Options::InductionChoice::GOAL_PLUS);
  static unsigned maxD = env.options->maxInductionDepth();
  static bool unitOnly = env.options->inductionUnitOnly();


  if((!unitOnly || premise->length()==1) && 
     (all || ( (goal || goal_plus) && premise->derivedFromGoal())) &&
     (maxD == 0 || premise->inference().inductionDepth() < maxD)
    )
  {
    for(unsigned i=0;i<premise->length();i++){
      auto lit = (*premise)[i];
      process(premise,lit,index);
    }
  }
}


void InductionClauseIterator::process(Clause* premise, Literal* lit, TermIndex* index)
{
  CALL("Induction::ClauseIterator::process");

  if(env.options->showInduction()){
    env.beginOutput();
    env.out() << "[Induction] process " << lit->toString() << " in " << premise->toString() << endl;
    env.endOutput();
  }

  static Options::InductionChoice kind = env.options->inductionChoice();
  static bool all = (kind == Options::InductionChoice::ALL);
  static bool goal_plus = (kind == Options::InductionChoice::GOAL_PLUS);
  static bool negOnly = env.options->inductionNegOnly();
  static bool structInd = env.options->induction() == Options::Induction::BOTH ||
                         env.options->induction() == Options::Induction::STRUCTURAL;
  static bool mathInd = env.options->induction() == Options::Induction::BOTH ||
                         env.options->induction() == Options::Induction::MATHEMATICAL;
  static bool generalize = env.options->inductionGen();
  static bool complexTermsAllowed = env.options->inductionOnComplexTerms();

  if((!negOnly || lit->isNegative() || 
         (theory->isInterpretedPredicate(lit) && theory->isInequality(theory->interpretPredicate(lit)))
       )&& 
       lit->ground()
      ){

      Set<Term*> ta_terms;
      Set<Term*> int_terms;
      SubtermIterator it(lit);
      while(it.hasNext()){
        TermList ts = it.next();
        // TODO: this should be ts.isTerm
        if(!ts.term()){ continue; }
        unsigned f = ts.term()->functor();
        if((complexTermsAllowed || env.signature->functionArity(f)==0) &&
           (
               all
            || env.signature->getFunction(f)->inGoal()
            || (goal_plus && env.signature->getFunction(f)->inductionSkolem()) // set in NewCNF
           )
        ){
         if(structInd && 
            env.signature->isTermAlgebraSort(env.signature->getFunction(f)->fnType()->result()) &&
            ((complexTermsAllowed && env.signature->functionArity(f) != 0) || !env.signature->getFunction(f)->termAlgebraCons()) // skip base constructors
           ){
            ta_terms.insert(ts.term());
          }
          if(mathInd && 
             env.signature->getFunction(f)->fnType()->result()==Sorts::SRT_INTEGER &&
             !theory->isInterpretedConstant(f)
            ){
            int_terms.insert(ts.term());
          }
        }
      }

      Set<Term*>::Iterator citer1(int_terms);
      while(citer1.hasNext()){
        Term* t = citer1.next();
        static bool one = env.options->mathInduction() == Options::MathInductionKind::ONE ||
                          env.options->mathInduction() == Options::MathInductionKind::ALL;
        static bool two = env.options->mathInduction() == Options::MathInductionKind::TWO ||
                          env.options->mathInduction() == Options::MathInductionKind::ALL;
        if(notDone(lit,t)){
          InferenceRule rule = InferenceRule::INDUCTION_AXIOM;
          Term* inductionTerm = generalize ? getPlaceholderForTerm(t) : t;
          Kernel::LiteralSubsetReplacement subsetReplacement(lit, t, TermList(inductionTerm));
          Literal* ilit = generalize ? subsetReplacement.transformSubset(rule) : lit;
          ASS(ilit != nullptr);
          do {
            if(one){
              performMathInductionOne(premise,lit,ilit,inductionTerm,rule);
            }
            if(two){
              performMathInductionTwo(premise,lit,ilit,inductionTerm,rule);
            }
          } while (generalize && (ilit = subsetReplacement.transformSubset(rule)));
        }
      }

      Set<Term*>::Iterator citer2(ta_terms);
      while(citer2.hasNext()){
        Term* t = citer2.next();
        //cout << "PERFORM INDUCTION on " << t->toString() << endl;
        static bool one = env.options->structInduction() == Options::StructuralInductionKind::ONE ||
                          env.options->structInduction() == Options::StructuralInductionKind::ALL; 
        static bool two = env.options->structInduction() == Options::StructuralInductionKind::TWO ||
                          env.options->structInduction() == Options::StructuralInductionKind::ALL; 
        static bool three = env.options->structInduction() == Options::StructuralInductionKind::THREE ||
                          env.options->structInduction() == Options::StructuralInductionKind::ALL;
        if(notDone(lit,t)){
          InferenceRule rule = InferenceRule::INDUCTION_AXIOM;
          Term* inductionTerm = generalize ? getPlaceholderForTerm(t) : t;
          Kernel::LiteralSubsetReplacement subsetReplacement(lit, t, TermList(inductionTerm));
          Literal* ilit = generalize ? subsetReplacement.transformSubset(rule) : lit;
          ASS(ilit != nullptr);
          do {
            if(one){
              performStructInductionOne(premise,lit,ilit,inductionTerm,rule);
            }
            if(two){
              performStructInductionTwo(premise,lit,ilit,inductionTerm,rule);
            }
            if(three){
              performStructInductionThree(premise,lit,ilit,inductionTerm,rule);
            }
          } while (generalize && (ilit = subsetReplacement.transformSubset(rule)));
        }
      }
      static bool four = env.options->structInduction() == Options::StructuralInductionKind::FOUR ||
                        env.options->structInduction() == Options::StructuralInductionKind::ALL;
      if(four){
        performStructInductionFour(premise,lit,InferenceRule::INDUCTION_AXIOM, index);
      }
   }
}

void InductionClauseIterator::produceClauses(DHMap<Literal*, Clause*>* origLitToPremiseMap, Formula* hypothesis, DHMap<Literal*, Literal*>* conclusionToOrigLitMap, InferenceRule rule)
{
  CALL("InductionClauseIterator::produceClauses");
  NewCNF cnf(0);
  cnf.setForInduction();
  Stack<Clause*> hyp_clauses;
  //TODO: Induction hypothesis not technically a TheoryAxiom - check
  //Inference inf = TheoryAxiom(rule);
  Inference inf = NonspecificInference0(UnitInputType::AXIOM,rule);
  DHMap<Literal*, Clause*>::Iterator it(*origLitToPremiseMap);
  while (it.hasNext()) {
    Literal* lit;
    auto premise = it.nextRef(lit);
    inf.setInductionDepth(premise->inference().inductionDepth()+1);
  }
  FormulaUnit* fu = new FormulaUnit(hypothesis,inf);
  cnf.clausify(NNF::ennf(fu), hyp_clauses);

  //cout << "Clausify " << fu->toString() << endl;

  // Now perform resolution between origLit and the hyp_clauses on conclusion if conclusion in the clause
  // If conclusion not in the clause then the clause is a definition from clausification and just keep
  Stack<Clause*>::Iterator cit(hyp_clauses);
  while(cit.hasNext()){
    Clause* c = cit.next();
    DHMap<Literal*, Literal*>::Iterator cIt(*conclusionToOrigLitMap);
    while (cIt.hasNext()) {
      Literal* conclusion;
      Literal* origLit;
      cIt.next(conclusion, origLit);
      if(c->contains(conclusion)){
        auto premise = origLitToPremiseMap->get(origLit);
        static ResultSubstitutionSP identity = ResultSubstitutionSP(new IdentitySubstitution());
        SLQueryResult qr(origLit,premise,identity);
        c = BinaryResolution::generateClause(c,conclusion,qr,*env.options);
        //TODO(mhajdu): maybe show here the intermediate results
      }
    }
    _clauses.push(c);
  }
  env.statistics->induction++;
  if (rule == InferenceRule::GEN_INDUCTION_AXIOM) {
    env.statistics->generalizedInduction++;
  }
}

// deal with integer constants using two hypotheses
// (L[0] & (![X] : (X>=0 & L[X]) -> L[x+1])) -> (![Y] : Y>=0 -> L[Y])
// (L[0] & (![X] : (X<=0 & L[X]) -> L[x-1])) -> (![Y] : Y<=0 -> L[Y])
// for some ~L[a]
void InductionClauseIterator::performMathInductionOne(Clause* premise, Literal* origLit, Literal* lit, Term* term, InferenceRule rule) 
{
  CALL("InductionClauseIterator::performMathInductionOne");

  // This may not work. 
  // At least it doesn't properly handle definitions coming out of NewCNF
  NOT_IMPLEMENTED;

  return;

  //cout << "PERFORM INDUCTION on " << env.signature->functionName(c) << endl;

  TermList zero(theory->representConstant(IntegerConstantType(0)));
  TermList one(theory->representConstant(IntegerConstantType(1)));
  TermList mone(theory->representConstant(IntegerConstantType(-1)));

  TermList x(0,false);
  TermList y(1,false);

  Literal* clit = Literal::complementaryLiteral(lit);

  // create L[zero]
  TermReplacement cr1(term,zero);
  Formula* Lzero = new AtomicFormula(cr1.transform(clit));

  // create L[X] 
  TermReplacement cr2(term,x);
  Formula* Lx = new AtomicFormula(cr2.transform(clit));

  // create L[Y] 
  TermReplacement cr3(term,y);
  Formula* Ly = new AtomicFormula(cr3.transform(clit));

  // create L[X+1] 
  TermList fpo(Term::create2(env.signature->getInterpretingSymbol(Theory::INT_PLUS),x,one));
  TermReplacement cr4(term,fpo);
  Formula* Lxpo = new AtomicFormula(cr4.transform(clit));

  // create L[X-1]
  TermList fmo(Term::create2(env.signature->getInterpretingSymbol(Theory::INT_PLUS),x,mone));
  TermReplacement cr5(term,fmo);
  Formula* Lxmo = new AtomicFormula(cr5.transform(clit));

  // create X>=0, which is ~X<0
  Formula* Lxgz = new AtomicFormula(Literal::create2(env.signature->getInterpretingSymbol(Theory::INT_LESS),
                                   false,x,zero));
  // create Y>=0, which is ~Y<0
  Formula* Lygz = new AtomicFormula(Literal::create2(env.signature->getInterpretingSymbol(Theory::INT_LESS),
                                   false,y,zero));
  // create X<=0, which is ~0<X
  Formula* Lxlz = new AtomicFormula(Literal::create2(env.signature->getInterpretingSymbol(Theory::INT_LESS),
                                   false,zero,x));
  // create Y<=0, which is ~0<Y
  Formula* Lylz = new AtomicFormula(Literal::create2(env.signature->getInterpretingSymbol(Theory::INT_LESS),
                                   false,zero,y));


  // (L[0] & (![X] : (X>=0 & L[X]) -> L[x+1])) -> (![Y] : Y>=0 -> L[Y])

  Formula* hyp1 = new BinaryFormula(Connective::IMP,
                    new JunctionFormula(Connective::AND,new FormulaList(Lzero,new FormulaList(
                      Formula::quantify(new BinaryFormula(Connective::IMP,
                        new JunctionFormula(Connective::AND, new FormulaList(Lxgz,new FormulaList(Lx,0))),
                        Lxpo)) 
                    ,0))),
                    Formula::quantify(new BinaryFormula(Connective::IMP,Lygz,Ly)));

  // (L[0] & (![X] : (X<=0 & L[X]) -> L[x-1])) -> (![Y] : Y<=0 -> L[Y])

  Formula* hyp2 = new BinaryFormula(Connective::IMP,
                    new JunctionFormula(Connective::AND,new FormulaList(Lzero,new FormulaList(
                      Formula::quantify(new BinaryFormula(Connective::IMP,
                        new JunctionFormula(Connective::AND, new FormulaList(Lxlz,new FormulaList(Lx,0))),
                        Lxmo))
                    ,0))),
                    Formula::quantify(new BinaryFormula(Connective::IMP,Lylz,Ly)));
  
  NewCNF cnf(0);
  cnf.setForInduction();
  Stack<Clause*> hyp_clauses;
  unsigned prev_depth = premise->inference().inductionDepth();
  Inference inf1 = TheoryAxiom(rule);
  inf1.setInductionDepth(prev_depth+1);
  FormulaUnit* fu1 = new FormulaUnit(hyp1,inf1);
  Inference inf2 = TheoryAxiom(rule);
  inf2.setInductionDepth(prev_depth+1);
  FormulaUnit* fu2 = new FormulaUnit(hyp2,inf2);
  cnf.clausify(NNF::ennf(fu1), hyp_clauses);
  cnf.clausify(NNF::ennf(fu2), hyp_clauses);

  ScopedPtr<RobSubstitution> subst(new RobSubstitution());

  // Now perform resolution between lit and the hyp_clauses on clit, which should be contained in each clause!
  Stack<Clause*>::Iterator cit(hyp_clauses);
  while(cit.hasNext()){
    Clause* c = cit.next();
    subst->unify(TermList(lit),0,TermList(Ly->literal()),1);
    SLQueryResult qr(lit,premise,ResultSubstitution::fromSubstitution(subst.ptr(),1,0));
    subst->reset();
    Clause* r = BinaryResolution::generateClause(c,Ly->literal(),qr,*env.options);
    _clauses.push(r);
  }
  env.statistics->induction++;
  if (rule == InferenceRule::GEN_INDUCTION_AXIOM) {
    env.statistics->generalizedInduction++;
  }
}

void InductionClauseIterator::performMathInductionTwo(Clause* premise, Literal* origLit, Literal* lit, Term* term, InferenceRule rule) 
{
  CALL("InductionClauseIterator::performMathInductionTwo");

  NOT_IMPLEMENTED;
}

/**
 * Introduce the Induction Hypothesis
 * ( L[base1] & ... & L[basen] & (L[x] => L[c1(x)]) & ... (L[x] => L[cm(x)]) ) => L[x]
 * for some lit ~L[a]
 * and then force binary resolution on L for each resultant clause
 */

void InductionClauseIterator::performStructInductionOne(Clause* premise, Literal* origLit, Literal* lit, Term* term, InferenceRule rule)
{
  CALL("InductionClauseIterator::performStructInductionOne"); 

  TermAlgebra* ta = env.signature->getTermAlgebraOfSort(env.signature->getFunction(term->functor())->fnType()->result());
  unsigned ta_sort = ta->sort();

  FormulaList* formulas = FormulaList::empty();

  Literal* clit = Literal::complementaryLiteral(lit);
  unsigned var = 0;

  // first produce the formula
  for(unsigned i=0;i<ta->nConstructors();i++){
    TermAlgebraConstructor* con = ta->constructor(i);
    unsigned arity = con->arity();
    Formula* f = 0;

    // non recursive get L[_]
    if(!con->recursive()){
      if(arity==0){
        TermReplacement cr(term,TermList(Term::createConstant(con->functor())));
        f = new AtomicFormula(cr.transform(clit));
      }
      else{
        Stack<TermList> argTerms;
        for(unsigned i=0;i<arity;i++){
          argTerms.push(TermList(var,false));
          var++;
        }
        TermReplacement cr(term,TermList(Term::create(con->functor(),(unsigned)argTerms.size(), argTerms.begin())));
        f = new AtomicFormula(cr.transform(clit));
      }
    }
    // recursive get (L[x] => L[c(x)])
    else{
      ASS(arity>0);
      Stack<TermList> argTerms;
      Stack<TermList> ta_vars;
      for(unsigned i=0;i<arity;i++){
        TermList x(var,false);
        var++;
        if(con->argSort(i) == ta_sort){
          ta_vars.push(x);
        }
        argTerms.push(x);
      }
      TermReplacement cr(term,TermList(Term::create(con->functor(),(unsigned)argTerms.size(), argTerms.begin())));
      Formula* right = new AtomicFormula(cr.transform(clit));
      Formula* left = 0;
      ASS(ta_vars.size()>=1);
      if(ta_vars.size()==1){
        TermReplacement cr(term,ta_vars[0]);
        left = new AtomicFormula(cr.transform(clit));
      }
      else{
        FormulaList* args = FormulaList::empty();
        Stack<TermList>::Iterator tvit(ta_vars);
        while(tvit.hasNext()){
          TermReplacement cr(term,tvit.next());
          args = new FormulaList(new AtomicFormula(cr.transform(clit)),args);
        }
        left = new JunctionFormula(Connective::AND,args);
      }
      f = new BinaryFormula(Connective::IMP,left,right);
    }

    ASS(f);
    formulas = new FormulaList(f,formulas);
  }
  ASS_G(FormulaList::length(formulas), 0);
  Formula* indPremise = FormulaList::length(formulas) > 1 ? new JunctionFormula(Connective::AND,formulas)
                                                          : formulas->head();
  TermReplacement cr(term,TermList(var,false));
  Literal* conclusion = cr.transform(clit);
  Formula* hypothesis = new BinaryFormula(Connective::IMP,
                            Formula::quantify(indPremise),
                            Formula::quantify(new AtomicFormula(conclusion)));

  DHMap<Literal*, Clause*> origLitToPremiseMap;
  origLitToPremiseMap.insert(origLit, premise);
  DHMap<Literal*, Literal*> conclusionToOrigLitMap;
  conclusionToOrigLitMap.insert(conclusion, origLit);

  produceClauses(&origLitToPremiseMap, hypothesis, &conclusionToOrigLitMap, rule);
}

/**
 * This idea (taken from the CVC4 paper) is that there exists some smallest k that makes lit true
 * We produce the clause ~L[x] \/ ?y : L[y] & !z (z subterm y -> ~L[z])
 * and perform resolution with lit L[c]
 */
void InductionClauseIterator::performStructInductionTwo(Clause* premise, Literal* origLit, Literal* lit, Term* term, InferenceRule rule) 
{
  CALL("InductionClauseIterator::performStructInductionTwo"); 

  TermAlgebra* ta = env.signature->getTermAlgebraOfSort(env.signature->getFunction(term->functor())->fnType()->result());
  unsigned ta_sort = ta->sort();

  Literal* clit = Literal::complementaryLiteral(lit);

  // make L[y]
  TermList y(0,false); 
  TermReplacement cr(term,y);
  Literal* Ly = cr.transform(lit);

  // for each constructor and destructor make
  // ![Z] : y = cons(Z,dec(y)) -> ( ~L[dec1(y)] & ~L[dec2(y)]
  FormulaList* formulas = FormulaList::empty();

  for(unsigned i=0;i<ta->nConstructors();i++){
    TermAlgebraConstructor* con = ta->constructor(i);
    //cout << env.signature->functionName(con->functor()) << endl;
    unsigned arity = con->arity();
  
    // ignore a constructor if it doesn't mention ta_sort
    bool ignore = (arity == 0);
    if(!ignore){
      ignore=true;
      for(unsigned j=0;j<arity; j++){ 
        if(con->argSort(j)==ta_sort){           
          ignore=false;
        }
      }
    }

    if(!ignore){
  
      // First generate all argTerms and remember those that are of sort ta_sort 
      Stack<TermList> argTerms;
      Stack<TermList> taTerms; 
      for(unsigned j=0;j<arity;j++){
        unsigned dj = con->destructorFunctor(j);
        TermList djy(Term::create1(dj,y));
        argTerms.push(djy);
        if(con->argSort(j) == ta_sort){
          taTerms.push(djy);
        }
      }
      // create y = con1(...d1(y)...d2(y)...)
      TermList coni(Term::create(con->functor(),(unsigned)argTerms.size(), argTerms.begin()));
      Literal* kneq = Literal::createEquality(true,y,coni,ta_sort);
      FormulaList* And = FormulaList::empty(); 
      Stack<TermList>::Iterator tit(taTerms);
      unsigned and_terms = 0;
      while(tit.hasNext()){
        TermList djy = tit.next();
        TermReplacement cr(term,djy);
        Literal* nLdjy = cr.transform(clit);
        Formula* f = new AtomicFormula(nLdjy); 
        And = new FormulaList(f,And);
        and_terms++;
      }
      ASS(and_terms>0);
      Formula* imp = new BinaryFormula(Connective::IMP,
                            new AtomicFormula(kneq),
                            (and_terms>1) ? new JunctionFormula(Connective::AND,And)
                                          : And->head()
                            );
      formulas = new FormulaList(imp,formulas);
      
    }
  }
  Formula* exists = new QuantifiedFormula(Connective::EXISTS, new Formula::VarList(y.var(),0),0,
                        FormulaList::length(formulas) > 0 ? static_cast<Formula*>(new JunctionFormula(
                                                                Connective::AND,new FormulaList(new AtomicFormula(Ly),formulas)))
                                                          : static_cast<Formula*>(new AtomicFormula(Ly)));
  
  TermReplacement cr2(term,TermList(1,false));
  Literal* conclusion = cr2.transform(clit);
  FormulaList* orf = new FormulaList(exists,new FormulaList(Formula::quantify(new AtomicFormula(conclusion)),FormulaList::empty()));
  Formula* hypothesis = new JunctionFormula(Connective::OR,orf);

  DHMap<Literal*, Clause*> origLitToPremiseMap;
  origLitToPremiseMap.insert(origLit, premise);
  DHMap<Literal*, Literal*> conclusionToOrigLitMap;
  conclusionToOrigLitMap.insert(conclusion, origLit);

  produceClauses(&origLitToPremiseMap, hypothesis, &conclusionToOrigLitMap, rule);
}

/*
 * A variant of Two where we are stronger with respect to all subterms. here the existential part is
 *
 * ?y : L[y] &_{con_i} ( y = con_i(..dec(y)..) -> smaller(dec(y))) 
             & (!x : smallerThanY(x) -> smallerThanY(destructor(x))) 
             & !z : smallerThanY(z) => ~L[z]
 *
 * i.e. we add a new special predicat that is true when its argument is smaller than Y
 *
 */
void InductionClauseIterator::performStructInductionThree(Clause* premise, Literal* origLit, Literal* lit, Term* term, InferenceRule rule) 
{
  CALL("InductionClauseIterator::performStructInductionThree");

  TermAlgebra* ta = env.signature->getTermAlgebraOfSort(env.signature->getFunction(term->functor())->fnType()->result());
  unsigned ta_sort = ta->sort();

  Literal* clit = Literal::complementaryLiteral(lit);

  // make L[y]
  TermList x(0,false); 
  TermList y(1,false); 
  TermList z(2,false); 
  TermReplacement cr(term,y);
  Literal* Ly = cr.transform(lit);

  // make smallerThanY
  unsigned sty = env.signature->addFreshPredicate(1,"smallerThan");
  env.signature->getPredicate(sty)->setType(OperatorType::getPredicateType({ta_sort}));

  // make ( y = con_i(..dec(y)..) -> smaller(dec(y)))  for each constructor 
  FormulaList* conjunction = new FormulaList(new AtomicFormula(Ly),0); 
  for(unsigned i=0;i<ta->nConstructors();i++){
    TermAlgebraConstructor* con = ta->constructor(i);
    unsigned arity = con->arity();

    // ignore a constructor if it doesn't mention ta_sort
    bool ignore = (arity == 0);
    if(!ignore){
      ignore=true;
      for(unsigned j=0;j<arity; j++){ 
        if(con->argSort(j)==ta_sort){
          ignore=false;
        } 
      } 
    }

    if(!ignore){
      // First generate all argTerms and remember those that are of sort ta_sort 
      Stack<TermList> argTerms;
      Stack<TermList> taTerms; 
      Stack<unsigned> ta_vars;
      Stack<TermList> varTerms;
      unsigned vars = 3;
      for(unsigned j=0;j<arity;j++){
        unsigned dj = con->destructorFunctor(j);
        TermList djy(Term::create1(dj,y));
        argTerms.push(djy);
        TermList xj(vars,false);
        varTerms.push(xj);
        if(con->argSort(j) == ta_sort){
          taTerms.push(djy);
          ta_vars.push(vars);
        }
        vars++;
      }
      // create y = con1(...d1(y)...d2(y)...)
      TermList coni(Term::create(con->functor(),(unsigned)argTerms.size(), argTerms.begin()));
      Literal* kneq = Literal::createEquality(true,y,coni,ta_sort);

      // create smaller(cons(x1,..,xn))
      Formula* smaller_coni = new AtomicFormula(Literal::create1(sty,true,
                                TermList(Term::create(con->functor(),(unsigned)varTerms.size(),varTerms.begin()))));

      FormulaList* smallers = 0;
      Stack<unsigned>::Iterator vtit(ta_vars);
      while(vtit.hasNext()){
        smallers = new FormulaList(new AtomicFormula(Literal::create1(sty,true,TermList(vtit.next(),false))),smallers);
      }
      Formula* ax = Formula::quantify(new BinaryFormula(Connective::IMP,smaller_coni, 
                     (FormulaList::length(smallers) > 1) ? new JunctionFormula(Connective::AND,smallers)
                                            : smallers->head()
                     ));

      // now create a conjunction of smaller(d(y)) for each d
      FormulaList* And = FormulaList::empty(); 
      Stack<TermList>::Iterator tit(taTerms);
      unsigned and_terms = 0;
      while(tit.hasNext()){
        Formula* f = new AtomicFormula(Literal::create1(sty,true,tit.next()));
        And = new FormulaList(f,And);
        and_terms++;
      }
      ASS(and_terms>0);
      Formula* imp = new BinaryFormula(Connective::IMP,
                            new AtomicFormula(kneq),
                            (and_terms>1) ? new JunctionFormula(Connective::AND,And)
                                          : And->head()
                            );
      

      conjunction = new FormulaList(imp,conjunction);
      conjunction = new FormulaList(ax,conjunction);
    } 
  }
  // now !z : smallerThanY(z) => ~L[z]
  TermReplacement cr2(term,z);
  Formula* smallerImpNL = Formula::quantify(new BinaryFormula(Connective::IMP, 
                            new AtomicFormula(Literal::create1(sty,true,z)),
                            new AtomicFormula(cr2.transform(clit))));

  conjunction = new FormulaList(smallerImpNL,conjunction);
  Formula* exists = new QuantifiedFormula(Connective::EXISTS, new Formula::VarList(y.var(),0),0,
                       new JunctionFormula(Connective::AND,conjunction));

  TermReplacement cr3(term,x);
  Literal* conclusion = cr3.transform(clit);
  FormulaList* orf = new FormulaList(exists,new FormulaList(Formula::quantify(new AtomicFormula(conclusion)),0));
  Formula* hypothesis = new JunctionFormula(Connective::OR,orf);

  //cout << hypothesis->toString() << endl;

  DHMap<Literal*, Clause*> origLitToPremiseMap;
  origLitToPremiseMap.insert(origLit, premise);
  DHMap<Literal*, Literal*> conclusionToOrigLitMap;
  conclusionToOrigLitMap.insert(conclusion, origLit);

  produceClauses(&origLitToPremiseMap, hypothesis, &conclusionToOrigLitMap, rule);
}

bool InductionClauseIterator::notDone(Literal* lit, Term* term)
{
  CALL("InductionClauseIterator::notDone");

  static DHSet<Literal*> done;
  static DHMap<unsigned,TermList> blanks; 
  unsigned srt = env.signature->getFunction(term->functor())->fnType()->result();

  if(!blanks.find(srt)){
    unsigned fresh = env.signature->addFreshFunction(0,"blank");
    env.signature->getFunction(fresh)->setType(OperatorType::getConstantsType(srt));
    TermList blank = TermList(Term::createConstant(fresh));
    blanks.insert(srt,blank);
  }

  TermReplacement cr(term,blanks.get(srt));
  Literal* rep = cr.transform(lit);

  if(done.contains(rep)){ 
    return false; 
  }

  done.insert(rep);

  return true;
}

Term* InductionClauseIterator::getPlaceholderForTerm(Term* t) {
  CALL("InductionClauseIterator::getPlaceholderForTerm");

  OperatorType* ot = env.signature->getFunction(t->functor())->fnType();
  bool added; 
  unsigned placeholderConstNumber = env.signature->addFunction("placeholder_" + ot->toString(), 0, added);
  if (added) {
    env.signature->getFunction(placeholderConstNumber)->setType(OperatorType::getConstantsType(ot->result()));
  }
  return Term::createConstant(placeholderConstNumber);
}

<<<<<<< HEAD
void processIteration(TermList curr, bool active,
  DHMap<TermList, unsigned>& currOccMap,
  DHMap<TermList, DHSet<unsigned>*>* actOccMap,
  Stack<bool>& actStack, Clause* premise, Literal* lit,
  DHMap<InductionScheme*, DHMap<Literal*, Clause*>*>* schemes)
=======
void processIteration(TermList curr, bool active, DHMap<TermList, unsigned>& currOccMap,
  DHMap<TermList, DHSet<unsigned>*>& actOccMap,
  Stack<bool>& actStack, vvector<InductionScheme>& schemes)
>>>>>>> 3adaa387
{
  if (!curr.isTerm()) {
    return;
  }
  auto t = curr.term();

  if (InductionHelper::canInductOn(curr)) {
    if (!currOccMap.find(curr)) {
      currOccMap.insert(curr, 0);
      actOccMap.insert(curr, new DHSet<unsigned>());
    }
    if (active) {
      actOccMap.get(curr)->insert(currOccMap.get(curr));
    }
    currOccMap.get(curr)++;
  }

  unsigned f = t->functor();
  bool isPred = t->isLiteral();

  if (env.signature->hasInductionTemplate(f, isPred)) {
    const auto templ = env.signature->getInductionTemplate(f, isPred);
    const auto& indVars = templ->getInductionVariables();

    DArray<bool>::ReversedIterator it(indVars);
    while (it.hasNext()) {
      actStack.push(it.next() && active);
    }

    if (!active) {
      return;
    }
    IteratorByInductiveVariables argIt(t, indVars);
    bool match = true;
    while (argIt.hasNext()) {
      auto arg = argIt.next();
      auto its = InductionHelper::getInductionTerms(arg);
      if (its.size() == 0) {
        match = false;
        break;
      }
    }

    if (match) {
<<<<<<< HEAD
      auto scheme = new InductionScheme();
      scheme->init(t, templ->getRDescriptions(), templ->getInductionVariables());
      auto litClMap = new DHMap<Literal*, Clause*>();
      litClMap->insert(lit, premise);
      schemes->insert(scheme, litClMap);
=======
      schemes.emplace_back();
      schemes.back().init(t, templ->getRDescriptions(), templ->getInductionVariables());
>>>>>>> 3adaa387
    }
  } else if (InductionHelper::isTermAlgebraCons(curr)) {
    for (unsigned i = 0; i < t->arity(); i++) {
      actStack.push(active);
    }
  } else {
    for (unsigned i = 0; i < t->arity(); i++) {
      actStack.push(false);
    }
  }
}

<<<<<<< HEAD
void generateSchemes(Clause* premise, Literal* lit,
  DHMap<InductionScheme*, DHMap<Literal*, Clause*>*>* schemes,
  DHMap<TermList, DHSet<unsigned>*>* actOccMap)
{
=======
void generateSchemes(Literal* lit, vvector<InductionScheme>& schemes, DHMap<TermList, DHSet<unsigned>*>& actOccMap,
                     DHMap<TermList, unsigned>& currOccMap) {
>>>>>>> 3adaa387
  Stack<bool> actStack;
  DHMap<TermList, unsigned> currOccMap;
  if (lit->isEquality()) {
    actStack.push(true);
    actStack.push(true);
  } else {
    processIteration(TermList(lit), true, currOccMap, actOccMap, actStack, premise, lit, schemes);
  }
  SubtermIterator it(lit);
  while(it.hasNext()){
    TermList curr = it.next();
    bool active = actStack.pop();
    processIteration(curr, active, currOccMap, actOccMap, actStack, premise, lit, schemes);
  }
  ASS(actStack.isEmpty());
}

<<<<<<< HEAD
void generateSchemeActiveOccurrencePairs(Clause* premise, Literal* lit,
  DHMap<InductionScheme*, DHMap<Literal*, Clause*>*>* schemes,
  DHMap<Literal*, DHMap<TermList, DHSet<unsigned>*>*>* activeOccurrenceMaps)
{
  if (activeOccurrenceMaps->find(lit)) {
    return;
  }
  activeOccurrenceMaps->insert(lit, new DHMap<TermList, DHSet<unsigned>*>());
  generateSchemes(premise, lit, schemes, activeOccurrenceMaps->get(lit));
}

DHSet<TermList> skolems(Literal* lit) {
  DHSet<TermList> res;
  SubtermIterator it(lit);
  while (it.hasNext()) {
    auto t = it.next();
    if (InductionHelper::canInductOn(t)) {
      res.insert(t);
    }
  }
  return res;
}
=======
void InductionClauseIterator::performStructInductionFour(Clause* premise, Literal* lit, InferenceRule rule) {
  CALL("InductionClauseIterator::performStructInductionFour");

  vvector<InductionScheme> schemes;
  DHMap<TermList, DHSet<unsigned>*> actOccMap;
  DHMap<TermList, unsigned> currOccMap;
>>>>>>> 3adaa387

bool contains(const DHSet<TermList>& first, const DHSet<TermList>& second) {
  DHSet<TermList>::Iterator it(first);
  while (it.hasNext()) {
    auto t = it.next();
    if (!second.contains(t)) {
      return false;
    }
  }
  return true;
}

void InductionClauseIterator::performStructInductionFour(Clause* premise, Literal* lit, InferenceRule rule, TermIndex* index) {
  CALL("InductionClauseIterator::performStructInductionFour");

  DHMap<InductionScheme*, DHMap<Literal*, Clause*>*> primarySchemes;
  DHMap<Literal*, DHMap<TermList, DHSet<unsigned>*>*> activeOccurrenceMaps;

  generateSchemeActiveOccurrencePairs(premise, lit, &primarySchemes, &activeOccurrenceMaps);

  auto indTerms = InductionHelper::getInductionTerms(&primarySchemes);
  // auto sks = skolems(lit);
  DHMap<InductionScheme*, DHMap<Literal*, Clause*>*> secondarySchemes;
  DHSet<TermList>::Iterator indIt(indTerms);
  while (indIt.hasNext()) {
    auto t = indIt.next();
    auto instIt = index->getInstances(t, false);
    while (instIt.hasNext()) {
      auto inst = instIt.next();
      if (inst.clause == premise) {
        continue;
      }
      if (inst.clause->size() > 1 || inst.literal->isNegative()) {
        continue;
      }
      // if (inst.clause->size() > 1) {
      //   cout << "skipped" << endl;
      //   continue;
      // }
      // if (inst.literal->freeVariables() != nullptr) {
      //   cout << "skipped2" << endl;
      //   continue;
      // }
      // if (inst.clause->store()!=Clause::ACTIVE) {
      //   cout << "skipped3" << endl;
      //   continue;
      // }
      // auto sks2 = skolems(inst.literal);
      // if (!contains(sks2, sks)) {
      //   // cout << "skipped4" << endl;
      //   continue;
      // }

      // auto earlier = (inst.clause->number() > premise->number()) ? premise : inst.clause;
      // auto later = (inst.clause->number() > premise->number()) ? inst.clause : premise;

      // bool skip = false;
      // Stack<Unit*> infs;
      // infs.push(later);
      // while (infs.isNonEmpty()) {
      //   auto inf = infs.pop()->inference();
      //   Inference::Iterator iit = inf.iterator();
      //   while(inf.hasNext(iit)) {
      //     Unit* u = inf.next(iit);
      //     if (u == earlier) {
      //       skip = true;
      //       break;
      //     }
      //     infs.push(u);
      //   }
      //   if (skip) {
      //     break;
      //   }
      // }
      // if (skip) {
      //   continue;
      // }

      generateSchemeActiveOccurrencePairs(inst.clause, inst.literal, &secondarySchemes, &activeOccurrenceMaps);
    }
  }

  InductionHelper::filterSchemes(&primarySchemes, &secondarySchemes);
  DHMap<InductionScheme*, DHMap<Literal*, Clause*>*>::Iterator secIt(secondarySchemes);
  while (secIt.hasNext()) {
    InductionScheme* scheme;
    DHMap<Literal*, Clause*>* litClMap;
    secIt.next(scheme, litClMap);
    delete scheme;
    delete litClMap;
  }

<<<<<<< HEAD
  DHMap<InductionScheme*, DHMap<Literal*, Clause*>*>::Iterator schIt(primarySchemes);
  while (schIt.hasNext()) {
    InductionScheme* scheme;
    DHMap<Literal*, Clause*>* litClMap;
    schIt.next(scheme, litClMap);
    if(env.options->showInduction()){
      env.beginOutput();
      env.out() << "[Induction] generated scheme " << scheme->toString() << " for literals ";
      DHMap<Literal*, Clause*>::Iterator litClIt(*litClMap);
      while (litClIt.hasNext()) {
        Literal* lit;
        Clause* cl;
        litClIt.next(lit, cl);
        env.out() << lit->toString() << " in " << cl->toString() << ", ";
      }
      env.out() << endl;
      env.endOutput();
    }
    instantiateScheme(litClMap, &activeOccurrenceMaps, rule, scheme);
    delete scheme;
    delete litClMap;
  }
  auto actIt = activeOccurrenceMaps.items();
  while (actIt.hasNext()) {
    auto kv = actIt.next();
    delete kv.second;
  }
}

void InductionClauseIterator::instantiateScheme(DHMap<Literal*, Clause*>* litClMap,
  DHMap<Literal*, DHMap<TermList, DHSet<unsigned>*>*>* activeOccurrenceMaps,
  InferenceRule rule, InductionScheme* scheme)
=======
  for (const auto& scheme : schemes) {
    if(env.options->showInduction()){
      env.beginOutput();
      env.out() << "[Induction] generated scheme " << scheme.toString() << endl;
      env.endOutput();
    }
    instantiateScheme(premise, lit, rule, scheme, actOccMap);
  }
  DHMap<TermList, DHSet<unsigned>*>::Iterator aoIt(actOccMap);
  while (aoIt.hasNext()) {
    delete aoIt.next();
  }
}

void InductionClauseIterator::instantiateScheme(Clause* premise, Literal* lit, InferenceRule rule,
  const InductionScheme& scheme, const DHMap<TermList, DHSet<unsigned>*>& activeOccurrenceMap)
>>>>>>> 3adaa387
{
  CALL("InductionClauseIterator::instantiateScheme");

  FormulaList* formulas = FormulaList::empty();
<<<<<<< HEAD

  auto it = scheme->getRDescriptionInstances();

  while (it.hasNext()) {
    auto desc = it.next();
    FormulaList* stepFormulas = FormulaList::empty();
    DHMap<Literal*, Clause*>::Iterator litClIt(*litClMap);
    while (litClIt.hasNext()) {
      auto lit = litClIt.nextKey();
      TermOccurrenceReplacement tr(desc.getStep(), activeOccurrenceMaps->get(lit));
      stepFormulas = new FormulaList(new AtomicFormula(Literal::complementaryLiteral(tr.transform(lit))), stepFormulas);
    }
    auto right = JunctionFormula::generalJunction(Connective::OR, stepFormulas);
=======
  auto it = scheme.getRDescriptionInstances();

  while (it.hasNext()) {
    auto desc = it.next();
    TermOccurrenceReplacement tr(desc.getStep(), activeOccurrenceMap);
    Formula* right = new AtomicFormula(Literal::complementaryLiteral(tr.transform(lit)));

>>>>>>> 3adaa387
    // Then we replace the arguments of the term with the
    // corresponding recursive cases for this step case
    List<DHMap<TermList,TermList>>::Iterator recCallsIt(desc.getRecursiveCalls());
    FormulaList* hyp = FormulaList::empty();

    while (recCallsIt.hasNext()) {
      auto n = recCallsIt.next();
<<<<<<< HEAD
      FormulaList* innerHyp = FormulaList::empty();
      DHMap<Literal*, Clause*>::Iterator litClIt(*litClMap);
      while (litClIt.hasNext()) {
        auto lit = litClIt.nextKey();
        TermOccurrenceReplacement tr(n, activeOccurrenceMaps->get(lit));
        innerHyp = new FormulaList(new AtomicFormula(Literal::complementaryLiteral(tr.transform(lit))),innerHyp);
      }
      hyp = new FormulaList(JunctionFormula::generalJunction(Connective::OR,innerHyp),hyp);
=======
      TermOccurrenceReplacement tr(n, activeOccurrenceMap);
      hyp = new FormulaList(new AtomicFormula(Literal::complementaryLiteral(tr.transform(lit))),hyp);
>>>>>>> 3adaa387
    }

    Formula* left = nullptr;
    Formula* res = nullptr;
    if (FormulaList::length(hyp) == 0) {
      // base case
      res = right;
    } else {
      left = JunctionFormula::generalJunction(Connective::AND,hyp);
      res = new BinaryFormula(Connective::IMP,left,right);
    }
    formulas = new FormulaList(Formula::quantify(res), formulas);
  }
  ASS_G(FormulaList::length(formulas), 0);
  Formula* indPremise = JunctionFormula::generalJunction(Connective::AND,formulas);

  it = scheme.getRDescriptionInstances();
  unsigned var = scheme.getMaxVar();
  DHMap<TermList, TermList> r;
  while (it.hasNext()) {
    auto desc = it.next();
    DHMap<TermList, TermList>::Iterator sIt(desc.getStep());
    while (sIt.hasNext()) {
      TermList k, v;
      sIt.next(k, v);
      if (r.find(k)) {
        continue;
      }
      r.insert(k, TermList(var++,false));
    }
  }
<<<<<<< HEAD
  DHMap<Literal*, Literal*> conclusionToOrigLitMap;
  FormulaList* conclusionList = FormulaList::empty();
  DHMap<Literal*, Clause*>::Iterator litClIt(*litClMap);
  while (litClIt.hasNext()) {
    auto lit = litClIt.nextKey();
    TermOccurrenceReplacement tr(r, activeOccurrenceMaps->get(lit));
    auto conclusion = Literal::complementaryLiteral(tr.transform(lit));
    conclusionToOrigLitMap.insert(conclusion, lit);
    conclusionList = new FormulaList(new AtomicFormula(conclusion), conclusionList);
  }
  Formula* conclusions = JunctionFormula::generalJunction(Connective::OR, conclusionList);
=======
  TermOccurrenceReplacement tr(r, activeOccurrenceMap);
  Literal* conclusion = Literal::complementaryLiteral(tr.transform(lit));
>>>>>>> 3adaa387
  Formula* hypothesis = new BinaryFormula(Connective::IMP,
                            Formula::quantify(indPremise),
                            Formula::quantify(conclusions));

  // cout << hypothesis->toString() << endl << endl;

  produceClauses(litClMap, hypothesis, &conclusionToOrigLitMap, rule);
}

}<|MERGE_RESOLUTION|>--- conflicted
+++ resolved
@@ -792,17 +792,11 @@
   return Term::createConstant(placeholderConstNumber);
 }
 
-<<<<<<< HEAD
 void processIteration(TermList curr, bool active,
   DHMap<TermList, unsigned>& currOccMap,
   DHMap<TermList, DHSet<unsigned>*>* actOccMap,
   Stack<bool>& actStack, Clause* premise, Literal* lit,
-  DHMap<InductionScheme*, DHMap<Literal*, Clause*>*>* schemes)
-=======
-void processIteration(TermList curr, bool active, DHMap<TermList, unsigned>& currOccMap,
-  DHMap<TermList, DHSet<unsigned>*>& actOccMap,
-  Stack<bool>& actStack, vvector<InductionScheme>& schemes)
->>>>>>> 3adaa387
+  vvector<pair<InductionScheme, DHMap<Literal*, Clause*>*>>& schemes)
 {
   if (!curr.isTerm()) {
     return;
@@ -812,10 +806,10 @@
   if (InductionHelper::canInductOn(curr)) {
     if (!currOccMap.find(curr)) {
       currOccMap.insert(curr, 0);
-      actOccMap.insert(curr, new DHSet<unsigned>());
+      actOccMap->insert(curr, new DHSet<unsigned>());
     }
     if (active) {
-      actOccMap.get(curr)->insert(currOccMap.get(curr));
+      actOccMap->get(curr)->insert(currOccMap.get(curr));
     }
     currOccMap.get(curr)++;
   }
@@ -847,16 +841,11 @@
     }
 
     if (match) {
-<<<<<<< HEAD
-      auto scheme = new InductionScheme();
-      scheme->init(t, templ->getRDescriptions(), templ->getInductionVariables());
+      InductionScheme scheme;
+      scheme.init(t, templ->getRDescriptions(), templ->getInductionVariables());
       auto litClMap = new DHMap<Literal*, Clause*>();
       litClMap->insert(lit, premise);
-      schemes->insert(scheme, litClMap);
-=======
-      schemes.emplace_back();
-      schemes.back().init(t, templ->getRDescriptions(), templ->getInductionVariables());
->>>>>>> 3adaa387
+      schemes.push_back(make_pair(scheme, litClMap));
     }
   } else if (InductionHelper::isTermAlgebraCons(curr)) {
     for (unsigned i = 0; i < t->arity(); i++) {
@@ -869,15 +858,10 @@
   }
 }
 
-<<<<<<< HEAD
 void generateSchemes(Clause* premise, Literal* lit,
-  DHMap<InductionScheme*, DHMap<Literal*, Clause*>*>* schemes,
+  vvector<pair<InductionScheme, DHMap<Literal*, Clause*>*>>& schemes,
   DHMap<TermList, DHSet<unsigned>*>* actOccMap)
 {
-=======
-void generateSchemes(Literal* lit, vvector<InductionScheme>& schemes, DHMap<TermList, DHSet<unsigned>*>& actOccMap,
-                     DHMap<TermList, unsigned>& currOccMap) {
->>>>>>> 3adaa387
   Stack<bool> actStack;
   DHMap<TermList, unsigned> currOccMap;
   if (lit->isEquality()) {
@@ -895,60 +879,27 @@
   ASS(actStack.isEmpty());
 }
 
-<<<<<<< HEAD
 void generateSchemeActiveOccurrencePairs(Clause* premise, Literal* lit,
-  DHMap<InductionScheme*, DHMap<Literal*, Clause*>*>* schemes,
-  DHMap<Literal*, DHMap<TermList, DHSet<unsigned>*>*>* activeOccurrenceMaps)
-{
-  if (activeOccurrenceMaps->find(lit)) {
+  vvector<pair<InductionScheme, DHMap<Literal*, Clause*>*>>& schemes,
+  DHMap<Literal*, DHMap<TermList, DHSet<unsigned>*>*>& activeOccurrenceMaps)
+{
+  if (activeOccurrenceMaps.find(lit)) {
     return;
   }
-  activeOccurrenceMaps->insert(lit, new DHMap<TermList, DHSet<unsigned>*>());
-  generateSchemes(premise, lit, schemes, activeOccurrenceMaps->get(lit));
-}
-
-DHSet<TermList> skolems(Literal* lit) {
-  DHSet<TermList> res;
-  SubtermIterator it(lit);
-  while (it.hasNext()) {
-    auto t = it.next();
-    if (InductionHelper::canInductOn(t)) {
-      res.insert(t);
-    }
-  }
-  return res;
-}
-=======
-void InductionClauseIterator::performStructInductionFour(Clause* premise, Literal* lit, InferenceRule rule) {
-  CALL("InductionClauseIterator::performStructInductionFour");
-
-  vvector<InductionScheme> schemes;
-  DHMap<TermList, DHSet<unsigned>*> actOccMap;
-  DHMap<TermList, unsigned> currOccMap;
->>>>>>> 3adaa387
-
-bool contains(const DHSet<TermList>& first, const DHSet<TermList>& second) {
-  DHSet<TermList>::Iterator it(first);
-  while (it.hasNext()) {
-    auto t = it.next();
-    if (!second.contains(t)) {
-      return false;
-    }
-  }
-  return true;
+  activeOccurrenceMaps.insert(lit, new DHMap<TermList, DHSet<unsigned>*>());
+  generateSchemes(premise, lit, schemes, activeOccurrenceMaps.get(lit));
 }
 
 void InductionClauseIterator::performStructInductionFour(Clause* premise, Literal* lit, InferenceRule rule, TermIndex* index) {
   CALL("InductionClauseIterator::performStructInductionFour");
 
-  DHMap<InductionScheme*, DHMap<Literal*, Clause*>*> primarySchemes;
+  vvector<pair<InductionScheme, DHMap<Literal*, Clause*>*>> primarySchemes;
   DHMap<Literal*, DHMap<TermList, DHSet<unsigned>*>*> activeOccurrenceMaps;
 
-  generateSchemeActiveOccurrencePairs(premise, lit, &primarySchemes, &activeOccurrenceMaps);
-
-  auto indTerms = InductionHelper::getInductionTerms(&primarySchemes);
-  // auto sks = skolems(lit);
-  DHMap<InductionScheme*, DHMap<Literal*, Clause*>*> secondarySchemes;
+  generateSchemeActiveOccurrencePairs(premise, lit, primarySchemes, activeOccurrenceMaps);
+
+  auto indTerms = InductionHelper::getInductionTerms(primarySchemes);
+  vvector<pair<InductionScheme, DHMap<Literal*, Clause*>*>> secondarySchemes;
   DHSet<TermList>::Iterator indIt(indTerms);
   while (indIt.hasNext()) {
     auto t = indIt.next();
@@ -961,73 +912,20 @@
       if (inst.clause->size() > 1 || inst.literal->isNegative()) {
         continue;
       }
-      // if (inst.clause->size() > 1) {
-      //   cout << "skipped" << endl;
-      //   continue;
-      // }
-      // if (inst.literal->freeVariables() != nullptr) {
-      //   cout << "skipped2" << endl;
-      //   continue;
-      // }
-      // if (inst.clause->store()!=Clause::ACTIVE) {
-      //   cout << "skipped3" << endl;
-      //   continue;
-      // }
-      // auto sks2 = skolems(inst.literal);
-      // if (!contains(sks2, sks)) {
-      //   // cout << "skipped4" << endl;
-      //   continue;
-      // }
-
-      // auto earlier = (inst.clause->number() > premise->number()) ? premise : inst.clause;
-      // auto later = (inst.clause->number() > premise->number()) ? inst.clause : premise;
-
-      // bool skip = false;
-      // Stack<Unit*> infs;
-      // infs.push(later);
-      // while (infs.isNonEmpty()) {
-      //   auto inf = infs.pop()->inference();
-      //   Inference::Iterator iit = inf.iterator();
-      //   while(inf.hasNext(iit)) {
-      //     Unit* u = inf.next(iit);
-      //     if (u == earlier) {
-      //       skip = true;
-      //       break;
-      //     }
-      //     infs.push(u);
-      //   }
-      //   if (skip) {
-      //     break;
-      //   }
-      // }
-      // if (skip) {
-      //   continue;
-      // }
-
-      generateSchemeActiveOccurrencePairs(inst.clause, inst.literal, &secondarySchemes, &activeOccurrenceMaps);
-    }
-  }
-
-  InductionHelper::filterSchemes(&primarySchemes, &secondarySchemes);
-  DHMap<InductionScheme*, DHMap<Literal*, Clause*>*>::Iterator secIt(secondarySchemes);
-  while (secIt.hasNext()) {
-    InductionScheme* scheme;
-    DHMap<Literal*, Clause*>* litClMap;
-    secIt.next(scheme, litClMap);
-    delete scheme;
-    delete litClMap;
-  }
-
-<<<<<<< HEAD
-  DHMap<InductionScheme*, DHMap<Literal*, Clause*>*>::Iterator schIt(primarySchemes);
-  while (schIt.hasNext()) {
-    InductionScheme* scheme;
-    DHMap<Literal*, Clause*>* litClMap;
-    schIt.next(scheme, litClMap);
+      generateSchemeActiveOccurrencePairs(inst.clause, inst.literal, secondarySchemes, activeOccurrenceMaps);
+    }
+  }
+
+  InductionHelper::filterSchemes(primarySchemes, secondarySchemes);
+  for (auto& kv : secondarySchemes) {
+    delete kv.second;
+  }
+
+  for (const auto& kv : primarySchemes) {
     if(env.options->showInduction()){
       env.beginOutput();
-      env.out() << "[Induction] generated scheme " << scheme->toString() << " for literals ";
-      DHMap<Literal*, Clause*>::Iterator litClIt(*litClMap);
+      env.out() << "[Induction] generated scheme " << kv.first.toString() << " for literals ";
+      DHMap<Literal*, Clause*>::Iterator litClIt(*kv.second);
       while (litClIt.hasNext()) {
         Literal* lit;
         Clause* cl;
@@ -1037,45 +935,23 @@
       env.out() << endl;
       env.endOutput();
     }
-    instantiateScheme(litClMap, &activeOccurrenceMaps, rule, scheme);
-    delete scheme;
-    delete litClMap;
-  }
-  auto actIt = activeOccurrenceMaps.items();
+    instantiateScheme(kv.second, activeOccurrenceMaps, rule, kv.first);
+    delete kv.second;
+  }
+  DHMap<Literal*, DHMap<TermList, DHSet<unsigned>*>*>::Iterator actIt(activeOccurrenceMaps);
   while (actIt.hasNext()) {
-    auto kv = actIt.next();
-    delete kv.second;
+    delete actIt.next();
   }
 }
 
 void InductionClauseIterator::instantiateScheme(DHMap<Literal*, Clause*>* litClMap,
-  DHMap<Literal*, DHMap<TermList, DHSet<unsigned>*>*>* activeOccurrenceMaps,
-  InferenceRule rule, InductionScheme* scheme)
-=======
-  for (const auto& scheme : schemes) {
-    if(env.options->showInduction()){
-      env.beginOutput();
-      env.out() << "[Induction] generated scheme " << scheme.toString() << endl;
-      env.endOutput();
-    }
-    instantiateScheme(premise, lit, rule, scheme, actOccMap);
-  }
-  DHMap<TermList, DHSet<unsigned>*>::Iterator aoIt(actOccMap);
-  while (aoIt.hasNext()) {
-    delete aoIt.next();
-  }
-}
-
-void InductionClauseIterator::instantiateScheme(Clause* premise, Literal* lit, InferenceRule rule,
-  const InductionScheme& scheme, const DHMap<TermList, DHSet<unsigned>*>& activeOccurrenceMap)
->>>>>>> 3adaa387
+  const DHMap<Literal*, DHMap<TermList, DHSet<unsigned>*>*>& activeOccurrenceMaps,
+  InferenceRule rule, const InductionScheme& scheme)
 {
   CALL("InductionClauseIterator::instantiateScheme");
 
   FormulaList* formulas = FormulaList::empty();
-<<<<<<< HEAD
-
-  auto it = scheme->getRDescriptionInstances();
+  auto it = scheme.getRDescriptionInstances();
 
   while (it.hasNext()) {
     auto desc = it.next();
@@ -1083,19 +959,10 @@
     DHMap<Literal*, Clause*>::Iterator litClIt(*litClMap);
     while (litClIt.hasNext()) {
       auto lit = litClIt.nextKey();
-      TermOccurrenceReplacement tr(desc.getStep(), activeOccurrenceMaps->get(lit));
+      TermOccurrenceReplacement tr(desc.getStep(), *activeOccurrenceMaps.get(lit));
       stepFormulas = new FormulaList(new AtomicFormula(Literal::complementaryLiteral(tr.transform(lit))), stepFormulas);
     }
     auto right = JunctionFormula::generalJunction(Connective::OR, stepFormulas);
-=======
-  auto it = scheme.getRDescriptionInstances();
-
-  while (it.hasNext()) {
-    auto desc = it.next();
-    TermOccurrenceReplacement tr(desc.getStep(), activeOccurrenceMap);
-    Formula* right = new AtomicFormula(Literal::complementaryLiteral(tr.transform(lit)));
-
->>>>>>> 3adaa387
     // Then we replace the arguments of the term with the
     // corresponding recursive cases for this step case
     List<DHMap<TermList,TermList>>::Iterator recCallsIt(desc.getRecursiveCalls());
@@ -1103,19 +970,14 @@
 
     while (recCallsIt.hasNext()) {
       auto n = recCallsIt.next();
-<<<<<<< HEAD
       FormulaList* innerHyp = FormulaList::empty();
       DHMap<Literal*, Clause*>::Iterator litClIt(*litClMap);
       while (litClIt.hasNext()) {
         auto lit = litClIt.nextKey();
-        TermOccurrenceReplacement tr(n, activeOccurrenceMaps->get(lit));
+        TermOccurrenceReplacement tr(n, *activeOccurrenceMaps.get(lit));
         innerHyp = new FormulaList(new AtomicFormula(Literal::complementaryLiteral(tr.transform(lit))),innerHyp);
       }
       hyp = new FormulaList(JunctionFormula::generalJunction(Connective::OR,innerHyp),hyp);
-=======
-      TermOccurrenceReplacement tr(n, activeOccurrenceMap);
-      hyp = new FormulaList(new AtomicFormula(Literal::complementaryLiteral(tr.transform(lit))),hyp);
->>>>>>> 3adaa387
     }
 
     Formula* left = nullptr;
@@ -1147,22 +1009,17 @@
       r.insert(k, TermList(var++,false));
     }
   }
-<<<<<<< HEAD
   DHMap<Literal*, Literal*> conclusionToOrigLitMap;
   FormulaList* conclusionList = FormulaList::empty();
   DHMap<Literal*, Clause*>::Iterator litClIt(*litClMap);
   while (litClIt.hasNext()) {
     auto lit = litClIt.nextKey();
-    TermOccurrenceReplacement tr(r, activeOccurrenceMaps->get(lit));
+    TermOccurrenceReplacement tr(r, *activeOccurrenceMaps.get(lit));
     auto conclusion = Literal::complementaryLiteral(tr.transform(lit));
     conclusionToOrigLitMap.insert(conclusion, lit);
     conclusionList = new FormulaList(new AtomicFormula(conclusion), conclusionList);
   }
   Formula* conclusions = JunctionFormula::generalJunction(Connective::OR, conclusionList);
-=======
-  TermOccurrenceReplacement tr(r, activeOccurrenceMap);
-  Literal* conclusion = Literal::complementaryLiteral(tr.transform(lit));
->>>>>>> 3adaa387
   Formula* hypothesis = new BinaryFormula(Connective::IMP,
                             Formula::quantify(indPremise),
                             Formula::quantify(conclusions));
