/*
 * This file is part of the source code of the software program
 * Vampire. It is protected by applicable
 * copyright laws.
 *
 * This source code is distributed under the licence found here
 * https://vprover.github.io/license.html
 * and in the source directory
 */
/**
 * @file Induction.cpp
 * Implements class Induction.
 */

#include <utility>
#include <set>

#include "Lib/Output.hpp"
#include "Forwards.hpp"
#include "Indexing/Index.hpp"
#include "Indexing/IndexManager.hpp"

#include "Indexing/ResultSubstitution.hpp"
#include "Lib/BitUtils.hpp"
#include "Lib/DHMap.hpp"
#include "Lib/DHSet.hpp"
#include "Lib/IntUnionFind.hpp"
#include "Lib/Metaiterators.hpp"
#include "Lib/PairUtils.hpp"
#include "Lib/Set.hpp"

#include "Kernel/FormulaUnit.hpp"
#include "Kernel/NumTraits.hpp"
#include "Kernel/RobSubstitution.hpp"
#include "Kernel/TermIterators.hpp"
#include "Kernel/Signature.hpp"

#include "Saturation/SaturationAlgorithm.hpp"

#include "Shell/NewCNF.hpp"
#include "Shell/NNF.hpp"
#include "Shell/Rectify.hpp"
#include "Shell/AnswerLiteralManager.hpp"

#include "Induction.hpp"

using std::pair;
using std::make_pair;

namespace Inferences
{
using namespace std;
using namespace Kernel;
using namespace Lib; 

bool ActiveOccurrenceIterator::hasNext() {
  while (_returnStack.isEmpty() && !_processStack.isEmpty()) {
    Term* t = _processStack.pop();
    if (t->ground()) {
      _returnStack.push(t);
    }
    auto templ = _fnDefHandler.getRecursionTemplate(t);
    auto actPos = templ ? &templ->inductionPositions() : nullptr;
    for (unsigned i = t->numTypeArguments(); i < t->arity(); i++) {
      if ((!actPos || (*actPos)[i]) && t->nthArgument(i)->isTerm()) {
        _processStack.push(t->nthArgument(i)->term());
      }
    }
  }
  return !_returnStack.isEmpty();
}

Term* ActiveOccurrenceIterator::next()
{
  return _returnStack.pop();
}

Term* getPlaceholderForTerm(const std::vector<Term*>& ts, unsigned i)
{
  static DHMap<pair<TermList,unsigned>,Term*> placeholders;
  TermList srt = SortHelper::getResultSort(ts[i]);
  auto p = make_pair(srt,i);
  if(!placeholders.find(p)){
    unsigned fresh = env.signature->addFreshFunction(0,(srt.toString() + "_placeholder" + Int::toString(i)).c_str());
    env.signature->getFunction(fresh)->setType(OperatorType::getConstantsType(srt));
    auto res = Term::createConstant(fresh);
    placeholders.insert(p,res);
    return res;
  }
  return placeholders.get(p);
}

TermList TermReplacement::transformSubterm(TermList trm)
{
  // if we reach any of the mapped terms,
  // replace it with the term it is mapped to
  if(trm.isTerm() && _m.count(trm.term())){
    return _m.at(trm.term());
  }
  return trm;
}

TermList SkolemSquashingTermReplacement::transformSubterm(TermList trm)
{
  if (trm.isVar() || trm.term()->isSort()) {
    return trm;
  }
  auto t = trm.term();
  auto it = _m.find(t);
  if (it != _m.end()){
    return it->second;
  }
  unsigned f = t->functor();
  if (env.signature->getFunction(f)->skolem()) {
    unsigned v;
    if (!_tv.find(t,v)) {
      v = _v++;
      _tv.insert(t,v);
    }
    return TermList(v,false);
  }
  return trm;
}

Formula* InductionContext::getFormula(
  const InductionUnit& unit, const Substitution& typeBinder, unsigned& var, VList** varsReplacingSkolems, Substitution* subst) const
{
  auto hyps = FormulaList::empty();
  for (const auto& lit : unit.conditions) {
    FormulaList::push(new AtomicFormula(SubstHelper::apply(lit, typeBinder)), hyps);
  }
  auto left = hyps ? JunctionFormula::generalJunction(Connective::AND, hyps) : nullptr;
  auto hypVars = VList::fromIterator(unit.condUnivVars.iterFifo());
  if (hypVars) {
    ASS(left);
    left = new QuantifiedFormula(Connective::FORALL, hypVars, SList::empty(), left);
  }

  vector<TermList> ts;
  for (const auto& t : unit.F_terms) {
    ts.push_back(SubstHelper::apply(t, typeBinder));
  }
  auto right = getFormulaWithSquashedSkolems(ts, var, varsReplacingSkolems, subst);
  return left ? new BinaryFormula(Connective::IMP, left, right) : right;
};

Formula* InductionContext::getFormula(TermReplacement& tr) const
{
  ASS(!_cls.empty());
  auto argLists = FormulaList::empty();
  for (const auto& kv : _cls) {
    auto argList = FormulaList::empty();
    for (const auto& lit : kv.second) {
      auto tlit = tr.transformLiteral(lit);
      FormulaList::push(new AtomicFormula(Literal::complementaryLiteral(tlit)), argList);
    }
    FormulaList::push(JunctionFormula::generalJunction(Connective::AND, argList), argLists);
  }
  return JunctionFormula::generalJunction(Connective::OR, argLists);
}

Formula* InductionContext::getFormula(const std::vector<TermList>& r, Substitution* subst) const
{
  ASS_EQ(_indTerms.size(), r.size());

  // Assuming this object is the result of a ContextReplacement (or similar iterator)
  // we can replace the ith placeholder with the ith term in r.
  std::map<Term*,TermList> replacementMap;
  for (unsigned i = 0; i < _indTerms.size(); i++) {
    auto ph = getPlaceholderForTerm(_indTerms,i);
    replacementMap.insert(make_pair(ph,r[i]));
    if (subst) {
      ASS(r[i].isVar());
      subst->bindUnbound(r[i].var(), ph);
    }
  }
  TermReplacement tr(replacementMap);
  return getFormula(tr);
}

Formula* InductionContext::getFormulaWithFreeVar(const std::vector<TermList>& r, unsigned freeVar, TermList& freeVarSub, Substitution* subst) const
{
  Formula* replaced = getFormula(r, subst);
  Substitution s;
  s.bindUnbound(freeVar, freeVarSub);
  return SubstHelper::apply(replaced, s);
}

Formula* InductionContext::getFormulaWithSquashedSkolems(
  const std::vector<TermList>& r, unsigned& var, VList** varsReplacingSkolems, Substitution* subst) const
{
  const bool strengthenHyp = env.options->inductionStrengthenHypothesis();
  if (!strengthenHyp) {
    return getFormula(r, subst);
  }
  std::map<Term*,TermList> replacementMap;
  for (unsigned i = 0; i < _indTerms.size(); i++) {
    auto ph = getPlaceholderForTerm(_indTerms,i);
    replacementMap.insert(make_pair(ph,r[i]));
    if (subst) {
      ASS(r[i].isVar());
      subst->bindUnbound(r[i].var(), ph);
    }
  }
  SkolemSquashingTermReplacement tr(replacementMap, var);
  unsigned temp = var;
  auto res = getFormula(tr);
  if (subst) {
    DHMap<Term*,unsigned,SharedTermHash>::Iterator it(tr._tv);
    while (it.hasNext()) {
      unsigned v;
      Term* t;
      it.next(t, v);
      subst->bindUnbound(v,t);
    }
  }
  if (varsReplacingSkolems) {
    // The variables replacing the Skolems after calling transform
    // are needed for quantification if varList is non-null, collect them
    for (unsigned i = temp; i < var; i++) {
      VList::push(i,*varsReplacingSkolems);
    }
  }
  return res;
}

unsigned InductionContext::getFreeVariable() const {
  // Note: we return the first free variable from literals of _cls,
  // because we assume there is just one
  for (const auto& kv : _cls) {
    for (const auto& lit : kv.second) {
      VariableIterator vi(lit);
      if (vi.hasNext()) {
        return vi.next().var();
      }
    }
  }
  ASSERTION_VIOLATION_REP("Called getFreeVariable on InductionContext without free variables");
  return 0;
}

std::map<Term*,TermList> getContextReplacementMap(const InductionContext& context, bool inverse = false)
{
  std::map<Term*,TermList> m;
  for (unsigned i = 0; i < context._indTerms.size(); i++) {
    auto ph = getPlaceholderForTerm(context._indTerms,i);
    m.insert(make_pair(inverse ? ph : context._indTerms[i], inverse ? context._indTerms[i] : ph));
  }
  return m;
}

ContextReplacement::ContextReplacement(const InductionContext& context)
    : TermReplacement(getContextReplacementMap(context)),
      _context(context), _used(false) {}

InductionContext ContextReplacement::next()
{
  ASS(hasNext());
  InductionContext context(_context._indTerms);
  for (const auto& kv : _context._cls) {
    for (const auto& lit : kv.second) {
      auto tlit = transformLiteral(lit);
      if (tlit != lit) {
        context.insert(kv.first, tlit);
      }
    }
  }
  _used = true;
  return context;
}

ActiveOccurrenceContextReplacement::ActiveOccurrenceContextReplacement(
  const InductionContext& context, FunctionDefinitionHandler& fnDefHandler)
  : ContextReplacement(context),
    _fnDefHandler(fnDefHandler),
    _iteration(_context._indTerms.size(),0),
    _matchCount(_context._indTerms.size(),0),
    _hasNonActive(false)
{}

TermList ActiveOccurrenceContextReplacement::transformSubterm(TermList trm)
{
  if (trm.isTerm()) {
    auto it = std::find(_context._indTerms.begin(), _context._indTerms.end(), trm.term());
    if (it != _context._indTerms.end()) {
      auto i = it - _context._indTerms.begin();
      if (1 & (_iteration[i] >> _matchCount[i]++)) {
        return _m.at(trm.term());
      }
    }
  }
  return trm;
}

InductionContext ActiveOccurrenceContextReplacement::next()
{
  ASS(hasNext());
  _used = true;
  InductionContext context(_context._indTerms);
  for (const auto& kv : _context._cls) {
    for (const auto& lit : kv.second) {
      for (unsigned i = 0; i < _iteration.size(); i++) {
        _iteration[i] = 0;
        _matchCount[i] = 0;
      }
      Stack<pair<Term*,bool>> stack(8);
      stack.push(make_pair(lit,true));
      while (stack.isNonEmpty()) {
        auto kv = stack.pop();
        auto t = kv.first;
        auto active = kv.second;
        auto templ = _fnDefHandler.getRecursionTemplate(t);
        for (unsigned k = 0; k < t->arity(); k++) {
          if (t->nthArgument(k)->isTerm()) {
            stack.push(make_pair(t->nthArgument(k)->term(),
              active && templ ? templ->inductionPositions()[k] : active));
          }
        }
        if (t->ground()) {
          auto it = std::find(_context._indTerms.begin(), _context._indTerms.end(), t);
          if (it != _context._indTerms.end()) {
            auto idx = it - _context._indTerms.begin();
            _iteration[idx] = (_iteration[idx] << 1) | active;
            if (!active) {
              _hasNonActive = true;
            }
          }
        }
      }
      auto tlit = transformLiteral(lit);
      if (tlit != lit) {
        context.insert(kv.first, tlit);
      }
    }
  }
  // TODO enforce this
  // ASS(!context._cls.empty());
  return context;
}

VirtualIterator<InductionContext> contextReplacementInstance(const InductionContext& context, const Options& opt, FunctionDefinitionHandler& fnDefHandler)
{
  auto ctx = context;
  auto res = VirtualIterator<InductionContext>::getEmpty();
  if (opt.inductionOnActiveOccurrences()) {
    // In case of using active occurrences, we replace the input
    // context with one where the active occurrences are already
    // replaced, so that we only iterate on the rest of them below.
    ActiveOccurrenceContextReplacement aor(context, fnDefHandler);
    ASS(aor.hasNext());
    auto ao_ctx = aor.next();
    // If there are no active occurrences, we get an empty context
    // and we simply fall back to inducting on all occurrences.
    //
    // TODO do this filtering inside ActiveOccurrenceContextReplacement
    if (!ao_ctx._cls.empty()) {
      ctx = ao_ctx;
      res = pvi(getSingletonIterator(ctx));
      if (!aor.hasNonActive()) {
        return res;
      }
    }
  }
  return pvi(concatIters(res, vi(opt.inductionGen()
    ? new ContextSubsetReplacement(ctx, opt.maxInductionGenSubsetSize())
    : new ContextReplacement(ctx))));
}

ContextSubsetReplacement::ContextSubsetReplacement(const InductionContext& context, const unsigned maxSubsetSize)
  : ContextReplacement(context),
    _iteration(context._indTerms.size(),1), // we want to exclude empty subset, so set all to 1
    _maxIterations(context._indTerms.size(),0),
    _matchCount(context._indTerms.size(),0),
    _maxSubsetSize(maxSubsetSize),
    _ready(false), _done(false)
{
  for (unsigned i = 0; i < _context._indTerms.size(); i++) {
    unsigned occurrences = 0;
    for (const auto& kv : _context._cls) {
      for (const auto& lit : kv.second) {
        occurrences += lit->countSubtermOccurrences(TermList(_context._indTerms[i]));
      }
    }
    _maxIterations[i] = pow(2, occurrences);
    if (_maxIterations[i] > _maxOccurrences) {
      _iteration[i] = _maxIterations[i]-1;
    }
  }
  // find first iteration that shouldn't be skipped
  while (!_done && shouldSkipIteration()) {
    stepIteration();
  }
  _ready = true;
}

TermList ContextSubsetReplacement::transformSubterm(TermList trm)
{
  if (trm.isTerm()) {
    auto it = std::find(_context._indTerms.begin(), _context._indTerms.end(), trm.term());
    if (it != _context._indTerms.end()) {
      auto i = it - _context._indTerms.begin();
      if (1 & (_iteration[i] >> _matchCount[i]++)) {
        return _m.at(trm.term());
      }
    }
  }
  return trm;
}

bool ContextSubsetReplacement::hasNext()
{
  if (_ready) {
    return !_done;
  }
  _ready = true;
  // we step forward until we find an
  // iteration which shouldn't be skipped
  // or we run out of iterations
  do {
    stepIteration();
  } while (!_done && shouldSkipIteration());

  return !_done;
}

InductionContext ContextSubsetReplacement::next()
{
  ASS(_ready);
  InductionContext context(_context._indTerms);
  for (unsigned i = 0; i < _context._indTerms.size(); i++) {
    _matchCount[i] = 0;
  }
  for (const auto& kv : _context._cls) {
    for (const auto& lit : kv.second) {
      auto tlit = transformLiteral(lit);
      // check if tlit has placeholders
      bool found = false;
      for (unsigned i = 0; i < _context._indTerms.size(); i++) {
        if (tlit->containsSubterm(TermList(getPlaceholderForTerm(_context._indTerms,i)))) {
          found = true;
          break;
        }
      }
      if (found) {
        context.insert(kv.first, tlit);
      }
    }
  }
  _ready = false;
  return context;
}

bool ContextSubsetReplacement::shouldSkipIteration() const
{
  // We skip an iteration if too many (but not all)
  // occurrences of an induction term are used.
  const bool subsetSizeCheck = _maxSubsetSize > 0;
  for (unsigned i = 0; i < _iteration.size(); i++) {
    unsigned setBits = __builtin_popcount(_iteration[i]);
    // never skip no generalization
    if (_iteration[i] == _maxIterations[i]-1) {
      continue;
    }
    if (subsetSizeCheck && setBits > _maxSubsetSize) {
      return true;
    }
  }
  return false;
}

void ContextSubsetReplacement::stepIteration()
{
  for (unsigned i = 0; i < _iteration.size(); i++) {
    if (_maxIterations[i] > _maxOccurrences) {
      continue;
    }
    _iteration[i]++;
    if (_iteration[i] < _maxIterations[i]) {
      return;
    } else {
      _iteration[i] = 1;
    }
  }
  _done = true;
}

void Induction::attach(SaturationAlgorithm* salg) {
  GeneratingInferenceEngine::attach(salg);
  if (InductionHelper::isIntInductionOneOn()) {
    _comparisonIndex = static_cast<LiteralIndex<LiteralClause>*>(_salg->getIndexManager()->request(UNIT_INT_COMPARISON_INDEX));
    _inductionTermIndex = static_cast<TermIndex*>(_salg->getIndexManager()->request(INDUCTION_TERM_INDEX));
  }
  if (InductionHelper::isNonUnitStructInductionOn()) {
    _structInductionTermIndex = static_cast<TermIndex*>(
      _salg->getIndexManager()->request(STRUCT_INDUCTION_TERM_INDEX));
  }
}

void Induction::detach() {
  if (InductionHelper::isNonUnitStructInductionOn()) {
    _structInductionTermIndex = nullptr;
    _salg->getIndexManager()->release(STRUCT_INDUCTION_TERM_INDEX);
  }
  if (InductionHelper::isIntInductionOneOn()) {
    _comparisonIndex = nullptr;
    _salg->getIndexManager()->release(UNIT_INT_COMPARISON_INDEX);
    _inductionTermIndex = nullptr;
    _salg->getIndexManager()->release(INDUCTION_TERM_INDEX);
  }
  GeneratingInferenceEngine::detach();
}

ClauseIterator Induction::generateClauses(Clause* premise)
{
  return pvi(InductionClauseIterator(premise, InductionHelper(_comparisonIndex, _inductionTermIndex),
    _salg, _structInductionTermIndex, _formulaIndex));
}

void InductionClauseIterator::processClause(Clause* premise)
{
  // The premise should either contain a literal on which we want to apply induction,
  // or it should be an integer constant comparison we use as a bound.
  if (InductionHelper::isInductionClause(premise)) {
    for (unsigned i=0;i<premise->length();i++) {
      Literal* lit = (*premise)[i];
      if (!lit->isAnswerLiteral()) {
        processLiteral(premise, lit);
      }
    }
  }
  if (InductionHelper::isIntInductionOneOn() && InductionHelper::isIntegerComparison(premise)) {
    processIntegerComparison(premise, (*premise)[0]);
  }
}

/**
 * This class implements two heuristics for selecting multiple literals for induction.
 * 1. Induction depth is 0 for all premises, so we should have essentially input
 *    clauses or their descendants in the induction, directly from the conjecture.
 *    TODO: AVATAR compoenents also have induction depth 0, this makes the heuristic
 *          a bit more prolific than intended.
 * 2. Induction depth is d(>0) for all premises, each premise gives exactly one
 *    literal to induct on and each literal has the same topmost (non-equality)
 *    predicate symbol. Additionally, there is one literal p(t1,...t,...,tn) s.t. all
 *    others are of the form [~]p(t1,...,t',...tn) and t' is a subterm of t.
 *    The rationale behind this is that many inductions on predicate symbols get stuck
 *    without the induction hypothesis being applicable, this resolves some of them,
 *    when we induct on t', getting rid of it in both the conclusion and hypotheses.
 *    This is mostly useful when t' is not a constant, so we check for that too.
 */
struct InductionContextFn
{
  InductionContextFn(Clause* premise, Literal* lit) : _premise(premise), _lit(lit) {}

  VirtualIterator<InductionContext> operator()(pair<std::vector<Term*>, VirtualIterator<QueryRes<ResultSubstitutionSP, TermLiteralClause>>> arg) {
    auto indDepth = _premise->inference().inductionDepth();
    // heuristic 2
    if (indDepth) {
      auto res = VirtualIterator<InductionContext>::getEmpty();
      // TODO make this work for multiple induction terms
      ASS(arg.first.size() >= 1)
      if (arg.first.size() > 1) {
        return res;
      }
      auto indTerm = arg.first[0];
      // check for complex term and non-equality
      if (_lit->isEquality() || !indTerm->arity()) {
        return res;
      }
      while (arg.second.hasNext()) {
        auto& tqr = *arg.second.next().data;
        if (indDepth != tqr.clause->inference().inductionDepth()) {
          continue;
        }
        // check for different clauses and same topmost functors
        if (tqr.clause == _premise || _lit->functor() != tqr.literal->functor()) {
          continue;
        }
        bool match = false;
        SubtermIterator sti1(_lit);
        SubtermIterator sti2(tqr.literal);
        while (sti1.hasNext()) {
          ALWAYS(sti2.hasNext());
          auto st1 = sti1.next();
          auto st2 = sti2.next();
          if (st1 != st2) {
            // if the two terms are not equal, we check that
            // - no other non-equal pair of terms have been processed (match)
            // - one of them contains the other and the contained one is the induction term
            if (match ||
              !((st1.containsSubterm(st2) && st2.term() == indTerm) ||
                (st2.containsSubterm(st1) && st1.term() == indTerm)))
            {
              match = false;
              break;
            }
            sti1.right();
            sti2.right();
            match = true;
          }
        }
        if (!match) {
          continue;
        }
        InductionContext ctx(arg.first, _lit, _premise);
        ctx.insert(tqr.clause, tqr.literal);
        res = pvi(concatIters(res, getSingletonIterator(ctx)));
      }
      return res;
    // heuristic 1
    } else {
      InductionContext ctx(arg.first, _lit, _premise);
      Set<Literal*,SharedTermHash> lits;
      lits.insert(_lit);
      while (arg.second.hasNext()) {
        auto& tqr = *arg.second.next().data;
        // TODO: having the same literal multiple times or its complement has unwanted effects
        // in the clausification/resolution part, so avoid it for now
        if (lits.contains(tqr.literal) || lits.contains(Literal::complementaryLiteral(tqr.literal))) {
          continue;
        }
        lits.insert(tqr.literal);
        if (indDepth != tqr.clause->inference().inductionDepth()) {
          continue;
        }
        ctx.insert(tqr.clause, tqr.literal);
      }
      return pvi(getSingletonIterator(ctx));
    }
  }
private:
  Clause* _premise;
  Literal* _lit;
};

void InductionClauseIterator::processLiteral(Clause* premise, Literal* lit)
{
  if(_opt.showInduction()){
    std::cout << "[Induction] process " << lit->toString() << " in " << premise->toString() << endl;
  }

  if (lit->ground()) {
      Set<Term*,SharedTermHash> int_terms;
      typedef std::set<const InductionTemplate*> TemplateTypeArgsSet;
      std::map<std::vector<Term*>,TemplateTypeArgsSet> ta_terms;

      std::vector<Term*> indTerms;
      auto templ = _fnDefHandler.matchesTerm(lit, indTerms);
      if (templ) {
        auto it = ta_terms.emplace(std::move(indTerms), TemplateTypeArgsSet()).first;
        it->second.emplace(templ);
      }

      VirtualIterator<Term*> it;
      if (_opt.inductionOnActiveOccurrences()) {
        it = vi(new ActiveOccurrenceIterator(lit, _fnDefHandler));
      } else {
        it = vi(new NonVariableNonTypeIterator(lit));
      }
      while(it.hasNext()){
        Term* t = it.next();
        if (t->isLiteral()) {
          continue;
        }
        auto f = t->functor();
        if(InductionHelper::isInductionTermFunctor(f)){
          if(InductionHelper::isStructInductionOn() && InductionHelper::isStructInductionTerm(t)){
            ta_terms.emplace(std::vector<Term*>{ t }, TemplateTypeArgsSet());
          }
          if(InductionHelper::isIntInductionOneOn() && InductionHelper::isIntInductionTermListInLiteral(t, lit)){
            int_terms.insert(t);
          }
        }
        std::vector<Term*> indTerms;
        auto templ = _fnDefHandler.matchesTerm(t, indTerms);
        if (templ) {
          auto it = ta_terms.emplace(std::move(indTerms), TemplateTypeArgsSet()).first;
          it->second.emplace(templ);
        }
      }

    if (InductionHelper::isGroundInductionLiteral(lit)) {
      Set<Term*,SharedTermHash>::Iterator citer1(int_terms);
      while(citer1.hasNext()){
        Term* t = citer1.next();
        auto leBound = iterTraits(_helper.getLess(t)).collect<Stack>();
        auto grBound = iterTraits(_helper.getGreater(t)).collect<Stack>();
        auto indLitsIt = contextReplacementInstance(InductionContext({ t }, lit, premise), _opt, _fnDefHandler);
        while (indLitsIt.hasNext()) {
          auto ctx = indLitsIt.next();
          // process lower bounds
          for (const auto& b1 : leBound) {
            if (!isValidBound(ctx, b1)) {
              continue;
            }
            if (_helper.isInductionForFiniteIntervalsOn()) {
              // process upper bounds together with current lower bound
              for (const auto& b2 : grBound) {
                if (!isValidBound(ctx, b2)) {
                  continue;
                }
                performFinIntInduction(ctx, b1, b2);
              }
            }
            // process current lower bound by itself
            if (_helper.isInductionForInfiniteIntervalsOn()) {
              performInfIntInduction(ctx, true, b1);
            }
          }
          // process upper bounds
          if (_helper.isInductionForInfiniteIntervalsOn()) {
            for (const auto& b2 : grBound) {
              if (!isValidBound(ctx, b2)) {
                continue;
              }
              performInfIntInduction(ctx, false, b2);
            }
          }
          // add formula with default bound
          if (_opt.integerInductionDefaultBound()) {
            InductionFormulaIndex::Entry* e = nullptr;
            static Bound defaultBound = Bound(DefaultBound{ .term = TypedTermList(theory->representConstant(IntegerConstantType(0))) });
            // for now, represent default bounds with no bound in the index, this is unique
            // since the placeholder is still int
            if (notDoneInt(ctx, nullptr, nullptr, e) && isValidBound(ctx, defaultBound)) {
              performIntInduction(ctx, e, true, defaultBound, nullptr);
              performIntInduction(ctx, e, false, defaultBound, nullptr);
            }
            resolveClauses(ctx, e, nullptr, nullptr);
          }
        }
      }
    }
    // collect term queries for each induction term
    auto sideLitsIt = VirtualIterator<pair<std::vector<Term*>, VirtualIterator<QueryRes<ResultSubstitutionSP, TermLiteralClause>>>>::getEmpty();
    if (_opt.nonUnitInduction()) {
      sideLitsIt = pvi(iterTraits(getSTLIterator(ta_terms.begin(), ta_terms.end()))
        .map([](const auto& kv){
          return kv.first;
        })
        .map([this](std::vector<Term*> ts) {
          auto res = VirtualIterator<QueryRes<ResultSubstitutionSP, TermLiteralClause>>::getEmpty();
          for (const auto& t : ts) {
            res = pvi(concatIters(res, _structInductionTermIndex->getGeneralizations(t, false)));
          }
          return make_pair(ts, res);
        }));
    }
    // put clauses from queries into contexts alongside with the given clause and induction term
    auto sideLitsIt2 = iterTraits(sideLitsIt)
      .flatMap(InductionContextFn(premise, lit))
      // generalize all contexts if needed
      .flatMap([this](const InductionContext& arg) {
        return contextReplacementInstance(arg, _opt, _fnDefHandler);
      })
      // filter out the ones without the premise, or only one literal
      .filter([&premise](const InductionContext& arg) {
        unsigned cnt = 0;
        bool hasPremise = false;
        for (const auto& kv : arg._cls) {
          if (kv.first == premise) {
            hasPremise = true;
          }
          cnt += kv.second.size();
        }
        return hasPremise && cnt > 1;
      });
    // collect contexts for single-literal induction with given clause
    auto indCtxSingle = iterTraits(getSTLIterator(ta_terms.begin(), ta_terms.end()))
      .map([&lit,&premise](const auto& arg) {
        return InductionContext(arg.first, lit, premise);
      })
      // generalize all contexts if needed
      .flatMap([this](const InductionContext& arg) {
        return contextReplacementInstance(arg, _opt, _fnDefHandler);
      });
    auto indCtxIt = concatIters(sideLitsIt2, indCtxSingle)
      // filter out the ones without an induction literal
      .filter([](const InductionContext& arg) {
        for (const auto& kv : arg._cls) {
          for (const auto& lit : kv.second) {
            if (InductionHelper::isGroundInductionLiteral(lit)) {
              return true;
            }
          }
        }
        return false;
      });
    while (indCtxIt.hasNext()) {
      auto ctx = indCtxIt.next();
      static bool one = _opt.structInduction() == Options::StructuralInductionKind::ONE ||
                        _opt.structInduction() == Options::StructuralInductionKind::ALL;
      static bool two = _opt.structInduction() == Options::StructuralInductionKind::TWO ||
                        _opt.structInduction() == Options::StructuralInductionKind::ALL;
      static bool three = _opt.structInduction() == Options::StructuralInductionKind::THREE ||
                        _opt.structInduction() == Options::StructuralInductionKind::ALL;
      static bool rec = _opt.structInduction() == Options::StructuralInductionKind::RECURSION ||
                        _opt.structInduction() == Options::StructuralInductionKind::ALL;
      InductionFormulaIndex::Entry* e;
      // generate formulas and add them to index if not done already
      if (_formulaIndex.findOrInsert(ctx, e)) {
        if (ctx._indTerms.size() == 1) {
          TermList sort = SortHelper::getResultSort(ctx._indTerms[0]);
          TermAlgebra* ta = env.signature->getTermAlgebraOfSort(sort);
          if(one){
            performInduction(ctx, ta->getInductionTemplateOne(), e);
          }
          if(two){
            performInduction(ctx, ta->getInductionTemplateTwo(), e);
          }
          if(three){
            performInduction(ctx, ta->getInductionTemplateThree(), e);
          }
        }
        if (rec) {
          for (const auto& templ : ta_terms.at(ctx._indTerms)) {
            performInduction(ctx, templ, e);
          }
        }
      }
      // resolve the formulas with the premises
      for (auto& kv : e->get()) {
        resolveClauses(kv.first, ctx, kv.second);
      }
    }
  } else if (((env.options->questionAnswering() == Options::QuestionAnsweringMode::SYNTHESIS) || !env.options->inductionGroundOnly()) &&
             InductionHelper::isStructInductionOn() && InductionHelper::isNonGroundInductionLiteral(lit)) {
    // TODO: generalize to multiple free variables
    NonVariableNonTypeIterator nvi(lit);
    while (nvi.hasNext()) {
      auto st = nvi.next();
      if (InductionHelper::isInductionTermFunctor(st->functor()) && st->ground() && InductionHelper::isStructInductionTerm(st)) {
        auto indLitsIt = contextReplacementInstance(InductionContext({ st }, lit, premise), _opt, _fnDefHandler);
        while (indLitsIt.hasNext()) {
          auto ctx = indLitsIt.next();
          for (unsigned i = 0; i <= (unsigned)env.options->inductionNonstandardBase(); ++i) {
            if (i == 1) {
              ctx._standardBase = false;
            }
            InductionFormulaIndex::Entry* e;
            // TODO: make sure that the index handles literals with free variables correctly
            // (right now it might allow redundant induction applications due to variable renaming).
            if (_formulaIndex.findOrInsert(ctx, e)) {
              // Generate induction axioms, clausify and resolve them
              Binding binding;
              performStructInductionFreeVar(ctx, e, &binding);
              for (auto& kv : e->get()) {
                resolveClauses(kv.first, ctx, kv.second, /*applySubst=*/ false, &binding);
              }
            }
          }
        }
      }
    }
  }
}

void InductionClauseIterator::processIntegerComparison(Clause* premise, Literal* lit)
{
  ASS((theory->interpretPredicate(lit) == Theory::INT_LESS) && lit->ground());

  bool positive = lit->isPositive();
  InductionFormulaIndex::Entry* e;
  // loop over the arguments of the comparison (i.e. the two bounds)
  for (unsigned i = 0; i <= 1; i++) {
    // i == 0 means 'bound' is upper bound,
    // i == 1 means 'bound' is lower bound
    auto indtl = *lit->nthArgument(positive ? i : 1-i);
    auto indt = indtl.term();
    auto bound = *lit->nthArgument(positive ? 1-i : i);

    auto bound2 = iterTraits(i ? _helper.getGreater(indt) : _helper.getLess(indt)).collect<Stack>();
    auto it = iterTraits(_helper.getTQRsForInductionTerm(indt))
      .filter([&premise](const auto& tqr) {
        return tqr.data->clause != premise;
      })
      .map([&indt](const auto& tqr) {
        return InductionContext({ indt }, tqr.data->literal, tqr.data->clause);
      })
      .flatMap([this](const InductionContext& arg) {
        return contextReplacementInstance(arg, _opt, _fnDefHandler);
      });
    auto b = TermLiteralClause{ TypedTermList(bound, IntTraits::sort()), lit, premise };
    // loop over literals containing the current induction term
    while (it.hasNext()) {
      auto ctx = it.next();
      if (!isValidBound(ctx, b)) {
        continue;
      }
      if (_helper.isInductionForFiniteIntervalsOn()) {
        // go over the lower/upper bounds that contain the same induction term as the current bound
        for (const auto& b2 : bound2) {
          if (!isValidBound(ctx, b2)) {
            ASS_EQ(ctx._cls.size(), 1);
            continue;
          }
          // TODO use performFinIntInduction
          if (notDoneInt(ctx, i ? lit : b2.literal, i ? b2.literal : lit, e)) {
            // TODO: this branching should be deleted, since both upward and downward can
            // be generated based on the given clause but the original code had it like this
            if (i) {
              performIntInduction(ctx, e, true, i ? b : b2, i ? &b2 : &b);
            } else {
              performIntInduction(ctx, e, false, i ? b2 : b, i ? &b : &b2);
            }
          }
          resolveClauses(ctx, e, i ? &b : &b2, i ? &b2 : &b);
        }
      }
      // use given clause comparison as bound appropriately
      if (_helper.isInductionForInfiniteIntervalsOn()) {
        performInfIntInduction(ctx, i, b);
      }
    }
  }
}

ClauseStack InductionClauseIterator::produceClauses(Formula* hypothesis, InferenceRule rule, const InductionContext& context, DHMap<unsigned, Term*>* bindings)
{
  NewCNF cnf(0);
  cnf.setForInduction();
  ClauseStack hyp_clauses;
  Inference inf = NonspecificInference0(UnitInputType::AXIOM,rule);
  unsigned maxInductionDepth = 0;
  for (const auto& kv : context._cls) {
    maxInductionDepth = max(maxInductionDepth,kv.first->inference().inductionDepth());
  }
  inf.setInductionDepth(maxInductionDepth+1);
  FormulaUnit* fu = new FormulaUnit(hypothesis,inf);
  if(_opt.showInduction()){
    std::cout << "[Induction] formula " << fu->toString() << endl;
  }
  cnf.clausify(NNF::ennf(fu), hyp_clauses, bindings);

  // TODO: add separate stats for induction with an existentially quantified variable
  switch (rule) {
    case InferenceRule::STRUCT_INDUCTION_AXIOM_ONE:
    case InferenceRule::STRUCT_INDUCTION_AXIOM_TWO:
    case InferenceRule::STRUCT_INDUCTION_AXIOM_THREE:
    case InferenceRule::STRUCT_INDUCTION_AXIOM_RECURSION:
      env.statistics->structInduction++;
      break;
    case InferenceRule::INT_INF_UP_INDUCTION_AXIOM:
    case InferenceRule::INT_INF_DOWN_INDUCTION_AXIOM:
      env.statistics->intInfInduction++;
      break;
    case InferenceRule::INT_FIN_UP_INDUCTION_AXIOM:
    case InferenceRule::INT_FIN_DOWN_INDUCTION_AXIOM:
      env.statistics->intFinInduction++;
      break;
    case InferenceRule::INT_DB_UP_INDUCTION_AXIOM:
    case InferenceRule::INT_DB_DOWN_INDUCTION_AXIOM:
      env.statistics->intDBInduction++;
      break;
    default:
      ;
  }
  switch (rule) {
    case InferenceRule::INT_INF_UP_INDUCTION_AXIOM:
      env.statistics->intInfUpInduction++;
      break;
    case InferenceRule::INT_INF_DOWN_INDUCTION_AXIOM:
      env.statistics->intInfDownInduction++;
      break;
    case InferenceRule::INT_FIN_UP_INDUCTION_AXIOM:
      env.statistics->intFinUpInduction++;
      break;
    case InferenceRule::INT_FIN_DOWN_INDUCTION_AXIOM:
      env.statistics->intFinDownInduction++;
      break;
    case InferenceRule::INT_DB_UP_INDUCTION_AXIOM:
      env.statistics->intDBUpInduction++;
      break;
    case InferenceRule::INT_DB_DOWN_INDUCTION_AXIOM:
      env.statistics->intDBDownInduction++;
      break;
    default:
      ;
  }

  return hyp_clauses;
}


// helper function to properly add bounds to integer induction contexts,
// where the bounds are not part of the inner formula for the induction
void InductionClauseIterator::resolveClauses(InductionContext context, InductionFormulaIndex::Entry* e, const TermLiteralClause* bound1, const TermLiteralClause* bound2)
{
  static unsigned less = env.signature->getInterpretingSymbol(Theory::INT_LESS);
  ASS_EQ(context._indTerms.size(), 1);
  static TypedTermList ph(getPlaceholderForTerm(context._indTerms,0));
  // lower bound
  if (bound1) {
    auto lhs = bound1->literal->polarity() ? bound1->term : ph;
    auto rhs = bound1->literal->polarity() ? ph : bound1->term;
    context.insert(bound1->clause,
      Literal::create2(less, bound1->literal->polarity(), lhs, rhs));
  }
  // upper bound
  if (bound2) {
    auto lhs = bound2->literal->polarity() ? ph : bound2->term;
    auto rhs = bound2->literal->polarity() ? bound2->term : ph;
    context.insert(bound2->clause,
      Literal::create2(less, bound2->literal->polarity(), lhs, rhs));
  }
  // true if we have a default bound
  bool applySubst = !bound1 && !bound2;
  for (auto& kv : e->get()) {
    resolveClauses(kv.first, context, kv.second, applySubst);
  }
}

/**
 * An induction gives back a set of clauses for which it holds that:
 * - each one contains toResolve many conclusion literals
 * - for each set of literals in toResolve, there is a corresponding
 *   set of clauses that differ only in one literal pairwise, and this
 *   literal is the complement of a literal from the set of toResolve
 *   after applying subst
 * These constraints give a partitioning of clauses, where each partition
 * has a sequence of resolutions with the clauses from context, s.t.
 * only the literals not in toResolve nor in the conclusion are present
 * in the resulting clause. We find this partition and return it in form
 * of a union find structure.
 */
IntUnionFind findDistributedVariants(const Stack<Clause*>& clauses, Substitution& subst, const InductionContext& context, Substitution* indLitSubst)
{
  const auto& toResolve = context._cls;
  IntUnionFind uf(clauses.size());
  for (unsigned i = 0; i < clauses.size(); i++) {
    auto cl = clauses[i];
    Stack<Literal*> conclusionLits(toResolve.size());
#if VDEBUG
    Stack<int> variantCounts(toResolve.size());
#endif
    // we first find the conclusion literals in cl, exactly 1 from
    // each of toResolve and save how many variants it should have
    for (unsigned k = 0; k < cl->length(); k++) {
      auto clit = SubstHelper::apply<Substitution>(Literal::complementaryLiteral((*cl)[k]), subst);
      for (const auto& kv : toResolve) {
#if VDEBUG
        bool found = false;
#endif
        for (const auto& lit : kv.second) {
          Literal* slit = indLitSubst ? SubstHelper::apply<Substitution>(lit, *indLitSubst) : lit;
          if (slit == clit) {
            conclusionLits.push((*cl)[k]);
#if VDEBUG
            variantCounts.push(kv.second.size()-1);
            ASS(!found);
            found = true;
#else
            break;
#endif
          }
        }
      }
    }
    // cl should have the same number of conclusion
    // literals as the size of toResolve, unless non-standard base case is on
    // TODO(hzzv): remove the non-standard base option
    ASS(env.options->inductionNonstandardBase() || (conclusionLits.size() == toResolve.size()));
    // now we look for the variants
    for (unsigned k = 0; k < conclusionLits.size(); k++) {
#if VDEBUG
      for (unsigned j = 0; j < clauses.size(); j++) {
#else
      for (unsigned j = i+1; j < clauses.size(); j++) {
#endif
        auto other = clauses[j];
        if (i == j || cl->length() != other->length()) {
          continue;
        }
        if (other->contains(conclusionLits[k])) {
          continue;
        }
        unsigned mismatchCnt = 0;
        for (unsigned l = 0; l < cl->length(); l++) {
          if (!cl->contains((*other)[l])) {
            mismatchCnt++;
          }
        }
        if (mismatchCnt == 1) {
#if VDEBUG
          variantCounts[k]--;
#endif
          uf.doUnion(i,j);
        }
      }
      ASS_LE(variantCounts[k],0);
    }
  }
  uf.evalComponents();
  return uf;
}

/**
 * Resolve a set of clauses given by findDistributedVariants with the
 * clauses from an induction context. The resulting clause can be seen
 * as the result of a sequence of resolutions and duplicate literal removals.
 * @param rsubst is for compatibility with default bound integer induction,
 *               it is stored separately so that we don't have to apply
 *               substitutions expensively in all cases.
 */
Clause* resolveClausesHelper(const InductionContext& context, const Stack<Clause*>& cls, IntUnionFind::ElementIterator eIt, Substitution& subst, bool generalized, bool applySubst, Binding* freeVarBinding)
{
  Substitution indLitSubst;
  if (freeVarBinding) {
    indLitSubst.bind(freeVarBinding->first, freeVarBinding->second);
  }
  // first create the clause with the required size
  RobSubstitution renaming;
  ASS(eIt.hasNext());
  auto cl = cls[eIt.next()];
  auto premises = UnitList::singleton(cl);
  const auto& toResolve = context._cls;
  while (eIt.hasNext()) {
    auto other = cls[eIt.next()];
    UnitList::push(other,premises);
  }

  for (const auto& kv : toResolve) {
    UnitList::push(kv.first, premises);
  }

  Inference inf(GeneratingInferenceMany(
    generalized ? InferenceRule::GEN_INDUCTION_HYPERRESOLUTION
                : ( freeVarBinding ? InferenceRule::FREE_VAR_INDUCTION_HYPERRESOLUTION : InferenceRule::INDUCTION_HYPERRESOLUTION),
    premises));
  RStack<Literal*> resLits;

  for (Literal* curr : cl->iterLits()) {
    auto clit = SubstHelper::apply<Substitution>(Literal::complementaryLiteral(curr), subst);
    bool contains = false;
    for (const auto& kv : toResolve) {
      for (const auto& lit : kv.second) {
        Literal* slit = freeVarBinding ? SubstHelper::apply<Substitution>(lit, indLitSubst) : lit;
        if (slit == clit) {
          contains = true;
          break;
        }
      }
      if (contains) {
        break;
      }
    }
    if (!contains) {
      Literal* resLit;
      if (applySubst) {
        TermReplacement tr(getContextReplacementMap(context, /*inverse=*/true));
        resLit = tr.transformLiteral(SubstHelper::apply<Substitution>(curr,subst));
      } else {
        resLit = curr;
      }
      resLits->push(renaming.apply(resLit,0));
    }
  }

  vector<Literal*> beforeFinalSubstitution;
  for (const auto& kv : toResolve) {
    for (unsigned i = 0; i < kv.first->length(); i++) {
      bool copyCurr = true;
      for (const auto& lit : kv.second) {
        TermReplacement tr(getContextReplacementMap(context, /*inverse=*/true));
        auto rlit = tr.transformLiteral(lit);
        if (rlit == (*kv.first)[i]) {
          copyCurr = false;
          break;
        }
      }
      if (copyCurr) {
        Literal* l = renaming.apply((*kv.first)[i], 1);
        if (freeVarBinding) {
          beforeFinalSubstitution.push_back(l);
        } else {
          resLits->push(l);
        }
      }
    }
  }


  if (freeVarBinding) {
    Substitution indLitSubstAfterRenaming;
    TermList renamedVar = renaming.apply(TermList(freeVarBinding->first, false), 1);
    ASS(renamedVar.isVar());
    TermReplacement tr(getContextReplacementMap(context, /*inverse=*/true));
    Term* toBind = tr.transform(freeVarBinding->second);
    indLitSubstAfterRenaming.bind(renamedVar.var(), renaming.apply(TermList(toBind), 0));
    for (Literal* l : beforeFinalSubstitution) {
      resLits->push(SubstHelper::apply<Substitution>(l, indLitSubstAfterRenaming));
    }
  }


  return Clause::fromStack(*resLits, inf);
}

void InductionClauseIterator::resolveClauses(const ClauseStack& cls, const InductionContext& context, Substitution& subst, bool applySubst, Binding* freeVarBinding)
{
  Substitution indLitSubst;
  if (freeVarBinding) {
    indLitSubst.bind(freeVarBinding->first, freeVarBinding->second);
  }
  ASS(cls.isNonEmpty());
  bool generalized = false;
  for (const auto& kv : context._cls) {
    for (const auto& lit : kv.second) {
      for (const auto& t : context._indTerms) {
        if (lit->containsSubterm(TermList(t))) {
          generalized = true;
          break;
        }
      }
      if (generalized) {
        break;
      }
    }
    if (generalized) {
      break;
    }
  }
  if (generalized) {
    env.statistics->generalizedInductionApplication++;
  } else if (freeVarBinding) {
    env.statistics->nonGroundInductionApplication++;
  } else {
    env.statistics->inductionApplication++;
  }

  auto uf = findDistributedVariants(cls, subst, context, freeVarBinding ? &indLitSubst : nullptr);
  IntUnionFind::ComponentIterator cit(uf);
  while(cit.hasNext()){
    IntUnionFind::ElementIterator eIt = cit.next();
    _clauses.push(resolveClausesHelper(context, cls, eIt, subst, generalized, applySubst, freeVarBinding));
    if(_opt.showInduction()){
      std::cout << "[Induction] generate " << _clauses.top()->toString() << endl;
    }
  }
}

void InductionClauseIterator::performFinIntInduction(const InductionContext& context, const TermLiteralClause& lb, const TermLiteralClause& ub)
{
  InductionFormulaIndex::Entry* e = nullptr;
  if (notDoneInt(context, lb.literal, ub.literal, e)) {
    performIntInduction(context, e, true, lb, &ub);
    performIntInduction(context, e, false, ub, &lb);
  }
  resolveClauses(context, e, &lb, &ub);
}

void InductionClauseIterator::performInfIntInduction(const InductionContext& context, bool increasing, const TermLiteralClause& bound)
{
  InductionFormulaIndex::Entry* e = nullptr;
  if (notDoneInt(context, increasing ? bound.literal : nullptr, increasing ? nullptr : bound.literal, e)) {
    performIntInduction(context, e, increasing, bound, nullptr);
  }
  resolveClauses(context, e, increasing ? &bound : nullptr, increasing ? nullptr : &bound);
}

std::unique_ptr<InductionTemplate> InductionClauseIterator::getIntegerInductionTemplate(bool increasing, Coproduct<TermLiteralClause, DefaultBound> bound1, const TermLiteralClause* optionalBound2)
{
  TermList b1(bound1.apply([](auto x) { return x.term; }));

  auto x = TermList::var(0);
  auto y = TermList::var(1);

  static unsigned less = env.signature->getInterpretingSymbol(Theory::INT_LESS);
  LiteralStack stepConds = {
    Literal::create2(less,false,(increasing ? x : b1),(increasing ? b1 : x))
  };

  // create Y>=b1 (which is ~Y<b1), or Y>b1, or Y<=b1 (which is ~b1<Y), or Y<b1
  // This comparison is mirroring the structure of bound1.literal, which is "b1 <comparison> inductionTerm".
  // If bound1.literal is nullptr, we are using the default bound with the comparison sign >= or <=.
  const bool isBound1Equal = bound1.match(
      [](TermLiteralClause const& bound1) { return (bound1.literal->functor() == less && bound1.literal->isNegative()); },
      [](DefaultBound) { return true; });
  const bool isBound1FirstArg = (increasing != isBound1Equal);
  LiteralStack concConds = {
    Literal::create2(less, !isBound1Equal, (isBound1FirstArg ? b1 : y), (isBound1FirstArg ? y : b1))
  };

  const bool hasBound2 = optionalBound2 && optionalBound2->literal;
  // Also resolve the hypothesis with comparisons with bound(s) (if the bound(s) are present/not default).
  if (hasBound2) {
    // Finite interval induction, use two bounds on both x and y.
    TermList b2(optionalBound2->term);
    if (b1 == b2) {
      return std::unique_ptr<InductionTemplate>();
    }
    // create X<b2 or X>b2 (which is b2<X)
    stepConds.push(Literal::create2(less, true, (increasing ? x : b2), (increasing ? b2 : x)));
    const bool isBound2Equal = (optionalBound2->literal->functor() == less && optionalBound2->literal->isNegative());
    const bool isBound2FirstArg = (increasing == isBound2Equal);
    // create Y<b2, or Y<=b2 (which is ~b2<Y) or Y>b2, or Y>=b2 (which is ~Y<b2)
    concConds.push(Literal::create2(less, !isBound2Equal, (isBound2FirstArg ? b2 : y), (isBound2FirstArg ? y : b2)));
  }

  TermList xPlusOne(Term::create2(
    env.signature->getInterpretingSymbol(Theory::INT_PLUS), x,
    TermList(theory->representConstant(IntegerConstantType(increasing ? 1 : -1))))
  );
  Stack<InductionCase> cases {
    InductionCase(InductionUnit({ b1 })), // base case
    InductionCase(InductionUnit({ xPlusOne }, std::move(stepConds)), { TermStack{ x } }) // step case
  };

  const bool isDefaultBound = bound1.template is<DefaultBound>();
  InferenceRule rule =
      isDefaultBound
          ? (increasing ? InferenceRule::INT_DB_UP_INDUCTION_AXIOM : InferenceRule::INT_DB_DOWN_INDUCTION_AXIOM)
          : (increasing ? (hasBound2 ? InferenceRule::INT_FIN_UP_INDUCTION_AXIOM : InferenceRule::INT_INF_UP_INDUCTION_AXIOM)
                        : (hasBound2 ? InferenceRule::INT_FIN_DOWN_INDUCTION_AXIOM : InferenceRule::INT_INF_DOWN_INDUCTION_AXIOM));

  return make_unique<InductionTemplate>(
    TermStack{ AtomicSort::intSort() },
    std::move(cases),
    InductionUnit({ y }, std::move(concConds)),
    /*maxVar=*/y.var(), rule
  );
}

// Given a literal ~L[term], where 'term' is of the integer sort,
// introduce and induction hypothesis for integers, for example:
//   (L[b1] & (![X] : (b1 <= X & X < b2 & L[X]) -> L[x+1])) -> (![Y] : (b1 <= Y & Y <= b2) -> L[Y])
// In general, the hypothesis is an instance of one of the following
// hypotheses (depending on the value of 'increasing'):
//   (L[b1] & (![X] : (interval_x(X)) -> L[x+1])) -> (![Y] : interval_y(Y) -> L[Y])
//   (L[b1] & (![X] : (interval_x(X)) -> L[x-1])) -> (![Y] : interval_y(Y) -> L[Y])
// where 'b1' is bound1.term, and the predicates inteval_x(X) and interval_y(Y)
// capture the property "X (or Y) belongs to the interval [b1, b2] or [b1, b2)",
// where 'b2' is either optionalBound2->term (if present) or depending on 'increasing'
// either infinity or -infinity. (The intervals are set such that the hypothesis
// is valid: if interval_y(Y) holds for some Y, then either interval_x(Y) holds,
// or depending on 'increasing' either interval_x(Y-1) or interval_x(Y+1) holds.)
void InductionClauseIterator::performIntInduction(const InductionContext& context, InductionFormulaIndex::Entry* e, bool increasing, Coproduct<TermLiteralClause, DefaultBound> bound1, const TermLiteralClause* optionalBound2)
{
  auto templ = getIntegerInductionTemplate(increasing, bound1, optionalBound2);
  if (!templ) {
    return;
  }
  performInduction(context, templ.get(), e);
}

void InductionClauseIterator::performInduction(const InductionContext& context, const InductionTemplate* templ, InductionFormulaIndex::Entry* e)
{
  unsigned var = templ->maxVar+1;
  FormulaList* formulas = FormulaList::empty();
  std::vector<TermList> ts(context._indTerms.size(), TermList());

  static Substitution typeBinder;
  typeBinder.reset();

  ASS_EQ(context._indTerms.size(), templ->sorts.size());
  for (unsigned i = 0; i < context._indTerms.size(); i++) {
    ALWAYS(MatchingUtils::matchTerms(templ->sorts[i], SortHelper::getResultSort(context._indTerms[i]), typeBinder));
  }

  for (const auto& c : templ->cases) {
    FormulaList* hyps = FormulaList::empty();
    for (const auto& hyp : c.hypotheses) {
      auto varsReplacingSkolems = VList::empty();
      auto hypF = context.getFormula(hyp, typeBinder, var, &varsReplacingSkolems);
      // The variables replacing Skolems are used in a similar manner to strengthen
      // hypotheses as condUnivVars in InductionUnit and hypUnivVars in InductionCase,
      // but they are different for each hypothesis, so we quantify them here.
      if (varsReplacingSkolems) {
        hypF = new QuantifiedFormula(Connective::FORALL, varsReplacingSkolems, SList::empty(), hypF);
      }
      FormulaList::push(hypF, hyps);
    }
    auto left = hyps ? JunctionFormula::generalJunction(Connective::AND, hyps) : nullptr;
    auto hypVars = VList::fromIterator(c.hypUnivVars.iterFifo());
    if (hypVars) {
      ASS(left);
      left = new QuantifiedFormula(Connective::FORALL, hypVars, SList::empty(), left);
    }
    auto right = context.getFormula(c.conclusion, typeBinder, var);
    FormulaList::push(Formula::quantify(left ? new BinaryFormula(Connective::IMP,left,right) : right), formulas);
  }
  ASS(formulas);
  auto indPremise = JunctionFormula::generalJunction(Connective::AND,formulas);

  Substitution subst;
  auto conclusion = context.getFormula(templ->conclusion, typeBinder, var, nullptr, &subst);
  Formula* induction_formula = new BinaryFormula(Connective::IMP, indPremise, Formula::quantify(conclusion));

  auto cls = produceClauses(induction_formula, templ->rule, context);
  e->add(std::move(cls), std::move(subst));
}

/*
Creates the structural induction axiom with an existentially quantified variable:
?y,w. !u0,us,z. ?x. (L[0, u0] & (L[y, w] -> L[s(y), us]) -> L[z, x])
*/
void InductionClauseIterator::performStructInductionFreeVar(const InductionContext& context, InductionFormulaIndex::Entry* e, Binding* freeVarBinding)
{
  if (context._indTerms.size() > 1) return;
  TermList sort = SortHelper::getResultSort(context._indTerms[0]);
<<<<<<< HEAD
  TermAlgebra* ta = env.signature->getTermAlgebraOfSort(SortHelper::getResultSort(context._indTerms[0]));

  // Constructors for the non-standard base case options
  TermAlgebraConstructor* recCon = nullptr;
  Term* nonRecBase = nullptr;
  if (!context._standardBase) {
    if (ta->nConstructors() != 2) {
      // Unsupported datatype.
      return;
    }
    recCon = ta->constructor(ta->constructor(0)->recursive() ? 0 : 1);
    TermAlgebraConstructor* nonRecCon = ta->constructor(ta->constructor(0)->recursive() ? 1 : 0);
    if (nonRecCon->recursive() || nonRecCon->arity() > 0) {
      // Unsupported datatype.
      return;
    }
    nonRecBase = Term::createConstant(nonRecCon->functor());
  }

  // Synthesis specific:
  SynthesisALManager* synthMan = static_cast<SynthesisALManager*>((env.options->questionAnswering() == Options::QuestionAnsweringMode::SYNTHESIS) ? SynthesisALManager::getInstance() : nullptr);
  List<Term*>* fnHeads = List<Term*>::empty();
  vector<Shell::SkolemTracker> skolemTrackers;

=======
  TermAlgebra* ta = env.signature->getTermAlgebraOfSort(sort);
  unsigned numTypeArgs = sort.term()->arity();
>>>>>>> 2fb5dab6
  unsigned freeVar = context.getFreeVariable(); // variable free in the induction literal
  unsigned var = freeVar + 1 + (synthMan ? synthMan->numInputSkolems() : 0); // used in the following to construct new variables
  for (const auto& kv : context._cls) {
    if (kv.first->maxVar() + 1 > var) {
      var = kv.first->maxVar() + 1;
    }
  }
  VList* us = VList::empty();
  VList* ws = VList::empty();
  VList* ys = VList::empty();
  FormulaList* formulas = FormulaList::empty();

  // Construct premise as a conjunction of steps.
  // Each step's antecedent contains a fresh free variable in place
  // of freeVar (collected in `ws`), each step's conclusion too (collected in `us`).
  for (unsigned i = 0; i < ta->nConstructors(); i++){
    TermAlgebraConstructor* con = ta->constructor(i);
    unsigned arity = con->arity();
    TermStack argTerms(arity); // Arguments of the step case antecedent: y_1, ..., y_arity
    argTerms.loadFromIterator(Term::Iterator(sort.term()));
    FormulaList* hyps = FormulaList::empty();
    for (unsigned j = numTypeArgs; j < arity; j++){
      TermList y(var++, false);
      argTerms.push(y);
      VList::push(y.var(), ys);
      if (con->argSort(j) == con->rangeSort()){
        TermList w(var++, false);
        VList::push(w.var(), ws);
<<<<<<< HEAD
        Formula* curLit = context.getFormulaWithFreeVar({ y }, true, freeVar, w);
        if (!context._standardBase) {
          // Here con->recursive(), because y is a recursive argument.
          // Further, the step case only needs to hold when the hypothesis is not the standard base.
          // Hence we add an assumption that y != nonRecBase.
          FormulaList::push(new AtomicFormula(Literal::createEquality(/*polarity=*/false, TermList(nonRecBase), y, sort)), hyps);
        }
=======
        Formula* curLit = context.getFormulaWithFreeVar({ y }, freeVar, w);
>>>>>>> 2fb5dab6
        FormulaList::push(curLit, hyps); // L[y_j, w_j]
        // Synthesis specific:
        if (synthMan) {
          // Store SkolemTrackers before skolemization happens. Later (after skolemization), they will be used to match Skolem symbols.
          skolemTrackers.emplace_back(Binding(w.var(), nullptr), i, true, j);
        }
      }
      // Synthesis specific:
      if (synthMan) {
        // Store SkolemTrackers before skolemization happens. Later (after skolemization), they will be used to match Skolem symbols.
        skolemTrackers.emplace_back(Binding(y.var(), nullptr), i, false, j);
      }
    }
    TermList u(var++, false);
    VList::push(u.var(), us);
<<<<<<< HEAD
    Term* tcons;
    if (context._standardBase || con->recursive()) {
      tcons = Term::create(con->functor(), (unsigned)argTerms.size(), argTerms.begin());
    } else {
      // We construct the non-standard base case using the recursive constructor instead of the standard non-recursive one.
      TermStack argTerms(recCon->arity());
      unsigned recArgs = 0;
      for (unsigned j = 0; j < recCon->arity(); j++) {
        if (recCon->argSort(j) == recCon->rangeSort()) {
          argTerms.push(TermList(nonRecBase));
          recArgs++;
        } else {
          TermList y(var++, false);
          argTerms.push(y);
          VList::push(y.var(), ys);
          // Synthesis specific:
          if (synthMan) {
            // Store SkolemTrackers before skolemization happens. Later (after skolemization), they will be used to match Skolem symbols.
            skolemTrackers.emplace_back(Binding(y.var(), nullptr), i, false, j);
          }
        }
      }
      if (recArgs != 1) {
        // Unsupported datatype.
        return;
      }
      tcons = Term::create(recCon->functor(), (unsigned)argTerms.size(), argTerms.begin());
    }

    // Synthesis specific:
    fnHeads->push(tcons, fnHeads);

    Formula* consequent = context.getFormulaWithFreeVar({ TermList(tcons) }, true, freeVar, u);
=======
    Term* tcons = Term::create(con->functor(), (unsigned)argTerms.size(), argTerms.begin());
    Formula* consequent = context.getFormulaWithFreeVar({ TermList(tcons) }, freeVar, u);
>>>>>>> 2fb5dab6
    Formula* step = (VList::isEmpty(ws)) ? consequent :
      new BinaryFormula(Connective::IMP, JunctionFormula::generalJunction(Connective::AND, hyps), consequent); // (/\_{j ∈ P_c} L[y_j, w_j]) --> L[cons(y_1, ..., y_n), u_i]
    formulas->push(step, formulas);
  }
  Formula* formula = new JunctionFormula(Connective::AND, formulas);

  // Construct conclusion: L[z, x]
  TermList z(var++, false);
  const unsigned xvar = var;
  TermList x(var++, false);
  Substitution subst;
<<<<<<< HEAD
  Formula* conclusion = context.getFormulaWithFreeVar({ z }, true, freeVar, x, &subst);
  if (!context._standardBase) {
    conclusion = new JunctionFormula(Connective::OR, new FormulaList(conclusion, FormulaList::singleton(
        new AtomicFormula(Literal::createEquality(/*polarity=*/true, TermList(nonRecBase), z, sort)))));
  }
=======
  Formula* conclusion = context.getFormulaWithFreeVar({ z }, freeVar, x, &subst);
>>>>>>> 2fb5dab6
  // Put together the whole induction axiom:
  formula = new BinaryFormula(Connective::IMP, formula, conclusion);
  formula = new QuantifiedFormula(Connective::EXISTS, VList::singleton(xvar), SList::empty(), formula);
  formula = new QuantifiedFormula(Connective::FORALL, VList::singleton(z.var()), SList::empty(), formula);
  formula = new QuantifiedFormula(Connective::FORALL, us, SList::empty(), formula);
  if (!VList::isEmpty(ws)) {
    formula = new QuantifiedFormula(Connective::EXISTS, ws, SList::empty(), formula);
  }
  if (!VList::isEmpty(ys)) {
    formula = new QuantifiedFormula(Connective::EXISTS, ys, SList::empty(), formula);
  }

  // Produce induction clauses and obtain the skolemization bindings.
  DHMap<unsigned, Term*> bindings;
  ClauseStack hyp_clauses = produceClauses(formula, InferenceRule::STRUCT_INDUCTION_AXIOM_ONE, context, &bindings); 
  // Bind freeVar to its corresponding skolem term.
  // This is used later in resolution.
  Term* xSkolem = bindings.get(xvar, nullptr);
  ASS(xSkolem != nullptr);
<<<<<<< HEAD
  ASS(*(xSkolem->nthArgument(xSkolem->arity()-1)) == z);
  ASS(freeVarBinding != nullptr);
  freeVarBinding->first = freeVar;
  freeVarBinding->second =  SubstHelper::apply<Substitution>(xSkolem, subst);

  // Synthesis specific:
  if (synthMan) {
    synthMan->registerSkolemSymbols(xSkolem, bindings, fnHeads, skolemTrackers, us);
  }
=======
  ASS(freeVarSubst != nullptr);
  freeVarSubst->bindUnbound(int(freeVar), SubstHelper::apply<Substitution>(xSkolem, subst));
>>>>>>> 2fb5dab6

  e->add(std::move(hyp_clauses), std::move(subst));
  return;
}

bool InductionClauseIterator::notDoneInt(InductionContext context, Literal* bound1, Literal* bound2, InductionFormulaIndex::Entry*& e)
{
  ASS_EQ(context._indTerms.size(), 1);
  TermList ph(getPlaceholderForTerm(context._indTerms,0));
  Literal* b1 = nullptr;
  Literal* b2 = nullptr;
  if (bound1) {
    b1 = Literal::create2(bound1->functor(), bound1->polarity(),
      bound1->polarity() ? *bound1->nthArgument(0) : ph,
      bound1->polarity() ? ph : *bound1->nthArgument(1));
  }
  if (bound2) {
    b2 = Literal::create2(bound2->functor(), bound2->polarity(),
      bound2->polarity() ? ph : *bound2->nthArgument(0),
      bound2->polarity() ? *bound2->nthArgument(1) : ph);
  }
  return _formulaIndex.findOrInsert(context, e, b1, b2);
}

bool InductionClauseIterator::isValidBound(const InductionContext& context, const Bound& bound)
{
  ASS_EQ(context._indTerms.size(), 1);
  Term* pt = getPlaceholderForTerm(context._indTerms,0);
  for (const auto& kv : context._cls) {
    for (const auto& lit : kv.second) {
      ASS((lit != nullptr) && (kv.first != nullptr));
      Term* otherArg = InductionHelper::getOtherTermFromComparison(lit, pt);
      if (!bound.match(
            [&](TermLiteralClause const&  bound) 
            { return InductionHelper::isValidBound(otherArg, kv.first, bound); },
            [&](DefaultBound const& bound) 
            { return InductionHelper::isValidForDefaultBound(otherArg, kv.first, bound.term); }
            )) {
        return false;
      }
    }
  }
  return true;
}

}<|MERGE_RESOLUTION|>--- conflicted
+++ resolved
@@ -1106,7 +1106,7 @@
 {
   Substitution indLitSubst;
   if (freeVarBinding) {
-    indLitSubst.bind(freeVarBinding->first, freeVarBinding->second);
+    indLitSubst.bindUnbound(freeVarBinding->first, freeVarBinding->second);
   }
   // first create the clause with the required size
   RobSubstitution renaming;
@@ -1186,7 +1186,7 @@
     ASS(renamedVar.isVar());
     TermReplacement tr(getContextReplacementMap(context, /*inverse=*/true));
     Term* toBind = tr.transform(freeVarBinding->second);
-    indLitSubstAfterRenaming.bind(renamedVar.var(), renaming.apply(TermList(toBind), 0));
+    indLitSubstAfterRenaming.bindUnbound(renamedVar.var(), renaming.apply(TermList(toBind), 0));
     for (Literal* l : beforeFinalSubstitution) {
       resLits->push(SubstHelper::apply<Substitution>(l, indLitSubstAfterRenaming));
     }
@@ -1200,7 +1200,7 @@
 {
   Substitution indLitSubst;
   if (freeVarBinding) {
-    indLitSubst.bind(freeVarBinding->first, freeVarBinding->second);
+    indLitSubst.bindUnbound(freeVarBinding->first, freeVarBinding->second);
   }
   ASS(cls.isNonEmpty());
   bool generalized = false;
@@ -1398,9 +1398,10 @@
 {
   if (context._indTerms.size() > 1) return;
   TermList sort = SortHelper::getResultSort(context._indTerms[0]);
-<<<<<<< HEAD
   TermAlgebra* ta = env.signature->getTermAlgebraOfSort(SortHelper::getResultSort(context._indTerms[0]));
 
+  // TODO: remove the following block once induction with a free variable works also for multiple
+  // literals, as multiple literals should cover the functionality that follows but in a simpler way.
   // Constructors for the non-standard base case options
   TermAlgebraConstructor* recCon = nullptr;
   Term* nonRecBase = nullptr;
@@ -1423,10 +1424,7 @@
   List<Term*>* fnHeads = List<Term*>::empty();
   vector<Shell::SkolemTracker> skolemTrackers;
 
-=======
-  TermAlgebra* ta = env.signature->getTermAlgebraOfSort(sort);
   unsigned numTypeArgs = sort.term()->arity();
->>>>>>> 2fb5dab6
   unsigned freeVar = context.getFreeVariable(); // variable free in the induction literal
   unsigned var = freeVar + 1 + (synthMan ? synthMan->numInputSkolems() : 0); // used in the following to construct new variables
   for (const auto& kv : context._cls) {
@@ -1455,17 +1453,13 @@
       if (con->argSort(j) == con->rangeSort()){
         TermList w(var++, false);
         VList::push(w.var(), ws);
-<<<<<<< HEAD
-        Formula* curLit = context.getFormulaWithFreeVar({ y }, true, freeVar, w);
+        Formula* curLit = context.getFormulaWithFreeVar({ y }, freeVar, w);
         if (!context._standardBase) {
           // Here con->recursive(), because y is a recursive argument.
           // Further, the step case only needs to hold when the hypothesis is not the standard base.
           // Hence we add an assumption that y != nonRecBase.
           FormulaList::push(new AtomicFormula(Literal::createEquality(/*polarity=*/false, TermList(nonRecBase), y, sort)), hyps);
         }
-=======
-        Formula* curLit = context.getFormulaWithFreeVar({ y }, freeVar, w);
->>>>>>> 2fb5dab6
         FormulaList::push(curLit, hyps); // L[y_j, w_j]
         // Synthesis specific:
         if (synthMan) {
@@ -1481,7 +1475,8 @@
     }
     TermList u(var++, false);
     VList::push(u.var(), us);
-<<<<<<< HEAD
+
+    // TODO: once induction with a free variable works also for multiple literals, only keep the if-branch.
     Term* tcons;
     if (context._standardBase || con->recursive()) {
       tcons = Term::create(con->functor(), (unsigned)argTerms.size(), argTerms.begin());
@@ -1514,11 +1509,7 @@
     // Synthesis specific:
     fnHeads->push(tcons, fnHeads);
 
-    Formula* consequent = context.getFormulaWithFreeVar({ TermList(tcons) }, true, freeVar, u);
-=======
-    Term* tcons = Term::create(con->functor(), (unsigned)argTerms.size(), argTerms.begin());
     Formula* consequent = context.getFormulaWithFreeVar({ TermList(tcons) }, freeVar, u);
->>>>>>> 2fb5dab6
     Formula* step = (VList::isEmpty(ws)) ? consequent :
       new BinaryFormula(Connective::IMP, JunctionFormula::generalJunction(Connective::AND, hyps), consequent); // (/\_{j ∈ P_c} L[y_j, w_j]) --> L[cons(y_1, ..., y_n), u_i]
     formulas->push(step, formulas);
@@ -1530,15 +1521,11 @@
   const unsigned xvar = var;
   TermList x(var++, false);
   Substitution subst;
-<<<<<<< HEAD
-  Formula* conclusion = context.getFormulaWithFreeVar({ z }, true, freeVar, x, &subst);
+  Formula* conclusion = context.getFormulaWithFreeVar({ z }, freeVar, x, &subst);
   if (!context._standardBase) {
     conclusion = new JunctionFormula(Connective::OR, new FormulaList(conclusion, FormulaList::singleton(
         new AtomicFormula(Literal::createEquality(/*polarity=*/true, TermList(nonRecBase), z, sort)))));
   }
-=======
-  Formula* conclusion = context.getFormulaWithFreeVar({ z }, freeVar, x, &subst);
->>>>>>> 2fb5dab6
   // Put together the whole induction axiom:
   formula = new BinaryFormula(Connective::IMP, formula, conclusion);
   formula = new QuantifiedFormula(Connective::EXISTS, VList::singleton(xvar), SList::empty(), formula);
@@ -1558,7 +1545,7 @@
   // This is used later in resolution.
   Term* xSkolem = bindings.get(xvar, nullptr);
   ASS(xSkolem != nullptr);
-<<<<<<< HEAD
+//<<<<<<< HEAD
   ASS(*(xSkolem->nthArgument(xSkolem->arity()-1)) == z);
   ASS(freeVarBinding != nullptr);
   freeVarBinding->first = freeVar;
@@ -1568,10 +1555,11 @@
   if (synthMan) {
     synthMan->registerSkolemSymbols(xSkolem, bindings, fnHeads, skolemTrackers, us);
   }
-=======
-  ASS(freeVarSubst != nullptr);
-  freeVarSubst->bindUnbound(int(freeVar), SubstHelper::apply<Substitution>(xSkolem, subst));
->>>>>>> 2fb5dab6
+  // TODO(hzzv): use the following instead of the above, and update also the resolve* methods.
+//=======
+//  ASS(freeVarSubst != nullptr);
+//  freeVarSubst->bindUnbound(int(freeVar), SubstHelper::apply<Substitution>(xSkolem, subst));
+//>>>>>>> master
 
   e->add(std::move(hyp_clauses), std::move(subst));
   return;
