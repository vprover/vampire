--- conflicted
+++ resolved
@@ -149,7 +149,6 @@
     }
   }
   return res;
-<<<<<<< HEAD
 }
 
 ContextReplacement::ContextReplacement(const InductionContext& context)
@@ -175,33 +174,6 @@
 
 ContextReplacement* ContextSubsetReplacement::instance(const InductionContext& context, const Options& opt)
 {
-=======
-}
-
-ContextReplacement::ContextReplacement(const InductionContext& context)
-    : TermReplacement(context._indTerm, TermList(getPlaceholderForTerm(context._indTerm))),
-      _context(context), _used(false) {}
-
-InductionContext ContextReplacement::next()
-{
-  CALL("ContextReplacement::next");
-  ASS(hasNext());
-  InductionContext context(_context._indTerm);
-  for (const auto& kv : _context._cls) {
-    for (const auto& lit : kv.second) {
-      auto tlit = transform(lit);
-      if (tlit != lit) {
-        context.insert(kv.first, tlit);
-      }
-    }
-  }
-  _used = true;
-  return context;
-}
-
-ContextReplacement* ContextSubsetReplacement::instance(const InductionContext& context, const Options& opt)
-{
->>>>>>> 6ea36d29
   CALL("ContextSubsetReplacement::instance");
   if (opt.inductionGen()) {
     return new ContextSubsetReplacement(context, opt.maxInductionGenSubsetSize());
@@ -296,11 +268,7 @@
     _structInductionTermIndex = nullptr;
     _salg->getIndexManager()->release(STRUCT_INDUCTION_TERM_INDEX);
   }
-<<<<<<< HEAD
-  if (InductionHelper::isIntInductionOn()) {
-=======
   if (InductionHelper::isIntInductionOneOn()) {
->>>>>>> 6ea36d29
     _comparisonIndex = nullptr;
     _salg->getIndexManager()->release(UNIT_INT_COMPARISON_INDEX);
     _inductionTermIndex = nullptr;
@@ -314,11 +282,7 @@
   CALL("Induction::generateClauses");
 
   return pvi(InductionClauseIterator(premise, InductionHelper(_comparisonIndex, _inductionTermIndex), getOptions(),
-<<<<<<< HEAD
     _structInductionTermIndex, _formulaIndex, _salg));
-=======
-    _structInductionTermIndex, _formulaIndex));
->>>>>>> 6ea36d29
 }
 
 void InductionClauseIterator::processClause(Clause* premise)
@@ -466,10 +430,6 @@
         auto leBound = iterTraits(_helper.getLess(t)).collect<Stack>();
         auto grBound = iterTraits(_helper.getGreater(t)).collect<Stack>();
         auto indLitsIt = vi(ContextSubsetReplacement::instance(InductionContext(t, lit, premise), _opt));
-<<<<<<< HEAD
-        // TODO use this value
-=======
->>>>>>> 6ea36d29
         while (indLitsIt.hasNext()) {
           auto ctx = indLitsIt.next();
           // process lower bounds
@@ -489,7 +449,6 @@
             // process current lower bound by itself
             if (_helper.isInductionForInfiniteIntervalsOn()) {
               performInfIntInduction(ctx, true, b1);
-<<<<<<< HEAD
             }
           }
           // process upper bounds
@@ -501,19 +460,6 @@
               performInfIntInduction(ctx, false, b2);
             }
           }
-=======
-            }
-          }
-          // process upper bounds
-          if (_helper.isInductionForInfiniteIntervalsOn()) {
-            for (const auto& b2 : grBound) {
-              if (b2.clause == premise) {
-                continue;
-              }
-              performInfIntInduction(ctx, false, b2);
-            }
-          }
->>>>>>> 6ea36d29
           // add formula with default bound
           if (_opt.integerInductionDefaultBound()) {
             InductionFormulaIndex::Entry* e = nullptr;
@@ -587,12 +533,8 @@
                         _opt.structInduction() == Options::StructuralInductionKind::ALL;
       InductionFormulaIndex::Entry* e;
       // generate formulas and add them to index if not done already
-<<<<<<< HEAD
       auto mode = _opt.inductionFormulaGeneration();
       if (mode == Options::InductionFormulaGeneration::REGENERATE || _formulaIndex.findOrInsert(ctx, e)) {
-=======
-      if (_formulaIndex.findOrInsert(ctx, e)) {
->>>>>>> 6ea36d29
         if(one){
           performStructInductionOne(ctx,e);
         }
@@ -603,17 +545,11 @@
           performStructInductionThree(ctx,e);
         }
       }
-<<<<<<< HEAD
       if (mode == Options::InductionFormulaGeneration::RESOLVE) {
         // resolve the formulas with the premises
         for (auto& kv : e->get()) {
           resolveClauses(kv.first, ctx, kv.second);
         }
-=======
-      // resolve the formulas with the premises
-      for (auto& kv : e->get()) {
-        resolveClauses(kv.first, ctx, kv.second);
->>>>>>> 6ea36d29
       }
     }
   }
@@ -653,22 +589,6 @@
       if (_helper.isInductionForFiniteIntervalsOn()) {
         // go over the lower/upper bounds that contain the same induction term as the current bound
         for (const auto& b2 : bound2) {
-<<<<<<< HEAD
-          // TODO: this false should be also commented out for compatibility with the original code
-          if (/* false &&  */b2.clause == premise) {
-            continue;
-          }
-          // TODO use performFinIntInduction
-          if (notDoneInt(ctx, i ? lit : b2.literal, i ? b2.literal : lit, e)) {
-            // TODO: this branching should be deleted, since both upward and downward can
-            // be generated based on the given clause but the original code had it like this
-            if (i) {
-              performIntInduction(ctx, e, true, i ? b : b2, i ? &b2 : &b);
-            } else {
-              performIntInduction(ctx, e, false, i ? b2 : b, i ? &b : &b2);
-            }
-          }
-=======
           if (b2.clause == ctx._cls.begin()->first) {
             ASS_EQ(ctx._cls.size(), 1);
             continue;
@@ -683,7 +603,6 @@
               performIntInduction(ctx, e, false, i ? b2 : b, i ? &b : &b2);
             }
           }
->>>>>>> 6ea36d29
           resolveClauses(ctx, e, i ? &b : &b2, i ? &b2 : &b);
         }
       }
@@ -695,7 +614,6 @@
   }
 }
 
-<<<<<<< HEAD
 bool containsConclusionLiterals(Clause* cl, const LiteralStack& concLits) {
   for (const auto& lit : concLits) {
     if (!cl->contains(lit)) {
@@ -781,9 +699,6 @@
 }
 
 void InductionClauseIterator::produceClauses(Formula* hypothesis, InferenceRule rule, const InductionContext& context, InductionFormulaIndex::Entry* e, Substitution&& subst)
-=======
-ClauseStack InductionClauseIterator::produceClauses(Formula* hypothesis, InferenceRule rule, const InductionContext& context)
->>>>>>> 6ea36d29
 {
   CALL("InductionClauseIterator::produceClauses");
   NewCNF cnf(0);
@@ -802,7 +717,6 @@
     env.endOutput();
   }
   cnf.clausify(NNF::ennf(fu), hyp_clauses);
-<<<<<<< HEAD
   auto splitter = _salg->getSplitter();
   vset<Clause*> compCls;
   for (unsigned i = 0; i < hyp_clauses.size();) {
@@ -853,8 +767,6 @@
     }
     swap(compClStack,hyp_clauses);
   }
-=======
->>>>>>> 6ea36d29
 
   switch (rule) {
     case InferenceRule::STRUCT_INDUCTION_AXIOM:
@@ -898,7 +810,6 @@
       ;
   }
 
-<<<<<<< HEAD
   auto mode = _opt.inductionFormulaGeneration();
   switch (mode) {
     case Options::InductionFormulaGeneration::ADD: {
@@ -933,9 +844,6 @@
       break;
     }
   }
-=======
-  return hyp_clauses;
->>>>>>> 6ea36d29
 }
 
 // helper function to properly add bounds to integer induction contexts,
@@ -1114,13 +1022,9 @@
   ASS_EQ(next-cnt,cl->length()-toResolve.size());
 
   for (const auto& kv : toResolve) {
-<<<<<<< HEAD
 #if VDEBUG
     cnt = next;
 #endif
-=======
-    ASS(cnt = next);
->>>>>>> 6ea36d29
     for (unsigned i = 0; i < kv.first->length(); i++) {
       bool copyCurr = true;
       for (const auto& lit : kv.second) {
@@ -1165,7 +1069,6 @@
     env.statistics->inductionApplication++;
   }
 
-<<<<<<< HEAD
   if (_opt.splitInductionClauses()) {
     auto splitter = _salg->getSplitter();
     for (const auto& cl : cls) {
@@ -1188,8 +1091,6 @@
     }
   }
 
-=======
->>>>>>> 6ea36d29
   auto uf = findDistributedVariants(cls, subst, context);
   IntUnionFind::ComponentIterator cit(uf);
   while(cit.hasNext()){
@@ -1310,12 +1211,7 @@
           : (increasing ? (hasBound2 ? InferenceRule::INT_FIN_UP_INDUCTION_AXIOM : InferenceRule::INT_INF_UP_INDUCTION_AXIOM)
                         : (hasBound2 ? InferenceRule::INT_FIN_DOWN_INDUCTION_AXIOM : InferenceRule::INT_INF_DOWN_INDUCTION_AXIOM));
 
-<<<<<<< HEAD
   produceClauses(hyp, rule, context, e, std::move(subst));
-=======
-  auto cls = produceClauses(hyp, rule, context);
-  e->add(std::move(cls), std::move(subst));
->>>>>>> 6ea36d29
 }
 
 /**
@@ -1375,12 +1271,7 @@
                             Formula::quantify(indPremise),
                             Formula::quantify(conclusion));
 
-<<<<<<< HEAD
   produceClauses(hypothesis, InferenceRule::STRUCT_INDUCTION_AXIOM, context, e, std::move(subst));
-=======
-  auto cls = produceClauses(hypothesis, InferenceRule::STRUCT_INDUCTION_AXIOM, context);
-  e->add(std::move(cls), std::move(subst));
->>>>>>> 6ea36d29
 }
 
 /**
@@ -1455,12 +1346,7 @@
   FormulaList* orf = FormulaList::cons(exists,FormulaList::singleton(Formula::quantify(conclusion)));
   Formula* hypothesis = new JunctionFormula(Connective::OR,orf);
 
-<<<<<<< HEAD
   produceClauses(hypothesis, InferenceRule::STRUCT_INDUCTION_AXIOM, context, e, std::move(subst));
-=======
-  auto cls = produceClauses(hypothesis, InferenceRule::STRUCT_INDUCTION_AXIOM, context);
-  e->add(std::move(cls), std::move(subst));
->>>>>>> 6ea36d29
 }
 
 /*
@@ -1565,12 +1451,7 @@
   FormulaList* orf = FormulaList::cons(exists,FormulaList::singleton(Formula::quantify(conclusion)));
   Formula* hypothesis = new JunctionFormula(Connective::OR,orf);
 
-<<<<<<< HEAD
   produceClauses(hypothesis, InferenceRule::STRUCT_INDUCTION_AXIOM, context, e, std::move(subst));
-=======
-  auto cls = produceClauses(hypothesis, InferenceRule::STRUCT_INDUCTION_AXIOM, context);
-  e->add(std::move(cls), std::move(subst));
->>>>>>> 6ea36d29
 }
 
 // Whether an induction formula is applicable (or has already been generated)
@@ -1586,19 +1467,6 @@
 {
   CALL("InductionClauseIterator::notDoneInt");
   TermList ph(getPlaceholderForTerm(context._indTerm));
-<<<<<<< HEAD
-  if (bound1) {
-    context.insert(nullptr, Literal::create2(bound1->functor(), bound1->polarity(),
-      bound1->polarity() ? *bound1->nthArgument(0) : ph,
-      bound1->polarity() ? ph : *bound1->nthArgument(1)));
-  }
-  if (bound2) {
-    context.insert(nullptr, Literal::create2(bound2->functor(), bound2->polarity(),
-      bound2->polarity() ? ph : *bound2->nthArgument(0),
-      bound2->polarity() ? *bound2->nthArgument(1) : ph));
-  }
-  return _formulaIndex.findOrInsert(context, e);
-=======
   Literal* b1 = nullptr;
   Literal* b2 = nullptr;
   if (bound1) {
@@ -1612,7 +1480,6 @@
       bound2->polarity() ? *bound2->nthArgument(1) : ph);
   }
   return _formulaIndex.findOrInsert(context, e, b1, b2);
->>>>>>> 6ea36d29
 }
 
 }