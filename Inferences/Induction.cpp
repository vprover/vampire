--- conflicted
+++ resolved
@@ -411,26 +411,15 @@
 
       NonVariableNonTypeIterator it(lit);
       while(it.hasNext()){
-<<<<<<< HEAD
         Term* ts = it.next();
         unsigned f = ts->functor(); 
         if(InductionHelper::isInductionTermFunctor(f)){
-          if(InductionHelper::isStructInductionOn() && InductionHelper::isStructInductionFunctor(f)){
+          if(InductionHelper::isStructInductionOn() && InductionHelper::isStructInductionTerm(ts)){
+
             ta_terms.insert(ts);
           }
           if(InductionHelper::isIntInductionOneOn() && InductionHelper::isIntInductionTermListInLiteral(ts, lit)){
             int_terms.insert(ts);
-=======
-        TermList ts = it.next();
-        auto t = ts.term();
-
-        if(InductionHelper::isInductionTermFunctor(t->functor())){
-          if(InductionHelper::isStructInductionOn() && InductionHelper::isStructInductionTerm(t)){
-            ta_terms.insert(t);
-          }
-          if(InductionHelper::isIntInductionOneOn() && InductionHelper::isIntInductionTermListInLiteral(ts, lit)){
-            int_terms.insert(t);
->>>>>>> e979a7e5
           }
         }
       }
