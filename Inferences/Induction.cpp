/*
 * This file is part of the source code of the software program
 * Vampire. It is protected by applicable
 * copyright laws.
 *
 * This source code is distributed under the licence found here
 * https://vprover.github.io/license.html
 * and in the source directory
 */
/**
 * @file Induction.cpp
 * Implements class Induction.
 */

#include <utility>

#include "Indexing/IndexManager.hpp"

#include "Lib/BitUtils.hpp"
#include "Lib/DHMap.hpp"
#include "Lib/IntUnionFind.hpp"
#include "Lib/Metaiterators.hpp"
#include "Lib/PairUtils.hpp"
#include "Lib/Set.hpp"

#include "Kernel/EqHelper.hpp"
#include "Kernel/FormulaUnit.hpp"
#include "Kernel/RobSubstitution.hpp"
#include "Kernel/TermIterators.hpp"

#include "Saturation/SaturationAlgorithm.hpp"

#include "Shell/NewCNF.hpp"
#include "Shell/NNF.hpp"
#include "Shell/Rectify.hpp"

#include "Induction.hpp"

using std::pair;
using std::make_pair;

namespace Inferences
{
using namespace std;
using namespace Kernel;
using namespace Lib; 

Term* getPlaceholderForTerm(Term* t)
{
  static DHMap<TermList,Term*> placeholders;
  TermList srt = SortHelper::getResultSort(t);
  if(!placeholders.find(srt)){
    unsigned fresh = env.signature->addFreshFunction(0,(srt.toString() + "_placeholder").c_str());
    env.signature->getFunction(fresh)->setType(OperatorType::getConstantsType(srt));
    auto res = Term::createConstant(fresh);
    placeholders.insert(srt,res);
    return res;
  }
  return placeholders.get(srt);
}

TermList TermReplacement::transformSubterm(TermList trm)
{
  if(trm.isTerm() && trm.term()==_o){
    return _r;
  }
  return trm;
}

TermList SkolemSquashingTermReplacement::transformSubterm(TermList trm)
{
  if(trm.isTerm()) {
    auto t = trm.term();
    if (t==_o){
      return _r;
    }
    unsigned f = t->functor();
    if (env.signature->getFunction(f)->skolem()) {
      unsigned v;
      if (!_tv.find(t,v)) {
        v = _v++;
        _tv.insert(t,v);
      }
      return TermList(v,false);
    }
  }
  return trm;
}

Formula* InductionContext::getFormula(TermReplacement& tr, bool opposite) const
{
  ASS(!_cls.empty());
  auto argLists = FormulaList::empty();
  for (const auto& kv : _cls) {
    auto argList = FormulaList::empty();
    for (const auto& lit : kv.second) {
      auto tlit = tr.transform(lit);
      FormulaList::push(new AtomicFormula(opposite ? Literal::complementaryLiteral(tlit) : tlit), argList);
    }
    FormulaList::push(JunctionFormula::generalJunction(opposite ? Connective::AND : Connective::OR, argList), argLists);
  }
  return JunctionFormula::generalJunction(opposite ? Connective::OR : Connective::AND, argLists);
}

Formula* InductionContext::getFormula(TermList r, bool opposite, Substitution* subst) const
{
  TermReplacement tr(getPlaceholderForTerm(_indTerm), r);
  if (subst) {
    ASS(r.isVar());
    subst->bind(r.var(), getPlaceholderForTerm(_indTerm));
  }
  return getFormula(tr, opposite);
}

Formula* InductionContext::getFormulaWithSquashedSkolems(TermList r, bool opposite,
  unsigned& var, VList** varList, Substitution* subst) const
{
  const bool strengthenHyp = env.options->inductionStrengthenHypothesis();
  if (!strengthenHyp) {
    return getFormula(r, opposite, subst);
  }
  SkolemSquashingTermReplacement tr(getPlaceholderForTerm(_indTerm), r, var);
  unsigned temp = var;
  auto res = getFormula(tr, opposite);
  if (subst) {
    ASS(r.isVar());
    subst->bind(r.var(), getPlaceholderForTerm(_indTerm));
    DHMap<Term*,unsigned,SharedTermHash>::Iterator it(tr._tv);
    while (it.hasNext()) {
      unsigned v;
      Term* t;
      it.next(t, v);
      subst->bind(v,t);
    }
  }
  if (varList) {
    // The variables replacing the Skolems after calling transform
    // are needed for quantification if varList is non-null, collect them
    for (unsigned i = temp; i < var; i++) {
      VList::push(i,*varList);
    }
  }
  return res;
}

ContextReplacement::ContextReplacement(const InductionContext& context)
    : TermReplacement(context._indTerm, TermList(getPlaceholderForTerm(context._indTerm))),
      _context(context), _used(false) {}

InductionContext ContextReplacement::next()
{
  ASS(hasNext());
  InductionContext context(_context._indTerm);
  for (const auto& kv : _context._cls) {
    for (const auto& lit : kv.second) {
      auto tlit = transform(lit);
      if (tlit != lit) {
        context.insert(kv.first, tlit);
      }
    }
  }
  _used = true;
  return context;
}

ContextReplacement* ContextSubsetReplacement::instance(const InductionContext& context, const Options& opt)
{
  if (opt.inductionGen()) {
    return new ContextSubsetReplacement(context, opt.maxInductionGenSubsetSize());
  }
  return new ContextReplacement(context);
}

ContextSubsetReplacement::ContextSubsetReplacement(const InductionContext& context, const unsigned maxSubsetSize)
  : ContextReplacement(context), _occurrences(0), _maxSubsetSize(maxSubsetSize), _ready(false)
{
  for (const auto& kv : _context._cls) {
    for (const auto& lit : kv.second) {
      _occurrences += lit->countSubtermOccurrences(TermList(_context._indTerm));
    }
  }
  _maxIterations = pow(2, _occurrences);
}

TermList ContextSubsetReplacement::transformSubterm(TermList trm)
{
  if (trm.isTerm() && trm.term() == _context._indTerm){
    // Replace either if there are too many occurrences to try all possibilities,
    // or if the bit in _iteration corresponding to this match is set to 1.
    if ((_occurrences > _maxOccurrences) || (1 & (_iteration >> _matchCount++))) {
      return _r;
    }
  }
  return trm;
}

bool ContextSubsetReplacement::hasNext()
{
  if (_ready) {
    return hasNextInner();
  }
  _ready = true;
  // Increment _iteration, since it either is 0, or was already used.
  _iteration++;
  unsigned setBits = BitUtils::oneBits(_iteration);
  // Skip this iteration if not all bits are set, but more than maxSubset are set.
  while (hasNextInner() &&
         ((_maxSubsetSize > 0) && (setBits < _occurrences) && (setBits > _maxSubsetSize))) {
    _iteration++;
    setBits = BitUtils::oneBits(_iteration);
  }
  if (!hasNextInner() ||
      ((_occurrences > _maxOccurrences) && (_iteration > 1))) {
    // All combinations were already returned.
    return false;
  }
  return true;
}

InductionContext ContextSubsetReplacement::next() {
  ASS(_ready);
  InductionContext context(_context._indTerm);
  _matchCount = 0;
  for (const auto& kv : _context._cls) {
    for (const auto& lit : kv.second) {
      auto tlit = transform(lit);
      if (tlit != lit) {
        context.insert(kv.first, tlit);
      }
    }
  }
  _ready = false;
  return context;
}

void Induction::attach(SaturationAlgorithm* salg) {
  GeneratingInferenceEngine::attach(salg);
  if (InductionHelper::isIntInductionOneOn()) {
    _comparisonIndex = static_cast<LiteralIndex*>(_salg->getIndexManager()->request(UNIT_INT_COMPARISON_INDEX));
    _inductionTermIndex = static_cast<TermIndex*>(_salg->getIndexManager()->request(INDUCTION_TERM_INDEX));
  }
  if (InductionHelper::isNonUnitStructInductionOn()) {
    _structInductionTermIndex = static_cast<TermIndex*>(
      _salg->getIndexManager()->request(STRUCT_INDUCTION_TERM_INDEX));
  }
  _demLhsIndex = static_cast<TermIndex*>(_salg->getIndexManager()->request(DEMODULATION_LHS_CODE_TREE));
}

void Induction::detach() {
  _demLhsIndex = nullptr;
  _salg->getIndexManager()->release(DEMODULATION_LHS_CODE_TREE);
  if (InductionHelper::isNonUnitStructInductionOn()) {
    _structInductionTermIndex = nullptr;
    _salg->getIndexManager()->release(STRUCT_INDUCTION_TERM_INDEX);
  }
  if (InductionHelper::isIntInductionOneOn()) {
    _comparisonIndex = nullptr;
    _salg->getIndexManager()->release(UNIT_INT_COMPARISON_INDEX);
    _inductionTermIndex = nullptr;
    _salg->getIndexManager()->release(INDUCTION_TERM_INDEX);
  }
  GeneratingInferenceEngine::detach();
}

ClauseIterator Induction::generateClauses(Clause* premise)
{
  return pvi(InductionClauseIterator(premise, InductionHelper(_comparisonIndex, _inductionTermIndex), getOptions(),
    _salg->getOrdering(), _structInductionTermIndex, _demLhsIndex, _formulaIndex));
}

void InductionClauseIterator::processClause(Clause* premise)
{
  // The premise should either contain a literal on which we want to apply induction,
  // or it should be an integer constant comparison we use as a bound.
  if (InductionHelper::isInductionClause(premise)) {
    for (unsigned i=0;i<premise->length();i++) {
      processLiteral(premise,(*premise)[i]);
    }
  }
  if (InductionHelper::isIntInductionOneOn() && InductionHelper::isIntegerComparison(premise)) {
    processIntegerComparison(premise, (*premise)[0]);
  }
}

/**
 * This class implements two heuristics for selecting multiple literals for induction.
 * 1. Induction depth is 0 for all premises, so we should have essentially input
 *    clauses or their descendants in the induction, directly from the conjecture.
 *    TODO: AVATAR compoenents also have induction depth 0, this makes the heuristic
 *          a bit more prolific than intended.
 * 2. Induction depth is d(>0) for all premises, each premise gives exactly one
 *    literal to induct on and each literal has the same topmost (non-equality)
 *    predicate symbol. Additionally, there is one literal p(t1,...t,...,tn) s.t. all
 *    others are of the form [~]p(t1,...,t',...tn) and t' is a subterm of t.
 *    The rationale behind this is that many inductions on predicate symbols get stuck
 *    without the induction hypothesis being applicable, this resolves some of them,
 *    when we induct on t', getting rid of it in both the conclusion and hypotheses.
 *    This is mostly useful when t' is not a constant, so we check for that too.
 */
struct InductionContextFn
{
  InductionContextFn(Clause* premise, Literal* lit) : _premise(premise), _lit(lit) {}

  VirtualIterator<InductionContext> operator()(pair<Term*, VirtualIterator<TermQueryResult>> arg) {
    auto indDepth = _premise->inference().inductionDepth();
    // heuristic 2
    if (indDepth) {
      auto res = VirtualIterator<InductionContext>::getEmpty();
      // check for complex term and non-equality
      if (_lit->isEquality() || !arg.first->arity()) {
        return res;
      }
      while (arg.second.hasNext()) {
        auto tqr = arg.second.next();
        if (indDepth != tqr.clause->inference().inductionDepth()) {
          continue;
        }
        // check for different clauses and same topmost functors
        if (tqr.clause == _premise || _lit->functor() != tqr.literal->functor()) {
          continue;
        }
        bool match = false;
        SubtermIterator sti1(_lit);
        SubtermIterator sti2(tqr.literal);
        while (sti1.hasNext()) {
          ALWAYS(sti2.hasNext());
          auto st1 = sti1.next();
          auto st2 = sti2.next();
          if (st1 != st2) {
            // if the two terms are not equal, we check that
            // - no other non-equal pair of terms have been processed (match)
            // - one of them contains the other and the contained one is the induction term
            if (match ||
              !((st1.containsSubterm(st2) && st2.term() == arg.first) ||
                (st2.containsSubterm(st1) && st1.term() == arg.first)))
            {
              match = false;
              break;
            }
            sti1.right();
            sti2.right();
            match = true;
          }
        }
        if (!match) {
          continue;
        }
        InductionContext ctx(arg.first, _lit, _premise);
        ctx.insert(tqr.clause, tqr.literal);
        res = pvi(getConcatenatedIterator(res, getSingletonIterator(ctx)));
      }
      return res;
    // heuristic 1
    } else {
      InductionContext ctx(arg.first, _lit, _premise);
      Set<Literal*,SharedTermHash> lits;
      lits.insert(_lit);
      while (arg.second.hasNext()) {
        auto tqr = arg.second.next();
        // TODO: having the same literal multiple times has unwanted effects
        // in the clausification/resolution part, so avoid it for now
        if (lits.contains(tqr.literal)) {
          continue;
        }
        lits.insert(tqr.literal);
        if (indDepth != tqr.clause->inference().inductionDepth()) {
          continue;
        }
        ctx.insert(tqr.clause, tqr.literal);
      }
      return pvi(getSingletonIterator(ctx));
    }
  }
private:
  Clause* _premise;
  Literal* _lit;
};

bool InductionClauseIterator::isRedundant(const InductionContext& context)
{
  TIME_TRACE("induction redundancy check");
  if (context._cls.size()>1) {
    return false;
  }
  auto cl = context._cls.begin()->first;
  if (!cl->goalParamodulationDepth()) {
    return false;
  }
  auto lits = context._cls.begin()->second;
  if (lits.size()>1) {
    return false;
  }
  auto lit = lits[0];
  NonVariableNonTypeIterator it(lit);
  while(it.hasNext()) {
    TypedTermList trm=it.next();
    auto git = _demLhsIndex->getGeneralizations(trm, true);
    while(git.hasNext()) {
      TermQueryResult qr=git.next();
      ASS_EQ(qr.clause->length(),1);
      if (!cl->splits() && qr.clause->splits() && !qr.clause->splits()->isSubsetOf(cl->splits())) {
        continue;
      }

      static RobSubstitution subst;
      bool resultTermIsVar = qr.term.isVar();
      if(resultTermIsVar){
        TermList querySort = trm.sort();
        TermList eqSort = SortHelper::getEqualityArgumentSort(qr.literal);
        subst.reset();
        if(!subst.match(eqSort, 0, querySort, 1)){
          continue;
        }
      }

      TermList rhs=EqHelper::getOtherEqualitySide(qr.literal,qr.term);
      TermList rhsS;
      ASS(qr.substitution->isIdentityOnQueryWhenResultBound());
      rhsS=qr.substitution->applyToBoundResult(rhs);
      if(resultTermIsVar){
        rhsS = subst.apply(rhsS, 0);
      }

      Ordering::Result tord=_ord.compare(rhsS, trm);
      if (tord!=Ordering::LESS && tord!=Ordering::LESS_EQ) {
        continue;
      }
      return true;
    }
  }
  NonVariableNonTypeIterator it2(context._indTerm,true);
  while(it2.hasNext()) {
    TypedTermList trm=it2.next();
    auto git = _demLhsIndex->getGeneralizations(trm, true);
    while(git.hasNext()) {
      TermQueryResult qr=git.next();
      ASS_EQ(qr.clause->length(),1);
      if (!cl->splits() && qr.clause->splits() && !qr.clause->splits()->isSubsetOf(cl->splits())) {
        continue;
      }

      static RobSubstitution subst;
      bool resultTermIsVar = qr.term.isVar();
      if(resultTermIsVar){
        TermList querySort = trm.sort();
        TermList eqSort = SortHelper::getEqualityArgumentSort(qr.literal);
        subst.reset();
        if(!subst.match(eqSort, 0, querySort, 1)){
          continue;
        }
      }

      TermList rhs=EqHelper::getOtherEqualitySide(qr.literal,qr.term);
      TermList rhsS;
      ASS(qr.substitution->isIdentityOnQueryWhenResultBound());
      rhsS=qr.substitution->applyToBoundResult(rhs);
      if(resultTermIsVar){
        rhsS = subst.apply(rhsS, 0);
      }

      Ordering::Result tord=_ord.compare(rhsS, trm);
      if (tord!=Ordering::LESS && tord!=Ordering::LESS_EQ) {
        continue;
      }
      return true;
    }
  }
  return false;
}

void InductionClauseIterator::processLiteral(Clause* premise, Literal* lit)
{
  if(_opt.showInduction()){
    env.beginOutput();
    env.out() << "[Induction] process " << lit->toString() << " in " << premise->toString() << endl;
    env.endOutput();
  }

  if (lit->ground()) {
      Set<Term*,SharedTermHash> ta_terms;
      Set<Term*,SharedTermHash> int_terms;

      NonVariableNonTypeIterator it(lit);
      while(it.hasNext()){
        Term* ts = it.next();
        unsigned f = ts->functor(); 
        if(InductionHelper::isInductionTermFunctor(f)){
          if(InductionHelper::isStructInductionOn() && InductionHelper::isStructInductionTerm(ts)){

            ta_terms.insert(ts);
          }
          if(InductionHelper::isIntInductionOneOn() && InductionHelper::isIntInductionTermListInLiteral(ts, lit)){
            int_terms.insert(ts);
          }
        }
      }

    if (InductionHelper::isInductionLiteral(lit)) {
      Set<Term*,SharedTermHash>::Iterator citer1(int_terms);
      while(citer1.hasNext()){
        Term* t = citer1.next();
        auto leBound = iterTraits(_helper.getLess(t)).collect<Stack>();
        auto grBound = iterTraits(_helper.getGreater(t)).collect<Stack>();
        auto indLitsIt = vi(ContextSubsetReplacement::instance(InductionContext(t, lit, premise), _opt));
        while (indLitsIt.hasNext()) {
          auto ctx = indLitsIt.next();
          // process lower bounds
          for (const auto& b1 : leBound) {
            if (b1.clause == premise) {
              continue;
            }
            if (_helper.isInductionForFiniteIntervalsOn()) {
              // process upper bounds together with current lower bound
              for (const auto& b2 : grBound) {
                if (b2.clause == premise) {
                  continue;
                }
                performFinIntInduction(ctx, b1, b2);
              }
            }
            // process current lower bound by itself
            if (_helper.isInductionForInfiniteIntervalsOn()) {
              performInfIntInduction(ctx, true, b1);
            }
          }
          // process upper bounds
          if (_helper.isInductionForInfiniteIntervalsOn()) {
            for (const auto& b2 : grBound) {
              if (b2.clause == premise) {
                continue;
              }
              performInfIntInduction(ctx, false, b2);
            }
          }
          // add formula with default bound
          if (_opt.integerInductionDefaultBound()) {
            InductionFormulaIndex::Entry* e = nullptr;
            static TermQueryResult defaultBound(TermList(theory->representConstant(IntegerConstantType(0))), nullptr, nullptr);
            // for now, represent default bounds with no bound in the index, this is unique
            // since the placeholder is still int
            if (notDoneInt(ctx, nullptr, nullptr, e)) {
              performIntInduction(ctx, e, true, defaultBound, nullptr);
              performIntInduction(ctx, e, false, defaultBound, nullptr);
            }
            resolveClauses(ctx, e, nullptr, nullptr);
          }
        }
      }
    }
    // collect term queries for each induction term
    auto sideLitsIt = VirtualIterator<pair<Term*, TermQueryResultIterator>>::getEmpty();
    if (_opt.nonUnitInduction()) {
      sideLitsIt = pvi(iterTraits(Set<Term*,SharedTermHash>::Iterator(ta_terms))
        .map([this](Term* arg) {
          return make_pair(arg, _structInductionTermIndex->getGeneralizations(TypedTermList(arg), true));
        }));
    }
    // put clauses from queries into contexts alongside with the given clause and induction term
    auto sideLitsIt2 = iterTraits(sideLitsIt)
      .flatMap(InductionContextFn(premise, lit))
      // generalize all contexts if needed
      .flatMap([this](const InductionContext& arg) {
        return vi(ContextSubsetReplacement::instance(arg, _opt));
      })
      // filter out the ones without the premise, or only one literal
      .filter([&premise](const InductionContext& arg) {
        unsigned cnt = 0;
        bool hasPremise = false;
        for (const auto& kv : arg._cls) {
          if (kv.first == premise) {
            hasPremise = true;
          }
          cnt += kv.second.size();
        }
        return hasPremise && cnt > 1;
      });
    // collect contexts for single-literal induction with given clause
<<<<<<< HEAD
    const bool redundancy_check = _opt.inductionRedundancyCheck();
    auto indCtxSingle = iterTraits(Set<Term*>::Iterator(ta_terms))
      .filter([lit](Term* arg) {
        return !arg->arity() || !lit->isEquality() ||
          (lit->termArg(0).containsSubterm(TermList(arg)) && lit->termArg(1).containsSubterm(TermList(arg)));
      })
=======
    auto indCtxSingle = iterTraits(Set<Term*,SharedTermHash>::Iterator(ta_terms))
>>>>>>> 050f6060
      .map([&lit,&premise](Term* arg) {
        return InductionContext(arg, lit, premise);
      })
      // generalize all contexts if needed
      .flatMap([this](const InductionContext& arg) {
        return vi(ContextSubsetReplacement::instance(arg, _opt));
      })
      .filter([this,redundancy_check](const InductionContext& arg) {
        if (redundancy_check && isRedundant(arg)) {
          env.statistics->inductionRedundant++;
          return false;
        }
        return true;
      });
    auto indCtxIt = iterTraits(getConcatenatedIterator(sideLitsIt2, indCtxSingle))
      // filter out the ones without an induction literal
      .filter([](const InductionContext& arg) {
        for (const auto& kv : arg._cls) {
          for (const auto& lit : kv.second) {
            if (InductionHelper::isInductionLiteral(lit)) {
              return true;
            }
          }
        }
        return false;
      });
    while (indCtxIt.hasNext()) {
      auto ctx = indCtxIt.next();
      static bool one = _opt.structInduction() == Options::StructuralInductionKind::ONE ||
                        _opt.structInduction() == Options::StructuralInductionKind::ALL;
      static bool two = _opt.structInduction() == Options::StructuralInductionKind::TWO ||
                        _opt.structInduction() == Options::StructuralInductionKind::ALL;
      static bool three = _opt.structInduction() == Options::StructuralInductionKind::THREE ||
                        _opt.structInduction() == Options::StructuralInductionKind::ALL;
      InductionFormulaIndex::Entry* e;
      // generate formulas and add them to index if not done already
      if (_formulaIndex.findOrInsert(ctx, e)) {
        if(one){
          performStructInductionOne(ctx,e);
        }
        if(two){
          performStructInductionTwo(ctx,e);
        }
        if(three){
          performStructInductionThree(ctx,e);
        }
      }
      // resolve the formulas with the premises
      for (auto& kv : e->get()) {
        resolveClauses(kv.first, ctx, kv.second);
      }
    }
  }
}

void InductionClauseIterator::processIntegerComparison(Clause* premise, Literal* lit)
{
  ASS((theory->interpretPredicate(lit) == Theory::INT_LESS) && lit->ground());

  bool positive = lit->isPositive();
  InductionFormulaIndex::Entry* e;
  // loop over the arguments of the comparison (i.e. the two bounds)
  for (unsigned i = 0; i <= 1; i++) {
    // i == 0 means 'bound' is upper bound,
    // i == 1 means 'bound' is lower bound
    auto indtl = *lit->nthArgument(positive ? i : 1-i);
    auto indt = indtl.term();
    auto bound = *lit->nthArgument(positive ? 1-i : i);

    auto bound2 = iterTraits(i ? _helper.getGreater(indt) : _helper.getLess(indt)).collect<Stack>();
    auto it = iterTraits(_helper.getTQRsForInductionTerm(indt))
      .filter([&premise](const TermQueryResult& tqr) {
        return tqr.clause != premise;
      })
      .map([&indt](const TermQueryResult& tqr) {
        return InductionContext(indt, tqr.literal, tqr.clause);
      })
      .flatMap([this](const InductionContext& arg) {
        return vi(ContextSubsetReplacement::instance(arg, _opt));
      });
    TermQueryResult b(bound, lit, premise);
    // loop over literals containing the current induction term
    while (it.hasNext()) {
      auto ctx = it.next();
      if (_helper.isInductionForFiniteIntervalsOn()) {
        // go over the lower/upper bounds that contain the same induction term as the current bound
        for (const auto& b2 : bound2) {
          if (b2.clause == ctx._cls.begin()->first) {
            ASS_EQ(ctx._cls.size(), 1);
            continue;
          }
          // TODO use performFinIntInduction
          if (notDoneInt(ctx, i ? lit : b2.literal, i ? b2.literal : lit, e)) {
            // TODO: this branching should be deleted, since both upward and downward can
            // be generated based on the given clause but the original code had it like this
            if (i) {
              performIntInduction(ctx, e, true, i ? b : b2, i ? &b2 : &b);
            } else {
              performIntInduction(ctx, e, false, i ? b2 : b, i ? &b : &b2);
            }
          }
          resolveClauses(ctx, e, i ? &b : &b2, i ? &b2 : &b);
        }
      }
      // use given clause comparison as bound appropriately
      if (_helper.isInductionForInfiniteIntervalsOn()) {
        performInfIntInduction(ctx, i, b);
      }
    }
  }
}

ClauseStack InductionClauseIterator::produceClauses(Formula* hypothesis, InferenceRule rule, const InductionContext& context)
{
  NewCNF cnf(0);
  cnf.setForInduction();
  Stack<Clause*> hyp_clauses;
  Inference inf = NonspecificInference0(UnitInputType::AXIOM,rule);
  unsigned maxInductionDepth = 0;
  for (const auto& kv : context._cls) {
    maxInductionDepth = max(maxInductionDepth,kv.first->inference().inductionDepth());
  }
  inf.setInductionDepth(maxInductionDepth+1);
  FormulaUnit* fu = new FormulaUnit(hypothesis,inf);
  if(_opt.showInduction()){
    env.beginOutput();
    env.out() << "[Induction] formula " << fu->toString() << endl;
    env.endOutput();
  }
  cnf.clausify(NNF::ennf(fu), hyp_clauses);

  switch (rule) {
    case InferenceRule::STRUCT_INDUCTION_AXIOM:
      env.statistics->structInduction++;
      break;
    case InferenceRule::INT_INF_UP_INDUCTION_AXIOM:
    case InferenceRule::INT_INF_DOWN_INDUCTION_AXIOM:
      env.statistics->intInfInduction++;
      break;
    case InferenceRule::INT_FIN_UP_INDUCTION_AXIOM:
    case InferenceRule::INT_FIN_DOWN_INDUCTION_AXIOM:
      env.statistics->intFinInduction++;
      break;
    case InferenceRule::INT_DB_UP_INDUCTION_AXIOM:
    case InferenceRule::INT_DB_DOWN_INDUCTION_AXIOM:
      env.statistics->intDBInduction++;
      break;
    default:
      ;
  }
  switch (rule) {
    case InferenceRule::INT_INF_UP_INDUCTION_AXIOM:
      env.statistics->intInfUpInduction++;
      break;
    case InferenceRule::INT_INF_DOWN_INDUCTION_AXIOM:
      env.statistics->intInfDownInduction++;
      break;
    case InferenceRule::INT_FIN_UP_INDUCTION_AXIOM:
      env.statistics->intFinUpInduction++;
      break;
    case InferenceRule::INT_FIN_DOWN_INDUCTION_AXIOM:
      env.statistics->intFinDownInduction++;
      break;
    case InferenceRule::INT_DB_UP_INDUCTION_AXIOM:
      env.statistics->intDBUpInduction++;
      break;
    case InferenceRule::INT_DB_DOWN_INDUCTION_AXIOM:
      env.statistics->intDBDownInduction++;
      break;
    default:
      ;
  }

  return hyp_clauses;
}

// helper function to properly add bounds to integer induction contexts,
// where the bounds are not part of the inner formula for the induction
void InductionClauseIterator::resolveClauses(InductionContext context, InductionFormulaIndex::Entry* e, const TermQueryResult* bound1, const TermQueryResult* bound2)
{
  static unsigned less = env.signature->getInterpretingSymbol(Theory::INT_LESS);
  static TermList ph(getPlaceholderForTerm(context._indTerm));
  // lower bound
  if (bound1) {
    auto lhs = bound1->literal->polarity() ? bound1->term : ph;
    auto rhs = bound1->literal->polarity() ? ph : bound1->term;
    context.insert(bound1->clause,
      Literal::create2(less, bound1->literal->polarity(), lhs, rhs));
  }
  // upper bound
  if (bound2) {
    auto lhs = bound2->literal->polarity() ? ph : bound2->term;
    auto rhs = bound2->literal->polarity() ? bound2->term : ph;
    context.insert(bound2->clause,
      Literal::create2(less, bound2->literal->polarity(), lhs, rhs));
  }
  // true if we have a default bound
  bool applySubst = !bound1 && !bound2;
  for (auto& kv : e->get()) {
    resolveClauses(kv.first, context, kv.second, applySubst);
  }
}

/**
 * An induction gives back a set of clauses for which it holds that:
 * - each one contains toResolve many conclusion literals
 * - for each set of literals in toResolve, there is a corresponding
 *   set of clauses that differ only in one literal pairwise, and this
 *   literal is the complement of a literal from the set of toResolve
 *   after applying subst
 * These contraints give a partitioning of clauses, where each partition
 * has a sequence of resolutions with the clauses from context, s.t.
 * only the literals not in toResolve nor in the conclusion are present
 * in the resulting clause. We find this partition and return it in form
 * of a union find structure.
 */
IntUnionFind findDistributedVariants(const Stack<Clause*>& clauses, Substitution& subst, const InductionContext& context)
{
  const auto& toResolve = context._cls;
  IntUnionFind uf(clauses.size());
  for (unsigned i = 0; i < clauses.size(); i++) {
    auto cl = clauses[i];
    Stack<Literal*> conclusionLits(toResolve.size());
#if VDEBUG
    Stack<unsigned> variantCounts(toResolve.size());
#endif
    // we first find the conclusion literals in cl, exactly 1 from
    // each of toResolve and save how many variants it should have
    for (unsigned k = 0; k < cl->length(); k++) {
      auto clit = SubstHelper::apply<Substitution>(Literal::complementaryLiteral((*cl)[k]), subst);
      for (const auto& kv : toResolve) {
#if VDEBUG
        bool found = false;
#endif
        for (const auto& lit : kv.second) {
          if (lit == clit) {
            conclusionLits.push((*cl)[k]);
#if VDEBUG
            variantCounts.push(kv.second.size()-1);
            ASS(!found);
            found = true;
#else
            break;
#endif
          }
        }
      }
    }
    // cl should have the same number of conclusion
    // literals as the size of toResolve
    ASS_EQ(conclusionLits.size(), toResolve.size());
    // now we look for the variants
    for (unsigned k = 0; k < conclusionLits.size(); k++) {
#if VDEBUG
      for (unsigned j = 0; j < clauses.size(); j++) {
#else
      for (unsigned j = i+1; j < clauses.size(); j++) {
#endif
        auto other = clauses[j];
        if (i == j || cl->length() != other->length()) {
          continue;
        }
        if (other->contains(conclusionLits[k])) {
          continue;
        }
        unsigned mismatchCnt = 0;
        for (unsigned l = 0; l < cl->length(); l++) {
          if (!cl->contains((*other)[l])) {
            mismatchCnt++;
          }
        }
        if (mismatchCnt == 1) {
#if VDEBUG
          variantCounts[k]--;
#endif
          uf.doUnion(i,j);
        }
      }
      ASS_EQ(variantCounts[k],0);
    }
  }
  uf.evalComponents();
  return uf;
}

/**
 * Resolve a set of clauses given by findDistributedVariants with the
 * clauses from an induction context. The resulting clause can be seen
 * as the result of a sequence of resolutions and duplicate literal removals.
 * @param rsubst is for compatibility with default bound integer induction,
 *               it is stored separately so that we don't have to apply
 *               substitutions expensively in all cases.
 */
Clause* resolveClausesHelper(const InductionContext& context, const Stack<Clause*>& cls, IntUnionFind::ElementIterator eIt, Substitution& subst, bool generalized, bool applySubst)
{
  // first create the clause with the required size
  ASS(eIt.hasNext());
  auto cl = cls[eIt.next()];
  unsigned newLength = cl->length();
  auto premises = UnitList::singleton(cl);
  const auto& toResolve = context._cls;
  while (eIt.hasNext()) {
    auto other = cls[eIt.next()];
    ASS_EQ(other->length(),newLength);
    UnitList::push(other,premises);
  }

  for (const auto& kv : toResolve) {
    newLength += kv.first->length() - kv.second.size() - 1;
    UnitList::push(kv.first, premises);
  }

  Inference inf(GeneratingInferenceMany(
    generalized ? InferenceRule::GEN_INDUCTION_HYPERRESOLUTION : InferenceRule::INDUCTION_HYPERRESOLUTION,
    premises));
  Clause* res = new(newLength) Clause(newLength, inf);

  unsigned next = 0;
#if VDEBUG
  unsigned cnt = next;
#endif
  for (unsigned i = 0; i < cl->length(); i++) {
    Literal* curr=(*cl)[i];
    auto clit = SubstHelper::apply<Substitution>(Literal::complementaryLiteral(curr), subst);
    bool contains = false;
    for (const auto& kv : toResolve) {
      for (const auto& lit : kv.second) {
        if (lit == clit) {
          contains = true;
          break;
        }
      }
      if (contains) {
        break;
      }
    }
    if (!contains) {
      ASS(next < newLength);
      if (applySubst) {
        TermReplacement tr(getPlaceholderForTerm(context._indTerm),TermList(context._indTerm));
        (*res)[next] = tr.transform(SubstHelper::apply<Substitution>(curr,subst));
      } else {
        (*res)[next] = curr;
      }
      next++;
    }
  }
  ASS_EQ(next-cnt,cl->length()-toResolve.size());

  for (const auto& kv : toResolve) {
    ASS(cnt = next);
    for (unsigned i = 0; i < kv.first->length(); i++) {
      bool copyCurr = true;
      for (const auto& lit : kv.second) {
        TermReplacement tr(getPlaceholderForTerm(context._indTerm),TermList(context._indTerm));
        auto rlit = tr.transform(lit);
        if (rlit == (*kv.first)[i]) {
          copyCurr = false;
          break;
        }
      }
      if (copyCurr) {
        (*res)[next] = (*kv.first)[i];
        next++;
      }
    }
    ASS_EQ(next-cnt,kv.first->length()-kv.second.size());
  }
  ASS_EQ(next,newLength);

  return res;
}

void InductionClauseIterator::resolveClauses(const ClauseStack& cls, const InductionContext& context, Substitution& subst, bool applySubst)
{
  ASS(cls.isNonEmpty());
  bool generalized = false;
  for (const auto& kv : context._cls) {
    for (const auto& lit : kv.second) {
      if (lit->containsSubterm(TermList(context._indTerm))) {
        generalized = true;
        break;
      }
    }
    if (generalized) {
      break;
    }
  }
  if (generalized) {
    env.statistics->generalizedInductionApplication++;
  } else {
    env.statistics->inductionApplication++;
  }

  auto uf = findDistributedVariants(cls, subst, context);
  IntUnionFind::ComponentIterator cit(uf);
  while(cit.hasNext()){
    IntUnionFind::ElementIterator eIt = cit.next();
    _clauses.push(resolveClausesHelper(context, cls, eIt, subst, generalized, applySubst));
    if(_opt.showInduction()){
      env.beginOutput();
      env.out() << "[Induction] generate " << _clauses.top()->toString() << endl;
      env.endOutput();
    }
  }
}

void InductionClauseIterator::performFinIntInduction(const InductionContext& context, const TermQueryResult& lb, const TermQueryResult& ub)
{
  InductionFormulaIndex::Entry* e = nullptr;
  if (notDoneInt(context, lb.literal, ub.literal, e)) {
    performIntInduction(context, e, true, lb, &ub);
    performIntInduction(context, e, false, ub, &lb);
  }
  resolveClauses(context, e, &lb, &ub);
}

void InductionClauseIterator::performInfIntInduction(const InductionContext& context, bool increasing, const TermQueryResult& bound)
{
  InductionFormulaIndex::Entry* e = nullptr;
  if (notDoneInt(context, increasing ? bound.literal : nullptr, increasing ? nullptr : bound.literal, e)) {
    performIntInduction(context, e, increasing, bound, nullptr);
  }
  resolveClauses(context, e, increasing ? &bound : nullptr, increasing ? nullptr : &bound);
}

// Given a literal ~L[term], where 'term' is of the integer sort,
// introduce and induction hypothesis for integers, for example:
//   (L[b1] & (![X] : (b1 <= X & X < b2 & L[X]) -> L[x+1])) -> (![Y] : (b1 <= Y & Y <= b2) -> L[Y])
// In general, the hypothesis is an instance of one of the following
// hypotheses (depending on the value of 'increasing'):
//   (L[b1] & (![X] : (interval_x(X)) -> L[x+1])) -> (![Y] : interval_y(Y) -> L[Y])
//   (L[b1] & (![X] : (interval_x(X)) -> L[x-1])) -> (![Y] : interval_y(Y) -> L[Y])
// where 'b1' is bound1.term, and the predicates inteval_x(X) and interval_y(Y)
// capture the property "X (or Y) belongs to the interval [b1, b2] or [b1, b2)",
// where 'b2' is either optionalBound2->term (if present) or depending on 'increasing'
// either infinity or -infinity. (The intervals are set such that the hypothesis
// is valid: if interval_y(Y) holds for some Y, then either interval_x(Y) holds,
// or depending on 'increasing' either interval_x(Y-1) or interval_x(Y+1) holds.)
void InductionClauseIterator::performIntInduction(const InductionContext& context, InductionFormulaIndex::Entry* e, bool increasing, const TermQueryResult& bound1, const TermQueryResult* optionalBound2)
{
  TermList b1(bound1.term);
  TermList one(theory->representConstant(IntegerConstantType(increasing ? 1 : -1)));

  TermList x(0,false);
  TermList y(1,false);

  // create L[b1]
  Formula* Lb1 = context.getFormula(b1,true);

  // create L[X]
  Formula* Lx = context.getFormula(x,true);

  // create L[Y]
  Substitution subst;
  Formula* Ly = context.getFormula(y,true,&subst);

  // create L[X+1] or L[X-1]
  TermList fpo(Term::create2(env.signature->getInterpretingSymbol(Theory::INT_PLUS),x,one));
  Formula* Lxpo = context.getFormula(fpo,true);

  static unsigned less = env.signature->getInterpretingSymbol(Theory::INT_LESS);
  // create X>=b1 (which is ~X<b1) or X<=b1 (which is ~b1<X)
  Formula* Lxcompb1 = new AtomicFormula(Literal::create2(less,false,(increasing ? x : b1),(increasing ? b1 : x)));
  // create Y>=b1 (which is ~Y<b1), or Y>b1, or Y<=b1 (which is ~b1<Y), or Y<b1
  // This comparison is mirroring the structure of bound1.literal, which is "b1 <comparison> inductionTerm".
  // If bound1.literal is nullptr, we are using the default bound with the comparison sign >= or <=.
  const bool isBound1Equal = (!bound1.literal || (bound1.literal->functor() == less && bound1.literal->isNegative()));
  const bool isBound1FirstArg = (increasing != isBound1Equal);
  Formula* Lycompb1 = new AtomicFormula(Literal::create2(
        less, !isBound1Equal, (isBound1FirstArg ? b1 : y), (isBound1FirstArg ? y : b1)));

  Formula* FxInterval;
  Formula* FyInterval;
  const bool isDefaultBound = ((bound1.clause == nullptr) || (bound1.literal == nullptr));
  const bool hasBound2 = ((optionalBound2 != nullptr) && (optionalBound2->literal != nullptr));
  // Also resolve the hypothesis with comparisons with bound(s) (if the bound(s) are present/not default).
  if (hasBound2) {
    // Finite interval induction, use two bounds on both x and y.
    TermList b2(optionalBound2->term);
    // create X<b2 or X>b2 (which is b2<X)
    Formula* Lxcompb2 = new AtomicFormula(Literal::create2(less, true, (increasing ? x : b2), (increasing ? b2 : x)));
    const bool isBound2Equal = (optionalBound2->literal->functor() == less && optionalBound2->literal->isNegative());
    const bool isBound2FirstArg = (increasing == isBound2Equal);
    // create Y<b2, or Y<=b2 (which is ~b2<Y) or Y>b2, or Y>=b2 (which is ~Y<b2)
    Formula* Lycompb2 = new AtomicFormula(Literal::create2(
          less, !isBound2Equal, (isBound2FirstArg ? b2 : y), (isBound2FirstArg ? y : b2)));
    FxInterval = new JunctionFormula(Connective::AND, FormulaList::cons(Lxcompb1, FormulaList::singleton(Lxcompb2)));
    FyInterval = new JunctionFormula(Connective::AND, FormulaList::cons(Lycompb1, FormulaList::singleton(Lycompb2)));
  } else {
    // Infinite interval induction (either with default bound or not), use only one bound on both x and y.
    FxInterval = Lxcompb1;
    FyInterval = Lycompb1;
  }

  // Create the hypothesis, with FxInterval and FyInterval being as described
  // in the comment above this function.
  Formula* hyp = new BinaryFormula(Connective::IMP,
                   new JunctionFormula(Connective::AND,FormulaList::cons(Lb1,FormulaList::singleton(
                     Formula::quantify(new BinaryFormula(Connective::IMP,
                       new JunctionFormula(Connective::AND, FormulaList::cons(FxInterval,FormulaList::singleton(Lx))),
                       Lxpo))))),
                   Formula::quantify(new BinaryFormula(Connective::IMP,FyInterval,Ly)));

  InferenceRule rule =
      isDefaultBound
          ? (increasing ? InferenceRule::INT_DB_UP_INDUCTION_AXIOM : InferenceRule::INT_DB_DOWN_INDUCTION_AXIOM)
          : (increasing ? (hasBound2 ? InferenceRule::INT_FIN_UP_INDUCTION_AXIOM : InferenceRule::INT_INF_UP_INDUCTION_AXIOM)
                        : (hasBound2 ? InferenceRule::INT_FIN_DOWN_INDUCTION_AXIOM : InferenceRule::INT_INF_DOWN_INDUCTION_AXIOM));

  auto cls = produceClauses(hyp, rule, context);
  e->add(std::move(cls), std::move(subst));
}

/**
 * Introduce the Induction Hypothesis
 * ( L[base1] & ... & L[basen] & (L[x] => L[c1(x)]) & ... (L[x] => L[cm(x)]) ) => L[x]
 * for some lit ~L[a]
 * and then force binary resolution on L for each resultant clause
 */

void InductionClauseIterator::performStructInductionOne(const InductionContext& context, InductionFormulaIndex::Entry* e)
{
  TermList sort = SortHelper::getResultSort(context._indTerm);
  TermAlgebra* ta = env.signature->getTermAlgebraOfSort(sort);
  unsigned numTypeArgs = sort.term()->arity();

  FormulaList* formulas = FormulaList::empty();

  unsigned var = 0;

  // first produce the formula
  for(unsigned i=0;i<ta->nConstructors();i++){
    TermAlgebraConstructor* con = ta->constructor(i);
    unsigned arity = con->arity();
      TermStack argTerms(arity);
      argTerms.loadFromIterator(Term::Iterator(sort.term()));
      TermStack ta_vars;
      for(unsigned j=numTypeArgs;j<arity;j++){
        TermList x(var,false);
        var++;
        if(con->argSort(j) == con->rangeSort()){
          ta_vars.push(x);
        }
        argTerms.push(x);
      }
      // if hypothesis strengthening is on, this replaces the Skolems with fresh variables
      auto right = context.getFormulaWithSquashedSkolems(
        TermList(Term::create(con->functor(),(unsigned)argTerms.size(), argTerms.begin())), true, var);
      FormulaList* args = FormulaList::empty();
      TermStack::Iterator tvit(ta_vars);
      while(tvit.hasNext()){
        auto hypVars = VList::empty();
        auto hyp = context.getFormulaWithSquashedSkolems(tvit.next(),true,var,&hypVars);
        // quantify each hypotheses with variables replacing Skolems explicitly
        if (hypVars) {
          hyp = new QuantifiedFormula(Connective::FORALL, hypVars, SList::empty(), hyp);
        }
        FormulaList::push(hyp,args);
      }
      FormulaList::push(args ?
        new BinaryFormula(Connective::IMP,JunctionFormula::generalJunction(Connective::AND,args),right) : right, formulas);
  }
  ASS(formulas);
  Formula* indPremise = JunctionFormula::generalJunction(Connective::AND,formulas);
  Substitution subst;
  auto conclusion = context.getFormulaWithSquashedSkolems(TermList(var++,false), true, var, nullptr, &subst);
  Formula* hypothesis = new BinaryFormula(Connective::IMP,
                            Formula::quantify(indPremise),
                            Formula::quantify(conclusion));

  auto cls = produceClauses(hypothesis, InferenceRule::STRUCT_INDUCTION_AXIOM, context);
  e->add(std::move(cls), std::move(subst));
}

/**
 * This idea (taken from the CVC4 paper) is that there exists some smallest k that makes lit true
 * We produce the clause ~L[x] \/ ?y : L[y] & !z (z subterm y -> ~L[z])
 * and perform resolution with lit L[c]
 */
void InductionClauseIterator::performStructInductionTwo(const InductionContext& context, InductionFormulaIndex::Entry* e)
{
  TermList sort = SortHelper::getResultSort(context._indTerm);
  TermAlgebra* ta = env.signature->getTermAlgebraOfSort(sort);
  unsigned numTypeArgs = sort.term()->arity();

  // make L[y]
  TermList y(0,false); 
  unsigned var = 1;
  // if hypothesis strengthening is on, this replaces the Skolems with fresh variables
  auto mainVars = VList::singleton(y.var());
  auto Ly = context.getFormulaWithSquashedSkolems(y,false,var,&mainVars);

  // for each constructor and destructor make
  // ![Z] : y = cons(Z,dec(y)) -> ( ~L[dec1(y)] & ~L[dec2(y)]
  FormulaList* formulas = FormulaList::empty();

  for(unsigned i=0;i<ta->nConstructors();i++){
    TermAlgebraConstructor* con = ta->constructor(i);
    unsigned arity = con->arity();

    if(con->recursive()){
  
      // First generate all argTerms and remember those that are of sort ta_sort 
      TermStack argTerms(arity);
      argTerms.loadFromIterator(Term::Iterator(sort.term()));
      TermStack taTerms;
      for(unsigned j=numTypeArgs;j<arity;j++){
        unsigned dj = con->destructorFunctor(j-numTypeArgs);
        TermStack dargTerms(numTypeArgs+1);
        dargTerms.loadFromIterator(Term::Iterator(sort.term()));
        dargTerms.push(y);
        TermList djy(Term::create(dj,dargTerms.size(),dargTerms.begin()));
        argTerms.push(djy);
        if(con->argSort(j) == con->rangeSort()){
          taTerms.push(djy);
        }
      }
      ASS(taTerms.isNonEmpty());
      // create y = con1(...d1(y)...d2(y)...)
      TermList coni(Term::create(con->functor(),(unsigned)argTerms.size(), argTerms.begin()));
      Literal* kneq = Literal::createEquality(true,y,coni,con->rangeSort());
      FormulaList* And = FormulaList::empty(); 
      TermStack::Iterator tit(taTerms);
      while(tit.hasNext()){
        TermList djy = tit.next();
        auto hypVars = VList::empty();
        auto f = context.getFormulaWithSquashedSkolems(djy,true,var,&hypVars);
        if (hypVars) {
          f = new QuantifiedFormula(Connective::FORALL, hypVars, SList::empty(), f);
        }
        FormulaList::push(f,And);
      }
      ASS(And);
      Formula* imp = new BinaryFormula(Connective::IMP,
                            new AtomicFormula(kneq),
                            JunctionFormula::generalJunction(Connective::AND,And));
      FormulaList::push(imp,formulas);
    }
  }
  // quantify with mainVars explicitly
  Formula* exists = new QuantifiedFormula(Connective::EXISTS, mainVars,SList::empty(),
                        formulas ? new JunctionFormula(Connective::AND,FormulaList::cons(Ly,formulas))
                                 : Ly);

  Substitution subst;
  auto conclusion = context.getFormulaWithSquashedSkolems(TermList(var++, false), true, var, nullptr, &subst);
  FormulaList* orf = FormulaList::cons(exists,FormulaList::singleton(Formula::quantify(conclusion)));
  Formula* hypothesis = new JunctionFormula(Connective::OR,orf);

  auto cls = produceClauses(hypothesis, InferenceRule::STRUCT_INDUCTION_AXIOM, context);
  e->add(std::move(cls), std::move(subst));
}

/*
 * A variant of Two where we are stronger with respect to all subterms. here the existential part is
 *
 * ?y : L[y] &_{con_i} ( y = con_i(..dec(y)..) -> smaller(dec(y))) 
             & (!x : smallerThanY(x) -> smallerThanY(destructor(x))) 
             & !z : smallerThanY(z) => ~L[z]
 *
 * i.e. we add a new special predicat that is true when its argument is smaller than Y
 *
 */
void InductionClauseIterator::performStructInductionThree(const InductionContext& context, InductionFormulaIndex::Entry* e)
{
  TermList sort = SortHelper::getResultSort(context._indTerm);
  TermAlgebra* ta = env.signature->getTermAlgebraOfSort(sort);
  unsigned numTypeArgs = sort.term()->arity();

  // make L[y]
  TermList x(0,false); 
  TermList y(1,false); 
  TermList z(2,false); 
  unsigned vars = 3;
  // if hypothesis strengthening is on, this replaces the Skolems with fresh variables
  auto mainVars = VList::singleton(y.var());
  auto Ly = context.getFormulaWithSquashedSkolems(y,false,vars,&mainVars);

  // make smallerThanY
  unsigned sty = env.signature->addFreshPredicate(1,"smallerThan");
  env.signature->getPredicate(sty)->setType(OperatorType::getPredicateType({sort}));

  // make ( y = con_i(..dec(y)..) -> smaller(dec(y)))  for each constructor 
  FormulaList* conjunction = FormulaList::singleton(Ly);
  for(unsigned i=0;i<ta->nConstructors();i++){
    TermAlgebraConstructor* con = ta->constructor(i);
    unsigned arity = con->arity();

    if(con->recursive()){
      // First generate all argTerms and remember those that are of sort ta_sort 
      TermStack argTerms(arity);
      argTerms.loadFromIterator(Term::Iterator(sort.term()));
      TermStack taTerms;
      Stack<unsigned> ta_vars;
      TermStack varTerms(arity);
      varTerms.loadFromIterator(Term::Iterator(sort.term()));
      for(unsigned j=numTypeArgs;j<arity;j++){
        unsigned dj = con->destructorFunctor(j-numTypeArgs);
        TermStack dargTerms(numTypeArgs+1);
        dargTerms.loadFromIterator(Term::Iterator(sort.term()));
        dargTerms.push(y);
        TermList djy(Term::create(dj,dargTerms.size(),dargTerms.begin()));
        argTerms.push(djy);
        TermList xj(vars,false);
        varTerms.push(xj);
        if(con->argSort(j) == con->rangeSort()){
          taTerms.push(djy);
          ta_vars.push(vars);
        }
        vars++;
      }
      // create y = con1(...d1(y)...d2(y)...)
      TermList coni(Term::create(con->functor(),(unsigned)argTerms.size(), argTerms.begin()));
      Literal* kneq = Literal::createEquality(true,y,coni,sort);

      // create smaller(cons(x1,..,xn))
      Formula* smaller_coni = new AtomicFormula(Literal::create1(sty,true,
                                TermList(Term::create(con->functor(),(unsigned)varTerms.size(),varTerms.begin()))));

      FormulaList* smallers = FormulaList::empty();
      Stack<unsigned>::Iterator vtit(ta_vars);
      while(vtit.hasNext()){
        FormulaList::push(new AtomicFormula(Literal::create1(sty,true,TermList(vtit.next(),false))),smallers);
      }
      ASS(smallers);
      Formula* ax = Formula::quantify(new BinaryFormula(Connective::IMP,smaller_coni,
                      JunctionFormula::generalJunction(Connective::AND,smallers)));

      // now create a conjunction of smaller(d(y)) for each d
      FormulaList* And = FormulaList::empty(); 
      TermStack::Iterator tit(taTerms);
      while(tit.hasNext()){
        Formula* f = new AtomicFormula(Literal::create1(sty,true,tit.next()));
        FormulaList::push(f,And);
      }
      ASS(And);
      Formula* imp = new BinaryFormula(Connective::IMP,
                            new AtomicFormula(kneq),
                            JunctionFormula::generalJunction(Connective::AND,And));

      FormulaList::push(imp,conjunction);
      FormulaList::push(ax,conjunction);
    } 
  }
  // now !z : smallerThanY(z) => ~L[z]
  Formula* smallerImpNL = Formula::quantify(new BinaryFormula(Connective::IMP, 
                            new AtomicFormula(Literal::create1(sty,true,z)),
                            context.getFormulaWithSquashedSkolems(z,true,vars)));

  FormulaList::push(smallerImpNL,conjunction);
  // quantify with mainVars explicitly
  Formula* exists = new QuantifiedFormula(Connective::EXISTS, mainVars,SList::empty(),
                       new JunctionFormula(Connective::AND,conjunction));

  Substitution subst;
  auto conclusion = context.getFormulaWithSquashedSkolems(x,true,vars,nullptr,&subst);
  FormulaList* orf = FormulaList::cons(exists,FormulaList::singleton(Formula::quantify(conclusion)));
  Formula* hypothesis = new JunctionFormula(Connective::OR,orf);

  auto cls = produceClauses(hypothesis, InferenceRule::STRUCT_INDUCTION_AXIOM, context);
  e->add(std::move(cls), std::move(subst));
}

// Whether an induction formula is applicable (or has already been generated)
// is determined by its conclusion part, which is resolved against the literals
// and bounds we induct on. From this point of view, an integer induction formula
// can have one lower bound and/or one upper bound. This function wraps this
// information by adding the bounds and querying the index with the resulting context.
//
// TODO: default bounds are now stored as special cases with no bounds (this makes
// the resolve part easier) but this means some default bound induction formulas
// are duplicates of normal formulas.
bool InductionClauseIterator::notDoneInt(InductionContext context, Literal* bound1, Literal* bound2, InductionFormulaIndex::Entry*& e)
{
  TermList ph(getPlaceholderForTerm(context._indTerm));
  Literal* b1 = nullptr;
  Literal* b2 = nullptr;
  if (bound1) {
    b1 = Literal::create2(bound1->functor(), bound1->polarity(),
      bound1->polarity() ? *bound1->nthArgument(0) : ph,
      bound1->polarity() ? ph : *bound1->nthArgument(1));
  }
  if (bound2) {
    b2 = Literal::create2(bound2->functor(), bound2->polarity(),
      bound2->polarity() ? ph : *bound2->nthArgument(0),
      bound2->polarity() ? *bound2->nthArgument(1) : ph);
  }
  return _formulaIndex.findOrInsert(context, e, b1, b2);
}

}<|MERGE_RESOLUTION|>--- conflicted
+++ resolved
@@ -575,16 +575,12 @@
         return hasPremise && cnt > 1;
       });
     // collect contexts for single-literal induction with given clause
-<<<<<<< HEAD
     const bool redundancy_check = _opt.inductionRedundancyCheck();
-    auto indCtxSingle = iterTraits(Set<Term*>::Iterator(ta_terms))
+    auto indCtxSingle = iterTraits(Set<Term*,SharedTermHash>::Iterator(ta_terms))
       .filter([lit](Term* arg) {
         return !arg->arity() || !lit->isEquality() ||
           (lit->termArg(0).containsSubterm(TermList(arg)) && lit->termArg(1).containsSubterm(TermList(arg)));
       })
-=======
-    auto indCtxSingle = iterTraits(Set<Term*,SharedTermHash>::Iterator(ta_terms))
->>>>>>> 050f6060
       .map([&lit,&premise](Term* arg) {
         return InductionContext(arg, lit, premise);
       })
