/*
 * This file is part of the source code of the software program
 * Vampire. It is protected by applicable
 * copyright laws.
 *
 * This source code is distributed under the licence found here
 * https://vprover.github.io/license.html
 * and in the source directory
 */
/**
 * @file Induction.cpp
 * Implements class Induction.
 */

#include <utility>
#include <set>

#include "Lib/Output.hpp"
#include "Forwards.hpp"
#include "Indexing/Index.hpp"
#include "Indexing/IndexManager.hpp"

#include "Indexing/ResultSubstitution.hpp"
#include "Lib/BitUtils.hpp"
#include "Lib/DHMap.hpp"
#include "Lib/IntUnionFind.hpp"
#include "Lib/Metaiterators.hpp"
#include "Lib/PairUtils.hpp"
#include "Lib/Set.hpp"

#include "Kernel/EqHelper.hpp"
#include "Kernel/FormulaUnit.hpp"
#include "Kernel/RobSubstitution.hpp"
#include "Kernel/TermIterators.hpp"

#include "Saturation/SaturationAlgorithm.hpp"

#include "Shell/NewCNF.hpp"
#include "Shell/NNF.hpp"
#include "Shell/Rectify.hpp"
#include "Kernel/NumTraits.hpp"

#include "Induction.hpp"

using std::pair;
using std::make_pair;

namespace Inferences
{
using namespace std;
using namespace Kernel;
using namespace Lib; 

bool ActiveOccurrenceIterator::hasNext() {
  while (_returnStack.isEmpty() && !_processStack.isEmpty()) {
    Term* t = _processStack.pop();
    if (t->ground()) {
      _returnStack.push(t);
    }
    auto templ = _fnDefHandler.getRecursionTemplate(t);
    auto actPos = templ ? &templ->inductionPositions() : nullptr;
    for (unsigned i = t->numTypeArguments(); i < t->arity(); i++) {
      if ((!actPos || (*actPos)[i]) && t->nthArgument(i)->isTerm()) {
        _processStack.push(t->nthArgument(i)->term());
      }
    }
  }
  return !_returnStack.isEmpty();
}

Term* ActiveOccurrenceIterator::next()
{
  return _returnStack.pop();
}

Term* getPlaceholderForTerm(const std::vector<Term*>& ts, unsigned i)
{
  static DHMap<pair<TermList,unsigned>,Term*> placeholders;
  TermList srt = SortHelper::getResultSort(ts[i]);
  auto p = make_pair(srt,i);
  if(!placeholders.find(p)){
    unsigned fresh = env.signature->addFreshFunction(0,(srt.toString() + "_placeholder" + Int::toString(i)).c_str());
    env.signature->getFunction(fresh)->setType(OperatorType::getConstantsType(srt));
    auto res = Term::createConstant(fresh);
    placeholders.insert(p,res);
    return res;
  }
  return placeholders.get(p);
}

TermList TermReplacement::transformSubterm(TermList trm)
{
  // if we reach any of the mapped terms,
  // replace it with the term it is mapped to
  if(trm.isTerm() && _m.count(trm.term())){
    return _m.at(trm.term());
  }
  return trm;
}

TermList SkolemSquashingTermReplacement::transformSubterm(TermList trm)
{
  if (trm.isVar() || trm.term()->isSort()) {
    return trm;
  }
  auto t = trm.term();
  auto it = _m.find(t);
  if (it != _m.end()){
    return it->second;
  }
  unsigned f = t->functor();
  if (env.signature->getFunction(f)->skolem()) {
    unsigned v;
    if (!_tv.find(t,v)) {
      v = _v++;
      _tv.insert(t,v);
    }
    return TermList(v,false);
  }
  return trm;
}

Formula* InductionContext::getFormula(
  const InductionUnit& unit, const Substitution& typeBinder, unsigned& var, VList** varsReplacingSkolems, Substitution* subst) const
{
  auto hyps = FormulaList::empty();
  for (const auto& lit : unit.conditions) {
    FormulaList::push(new AtomicFormula(SubstHelper::apply(lit, typeBinder)), hyps);
  }
  auto left = hyps ? JunctionFormula::generalJunction(Connective::AND, hyps) : nullptr;
  auto hypVars = VList::fromIterator(unit.condUnivVars.iterFifo());
  if (hypVars) {
    ASS(left);
    left = new QuantifiedFormula(Connective::FORALL, hypVars, SList::empty(), left);
  }

  vector<TermList> ts;
  for (const auto& t : unit.F_terms) {
    ts.push_back(SubstHelper::apply(t, typeBinder));
  }
  auto right = getFormulaWithSquashedSkolems(ts, var, varsReplacingSkolems, subst);
  return left ? new BinaryFormula(Connective::IMP, left, right) : right;
};

Formula* InductionContext::getFormula(TermReplacement& tr) const
{
  ASS(!_cls.empty());
  auto argLists = FormulaList::empty();
  for (const auto& kv : _cls) {
    auto argList = FormulaList::empty();
    for (const auto& lit : kv.second) {
      auto tlit = tr.transformLiteral(lit);
      FormulaList::push(new AtomicFormula(Literal::complementaryLiteral(tlit)), argList);
    }
    FormulaList::push(JunctionFormula::generalJunction(Connective::AND, argList), argLists);
  }
  return JunctionFormula::generalJunction(Connective::OR, argLists);
}

Formula* InductionContext::getFormula(const std::vector<TermList>& r, Substitution* subst) const
{
  ASS_EQ(_indTerms.size(), r.size());

  // Assuming this object is the result of a ContextReplacement (or similar iterator)
  // we can replace the ith placeholder with the ith term in r.
  std::map<Term*,TermList> replacementMap;
  for (unsigned i = 0; i < _indTerms.size(); i++) {
    auto ph = getPlaceholderForTerm(_indTerms,i);
    replacementMap.insert(make_pair(ph,r[i]));
    if (subst) {
      ASS(r[i].isVar());
      subst->bindUnbound(r[i].var(), ph);
    }
  }
  TermReplacement tr(replacementMap);
  return getFormula(tr);
}

Formula* InductionContext::getFormulaWithFreeVar(const std::vector<TermList>& r, unsigned freeVar, TermList& freeVarSub, Substitution* subst) const
{
  Formula* replaced = getFormula(r, subst);
  Substitution s;
  s.bindUnbound(freeVar, freeVarSub);
  return SubstHelper::apply(replaced, s);
}

Formula* InductionContext::getFormulaWithSquashedSkolems(
  const std::vector<TermList>& r, unsigned& var, VList** varsReplacingSkolems, Substitution* subst) const
{
  const bool strengthenHyp = env.options->inductionStrengthenHypothesis();
  if (!strengthenHyp) {
    return getFormula(r, subst);
  }
  std::map<Term*,TermList> replacementMap;
  for (unsigned i = 0; i < _indTerms.size(); i++) {
    auto ph = getPlaceholderForTerm(_indTerms,i);
    replacementMap.insert(make_pair(ph,r[i]));
    if (subst) {
      ASS(r[i].isVar());
      subst->bindUnbound(r[i].var(), ph);
    }
  }
  SkolemSquashingTermReplacement tr(replacementMap, var);
  unsigned temp = var;
  auto res = getFormula(tr);
  if (subst) {
    DHMap<Term*,unsigned,SharedTermHash>::Iterator it(tr._tv);
    while (it.hasNext()) {
      unsigned v;
      Term* t;
      it.next(t, v);
      subst->bindUnbound(v,t);
    }
  }
  if (varsReplacingSkolems) {
    // The variables replacing the Skolems after calling transform
    // are needed for quantification if varList is non-null, collect them
    for (unsigned i = temp; i < var; i++) {
      VList::push(i,*varsReplacingSkolems);
    }
  }
  return res;
}

unsigned InductionContext::getFreeVariable() const {
  // Note: we return the first free variable from literals of _cls,
  // because we assume there is just one
  for (const auto& kv : _cls) {
    for (const auto& lit : kv.second) {
      VariableIterator vi(lit);
      if (vi.hasNext()) {
        return vi.next().var();
      }
    }
  }
  ASSERTION_VIOLATION_REP("Called getFreeVariable on InductionContext without free variables");
  return 0;
}

std::map<Term*,TermList> getContextReplacementMap(const InductionContext& context, bool inverse = false)
{
  std::map<Term*,TermList> m;
  for (unsigned i = 0; i < context._indTerms.size(); i++) {
    auto ph = getPlaceholderForTerm(context._indTerms,i);
    m.insert(make_pair(inverse ? ph : context._indTerms[i], inverse ? context._indTerms[i] : ph));
  }
  return m;
}

ContextReplacement::ContextReplacement(const InductionContext& context)
    : TermReplacement(getContextReplacementMap(context)),
      _context(context), _used(false) {}

InductionContext ContextReplacement::next()
{
  ASS(hasNext());
  InductionContext context(_context._indTerms);
  for (const auto& kv : _context._cls) {
    for (const auto& lit : kv.second) {
      auto tlit = transformLiteral(lit);
      if (tlit != lit) {
        context.insert(kv.first, tlit);
      }
    }
  }
  _used = true;
  return context;
}

ActiveOccurrenceContextReplacement::ActiveOccurrenceContextReplacement(
  const InductionContext& context, FunctionDefinitionHandler& fnDefHandler)
  : ContextReplacement(context),
    _fnDefHandler(fnDefHandler),
    _iteration(_context._indTerms.size(),0),
    _matchCount(_context._indTerms.size(),0),
    _hasNonActive(false)
{}

TermList ActiveOccurrenceContextReplacement::transformSubterm(TermList trm)
{
  if (trm.isTerm()) {
    auto it = std::find(_context._indTerms.begin(), _context._indTerms.end(), trm.term());
    if (it != _context._indTerms.end()) {
      auto i = it - _context._indTerms.begin();
      if (1 & (_iteration[i] >> _matchCount[i]++)) {
        return _m.at(trm.term());
      }
    }
  }
  return trm;
}

InductionContext ActiveOccurrenceContextReplacement::next()
{
  ASS(hasNext());
  _used = true;
  InductionContext context(_context._indTerms);
  for (const auto& kv : _context._cls) {
    for (const auto& lit : kv.second) {
      for (unsigned i = 0; i < _iteration.size(); i++) {
        _iteration[i] = 0;
        _matchCount[i] = 0;
      }
      Stack<pair<Term*,bool>> stack(8);
      stack.push(make_pair(lit,true));
      while (stack.isNonEmpty()) {
        auto kv = stack.pop();
        auto t = kv.first;
        auto active = kv.second;
        auto templ = _fnDefHandler.getRecursionTemplate(t);
        for (unsigned k = 0; k < t->arity(); k++) {
          if (t->nthArgument(k)->isTerm()) {
            stack.push(make_pair(t->nthArgument(k)->term(),
              active && templ ? templ->inductionPositions()[k] : active));
          }
        }
        if (t->ground()) {
          auto it = std::find(_context._indTerms.begin(), _context._indTerms.end(), t);
          if (it != _context._indTerms.end()) {
            auto idx = it - _context._indTerms.begin();
            _iteration[idx] = (_iteration[idx] << 1) | active;
            if (!active) {
              _hasNonActive = true;
            }
          }
        }
      }
      auto tlit = transformLiteral(lit);
      if (tlit != lit) {
        context.insert(kv.first, tlit);
      }
    }
  }
  // TODO enforce this
  // ASS(!context._cls.empty());
  return context;
}

VirtualIterator<InductionContext> contextReplacementInstance(const InductionContext& context, const Options& opt, FunctionDefinitionHandler& fnDefHandler)
{
  auto ctx = context;
  auto res = VirtualIterator<InductionContext>::getEmpty();
  if (opt.inductionOnActiveOccurrences()) {
    // In case of using active occurrences, we replace the input
    // context with one where the active occurrences are already
    // replaced, so that we only iterate on the rest of them below.
    ActiveOccurrenceContextReplacement aor(context, fnDefHandler);
    ASS(aor.hasNext());
    auto ao_ctx = aor.next();
    // If there are no active occurrences, we get an empty context
    // and we simply fall back to inducting on all occurrences.
    //
    // TODO do this filtering inside ActiveOccurrenceContextReplacement
    if (!ao_ctx._cls.empty()) {
      ctx = ao_ctx;
      res = pvi(getSingletonIterator(ctx));
      if (!aor.hasNonActive()) {
        return res;
      }
    }
  }
  return pvi(concatIters(res, vi(opt.inductionGen()
    ? new ContextSubsetReplacement(ctx, opt.maxInductionGenSubsetSize())
    : new ContextReplacement(ctx))));
}

ContextSubsetReplacement::ContextSubsetReplacement(const InductionContext& context, const unsigned maxSubsetSize)
  : ContextReplacement(context),
    _iteration(context._indTerms.size(),1), // we want to exclude empty subset, so set all to 1
    _maxIterations(context._indTerms.size(),0),
    _matchCount(context._indTerms.size(),0),
    _maxSubsetSize(maxSubsetSize),
    _ready(false), _done(false)
{
  for (unsigned i = 0; i < _context._indTerms.size(); i++) {
    unsigned occurrences = 0;
    for (const auto& kv : _context._cls) {
      for (const auto& lit : kv.second) {
        occurrences += lit->countSubtermOccurrences(TermList(_context._indTerms[i]));
      }
    }
    _maxIterations[i] = pow(2, occurrences);
    if (_maxIterations[i] > _maxOccurrences) {
      _iteration[i] = _maxIterations[i]-1;
    }
  }
  // find first iteration that shouldn't be skipped
  while (!_done && shouldSkipIteration()) {
    stepIteration();
  }
  _ready = true;
}

TermList ContextSubsetReplacement::transformSubterm(TermList trm)
{
  if (trm.isTerm()) {
    auto it = std::find(_context._indTerms.begin(), _context._indTerms.end(), trm.term());
    if (it != _context._indTerms.end()) {
      auto i = it - _context._indTerms.begin();
      if (1 & (_iteration[i] >> _matchCount[i]++)) {
        return _m.at(trm.term());
      }
    }
  }
  return trm;
}

bool ContextSubsetReplacement::hasNext()
{
  if (_ready) {
    return !_done;
  }
  _ready = true;
  // we step forward until we find an
  // iteration which shouldn't be skipped
  // or we run out of iterations
  do {
    stepIteration();
  } while (!_done && shouldSkipIteration());

  return !_done;
}

InductionContext ContextSubsetReplacement::next()
{
  ASS(_ready);
  InductionContext context(_context._indTerms);
  for (unsigned i = 0; i < _context._indTerms.size(); i++) {
    _matchCount[i] = 0;
  }
  for (const auto& kv : _context._cls) {
    for (const auto& lit : kv.second) {
      auto tlit = transformLiteral(lit);
      // check if tlit has placeholders
      bool found = false;
      for (unsigned i = 0; i < _context._indTerms.size(); i++) {
        if (tlit->containsSubterm(TermList(getPlaceholderForTerm(_context._indTerms,i)))) {
          found = true;
          break;
        }
      }
      if (found) {
        context.insert(kv.first, tlit);
      }
    }
  }
  _ready = false;
  return context;
}

bool ContextSubsetReplacement::shouldSkipIteration() const
{
  // We skip an iteration if too many (but not all)
  // occurrences of an induction term are used.
  const bool subsetSizeCheck = _maxSubsetSize > 0;
  for (unsigned i = 0; i < _iteration.size(); i++) {
    unsigned setBits = __builtin_popcount(_iteration[i]);
    // never skip no generalization
    if (_iteration[i] == _maxIterations[i]-1) {
      continue;
    }
    if (subsetSizeCheck && setBits > _maxSubsetSize) {
      return true;
    }
  }
  return false;
}

void ContextSubsetReplacement::stepIteration()
{
  for (unsigned i = 0; i < _iteration.size(); i++) {
    if (_maxIterations[i] > _maxOccurrences) {
      continue;
    }
    _iteration[i]++;
    if (_iteration[i] < _maxIterations[i]) {
      return;
    } else {
      _iteration[i] = 1;
    }
  }
  _done = true;
}

void Induction::attach(SaturationAlgorithm* salg) {
  GeneratingInferenceEngine::attach(salg);
  if (InductionHelper::isIntInductionOneOn()) {
    _comparisonIndex = static_cast<LiteralIndex<LiteralClause>*>(_salg->getIndexManager()->request(UNIT_INT_COMPARISON_INDEX));
    _inductionTermIndex = static_cast<TermIndex*>(_salg->getIndexManager()->request(INDUCTION_TERM_INDEX));
  }
  if (InductionHelper::isNonUnitStructInductionOn()) {
    _structInductionTermIndex = static_cast<TermIndex*>(
      _salg->getIndexManager()->request(STRUCT_INDUCTION_TERM_INDEX));
  }
  _demLhsIndex = static_cast<DemodulationLHSIndex*>(_salg->getIndexManager()->request(DEMODULATION_LHS_CODE_TREE));
}

void Induction::detach() {
  _demLhsIndex = nullptr;
  _salg->getIndexManager()->release(DEMODULATION_LHS_CODE_TREE);
  if (InductionHelper::isNonUnitStructInductionOn()) {
    _structInductionTermIndex = nullptr;
    _salg->getIndexManager()->release(STRUCT_INDUCTION_TERM_INDEX);
  }
  if (InductionHelper::isIntInductionOneOn()) {
    _comparisonIndex = nullptr;
    _salg->getIndexManager()->release(UNIT_INT_COMPARISON_INDEX);
    _inductionTermIndex = nullptr;
    _salg->getIndexManager()->release(INDUCTION_TERM_INDEX);
  }
  GeneratingInferenceEngine::detach();
}

ClauseIterator Induction::generateClauses(Clause* premise)
{
  return pvi(InductionClauseIterator(premise, InductionHelper(_comparisonIndex, _inductionTermIndex),
    _salg, _structInductionTermIndex, _demLhsIndex, _formulaIndex));
}

void InductionClauseIterator::processClause(Clause* premise)
{
  // The premise should either contain a literal on which we want to apply induction,
  // or it should be an integer constant comparison we use as a bound.
  if (InductionHelper::isInductionClause(premise)) {
    for (unsigned i=0;i<premise->length();i++) {
      processLiteral(premise,(*premise)[i]);
    }
  }
  if (InductionHelper::isIntInductionOneOn() && InductionHelper::isIntegerComparison(premise)) {
    processIntegerComparison(premise, (*premise)[0]);
  }
}

/**
 * This class implements two heuristics for selecting multiple literals for induction.
 * 1. Induction depth is 0 for all premises, so we should have essentially input
 *    clauses or their descendants in the induction, directly from the conjecture.
 *    TODO: AVATAR compoenents also have induction depth 0, this makes the heuristic
 *          a bit more prolific than intended.
 * 2. Induction depth is d(>0) for all premises, each premise gives exactly one
 *    literal to induct on and each literal has the same topmost (non-equality)
 *    predicate symbol. Additionally, there is one literal p(t1,...t,...,tn) s.t. all
 *    others are of the form [~]p(t1,...,t',...tn) and t' is a subterm of t.
 *    The rationale behind this is that many inductions on predicate symbols get stuck
 *    without the induction hypothesis being applicable, this resolves some of them,
 *    when we induct on t', getting rid of it in both the conclusion and hypotheses.
 *    This is mostly useful when t' is not a constant, so we check for that too.
 */
struct InductionContextFn
{
  InductionContextFn(Clause* premise, Literal* lit) : _premise(premise), _lit(lit) {}

  VirtualIterator<InductionContext> operator()(pair<std::vector<Term*>, VirtualIterator<QueryRes<ResultSubstitutionSP, TermLiteralClause>>> arg) {
    auto indDepth = _premise->inference().inductionDepth();
    // heuristic 2
    if (indDepth) {
      auto res = VirtualIterator<InductionContext>::getEmpty();
      // TODO make this work for multiple induction terms
      ASS(arg.first.size() >= 1)
      if (arg.first.size() > 1) {
        return res;
      }
      auto indTerm = arg.first[0];
      // check for complex term and non-equality
      if (_lit->isEquality() || !indTerm->arity()) {
        return res;
      }
      while (arg.second.hasNext()) {
        auto& tqr = *arg.second.next().data;
        if (indDepth != tqr.clause->inference().inductionDepth()) {
          continue;
        }
        // check for different clauses and same topmost functors
        if (tqr.clause == _premise || _lit->functor() != tqr.literal->functor()) {
          continue;
        }
        bool match = false;
        SubtermIterator sti1(_lit);
        SubtermIterator sti2(tqr.literal);
        while (sti1.hasNext()) {
          ALWAYS(sti2.hasNext());
          auto st1 = sti1.next();
          auto st2 = sti2.next();
          if (st1 != st2) {
            // if the two terms are not equal, we check that
            // - no other non-equal pair of terms have been processed (match)
            // - one of them contains the other and the contained one is the induction term
            if (match ||
              !((st1.containsSubterm(st2) && st2.term() == indTerm) ||
                (st2.containsSubterm(st1) && st1.term() == indTerm)))
            {
              match = false;
              break;
            }
            sti1.right();
            sti2.right();
            match = true;
          }
        }
        if (!match) {
          continue;
        }
        InductionContext ctx(arg.first, _lit, _premise);
        ctx.insert(tqr.clause, tqr.literal);
        res = pvi(concatIters(res, getSingletonIterator(ctx)));
      }
      return res;
    // heuristic 1
    } else {
      InductionContext ctx(arg.first, _lit, _premise);
      Set<Literal*,SharedTermHash> lits;
      lits.insert(_lit);
      while (arg.second.hasNext()) {
        auto& tqr = *arg.second.next().data;
        // TODO: having the same literal multiple times or its complement has unwanted effects
        // in the clausification/resolution part, so avoid it for now
        if (lits.contains(tqr.literal) || lits.contains(Literal::complementaryLiteral(tqr.literal))) {
          continue;
        }
        lits.insert(tqr.literal);
        if (indDepth != tqr.clause->inference().inductionDepth()) {
          continue;
        }
        ctx.insert(tqr.clause, tqr.literal);
      }
      return pvi(getSingletonIterator(ctx));
    }
  }
private:
  Clause* _premise;
  Literal* _lit;
};

bool InductionClauseIterator::isRedundant(const InductionContext& context)
{
  TIME_TRACE("induction redundancy check");
  if (context._cls.size()>1) {
    return false;
  }
  auto cl = context._cls.begin()->first;
  if (!cl->goalRewritingDepth()) {
    return false;
  }
  auto lits = context._cls.begin()->second;
  if (lits.size()>1) {
    return false;
  }
  auto lit = lits[0];
  NonVariableNonTypeIterator it(lit);
  while(it.hasNext()) {
    TypedTermList trm=it.next();
    auto git = _demLhsIndex->getGeneralizations(trm, true);
    while(git.hasNext()) {
      QueryRes<ResultSubstitutionSP, DemodulatorData> qr=git.next();
      ASS_EQ(qr.data->clause->length(),1);
      if (!cl->splits() && qr.data->clause->splits() && !qr.data->clause->splits()->isSubsetOf(cl->splits())) {
        continue;
      }

      static RobSubstitution subst;
      bool resultTermIsVar = qr.data->term.isVar();
      if(resultTermIsVar){
        TermList querySort = trm.sort();
        TermList eqSort = qr.data->term.sort();
        subst.reset();
        if(!subst.match(eqSort, 0, querySort, 1)){
          continue;
        }
      }

      TermList rhs=qr.data->rhs;
      TermList rhsS;
      ASS(qr.unifier->isIdentityOnQueryWhenResultBound());
      rhsS=qr.unifier->applyToBoundResult(rhs);
      if(resultTermIsVar){
        rhsS = subst.apply(rhsS, 0);
      }

      if (_ord.compare(rhsS, trm)!=Ordering::LESS) {
        continue;
      }
      return true;
    }
  }
  for (const auto& indTerm : context._indTerms) {
    NonVariableNonTypeIterator it2(indTerm,true);
    while(it2.hasNext()) {
      TypedTermList trm=it2.next();
      auto git = _demLhsIndex->getGeneralizations(trm, true);
      while(git.hasNext()) {
        QueryRes<ResultSubstitutionSP, DemodulatorData> qr=git.next();
        ASS_EQ(qr.data->clause->length(),1);
        if (!cl->splits() && qr.data->clause->splits() && !qr.data->clause->splits()->isSubsetOf(cl->splits())) {
          continue;
        }

        static RobSubstitution subst;
        bool resultTermIsVar = qr.data->term.isVar();
        if(resultTermIsVar){
          TermList querySort = trm.sort();
          TermList eqSort = qr.data->term.sort();
          subst.reset();
          if(!subst.match(eqSort, 0, querySort, 1)){
            continue;
          }
        }

        TermList rhs=qr.data->rhs;
        TermList rhsS;
        ASS(qr.unifier->isIdentityOnQueryWhenResultBound());
        rhsS=qr.unifier->applyToBoundResult(rhs);
        if(resultTermIsVar){
          rhsS = subst.apply(rhsS, 0);
        }

        if (_ord.compare(rhsS, trm)!=Ordering::LESS) {
          continue;
        }
        return true;
      }
    }
  }
  return false;
}

void InductionClauseIterator::processLiteral(Clause* premise, Literal* lit)
{
  if(_opt.showInduction()){
    std::cout << "[Induction] process " << lit->toString() << " in " << premise->toString() << endl;
  }

  if (lit->ground()) {
      Set<Term*,SharedTermHash> int_terms;
      typedef std::set<const InductionTemplate*> TemplateTypeArgsSet;
      std::map<std::vector<Term*>,TemplateTypeArgsSet> ta_terms;

      std::vector<Term*> indTerms;
      auto templ = _fnDefHandler.matchesTerm(lit, indTerms);
      if (templ) {
        auto it = ta_terms.emplace(std::move(indTerms), TemplateTypeArgsSet()).first;
        it->second.emplace(templ);
      }

      VirtualIterator<Term*> it;
      if (_opt.inductionOnActiveOccurrences()) {
        it = vi(new ActiveOccurrenceIterator(lit, _fnDefHandler));
      } else {
        it = vi(new NonVariableNonTypeIterator(lit));
      }
      while(it.hasNext()){
        Term* t = it.next();
        if (t->isLiteral()) {
          continue;
        }
        auto f = t->functor();
        if(InductionHelper::isInductionTermFunctor(f)){
          if(InductionHelper::isStructInductionOn() && InductionHelper::isStructInductionTerm(t)){
            ta_terms.emplace(std::vector<Term*>{ t }, TemplateTypeArgsSet());
          }
          if(InductionHelper::isIntInductionOneOn() && InductionHelper::isIntInductionTermListInLiteral(t, lit)){
            int_terms.insert(t);
          }
        }
        std::vector<Term*> indTerms;
        auto templ = _fnDefHandler.matchesTerm(t, indTerms);
        if (templ) {
          auto it = ta_terms.emplace(std::move(indTerms), TemplateTypeArgsSet()).first;
          it->second.emplace(templ);
        }
      }

    if (InductionHelper::isGroundInductionLiteral(lit)) {
      Set<Term*,SharedTermHash>::Iterator citer1(int_terms);
      while(citer1.hasNext()){
        Term* t = citer1.next();
        auto leBound = iterTraits(_helper.getLess(t)).collect<Stack>();
        auto grBound = iterTraits(_helper.getGreater(t)).collect<Stack>();
        auto indLitsIt = contextReplacementInstance(InductionContext({ t }, lit, premise), _opt, _fnDefHandler);
        while (indLitsIt.hasNext()) {
          auto ctx = indLitsIt.next();
          // process lower bounds
          for (const auto& b1 : leBound) {
            if (!isValidBound(ctx, b1)) {
              continue;
            }
            if (_helper.isInductionForFiniteIntervalsOn()) {
              // process upper bounds together with current lower bound
              for (const auto& b2 : grBound) {
                if (!isValidBound(ctx, b2)) {
                  continue;
                }
                performFinIntInduction(ctx, b1, b2);
              }
            }
            // process current lower bound by itself
            if (_helper.isInductionForInfiniteIntervalsOn()) {
              performInfIntInduction(ctx, true, b1);
            }
          }
          // process upper bounds
          if (_helper.isInductionForInfiniteIntervalsOn()) {
            for (const auto& b2 : grBound) {
              if (!isValidBound(ctx, b2)) {
                continue;
              }
              performInfIntInduction(ctx, false, b2);
            }
          }
          // add formula with default bound
          if (_opt.integerInductionDefaultBound()) {
            InductionFormulaIndex::Entry* e = nullptr;
            static Bound defaultBound = Bound(DefaultBound{ .term = TypedTermList(theory->representConstant(IntegerConstantType(0))) });
            // for now, represent default bounds with no bound in the index, this is unique
            // since the placeholder is still int
            if (notDoneInt(ctx, nullptr, nullptr, e) && isValidBound(ctx, defaultBound)) {
              performIntInduction(ctx, e, true, defaultBound, nullptr);
              performIntInduction(ctx, e, false, defaultBound, nullptr);
            }
            resolveClauses(ctx, e, nullptr, nullptr);
          }
        }
      }
    }
    // collect term queries for each induction term
    auto sideLitsIt = VirtualIterator<pair<std::vector<Term*>, VirtualIterator<QueryRes<ResultSubstitutionSP, TermLiteralClause>>>>::getEmpty();
    if (_opt.nonUnitInduction()) {
      sideLitsIt = pvi(iterTraits(getSTLIterator(ta_terms.begin(), ta_terms.end()))
        .map([](const auto& kv){
          return kv.first;
        })
        .map([this](std::vector<Term*> ts) {
          auto res = VirtualIterator<QueryRes<ResultSubstitutionSP, TermLiteralClause>>::getEmpty();
          for (const auto& t : ts) {
            res = pvi(concatIters(res, _structInductionTermIndex->getGeneralizations(t, false)));
          }
          return make_pair(ts, res);
        }));
    }
    // put clauses from queries into contexts alongside with the given clause and induction term
    auto sideLitsIt2 = iterTraits(sideLitsIt)
      .flatMap(InductionContextFn(premise, lit))
      // generalize all contexts if needed
      .flatMap([this](const InductionContext& arg) {
        return contextReplacementInstance(arg, _opt, _fnDefHandler);
      })
      // filter out the ones without the premise, or only one literal
      .filter([&premise](const InductionContext& arg) {
        unsigned cnt = 0;
        bool hasPremise = false;
        for (const auto& kv : arg._cls) {
          if (kv.first == premise) {
            hasPremise = true;
          }
          cnt += kv.second.size();
        }
        return hasPremise && cnt > 1;
      });
    // collect contexts for single-literal induction with given clause
    const bool redundancy_check = _opt.inductionRedundancyCheck();
    auto indCtxSingle = iterTraits(getSTLIterator(ta_terms.begin(), ta_terms.end()))
<<<<<<< HEAD
      .filter([lit](pair<std::vector<Term*>,std::set<pair<const InductionTemplate*,std::vector<Term*>>>> arg) {
        return iterTraits(getSTLIterator(arg.first.begin(), arg.first.end())).any([lit](Term* t) {
            return !t->arity() || !lit->isEquality() ||
              (lit->termArg(0).containsSubterm(TermList(t)) && lit->termArg(1).containsSubterm(TermList(t)));
        });
      })
      .map([&lit,&premise](pair<std::vector<Term*>,std::set<pair<const InductionTemplate*,std::vector<Term*>>>> arg) {
=======
      .map([&lit,&premise](const auto& arg) {
>>>>>>> 6d35e0be
        return InductionContext(arg.first, lit, premise);
      })
      .filter([this,redundancy_check](const InductionContext& arg) {
        if (redundancy_check && isRedundant(arg)) {
          env.statistics->inductionRedundant++;
          return false;
        }
        return true;
      })
      // generalize all contexts if needed
      .flatMap([this](const InductionContext& arg) {
        return contextReplacementInstance(arg, _opt, _fnDefHandler);
      });
    auto indCtxIt = concatIters(sideLitsIt2, indCtxSingle)
      // filter out the ones without an induction literal
      .filter([](const InductionContext& arg) {
        for (const auto& kv : arg._cls) {
          for (const auto& lit : kv.second) {
            if (InductionHelper::isGroundInductionLiteral(lit)) {
              return true;
            }
          }
        }
        return false;
      });
    while (indCtxIt.hasNext()) {
      auto ctx = indCtxIt.next();
      static bool one = _opt.structInduction() == Options::StructuralInductionKind::ONE ||
                        _opt.structInduction() == Options::StructuralInductionKind::ALL;
      static bool two = _opt.structInduction() == Options::StructuralInductionKind::TWO ||
                        _opt.structInduction() == Options::StructuralInductionKind::ALL;
      static bool three = _opt.structInduction() == Options::StructuralInductionKind::THREE ||
                        _opt.structInduction() == Options::StructuralInductionKind::ALL;
      static bool rec = _opt.structInduction() == Options::StructuralInductionKind::RECURSION ||
                        _opt.structInduction() == Options::StructuralInductionKind::ALL;
      InductionFormulaIndex::Entry* e;
      // generate formulas and add them to index if not done already
      if (_formulaIndex.findOrInsert(ctx, e)) {
        if (ctx._indTerms.size() == 1) {
          TermList sort = SortHelper::getResultSort(ctx._indTerms[0]);
          TermAlgebra* ta = env.signature->getTermAlgebraOfSort(sort);
          if(one){
            performInduction(ctx, ta->getInductionTemplateOne(), e);
          }
          if(two){
            performInduction(ctx, ta->getInductionTemplateTwo(), e);
          }
          if(three){
            performInduction(ctx, ta->getInductionTemplateThree(), e);
          }
        }
        if (rec) {
          for (const auto& templ : ta_terms.at(ctx._indTerms)) {
            performInduction(ctx, templ, e);
          }
        }
      }
      // resolve the formulas with the premises
      for (auto& kv : e->get()) {
        resolveClauses(kv.first, ctx, kv.second);
      }
    }
  } else if (!env.options->inductionGroundOnly() && InductionHelper::isStructInductionOn() && InductionHelper::isNonGroundInductionLiteral(lit)) {
    // TODO: generalize to multiple free variables
    NonVariableNonTypeIterator nvi(lit);
    while (nvi.hasNext()) {
      auto st = nvi.next();
      if (InductionHelper::isInductionTermFunctor(st->functor()) && st->ground() && InductionHelper::isStructInductionTerm(st)) {
        auto indLitsIt = contextReplacementInstance(InductionContext({ st }, lit, premise), _opt, _fnDefHandler);
        while (indLitsIt.hasNext()) {
          auto ctx = indLitsIt.next();
          InductionFormulaIndex::Entry* e;
          // TODO: make sure that the index handles literals with free variables correctly
          // (right now it might allow redundant induction applications due to variable renaming).
          if (_formulaIndex.findOrInsert(ctx, e)) {
            // Generate induction axioms, clausify and resolve them
            Substitution freeVarSubst;
            performStructInductionFreeVar(ctx, e, &freeVarSubst);
            for (auto& kv : e->get()) {
              resolveClauses(kv.first, ctx, kv.second, /*applySubst=*/ false, &freeVarSubst);
            }
          }
        }
      }
    }

  }
}

void InductionClauseIterator::processIntegerComparison(Clause* premise, Literal* lit)
{
  ASS((theory->interpretPredicate(lit) == Theory::INT_LESS) && lit->ground());

  bool positive = lit->isPositive();
  InductionFormulaIndex::Entry* e;
  // loop over the arguments of the comparison (i.e. the two bounds)
  for (unsigned i = 0; i <= 1; i++) {
    // i == 0 means 'bound' is upper bound,
    // i == 1 means 'bound' is lower bound
    auto indtl = *lit->nthArgument(positive ? i : 1-i);
    auto indt = indtl.term();
    auto bound = *lit->nthArgument(positive ? 1-i : i);

    auto bound2 = iterTraits(i ? _helper.getGreater(indt) : _helper.getLess(indt)).collect<Stack>();
    auto it = iterTraits(_helper.getTQRsForInductionTerm(indt))
      .filter([&premise](const auto& tqr) {
        return tqr.data->clause != premise;
      })
      .map([&indt](const auto& tqr) {
        return InductionContext({ indt }, tqr.data->literal, tqr.data->clause);
      })
      .flatMap([this](const InductionContext& arg) {
        return contextReplacementInstance(arg, _opt, _fnDefHandler);
      });
    auto b = TermLiteralClause{ TypedTermList(bound, IntTraits::sort()), lit, premise };
    // loop over literals containing the current induction term
    while (it.hasNext()) {
      auto ctx = it.next();
      if (!isValidBound(ctx, b)) {
        continue;
      }
      if (_helper.isInductionForFiniteIntervalsOn()) {
        // go over the lower/upper bounds that contain the same induction term as the current bound
        for (const auto& b2 : bound2) {
          if (!isValidBound(ctx, b2)) {
            ASS_EQ(ctx._cls.size(), 1);
            continue;
          }
          // TODO use performFinIntInduction
          if (notDoneInt(ctx, i ? lit : b2.literal, i ? b2.literal : lit, e)) {
            // TODO: this branching should be deleted, since both upward and downward can
            // be generated based on the given clause but the original code had it like this
            if (i) {
              performIntInduction(ctx, e, true, i ? b : b2, i ? &b2 : &b);
            } else {
              performIntInduction(ctx, e, false, i ? b2 : b, i ? &b : &b2);
            }
          }
          resolveClauses(ctx, e, i ? &b : &b2, i ? &b2 : &b);
        }
      }
      // use given clause comparison as bound appropriately
      if (_helper.isInductionForInfiniteIntervalsOn()) {
        performInfIntInduction(ctx, i, b);
      }
    }
  }
}

ClauseStack InductionClauseIterator::produceClauses(Formula* hypothesis, InferenceRule rule, const InductionContext& context, DHMap<unsigned, Term*>* bindings)
{
  NewCNF cnf(0);
  cnf.setForInduction();
  Stack<Clause*> hyp_clauses;
  Inference inf = NonspecificInference0(UnitInputType::AXIOM,rule);
  unsigned maxInductionDepth = 0;
  for (const auto& kv : context._cls) {
    maxInductionDepth = max(maxInductionDepth,kv.first->inference().inductionDepth());
  }
  inf.setInductionDepth(maxInductionDepth+1);
  FormulaUnit* fu = new FormulaUnit(hypothesis,inf);
  if(_opt.showInduction()){
    std::cout << "[Induction] formula " << fu->toString() << endl;
  }
  cnf.clausify(NNF::ennf(fu), hyp_clauses, bindings);

  switch (rule) {
    case InferenceRule::STRUCT_INDUCTION_AXIOM_ONE:
    case InferenceRule::STRUCT_INDUCTION_AXIOM_TWO:
    case InferenceRule::STRUCT_INDUCTION_AXIOM_THREE:
    case InferenceRule::STRUCT_INDUCTION_AXIOM_RECURSION:
      env.statistics->structInduction++;
      break;
    case InferenceRule::INT_INF_UP_INDUCTION_AXIOM:
    case InferenceRule::INT_INF_DOWN_INDUCTION_AXIOM:
      env.statistics->intInfInduction++;
      break;
    case InferenceRule::INT_FIN_UP_INDUCTION_AXIOM:
    case InferenceRule::INT_FIN_DOWN_INDUCTION_AXIOM:
      env.statistics->intFinInduction++;
      break;
    case InferenceRule::INT_DB_UP_INDUCTION_AXIOM:
    case InferenceRule::INT_DB_DOWN_INDUCTION_AXIOM:
      env.statistics->intDBInduction++;
      break;
    default:
      ;
  }
  switch (rule) {
    case InferenceRule::INT_INF_UP_INDUCTION_AXIOM:
      env.statistics->intInfUpInduction++;
      break;
    case InferenceRule::INT_INF_DOWN_INDUCTION_AXIOM:
      env.statistics->intInfDownInduction++;
      break;
    case InferenceRule::INT_FIN_UP_INDUCTION_AXIOM:
      env.statistics->intFinUpInduction++;
      break;
    case InferenceRule::INT_FIN_DOWN_INDUCTION_AXIOM:
      env.statistics->intFinDownInduction++;
      break;
    case InferenceRule::INT_DB_UP_INDUCTION_AXIOM:
      env.statistics->intDBUpInduction++;
      break;
    case InferenceRule::INT_DB_DOWN_INDUCTION_AXIOM:
      env.statistics->intDBDownInduction++;
      break;
    default:
      ;
  }

  return hyp_clauses;
}

// helper function to properly add bounds to integer induction contexts,
// where the bounds are not part of the inner formula for the induction
void InductionClauseIterator::resolveClauses(InductionContext context, InductionFormulaIndex::Entry* e, const TermLiteralClause* bound1, const TermLiteralClause* bound2)
{
  static unsigned less = env.signature->getInterpretingSymbol(Theory::INT_LESS);
  ASS_EQ(context._indTerms.size(), 1);
  static TypedTermList ph(getPlaceholderForTerm(context._indTerms,0));
  // lower bound
  if (bound1) {
    auto lhs = bound1->literal->polarity() ? bound1->term : ph;
    auto rhs = bound1->literal->polarity() ? ph : bound1->term;
    context.insert(bound1->clause,
      Literal::create2(less, bound1->literal->polarity(), lhs, rhs));
  }
  // upper bound
  if (bound2) {
    auto lhs = bound2->literal->polarity() ? ph : bound2->term;
    auto rhs = bound2->literal->polarity() ? bound2->term : ph;
    context.insert(bound2->clause,
      Literal::create2(less, bound2->literal->polarity(), lhs, rhs));
  }
  // true if we have a default bound
  bool applySubst = !bound1 && !bound2;
  for (auto& kv : e->get()) {
    resolveClauses(kv.first, context, kv.second, applySubst);
  }
}

/**
 * An induction gives back a set of clauses for which it holds that:
 * - each one contains toResolve many conclusion literals
 * - for each set of literals in toResolve, there is a corresponding
 *   set of clauses that differ only in one literal pairwise, and this
 *   literal is the complement of a literal from the set of toResolve
 *   after applying subst
 * These constraints give a partitioning of clauses, where each partition
 * has a sequence of resolutions with the clauses from context, s.t.
 * only the literals not in toResolve nor in the conclusion are present
 * in the resulting clause. We find this partition and return it in form
 * of a union find structure.
 */
IntUnionFind findDistributedVariants(const Stack<Clause*>& clauses, Substitution& subst, const InductionContext& context, Substitution* indLitSubst)
{
  const auto& toResolve = context._cls;
  IntUnionFind uf(clauses.size());
  for (unsigned i = 0; i < clauses.size(); i++) {
    auto cl = clauses[i];
    Stack<Literal*> conclusionLits(toResolve.size());
#if VDEBUG
    Stack<int> variantCounts(toResolve.size());
#endif
    // we first find the conclusion literals in cl, exactly 1 from
    // each of toResolve and save how many variants it should have
    for (unsigned k = 0; k < cl->length(); k++) {
      auto clit = SubstHelper::apply<Substitution>(Literal::complementaryLiteral((*cl)[k]), subst);
      for (const auto& kv : toResolve) {
#if VDEBUG
        bool found = false;
#endif
        for (const auto& lit : kv.second) {
          Literal* slit = indLitSubst ? SubstHelper::apply<Substitution>(lit, *indLitSubst) : lit;
          if (slit == clit) {
            conclusionLits.push((*cl)[k]);
#if VDEBUG
            variantCounts.push(kv.second.size()-1);
            ASS(!found);
            found = true;
#else
            break;
#endif
          }
        }
      }
    }
    // cl should have the same number of conclusion
    // literals as the size of toResolve
    ASS_EQ(conclusionLits.size(), toResolve.size());
    // now we look for the variants
    for (unsigned k = 0; k < conclusionLits.size(); k++) {
#if VDEBUG
      for (unsigned j = 0; j < clauses.size(); j++) {
#else
      for (unsigned j = i+1; j < clauses.size(); j++) {
#endif
        auto other = clauses[j];
        if (i == j || cl->length() != other->length()) {
          continue;
        }
        if (other->contains(conclusionLits[k])) {
          continue;
        }
        unsigned mismatchCnt = 0;
        for (unsigned l = 0; l < cl->length(); l++) {
          if (!cl->contains((*other)[l])) {
            mismatchCnt++;
          }
        }
        if (mismatchCnt == 1) {
#if VDEBUG
          variantCounts[k]--;
#endif
          uf.doUnion(i,j);
        }
      }
      ASS_LE(variantCounts[k],0);
    }
  }
  uf.evalComponents();
  return uf;
}

/**
 * Resolve a set of clauses given by findDistributedVariants with the
 * clauses from an induction context. The resulting clause can be seen
 * as the result of a sequence of resolutions and duplicate literal removals.
 * @param rsubst is for compatibility with default bound integer induction,
 *               it is stored separately so that we don't have to apply
 *               substitutions expensively in all cases.
 */
Clause* resolveClausesHelper(const InductionContext& context, const Stack<Clause*>& cls, IntUnionFind::ElementIterator eIt, Substitution& subst, bool generalized, bool applySubst, Substitution* indLitSubst)
{
  // first create the clause with the required size
  RobSubstitution renaming;
  ASS(eIt.hasNext());
  auto cl = cls[eIt.next()];
  auto premises = UnitList::singleton(cl);
  const auto& toResolve = context._cls;
  while (eIt.hasNext()) {
    auto other = cls[eIt.next()];
    UnitList::push(other,premises);
  }

  for (const auto& kv : toResolve) {
    UnitList::push(kv.first, premises);
  }

  Inference inf(GeneratingInferenceMany(
    generalized ? InferenceRule::GEN_INDUCTION_HYPERRESOLUTION
                : ( indLitSubst ? InferenceRule::FREE_VAR_INDUCTION_HYPERRESOLUTION : InferenceRule::INDUCTION_HYPERRESOLUTION),
    premises));
  RStack<Literal*> resLits;

  for (Literal* curr : cl->iterLits()) {
    auto clit = SubstHelper::apply<Substitution>(Literal::complementaryLiteral(curr), subst);
    bool contains = false;
    for (const auto& kv : toResolve) {
      for (const auto& lit : kv.second) {
        Literal* slit = indLitSubst ? SubstHelper::apply<Substitution>(lit, *indLitSubst) : lit;
        if (slit == clit) {
          contains = true;
          break;
        }
      }
      if (contains) {
        break;
      }
    }
    if (!contains) {
      Literal* resLit;
      if (applySubst) {
        TermReplacement tr(getContextReplacementMap(context, /*inverse=*/true));
        resLit = tr.transformLiteral(SubstHelper::apply<Substitution>(curr,subst));
      } else {
        resLit = curr;
      }
      resLits->push(renaming.apply(resLit,0));
    }
  }

  for (const auto& kv : toResolve) {
    for (unsigned i = 0; i < kv.first->length(); i++) {
      bool copyCurr = true;
      for (const auto& lit : kv.second) {
        TermReplacement tr(getContextReplacementMap(context, /*inverse=*/true));
        auto rlit = tr.transformLiteral(lit);
        if (rlit == (*kv.first)[i]) {
          copyCurr = false;
          break;
        }
      }
      if (copyCurr) {
        Literal* l = (*kv.first)[i];
        if (indLitSubst) {
          l = SubstHelper::apply<Substitution>((*kv.first)[i], *indLitSubst);
          TermReplacement tr(getContextReplacementMap(context, /*inverse=*/true));
          l = tr.transformLiteral(l);
        }
        resLits->push(renaming.apply(l,1));
      }
    }
  }

  return Clause::fromStack(*resLits, inf);
}

void InductionClauseIterator::resolveClauses(const ClauseStack& cls, const InductionContext& context, Substitution& subst, bool applySubst, Substitution* indLitSubst)
{
  ASS(cls.isNonEmpty());
  bool generalized = false;
  for (const auto& kv : context._cls) {
    for (const auto& lit : kv.second) {
      for (const auto& t : context._indTerms) {
        if (lit->containsSubterm(TermList(t))) {
          generalized = true;
          break;
        }
      }
      if (generalized) {
        break;
      }
    }
    if (generalized) {
      break;
    }
  }
  if (generalized) {
    env.statistics->generalizedInductionApplication++;
  } else if (indLitSubst) {
    env.statistics->nonGroundInductionApplication++;
  } else {
    env.statistics->inductionApplication++;
  }

  auto uf = findDistributedVariants(cls, subst, context, indLitSubst);
  IntUnionFind::ComponentIterator cit(uf);
  while(cit.hasNext()){
    IntUnionFind::ElementIterator eIt = cit.next();
    _clauses.push(resolveClausesHelper(context, cls, eIt, subst, generalized, applySubst, indLitSubst));
    if(_opt.showInduction()){
      std::cout << "[Induction] generate " << _clauses.top()->toString() << endl;
    }
  }
}

void InductionClauseIterator::performFinIntInduction(const InductionContext& context, const TermLiteralClause& lb, const TermLiteralClause& ub)
{
  InductionFormulaIndex::Entry* e = nullptr;
  if (notDoneInt(context, lb.literal, ub.literal, e)) {
    performIntInduction(context, e, true, lb, &ub);
    performIntInduction(context, e, false, ub, &lb);
  }
  resolveClauses(context, e, &lb, &ub);
}

void InductionClauseIterator::performInfIntInduction(const InductionContext& context, bool increasing, const TermLiteralClause& bound)
{
  InductionFormulaIndex::Entry* e = nullptr;
  if (notDoneInt(context, increasing ? bound.literal : nullptr, increasing ? nullptr : bound.literal, e)) {
    performIntInduction(context, e, increasing, bound, nullptr);
  }
  resolveClauses(context, e, increasing ? &bound : nullptr, increasing ? nullptr : &bound);
}

std::unique_ptr<InductionTemplate> InductionClauseIterator::getIntegerInductionTemplate(bool increasing, Coproduct<TermLiteralClause, DefaultBound> bound1, const TermLiteralClause* optionalBound2)
{
  TermList b1(bound1.apply([](auto x) { return x.term; }));

  auto x = TermList::var(0);
  auto y = TermList::var(1);

  static unsigned less = env.signature->getInterpretingSymbol(Theory::INT_LESS);
  LiteralStack stepConds = {
    Literal::create2(less,false,(increasing ? x : b1),(increasing ? b1 : x))
  };

  // create Y>=b1 (which is ~Y<b1), or Y>b1, or Y<=b1 (which is ~b1<Y), or Y<b1
  // This comparison is mirroring the structure of bound1.literal, which is "b1 <comparison> inductionTerm".
  // If bound1.literal is nullptr, we are using the default bound with the comparison sign >= or <=.
  const bool isBound1Equal = bound1.match(
      [](TermLiteralClause const& bound1) { return (bound1.literal->functor() == less && bound1.literal->isNegative()); },
      [](DefaultBound) { return true; });
  const bool isBound1FirstArg = (increasing != isBound1Equal);
  LiteralStack concConds = {
    Literal::create2(less, !isBound1Equal, (isBound1FirstArg ? b1 : y), (isBound1FirstArg ? y : b1))
  };

  const bool hasBound2 = optionalBound2 && optionalBound2->literal;
  // Also resolve the hypothesis with comparisons with bound(s) (if the bound(s) are present/not default).
  if (hasBound2) {
    // Finite interval induction, use two bounds on both x and y.
    TermList b2(optionalBound2->term);
    if (b1 == b2) {
      return std::unique_ptr<InductionTemplate>();
    }
    // create X<b2 or X>b2 (which is b2<X)
    stepConds.push(Literal::create2(less, true, (increasing ? x : b2), (increasing ? b2 : x)));
    const bool isBound2Equal = (optionalBound2->literal->functor() == less && optionalBound2->literal->isNegative());
    const bool isBound2FirstArg = (increasing == isBound2Equal);
    // create Y<b2, or Y<=b2 (which is ~b2<Y) or Y>b2, or Y>=b2 (which is ~Y<b2)
    concConds.push(Literal::create2(less, !isBound2Equal, (isBound2FirstArg ? b2 : y), (isBound2FirstArg ? y : b2)));
  }

  TermList xPlusOne(Term::create2(
    env.signature->getInterpretingSymbol(Theory::INT_PLUS), x,
    TermList(theory->representConstant(IntegerConstantType(increasing ? 1 : -1))))
  );
  Stack<InductionCase> cases {
    InductionCase(InductionUnit({ b1 })), // base case
    InductionCase(InductionUnit({ xPlusOne }, std::move(stepConds)), { TermStack{ x } }) // step case
  };

  const bool isDefaultBound = bound1.template is<DefaultBound>();
  InferenceRule rule =
      isDefaultBound
          ? (increasing ? InferenceRule::INT_DB_UP_INDUCTION_AXIOM : InferenceRule::INT_DB_DOWN_INDUCTION_AXIOM)
          : (increasing ? (hasBound2 ? InferenceRule::INT_FIN_UP_INDUCTION_AXIOM : InferenceRule::INT_INF_UP_INDUCTION_AXIOM)
                        : (hasBound2 ? InferenceRule::INT_FIN_DOWN_INDUCTION_AXIOM : InferenceRule::INT_INF_DOWN_INDUCTION_AXIOM));

  return make_unique<InductionTemplate>(
    TermStack{ AtomicSort::intSort() },
    std::move(cases),
    InductionUnit({ y }, std::move(concConds)),
    /*maxVar=*/y.var(), rule
  );
}

// Given a literal ~L[term], where 'term' is of the integer sort,
// introduce and induction hypothesis for integers, for example:
//   (L[b1] & (![X] : (b1 <= X & X < b2 & L[X]) -> L[x+1])) -> (![Y] : (b1 <= Y & Y <= b2) -> L[Y])
// In general, the hypothesis is an instance of one of the following
// hypotheses (depending on the value of 'increasing'):
//   (L[b1] & (![X] : (interval_x(X)) -> L[x+1])) -> (![Y] : interval_y(Y) -> L[Y])
//   (L[b1] & (![X] : (interval_x(X)) -> L[x-1])) -> (![Y] : interval_y(Y) -> L[Y])
// where 'b1' is bound1.term, and the predicates inteval_x(X) and interval_y(Y)
// capture the property "X (or Y) belongs to the interval [b1, b2] or [b1, b2)",
// where 'b2' is either optionalBound2->term (if present) or depending on 'increasing'
// either infinity or -infinity. (The intervals are set such that the hypothesis
// is valid: if interval_y(Y) holds for some Y, then either interval_x(Y) holds,
// or depending on 'increasing' either interval_x(Y-1) or interval_x(Y+1) holds.)
void InductionClauseIterator::performIntInduction(const InductionContext& context, InductionFormulaIndex::Entry* e, bool increasing, Coproduct<TermLiteralClause, DefaultBound> bound1, const TermLiteralClause* optionalBound2)
{
  auto templ = getIntegerInductionTemplate(increasing, bound1, optionalBound2);
  if (!templ) {
    return;
  }
  performInduction(context, templ.get(), e);
}

void InductionClauseIterator::performInduction(const InductionContext& context, const InductionTemplate* templ, InductionFormulaIndex::Entry* e)
{
  unsigned var = templ->maxVar+1;
  FormulaList* formulas = FormulaList::empty();
  std::vector<TermList> ts(context._indTerms.size(), TermList());

  static Substitution typeBinder;
  typeBinder.reset();

  ASS_EQ(context._indTerms.size(), templ->sorts.size());
  for (unsigned i = 0; i < context._indTerms.size(); i++) {
    ALWAYS(MatchingUtils::matchTerms(templ->sorts[i], SortHelper::getResultSort(context._indTerms[i]), typeBinder));
  }

  for (const auto& c : templ->cases) {
    FormulaList* hyps = FormulaList::empty();
    for (const auto& hyp : c.hypotheses) {
      auto varsReplacingSkolems = VList::empty();
      auto hypF = context.getFormula(hyp, typeBinder, var, &varsReplacingSkolems);
      // The variables replacing Skolems are used in a similar manner to strengthen
      // hypotheses as condUnivVars in InductionUnit and hypUnivVars in InductionCase,
      // but they are different for each hypothesis, so we quantify them here.
      if (varsReplacingSkolems) {
        hypF = new QuantifiedFormula(Connective::FORALL, varsReplacingSkolems, SList::empty(), hypF);
      }
      FormulaList::push(hypF, hyps);
    }
    auto left = hyps ? JunctionFormula::generalJunction(Connective::AND, hyps) : nullptr;
    auto hypVars = VList::fromIterator(c.hypUnivVars.iterFifo());
    if (hypVars) {
      ASS(left);
      left = new QuantifiedFormula(Connective::FORALL, hypVars, SList::empty(), left);
    }
    auto right = context.getFormula(c.conclusion, typeBinder, var);
    FormulaList::push(Formula::quantify(left ? new BinaryFormula(Connective::IMP,left,right) : right), formulas);
  }
  ASS(formulas);
  auto indPremise = JunctionFormula::generalJunction(Connective::AND,formulas);

  Substitution subst;
  auto conclusion = context.getFormula(templ->conclusion, typeBinder, var, nullptr, &subst);
  Formula* induction_formula = new BinaryFormula(Connective::IMP, indPremise, Formula::quantify(conclusion));

  auto cls = produceClauses(induction_formula, templ->rule, context);
  e->add(std::move(cls), std::move(subst));
}

/*
Creates the structural induction axiom with an existentially quantified variable:
?y,w. !u0,us,z. ?x. (L[0, u0] & (L[y, w] -> L[s(y), us]) -> L[z, x])
*/
void InductionClauseIterator::performStructInductionFreeVar(const InductionContext& context, InductionFormulaIndex::Entry* e, Substitution* freeVarSubst)
{
  if (context._indTerms.size() > 1) return;
  TermList sort = SortHelper::getResultSort(context._indTerms[0]);
  TermAlgebra* ta = env.signature->getTermAlgebraOfSort(sort);
  unsigned numTypeArgs = sort.term()->arity();
  unsigned freeVar = context.getFreeVariable(); // variable free in the induction literal
  unsigned var = freeVar+1; // used in the following to construct new variables
  for (const auto& kv : context._cls) {
    if (kv.first->maxVar() + 1 > var) {
      var = kv.first->maxVar() + 1;
    }
  }
  VList* us = VList::empty();
  VList* ws = VList::empty();
  VList* ys = VList::empty();
  FormulaList* formulas = FormulaList::empty();

  // Construct premise as a conjunction of steps.
  // Each step's antecedent contains a fresh free variable in place
  // of freeVar (collected in `ws`), each step's conclusion too (collected in `us`).
  for (unsigned i = 0; i < ta->nConstructors(); i++){
    TermAlgebraConstructor* con = ta->constructor(i);
    unsigned arity = con->arity();
    TermStack argTerms(arity); // Arguments of the step case antecedent: y_1, ..., y_arity
    argTerms.loadFromIterator(Term::Iterator(sort.term()));
    FormulaList* hyps = FormulaList::empty();
    for (unsigned j = numTypeArgs; j < arity; j++){
      TermList y(var++, false);
      argTerms.push(y);
      VList::push(y.var(), ys);
      if (con->argSort(j) == con->rangeSort()){
        TermList w(var++, false);
        VList::push(w.var(), ws);
        Formula* curLit = context.getFormulaWithFreeVar({ y }, freeVar, w);
        FormulaList::push(curLit, hyps); // L[y_j, w_j]
      }
    }
    TermList u(var++, false);
    VList::push(u.var(), us);
    Term* tcons = Term::create(con->functor(), (unsigned)argTerms.size(), argTerms.begin());
    Formula* consequent = context.getFormulaWithFreeVar({ TermList(tcons) }, freeVar, u);
    Formula* step = (VList::isEmpty(ws)) ? consequent :
      new BinaryFormula(Connective::IMP, JunctionFormula::generalJunction(Connective::AND, hyps), consequent); // (/\_{j ∈ P_c} L[y_j, w_j]) --> L[cons(y_1, ..., y_n), u_i]
    formulas->push(step, formulas);
  }
  Formula* formula = new JunctionFormula(Connective::AND, formulas);

  // Construct conclusion: L[z, x]
  TermList z(var++, false);
  const unsigned xvar = var;
  TermList x(var++, false);
  Substitution subst;
  Formula* conclusion = context.getFormulaWithFreeVar({ z }, freeVar, x, &subst);
  // Put together the whole induction axiom:
  formula = new BinaryFormula(Connective::IMP, formula, conclusion);
  formula = new QuantifiedFormula(Connective::EXISTS, VList::singleton(xvar), SList::empty(), formula);
  formula = new QuantifiedFormula(Connective::FORALL, VList::singleton(z.var()), SList::empty(), formula);
  formula = new QuantifiedFormula(Connective::FORALL, us, SList::empty(), formula);
  if (!VList::isEmpty(ws)) {
    formula = new QuantifiedFormula(Connective::EXISTS, ws, SList::empty(), formula);
  }
  if (!VList::isEmpty(ys)) {
    formula = new QuantifiedFormula(Connective::EXISTS, ys, SList::empty(), formula);
  }

  // Produce induction clauses and obtain the skolemization bindings.
  DHMap<unsigned, Term*> bindings;
  ClauseStack hyp_clauses = produceClauses(formula, InferenceRule::STRUCT_INDUCTION_AXIOM_ONE, context, &bindings); 
  // Bind freeVar to its corresponding skolem term in freeVarSubst.
  // This is used later in resolution.
  Term* xSkolem = bindings.get(xvar, nullptr);
  ASS(xSkolem != nullptr);
  ASS(freeVarSubst != nullptr);
  freeVarSubst->bindUnbound(int(freeVar), SubstHelper::apply<Substitution>(xSkolem, subst));

  e->add(std::move(hyp_clauses), std::move(subst));
  return;
}

bool InductionClauseIterator::notDoneInt(InductionContext context, Literal* bound1, Literal* bound2, InductionFormulaIndex::Entry*& e)
{
  ASS_EQ(context._indTerms.size(), 1);
  TermList ph(getPlaceholderForTerm(context._indTerms,0));
  Literal* b1 = nullptr;
  Literal* b2 = nullptr;
  if (bound1) {
    b1 = Literal::create2(bound1->functor(), bound1->polarity(),
      bound1->polarity() ? *bound1->nthArgument(0) : ph,
      bound1->polarity() ? ph : *bound1->nthArgument(1));
  }
  if (bound2) {
    b2 = Literal::create2(bound2->functor(), bound2->polarity(),
      bound2->polarity() ? ph : *bound2->nthArgument(0),
      bound2->polarity() ? *bound2->nthArgument(1) : ph);
  }
  return _formulaIndex.findOrInsert(context, e, b1, b2);
}

bool InductionClauseIterator::isValidBound(const InductionContext& context, const Bound& bound)
{
  ASS_EQ(context._indTerms.size(), 1);
  Term* pt = getPlaceholderForTerm(context._indTerms,0);
  for (const auto& kv : context._cls) {
    for (const auto& lit : kv.second) {
      ASS((lit != nullptr) && (kv.first != nullptr));
      Term* otherArg = InductionHelper::getOtherTermFromComparison(lit, pt);
      if (!bound.match(
            [&](TermLiteralClause const&  bound) 
            { return InductionHelper::isValidBound(otherArg, kv.first, bound); },
            [&](DefaultBound const& bound) 
            { return InductionHelper::isValidForDefaultBound(otherArg, kv.first, bound.term); }
            )) {
        return false;
      }
    }
  }
  return true;
}

}<|MERGE_RESOLUTION|>--- conflicted
+++ resolved
@@ -858,17 +858,13 @@
     // collect contexts for single-literal induction with given clause
     const bool redundancy_check = _opt.inductionRedundancyCheck();
     auto indCtxSingle = iterTraits(getSTLIterator(ta_terms.begin(), ta_terms.end()))
-<<<<<<< HEAD
-      .filter([lit](pair<std::vector<Term*>,std::set<pair<const InductionTemplate*,std::vector<Term*>>>> arg) {
+      .filter([lit](const auto& arg) {
         return iterTraits(getSTLIterator(arg.first.begin(), arg.first.end())).any([lit](Term* t) {
             return !t->arity() || !lit->isEquality() ||
               (lit->termArg(0).containsSubterm(TermList(t)) && lit->termArg(1).containsSubterm(TermList(t)));
         });
       })
-      .map([&lit,&premise](pair<std::vector<Term*>,std::set<pair<const InductionTemplate*,std::vector<Term*>>>> arg) {
-=======
       .map([&lit,&premise](const auto& arg) {
->>>>>>> 6d35e0be
         return InductionContext(arg.first, lit, premise);
       })
       .filter([this,redundancy_check](const InductionContext& arg) {
