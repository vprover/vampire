--- conflicted
+++ resolved
@@ -840,16 +840,11 @@
     }
 
     if (match) {
-<<<<<<< HEAD
       InductionScheme scheme;
-      scheme.init(t, templ->getRDescriptions(), templ->getInductionVariables());
+      scheme.init(t, templ._rDescriptions, templ._inductionVariables);
       auto litClMap = new DHMap<Literal*, Clause*>();
       litClMap->insert(lit, premise);
-      schemes.push_back(make_pair(scheme, litClMap));
-=======
-      schemes.emplace_back();
-      schemes.back().init(t, templ._rDescriptions, templ._inductionVariables);
->>>>>>> e5d93501
+      schemes.push_back(make_pair(std::move(scheme), litClMap));
     }
   } else if (InductionHelper::isTermAlgebraCons(curr)) {
     for (unsigned i = 0; i < t->arity(); i++) {
@@ -902,7 +897,6 @@
 
   generateSchemeActiveOccurrencePairs(premise, lit, primarySchemes, activeOccurrenceMaps);
 
-<<<<<<< HEAD
   auto indTerms = InductionHelper::getInductionTerms(primarySchemes);
   vvector<pair<InductionScheme, DHMap<Literal*, Clause*>*>> secondarySchemes;
   DHSet<TermList>::Iterator indIt(indTerms);
@@ -925,26 +919,19 @@
   for (auto& kv : secondarySchemes) {
     delete kv.second;
   }
-=======
-  InductionHelper::filterSchemes(schemes);
->>>>>>> e5d93501
 
   for (const auto& kv : primarySchemes) {
     if(env.options->showInduction()){
       env.beginOutput();
-<<<<<<< HEAD
-      env.out() << "[Induction] generated scheme " << kv.first.toString() << " for literals ";
+      env.out() << "[Induction] generated scheme " << kv.first << " for literals ";
       DHMap<Literal*, Clause*>::Iterator litClIt(*kv.second);
       while (litClIt.hasNext()) {
         Literal* lit;
         Clause* cl;
         litClIt.next(lit, cl);
-        env.out() << lit->toString() << " in " << cl->toString() << ", ";
+        env.out() << lit << " in " << cl << ", ";
       }
       env.out() << endl;
-=======
-      env.out() << "[Induction] generated scheme " << scheme << endl;
->>>>>>> e5d93501
       env.endOutput();
     }
     instantiateScheme(kv.second, activeOccurrenceMaps, rule, kv.first);
@@ -964,43 +951,29 @@
 
   FormulaList* formulas = FormulaList::empty();
 
-<<<<<<< HEAD
-  while (it.hasNext()) {
-    auto desc = it.next();
+  for (auto& desc : scheme._rDescriptionInstances) {
     FormulaList* stepFormulas = FormulaList::empty();
     DHMap<Literal*, Clause*>::Iterator litClIt(*litClMap);
     while (litClIt.hasNext()) {
       auto lit = litClIt.nextKey();
-      TermOccurrenceReplacement tr(desc.getStep(), *activeOccurrenceMaps.get(lit));
+      TermOccurrenceReplacement tr(desc._step, *activeOccurrenceMaps.get(lit));
       stepFormulas = new FormulaList(new AtomicFormula(Literal::complementaryLiteral(tr.transform(lit))), stepFormulas);
     }
     auto right = JunctionFormula::generalJunction(Connective::OR, stepFormulas);
-=======
-  for (auto& desc : scheme._rDescriptionInstances) {
-    TermOccurrenceReplacement tr(desc._step, activeOccurrenceMap);
-    Formula* right = new AtomicFormula(Literal::complementaryLiteral(tr.transform(lit)));
-
->>>>>>> e5d93501
+
     // Then we replace the arguments of the term with the
     // corresponding recursive cases for this step case
     FormulaList* hyp = FormulaList::empty();
 
-<<<<<<< HEAD
-    while (recCallsIt.hasNext()) {
-      auto n = recCallsIt.next();
+    for (const auto& r : desc._recursiveCalls) {
       FormulaList* innerHyp = FormulaList::empty();
       DHMap<Literal*, Clause*>::Iterator litClIt(*litClMap);
       while (litClIt.hasNext()) {
         auto lit = litClIt.nextKey();
-        TermOccurrenceReplacement tr(n, *activeOccurrenceMaps.get(lit));
+        TermOccurrenceReplacement tr(r, *activeOccurrenceMaps.get(lit));
         innerHyp = new FormulaList(new AtomicFormula(Literal::complementaryLiteral(tr.transform(lit))),innerHyp);
       }
       hyp = new FormulaList(JunctionFormula::generalJunction(Connective::OR,innerHyp),hyp);
-=======
-    for (const auto& r : desc._recursiveCalls) {
-      TermOccurrenceReplacement tr(r, activeOccurrenceMap);
-      hyp = new FormulaList(new AtomicFormula(Literal::complementaryLiteral(tr.transform(lit))),hyp);
->>>>>>> e5d93501
     }
 
     Formula* left = nullptr;
