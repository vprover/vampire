--- conflicted
+++ resolved
@@ -631,46 +631,6 @@
   }
   cnf.clausify(NNF::ennf(fu), hyp_clauses);
 
-<<<<<<< HEAD
-  // Now, when possible, perform resolution against all literals from toResolve, which contain:
-  // 1. the original literal,
-  // 2. the bounds on the induction term (which are in the form "term < bound", or other comparison),
-  // if hyp_clauses contain the literal(s).
-  // (If hyp_clauses do not contain the literal(s), the clause is a definition from clausification
-  // and just keep it as it is.)
-  Stack<Clause*>::Iterator cit(hyp_clauses);
-  while(cit.hasNext()){
-    Clause* c = cit.next();
-    bool resolved = false;
-    List<pair<Literal*, SLQueryResult>>::RefIterator resIt(toResolve);
-    while (resIt.hasNext()) {
-      auto& litAndSLQR = resIt.next();
-      // If litAndSLQR contains a literal present in the clause, resolve it.
-      if(litAndSLQR.first && c->contains(litAndSLQR.first)){
-        if (resolved) {
-          // 'c' is never added to the saturation set, hence we need to call splitter here, before
-          // we apply binary resolution on it.
-          _helper.callSplitterOnNewClause(c);
-        }
-        ASS(litAndSLQR.second.clause->store()==Clause::ACTIVE);
-        c = BinaryResolution::generateClause(c,litAndSLQR.first,litAndSLQR.second,_opt);
-        resolved = true;
-      }
-    }
-    _clauses.push(c);
-  }
-  env.statistics->induction++;
-  if (rule == InferenceRule::GEN_INDUCTION_AXIOM ||
-      rule == InferenceRule::INT_INF_UP_GEN_INDUCTION_AXIOM ||
-      rule == InferenceRule::INT_FIN_UP_GEN_INDUCTION_AXIOM ||
-      rule == InferenceRule::INT_DB_UP_GEN_INDUCTION_AXIOM ||
-      rule == InferenceRule::INT_INF_DOWN_GEN_INDUCTION_AXIOM ||
-      rule == InferenceRule::INT_FIN_DOWN_GEN_INDUCTION_AXIOM ||
-      rule == InferenceRule::INT_DB_DOWN_GEN_INDUCTION_AXIOM) {
-    env.statistics->generalizedInduction++;
-  }
-=======
->>>>>>> 2de1641a
   switch (rule) {
     case InferenceRule::STRUCT_INDUCTION_AXIOM:
       env.statistics->structInduction++;
