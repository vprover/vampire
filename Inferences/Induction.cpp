/*
 * This file is part of the source code of the software program
 * Vampire. It is protected by applicable
 * copyright laws.
 *
 * This source code is distributed under the licence found here
 * https://vprover.github.io/license.html
 * and in the source directory
 */
/**
 * @file Induction.cpp
 * Implements class Induction.
 */

#include <utility>
#include <set>

#include "Lib/Output.hpp"
#include "Forwards.hpp"
#include "Indexing/Index.hpp"
#include "Indexing/IndexManager.hpp"

#include "Indexing/ResultSubstitution.hpp"
#include "Lib/BitUtils.hpp"
#include "Lib/DHMap.hpp"
#include "Lib/DHSet.hpp"
#include "Lib/IntUnionFind.hpp"
#include "Lib/Metaiterators.hpp"
#include "Lib/PairUtils.hpp"
#include "Lib/Set.hpp"

#include "Kernel/FormulaUnit.hpp"
#include "Kernel/RobSubstitution.hpp"
#include "Kernel/TermIterators.hpp"
#include "Kernel/Signature.hpp"

#include "Saturation/SaturationAlgorithm.hpp"

#include "Shell/NewCNF.hpp"
#include "Shell/NNF.hpp"
#include "Shell/Rectify.hpp"
<<<<<<< HEAD
#include "Shell/AnswerExtractor.hpp"
=======
#include "Kernel/NumTraits.hpp"
>>>>>>> 777d28a8

#include "Induction.hpp"

using std::pair;
using std::make_pair;

namespace Inferences
{
using namespace std;
using namespace Kernel;
using namespace Lib; 

bool ActiveOccurrenceIterator::hasNext() {
  while (_returnStack.isEmpty() && !_processStack.isEmpty()) {
    Term* t = _processStack.pop();
    if (t->ground()) {
      _returnStack.push(t);
    }
    InductionTemplate* templ = _fnDefHandler.getInductionTemplate(t);
    const vector<bool>* actPos = templ ? &templ->inductionPositions() : nullptr;
    for (unsigned i = t->numTypeArguments(); i < t->arity(); i++) {
      if ((!actPos || (*actPos)[i]) && t->nthArgument(i)->isTerm()) {
        _processStack.push(t->nthArgument(i)->term());
      }
    }
  }
  return !_returnStack.isEmpty();
}

Term* ActiveOccurrenceIterator::next()
{
  return _returnStack.pop();
}

Term* getPlaceholderForTerm(const std::vector<Term*>& ts, unsigned i)
{
  static DHMap<pair<TermList,unsigned>,Term*> placeholders;
  TermList srt = SortHelper::getResultSort(ts[i]);
  auto p = make_pair(srt,i);
  if(!placeholders.find(p)){
    unsigned fresh = env.signature->addFreshFunction(0,(srt.toString() + "_placeholder" + Int::toString(i)).c_str());
    env.signature->getFunction(fresh)->setType(OperatorType::getConstantsType(srt));
    auto res = Term::createConstant(fresh);
    placeholders.insert(p,res);
    return res;
  }
  return placeholders.get(p);
}

TermList TermReplacement::transformSubterm(TermList trm)
{
  // if we reach any of the mapped terms,
  // replace it with the term it is mapped to
  if(trm.isTerm() && _m.count(trm.term())){
    return _m.at(trm.term());
  }
  return trm;
}

TermList SkolemSquashingTermReplacement::transformSubterm(TermList trm)
{
  if (trm.isVar() || trm.term()->isSort()) {
    return trm;
  }
  auto t = trm.term();
  auto it = _m.find(t);
  if (it != _m.end()){
    return it->second;
  }
  unsigned f = t->functor();
  if (env.signature->getFunction(f)->skolem()) {
    unsigned v;
    if (!_tv.find(t,v)) {
      v = _v++;
      _tv.insert(t,v);
    }
    return TermList(v,false);
  }
  return trm;
}

Formula* InductionContext::getFormula(TermReplacement& tr, bool opposite) const
{
  ASS(!_cls.empty());
  auto argLists = FormulaList::empty();
  for (const auto& kv : _cls) {
    auto argList = FormulaList::empty();
    for (const auto& lit : kv.second) {
      auto tlit = tr.transformLiteral(lit);
      FormulaList::push(new AtomicFormula(opposite ? Literal::complementaryLiteral(tlit) : tlit), argList);
    }
    FormulaList::push(JunctionFormula::generalJunction(opposite ? Connective::AND : Connective::OR, argList), argLists);
  }
  return JunctionFormula::generalJunction(opposite ? Connective::OR : Connective::AND, argLists);
}

Formula* InductionContext::getFormula(const std::vector<TermList>& r, bool opposite, Substitution* subst) const
{
  ASS_EQ(_indTerms.size(), r.size());

  // Assuming this object is the result of a ContextReplacement (or similar iterator)
  // we can replace the ith placeholder with the ith term in r.
  std::map<Term*,TermList> replacementMap;
  for (unsigned i = 0; i < _indTerms.size(); i++) {
    auto ph = getPlaceholderForTerm(_indTerms,i);
    replacementMap.insert(make_pair(ph,r[i]));
    if (subst) {
      ASS(r[i].isVar());
      subst->bind(r[i].var(), ph);
    }
  }
  TermReplacement tr(replacementMap);
  return getFormula(tr, opposite);
}

Formula* InductionContext::getFormulaWithFreeVar(const std::vector<TermList>& r, bool opposite, unsigned freeVar, TermList& freeVarSub, Substitution* subst) const
{
  Formula* replaced = getFormula(r, opposite, subst);
  Substitution s;
  s.bind(freeVar, freeVarSub);
  return SubstHelper::apply(replaced, s);
}

Formula* InductionContext::getFormulaWithSquashedSkolems(const std::vector<TermList>& r, bool opposite,
  unsigned& var, VList** varList, Substitution* subst) const
{
  const bool strengthenHyp = env.options->inductionStrengthenHypothesis();
  if (!strengthenHyp) {
    return getFormula(r, opposite, subst);
  }
  std::map<Term*,TermList> replacementMap;
  for (unsigned i = 0; i < _indTerms.size(); i++) {
    auto ph = getPlaceholderForTerm(_indTerms,i);
    replacementMap.insert(make_pair(ph,r[i]));
    if (subst) {
      ASS(r[i].isVar());
      subst->bind(r[i].var(), ph);
    }
  }
  SkolemSquashingTermReplacement tr(replacementMap, var);
  unsigned temp = var;
  auto res = getFormula(tr, opposite);
  if (subst) {
    DHMap<Term*,unsigned,SharedTermHash>::Iterator it(tr._tv);
    while (it.hasNext()) {
      unsigned v;
      Term* t;
      it.next(t, v);
      subst->bind(v,t);
    }
  }
  if (varList) {
    // The variables replacing the Skolems after calling transform
    // are needed for quantification if varList is non-null, collect them
    for (unsigned i = temp; i < var; i++) {
      VList::push(i,*varList);
    }
  }
  return res;
}

unsigned InductionContext::getFreeVariable() const {
  // Note: we return the first free variable from literals of _cls,
  // because we assume there is just one
  for (const auto& kv : _cls) {
    for (const auto& lit : kv.second) {
      VariableIterator vi(lit);
      if (vi.hasNext()) {
        return vi.next().var();
      }
    }
  }
  ASSERTION_VIOLATION_REP("Called getFreeVariable on InductionContext without free variables");
  return 0;
}

std::map<Term*,TermList> getContextReplacementMap(const InductionContext& context, bool inverse = false)
{
  std::map<Term*,TermList> m;
  for (unsigned i = 0; i < context._indTerms.size(); i++) {
    auto ph = getPlaceholderForTerm(context._indTerms,i);
    m.insert(make_pair(inverse ? ph : context._indTerms[i], inverse ? context._indTerms[i] : ph));
  }
  return m;
}

ContextReplacement::ContextReplacement(const InductionContext& context)
    : TermReplacement(getContextReplacementMap(context)),
      _context(context), _used(false) {}

InductionContext ContextReplacement::next()
{
  ASS(hasNext());
  InductionContext context(_context._indTerms);
  for (const auto& kv : _context._cls) {
    for (const auto& lit : kv.second) {
      auto tlit = transformLiteral(lit);
      if (tlit != lit) {
        context.insert(kv.first, tlit);
      }
    }
  }
  _used = true;
  return context;
}

ActiveOccurrenceContextReplacement::ActiveOccurrenceContextReplacement(
  const InductionContext& context, FunctionDefinitionHandler& fnDefHandler)
  : ContextReplacement(context),
    _fnDefHandler(fnDefHandler),
    _iteration(_context._indTerms.size(),0),
    _matchCount(_context._indTerms.size(),0),
    _hasNonActive(false)
{}

TermList ActiveOccurrenceContextReplacement::transformSubterm(TermList trm)
{
  if (trm.isTerm()) {
    auto it = std::find(_context._indTerms.begin(), _context._indTerms.end(), trm.term());
    if (it != _context._indTerms.end()) {
      auto i = it - _context._indTerms.begin();
      if (1 & (_iteration[i] >> _matchCount[i]++)) {
        return _m.at(trm.term());
      }
    }
  }
  return trm;
}

InductionContext ActiveOccurrenceContextReplacement::next()
{
  ASS(hasNext());
  _used = true;
  InductionContext context(_context._indTerms);
  for (const auto& kv : _context._cls) {
    for (const auto& lit : kv.second) {
      for (unsigned i = 0; i < _iteration.size(); i++) {
        _iteration[i] = 0;
        _matchCount[i] = 0;
      }
      Stack<pair<Term*,bool>> stack(8);
      stack.push(make_pair(lit,true));
      while (stack.isNonEmpty()) {
        auto kv = stack.pop();
        auto t = kv.first;
        auto active = kv.second;
        auto templ = _fnDefHandler.getInductionTemplate(t);
        for (unsigned k = 0; k < t->arity(); k++) {
          if (t->nthArgument(k)->isTerm()) {
            stack.push(make_pair(t->nthArgument(k)->term(),
              active && templ ? templ->inductionPositions()[k] : active));
          }
        }
        if (t->ground()) {
          auto it = std::find(_context._indTerms.begin(), _context._indTerms.end(), t);
          if (it != _context._indTerms.end()) {
            auto idx = it - _context._indTerms.begin();
            _iteration[idx] = (_iteration[idx] << 1) | active;
            if (!active) {
              _hasNonActive = true;
            }
          }
        }
      }
      auto tlit = transformLiteral(lit);
      if (tlit != lit) {
        context.insert(kv.first, tlit);
      }
    }
  }
  // TODO enforce this
  // ASS(!context._cls.empty());
  return context;
}

VirtualIterator<InductionContext> contextReplacementInstance(const InductionContext& context, const Options& opt, FunctionDefinitionHandler& fnDefHandler)
{
  auto ctx = context;
  auto res = VirtualIterator<InductionContext>::getEmpty();
  if (opt.inductionOnActiveOccurrences()) {
    // In case of using active occurrences, we replace the input
    // context with one where the active occurrences are already
    // replaced, so that we only iterate on the rest of them below.
    ActiveOccurrenceContextReplacement aor(context, fnDefHandler);
    ASS(aor.hasNext());
    auto ao_ctx = aor.next();
    // If there are no active occurrences, we get an empty context
    // and we simply fall back to inducting on all occurrences.
    //
    // TODO do this filtering inside ActiveOccurrenceContextReplacement
    if (!ao_ctx._cls.empty()) {
      ctx = ao_ctx;
      res = pvi(getSingletonIterator(ctx));
      if (!aor.hasNonActive()) {
        return res;
      }
    }
  }
  return pvi(concatIters(res, vi(opt.inductionGen()
    ? new ContextSubsetReplacement(ctx, opt.maxInductionGenSubsetSize())
    : new ContextReplacement(ctx))));
}

ContextSubsetReplacement::ContextSubsetReplacement(const InductionContext& context, const unsigned maxSubsetSize)
  : ContextReplacement(context),
    _iteration(context._indTerms.size(),1), // we want to exclude empty subset, so set all to 1
    _maxIterations(context._indTerms.size(),0),
    _matchCount(context._indTerms.size(),0),
    _maxSubsetSize(maxSubsetSize),
    _ready(false), _done(false)
{
  for (unsigned i = 0; i < _context._indTerms.size(); i++) {
    unsigned occurrences = 0;
    for (const auto& kv : _context._cls) {
      for (const auto& lit : kv.second) {
        occurrences += lit->countSubtermOccurrences(TermList(_context._indTerms[i]));
      }
    }
    _maxIterations[i] = pow(2, occurrences);
    if (_maxIterations[i] > _maxOccurrences) {
      _iteration[i] = _maxIterations[i]-1;
    }
  }
  // find first iteration that shouldn't be skipped
  while (!_done && shouldSkipIteration()) {
    stepIteration();
  }
  _ready = true;
}

TermList ContextSubsetReplacement::transformSubterm(TermList trm)
{
  if (trm.isTerm()) {
    auto it = std::find(_context._indTerms.begin(), _context._indTerms.end(), trm.term());
    if (it != _context._indTerms.end()) {
      auto i = it - _context._indTerms.begin();
      if (1 & (_iteration[i] >> _matchCount[i]++)) {
        return _m.at(trm.term());
      }
    }
  }
  return trm;
}

bool ContextSubsetReplacement::hasNext()
{
  if (_ready) {
    return !_done;
  }
  _ready = true;
  // we step forward until we find an
  // iteration which shouldn't be skipped
  // or we run out of iterations
  do {
    stepIteration();
  } while (!_done && shouldSkipIteration());

  return !_done;
}

InductionContext ContextSubsetReplacement::next()
{
  ASS(_ready);
  InductionContext context(_context._indTerms);
  for (unsigned i = 0; i < _context._indTerms.size(); i++) {
    _matchCount[i] = 0;
  }
  for (const auto& kv : _context._cls) {
    for (const auto& lit : kv.second) {
      auto tlit = transformLiteral(lit);
      // check if tlit has placeholders
      bool found = false;
      for (unsigned i = 0; i < _context._indTerms.size(); i++) {
        if (tlit->containsSubterm(TermList(getPlaceholderForTerm(_context._indTerms,i)))) {
          found = true;
          break;
        }
      }
      if (found) {
        context.insert(kv.first, tlit);
      }
    }
  }
  _ready = false;
  return context;
}

bool ContextSubsetReplacement::shouldSkipIteration() const
{
  // We skip an iteration if too many (but not all)
  // occurrences of an induction term are used.
  const bool subsetSizeCheck = _maxSubsetSize > 0;
  for (unsigned i = 0; i < _iteration.size(); i++) {
    unsigned setBits = __builtin_popcount(_iteration[i]);
    // never skip no generalization
    if (_iteration[i] == _maxIterations[i]-1) {
      continue;
    }
    if (subsetSizeCheck && setBits > _maxSubsetSize) {
      return true;
    }
  }
  return false;
}

void ContextSubsetReplacement::stepIteration()
{
  for (unsigned i = 0; i < _iteration.size(); i++) {
    if (_maxIterations[i] > _maxOccurrences) {
      continue;
    }
    _iteration[i]++;
    if (_iteration[i] < _maxIterations[i]) {
      return;
    } else {
      _iteration[i] = 1;
    }
  }
  _done = true;
}

void Induction::attach(SaturationAlgorithm* salg) {
  GeneratingInferenceEngine::attach(salg);
  if (InductionHelper::isIntInductionOneOn()) {
    _comparisonIndex = static_cast<LiteralIndex<LiteralClause>*>(_salg->getIndexManager()->request(UNIT_INT_COMPARISON_INDEX));
    _inductionTermIndex = static_cast<TermIndex*>(_salg->getIndexManager()->request(INDUCTION_TERM_INDEX));
  }
  if (InductionHelper::isNonUnitStructInductionOn()) {
    _structInductionTermIndex = static_cast<TermIndex*>(
      _salg->getIndexManager()->request(STRUCT_INDUCTION_TERM_INDEX));
  }
}

void Induction::detach() {
  if (InductionHelper::isNonUnitStructInductionOn()) {
    _structInductionTermIndex = nullptr;
    _salg->getIndexManager()->release(STRUCT_INDUCTION_TERM_INDEX);
  }
  if (InductionHelper::isIntInductionOneOn()) {
    _comparisonIndex = nullptr;
    _salg->getIndexManager()->release(UNIT_INT_COMPARISON_INDEX);
    _inductionTermIndex = nullptr;
    _salg->getIndexManager()->release(INDUCTION_TERM_INDEX);
  }
  GeneratingInferenceEngine::detach();
}

ClauseIterator Induction::generateClauses(Clause* premise)
{
  return pvi(InductionClauseIterator(premise, InductionHelper(_comparisonIndex, _inductionTermIndex),
    _salg, _structInductionTermIndex, _formulaIndex));
}

void InductionClauseIterator::processClause(Clause* premise)
{
  // The premise should either contain a literal on which we want to apply induction,
  // or it should be an integer constant comparison we use as a bound.
  if (InductionHelper::isInductionClause(premise)) {
    for (unsigned i=0;i<premise->length();i++) {
      Literal* lit = (*premise)[i];
      if (!lit->isAnswerLiteral()) {
        processLiteral(premise, lit);
      }
    }
  }
  if (InductionHelper::isIntInductionOneOn() && InductionHelper::isIntegerComparison(premise)) {
    processIntegerComparison(premise, (*premise)[0]);
  }
}

/**
 * This class implements two heuristics for selecting multiple literals for induction.
 * 1. Induction depth is 0 for all premises, so we should have essentially input
 *    clauses or their descendants in the induction, directly from the conjecture.
 *    TODO: AVATAR compoenents also have induction depth 0, this makes the heuristic
 *          a bit more prolific than intended.
 * 2. Induction depth is d(>0) for all premises, each premise gives exactly one
 *    literal to induct on and each literal has the same topmost (non-equality)
 *    predicate symbol. Additionally, there is one literal p(t1,...t,...,tn) s.t. all
 *    others are of the form [~]p(t1,...,t',...tn) and t' is a subterm of t.
 *    The rationale behind this is that many inductions on predicate symbols get stuck
 *    without the induction hypothesis being applicable, this resolves some of them,
 *    when we induct on t', getting rid of it in both the conclusion and hypotheses.
 *    This is mostly useful when t' is not a constant, so we check for that too.
 */
struct InductionContextFn
{
  InductionContextFn(Clause* premise, Literal* lit) : _premise(premise), _lit(lit) {}

  VirtualIterator<InductionContext> operator()(pair<std::vector<Term*>, VirtualIterator<QueryRes<ResultSubstitutionSP, TermLiteralClause>>> arg) {
    auto indDepth = _premise->inference().inductionDepth();
    // heuristic 2
    if (indDepth) {
      auto res = VirtualIterator<InductionContext>::getEmpty();
      // TODO make this work for multiple induction terms
      ASS(arg.first.size() >= 1)
      if (arg.first.size() > 1) {
        return res;
      }
      auto indTerm = arg.first[0];
      // check for complex term and non-equality
      if (_lit->isEquality() || !indTerm->arity()) {
        return res;
      }
      while (arg.second.hasNext()) {
        auto& tqr = *arg.second.next().data;
        if (indDepth != tqr.clause->inference().inductionDepth()) {
          continue;
        }
        // check for different clauses and same topmost functors
        if (tqr.clause == _premise || _lit->functor() != tqr.literal->functor()) {
          continue;
        }
        bool match = false;
        SubtermIterator sti1(_lit);
        SubtermIterator sti2(tqr.literal);
        while (sti1.hasNext()) {
          ALWAYS(sti2.hasNext());
          auto st1 = sti1.next();
          auto st2 = sti2.next();
          if (st1 != st2) {
            // if the two terms are not equal, we check that
            // - no other non-equal pair of terms have been processed (match)
            // - one of them contains the other and the contained one is the induction term
            if (match ||
              !((st1.containsSubterm(st2) && st2.term() == indTerm) ||
                (st2.containsSubterm(st1) && st1.term() == indTerm)))
            {
              match = false;
              break;
            }
            sti1.right();
            sti2.right();
            match = true;
          }
        }
        if (!match) {
          continue;
        }
        InductionContext ctx(arg.first, _lit, _premise);
        ctx.insert(tqr.clause, tqr.literal);
        res = pvi(concatIters(res, getSingletonIterator(ctx)));
      }
      return res;
    // heuristic 1
    } else {
      InductionContext ctx(arg.first, _lit, _premise);
      Set<Literal*,SharedTermHash> lits;
      lits.insert(_lit);
      while (arg.second.hasNext()) {
        auto& tqr = *arg.second.next().data;
        // TODO: having the same literal multiple times or its complement has unwanted effects
        // in the clausification/resolution part, so avoid it for now
        if (lits.contains(tqr.literal) || lits.contains(Literal::complementaryLiteral(tqr.literal))) {
          continue;
        }
        lits.insert(tqr.literal);
        if (indDepth != tqr.clause->inference().inductionDepth()) {
          continue;
        }
        ctx.insert(tqr.clause, tqr.literal);
      }
      return pvi(getSingletonIterator(ctx));
    }
  }
private:
  Clause* _premise;
  Literal* _lit;
};

void InductionClauseIterator::processLiteral(Clause* premise, Literal* lit)
{
  if(_opt.showInduction()){
    std::cout << "[Induction] process " << lit->toString() << " in " << premise->toString() << endl;
  }

  if (lit->ground()) {
      Set<Term*,SharedTermHash> int_terms;
      std::map<std::vector<Term*>,std::set<pair<const InductionTemplate*,std::vector<Term*>>>> ta_terms;

      auto templ = _fnDefHandler.getInductionTemplate(lit);
      if (templ) {
        std::vector<Term*> indTerms;
        if (templ->matchesTerm(lit, indTerms)) {
          std::vector<Term*> typeArgs;
          for (unsigned i = 0; i < lit->numTypeArguments(); i++) {
            typeArgs.push_back(lit->nthArgument(i)->term());
          }
          auto it = ta_terms.find(indTerms);
          if (it == ta_terms.end()) {
            it = ta_terms.insert(make_pair(indTerms,std::set<pair<const InductionTemplate*,std::vector<Term*>>>())).first;
          }
          it->second.insert(make_pair(templ,typeArgs));
        }
      }

      VirtualIterator<Term*> it;
      if (_opt.inductionOnActiveOccurrences()) {
        it = vi(new ActiveOccurrenceIterator(lit, _fnDefHandler));
      } else {
        it = vi(new NonVariableNonTypeIterator(lit));
      }
      while(it.hasNext()){
        Term* t = it.next();
        if (t->isLiteral()) {
          continue;
        }
        auto f = t->functor();
        if(InductionHelper::isInductionTermFunctor(f)){
          if(InductionHelper::isStructInductionOn() && InductionHelper::isStructInductionTerm(t)){
            std::vector<Term*> indTerms = { t };
            auto it = ta_terms.find(indTerms);
            if (it == ta_terms.end()) {
              ta_terms.insert(make_pair(indTerms,std::set<pair<const InductionTemplate*,std::vector<Term*>>>()));
            }
          }
          if(InductionHelper::isIntInductionOneOn() && InductionHelper::isIntInductionTermListInLiteral(t, lit)){
            int_terms.insert(t);
          }
        }
        auto templ = _fnDefHandler.getInductionTemplate(t);
        if (templ) {
          std::vector<Term*> indTerms;
          if (templ->matchesTerm(t, indTerms)) {
            std::vector<Term*> typeArgs;
            for (unsigned i = 0; i < t->numTypeArguments(); i++) {
              typeArgs.push_back(t->nthArgument(i)->term());
            }
            auto it = ta_terms.find(indTerms);
            if (it == ta_terms.end()) {
              it = ta_terms.insert(make_pair(indTerms,std::set<pair<const InductionTemplate*,std::vector<Term*>>>())).first;
            }
            it->second.insert(make_pair(templ,typeArgs));
          }
        }
      }

    if (InductionHelper::isGroundInductionLiteral(lit)) {
      Set<Term*,SharedTermHash>::Iterator citer1(int_terms);
      while(citer1.hasNext()){
        Term* t = citer1.next();
        auto leBound = iterTraits(_helper.getLess(t)).collect<Stack>();
        auto grBound = iterTraits(_helper.getGreater(t)).collect<Stack>();
        auto indLitsIt = contextReplacementInstance(InductionContext({ t }, lit, premise), _opt, _fnDefHandler);
        while (indLitsIt.hasNext()) {
          auto ctx = indLitsIt.next();
          // process lower bounds
          for (const auto& b1 : leBound) {
            if (!isValidBound(ctx, b1)) {
              continue;
            }
            if (_helper.isInductionForFiniteIntervalsOn()) {
              // process upper bounds together with current lower bound
              for (const auto& b2 : grBound) {
                if (!isValidBound(ctx, b2)) {
                  continue;
                }
                performFinIntInduction(ctx, b1, b2);
              }
            }
            // process current lower bound by itself
            if (_helper.isInductionForInfiniteIntervalsOn()) {
              performInfIntInduction(ctx, true, b1);
            }
          }
          // process upper bounds
          if (_helper.isInductionForInfiniteIntervalsOn()) {
            for (const auto& b2 : grBound) {
              if (!isValidBound(ctx, b2)) {
                continue;
              }
              performInfIntInduction(ctx, false, b2);
            }
          }
          // add formula with default bound
          if (_opt.integerInductionDefaultBound()) {
            InductionFormulaIndex::Entry* e = nullptr;
            static Bound defaultBound = Bound(DefaultBound{ .term = TypedTermList(theory->representConstant(IntegerConstantType(0))) });
            // for now, represent default bounds with no bound in the index, this is unique
            // since the placeholder is still int
            if (notDoneInt(ctx, nullptr, nullptr, e) && isValidBound(ctx, defaultBound)) {
              performIntInduction(ctx, e, true, defaultBound, nullptr);
              performIntInduction(ctx, e, false, defaultBound, nullptr);
            }
            resolveClauses(ctx, e, nullptr, nullptr);
          }
        }
      }
    }
    // collect term queries for each induction term
    auto sideLitsIt = VirtualIterator<pair<std::vector<Term*>, VirtualIterator<QueryRes<ResultSubstitutionSP, TermLiteralClause>>>>::getEmpty();
    if (_opt.nonUnitInduction()) {
      sideLitsIt = pvi(iterTraits(getSTLIterator(ta_terms.begin(), ta_terms.end()))
        .map([](pair<std::vector<Term*>,std::set<pair<const InductionTemplate*,std::vector<Term*>>>> kv){
          return kv.first;
        })
        .map([this](std::vector<Term*> ts) {
          auto res = VirtualIterator<QueryRes<ResultSubstitutionSP, TermLiteralClause>>::getEmpty();
          for (const auto& t : ts) {
            res = pvi(concatIters(res, _structInductionTermIndex->getGeneralizations(t, false)));
          }
          return make_pair(ts, res);
        }));
    }
    // put clauses from queries into contexts alongside with the given clause and induction term
    auto sideLitsIt2 = iterTraits(sideLitsIt)
      .flatMap(InductionContextFn(premise, lit))
      // generalize all contexts if needed
      .flatMap([this](const InductionContext& arg) {
        return contextReplacementInstance(arg, _opt, _fnDefHandler);
      })
      // filter out the ones without the premise, or only one literal
      .filter([&premise](const InductionContext& arg) {
        unsigned cnt = 0;
        bool hasPremise = false;
        for (const auto& kv : arg._cls) {
          if (kv.first == premise) {
            hasPremise = true;
          }
          cnt += kv.second.size();
        }
        return hasPremise && cnt > 1;
      });
    // collect contexts for single-literal induction with given clause
    auto indCtxSingle = iterTraits(getSTLIterator(ta_terms.begin(), ta_terms.end()))
      .map([&lit,&premise](pair<std::vector<Term*>,std::set<pair<const InductionTemplate*,std::vector<Term*>>>> arg) {
        return InductionContext(arg.first, lit, premise);
      })
      // generalize all contexts if needed
      .flatMap([this](const InductionContext& arg) {
        return contextReplacementInstance(arg, _opt, _fnDefHandler);
      });
    auto indCtxIt = concatIters(sideLitsIt2, indCtxSingle)
      // filter out the ones without an induction literal
      .filter([](const InductionContext& arg) {
        for (const auto& kv : arg._cls) {
          for (const auto& lit : kv.second) {
            if (InductionHelper::isGroundInductionLiteral(lit)) {
              return true;
            }
          }
        }
        return false;
      });
    while (indCtxIt.hasNext()) {
      auto ctx = indCtxIt.next();
      static bool one = _opt.structInduction() == Options::StructuralInductionKind::ONE ||
                        _opt.structInduction() == Options::StructuralInductionKind::ALL;
      static bool two = _opt.structInduction() == Options::StructuralInductionKind::TWO ||
                        _opt.structInduction() == Options::StructuralInductionKind::ALL;
      static bool three = _opt.structInduction() == Options::StructuralInductionKind::THREE ||
                        _opt.structInduction() == Options::StructuralInductionKind::ALL;
      static bool rec = _opt.structInduction() == Options::StructuralInductionKind::RECURSION ||
                        _opt.structInduction() == Options::StructuralInductionKind::ALL;
      InductionFormulaIndex::Entry* e;
      // generate formulas and add them to index if not done already
      if (_formulaIndex.findOrInsert(ctx, e)) {
        if (ctx._indTerms.size() == 1) {
          if(one){
            performStructInductionOne(ctx,e);
          }
          if(two){
            performStructInductionTwo(ctx,e);
          }
          if(three){
            performStructInductionThree(ctx,e);
          }
        }
        if (rec) {
          for (const auto& kv : ta_terms.at(ctx._indTerms)) {
            performRecursionInduction(ctx, kv.first, kv.second, e);
          }
        }
      }
      // resolve the formulas with the premises
      for (auto& kv : e->get()) {
        resolveClauses(kv.first, ctx, kv.second);
      }
    }
<<<<<<< HEAD
  } else if (((env.options->questionAnswering() == Options::QuestionAnsweringMode::SYNTHESIS) || !env.options->inductionOnlyGround()) &&
             (lit->getDistinctVars() == 1)) {
    // TODO: can we generalize induction with a free variable to multiple free variables?
    NonVariableNonTypeIterator nvi(lit);
    while (nvi.hasNext()) {
      auto st = nvi.next();
      if (env.signature->getFunction(st->functor())->skolem()) {
        InductionContext ctx(st, lit, premise);
        // Generate induction axioms, clausify and resolve them
        performStructInductionSynth(ctx);
        if (env.options->inductionNonstandardBase()) {
          ctx._standardBase = false;
          performStructInductionSynth(ctx);
        }
      }
    }
=======
  } else if (!env.options->inductionGroundOnly() && InductionHelper::isStructInductionOn() && InductionHelper::isNonGroundInductionLiteral(lit)) {
    // TODO: generalize to multiple free variables
    NonVariableNonTypeIterator nvi(lit);
    while (nvi.hasNext()) {
      auto st = nvi.next();
      if (InductionHelper::isInductionTermFunctor(st->functor()) && st->ground() && InductionHelper::isStructInductionTerm(st)) {
        auto indLitsIt = contextReplacementInstance(InductionContext({ st }, lit, premise), _opt, _fnDefHandler);
        while (indLitsIt.hasNext()) {
          auto ctx = indLitsIt.next();
          InductionFormulaIndex::Entry* e;
          // TODO: make sure that the index handles literals with free variables correctly
          // (right now it might allow redundant induction applications due to variable renaming).
          if (_formulaIndex.findOrInsert(ctx, e)) {
            // Generate induction axioms, clausify and resolve them
            Substitution freeVarSubst;
            performStructInductionFreeVar(ctx, e, &freeVarSubst);
            for (auto& kv : e->get()) {
              resolveClauses(kv.first, ctx, kv.second, /*applySubst=*/ false, &freeVarSubst);
            }
          }
        }
      }
    }

>>>>>>> 777d28a8
  }
}

void InductionClauseIterator::processIntegerComparison(Clause* premise, Literal* lit)
{
  ASS((theory->interpretPredicate(lit) == Theory::INT_LESS) && lit->ground());

  bool positive = lit->isPositive();
  InductionFormulaIndex::Entry* e;
  // loop over the arguments of the comparison (i.e. the two bounds)
  for (unsigned i = 0; i <= 1; i++) {
    // i == 0 means 'bound' is upper bound,
    // i == 1 means 'bound' is lower bound
    auto indtl = *lit->nthArgument(positive ? i : 1-i);
    auto indt = indtl.term();
    auto bound = *lit->nthArgument(positive ? 1-i : i);

    auto bound2 = iterTraits(i ? _helper.getGreater(indt) : _helper.getLess(indt)).collect<Stack>();
    auto it = iterTraits(_helper.getTQRsForInductionTerm(indt))
      .filter([&premise](const auto& tqr) {
        return tqr.data->clause != premise;
      })
      .map([&indt](const auto& tqr) {
        return InductionContext({ indt }, tqr.data->literal, tqr.data->clause);
      })
      .flatMap([this](const InductionContext& arg) {
        return contextReplacementInstance(arg, _opt, _fnDefHandler);
      });
    auto b = TermLiteralClause{ TypedTermList(bound, IntTraits::sort()), lit, premise };
    // loop over literals containing the current induction term
    while (it.hasNext()) {
      auto ctx = it.next();
      if (!isValidBound(ctx, b)) {
        continue;
      }
      if (_helper.isInductionForFiniteIntervalsOn()) {
        // go over the lower/upper bounds that contain the same induction term as the current bound
        for (const auto& b2 : bound2) {
          if (!isValidBound(ctx, b2)) {
            ASS_EQ(ctx._cls.size(), 1);
            continue;
          }
          // TODO use performFinIntInduction
          if (notDoneInt(ctx, i ? lit : b2.literal, i ? b2.literal : lit, e)) {
            // TODO: this branching should be deleted, since both upward and downward can
            // be generated based on the given clause but the original code had it like this
            if (i) {
              performIntInduction(ctx, e, true, i ? b : b2, i ? &b2 : &b);
            } else {
              performIntInduction(ctx, e, false, i ? b2 : b, i ? &b : &b2);
            }
          }
          resolveClauses(ctx, e, i ? &b : &b2, i ? &b2 : &b);
        }
      }
      // use given clause comparison as bound appropriately
      if (_helper.isInductionForInfiniteIntervalsOn()) {
        performInfIntInduction(ctx, i, b);
      }
    }
  }
}

ClauseStack InductionClauseIterator::produceClauses(Formula* hypothesis, InferenceRule rule, const InductionContext& context, DHMap<unsigned, Term*>* bindings)
{
  NewCNF cnf(0);
  cnf.setForInduction();
  ClauseStack hyp_clauses;
  Inference inf = NonspecificInference0(UnitInputType::AXIOM,rule);
  unsigned maxInductionDepth = 0;
  for (const auto& kv : context._cls) {
    maxInductionDepth = max(maxInductionDepth,kv.first->inference().inductionDepth());
  }
  inf.setInductionDepth(maxInductionDepth+1);
  FormulaUnit* fu = new FormulaUnit(hypothesis,inf);
  if(_opt.showInduction()){
    std::cout << "[Induction] formula " << fu->toString() << endl;
  }
  cnf.clausify(NNF::ennf(fu), hyp_clauses, bindings);

  // TODO: add separate stats for induction with an existentially quantified variable
  switch (rule) {
    case InferenceRule::STRUCT_INDUCTION_AXIOM_ONE:
    case InferenceRule::STRUCT_INDUCTION_AXIOM_TWO:
    case InferenceRule::STRUCT_INDUCTION_AXIOM_THREE:
    case InferenceRule::STRUCT_INDUCTION_AXIOM_RECURSION:
      env.statistics->structInduction++;
      break;
    case InferenceRule::INT_INF_UP_INDUCTION_AXIOM:
    case InferenceRule::INT_INF_DOWN_INDUCTION_AXIOM:
      env.statistics->intInfInduction++;
      break;
    case InferenceRule::INT_FIN_UP_INDUCTION_AXIOM:
    case InferenceRule::INT_FIN_DOWN_INDUCTION_AXIOM:
      env.statistics->intFinInduction++;
      break;
    case InferenceRule::INT_DB_UP_INDUCTION_AXIOM:
    case InferenceRule::INT_DB_DOWN_INDUCTION_AXIOM:
      env.statistics->intDBInduction++;
      break;
    default:
      ;
  }
  switch (rule) {
    case InferenceRule::INT_INF_UP_INDUCTION_AXIOM:
      env.statistics->intInfUpInduction++;
      break;
    case InferenceRule::INT_INF_DOWN_INDUCTION_AXIOM:
      env.statistics->intInfDownInduction++;
      break;
    case InferenceRule::INT_FIN_UP_INDUCTION_AXIOM:
      env.statistics->intFinUpInduction++;
      break;
    case InferenceRule::INT_FIN_DOWN_INDUCTION_AXIOM:
      env.statistics->intFinDownInduction++;
      break;
    case InferenceRule::INT_DB_UP_INDUCTION_AXIOM:
      env.statistics->intDBUpInduction++;
      break;
    case InferenceRule::INT_DB_DOWN_INDUCTION_AXIOM:
      env.statistics->intDBDownInduction++;
      break;
    default:
      ;
  }

  return hyp_clauses;
}


ClauseStack InductionClauseIterator::resolveClausesSynth(ClauseStack& hyp_clauses, const InductionContext& context, Literal* conclusionLit) {
  Literal* indLit = context.getInductionLiteral();
  Clause* premise = context.getPremise();
  VList* vars = indLit->freeVariables();
  ASS(VList::length(vars) == 1);
  unsigned freeVar = vars->head();
  TermList v(freeVar, false);

  ClauseStack::Iterator cit(hyp_clauses);
  ClauseStack resolved_clauses;

  while(cit.hasNext()){
    Clause* c = cit.next();
    ASS(c->contains(conclusionLit));
    RobSubstitution subst;
    SubstIterator sit = subst.unifiers(indLit, 0, conclusionLit, 1, /*complementary=*/true);
    ALWAYS(sit.hasNext());
    sit.next();
    TermList t = subst.apply(v, 0);
    ASS(t.isTerm());
    ASS(((env.options->questionAnswering() != Options::QuestionAnsweringMode::SYNTHESIS) || SynthesisManager::getInstance()->isRecTerm(t.term())));
    Stack<Literal*> lits;
    for (unsigned i = 0; i < c->length(); i++) {
      if ((*c)[i] != conclusionLit) {
        lits.push(subst.apply((*c)[i], 1));
      }
    }
    for (unsigned i = 0; i < premise->length(); i++) {
      Literal* lit = (*premise)[i];
      if (lit != indLit) {
        lits.push(subst.apply(lit, 0));
      }
    }
    Clause* resolvent = Clause::fromStack(lits, GeneratingInference2(InferenceRule::RESOLUTION, c, context.getPremise()));
    resolved_clauses.push(resolvent);
    ASS(!sit.hasNext());
  }

  return resolved_clauses;
}





// helper function to properly add bounds to integer induction contexts,
// where the bounds are not part of the inner formula for the induction
void InductionClauseIterator::resolveClauses(InductionContext context, InductionFormulaIndex::Entry* e, const TermLiteralClause* bound1, const TermLiteralClause* bound2)
{
  static unsigned less = env.signature->getInterpretingSymbol(Theory::INT_LESS);
  ASS_EQ(context._indTerms.size(), 1);
  static TypedTermList ph(getPlaceholderForTerm(context._indTerms,0));
  // lower bound
  if (bound1) {
    auto lhs = bound1->literal->polarity() ? bound1->term : ph;
    auto rhs = bound1->literal->polarity() ? ph : bound1->term;
    context.insert(bound1->clause,
      Literal::create2(less, bound1->literal->polarity(), lhs, rhs));
  }
  // upper bound
  if (bound2) {
    auto lhs = bound2->literal->polarity() ? ph : bound2->term;
    auto rhs = bound2->literal->polarity() ? bound2->term : ph;
    context.insert(bound2->clause,
      Literal::create2(less, bound2->literal->polarity(), lhs, rhs));
  }
  // true if we have a default bound
  bool applySubst = !bound1 && !bound2;
  for (auto& kv : e->get()) {
    resolveClauses(kv.first, context, kv.second, applySubst);
  }
}

/**
 * An induction gives back a set of clauses for which it holds that:
 * - each one contains toResolve many conclusion literals
 * - for each set of literals in toResolve, there is a corresponding
 *   set of clauses that differ only in one literal pairwise, and this
 *   literal is the complement of a literal from the set of toResolve
 *   after applying subst
 * These contraints give a partitioning of clauses, where each partition
 * has a sequence of resolutions with the clauses from context, s.t.
 * only the literals not in toResolve nor in the conclusion are present
 * in the resulting clause. We find this partition and return it in form
 * of a union find structure.
 */
<<<<<<< HEAD
IntUnionFind findDistributedVariants(const ClauseStack& clauses, Substitution& subst, const InductionContext& context)
=======
IntUnionFind findDistributedVariants(const Stack<Clause*>& clauses, Substitution& subst, const InductionContext& context, Substitution* indLitSubst)
>>>>>>> 777d28a8
{
  const auto& toResolve = context._cls;
  IntUnionFind uf(clauses.size());
  for (unsigned i = 0; i < clauses.size(); i++) {
    auto cl = clauses[i];
    Stack<Literal*> conclusionLits(toResolve.size());
#if VDEBUG
    Stack<int> variantCounts(toResolve.size());
#endif
    // we first find the conclusion literals in cl, exactly 1 from
    // each of toResolve and save how many variants it should have
    for (unsigned k = 0; k < cl->length(); k++) {
      auto clit = SubstHelper::apply<Substitution>(Literal::complementaryLiteral((*cl)[k]), subst);
      for (const auto& kv : toResolve) {
#if VDEBUG
        bool found = false;
#endif
        for (const auto& lit : kv.second) {
          Literal* slit = indLitSubst ? SubstHelper::apply<Substitution>(lit, *indLitSubst) : lit;
          if (slit == clit) {
            conclusionLits.push((*cl)[k]);
#if VDEBUG
            variantCounts.push(kv.second.size()-1);
            ASS(!found);
            found = true;
#else
            break;
#endif
          }
        }
      }
    }
    // cl should have the same number of conclusion
    // literals as the size of toResolve
    ASS_EQ(conclusionLits.size(), toResolve.size());
    // now we look for the variants
    for (unsigned k = 0; k < conclusionLits.size(); k++) {
#if VDEBUG
      for (unsigned j = 0; j < clauses.size(); j++) {
#else
      for (unsigned j = i+1; j < clauses.size(); j++) {
#endif
        auto other = clauses[j];
        if (i == j || cl->length() != other->length()) {
          continue;
        }
        if (other->contains(conclusionLits[k])) {
          continue;
        }
        unsigned mismatchCnt = 0;
        for (unsigned l = 0; l < cl->length(); l++) {
          if (!cl->contains((*other)[l])) {
            mismatchCnt++;
          }
        }
        if (mismatchCnt == 1) {
#if VDEBUG
          variantCounts[k]--;
#endif
          uf.doUnion(i,j);
        }
      }
      ASS_LE(variantCounts[k],0);
    }
  }
  uf.evalComponents();
  return uf;
}

/**
 * Resolve a set of clauses given by findDistributedVariants with the
 * clauses from an induction context. The resulting clause can be seen
 * as the result of a sequence of resolutions and duplicate literal removals.
 * @param rsubst is for compatibility with default bound integer induction,
 *               it is stored separately so that we don't have to apply
 *               substitutions expensively in all cases.
 */
<<<<<<< HEAD
Clause* resolveClausesHelper(const InductionContext& context, const ClauseStack& cls, IntUnionFind::ElementIterator eIt, Substitution& subst, bool generalized, bool applySubst)
=======
Clause* resolveClausesHelper(const InductionContext& context, const Stack<Clause*>& cls, IntUnionFind::ElementIterator eIt, Substitution& subst, bool generalized, bool applySubst, Substitution* indLitSubst)
>>>>>>> 777d28a8
{
  // first create the clause with the required size
  RobSubstitution renaming;
  ASS(eIt.hasNext());
  auto cl = cls[eIt.next()];
  auto premises = UnitList::singleton(cl);
  const auto& toResolve = context._cls;
  while (eIt.hasNext()) {
    auto other = cls[eIt.next()];
    UnitList::push(other,premises);
  }

  for (const auto& kv : toResolve) {
    UnitList::push(kv.first, premises);
  }

  Inference inf(GeneratingInferenceMany(
    generalized ? InferenceRule::GEN_INDUCTION_HYPERRESOLUTION
                : ( indLitSubst ? InferenceRule::FREE_VAR_INDUCTION_HYPERRESOLUTION : InferenceRule::INDUCTION_HYPERRESOLUTION),
    premises));
  RStack<Literal*> resLits;

  for (Literal* curr : cl->iterLits()) {
    auto clit = SubstHelper::apply<Substitution>(Literal::complementaryLiteral(curr), subst);
    bool contains = false;
    for (const auto& kv : toResolve) {
      for (const auto& lit : kv.second) {
        Literal* slit = indLitSubst ? SubstHelper::apply<Substitution>(lit, *indLitSubst) : lit;
        if (slit == clit) {
          contains = true;
          break;
        }
      }
      if (contains) {
        break;
      }
    }
    if (!contains) {
      Literal* resLit;
      if (applySubst) {
        TermReplacement tr(getContextReplacementMap(context, /*inverse=*/true));
        resLit = tr.transformLiteral(SubstHelper::apply<Substitution>(curr,subst));
      } else {
        resLit = curr;
      }
      resLits->push(renaming.apply(resLit,0));
    }
  }

  for (const auto& kv : toResolve) {
    for (unsigned i = 0; i < kv.first->length(); i++) {
      bool copyCurr = true;
      for (const auto& lit : kv.second) {
        TermReplacement tr(getContextReplacementMap(context, /*inverse=*/true));
        auto rlit = tr.transformLiteral(lit);
        if (rlit == (*kv.first)[i]) {
          copyCurr = false;
          break;
        }
      }
      if (copyCurr) {
        Literal* l = (*kv.first)[i];
        if (indLitSubst) {
          l = SubstHelper::apply<Substitution>((*kv.first)[i], *indLitSubst);
          TermReplacement tr(getContextReplacementMap(context, /*inverse=*/true));
          l = tr.transformLiteral(l);
        }
        resLits->push(renaming.apply(l,1));
      }
    }
  }

  return Clause::fromStack(*resLits, inf);
}

void InductionClauseIterator::resolveClauses(const ClauseStack& cls, const InductionContext& context, Substitution& subst, bool applySubst, Substitution* indLitSubst)
{
  ASS(cls.isNonEmpty());
  bool generalized = false;
  for (const auto& kv : context._cls) {
    for (const auto& lit : kv.second) {
      for (const auto& t : context._indTerms) {
        if (lit->containsSubterm(TermList(t))) {
          generalized = true;
          break;
        }
      }
      if (generalized) {
        break;
      }
    }
    if (generalized) {
      break;
    }
  }
  if (generalized) {
    env.statistics->generalizedInductionApplication++;
  } else if (indLitSubst) {
    env.statistics->nonGroundInductionApplication++;
  } else {
    env.statistics->inductionApplication++;
  }

  auto uf = findDistributedVariants(cls, subst, context, indLitSubst);
  IntUnionFind::ComponentIterator cit(uf);
  while(cit.hasNext()){
    IntUnionFind::ElementIterator eIt = cit.next();
    _clauses.push(resolveClausesHelper(context, cls, eIt, subst, generalized, applySubst, indLitSubst));
    if(_opt.showInduction()){
      std::cout << "[Induction] generate " << _clauses.top()->toString() << endl;
    }
  }
}

void InductionClauseIterator::performFinIntInduction(const InductionContext& context, const TermLiteralClause& lb, const TermLiteralClause& ub)
{
  InductionFormulaIndex::Entry* e = nullptr;
  if (notDoneInt(context, lb.literal, ub.literal, e)) {
    performIntInduction(context, e, true, lb, &ub);
    performIntInduction(context, e, false, ub, &lb);
  }
  resolveClauses(context, e, &lb, &ub);
}

void InductionClauseIterator::performInfIntInduction(const InductionContext& context, bool increasing, const TermLiteralClause& bound)
{
  InductionFormulaIndex::Entry* e = nullptr;
  if (notDoneInt(context, increasing ? bound.literal : nullptr, increasing ? nullptr : bound.literal, e)) {
    performIntInduction(context, e, increasing, bound, nullptr);
  }
  resolveClauses(context, e, increasing ? &bound : nullptr, increasing ? nullptr : &bound);
}


// Given a literal ~L[term], where 'term' is of the integer sort,
// introduce and induction hypothesis for integers, for example:
//   (L[b1] & (![X] : (b1 <= X & X < b2 & L[X]) -> L[x+1])) -> (![Y] : (b1 <= Y & Y <= b2) -> L[Y])
// In general, the hypothesis is an instance of one of the following
// hypotheses (depending on the value of 'increasing'):
//   (L[b1] & (![X] : (interval_x(X)) -> L[x+1])) -> (![Y] : interval_y(Y) -> L[Y])
//   (L[b1] & (![X] : (interval_x(X)) -> L[x-1])) -> (![Y] : interval_y(Y) -> L[Y])
// where 'b1' is bound1.term, and the predicates inteval_x(X) and interval_y(Y)
// capture the property "X (or Y) belongs to the interval [b1, b2] or [b1, b2)",
// where 'b2' is either optionalBound2->term (if present) or depending on 'increasing'
// either infinity or -infinity. (The intervals are set such that the hypothesis
// is valid: if interval_y(Y) holds for some Y, then either interval_x(Y) holds,
// or depending on 'increasing' either interval_x(Y-1) or interval_x(Y+1) holds.)
void InductionClauseIterator::performIntInduction(const InductionContext& context, InductionFormulaIndex::Entry* e, bool increasing, Coproduct<TermLiteralClause, DefaultBound> bound1, const TermLiteralClause* optionalBound2)
{
  TermList b1(bound1.apply([](auto x) { return x.term; }));
  TermList one(theory->representConstant(IntegerConstantType(increasing ? 1 : -1)));

  TermList x(0,false);
  TermList y(1,false);

  // create L[b1]
  Formula* Lb1 = context.getFormula({ b1 },true);

  // create L[X]
  Formula* Lx = context.getFormula({ x },true);

  // create L[Y]
  Substitution subst;
  Formula* Ly = context.getFormula({ y },true,&subst);

  // create L[X+1] or L[X-1]
  TermList fpo(Term::create2(env.signature->getInterpretingSymbol(Theory::INT_PLUS),x,one));
  Formula* Lxpo = context.getFormula({ fpo },true);

  static unsigned less = env.signature->getInterpretingSymbol(Theory::INT_LESS);
  // create X>=b1 (which is ~X<b1) or X<=b1 (which is ~b1<X)
  Formula* Lxcompb1 = new AtomicFormula(Literal::create2(less,false,(increasing ? x : b1),(increasing ? b1 : x)));
  // create Y>=b1 (which is ~Y<b1), or Y>b1, or Y<=b1 (which is ~b1<Y), or Y<b1
  // This comparison is mirroring the structure of bound1.literal, which is "b1 <comparison> inductionTerm".
  // If bound1.literal is nullptr, we are using the default bound with the comparison sign >= or <=.
  const bool isBound1Equal = bound1.match(
      [](TermLiteralClause const& bound1) { return (bound1.literal->functor() == less && bound1.literal->isNegative()); },
      [](DefaultBound) { return true; });
  const bool isBound1FirstArg = (increasing != isBound1Equal);
  Formula* Lycompb1 = new AtomicFormula(Literal::create2(
        less, !isBound1Equal, (isBound1FirstArg ? b1 : y), (isBound1FirstArg ? y : b1)));

  Formula* FxInterval;
  Formula* FyInterval;
  const bool isDefaultBound = bound1.template is<DefaultBound>();
  const bool hasBound2 = ((optionalBound2 != nullptr) && (optionalBound2->literal != nullptr));
  // Also resolve the hypothesis with comparisons with bound(s) (if the bound(s) are present/not default).
  if (hasBound2) {
    // Finite interval induction, use two bounds on both x and y.
    TermList b2(optionalBound2->term);
    if (b1 == b2) {
      return;
    }
    // create X<b2 or X>b2 (which is b2<X)
    Formula* Lxcompb2 = new AtomicFormula(Literal::create2(less, true, (increasing ? x : b2), (increasing ? b2 : x)));
    const bool isBound2Equal = (optionalBound2->literal->functor() == less && optionalBound2->literal->isNegative());
    const bool isBound2FirstArg = (increasing == isBound2Equal);
    // create Y<b2, or Y<=b2 (which is ~b2<Y) or Y>b2, or Y>=b2 (which is ~Y<b2)
    Formula* Lycompb2 = new AtomicFormula(Literal::create2(
          less, !isBound2Equal, (isBound2FirstArg ? b2 : y), (isBound2FirstArg ? y : b2)));
    FxInterval = new JunctionFormula(Connective::AND, FormulaList::cons(Lxcompb1, FormulaList::singleton(Lxcompb2)));
    FyInterval = new JunctionFormula(Connective::AND, FormulaList::cons(Lycompb1, FormulaList::singleton(Lycompb2)));
  } else {
    // Infinite interval induction (either with default bound or not), use only one bound on both x and y.
    FxInterval = Lxcompb1;
    FyInterval = Lycompb1;
  }

  // Create the hypothesis, with FxInterval and FyInterval being as described
  // in the comment above this function.
  Formula* hyp = new BinaryFormula(Connective::IMP,
                   new JunctionFormula(Connective::AND,FormulaList::cons(Lb1,FormulaList::singleton(
                     Formula::quantify(new BinaryFormula(Connective::IMP,
                       new JunctionFormula(Connective::AND, FormulaList::cons(FxInterval,FormulaList::singleton(Lx))),
                       Lxpo))))),
                   Formula::quantify(new BinaryFormula(Connective::IMP,FyInterval,Ly)));

  InferenceRule rule =
      isDefaultBound
          ? (increasing ? InferenceRule::INT_DB_UP_INDUCTION_AXIOM : InferenceRule::INT_DB_DOWN_INDUCTION_AXIOM)
          : (increasing ? (hasBound2 ? InferenceRule::INT_FIN_UP_INDUCTION_AXIOM : InferenceRule::INT_INF_UP_INDUCTION_AXIOM)
                        : (hasBound2 ? InferenceRule::INT_FIN_DOWN_INDUCTION_AXIOM : InferenceRule::INT_INF_DOWN_INDUCTION_AXIOM));

  auto cls = produceClauses(hyp, rule, context);
  e->add(std::move(cls), std::move(subst));
}

/**
 * Introduce the Induction Hypothesis
 * ( L[base1] & ... & L[basen] & (L[x] => L[c1(x)]) & ... (L[x] => L[cm(x)]) ) => L[x]
 * for some lit ~L[a]
 * and then force binary resolution on L for each resultant clause
 */

void InductionClauseIterator::performStructInductionOne(const InductionContext& context, InductionFormulaIndex::Entry* e)
{
  ASS_EQ(context._indTerms.size(), 1);
  TermList sort = SortHelper::getResultSort(context._indTerms[0]);
  TermAlgebra* ta = env.signature->getTermAlgebraOfSort(sort);
  unsigned numTypeArgs = sort.term()->arity();

  FormulaList* formulas = FormulaList::empty();

  unsigned var = 0;

  // first produce the formula
  for(unsigned i=0;i<ta->nConstructors();i++){
    TermAlgebraConstructor* con = ta->constructor(i);
    unsigned arity = con->arity();
      TermStack argTerms(arity);
      argTerms.loadFromIterator(Term::Iterator(sort.term()));
      TermStack ta_vars;
      for(unsigned j=numTypeArgs;j<arity;j++){
        TermList x(var,false);
        var++;
        if(con->argSort(j) == con->rangeSort()){
          ta_vars.push(x);
        }
        argTerms.push(x);
      }
      // if hypothesis strengthening is on, this replaces the Skolems with fresh variables
      auto right = context.getFormulaWithSquashedSkolems(
        { TermList(Term::create(con->functor(),(unsigned)argTerms.size(), argTerms.begin())) }, true, var);
      FormulaList* args = FormulaList::empty();
      TermStack::Iterator tvit(ta_vars);
      while(tvit.hasNext()){
        auto hypVars = VList::empty();
        auto hyp = context.getFormulaWithSquashedSkolems({ tvit.next() },true,var,&hypVars);
        // quantify each hypotheses with variables replacing Skolems explicitly
        if (hypVars) {
          hyp = new QuantifiedFormula(Connective::FORALL, hypVars, SList::empty(), hyp);
        }
        FormulaList::push(hyp,args);
      }
      FormulaList::push(args ?
        new BinaryFormula(Connective::IMP,JunctionFormula::generalJunction(Connective::AND,args),right) : right, formulas);
  }
  ASS(formulas);
  Formula* indPremise = JunctionFormula::generalJunction(Connective::AND,formulas);
  Substitution subst;
  auto conclusion = context.getFormulaWithSquashedSkolems({ TermList(var++,false) }, true, var, nullptr, &subst);
  Formula* hypothesis = new BinaryFormula(Connective::IMP,
                            Formula::quantify(indPremise),
                            Formula::quantify(conclusion));

  auto cls = produceClauses(hypothesis, InferenceRule::STRUCT_INDUCTION_AXIOM_ONE, context);
  e->add(std::move(cls), std::move(subst));
}

/**
 * This idea (taken from the CVC4 paper) is that there exists some smallest k that makes lit true
 * We produce the clause ~L[x] \/ ?y : L[y] & !z (z subterm y -> ~L[z])
 * and perform resolution with lit L[c]
 */
void InductionClauseIterator::performStructInductionTwo(const InductionContext& context, InductionFormulaIndex::Entry* e)
{
  ASS_EQ(context._indTerms.size(), 1);
  TermList sort = SortHelper::getResultSort(context._indTerms[0]);
  TermAlgebra* ta = env.signature->getTermAlgebraOfSort(sort);
  unsigned numTypeArgs = sort.term()->arity();

  // make L[y]
  TermList y(0,false); 
  unsigned var = 1;
  // if hypothesis strengthening is on, this replaces the Skolems with fresh variables
  auto mainVars = VList::singleton(y.var());
  auto Ly = context.getFormulaWithSquashedSkolems({ y },false,var,&mainVars);

  // for each constructor and destructor make
  // ![Z] : y = cons(Z,dec(y)) -> ( ~L[dec1(y)] & ~L[dec2(y)]
  FormulaList* formulas = FormulaList::empty();

  for(unsigned i=0;i<ta->nConstructors();i++){
    TermAlgebraConstructor* con = ta->constructor(i);
    unsigned arity = con->arity();

    if(con->recursive()){
  
      // First generate all argTerms and remember those that are of sort ta_sort 
      TermStack argTerms(arity);
      argTerms.loadFromIterator(Term::Iterator(sort.term()));
      TermStack taTerms;
      for(unsigned j=numTypeArgs;j<arity;j++){
        unsigned dj = con->destructorFunctor(j-numTypeArgs);
        TermStack dargTerms(numTypeArgs+1);
        dargTerms.loadFromIterator(Term::Iterator(sort.term()));
        dargTerms.push(y);
        TermList djy;
        if (con->argSort(j)==AtomicSort::boolSort()) {
          djy = TermList(Term::createFormula(new AtomicFormula(Literal::create(dj,dargTerms.size(),true,dargTerms.begin()))));
        } else {
          djy = TermList(Term::create(dj,dargTerms.size(),dargTerms.begin()));
        }
        argTerms.push(djy);
        if(con->argSort(j) == con->rangeSort()){
          taTerms.push(djy);
        }
      }
      ASS(taTerms.isNonEmpty());
      // create y = con1(...d1(y)...d2(y)...)
      TermList coni(Term::create(con->functor(),(unsigned)argTerms.size(), argTerms.begin()));
      Literal* kneq = Literal::createEquality(true,y,coni,con->rangeSort());
      FormulaList* And = FormulaList::empty(); 
      TermStack::Iterator tit(taTerms);
      while(tit.hasNext()){
        TermList djy = tit.next();
        auto hypVars = VList::empty();
        auto f = context.getFormulaWithSquashedSkolems({ djy },true,var,&hypVars);
        if (hypVars) {
          f = new QuantifiedFormula(Connective::FORALL, hypVars, SList::empty(), f);
        }
        FormulaList::push(f,And);
      }
      ASS(And);
      Formula* imp = new BinaryFormula(Connective::IMP,
                            new AtomicFormula(kneq),
                            JunctionFormula::generalJunction(Connective::AND,And));
      FormulaList::push(imp,formulas);
    }
  }
  // quantify with mainVars explicitly
  Formula* exists = new QuantifiedFormula(Connective::EXISTS, mainVars,SList::empty(),
                        formulas ? new JunctionFormula(Connective::AND,FormulaList::cons(Ly,formulas))
                                 : Ly);

  Substitution subst;
  auto conclusion = context.getFormulaWithSquashedSkolems({ TermList(var++, false) }, true, var, nullptr, &subst);
  FormulaList* orf = FormulaList::cons(exists,FormulaList::singleton(Formula::quantify(conclusion)));
  Formula* hypothesis = new JunctionFormula(Connective::OR,orf);

  auto cls = produceClauses(hypothesis, InferenceRule::STRUCT_INDUCTION_AXIOM_TWO, context);
  e->add(std::move(cls), std::move(subst));
}

/*
 * A variant of Two where we are stronger with respect to all subterms. here the existential part is
 *
 * ?y : L[y] &_{con_i} ( y = con_i(..dec(y)..) -> smaller(dec(y))) 
             & (!x : smallerThanY(x) -> smallerThanY(destructor(x))) 
             & !z : smallerThanY(z) => ~L[z]
 *
 * i.e. we add a new special predicat that is true when its argument is smaller than Y
 *
 */
void InductionClauseIterator::performStructInductionThree(const InductionContext& context, InductionFormulaIndex::Entry* e)
{
  ASS_EQ(context._indTerms.size(), 1);
  TermList sort = SortHelper::getResultSort(context._indTerms[0]);
  TermAlgebra* ta = env.signature->getTermAlgebraOfSort(sort);
  unsigned numTypeArgs = sort.term()->arity();

  // make L[y]
  TermList x(0,false); 
  TermList y(1,false); 
  TermList z(2,false); 
  unsigned vars = 3;
  // if hypothesis strengthening is on, this replaces the Skolems with fresh variables
  auto mainVars = VList::singleton(y.var());
  auto Ly = context.getFormulaWithSquashedSkolems({ y },false,vars,&mainVars);

  // make smallerThanY
  unsigned sty = env.signature->addFreshPredicate(1,"smallerThan");
  env.signature->getPredicate(sty)->setType(OperatorType::getPredicateType({sort}));

  // make ( y = con_i(..dec(y)..) -> smaller(dec(y)))  for each constructor 
  FormulaList* conjunction = FormulaList::singleton(Ly);
  for(unsigned i=0;i<ta->nConstructors();i++){
    TermAlgebraConstructor* con = ta->constructor(i);
    unsigned arity = con->arity();

    if(con->recursive()){
      // First generate all argTerms and remember those that are of sort ta_sort 
      TermStack argTerms(arity);
      argTerms.loadFromIterator(Term::Iterator(sort.term()));
      TermStack taTerms;
      Stack<unsigned> ta_vars;
      TermStack varTerms(arity);
      varTerms.loadFromIterator(Term::Iterator(sort.term()));
      for(unsigned j=numTypeArgs;j<arity;j++){
        unsigned dj = con->destructorFunctor(j-numTypeArgs);
        TermStack dargTerms(numTypeArgs+1);
        dargTerms.loadFromIterator(Term::Iterator(sort.term()));
        dargTerms.push(y);
        TermList djy;
        if (con->argSort(j)==AtomicSort::boolSort()) {
          djy = TermList(Term::createFormula(new AtomicFormula(Literal::create(dj,dargTerms.size(),true,dargTerms.begin()))));
        } else {
          djy = TermList(Term::create(dj,dargTerms.size(),dargTerms.begin()));
        }
        argTerms.push(djy);
        TermList xj(vars,false);
        varTerms.push(xj);
        if(con->argSort(j) == con->rangeSort()){
          taTerms.push(djy);
          ta_vars.push(vars);
        }
        vars++;
      }
      // create y = con1(...d1(y)...d2(y)...)
      TermList coni(Term::create(con->functor(),(unsigned)argTerms.size(), argTerms.begin()));
      Literal* kneq = Literal::createEquality(true,y,coni,sort);

      // create smaller(cons(x1,..,xn))
      Formula* smaller_coni = new AtomicFormula(Literal::create1(sty,true,
                                TermList(Term::create(con->functor(),(unsigned)varTerms.size(),varTerms.begin()))));

      FormulaList* smallers = FormulaList::empty();
      Stack<unsigned>::Iterator vtit(ta_vars);
      while(vtit.hasNext()){
        FormulaList::push(new AtomicFormula(Literal::create1(sty,true,TermList(vtit.next(),false))),smallers);
      }
      ASS(smallers);
      Formula* ax = Formula::quantify(new BinaryFormula(Connective::IMP,smaller_coni,
                      JunctionFormula::generalJunction(Connective::AND,smallers)));

      // now create a conjunction of smaller(d(y)) for each d
      FormulaList* And = FormulaList::empty(); 
      TermStack::Iterator tit(taTerms);
      while(tit.hasNext()){
        Formula* f = new AtomicFormula(Literal::create1(sty,true,tit.next()));
        FormulaList::push(f,And);
      }
      ASS(And);
      Formula* imp = new BinaryFormula(Connective::IMP,
                            new AtomicFormula(kneq),
                            JunctionFormula::generalJunction(Connective::AND,And));

      FormulaList::push(imp,conjunction);
      FormulaList::push(ax,conjunction);
    } 
  }
  // now !z : smallerThanY(z) => ~L[z]
  Formula* smallerImpNL = Formula::quantify(new BinaryFormula(Connective::IMP, 
                            new AtomicFormula(Literal::create1(sty,true,z)),
                            context.getFormulaWithSquashedSkolems({ z },true,vars)));

  FormulaList::push(smallerImpNL,conjunction);
  // quantify with mainVars explicitly
  Formula* exists = new QuantifiedFormula(Connective::EXISTS, mainVars,SList::empty(),
                       new JunctionFormula(Connective::AND,conjunction));

  Substitution subst;
  auto conclusion = context.getFormulaWithSquashedSkolems({ x },true,vars,nullptr,&subst);
  FormulaList* orf = FormulaList::cons(exists,FormulaList::singleton(Formula::quantify(conclusion)));
  Formula* hypothesis = new JunctionFormula(Connective::OR,orf);

  auto cls = produceClauses(hypothesis, InferenceRule::STRUCT_INDUCTION_AXIOM_THREE, context);
  e->add(std::move(cls), std::move(subst));
}

void InductionClauseIterator::performRecursionInduction(const InductionContext& context, const InductionTemplate* templ, const std::vector<Term*>& typeArgs, InductionFormulaIndex::Entry* e)
{
  unsigned var = 0;
  FormulaList* formulas = FormulaList::empty();
  std::vector<TermList> ts(context._indTerms.size(), TermList());
  auto& indPos = templ->inductionPositions();
  auto header = templ->branches().begin()->_header;
  Substitution typeSubst;
  ASS_EQ(typeArgs.size(),header->numTypeArguments());
  for (unsigned i = 0; i < header->numTypeArguments(); i++) {
    auto arg = *header->nthArgument(i);
    ASS(arg.isVar());
    typeSubst.bind(arg.var(),typeArgs[i]);
  }

  for (const auto& b : templ->branches()) {
    Renaming rn(var);
    rn.normalizeVariables(b._header);
    auto header = rn.apply(b._header->apply(typeSubst));
    unsigned j = 0;
    for (unsigned i = 0; i < header->arity(); i++) {
      if (indPos[i]) {
        ts[j++] = *header->nthArgument(i);
      }
    }
    auto right = context.getFormula(ts, true);
    FormulaList* hyps = FormulaList::empty();
    for (const auto& r : b._recursiveCalls) {
      j = 0;
      auto rr = rn.apply(r->apply(typeSubst));
      for (unsigned i = 0; i < rr->arity(); i++) {
        if (indPos[i]) {
          ts[j++] = *rr->nthArgument(i);
        }
      }
      FormulaList::push(context.getFormula(ts,true),hyps);
    }
    FormulaList::push(hyps ?
      new BinaryFormula(Connective::IMP,JunctionFormula::generalJunction(Connective::AND,hyps),right) : right, formulas);
    var = rn.nextVar();
  }
  ASS(formulas);
  Formula* indPremise = JunctionFormula::generalJunction(Connective::AND,formulas);
  Substitution subst;
  for (auto& t : ts) {
    t = TermList(var++,false);
  }
  auto conclusion = context.getFormula(ts, true, &subst);
  Formula* hypothesis = new BinaryFormula(Connective::IMP, Formula::quantify(indPremise), Formula::quantify(conclusion));

  auto cls = produceClauses(hypothesis, InferenceRule::STRUCT_INDUCTION_AXIOM_RECURSION, context);
  e->add(std::move(cls), std::move(subst));
}

/*
<<<<<<< HEAD
Creates the structural induction axiom with an existentially quantified variable,
possibly for synthesis of recursive programs.

When synthesis is on, the axiom is:

?y,w. !u0,us,z. (L[0, u0] & (L[y, w] -> L[s(y), us]) -> L[z, rec(u0, us, z)])

The rec-term captures the programs for the individual cases of induction and is
used in post-processing to construct the recursive program.

When synthesis is off, and --induction_only_ground is off, we use the following axiom:

?y,w. !u0,us,z. ?x. (L[0, u0] & (L[y, w] -> L[s(y), us]) -> L[z, x])

In this variant the variable x is skolemized just as any other variable (not as a rec-term).
*/
void InductionClauseIterator::performStructInductionSynth(const InductionContext& context)
{
  TermList sort = SortHelper::getResultSort(context._indTerm);
  TermAlgebra* ta = env.signature->getTermAlgebraOfSort(sort);

  // Constructors for the non-standard base case options
  TermAlgebraConstructor* recCon = nullptr;
  Term* nonRecBase = nullptr;
  if (!context._standardBase) {
    if (ta->nConstructors() != 2) {
      // Unsupported datatype.
      return;
    }
    recCon = ta->constructor(ta->constructor(0)->recursive() ? 0 : 1);
    TermAlgebraConstructor* nonRecCon = ta->constructor(ta->constructor(0)->recursive() ? 1 : 0);
    if (nonRecCon->recursive() || nonRecCon->arity() > 0) {
      // Unsupported datatype.
      return;
    }
    nonRecBase = Term::createConstant(nonRecCon->functor());
  }

  FormulaList* formulas = FormulaList::empty();

  SynthesisManager* synthMan = (env.options->questionAnswering() == Options::QuestionAnsweringMode::SYNTHESIS) ? SynthesisManager::getInstance() : nullptr;
  unsigned var = synthMan ? synthMan->numInputSkolems() : 0;
  
  Literal* indLit = Literal::complementaryLiteral(context.getInductionLiteral());
  VList* freeVars = indLit->freeVariables();
  ASS(freeVars->length(freeVars) == 1);
  TermList freshSynthVar(var++,false);
  Substitution s;
  s.bind(freeVars->head(), freshSynthVar);
  indLit = SubstHelper::apply(indLit, s);

  VList* us = VList::empty(); 
  VList* ws = VList::empty(); 
  VList* ys = VList::empty(); 

  // Synthesis specific:
  List<Term*>* fnHeads = List<Term*>::empty();
  vector<Shell::SkolemTracker> skolemTrackers;

  for (unsigned i = 0; i < ta->nConstructors(); i++){
    TermAlgebraConstructor* con = ta->constructor(i);
    unsigned arity = con->arity();
    
    TermStack argTerms(arity); // Arguments of the step case antecedent: y_1, ..., y_arity
    FormulaList* hyps = FormulaList::empty();

=======
Creates the structural induction axiom with an existentially quantified variable:
?y,w. !u0,us,z. ?x. (L[0, u0] & (L[y, w] -> L[s(y), us]) -> L[z, x])
*/
void InductionClauseIterator::performStructInductionFreeVar(const InductionContext& context, InductionFormulaIndex::Entry* e, Substitution* freeVarSubst)
{
  if (context._indTerms.size() > 1) return;
  TermAlgebra* ta = env.signature->getTermAlgebraOfSort(SortHelper::getResultSort(context._indTerms[0]));
  unsigned freeVar = context.getFreeVariable(); // variable free in the induction literal
  unsigned var = freeVar+1; // used in the following to construct new variables
  for (const auto& kv : context._cls) {
    if (kv.first->maxVar() + 1 > var) {
      var = kv.first->maxVar() + 1;
    }
  }
  VList* us = VList::empty();
  VList* ws = VList::empty();
  VList* ys = VList::empty();
  FormulaList* formulas = FormulaList::empty();

  // Construct premise as a conjunction of steps.
  // Each step's antecedent contains a fresh free variable in place
  // of freeVar (collected in `ws`), each step's conclusion too (collected in `us`).
  for (unsigned i = 0; i < ta->nConstructors(); i++){
    TermAlgebraConstructor* con = ta->constructor(i);
    unsigned arity = con->arity();
    TermStack argTerms(arity); // Arguments of the step case antecedent: y_1, ..., y_arity
    FormulaList* hyps = FormulaList::empty();
>>>>>>> 777d28a8
    for (unsigned j = 0; j < arity; j++){
      TermList y(var++, false);
      argTerms.push(y);
      VList::push(y.var(), ys);
<<<<<<< HEAD

      if (con->argSort(j) == con->rangeSort()){
        TermList w(var++, false);
        VList::push(w.var(), ws);
        // Synthesis specific:
        if (synthMan) {
          // Store SkolemTrackers before skolemization happens. Later (after skolemization), they will be used to match Skolem symbols.
          skolemTrackers.emplace_back(Binding(w.var(), nullptr), i, true, j);
        }

        TermReplacement tr(context._indTerm, y);
        Literal* curLit = tr.transform(indLit);
        s.reset();
        s.bind(freshSynthVar.var(), w);
        curLit = SubstHelper::apply(curLit, s); 

        if (!context._standardBase) {
          // Here con->recursive(), because y is a recursive argument.
          // Further, the step case only needs to hold when the hypothesis is not the standard base.
          // Hence we add an assumption that y != nonRecBase.
          FormulaList::push(new AtomicFormula(Literal::createEquality(/*polarity=*/false, TermList(nonRecBase), y, sort)), hyps);
        }
        FormulaList::push(new AtomicFormula(curLit), hyps); // L[y_j, w_j] or L[y_j, w_j] \/ y_j = cons1 \/ ... \/ y_j = consN
      }
      // Synthesis specific:
      if (synthMan) {
        // Store SkolemTrackers before skolemization happens. Later (after skolemization), they will be used to match Skolem symbols.
        skolemTrackers.emplace_back(Binding(y.var(), nullptr), i, false, j);
      }
    }
    Formula* antecedent = JunctionFormula::generalJunction(Connective::AND, hyps); // /\_{j ∈ P_c}  L[y_j, w_j]

    TermList u(var++, false);
    VList::push(u.var(), us);

    Term* tcons;
    if (context._standardBase || con->recursive()) {
      tcons = Term::create(con->functor(), (unsigned)argTerms.size(), argTerms.begin());
    } else {
      // We construct the non-standard base case using the recursive constructor instead of the standard non-recursive one.
      TermStack argTerms(recCon->arity());
      unsigned recArgs = 0;
      for (unsigned j = 0; j < recCon->arity(); j++) {
        if (recCon->argSort(j) == recCon->rangeSort()) {
          argTerms.push(TermList(nonRecBase));
          recArgs++;
        } else {
          TermList y(var++, false);
          argTerms.push(y);
          VList::push(y.var(), ys);
          // Synthesis specific:
          if (synthMan) {
            // Store SkolemTrackers before skolemization happens. Later (after skolemization), they will be used to match Skolem symbols.
            skolemTrackers.emplace_back(Binding(y.var(), nullptr), i, false, j);
          }
        }
      }
      if (recArgs != 1) {
        // Unsupported datatype.
        return;
      }
      tcons = Term::create(recCon->functor(), (unsigned)argTerms.size(), argTerms.begin());
    }

    // Synthesis specific:
    fnHeads->push(tcons, fnHeads);

    TermList cons(tcons);
    TermReplacement tr(context._indTerm, cons);
    Literal* curLit = tr.transform(indLit);
    s.reset();
    s.bind(freshSynthVar.var(), u);
    curLit = SubstHelper::apply(curLit, s); 
    Formula* consequent = new AtomicFormula(curLit); // L[cons(y_1, ..., y_n), u_i]
    Formula* step = (VList::isEmpty(ws)) ? consequent : new BinaryFormula(Connective::IMP, antecedent, consequent); // (/\_{j ∈ P_c} L[y_j, w_j]) --> L[cons(y_1, ..., y_n), u_i]
    formulas->push(step, formulas);
  }

  Formula* formula = new JunctionFormula(Connective::AND, formulas);

  // Construct conclusion: L[z, x] (the x gets skolemized and might be used in synthesis)
  TermList z(var++, false);
  const unsigned xvar = var;
  TermList rec(var++, false);
  s.reset();
  s.bind(freshSynthVar.var(), rec);
  TermReplacement tr(context._indTerm, z);
  Literal* conclusionLit = SubstHelper::apply(tr.transform(indLit), s);
  Formula* conclusion = new AtomicFormula(conclusionLit);
  if (!context._standardBase) {
    conclusion = new JunctionFormula(Connective::OR, new FormulaList(conclusion, FormulaList::singleton(
        new AtomicFormula(Literal::createEquality(/*polarity=*/true, TermList(nonRecBase), z, sort)))));
  }
=======
      if (con->argSort(j) == con->rangeSort()){
        TermList w(var++, false);
        VList::push(w.var(), ws);
        Formula* curLit = context.getFormulaWithFreeVar({ y }, true, freeVar, w);
        FormulaList::push(curLit, hyps); // L[y_j, w_j]
      }
    }
    TermList u(var++, false);
    VList::push(u.var(), us);
    Term* tcons = Term::create(con->functor(), (unsigned)argTerms.size(), argTerms.begin());
    Formula* consequent = context.getFormulaWithFreeVar({ TermList(tcons) }, true, freeVar, u);
    Formula* step = (VList::isEmpty(ws)) ? consequent :
      new BinaryFormula(Connective::IMP, JunctionFormula::generalJunction(Connective::AND, hyps), consequent); // (/\_{j ∈ P_c} L[y_j, w_j]) --> L[cons(y_1, ..., y_n), u_i]
    formulas->push(step, formulas);
  }
  Formula* formula = new JunctionFormula(Connective::AND, formulas);

  // Construct conclusion: L[z, x]
  TermList z(var++, false);
  const unsigned xvar = var;
  TermList x(var++, false);
  Substitution subst;
  Formula* conclusion = context.getFormulaWithFreeVar({ z }, true, freeVar, x, &subst);
>>>>>>> 777d28a8
  // Put together the whole induction axiom:
  formula = new BinaryFormula(Connective::IMP, formula, conclusion);
  formula = new QuantifiedFormula(Connective::EXISTS, VList::singleton(xvar), SList::empty(), formula);
  formula = new QuantifiedFormula(Connective::FORALL, VList::singleton(z.var()), SList::empty(), formula);
<<<<<<< HEAD
  formula = new QuantifiedFormula(Connective::FORALL, us, SList::empty(), formula); 
  formula = new QuantifiedFormula(Connective::EXISTS, ws, SList::empty(), formula);
  formula = new QuantifiedFormula(Connective::EXISTS, ys, SList::empty(), formula);

  // Clausify and resolve the induction axiom against the premise.
  DHMap<unsigned, Term*> bindings;
  ClauseStack hyp_clauses = produceClauses(formula, InferenceRule::STRUCT_INDUCTION_AXIOM, context, &bindings);
  Term* recTerm = bindings.get(xvar, nullptr);
  ASS(*(recTerm->nthArgument(recTerm->arity()-1)) == z);
  s.reset();
  s.bind(xvar, recTerm);
  conclusionLit = SubstHelper::apply(conclusionLit, s);

  // Synthesis specific:
  if (synthMan) {
    synthMan->registerSkolemSymbols(recTerm, bindings, fnHeads, skolemTrackers, us);
  }

  ClauseStack res_clauses = resolveClausesSynth(hyp_clauses, context, conclusionLit); 
  for (auto cl : res_clauses) {
    _clauses.push(cl);
  }
}


// Whether an induction formula is applicable (or has already been generated)
// is determined by its conclusion part, which is resolved against the literals
// and bounds we induct on. From this point of view, an integer induction formula
// can have one lower bound and/or one upper bound. This function wraps this
// information by adding the bounds and querying the index with the resulting context.
//
// TODO: default bounds are now stored as special cases with no bounds (this makes
// the resolve part easier) but this means some default bound induction formulas
// are duplicates of normal formulas.
=======
  formula = new QuantifiedFormula(Connective::FORALL, us, SList::empty(), formula);
  if (!VList::isEmpty(ws)) {
    formula = new QuantifiedFormula(Connective::EXISTS, ws, SList::empty(), formula);
  }
  if (!VList::isEmpty(ys)) {
    formula = new QuantifiedFormula(Connective::EXISTS, ys, SList::empty(), formula);
  }

  // Produce induction clauses and obtain the skolemization bindings.
  DHMap<unsigned, Term*> bindings;
  ClauseStack hyp_clauses = produceClauses(formula, InferenceRule::STRUCT_INDUCTION_AXIOM_ONE, context, &bindings); 
  // Bind freeVar to its corresponding skolem term in freeVarSubst.
  // This is used later in resolution.
  Term* xSkolem = bindings.get(xvar, nullptr);
  ASS(xSkolem != nullptr);
  ASS(freeVarSubst != nullptr);
  freeVarSubst->bind(int(freeVar), SubstHelper::apply<Substitution>(xSkolem, subst));

  e->add(std::move(hyp_clauses), std::move(subst));
  return;
}

>>>>>>> 777d28a8
bool InductionClauseIterator::notDoneInt(InductionContext context, Literal* bound1, Literal* bound2, InductionFormulaIndex::Entry*& e)
{
  ASS_EQ(context._indTerms.size(), 1);
  TermList ph(getPlaceholderForTerm(context._indTerms,0));
  Literal* b1 = nullptr;
  Literal* b2 = nullptr;
  if (bound1) {
    b1 = Literal::create2(bound1->functor(), bound1->polarity(),
      bound1->polarity() ? *bound1->nthArgument(0) : ph,
      bound1->polarity() ? ph : *bound1->nthArgument(1));
  }
  if (bound2) {
    b2 = Literal::create2(bound2->functor(), bound2->polarity(),
      bound2->polarity() ? ph : *bound2->nthArgument(0),
      bound2->polarity() ? *bound2->nthArgument(1) : ph);
  }
  return _formulaIndex.findOrInsert(context, e, b1, b2);
}

bool InductionClauseIterator::isValidBound(const InductionContext& context, const Bound& bound)
{
  ASS_EQ(context._indTerms.size(), 1);
  Term* pt = getPlaceholderForTerm(context._indTerms,0);
  for (const auto& kv : context._cls) {
    for (const auto& lit : kv.second) {
      ASS((lit != nullptr) && (kv.first != nullptr));
      Term* otherArg = InductionHelper::getOtherTermFromComparison(lit, pt);
      if (!bound.match(
            [&](TermLiteralClause const&  bound) 
            { return InductionHelper::isValidBound(otherArg, kv.first, bound); },
            [&](DefaultBound const& bound) 
            { return InductionHelper::isValidForDefaultBound(otherArg, kv.first, bound.term); }
            )) {
        return false;
      }
    }
  }
  return true;
}

}<|MERGE_RESOLUTION|>--- conflicted
+++ resolved
@@ -30,6 +30,7 @@
 #include "Lib/Set.hpp"
 
 #include "Kernel/FormulaUnit.hpp"
+#include "Kernel/NumTraits.hpp"
 #include "Kernel/RobSubstitution.hpp"
 #include "Kernel/TermIterators.hpp"
 #include "Kernel/Signature.hpp"
@@ -39,11 +40,7 @@
 #include "Shell/NewCNF.hpp"
 #include "Shell/NNF.hpp"
 #include "Shell/Rectify.hpp"
-<<<<<<< HEAD
-#include "Shell/AnswerExtractor.hpp"
-=======
-#include "Kernel/NumTraits.hpp"
->>>>>>> 777d28a8
+#include "Shell/AnswerLiteralManager.hpp"
 
 #include "Induction.hpp"
 
@@ -823,25 +820,8 @@
         resolveClauses(kv.first, ctx, kv.second);
       }
     }
-<<<<<<< HEAD
-  } else if (((env.options->questionAnswering() == Options::QuestionAnsweringMode::SYNTHESIS) || !env.options->inductionOnlyGround()) &&
-             (lit->getDistinctVars() == 1)) {
-    // TODO: can we generalize induction with a free variable to multiple free variables?
-    NonVariableNonTypeIterator nvi(lit);
-    while (nvi.hasNext()) {
-      auto st = nvi.next();
-      if (env.signature->getFunction(st->functor())->skolem()) {
-        InductionContext ctx(st, lit, premise);
-        // Generate induction axioms, clausify and resolve them
-        performStructInductionSynth(ctx);
-        if (env.options->inductionNonstandardBase()) {
-          ctx._standardBase = false;
-          performStructInductionSynth(ctx);
-        }
-      }
-    }
-=======
-  } else if (!env.options->inductionGroundOnly() && InductionHelper::isStructInductionOn() && InductionHelper::isNonGroundInductionLiteral(lit)) {
+  } else if (((env.options->questionAnswering() == Options::QuestionAnsweringMode::SYNTHESIS) || !env.options->inductionGroundOnly()) &&
+             InductionHelper::isStructInductionOn() && InductionHelper::isNonGroundInductionLiteral(lit)) {
     // TODO: generalize to multiple free variables
     NonVariableNonTypeIterator nvi(lit);
     while (nvi.hasNext()) {
@@ -853,19 +833,22 @@
           InductionFormulaIndex::Entry* e;
           // TODO: make sure that the index handles literals with free variables correctly
           // (right now it might allow redundant induction applications due to variable renaming).
-          if (_formulaIndex.findOrInsert(ctx, e)) {
-            // Generate induction axioms, clausify and resolve them
-            Substitution freeVarSubst;
-            performStructInductionFreeVar(ctx, e, &freeVarSubst);
-            for (auto& kv : e->get()) {
-              resolveClauses(kv.first, ctx, kv.second, /*applySubst=*/ false, &freeVarSubst);
+          for (unsigned i = 0; i <= (unsigned)env.options->inductionNonstandardBase(); ++i) {
+            if (i == 1) {
+              ctx._standardBase = false;
             }
-          }
-        }
-      }
-    }
-
->>>>>>> 777d28a8
+            if (_formulaIndex.findOrInsert(ctx, e)) {
+              // Generate induction axioms, clausify and resolve them
+              Binding binding;
+              performStructInductionFreeVar(ctx, e, &binding);
+              for (auto& kv : e->get()) {
+                resolveClauses(kv.first, ctx, kv.second, /*applySubst=*/ false, &binding);
+              }
+            }
+          }
+        }
+      }
+    }
   }
 }
 
@@ -996,51 +979,6 @@
 }
 
 
-ClauseStack InductionClauseIterator::resolveClausesSynth(ClauseStack& hyp_clauses, const InductionContext& context, Literal* conclusionLit) {
-  Literal* indLit = context.getInductionLiteral();
-  Clause* premise = context.getPremise();
-  VList* vars = indLit->freeVariables();
-  ASS(VList::length(vars) == 1);
-  unsigned freeVar = vars->head();
-  TermList v(freeVar, false);
-
-  ClauseStack::Iterator cit(hyp_clauses);
-  ClauseStack resolved_clauses;
-
-  while(cit.hasNext()){
-    Clause* c = cit.next();
-    ASS(c->contains(conclusionLit));
-    RobSubstitution subst;
-    SubstIterator sit = subst.unifiers(indLit, 0, conclusionLit, 1, /*complementary=*/true);
-    ALWAYS(sit.hasNext());
-    sit.next();
-    TermList t = subst.apply(v, 0);
-    ASS(t.isTerm());
-    ASS(((env.options->questionAnswering() != Options::QuestionAnsweringMode::SYNTHESIS) || SynthesisManager::getInstance()->isRecTerm(t.term())));
-    Stack<Literal*> lits;
-    for (unsigned i = 0; i < c->length(); i++) {
-      if ((*c)[i] != conclusionLit) {
-        lits.push(subst.apply((*c)[i], 1));
-      }
-    }
-    for (unsigned i = 0; i < premise->length(); i++) {
-      Literal* lit = (*premise)[i];
-      if (lit != indLit) {
-        lits.push(subst.apply(lit, 0));
-      }
-    }
-    Clause* resolvent = Clause::fromStack(lits, GeneratingInference2(InferenceRule::RESOLUTION, c, context.getPremise()));
-    resolved_clauses.push(resolvent);
-    ASS(!sit.hasNext());
-  }
-
-  return resolved_clauses;
-}
-
-
-
-
-
 // helper function to properly add bounds to integer induction contexts,
 // where the bounds are not part of the inner formula for the induction
 void InductionClauseIterator::resolveClauses(InductionContext context, InductionFormulaIndex::Entry* e, const TermLiteralClause* bound1, const TermLiteralClause* bound2)
@@ -1082,11 +1020,7 @@
  * in the resulting clause. We find this partition and return it in form
  * of a union find structure.
  */
-<<<<<<< HEAD
-IntUnionFind findDistributedVariants(const ClauseStack& clauses, Substitution& subst, const InductionContext& context)
-=======
 IntUnionFind findDistributedVariants(const Stack<Clause*>& clauses, Substitution& subst, const InductionContext& context, Substitution* indLitSubst)
->>>>>>> 777d28a8
 {
   const auto& toResolve = context._cls;
   IntUnionFind uf(clauses.size());
@@ -1164,12 +1098,12 @@
  *               it is stored separately so that we don't have to apply
  *               substitutions expensively in all cases.
  */
-<<<<<<< HEAD
-Clause* resolveClausesHelper(const InductionContext& context, const ClauseStack& cls, IntUnionFind::ElementIterator eIt, Substitution& subst, bool generalized, bool applySubst)
-=======
-Clause* resolveClausesHelper(const InductionContext& context, const Stack<Clause*>& cls, IntUnionFind::ElementIterator eIt, Substitution& subst, bool generalized, bool applySubst, Substitution* indLitSubst)
->>>>>>> 777d28a8
-{
+Clause* resolveClausesHelper(const InductionContext& context, const Stack<Clause*>& cls, IntUnionFind::ElementIterator eIt, Substitution& subst, bool generalized, bool applySubst, Binding* freeVarBinding)
+{
+  Substitution indLitSubst;
+  if (freeVarBinding) {
+    indLitSubst.bind(freeVarBinding->first, freeVarBinding->second);
+  }
   // first create the clause with the required size
   RobSubstitution renaming;
   ASS(eIt.hasNext());
@@ -1187,7 +1121,7 @@
 
   Inference inf(GeneratingInferenceMany(
     generalized ? InferenceRule::GEN_INDUCTION_HYPERRESOLUTION
-                : ( indLitSubst ? InferenceRule::FREE_VAR_INDUCTION_HYPERRESOLUTION : InferenceRule::INDUCTION_HYPERRESOLUTION),
+                : ( freeVarBinding ? InferenceRule::FREE_VAR_INDUCTION_HYPERRESOLUTION : InferenceRule::INDUCTION_HYPERRESOLUTION),
     premises));
   RStack<Literal*> resLits;
 
@@ -1196,7 +1130,7 @@
     bool contains = false;
     for (const auto& kv : toResolve) {
       for (const auto& lit : kv.second) {
-        Literal* slit = indLitSubst ? SubstHelper::apply<Substitution>(lit, *indLitSubst) : lit;
+        Literal* slit = freeVarBinding ? SubstHelper::apply<Substitution>(lit, indLitSubst) : lit;
         if (slit == clit) {
           contains = true;
           break;
@@ -1218,6 +1152,7 @@
     }
   }
 
+  vector<Literal*> beforeFinalSubstitution;
   for (const auto& kv : toResolve) {
     for (unsigned i = 0; i < kv.first->length(); i++) {
       bool copyCurr = true;
@@ -1230,22 +1165,39 @@
         }
       }
       if (copyCurr) {
-        Literal* l = (*kv.first)[i];
-        if (indLitSubst) {
-          l = SubstHelper::apply<Substitution>((*kv.first)[i], *indLitSubst);
-          TermReplacement tr(getContextReplacementMap(context, /*inverse=*/true));
-          l = tr.transformLiteral(l);
-        }
-        resLits->push(renaming.apply(l,1));
-      }
-    }
-  }
+        Literal* l = renaming.apply((*kv.first)[i], 1);
+        if (freeVarBinding) {
+          beforeFinalSubstitution.push_back(l);
+        } else {
+          resLits->push(l);
+        }
+      }
+    }
+  }
+
+
+  if (freeVarBinding) {
+    Substitution indLitSubstAfterRenaming;
+    TermList renamedVar = renaming.apply(TermList(freeVarBinding->first, false), 1);
+    ASS(renamedVar.isVar());
+    TermReplacement tr(getContextReplacementMap(context, /*inverse=*/true));
+    Term* toBind = tr.transform(freeVarBinding->second);
+    indLitSubstAfterRenaming.bind(renamedVar.var(), renaming.apply(TermList(toBind), 0));
+    for (Literal* l : beforeFinalSubstitution) {
+      resLits->push(SubstHelper::apply<Substitution>(l, indLitSubstAfterRenaming));
+    }
+  }
+
 
   return Clause::fromStack(*resLits, inf);
 }
 
-void InductionClauseIterator::resolveClauses(const ClauseStack& cls, const InductionContext& context, Substitution& subst, bool applySubst, Substitution* indLitSubst)
-{
+void InductionClauseIterator::resolveClauses(const ClauseStack& cls, const InductionContext& context, Substitution& subst, bool applySubst, Binding* freeVarBinding)
+{
+  Substitution indLitSubst;
+  if (freeVarBinding) {
+    indLitSubst.bind(freeVarBinding->first, freeVarBinding->second);
+  }
   ASS(cls.isNonEmpty());
   bool generalized = false;
   for (const auto& kv : context._cls) {
@@ -1266,17 +1218,17 @@
   }
   if (generalized) {
     env.statistics->generalizedInductionApplication++;
-  } else if (indLitSubst) {
+  } else if (freeVarBinding) {
     env.statistics->nonGroundInductionApplication++;
   } else {
     env.statistics->inductionApplication++;
   }
 
-  auto uf = findDistributedVariants(cls, subst, context, indLitSubst);
+  auto uf = findDistributedVariants(cls, subst, context, freeVarBinding ? &indLitSubst : nullptr);
   IntUnionFind::ComponentIterator cit(uf);
   while(cit.hasNext()){
     IntUnionFind::ElementIterator eIt = cit.next();
-    _clauses.push(resolveClausesHelper(context, cls, eIt, subst, generalized, applySubst, indLitSubst));
+    _clauses.push(resolveClausesHelper(context, cls, eIt, subst, generalized, applySubst, freeVarBinding));
     if(_opt.showInduction()){
       std::cout << "[Induction] generate " << _clauses.top()->toString() << endl;
     }
@@ -1714,27 +1666,14 @@
 }
 
 /*
-<<<<<<< HEAD
-Creates the structural induction axiom with an existentially quantified variable,
-possibly for synthesis of recursive programs.
-
-When synthesis is on, the axiom is:
-
-?y,w. !u0,us,z. (L[0, u0] & (L[y, w] -> L[s(y), us]) -> L[z, rec(u0, us, z)])
-
-The rec-term captures the programs for the individual cases of induction and is
-used in post-processing to construct the recursive program.
-
-When synthesis is off, and --induction_only_ground is off, we use the following axiom:
-
+Creates the structural induction axiom with an existentially quantified variable:
 ?y,w. !u0,us,z. ?x. (L[0, u0] & (L[y, w] -> L[s(y), us]) -> L[z, x])
-
-In this variant the variable x is skolemized just as any other variable (not as a rec-term).
 */
-void InductionClauseIterator::performStructInductionSynth(const InductionContext& context)
-{
-  TermList sort = SortHelper::getResultSort(context._indTerm);
-  TermAlgebra* ta = env.signature->getTermAlgebraOfSort(sort);
+void InductionClauseIterator::performStructInductionFreeVar(const InductionContext& context, InductionFormulaIndex::Entry* e, Binding* freeVarBinding)
+{
+  if (context._indTerms.size() > 1) return;
+  TermList sort = SortHelper::getResultSort(context._indTerms[0]);
+  TermAlgebra* ta = env.signature->getTermAlgebraOfSort(SortHelper::getResultSort(context._indTerms[0]));
 
   // Constructors for the non-standard base case options
   TermAlgebraConstructor* recCon = nullptr;
@@ -1753,44 +1692,13 @@
     nonRecBase = Term::createConstant(nonRecCon->functor());
   }
 
-  FormulaList* formulas = FormulaList::empty();
-
-  SynthesisManager* synthMan = (env.options->questionAnswering() == Options::QuestionAnsweringMode::SYNTHESIS) ? SynthesisManager::getInstance() : nullptr;
-  unsigned var = synthMan ? synthMan->numInputSkolems() : 0;
-  
-  Literal* indLit = Literal::complementaryLiteral(context.getInductionLiteral());
-  VList* freeVars = indLit->freeVariables();
-  ASS(freeVars->length(freeVars) == 1);
-  TermList freshSynthVar(var++,false);
-  Substitution s;
-  s.bind(freeVars->head(), freshSynthVar);
-  indLit = SubstHelper::apply(indLit, s);
-
-  VList* us = VList::empty(); 
-  VList* ws = VList::empty(); 
-  VList* ys = VList::empty(); 
-
   // Synthesis specific:
+  SynthesisALManager* synthMan = static_cast<SynthesisALManager*>((env.options->questionAnswering() == Options::QuestionAnsweringMode::SYNTHESIS) ? SynthesisALManager::getInstance() : nullptr);
   List<Term*>* fnHeads = List<Term*>::empty();
   vector<Shell::SkolemTracker> skolemTrackers;
 
-  for (unsigned i = 0; i < ta->nConstructors(); i++){
-    TermAlgebraConstructor* con = ta->constructor(i);
-    unsigned arity = con->arity();
-    
-    TermStack argTerms(arity); // Arguments of the step case antecedent: y_1, ..., y_arity
-    FormulaList* hyps = FormulaList::empty();
-
-=======
-Creates the structural induction axiom with an existentially quantified variable:
-?y,w. !u0,us,z. ?x. (L[0, u0] & (L[y, w] -> L[s(y), us]) -> L[z, x])
-*/
-void InductionClauseIterator::performStructInductionFreeVar(const InductionContext& context, InductionFormulaIndex::Entry* e, Substitution* freeVarSubst)
-{
-  if (context._indTerms.size() > 1) return;
-  TermAlgebra* ta = env.signature->getTermAlgebraOfSort(SortHelper::getResultSort(context._indTerms[0]));
   unsigned freeVar = context.getFreeVariable(); // variable free in the induction literal
-  unsigned var = freeVar+1; // used in the following to construct new variables
+  unsigned var = freeVar + 1 + (synthMan ? synthMan->numInputSkolems() : 0); // used in the following to construct new variables
   for (const auto& kv : context._cls) {
     if (kv.first->maxVar() + 1 > var) {
       var = kv.first->maxVar() + 1;
@@ -1809,35 +1717,26 @@
     unsigned arity = con->arity();
     TermStack argTerms(arity); // Arguments of the step case antecedent: y_1, ..., y_arity
     FormulaList* hyps = FormulaList::empty();
->>>>>>> 777d28a8
     for (unsigned j = 0; j < arity; j++){
       TermList y(var++, false);
       argTerms.push(y);
       VList::push(y.var(), ys);
-<<<<<<< HEAD
-
       if (con->argSort(j) == con->rangeSort()){
         TermList w(var++, false);
         VList::push(w.var(), ws);
-        // Synthesis specific:
-        if (synthMan) {
-          // Store SkolemTrackers before skolemization happens. Later (after skolemization), they will be used to match Skolem symbols.
-          skolemTrackers.emplace_back(Binding(w.var(), nullptr), i, true, j);
-        }
-
-        TermReplacement tr(context._indTerm, y);
-        Literal* curLit = tr.transform(indLit);
-        s.reset();
-        s.bind(freshSynthVar.var(), w);
-        curLit = SubstHelper::apply(curLit, s); 
-
+        Formula* curLit = context.getFormulaWithFreeVar({ y }, true, freeVar, w);
         if (!context._standardBase) {
           // Here con->recursive(), because y is a recursive argument.
           // Further, the step case only needs to hold when the hypothesis is not the standard base.
           // Hence we add an assumption that y != nonRecBase.
           FormulaList::push(new AtomicFormula(Literal::createEquality(/*polarity=*/false, TermList(nonRecBase), y, sort)), hyps);
         }
-        FormulaList::push(new AtomicFormula(curLit), hyps); // L[y_j, w_j] or L[y_j, w_j] \/ y_j = cons1 \/ ... \/ y_j = consN
+        FormulaList::push(curLit, hyps); // L[y_j, w_j]
+        // Synthesis specific:
+        if (synthMan) {
+          // Store SkolemTrackers before skolemization happens. Later (after skolemization), they will be used to match Skolem symbols.
+          skolemTrackers.emplace_back(Binding(w.var(), nullptr), i, true, j);
+        }
       }
       // Synthesis specific:
       if (synthMan) {
@@ -1845,11 +1744,8 @@
         skolemTrackers.emplace_back(Binding(y.var(), nullptr), i, false, j);
       }
     }
-    Formula* antecedent = JunctionFormula::generalJunction(Connective::AND, hyps); // /\_{j ∈ P_c}  L[y_j, w_j]
-
     TermList u(var++, false);
     VList::push(u.var(), us);
-
     Term* tcons;
     if (context._standardBase || con->recursive()) {
       tcons = Term::create(con->functor(), (unsigned)argTerms.size(), argTerms.begin());
@@ -1882,43 +1778,6 @@
     // Synthesis specific:
     fnHeads->push(tcons, fnHeads);
 
-    TermList cons(tcons);
-    TermReplacement tr(context._indTerm, cons);
-    Literal* curLit = tr.transform(indLit);
-    s.reset();
-    s.bind(freshSynthVar.var(), u);
-    curLit = SubstHelper::apply(curLit, s); 
-    Formula* consequent = new AtomicFormula(curLit); // L[cons(y_1, ..., y_n), u_i]
-    Formula* step = (VList::isEmpty(ws)) ? consequent : new BinaryFormula(Connective::IMP, antecedent, consequent); // (/\_{j ∈ P_c} L[y_j, w_j]) --> L[cons(y_1, ..., y_n), u_i]
-    formulas->push(step, formulas);
-  }
-
-  Formula* formula = new JunctionFormula(Connective::AND, formulas);
-
-  // Construct conclusion: L[z, x] (the x gets skolemized and might be used in synthesis)
-  TermList z(var++, false);
-  const unsigned xvar = var;
-  TermList rec(var++, false);
-  s.reset();
-  s.bind(freshSynthVar.var(), rec);
-  TermReplacement tr(context._indTerm, z);
-  Literal* conclusionLit = SubstHelper::apply(tr.transform(indLit), s);
-  Formula* conclusion = new AtomicFormula(conclusionLit);
-  if (!context._standardBase) {
-    conclusion = new JunctionFormula(Connective::OR, new FormulaList(conclusion, FormulaList::singleton(
-        new AtomicFormula(Literal::createEquality(/*polarity=*/true, TermList(nonRecBase), z, sort)))));
-  }
-=======
-      if (con->argSort(j) == con->rangeSort()){
-        TermList w(var++, false);
-        VList::push(w.var(), ws);
-        Formula* curLit = context.getFormulaWithFreeVar({ y }, true, freeVar, w);
-        FormulaList::push(curLit, hyps); // L[y_j, w_j]
-      }
-    }
-    TermList u(var++, false);
-    VList::push(u.var(), us);
-    Term* tcons = Term::create(con->functor(), (unsigned)argTerms.size(), argTerms.begin());
     Formula* consequent = context.getFormulaWithFreeVar({ TermList(tcons) }, true, freeVar, u);
     Formula* step = (VList::isEmpty(ws)) ? consequent :
       new BinaryFormula(Connective::IMP, JunctionFormula::generalJunction(Connective::AND, hyps), consequent); // (/\_{j ∈ P_c} L[y_j, w_j]) --> L[cons(y_1, ..., y_n), u_i]
@@ -1932,47 +1791,14 @@
   TermList x(var++, false);
   Substitution subst;
   Formula* conclusion = context.getFormulaWithFreeVar({ z }, true, freeVar, x, &subst);
->>>>>>> 777d28a8
+  if (!context._standardBase) {
+    conclusion = new JunctionFormula(Connective::OR, new FormulaList(conclusion, FormulaList::singleton(
+        new AtomicFormula(Literal::createEquality(/*polarity=*/true, TermList(nonRecBase), z, sort)))));
+  }
   // Put together the whole induction axiom:
   formula = new BinaryFormula(Connective::IMP, formula, conclusion);
   formula = new QuantifiedFormula(Connective::EXISTS, VList::singleton(xvar), SList::empty(), formula);
   formula = new QuantifiedFormula(Connective::FORALL, VList::singleton(z.var()), SList::empty(), formula);
-<<<<<<< HEAD
-  formula = new QuantifiedFormula(Connective::FORALL, us, SList::empty(), formula); 
-  formula = new QuantifiedFormula(Connective::EXISTS, ws, SList::empty(), formula);
-  formula = new QuantifiedFormula(Connective::EXISTS, ys, SList::empty(), formula);
-
-  // Clausify and resolve the induction axiom against the premise.
-  DHMap<unsigned, Term*> bindings;
-  ClauseStack hyp_clauses = produceClauses(formula, InferenceRule::STRUCT_INDUCTION_AXIOM, context, &bindings);
-  Term* recTerm = bindings.get(xvar, nullptr);
-  ASS(*(recTerm->nthArgument(recTerm->arity()-1)) == z);
-  s.reset();
-  s.bind(xvar, recTerm);
-  conclusionLit = SubstHelper::apply(conclusionLit, s);
-
-  // Synthesis specific:
-  if (synthMan) {
-    synthMan->registerSkolemSymbols(recTerm, bindings, fnHeads, skolemTrackers, us);
-  }
-
-  ClauseStack res_clauses = resolveClausesSynth(hyp_clauses, context, conclusionLit); 
-  for (auto cl : res_clauses) {
-    _clauses.push(cl);
-  }
-}
-
-
-// Whether an induction formula is applicable (or has already been generated)
-// is determined by its conclusion part, which is resolved against the literals
-// and bounds we induct on. From this point of view, an integer induction formula
-// can have one lower bound and/or one upper bound. This function wraps this
-// information by adding the bounds and querying the index with the resulting context.
-//
-// TODO: default bounds are now stored as special cases with no bounds (this makes
-// the resolve part easier) but this means some default bound induction formulas
-// are duplicates of normal formulas.
-=======
   formula = new QuantifiedFormula(Connective::FORALL, us, SList::empty(), formula);
   if (!VList::isEmpty(ws)) {
     formula = new QuantifiedFormula(Connective::EXISTS, ws, SList::empty(), formula);
@@ -1984,18 +1810,24 @@
   // Produce induction clauses and obtain the skolemization bindings.
   DHMap<unsigned, Term*> bindings;
   ClauseStack hyp_clauses = produceClauses(formula, InferenceRule::STRUCT_INDUCTION_AXIOM_ONE, context, &bindings); 
-  // Bind freeVar to its corresponding skolem term in freeVarSubst.
+  // Bind freeVar to its corresponding skolem term.
   // This is used later in resolution.
   Term* xSkolem = bindings.get(xvar, nullptr);
   ASS(xSkolem != nullptr);
-  ASS(freeVarSubst != nullptr);
-  freeVarSubst->bind(int(freeVar), SubstHelper::apply<Substitution>(xSkolem, subst));
+  ASS(*(xSkolem->nthArgument(xSkolem->arity()-1)) == z);
+  ASS(freeVarBinding != nullptr);
+  freeVarBinding->first = freeVar;
+  freeVarBinding->second =  SubstHelper::apply<Substitution>(xSkolem, subst);
+
+  // Synthesis specific:
+  if (synthMan) {
+    synthMan->registerSkolemSymbols(xSkolem, bindings, fnHeads, skolemTrackers, us);
+  }
 
   e->add(std::move(hyp_clauses), std::move(subst));
   return;
 }
 
->>>>>>> 777d28a8
 bool InductionClauseIterator::notDoneInt(InductionContext context, Literal* bound1, Literal* bound2, InductionFormulaIndex::Entry*& e)
 {
   ASS_EQ(context._indTerms.size(), 1);
