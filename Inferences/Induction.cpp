/*
 * This file is part of the source code of the software program
 * Vampire. It is protected by applicable
 * copyright laws.
 *
 * This source code is distributed under the licence found here
 * https://vprover.github.io/license.html
 * and in the source directory
 */
/**
 * @file Induction.cpp
 * Implements class Induction.
 */

#include <set>
#include <utility>
#include <vector>

#include "Lib/Output.hpp"
#include "Forwards.hpp"
#include "Indexing/Index.hpp"
#include "Indexing/IndexManager.hpp"

#include "Indexing/ResultSubstitution.hpp"
#include "Lib/BitUtils.hpp"
#include "Lib/DHSet.hpp"
#include "Lib/IntUnionFind.hpp"
#include "Lib/Metaiterators.hpp"
#include "Lib/PairUtils.hpp"
#include "Lib/Set.hpp"

#include "Kernel/FormulaUnit.hpp"
#include "Kernel/NumTraits.hpp"
#include "Kernel/RobSubstitution.hpp"
#include "Kernel/TermIterators.hpp"
#include "Kernel/Signature.hpp"

#include "Saturation/SaturationAlgorithm.hpp"

#include "Shell/NewCNF.hpp"
#include "Shell/NNF.hpp"
#include "Shell/Rectify.hpp"
#include "Shell/AnswerLiteralManager.hpp"

#include "Induction.hpp"

using std::pair;
using std::make_pair;

#define INDUCTION_CONTEXT_BANK 0
#define INDUCTION_CLAUSE_BANK 1
#define NUM_SPECIAL_BANKS 2

namespace Inferences
{
using namespace std;
using namespace Kernel;
using namespace Lib;

Term* ActiveOccurrenceIterator::next()
{
  Term* t = _stack.pop();
  auto templ = _fnDefHandler.getRecursionTemplate(t);
  auto actPos = templ ? &templ->inductionPositions() : nullptr;
  for (unsigned i = t->numTypeArguments(); i < t->arity(); i++) {
    if ((!actPos || (*actPos)[i]) && t->nthArgument(i)->isTerm()) {
      _stack.push(t->nthArgument(i)->term());
    }
  }
  return t;
}

Term* getPlaceholderForTerm(const Stack<Term*>& ts, unsigned i)
{
  static DHMap<pair<TermList,unsigned>,Term*> placeholders;
  TermList srt = SortHelper::getResultSort(ts[i]);
  auto p = make_pair(srt,i);
  if(!placeholders.find(p)){
    unsigned fresh = env.signature->addFreshFunction(0,(srt.toString() + "_placeholder" + Int::toString(i)).c_str());
    env.signature->getFunction(fresh)->setType(OperatorType::getConstantsType(srt));
    auto res = Term::createConstant(fresh);
    placeholders.insert(p,res);
    return res;
  }
  return placeholders.get(p);
}

TermList TermReplacement::transformSubterm(TermList trm)
{
  // if we reach any of the mapped terms,
  // replace it with the term it is mapped to
  if(trm.isTerm() && _m.count(trm.term())){
    return _m.at(trm.term());
  }
  return trm;
}

TermList InductionTermReplacement::transformSubterm(TermList trm)
{
  // if we reach any of the mapped terms,
  // replace it with the term it is mapped to
  if (trm.isVar()) {
    unsigned v;
    if (_renaming.findOrInsert(trm.var(), v, _nextVar)) {
      _nextVar++;
      _renamedFreeVars.insert(v);
    }
    return TermList::var(v);
  }
  if (trm.term()->isSort()) {
    return trm;
  }
  auto t = trm.term();
  auto it = _m.find(t);
  if (it != _m.end()){
    return it->second;
  }
  if (!_squashSkolems || !env.signature->getFunction(t->functor())->skolem()) {
    return trm;
  }
  unsigned* ptr;
  if (_skolemToVarMap.getValuePtr(t, ptr, _nextVar)) {
    _varsReplacingSkolems.insert(_nextVar++);
  }
  return TermList::var(*ptr);
}

void InductionTermReplacement::resetRenaming(RobSubstitution* subst, unsigned bank)
{
  if (subst) {
    for (const auto& [v1,v2] : iterTraits(_renaming.items())) {
      ALWAYS(subst->unify(TermList::var(v1),bank,TermList::var(v2),INDUCTION_CLAUSE_BANK));
    }
  }
  _renaming.reset();
}

VList* InductionTermReplacement::getRenamedFreeVars() const
{
  return VList::fromIterator(iterTraits(_renamedFreeVars.iter()));
}

VList* InductionTermReplacement::getVarsReplacingSkolems() const
{
  return VList::fromIterator(iterTraits(_varsReplacingSkolems.iter()));
}

Formula* InductionContext::getFormula(
  const InductionUnit& unit, const Substitution& typeBinder, unsigned& nextVar, VList** varsReplacingSkolems, RobSubstitution* subst) const
{
  auto hyps = FormulaList::empty();
  for (const auto& lit : unit.conditions) {
    FormulaList::push(new AtomicFormula(SubstHelper::apply(lit, typeBinder)), hyps);
  }
  auto left = hyps ? JunctionFormula::generalJunction(Connective::AND, hyps) : nullptr;
  auto hypVars = VList::fromIterator(unit.condUnivVars.iterFifo());
  if (hypVars) {
    ASS(left);
    left = new QuantifiedFormula(Connective::FORALL, hypVars, SList::empty(), left);
  }

  vector<TermList> ts;
  for (const auto& t : unit.F_terms) {
    ts.push_back(SubstHelper::apply(t, typeBinder));
  }
  auto renamedFreeVars = VList::empty();
  auto right = getFormulaWithSquashedSkolems(ts, nextVar, renamedFreeVars, varsReplacingSkolems, subst);
  auto f = left ? new BinaryFormula(Connective::IMP, left, right) : right;
  if (renamedFreeVars) {
    f = new QuantifiedFormula(Connective::EXISTS, renamedFreeVars, SList::empty(), f);
  }
  return f;
}

Formula* InductionContext::getFormula(InductionTermReplacement& tr, RobSubstitution* subst) const
{
  ASS(_cls.isNonEmpty());
  auto argLists = FormulaList::empty();
  for (unsigned i = 0; i < _cls.size(); i++) {
    auto lits = _cls[i].second;
    auto argList = FormulaList::empty();
    for (const auto& lit : lits) {
      auto tlit = tr.transformLiteral(lit);
      FormulaList::push(new AtomicFormula(Literal::complementaryLiteral(tlit)), argList);
    }
    FormulaList::push(JunctionFormula::generalJunction(Connective::AND, argList), argLists);
    tr.resetRenaming(subst, NUM_SPECIAL_BANKS + i);
  }
  return JunctionFormula::generalJunction(Connective::OR, argLists);
}

Formula* InductionContext::getFormulaWithFreeVar(TermList t, unsigned freeVar, unsigned freeVarSub, RobSubstitution* subst) const
{
  ASS_EQ(_cls.size(),1);
  ASS_EQ(_cls[0].second.size(),1);

  auto replacementMap = getReplacementMap({ t }, subst);
  TermReplacement tr(replacementMap);
  auto tlit = tr.transformLiteral(_cls[0].second[0]);
  auto replaced = new AtomicFormula(Literal::complementaryLiteral(tlit));
  Substitution s;
  s.bindUnbound(freeVar, TermList::var(freeVarSub));
  return SubstHelper::apply(replaced, s);
}

Formula* InductionContext::getFormulaWithSquashedSkolems(
  const std::vector<TermList>& r, unsigned& nextVar, VList*& renamedFreeVars, VList** varsReplacingSkolems, RobSubstitution* subst) const
{
  // Assuming this object is the result of a ContextReplacement (or similar iterator)
  // we can replace the ith placeholder with the ith term in r.
  auto replacementMap = getReplacementMap(r, subst);
  InductionTermReplacement tr(replacementMap, env.options->inductionStrengthenHypothesis(), nextVar);
  auto res = getFormula(tr, subst);
  if (subst) {
    for (const auto& [t,v] : iterTraits(tr._skolemToVarMap.items())) {
      ALWAYS(subst->unify(TermList::var(v),INDUCTION_CLAUSE_BANK,TermList(t),INDUCTION_CONTEXT_BANK));
    }
  }
  renamedFreeVars = tr.getRenamedFreeVars();
  if (varsReplacingSkolems) {
    // The variables replacing the Skolems after calling transform
    // are needed for quantification if varList is non-null, collect them
    *varsReplacingSkolems = tr.getVarsReplacingSkolems();
  }
  return res;
}

unsigned InductionContext::getFreeVariable() const {
  // Note: we return the first free variable from literals of _cls,
  // because we assume there is just one
  for (const auto& kv : _cls) {
    for (const auto& lit : kv.second) {
      VariableIterator vi(lit);
      if (vi.hasNext()) {
        return vi.next().var();
      }
    }
  }
  ASSERTION_VIOLATION;
}

template<typename Fun>
InductionContext InductionContext::transform(Fun fn) const
{
  Stack<std::pair<Clause*, LiteralStack>> cls;
  for (const auto& [cl, lits] : _cls) {
    LiteralStack resLits;
    for (const auto& lit : lits) {
      auto tlit = fn(lit);
      if (tlit && tlit != lit) {
        resLits.push(tlit);
      }
    }
    if (resLits.isEmpty()) {
      continue;
    }
    cls.emplace(cl, std::move(resLits));
  }
  return InductionContext(_indTerms, std::move(cls));
}

std::unordered_map<Term*,TermList> InductionContext::getReplacementMap(const std::vector<TermList>& r, RobSubstitution* subst) const
{
  ASS_EQ(r.size(), _indTerms.size());
  std::unordered_map<Term*,TermList> replacementMap;
  for (unsigned i = 0; i < _indTerms.size(); i++) {
    auto ph = getPlaceholderForTerm(_indTerms,i);
    replacementMap.insert(make_pair(ph,r[i]));
    if (subst) {
      ASS(r[i].isVar());
      ALWAYS(subst->unify(r[i],INDUCTION_CLAUSE_BANK,TermList(ph),INDUCTION_CONTEXT_BANK));
    }
  }
  return replacementMap;
}

std::unordered_map<Term*,TermList> getContextReplacementMap(const InductionContext& context, bool inverse = false)
{
  std::unordered_map<Term*,TermList> m;
  for (unsigned i = 0; i < context._indTerms.size(); i++) {
    auto ph = getPlaceholderForTerm(context._indTerms,i);
    m.insert(make_pair(inverse ? ph : context._indTerms[i], inverse ? context._indTerms[i] : ph));
  }
  return m;
}

ContextReplacement::ContextReplacement(const InductionContext& context)
    : TermReplacement(getContextReplacementMap(context)),
      _context(context), _used(false) {}

InductionContext ContextReplacement::next()
{
  ASS(hasNext());
  _used = true;
  return _context.transform([&](Literal* lit) {
    return transformLiteral(lit);
  });
}

ActiveOccurrenceContextReplacement::ActiveOccurrenceContextReplacement(
  const InductionContext& context, const FunctionDefinitionHandler& fnDefHandler)
  : ContextReplacement(context),
    _fnDefHandler(fnDefHandler),
    _iteration(_context._indTerms.size(),0),
    _matchCount(_context._indTerms.size(),0),
    _hasNonActive(false)
{}

TermList ActiveOccurrenceContextReplacement::transformSubterm(TermList trm)
{
  if (trm.isTerm()) {
    auto it = std::find(_context._indTerms.begin(), _context._indTerms.end(), trm.term());
    if (it != _context._indTerms.end()) {
      auto i = it - _context._indTerms.begin();
      if (1 & (_iteration[i] >> _matchCount[i]++)) {
        return _m.at(trm.term());
      }
    }
  }
  return trm;
}

InductionContext ActiveOccurrenceContextReplacement::next()
{
  ASS(hasNext());
  _used = true;
  return _context.transform([&](Literal* lit) {
    for (unsigned i = 0; i < _iteration.size(); i++) {
      _iteration[i] = 0;
      _matchCount[i] = 0;
    }
    Stack<pair<Term*,bool>> stack(8);
    stack.push({ lit, true });
    while (stack.isNonEmpty()) {
      auto [t,active] = stack.pop();
      auto templ = _fnDefHandler.getRecursionTemplate(t);
      for (unsigned k = 0; k < t->arity(); k++) {
        if (t->nthArgument(k)->isTerm()) {
          stack.push({ t->nthArgument(k)->term(),
            active && templ ? templ->inductionPositions()[k] : active });
        }
      }
      if (t->ground()) {
        auto it = std::find(_context._indTerms.begin(), _context._indTerms.end(), t);
        if (it != _context._indTerms.end()) {
          auto idx = it - _context._indTerms.begin();
          _iteration[idx] = (_iteration[idx] << 1) | active;
          if (!active) {
            _hasNonActive = true;
          }
        }
      }
    }
    return transformLiteral(lit);
  });
}

VirtualIterator<InductionContext> contextReplacementInstance(const InductionContext& context, const Options& opt, FunctionDefinitionHandler& fnDefHandler)
{
  auto ctx = context;
  auto res = VirtualIterator<InductionContext>::getEmpty();
  if (opt.inductionOnActiveOccurrences()) {
    // In case of using active occurrences, we replace the input
    // context with one where the active occurrences are already
    // replaced, so that we only iterate on the rest of them below.
    ActiveOccurrenceContextReplacement aor(context, fnDefHandler);
    ASS(aor.hasNext());
    auto ao_ctx = aor.next();
    // If there are no active occurrences, we get an empty context
    // and we simply fall back to inducting on all occurrences.
    //
    // TODO do this filtering inside ActiveOccurrenceContextReplacement
    if (ao_ctx._cls.isNonEmpty()) {
      ctx = ao_ctx;
      res = pvi(getSingletonIterator(ctx));
      if (!aor.hasNonActive()) {
        return res;
      }
    }
  }
  return pvi(concatIters(res, vi(opt.inductionGen()
    ? new ContextSubsetReplacement(ctx, opt.maxInductionGenSubsetSize())
    : new ContextReplacement(ctx))));
}

ContextSubsetReplacement::ContextSubsetReplacement(const InductionContext& context, const unsigned maxSubsetSize)
  : ContextReplacement(context),
    _iteration(context._indTerms.size(),1), // we want to exclude empty subset, so set all to 1
    _maxIterations(context._indTerms.size(),0),
    _matchCount(context._indTerms.size(),0),
    _maxSubsetSize(maxSubsetSize),
    _ready(false), _done(false)
{
  for (unsigned i = 0; i < _context._indTerms.size(); i++) {
    unsigned occurrences = 0;
    for (const auto& kv : _context._cls) {
      for (const auto& lit : kv.second) {
        occurrences += lit->countSubtermOccurrences(TermList(_context._indTerms[i]));
      }
    }
    _maxIterations[i] = pow(2, occurrences);
    if (_maxIterations[i] > _maxOccurrences) {
      _iteration[i] = _maxIterations[i]-1;
    }
  }
  // find first iteration that shouldn't be skipped
  while (!_done && shouldSkipIteration()) {
    stepIteration();
  }
  _ready = true;
}

TermList ContextSubsetReplacement::transformSubterm(TermList trm)
{
  if (trm.isTerm()) {
    auto it = std::find(_context._indTerms.begin(), _context._indTerms.end(), trm.term());
    if (it != _context._indTerms.end()) {
      auto i = it - _context._indTerms.begin();
      if (1 & (_iteration[i] >> _matchCount[i]++)) {
        return _m.at(trm.term());
      }
    }
  }
  return trm;
}

bool ContextSubsetReplacement::hasNext()
{
  if (_ready) {
    return !_done;
  }
  _ready = true;
  // we step forward until we find an
  // iteration which shouldn't be skipped
  // or we run out of iterations
  do {
    stepIteration();
  } while (!_done && shouldSkipIteration());

  return !_done;
}

InductionContext ContextSubsetReplacement::next()
{
  ASS(_ready);
  for (unsigned i = 0; i < _context._indTerms.size(); i++) {
    _matchCount[i] = 0;
  }
  _ready = false;
  return _context.transform([&](Literal* lit) -> Literal* {
    auto tlit = transformLiteral(lit);
    // check if tlit has placeholders
    for (unsigned i = 0; i < _context._indTerms.size(); i++) {
      if (tlit->containsSubterm(TermList(getPlaceholderForTerm(_context._indTerms,i)))) {
        return tlit;
      }
    }
    return nullptr;
  });
}

bool ContextSubsetReplacement::shouldSkipIteration() const
{
  // We skip an iteration if too many (but not all)
  // occurrences of an induction term are used.
  const bool subsetSizeCheck = _maxSubsetSize > 0;
  for (unsigned i = 0; i < _iteration.size(); i++) {
    unsigned setBits = __builtin_popcount(_iteration[i]);
    // never skip no generalization
    if (_iteration[i] == _maxIterations[i]-1) {
      continue;
    }
    if (subsetSizeCheck && setBits > _maxSubsetSize) {
      return true;
    }
  }
  return false;
}

void ContextSubsetReplacement::stepIteration()
{
  for (unsigned i = 0; i < _iteration.size(); i++) {
    if (_maxIterations[i] > _maxOccurrences) {
      continue;
    }
    _iteration[i]++;
    if (_iteration[i] < _maxIterations[i]) {
      return;
    } else {
      _iteration[i] = 1;
    }
  }
  _done = true;
}

void Induction::attach(SaturationAlgorithm* salg) {
  GeneratingInferenceEngine::attach(salg);
  if (InductionHelper::isIntInductionOn()) {
    _comparisonIndex = static_cast<LiteralIndex<LiteralClause>*>(_salg->getIndexManager()->request(UNIT_INT_COMPARISON_INDEX));
    _inductionTermIndex = static_cast<TermIndex*>(_salg->getIndexManager()->request(INDUCTION_TERM_INDEX));
  }
  if (InductionHelper::isNonUnitStructInductionOn()) {
    _structInductionTermIndex = static_cast<TermIndex*>(
      _salg->getIndexManager()->request(STRUCT_INDUCTION_TERM_INDEX));
  }
}

void Induction::detach() {
  if (InductionHelper::isNonUnitStructInductionOn()) {
    _structInductionTermIndex = nullptr;
    _salg->getIndexManager()->release(STRUCT_INDUCTION_TERM_INDEX);
  }
  if (InductionHelper::isIntInductionOn()) {
    _comparisonIndex = nullptr;
    _salg->getIndexManager()->release(UNIT_INT_COMPARISON_INDEX);
    _inductionTermIndex = nullptr;
    _salg->getIndexManager()->release(INDUCTION_TERM_INDEX);
  }
  GeneratingInferenceEngine::detach();
}

ClauseIterator Induction::generateClauses(Clause* premise)
{
  return pvi(InductionClauseIterator(premise, InductionHelper(_comparisonIndex, _inductionTermIndex),
    _salg, _structInductionTermIndex, _formulaIndex));
}

void InductionClauseIterator::processClause(Clause* premise)
{
  // The premise should either contain a literal on which we want to apply induction,
  // or it should be an integer constant comparison we use as a bound.
  if (InductionHelper::isInductionClause(premise)) {
    for (Literal* lit : premise->iterLits()) {
      if (!lit->isAnswerLiteral()) {
        processLiteral(premise, lit);
      }
    }
  }
  if (InductionHelper::isIntInductionOn() && InductionHelper::isIntegerComparison(premise)) {
    processIntegerComparison(premise, (*premise)[0]);
  }
}

/**
 * This class implements two heuristics for selecting multiple literals for induction.
 * 1. Induction depth is 0 for all premises, so we should have essentially input
 *    clauses or their descendants in the induction, directly from the conjecture.
 *    TODO: AVATAR compoenents also have induction depth 0, this makes the heuristic
 *          a bit more prolific than intended.
 * 2. Induction depth is d(>0) for all premises, each premise gives exactly one
 *    literal to induct on and each literal has the same topmost (non-equality)
 *    predicate symbol. Additionally, there is one literal p(t1,...t,...,tn) s.t. all
 *    others are of the form [~]p(t1,...,t',...tn) and t' is a subterm of t.
 *    The rationale behind this is that many inductions on predicate symbols get stuck
 *    without the induction hypothesis being applicable, this resolves some of them,
 *    when we induct on t', getting rid of it in both the conclusion and hypotheses.
 *    This is mostly useful when t' is not a constant, so we check for that too.
 */
struct InductionContextFn
{
  InductionContextFn(Clause* premise, Literal* lit) : _premise(premise), _lit(lit) {}

  VirtualIterator<InductionContext> operator()(pair<Stack<Term*>, VirtualIterator<QueryRes<ResultSubstitutionSP, TermLiteralClause>>> arg) {
    auto indDepth = _premise->inference().inductionDepth();
    // heuristic 2
    if (indDepth) {
      auto res = VirtualIterator<InductionContext>::getEmpty();
      // TODO make this work for multiple induction terms
      ASS(arg.first.isNonEmpty());
      if (arg.first.size() > 1) {
        return res;
      }
      auto indTerm = arg.first[0];
      // check for complex term and non-equality
      if (_lit->isEquality() || !indTerm->arity()) {
        return res;
      }
      while (arg.second.hasNext()) {
        auto& tqr = *arg.second.next().data;
        if (indDepth != tqr.clause->inference().inductionDepth()) {
          continue;
        }
        // check for different clauses and same topmost functors
        if (tqr.clause == _premise || _lit->functor() != tqr.literal->functor()) {
          continue;
        }
        bool match = false;
        SubtermIterator sti1(_lit);
        SubtermIterator sti2(tqr.literal);
        while (sti1.hasNext()) {
          ALWAYS(sti2.hasNext());
          auto st1 = sti1.next();
          auto st2 = sti2.next();
          if (st1 != st2) {
            // if the two terms are not equal, we check that
            // - no other non-equal pair of terms have been processed (match)
            // - one of them contains the other and the contained one is the induction term
            if (match ||
              !((st1.containsSubterm(st2) && st2.term() == indTerm) ||
                (st2.containsSubterm(st1) && st1.term() == indTerm)))
            {
              match = false;
              break;
            }
            sti1.right();
            sti2.right();
            match = true;
          }
        }
        if (!match) {
          continue;
        }
        InductionContext ctx(arg.first, {
          { _premise, { _lit } },
          { tqr.clause, { tqr.literal } }
        });
        res = pvi(concatIters(res, getSingletonIterator(ctx)));
      }
      return res;
    // heuristic 1
    } else {
      std::unordered_map<Clause*, LiteralStack> clauseLitMap;
      clauseLitMap.insert({ _premise, { _lit } });
      Set<Literal*,SharedTermHash> lits;
      lits.insert(_lit);
      while (arg.second.hasNext()) {
        auto& tqr = *arg.second.next().data;
        // TODO: having the same literal multiple times or its complement has unwanted effects
        // in the clausification/resolution part, so avoid it for now
        if (lits.contains(tqr.literal) || lits.contains(Literal::complementaryLiteral(tqr.literal))) {
          continue;
        }
        lits.insert(tqr.literal);
        if (indDepth != tqr.clause->inference().inductionDepth()) {
          continue;
        }
        clauseLitMap.emplace(tqr.clause, LiteralStack()).first->second.push(tqr.literal);
      }
      Stack<std::pair<Clause*, LiteralStack>> cls;
      for (const auto& kv : clauseLitMap) {
        cls.push(kv);
      }
      return pvi(getSingletonIterator(InductionContext(arg.first, std::move(cls))));
    }
  }
private:
  Clause* _premise;
  Literal* _lit;
};

void InductionClauseIterator::processLiteral(Clause* premise, Literal* lit)
{
  if(_opt.showInduction()){
    std::cout << "[Induction] process " << lit->toString() << " in " << premise->toString() << endl;
  }

  if (_opt.inductionGroundOnly() && !lit->ground()) {
    return;
  }

  if (_opt.questionAnswering() != Options::QuestionAnsweringMode::SYNTHESIS) {
    Set<Term*,SharedTermHash> int_terms;
    typedef std::set<const InductionTemplate*> TemplateTypeArgsSet;
    std::map<Stack<Term*>,TemplateTypeArgsSet> ta_terms;

    VirtualIterator<Term*> it;
    if (_opt.inductionOnActiveOccurrences()) {
      it = vi(new ActiveOccurrenceIterator(lit, _fnDefHandler));
    } else {
      it = vi(new NonVariableNonTypeIterator(lit, /*includeSelf=*/true));
    }
    for (const auto& t : iterTraits(it)) {
      if (!t->isLiteral() && InductionHelper::isInductionTerm(t)){
        if(InductionHelper::isStructInductionOn() && InductionHelper::isStructInductionTerm(t)){
          ta_terms.emplace(Stack<Term*>{ t }, TemplateTypeArgsSet());
        }
        if(InductionHelper::isIntInductionOn() && InductionHelper::isIntInductionTermListInLiteral(t, lit)){
          int_terms.insert(t);
        }
      }
      Stack<Term*> indTerms;
      auto templ = _fnDefHandler.matchesTerm(t, indTerms);
      if (templ) {
        auto it = ta_terms.emplace(std::move(indTerms), TemplateTypeArgsSet()).first;
        it->second.emplace(templ);
      }
    }

    if (InductionHelper::isInductionLiteral(lit)) {
      Set<Term*,SharedTermHash>::Iterator citer1(int_terms);
      while(citer1.hasNext()){
        Term* t = citer1.next();
        auto leBound = iterTraits(_helper.getLess(t)).collect<Stack>();
        auto grBound = iterTraits(_helper.getGreater(t)).collect<Stack>();
        auto indLitsIt = contextReplacementInstance(InductionContext({ t }, lit, premise), _opt, _fnDefHandler);
        while (indLitsIt.hasNext()) {
          auto ctx = indLitsIt.next();
          // process lower bounds
          for (const auto& b1 : leBound) {
            if (!isValidBound(ctx, b1)) {
              continue;
            }
            if (_helper.isInductionForFiniteIntervalsOn()) {
              // process upper bounds together with current lower bound
              for (const auto& b2 : grBound) {
                if (!isValidBound(ctx, b2)) {
                  continue;
                }
                performFinIntInduction(ctx, b1, b2);
              }
            }
            // process current lower bound by itself
            if (_helper.isInductionForInfiniteIntervalsOn()) {
              performInfIntInduction(ctx, true, b1);
            }
          }
          // process upper bounds
          if (_helper.isInductionForInfiniteIntervalsOn()) {
            for (const auto& b2 : grBound) {
              if (!isValidBound(ctx, b2)) {
                continue;
              }
              performInfIntInduction(ctx, false, b2);
            }
          }
          // add formula with default bound
          if (_opt.integerInductionDefaultBound()) {
            InductionFormulaIndex::Entry* e = nullptr;
            static Bound defaultBound = Bound(DefaultBound{ .term = TypedTermList(theory->representConstant(IntegerConstantType(0))) });
            // for now, represent default bounds with no bound in the index, this is unique
            // since the placeholder is still int
            if (notDoneInt(ctx, nullptr, nullptr, e) && isValidBound(ctx, defaultBound)) {
              performIntInduction(ctx, e, true, defaultBound, nullptr);
              performIntInduction(ctx, e, false, defaultBound, nullptr);
            }
            resolveClauses(ctx, e, nullptr, nullptr);
          }
        }
      }
    }
    // collect term queries for each induction term
    auto sideLitsIt = VirtualIterator<pair<Stack<Term*>, VirtualIterator<QueryRes<ResultSubstitutionSP, TermLiteralClause>>>>::getEmpty();
    if (_opt.nonUnitInduction()) {
      sideLitsIt = pvi(iterTraits(getSTLIterator(ta_terms.begin(), ta_terms.end()))
        .map([](const auto& kv){
          return kv.first;
        })
        .map([this](Stack<Term*> ts) {
          auto res = VirtualIterator<QueryRes<ResultSubstitutionSP, TermLiteralClause>>::getEmpty();
          for (const auto& t : ts) {
            res = pvi(concatIters(res, _structInductionTermIndex->getGeneralizations(t, false)));
          }
          return make_pair(ts, res);
        }));
    }
    // put clauses from queries into contexts alongside with the given clause and induction term
    auto sideLitsIt2 = iterTraits(sideLitsIt)
      .flatMap(InductionContextFn(premise, lit))
      // generalize all contexts if needed
      .flatMap([this](const InductionContext& arg) {
        return contextReplacementInstance(arg, _opt, _fnDefHandler);
      })
      // filter out the ones without the premise, or only one literal
      .filter([&premise](const InductionContext& arg) {
        unsigned cnt = 0;
        bool hasPremise = false;
        for (const auto& kv : arg._cls) {
          if (kv.first == premise) {
            hasPremise = true;
          }
          cnt += kv.second.size();
        }
        return hasPremise && cnt > 1;
      });
    // collect contexts for single-literal induction with given clause
    auto indCtxSingle = iterTraits(getSTLIterator(ta_terms.begin(), ta_terms.end()))
      .map([&lit,&premise](const auto& arg) {
        return InductionContext(arg.first, lit, premise);
      })
      // generalize all contexts if needed
      .flatMap([this](const InductionContext& arg) {
        return contextReplacementInstance(arg, _opt, _fnDefHandler);
      });
    auto indCtxIt = concatIters(sideLitsIt2, indCtxSingle)
      // filter out the ones without an induction literal
      .filter([](const InductionContext& arg) {
        for (const auto& kv : arg._cls) {
          for (const auto& lit : kv.second) {
            if (InductionHelper::isInductionLiteral(lit)) {
              return true;
            }
          }
        }
        return false;
      });
    while (indCtxIt.hasNext()) {
      auto ctx = indCtxIt.next();
      static bool one = _opt.structInduction() == Options::StructuralInductionKind::ONE ||
                        _opt.structInduction() == Options::StructuralInductionKind::ALL;
      static bool two = _opt.structInduction() == Options::StructuralInductionKind::TWO ||
                        _opt.structInduction() == Options::StructuralInductionKind::ALL;
      static bool three = _opt.structInduction() == Options::StructuralInductionKind::THREE ||
                        _opt.structInduction() == Options::StructuralInductionKind::ALL;
      static bool rec = _opt.structInduction() == Options::StructuralInductionKind::RECURSION ||
                        _opt.structInduction() == Options::StructuralInductionKind::ALL;
      InductionFormulaIndex::Entry* e;
      // generate formulas and add them to index if not done already
      if (_formulaIndex.findOrInsert(ctx, e)) {
        if (ctx._indTerms.size() == 1) {
          TermList sort = SortHelper::getResultSort(ctx._indTerms[0]);
          TermAlgebra* ta = env.signature->getTermAlgebraOfSort(sort);
          if(one){
            performInduction(ctx, ta->getInductionTemplateOne(), e);
          }
          if(two){
            performInduction(ctx, ta->getInductionTemplateTwo(), e);
          }
          if(three){
            performInduction(ctx, ta->getInductionTemplateThree(), e);
          }
        }
        if (rec) {
          for (const auto& templ : ta_terms.at(ctx._indTerms)) {
            performInduction(ctx, templ, e);
          }
        }
      }
      // resolve the formulas with the premises
      for (auto& indInst : e->getInductionInstances()) {
        resolveClauses(indInst, ctx);
      }
    }
  } else {
    if (InductionHelper::isStructInductionOn() && InductionHelper::isNonGroundInductionLiteral(lit)) {
      // TODO: generalize to multiple free variables
      NonVariableNonTypeIterator nvi(lit);
      while (nvi.hasNext()) {
        auto st = nvi.next();
        if (InductionHelper::isInductionTerm(st) && InductionHelper::isStructInductionTerm(st)) {
          auto indLitsIt = contextReplacementInstance(InductionContext({ st }, lit, premise), _opt, _fnDefHandler);
          while (indLitsIt.hasNext()) {
            auto ctx = indLitsIt.next();
            InductionFormulaIndex::Entry* e;
            // TODO: make sure that the index handles literals with free variables correctly
            // (right now it might allow redundant induction applications due to variable renaming).
            if (_formulaIndex.findOrInsert(ctx, e)) {
              // Generate induction axioms, clausify and resolve them
              performStructInductionFreeVar(ctx, e);
            }
            for (auto& indInst : e->getInductionInstances()) {
              resolveClauses(indInst, ctx);
            }
          }
        }
      }
    }
  }
}

void InductionClauseIterator::processIntegerComparison(Clause* premise, Literal* lit)
{
  ASS((theory->interpretPredicate(lit) == Theory::INT_LESS) && lit->ground());

  bool positive = lit->isPositive();
  InductionFormulaIndex::Entry* e;
  // loop over the arguments of the comparison (i.e. the two bounds)
  for (unsigned i = 0; i <= 1; i++) {
    // i == 0 means 'bound' is upper bound,
    // i == 1 means 'bound' is lower bound
    auto indtl = *lit->nthArgument(positive ? i : 1-i);
    auto indt = indtl.term();
    auto bound = *lit->nthArgument(positive ? 1-i : i);

    auto bound2 = iterTraits(i ? _helper.getGreater(indt) : _helper.getLess(indt)).collect<Stack>();
    auto it = iterTraits(_helper.getTQRsForInductionTerm(indt))
      .filter([&premise](const auto& tqr) {
        return tqr.data->clause != premise;
      })
      .map([&indt](const auto& tqr) {
        return InductionContext({ indt }, tqr.data->literal, tqr.data->clause);
      })
      .flatMap([this](const InductionContext& arg) {
        return contextReplacementInstance(arg, _opt, _fnDefHandler);
      });
    auto b = TermLiteralClause{ TypedTermList(bound, IntTraits::sort()), lit, premise };
    // loop over literals containing the current induction term
    while (it.hasNext()) {
      auto ctx = it.next();
      if (!isValidBound(ctx, b)) {
        continue;
      }
      if (_helper.isInductionForFiniteIntervalsOn()) {
        // go over the lower/upper bounds that contain the same induction term as the current bound
        for (const auto& b2 : bound2) {
          if (!isValidBound(ctx, b2)) {
            ASS_EQ(ctx._cls.size(), 1);
            continue;
          }
          // TODO use performFinIntInduction
          if (notDoneInt(ctx, i ? lit : b2.literal, i ? b2.literal : lit, e)) {
            // TODO: this branching should be deleted, since both upward and downward can
            // be generated based on the given clause but the original code had it like this
            if (i) {
              performIntInduction(ctx, e, true, i ? b : b2, i ? &b2 : &b);
            } else {
              performIntInduction(ctx, e, false, i ? b2 : b, i ? &b : &b2);
            }
          }
          resolveClauses(ctx, e, i ? &b : &b2, i ? &b2 : &b);
        }
      }
      // use given clause comparison as bound appropriately
      if (_helper.isInductionForInfiniteIntervalsOn()) {
        performInfIntInduction(ctx, i, b);
      }
    }
  }
}

ClauseStack InductionClauseIterator::produceClauses(Formula* hypothesis, InferenceRule rule, const InductionContext& context, Substitution& cnfSubst)
{
  NewCNF cnf(0);
  cnf.setForInduction();
  ClauseStack hyp_clauses;
  Inference inf = NonspecificInference0(UnitInputType::AXIOM,rule);
  unsigned maxInductionDepth = 0;
  for (const auto& kv : context._cls) {
    maxInductionDepth = max(maxInductionDepth,kv.first->inference().inductionDepth());
  }
  inf.setInductionDepth(maxInductionDepth+1);

  FormulaUnit* fu = new FormulaUnit(hypothesis,inf);
  env.statistics->registerTheoryAxiom(fu);
  if(_opt.showInduction()){
    std::cout << "[Induction] formula " << fu->toString() << endl;
  }
<<<<<<< HEAD
=======
  cnf.clausify(NNF::ennf(fu), hyp_clauses, &cnfSubst);

  // TODO: add separate stats for induction with an existentially quantified variable
  switch (rule) {
    case InferenceRule::STRUCT_INDUCTION_AXIOM_ONE:
    case InferenceRule::STRUCT_INDUCTION_AXIOM_TWO:
    case InferenceRule::STRUCT_INDUCTION_AXIOM_THREE:
    case InferenceRule::STRUCT_INDUCTION_AXIOM_RECURSION:
      env.statistics->structInduction++;
      break;
    case InferenceRule::INT_INF_UP_INDUCTION_AXIOM:
    case InferenceRule::INT_INF_DOWN_INDUCTION_AXIOM:
      env.statistics->intInfInduction++;
      break;
    case InferenceRule::INT_FIN_UP_INDUCTION_AXIOM:
    case InferenceRule::INT_FIN_DOWN_INDUCTION_AXIOM:
      env.statistics->intFinInduction++;
      break;
    case InferenceRule::INT_DB_UP_INDUCTION_AXIOM:
    case InferenceRule::INT_DB_DOWN_INDUCTION_AXIOM:
      env.statistics->intDBInduction++;
      break;
    default:
      ;
  }
  switch (rule) {
    case InferenceRule::INT_INF_UP_INDUCTION_AXIOM:
      env.statistics->intInfUpInduction++;
      break;
    case InferenceRule::INT_INF_DOWN_INDUCTION_AXIOM:
      env.statistics->intInfDownInduction++;
      break;
    case InferenceRule::INT_FIN_UP_INDUCTION_AXIOM:
      env.statistics->intFinUpInduction++;
      break;
    case InferenceRule::INT_FIN_DOWN_INDUCTION_AXIOM:
      env.statistics->intFinDownInduction++;
      break;
    case InferenceRule::INT_DB_UP_INDUCTION_AXIOM:
      env.statistics->intDBUpInduction++;
      break;
    case InferenceRule::INT_DB_DOWN_INDUCTION_AXIOM:
      env.statistics->intDBDownInduction++;
      break;
    default:
      ;
  }
>>>>>>> e568cd4f

  cnf.clausify(NNF::ennf(fu), hyp_clauses, bindings);
  return hyp_clauses;
}

// helper function to properly add bounds to integer induction contexts,
// where the bounds are not part of the inner formula for the induction
void InductionClauseIterator::resolveClauses(const InductionContext& context, InductionFormulaIndex::Entry* e, const TermLiteralClause* bound1, const TermLiteralClause* bound2)
{
  static unsigned less = env.signature->getInterpretingSymbol(Theory::INT_LESS);
  ASS_EQ(context._indTerms.size(), 1);
  static TypedTermList ph(getPlaceholderForTerm(context._indTerms,0));
  auto cls = context._cls;
  // lower bound
  if (bound1) {
    auto lhs = bound1->literal->polarity() ? bound1->term : ph;
    auto rhs = bound1->literal->polarity() ? ph : bound1->term;
    cls.emplace(bound1->clause,
      LiteralStack{ Literal::create2(less, bound1->literal->polarity(), lhs, rhs) });
  }
  // upper bound
  if (bound2) {
    auto lhs = bound2->literal->polarity() ? ph : bound2->term;
    auto rhs = bound2->literal->polarity() ? bound2->term : ph;
    cls.emplace(bound2->clause,
      LiteralStack{ Literal::create2(less, bound2->literal->polarity(), lhs, rhs) });
  }
  // true if we have a default bound
  InductionContext ctx(context._indTerms, std::move(cls));
  for (auto& indInst : e->getInductionInstances()) {
    resolveClauses(indInst, ctx);
  }
}

/**
 * An induction gives back a set of clauses for which it holds that:
 * - each one contains toResolve many conclusion literals
 * - for each set of literals in toResolve, there is a corresponding
 *   set of clauses that differ only in one literal pairwise, and this
 *   literal is the complement of a literal from the set of toResolve
 *   after applying subst
 * These constraints give a partitioning of clauses, where each partition
 * has a sequence of resolutions with the clauses from context, s.t.
 * only the literals not in toResolve nor in the conclusion are present
 * in the resulting clause. We find this partition and return it in form
 * of a union find structure.
 */
IntUnionFind findDistributedVariants(const InductionInstance& indInst, const InductionContext& context)
{
  const auto& toResolve = context._cls;
  IntUnionFind uf(indInst.cls.size());
  for (unsigned i = 0; i < indInst.cls.size(); i++) {
    auto cl = indInst.cls[i];
    LiteralStack conclusionLits(toResolve.size());
#if VDEBUG
    Stack<int> variantCounts(toResolve.size());
#endif
    // we first find the conclusion literals in cl, exactly 1 from
    // each of toResolve and save how many variants it should have
    for (unsigned k = 0; k < cl->length(); k++) {
      auto clit = indInst.subst.apply(Literal::complementaryLiteral((*cl)[k]), INDUCTION_CLAUSE_BANK);
      for (unsigned r_i = 0; r_i < toResolve.size(); r_i++) {
#if VDEBUG
        bool found = false;
#endif
        for (const auto& lit : toResolve[r_i].second) {
          auto slit = indInst.subst.apply(lit, NUM_SPECIAL_BANKS + r_i);
          if (slit == clit) {
            conclusionLits.push((*cl)[k]);
#if VDEBUG
            variantCounts.push(toResolve[r_i].second.size()-1);
            ASS(!found);
            found = true;
#else
            break;
#endif
          }
        }
      }
    }
    // cl should have the same number of conclusion
    // literals as the size of toResolve
    ASS_EQ(conclusionLits.size(), toResolve.size());
    // now we look for the variants
    for (unsigned k = 0; k < conclusionLits.size(); k++) {
#if VDEBUG
      for (unsigned j = 0; j < indInst.cls.size(); j++) {
#else
      for (unsigned j = i+1; j < indInst.cls.size(); j++) {
#endif
        auto other = indInst.cls[j];
        if (i == j || cl->length() != other->length()) {
          continue;
        }
        if (other->contains(conclusionLits[k])) {
          continue;
        }
        unsigned mismatchCnt = 0;
        for (unsigned l = 0; l < cl->length(); l++) {
          if (!cl->contains((*other)[l])) {
            mismatchCnt++;
          }
        }
        if (mismatchCnt == 1) {
#if VDEBUG
          variantCounts[k]--;
#endif
          uf.doUnion(i,j);
        }
      }
      ASS_LE(variantCounts[k],0);
    }
  }
  uf.evalComponents();
  return uf;
}

/**
 * Resolve a set of clauses given by findDistributedVariants with the
 * clauses from an induction context. The resulting clause can be seen
 * as the result of a sequence of resolutions and duplicate literal removals.
 */
Clause* resolveClausesHelper(const InductionContext& context, const InductionInstance& indInst, IntUnionFind::ElementIterator eIt)
{
  ASS(eIt.hasNext());
  auto cl = indInst.cls[eIt.next()];
  auto premises = UnitList::singleton(cl);
  for (const auto& index : iterTraits(eIt)) {
    UnitList::push(indInst.cls[index],premises);
  }

  // This replaces the placeholder terms with the terms we induct on in the result literals.
  TermReplacement tr(getContextReplacementMap(context, /*inverse=*/true));
  RStack<Literal*> resLits;

  // The clauses in eIt contain the same literals that will *not*
  // be resolved, so we just take the first and find these literals.
  for (const auto& curr : *cl) {
    auto clit = indInst.subst.apply(curr, INDUCTION_CLAUSE_BANK);
    bool shouldResolveLit = iterTraits(range(0, context._cls.size()))
      .any([&](unsigned i) {
        return iterTraits(context._cls[i].second.iter())
          .any([&](Literal* lit) {
            return Literal::complementaryLiteral(clit) == indInst.subst.apply(lit, NUM_SPECIAL_BANKS + i);
          });
      });
    if (!shouldResolveLit) {
      resLits->push(tr.transformLiteral(clit));
    }
  }

  // Next, we find all literals that are not resolved from clauses
  // in context._cls, and save all these clauses as premises.
  for (unsigned i = 0; i < context._cls.size(); i++) {
    const auto& [cl, lits] = context._cls[i];
    for (const auto& clit : *cl) {
      bool shouldResolveLit = iterTraits(lits.iter())
        .any([&](Literal* lit) {
          return clit == tr.transformLiteral(lit);
        });
      if (!shouldResolveLit) {
        resLits->push(tr.transformLiteral(indInst.subst.apply(clit, NUM_SPECIAL_BANKS + i)));
      }
    }
    UnitList::push(cl, premises);
  }

  return Clause::fromStack(*resLits, GeneratingInferenceMany(InferenceRule::INDUCTION_HYPERRESOLUTION, premises));
}

void InductionClauseIterator::resolveClauses(const InductionInstance& indInst, const InductionContext& context)
{
  ASS(indInst.cls.isNonEmpty());
  env.statistics->inductionApplication++;

  auto uf = findDistributedVariants(indInst, context);
  IntUnionFind::ComponentIterator cit(uf);
  while(cit.hasNext()){
    IntUnionFind::ElementIterator eIt = cit.next();
    _clauses.push(resolveClausesHelper(context, indInst, eIt));
    if(_opt.showInduction()){
      std::cout << "[Induction] generate " << _clauses.top()->toString() << endl;
    }
  }
}

void InductionClauseIterator::performFinIntInduction(const InductionContext& context, const TermLiteralClause& lb, const TermLiteralClause& ub)
{
  InductionFormulaIndex::Entry* e = nullptr;
  if (notDoneInt(context, lb.literal, ub.literal, e)) {
    performIntInduction(context, e, true, lb, &ub);
    performIntInduction(context, e, false, ub, &lb);
  }
  resolveClauses(context, e, &lb, &ub);
}

void InductionClauseIterator::performInfIntInduction(const InductionContext& context, bool increasing, const TermLiteralClause& bound)
{
  InductionFormulaIndex::Entry* e = nullptr;
  if (notDoneInt(context, increasing ? bound.literal : nullptr, increasing ? nullptr : bound.literal, e)) {
    performIntInduction(context, e, increasing, bound, nullptr);
  }
  resolveClauses(context, e, increasing ? &bound : nullptr, increasing ? nullptr : &bound);
}

std::unique_ptr<InductionTemplate> InductionClauseIterator::getIntegerInductionTemplate(bool increasing, Coproduct<TermLiteralClause, DefaultBound> bound1, const TermLiteralClause* optionalBound2)
{
  TermList b1(bound1.apply([](auto x) { return x.term; }));

  auto x = TermList::var(0);
  auto y = TermList::var(1);

  static unsigned less = env.signature->getInterpretingSymbol(Theory::INT_LESS);
  LiteralStack stepConds = {
    Literal::create2(less,false,(increasing ? x : b1),(increasing ? b1 : x))
  };

  // create Y>=b1 (which is ~Y<b1), or Y>b1, or Y<=b1 (which is ~b1<Y), or Y<b1
  // This comparison is mirroring the structure of bound1.literal, which is "b1 <comparison> inductionTerm".
  // If bound1.literal is nullptr, we are using the default bound with the comparison sign >= or <=.
  const bool isBound1Equal = bound1.match(
      [](TermLiteralClause const& bound1) { return (bound1.literal->functor() == less && bound1.literal->isNegative()); },
      [](DefaultBound) { return true; });
  const bool isBound1FirstArg = (increasing != isBound1Equal);
  LiteralStack concConds = {
    Literal::create2(less, !isBound1Equal, (isBound1FirstArg ? b1 : y), (isBound1FirstArg ? y : b1))
  };

  const bool hasBound2 = optionalBound2 && optionalBound2->literal;
  // Also resolve the hypothesis with comparisons with bound(s) (if the bound(s) are present/not default).
  if (hasBound2) {
    // Finite interval induction, use two bounds on both x and y.
    TermList b2(optionalBound2->term);
    if (b1 == b2) {
      return std::unique_ptr<InductionTemplate>();
    }
    // create X<b2 or X>b2 (which is b2<X)
    stepConds.push(Literal::create2(less, true, (increasing ? x : b2), (increasing ? b2 : x)));
    const bool isBound2Equal = (optionalBound2->literal->functor() == less && optionalBound2->literal->isNegative());
    const bool isBound2FirstArg = (increasing == isBound2Equal);
    // create Y<b2, or Y<=b2 (which is ~b2<Y) or Y>b2, or Y>=b2 (which is ~Y<b2)
    concConds.push(Literal::create2(less, !isBound2Equal, (isBound2FirstArg ? b2 : y), (isBound2FirstArg ? y : b2)));
  }

  TermList xPlusOne(Term::create2(
    env.signature->getInterpretingSymbol(Theory::INT_PLUS), x,
    TermList(theory->representConstant(IntegerConstantType(increasing ? 1 : -1))))
  );
  Stack<InductionCase> cases {
    InductionCase(InductionUnit({ b1 })), // base case
    InductionCase(InductionUnit({ xPlusOne }, std::move(stepConds)), { TermStack{ x } }) // step case
  };

  const bool isDefaultBound = bound1.template is<DefaultBound>();
  InferenceRule rule =
      isDefaultBound
          ? (increasing ? InferenceRule::INT_DB_UP_INDUCTION_AXIOM : InferenceRule::INT_DB_DOWN_INDUCTION_AXIOM)
          : (increasing ? (hasBound2 ? InferenceRule::INT_FIN_UP_INDUCTION_AXIOM : InferenceRule::INT_INF_UP_INDUCTION_AXIOM)
                        : (hasBound2 ? InferenceRule::INT_FIN_DOWN_INDUCTION_AXIOM : InferenceRule::INT_INF_DOWN_INDUCTION_AXIOM));

  return make_unique<InductionTemplate>(
    TermStack{ AtomicSort::intSort() },
    std::move(cases),
    InductionUnit({ y }, std::move(concConds)),
    /*maxVar=*/y.var(), rule
  );
}

// Given a literal ~L[term], where 'term' is of the integer sort,
// introduce and induction hypothesis for integers, for example:
//   (L[b1] & (![X] : (b1 <= X & X < b2 & L[X]) -> L[x+1])) -> (![Y] : (b1 <= Y & Y <= b2) -> L[Y])
// In general, the hypothesis is an instance of one of the following
// hypotheses (depending on the value of 'increasing'):
//   (L[b1] & (![X] : (interval_x(X)) -> L[x+1])) -> (![Y] : interval_y(Y) -> L[Y])
//   (L[b1] & (![X] : (interval_x(X)) -> L[x-1])) -> (![Y] : interval_y(Y) -> L[Y])
// where 'b1' is bound1.term, and the predicates inteval_x(X) and interval_y(Y)
// capture the property "X (or Y) belongs to the interval [b1, b2] or [b1, b2)",
// where 'b2' is either optionalBound2->term (if present) or depending on 'increasing'
// either infinity or -infinity. (The intervals are set such that the hypothesis
// is valid: if interval_y(Y) holds for some Y, then either interval_x(Y) holds,
// or depending on 'increasing' either interval_x(Y-1) or interval_x(Y+1) holds.)
void InductionClauseIterator::performIntInduction(const InductionContext& context, InductionFormulaIndex::Entry* e, bool increasing, Coproduct<TermLiteralClause, DefaultBound> bound1, const TermLiteralClause* optionalBound2)
{
  auto templ = getIntegerInductionTemplate(increasing, bound1, optionalBound2);
  if (!templ) {
    return;
  }
  performInduction(context, templ.get(), e);
}

void InductionClauseIterator::performInduction(const InductionContext& context, const InductionTemplate* templ, InductionFormulaIndex::Entry* e)
{
  unsigned var = templ->maxVar+1;
  auto formulas = FormulaList::empty();
  std::vector<TermList> ts(context._indTerms.size(), TermList());

  static Substitution typeBinder;
  typeBinder.reset();

  ASS_EQ(context._indTerms.size(), templ->sorts.size());
  for (unsigned i = 0; i < context._indTerms.size(); i++) {
    ALWAYS(MatchingUtils::matchTerms(templ->sorts[i], SortHelper::getResultSort(context._indTerms[i]), typeBinder));
  }

  for (const auto& c : templ->cases) {
    auto hyps = FormulaList::empty();
    for (const auto& hyp : c.hypotheses) {
      auto varsReplacingSkolems = VList::empty();
      auto hypF = context.getFormula(hyp, typeBinder, var, &varsReplacingSkolems);
      // The variables replacing Skolems are used in a similar manner to strengthen
      // hypotheses as condUnivVars in InductionUnit and hypUnivVars in InductionCase,
      // but they are different for each hypothesis, so we quantify them here.
      if (varsReplacingSkolems) {
        hypF = new QuantifiedFormula(Connective::FORALL, varsReplacingSkolems, SList::empty(), hypF);
      }
      FormulaList::push(hypF, hyps);
    }
    auto left = hyps ? JunctionFormula::generalJunction(Connective::AND, hyps) : nullptr;
    auto hypVars = VList::fromIterator(c.hypUnivVars.iterFifo());
    if (hypVars) {
      ASS(left);
      left = new QuantifiedFormula(Connective::FORALL, hypVars, SList::empty(), left);
    }
    auto right = context.getFormula(c.conclusion, typeBinder, var);
    FormulaList::push(Formula::quantify(left ? new BinaryFormula(Connective::IMP,left,right) : right), formulas);
  }
  ASS(formulas);
  auto indPremise = JunctionFormula::generalJunction(Connective::AND,formulas);

  RobSubstitution subst;
  auto conclusion = context.getFormula(templ->conclusion, typeBinder, var, nullptr, &subst);
  Formula* induction_formula = new BinaryFormula(Connective::IMP, indPremise, Formula::quantify(conclusion));

  // Produce induction clauses and obtain the skolemization bindings.
  Substitution cnfSubst;
  auto cls = produceClauses(induction_formula, templ->rule, context, cnfSubst);
  for (const auto& [v,t] : iterTraits(cnfSubst.items())) {
    ALWAYS(subst.unify(TermList::var(v),INDUCTION_CLAUSE_BANK,t,INDUCTION_CLAUSE_BANK));
  }
  e->add(std::move(cls), std::move(subst));
}

/*
Creates the structural induction axiom with an existentially quantified variable:
?y,w. !u0,us,z. ?x. (L[0, u0] & (L[y, w] -> L[s(y), us]) -> L[z, x])
*/
void InductionClauseIterator::performStructInductionFreeVar(const InductionContext& context, InductionFormulaIndex::Entry* e)
{
  ASS_EQ(context._indTerms.size(), 1);

  TermList sort = SortHelper::getResultSort(context._indTerms[0]);
  TermAlgebra* ta = env.signature->getTermAlgebraOfSort(sort);

  // Synthesis specific:
  SynthesisALManager* synthMan = static_cast<SynthesisALManager*>((env.options->questionAnswering() == Options::QuestionAnsweringMode::SYNTHESIS) ? SynthesisALManager::getInstance() : nullptr);
  std::vector<Term*> fnHeads;
  vector<Shell::SkolemTracker> skolemTrackers;

  unsigned numTypeArgs = sort.term()->arity();
  unsigned freeVar = context.getFreeVariable(); // variable free in the induction literal
  unsigned var = freeVar + 1 + (synthMan ? synthMan->numInputSkolems() : 0); // used in the following to construct new variables
  for (const auto& kv : context._cls) {
    if (kv.first->maxVar() + 1 > var) {
      var = kv.first->maxVar() + 1;
    }
  }
  VList* us = VList::empty();
  VList* ws = VList::empty();
  VList* ys = VList::empty();
  FormulaList* formulas = FormulaList::empty();

  // Construct premise as a conjunction of steps.
  // Each step's antecedent contains a fresh free variable in place
  // of freeVar (collected in `ws`), each step's conclusion too (collected in `us`).
  for (unsigned i = 0; i < ta->nConstructors(); i++){
    TermAlgebraConstructor* con = ta->constructor(i);
    unsigned arity = con->arity();
    TermStack argTerms(arity); // Arguments of the step case antecedent: y_1, ..., y_arity
    argTerms.loadFromIterator(Term::Iterator(sort.term()));
    FormulaList* hyps = FormulaList::empty();
    for (unsigned j = numTypeArgs; j < arity; j++){
      TermList y(var++, false);
      argTerms.push(y);
      VList::push(y.var(), ys);
      if (con->argSort(j) == con->rangeSort()){
        unsigned w = var++;
        VList::push(w, ws);
        Formula* curLit = context.getFormulaWithFreeVar(y, freeVar, w);
        FormulaList::push(curLit, hyps); // L[y_j, w_j]
        // Synthesis specific:
        if (synthMan) {
          // Store SkolemTrackers before skolemization happens. Later (after skolemization), they will be used to match Skolem symbols.
          skolemTrackers.emplace_back(Binding(w, nullptr), i, true, j);
        }
      }
      // Synthesis specific:
      if (synthMan) {
        // Store SkolemTrackers before skolemization happens. Later (after skolemization), they will be used to match Skolem symbols.
        skolemTrackers.emplace_back(Binding(y.var(), nullptr), i, false, j);
      }
    }
    unsigned u = var++;
    VList::push(u, us);

    Term* tcons = Term::create(con->functor(), (unsigned)argTerms.size(), argTerms.begin());

    // Synthesis specific:
    if (synthMan) {
      fnHeads.push_back(tcons);
    }

    Formula* consequent = context.getFormulaWithFreeVar({ TermList(tcons) }, freeVar, u);
    Formula* step = (VList::isEmpty(ws)) ? consequent :
      new BinaryFormula(Connective::IMP, JunctionFormula::generalJunction(Connective::AND, hyps), consequent); // (/\_{j ∈ P_c} L[y_j, w_j]) --> L[cons(y_1, ..., y_n), u_i]
    formulas->push(step, formulas);
  }
  Formula* formula = new JunctionFormula(Connective::AND, formulas);

  // Construct conclusion: L[z, x]
  TermList z(var++, false);
  unsigned x = var++;
  RobSubstitution subst;
  Formula* conclusion = context.getFormulaWithFreeVar(z, freeVar, x, &subst);
  // Put together the whole induction axiom:
  formula = new BinaryFormula(Connective::IMP, formula, conclusion);
  formula = new QuantifiedFormula(Connective::EXISTS, VList::singleton(x), SList::empty(), formula);
  formula = new QuantifiedFormula(Connective::FORALL, VList::singleton(z.var()), SList::empty(), formula);
  formula = new QuantifiedFormula(Connective::FORALL, us, SList::empty(), formula);
  if (!VList::isEmpty(ws)) {
    formula = new QuantifiedFormula(Connective::EXISTS, ws, SList::empty(), formula);
  }
  if (!VList::isEmpty(ys)) {
    formula = new QuantifiedFormula(Connective::EXISTS, ys, SList::empty(), formula);
  }

  // Produce induction clauses and obtain the skolemization bindings.
  Substitution cnfSubst;
  ClauseStack hyp_clauses = produceClauses(formula, InferenceRule::STRUCT_INDUCTION_AXIOM_ONE, context, cnfSubst);
  // Bind freeVar to its corresponding skolem term in freeVarSubst.
  // This is used later in resolution.
  TermList xSkolem(cnfSubst.apply(x));
  ASS(xSkolem.isTerm());
  ASS_EQ(*(xSkolem.term()->nthArgument(xSkolem.term()->arity()-1)), z);
  ALWAYS(subst.unify(TermList::var(freeVar),NUM_SPECIAL_BANKS,xSkolem,INDUCTION_CLAUSE_BANK));

  // Synthesis specific:
  if (synthMan) {
    synthMan->registerSkolemSymbols(xSkolem.term(), cnfSubst, fnHeads, skolemTrackers, us);
  }

  e->add(std::move(hyp_clauses), std::move(subst));
}

bool InductionClauseIterator::notDoneInt(InductionContext context, Literal* bound1, Literal* bound2, InductionFormulaIndex::Entry*& e)
{
  ASS_EQ(context._indTerms.size(), 1);
  TermList ph(getPlaceholderForTerm(context._indTerms,0));
  Literal* b1 = nullptr;
  Literal* b2 = nullptr;
  if (bound1) {
    b1 = Literal::create2(bound1->functor(), bound1->polarity(),
      bound1->polarity() ? *bound1->nthArgument(0) : ph,
      bound1->polarity() ? ph : *bound1->nthArgument(1));
  }
  if (bound2) {
    b2 = Literal::create2(bound2->functor(), bound2->polarity(),
      bound2->polarity() ? ph : *bound2->nthArgument(0),
      bound2->polarity() ? *bound2->nthArgument(1) : ph);
  }
  return _formulaIndex.findOrInsert(context, e, b1, b2);
}

bool InductionClauseIterator::isValidBound(const InductionContext& context, const Bound& bound)
{
  ASS_EQ(context._indTerms.size(), 1);
  Term* pt = getPlaceholderForTerm(context._indTerms,0);
  for (const auto& kv : context._cls) {
    for (const auto& lit : kv.second) {
      ASS((lit != nullptr) && (kv.first != nullptr));
      Term* otherArg = InductionHelper::getOtherTermFromComparison(lit, pt);
      if (!bound.match(
            [&](TermLiteralClause const&  bound)
            { return InductionHelper::isValidBound(otherArg, kv.first, bound); },
            [&](DefaultBound const& bound)
            { return InductionHelper::isValidForDefaultBound(otherArg, kv.first, bound.term); }
            )) {
        return false;
      }
    }
  }
  return true;
}

}<|MERGE_RESOLUTION|>--- conflicted
+++ resolved
@@ -934,58 +934,8 @@
   if(_opt.showInduction()){
     std::cout << "[Induction] formula " << fu->toString() << endl;
   }
-<<<<<<< HEAD
-=======
+
   cnf.clausify(NNF::ennf(fu), hyp_clauses, &cnfSubst);
-
-  // TODO: add separate stats for induction with an existentially quantified variable
-  switch (rule) {
-    case InferenceRule::STRUCT_INDUCTION_AXIOM_ONE:
-    case InferenceRule::STRUCT_INDUCTION_AXIOM_TWO:
-    case InferenceRule::STRUCT_INDUCTION_AXIOM_THREE:
-    case InferenceRule::STRUCT_INDUCTION_AXIOM_RECURSION:
-      env.statistics->structInduction++;
-      break;
-    case InferenceRule::INT_INF_UP_INDUCTION_AXIOM:
-    case InferenceRule::INT_INF_DOWN_INDUCTION_AXIOM:
-      env.statistics->intInfInduction++;
-      break;
-    case InferenceRule::INT_FIN_UP_INDUCTION_AXIOM:
-    case InferenceRule::INT_FIN_DOWN_INDUCTION_AXIOM:
-      env.statistics->intFinInduction++;
-      break;
-    case InferenceRule::INT_DB_UP_INDUCTION_AXIOM:
-    case InferenceRule::INT_DB_DOWN_INDUCTION_AXIOM:
-      env.statistics->intDBInduction++;
-      break;
-    default:
-      ;
-  }
-  switch (rule) {
-    case InferenceRule::INT_INF_UP_INDUCTION_AXIOM:
-      env.statistics->intInfUpInduction++;
-      break;
-    case InferenceRule::INT_INF_DOWN_INDUCTION_AXIOM:
-      env.statistics->intInfDownInduction++;
-      break;
-    case InferenceRule::INT_FIN_UP_INDUCTION_AXIOM:
-      env.statistics->intFinUpInduction++;
-      break;
-    case InferenceRule::INT_FIN_DOWN_INDUCTION_AXIOM:
-      env.statistics->intFinDownInduction++;
-      break;
-    case InferenceRule::INT_DB_UP_INDUCTION_AXIOM:
-      env.statistics->intDBUpInduction++;
-      break;
-    case InferenceRule::INT_DB_DOWN_INDUCTION_AXIOM:
-      env.statistics->intDBDownInduction++;
-      break;
-    default:
-      ;
-  }
->>>>>>> e568cd4f
-
-  cnf.clausify(NNF::ennf(fu), hyp_clauses, bindings);
   return hyp_clauses;
 }
 
