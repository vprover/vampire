--- conflicted
+++ resolved
@@ -462,13 +462,8 @@
 
 ClauseIterator Induction::generateClauses(Clause* premise)
 {
-<<<<<<< HEAD
-  return pvi(InductionClauseIterator(premise, InductionHelper(_comparisonIndex, _inductionTermIndex), getOptions(),
-    _salg->getOrdering(), _structInductionTermIndex, _demLhsIndex, _formulaIndex));
-=======
   return pvi(InductionClauseIterator(premise, InductionHelper(_comparisonIndex, _inductionTermIndex),
-    _salg, _structInductionTermIndex, _formulaIndex));
->>>>>>> 5a168f85
+    _salg, _structInductionTermIndex, _demLhsIndex, _formulaIndex));
 }
 
 void InductionClauseIterator::processClause(Clause* premise)
@@ -605,24 +600,24 @@
     TypedTermList trm=it.next();
     auto git = _demLhsIndex->getGeneralizations(trm, true);
     while(git.hasNext()) {
-      TermQueryResult qr=git.next();
-      ASS_EQ(qr.clause->length(),1);
-      if (!cl->splits() && qr.clause->splits() && !qr.clause->splits()->isSubsetOf(cl->splits())) {
+      QueryRes<ResultSubstitutionSP, TermLiteralClause> qr=git.next();
+      ASS_EQ(qr.data->clause->length(),1);
+      if (!cl->splits() && qr.data->clause->splits() && !qr.data->clause->splits()->isSubsetOf(cl->splits())) {
         continue;
       }
 
       static RobSubstitution subst;
-      bool resultTermIsVar = qr.term.isVar();
+      bool resultTermIsVar = qr.data->term.isVar();
       if(resultTermIsVar){
         TermList querySort = trm.sort();
-        TermList eqSort = SortHelper::getEqualityArgumentSort(qr.literal);
+        TermList eqSort = SortHelper::getEqualityArgumentSort(qr.data->literal);
         subst.reset();
         if(!subst.match(eqSort, 0, querySort, 1)){
           continue;
         }
       }
 
-      TermList rhs=EqHelper::getOtherEqualitySide(qr.literal,qr.term);
+      TermList rhs=EqHelper::getOtherEqualitySide(qr.data->literal,qr.data->term);
       TermList rhsS;
       ASS(qr.unifier->isIdentityOnQueryWhenResultBound());
       rhsS=qr.unifier->applyToBoundResult(rhs);
@@ -637,41 +632,43 @@
       return true;
     }
   }
-  NonVariableNonTypeIterator it2(context._indTerm,true);
-  while(it2.hasNext()) {
-    TypedTermList trm=it2.next();
-    auto git = _demLhsIndex->getGeneralizations(trm, true);
-    while(git.hasNext()) {
-      TermQueryResult qr=git.next();
-      ASS_EQ(qr.clause->length(),1);
-      if (!cl->splits() && qr.clause->splits() && !qr.clause->splits()->isSubsetOf(cl->splits())) {
-        continue;
-      }
-
-      static RobSubstitution subst;
-      bool resultTermIsVar = qr.term.isVar();
-      if(resultTermIsVar){
-        TermList querySort = trm.sort();
-        TermList eqSort = SortHelper::getEqualityArgumentSort(qr.literal);
-        subst.reset();
-        if(!subst.match(eqSort, 0, querySort, 1)){
+  for (const auto& indTerm : context._indTerms) {
+    NonVariableNonTypeIterator it2(indTerm,true);
+    while(it2.hasNext()) {
+      TypedTermList trm=it2.next();
+      auto git = _demLhsIndex->getGeneralizations(trm, true);
+      while(git.hasNext()) {
+        QueryRes<ResultSubstitutionSP, TermLiteralClause> qr=git.next();
+        ASS_EQ(qr.data->clause->length(),1);
+        if (!cl->splits() && qr.data->clause->splits() && !qr.data->clause->splits()->isSubsetOf(cl->splits())) {
           continue;
         }
-      }
-
-      TermList rhs=EqHelper::getOtherEqualitySide(qr.literal,qr.term);
-      TermList rhsS;
-      ASS(qr.unifier->isIdentityOnQueryWhenResultBound());
-      rhsS=qr.unifier->applyToBoundResult(rhs);
-      if(resultTermIsVar){
-        rhsS = subst.apply(rhsS, 0);
-      }
-
-      Ordering::Result tord=_ord.compare(rhsS, trm);
-      if (tord!=Ordering::LESS && tord!=Ordering::LESS_EQ) {
-        continue;
-      }
-      return true;
+
+        static RobSubstitution subst;
+        bool resultTermIsVar = qr.data->term.isVar();
+        if(resultTermIsVar){
+          TermList querySort = trm.sort();
+          TermList eqSort = SortHelper::getEqualityArgumentSort(qr.data->literal);
+          subst.reset();
+          if(!subst.match(eqSort, 0, querySort, 1)){
+            continue;
+          }
+        }
+
+        TermList rhs=EqHelper::getOtherEqualitySide(qr.data->literal,qr.data->term);
+        TermList rhsS;
+        ASS(qr.unifier->isIdentityOnQueryWhenResultBound());
+        rhsS=qr.unifier->applyToBoundResult(rhs);
+        if(resultTermIsVar){
+          rhsS = subst.apply(rhsS, 0);
+        }
+
+        Ordering::Result tord=_ord.compare(rhsS, trm);
+        if (tord!=Ordering::LESS && tord!=Ordering::LESS_EQ) {
+          continue;
+        }
+        return true;
+      }
     }
   }
   return false;
@@ -831,19 +828,16 @@
         return hasPremise && cnt > 1;
       });
     // collect contexts for single-literal induction with given clause
-<<<<<<< HEAD
     const bool redundancy_check = _opt.inductionRedundancyCheck();
-    auto indCtxSingle = iterTraits(Set<Term*,SharedTermHash>::Iterator(ta_terms))
-      .filter([lit](Term* arg) {
-        return !arg->arity() || !lit->isEquality() ||
-          (lit->termArg(0).containsSubterm(TermList(arg)) && lit->termArg(1).containsSubterm(TermList(arg)));
+    auto indCtxSingle = iterTraits(getSTLIterator(ta_terms.begin(), ta_terms.end()))
+      .filter([lit](pair<vvector<Term*>,vset<pair<const InductionTemplate*,vvector<Term*>>>> arg) {
+        return iterTraits(getSTLIterator(arg.first.begin(), arg.first.end())).any([lit](Term* t) {
+            return !t->arity() || !lit->isEquality() ||
+              (lit->termArg(0).containsSubterm(TermList(t)) && lit->termArg(1).containsSubterm(TermList(t)));
+        });
       })
-      .map([&lit,&premise](Term* arg) {
-        return InductionContext(arg, lit, premise);
-      })
-      // generalize all contexts if needed
-      .flatMap([this](const InductionContext& arg) {
-        return vi(ContextSubsetReplacement::instance(arg, _opt));
+      .map([&lit,&premise](pair<vvector<Term*>,vset<pair<const InductionTemplate*,vvector<Term*>>>> arg) {
+        return InductionContext(arg.first, lit, premise);
       })
       .filter([this,redundancy_check](const InductionContext& arg) {
         if (redundancy_check && isRedundant(arg)) {
@@ -851,15 +845,10 @@
           return false;
         }
         return true;
-=======
-    auto indCtxSingle = iterTraits(getSTLIterator(ta_terms.begin(), ta_terms.end()))
-      .map([&lit,&premise](pair<vvector<Term*>,vset<pair<const InductionTemplate*,vvector<Term*>>>> arg) {
-        return InductionContext(arg.first, lit, premise);
       })
       // generalize all contexts if needed
       .flatMap([this](const InductionContext& arg) {
         return contextReplacementInstance(arg, _opt, _fnDefHandler);
->>>>>>> 5a168f85
       });
     auto indCtxIt = concatIters(sideLitsIt2, indCtxSingle)
       // filter out the ones without an induction literal
