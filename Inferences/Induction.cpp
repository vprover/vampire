/*
 * This file is part of the source code of the software program
 * Vampire. It is protected by applicable
 * copyright laws.
 *
 * This source code is distributed under the licence found here
 * https://vprover.github.io/license.html
 * and in the source directory
 */
/**
 * @file Induction.cpp
 * Implements class Induction.
 */

#include <utility>

#include "Forwards.hpp"
#include "Indexing/Index.hpp"
#include "Indexing/IndexManager.hpp"

#include "Indexing/ResultSubstitution.hpp"
#include "Lib/BitUtils.hpp"
#include "Lib/DHMap.hpp"
#include "Lib/IntUnionFind.hpp"
#include "Lib/Metaiterators.hpp"
#include "Lib/PairUtils.hpp"
#include "Lib/Set.hpp"

#include "Kernel/FormulaUnit.hpp"
#include "Kernel/RobSubstitution.hpp"
#include "Kernel/TermIterators.hpp"

#include "Saturation/SaturationAlgorithm.hpp"

#include "Shell/NewCNF.hpp"
#include "Shell/NNF.hpp"
#include "Shell/Rectify.hpp"
#include "Kernel/NumTraits.hpp"

#include "Induction.hpp"

using std::pair;
using std::make_pair;

namespace Inferences
{
using namespace Kernel;
using namespace Lib; 

Term* getPlaceholderForTerm(Term* t)
{
  CALL("getPlaceholderForTerm");
  static DHMap<TermList,Term*> placeholders;
  TermList srt = env.signature->getFunction(t->functor())->fnType()->result();
  if(!placeholders.find(srt)){
    unsigned fresh = env.signature->addFreshFunction(0,(srt.toString() + "_placeholder").c_str());
    env.signature->getFunction(fresh)->setType(OperatorType::getConstantsType(srt));
    auto res = Term::createConstant(fresh);
    placeholders.insert(srt,res);
    return res;
  }
  return placeholders.get(srt);
}

TermList TermReplacement::transformSubterm(TermList trm)
{
  CALL("TermReplacement::transformSubterm");

  if(trm.isTerm() && trm.term()==_o){
    return _r;
  }
  return trm;
}

TermList SkolemSquashingTermReplacement::transformSubterm(TermList trm)
{
  CALL("SkolemSquashingTermReplacement::transformSubterm");

  if(trm.isTerm()) {
    auto t = trm.term();
    if (t==_o){
      return _r;
    }
    unsigned f = t->functor();
    if (env.signature->getFunction(f)->skolem()) {
      unsigned v;
      if (!_tv.find(t,v)) {
        v = _v++;
        _tv.insert(t,v);
      }
      return TermList(v,false);
    }
  }
  return trm;
}

Formula* InductionContext::getFormula(TermReplacement& tr, bool opposite) const
{
  CALL("InductionContext::getFormula/1");

  ASS(!_cls.empty());
  auto argLists = FormulaList::empty();
  for (const auto& kv : _cls) {
    auto argList = FormulaList::empty();
    for (const auto& lit : kv.second) {
      auto tlit = tr.transform(lit);
      FormulaList::push(new AtomicFormula(opposite ? Literal::complementaryLiteral(tlit) : tlit), argList);
    }
    FormulaList::push(JunctionFormula::generalJunction(opposite ? Connective::AND : Connective::OR, argList), argLists);
  }
  return JunctionFormula::generalJunction(opposite ? Connective::OR : Connective::AND, argLists);
}

Formula* InductionContext::getFormula(TermList r, bool opposite, Substitution* subst) const
{
  CALL("InductionContext::getFormula/2");

  TermReplacement tr(getPlaceholderForTerm(_indTerm), r);
  if (subst) {
    ASS(r.isVar());
    subst->bind(r.var(), getPlaceholderForTerm(_indTerm));
  }
  return getFormula(tr, opposite);
}

Formula* InductionContext::getFormulaWithSquashedSkolems(TermList r, bool opposite,
  unsigned& var, VList** varList, Substitution* subst) const
{
  CALL("InductionContext::getFormulaWithSquashedSkolems");

  const bool strengthenHyp = env.options->inductionStrengthenHypothesis();
  if (!strengthenHyp) {
    return getFormula(r, opposite, subst);
  }
  SkolemSquashingTermReplacement tr(getPlaceholderForTerm(_indTerm), r, var);
  unsigned temp = var;
  auto res = getFormula(tr, opposite);
  if (subst) {
    ASS(r.isVar());
    subst->bind(r.var(), getPlaceholderForTerm(_indTerm));
    DHMap<Term*,unsigned>::Iterator it(tr._tv);
    while (it.hasNext()) {
      unsigned v;
      Term* t;
      it.next(t, v);
      subst->bind(v,t);
    }
  }
  if (varList) {
    // The variables replacing the Skolems after calling transform
    // are needed for quantification if varList is non-null, collect them
    for (unsigned i = temp; i < var; i++) {
      VList::push(i,*varList);
    }
  }
  return res;
}

ContextReplacement::ContextReplacement(const InductionContext& context)
    : TermReplacement(context._indTerm, TermList(getPlaceholderForTerm(context._indTerm))),
      _context(context), _used(false) {}

InductionContext ContextReplacement::next()
{
  CALL("ContextReplacement::next");
  ASS(hasNext());
  InductionContext context(_context._indTerm);
  for (const auto& kv : _context._cls) {
    for (const auto& lit : kv.second) {
      auto tlit = transform(lit);
      if (tlit != lit) {
        context.insert(kv.first, tlit);
      }
    }
  }
  _used = true;
  return context;
}

ContextReplacement* ContextSubsetReplacement::instance(const InductionContext& context, const Options& opt)
{
  CALL("ContextSubsetReplacement::instance");
  if (opt.inductionGen()) {
    return new ContextSubsetReplacement(context, opt.maxInductionGenSubsetSize());
  }
  return new ContextReplacement(context);
}

ContextSubsetReplacement::ContextSubsetReplacement(const InductionContext& context, const unsigned maxSubsetSize)
  : ContextReplacement(context), _occurrences(0), _maxSubsetSize(maxSubsetSize), _ready(false)
{
  for (const auto& kv : _context._cls) {
    for (const auto& lit : kv.second) {
      _occurrences += lit->countSubtermOccurrences(TermList(_context._indTerm));
    }
  }
  _maxIterations = pow(2, _occurrences);
}

TermList ContextSubsetReplacement::transformSubterm(TermList trm)
{
  CALL("ContextSubsetReplacement::transformSubterm");
  if (trm.isTerm() && trm.term() == _context._indTerm){
    // Replace either if there are too many occurrences to try all possibilities,
    // or if the bit in _iteration corresponding to this match is set to 1.
    if ((_occurrences > _maxOccurrences) || (1 & (_iteration >> _matchCount++))) {
      return _r;
    }
  }
  return trm;
}

bool ContextSubsetReplacement::hasNext()
{
  CALL("ContextSubsetReplacement::hasNext");
  if (_ready) {
    return hasNextInner();
  }
  _ready = true;
  // Increment _iteration, since it either is 0, or was already used.
  _iteration++;
  unsigned setBits = BitUtils::oneBits(_iteration);
  // Skip this iteration if not all bits are set, but more than maxSubset are set.
  while (hasNextInner() &&
         ((_maxSubsetSize > 0) && (setBits < _occurrences) && (setBits > _maxSubsetSize))) {
    _iteration++;
    setBits = BitUtils::oneBits(_iteration);
  }
  if (!hasNextInner() ||
      ((_occurrences > _maxOccurrences) && (_iteration > 1))) {
    // All combinations were already returned.
    return false;
  }
  return true;
}

InductionContext ContextSubsetReplacement::next() {
  CALL("ContextSubsetReplacement::next");
  ASS(_ready);
  InductionContext context(_context._indTerm);
  _matchCount = 0;
  for (const auto& kv : _context._cls) {
    for (const auto& lit : kv.second) {
      auto tlit = transform(lit);
      if (tlit != lit) {
        context.insert(kv.first, tlit);
      }
    }
  }
  _ready = false;
  return context;
}

void Induction::attach(SaturationAlgorithm* salg) {
  CALL("Induction::attach");

  GeneratingInferenceEngine::attach(salg);
  if (InductionHelper::isIntInductionOneOn()) {
    _comparisonIndex = static_cast<LiteralIndex<LiteralClause>*>(_salg->getIndexManager()->request(UNIT_INT_COMPARISON_INDEX));
    _inductionTermIndex = static_cast<TermIndex*>(_salg->getIndexManager()->request(INDUCTION_TERM_INDEX));
  }
  if (InductionHelper::isNonUnitStructInductionOn()) {
    _structInductionTermIndex = static_cast<TermIndex*>(
      _salg->getIndexManager()->request(STRUCT_INDUCTION_TERM_INDEX));
  }
}

void Induction::detach() {
  CALL("Induction::detach");

  if (InductionHelper::isNonUnitStructInductionOn()) {
    _structInductionTermIndex = nullptr;
    _salg->getIndexManager()->release(STRUCT_INDUCTION_TERM_INDEX);
  }
  if (InductionHelper::isIntInductionOneOn()) {
    _comparisonIndex = nullptr;
    _salg->getIndexManager()->release(UNIT_INT_COMPARISON_INDEX);
    _inductionTermIndex = nullptr;
    _salg->getIndexManager()->release(INDUCTION_TERM_INDEX);
  }
  GeneratingInferenceEngine::detach();
}

ClauseIterator Induction::generateClauses(Clause* premise)
{
  CALL("Induction::generateClauses");

  return pvi(InductionClauseIterator(premise, InductionHelper(_comparisonIndex, _inductionTermIndex), *env.options,
    _structInductionTermIndex, _formulaIndex));
}

void InductionClauseIterator::processClause(Clause* premise)
{
  CALL("InductionClauseIterator::processClause");

  // The premise should either contain a literal on which we want to apply induction,
  // or it should be an integer constant comparison we use as a bound.
  if (InductionHelper::isInductionClause(premise)) {
    for (unsigned i=0;i<premise->length();i++) {
      processLiteral(premise,(*premise)[i]);
    }
  }
  if (InductionHelper::isIntInductionOneOn() && InductionHelper::isIntegerComparison(premise)) {
    processIntegerComparison(premise, (*premise)[0]);
  }
}

/**
 * This class implements two heuristics for selecting multiple literals for induction.
 * 1. Induction depth is 0 for all premises, so we should have essentially input
 *    clauses or their descendants in the induction, directly from the conjecture.
 *    TODO: AVATAR compoenents also have induction depth 0, this makes the heuristic
 *          a bit more prolific than intended.
 * 2. Induction depth is d(>0) for all premises, each premise gives exactly one
 *    literal to induct on and each literal has the same topmost (non-equality)
 *    predicate symbol. Additionally, there is one literal p(t1,...t,...,tn) s.t. all
 *    others are of the form [~]p(t1,...,t',...tn) and t' is a subterm of t.
 *    The rationale behind this is that many inductions on predicate symbols get stuck
 *    without the induction hypothesis being applicable, this resolves some of them,
 *    when we induct on t', getting rid of it in both the conclusion and hypotheses.
 *    This is mostly useful when t' is not a constant, so we check for that too.
 */
struct InductionContextFn
{
  InductionContextFn(Clause* premise, Literal* lit) : _premise(premise), _lit(lit) {}

<<<<<<< HEAD
  VirtualIterator<InductionContext> operator()(pair<Term*, TermQueryResultIterator> arg) {
=======
  VirtualIterator<InductionContext> operator()(pair<Term*, VirtualIterator<TQueryRes<SmartPtr<GenSubstitution>>>> arg) {
>>>>>>> 5170a7bc
    auto indDepth = _premise->inference().inductionDepth();
    // heuristic 2
    if (indDepth) {
      auto res = VirtualIterator<InductionContext>::getEmpty();
      // check for complex term and non-equality
      if (_lit->isEquality() || !arg.first->arity()) {
        return res;
      }
      while (arg.second.hasNext()) {
        auto& tqr = *arg.second.next().data;
        if (indDepth != tqr.clause->inference().inductionDepth()) {
          continue;
        }
        // check for different clauses and same topmost functors
        if (tqr.clause == _premise || _lit->functor() != tqr.literal->functor()) {
          continue;
        }
        bool match = false;
        SubtermIterator sti1(_lit);
        SubtermIterator sti2(tqr.literal);
        while (sti1.hasNext()) {
          ALWAYS(sti2.hasNext());
          auto st1 = sti1.next();
          auto st2 = sti2.next();
          if (st1 != st2) {
            // if the two terms are not equal, we check that
            // - no other non-equal pair of terms have been processed (match)
            // - one of them contains the other and the contained one is the induction term
            if (match ||
              !((st1.containsSubterm(st2) && st2.term() == arg.first) ||
                (st2.containsSubterm(st1) && st1.term() == arg.first)))
            {
              match = false;
              break;
            }
            sti1.right();
            sti2.right();
            match = true;
          }
        }
        if (!match) {
          continue;
        }
        InductionContext ctx(arg.first, _lit, _premise);
        ctx.insert(tqr.clause, tqr.literal);
        res = pvi(getConcatenatedIterator(res, getSingletonIterator(ctx)));
      }
      return res;
    // heuristic 1
    } else {
      InductionContext ctx(arg.first, _lit, _premise);
      Set<Literal*> lits;
      lits.insert(_lit);
      while (arg.second.hasNext()) {
        auto& tqr = *arg.second.next().data;
        // TODO: having the same literal multiple times has unwanted effects
        // in the clausification/resolution part, so avoid it for now
        if (lits.contains(tqr.literal)) {
          continue;
        }
        lits.insert(tqr.literal);
        if (indDepth != tqr.clause->inference().inductionDepth()) {
          continue;
        }
        ctx.insert(tqr.clause, tqr.literal);
      }
      return pvi(getSingletonIterator(ctx));
    }
  }
private:
  Clause* _premise;
  Literal* _lit;
};

void InductionClauseIterator::processLiteral(Clause* premise, Literal* lit)
{
  CALL("Induction::ClauseIterator::processLiteral");

  if(_opt.showInduction()){
    env.beginOutput();
    env.out() << "[Induction] process " << lit->toString() << " in " << premise->toString() << endl;
    env.endOutput();
  }

  if (lit->ground()) {
      Set<Term*> ta_terms;
      Set<Term*> int_terms;

      NonVariableNonTypeIterator it(lit);
      while(it.hasNext()){
        Term* ts = it.next();
        unsigned f = ts->functor(); 
        if(InductionHelper::isInductionTermFunctor(f)){
          if(InductionHelper::isStructInductionOn() && InductionHelper::isStructInductionFunctor(f)){
            ta_terms.insert(ts);
          }
          if(InductionHelper::isIntInductionOneOn() && InductionHelper::isIntInductionTermListInLiteral(ts, lit)){
            int_terms.insert(ts);
          }
        }
      }

    if (InductionHelper::isInductionLiteral(lit)) {
      Set<Term*>::Iterator citer1(int_terms);
      while(citer1.hasNext()){
        Term* t = citer1.next();
        auto leBound = iterTraits(_helper.getLess(t)).collect<Stack>();
        auto grBound = iterTraits(_helper.getGreater(t)).collect<Stack>();
        auto indLitsIt = vi(ContextSubsetReplacement::instance(InductionContext(t, lit, premise), _opt));
        while (indLitsIt.hasNext()) {
          auto ctx = indLitsIt.next();
          // process lower bounds
          for (const auto& b1 : leBound) {
            if (b1.clause == premise) {
              continue;
            }
            if (_helper.isInductionForFiniteIntervalsOn()) {
              // process upper bounds together with current lower bound
              for (const auto& b2 : grBound) {
                if (b2.clause == premise) {
                  continue;
                }
                performFinIntInduction(ctx, b1, b2);
              }
            }
            // process current lower bound by itself
            if (_helper.isInductionForInfiniteIntervalsOn()) {
              performInfIntInduction(ctx, true, b1);
            }
          }
          // process upper bounds
          if (_helper.isInductionForInfiniteIntervalsOn()) {
            for (const auto& b2 : grBound) {
              if (b2.clause == premise) {
                continue;
              }
              performInfIntInduction(ctx, false, b2);
            }
          }
          // add formula with default bound
          if (_opt.integerInductionDefaultBound()) {
            InductionFormulaIndex::Entry* e = nullptr;
<<<<<<< HEAD
            static TermLiteralClause defaultBound(theory->representConstant(IntegerConstantType(0)), nullptr, nullptr);
=======
            static TQueryRes<SmartPtr<ResultSubstitution>> defaultBound(TermList(theory->representConstant(IntegerConstantType(0))), nullptr, nullptr, ResultSubstitutionSP());
>>>>>>> 5170a7bc
            // for now, represent default bounds with no bound in the index, this is unique
            // since the placeholder is still int
            if (notDoneInt(ctx, nullptr, nullptr, e)) {
              performIntInduction(ctx, e, true, defaultBound, nullptr);
              performIntInduction(ctx, e, false, defaultBound, nullptr);
            }
            resolveClauses(ctx, e, nullptr, nullptr);
          }
        }
      }
    }
    // collect term queries for each induction term
    auto sideLitsIt = VirtualIterator<pair<Term*, VirtualIterator<TQueryRes<SmartPtr<GenSubstitution>>>>>::getEmpty();
    if (_opt.nonUnitInduction()) {
      sideLitsIt = pvi(iterTraits(Set<Term*>::Iterator(ta_terms))
        .map([this](Term* arg) {
          return make_pair(arg, _structInductionTermIndex->getGeneralizations(TypedTermList(arg), /* retrieveSubsitutions */ true));
        }));
    }
    // put clauses from queries into contexts alongside with the given clause and induction term
    auto sideLitsIt2 = iterTraits(sideLitsIt)
      .flatMap(InductionContextFn(premise, lit))
      // generalize all contexts if needed
      .flatMap([this](const InductionContext& arg) {
        return vi(ContextSubsetReplacement::instance(arg, _opt));
      })
      // filter out the ones without the premise, or only one literal
      .filter([&premise](const InductionContext& arg) {
        unsigned cnt = 0;
        bool hasPremise = false;
        for (const auto& kv : arg._cls) {
          if (kv.first == premise) {
            hasPremise = true;
          }
          cnt += kv.second.size();
        }
        return hasPremise && cnt > 1;
      });
    // collect contexts for single-literal induction with given clause
    auto indCtxSingle = iterTraits(Set<Term*>::Iterator(ta_terms))
      .map([&lit,&premise](Term* arg) {
        return InductionContext(arg, lit, premise);
      })
      // generalize all contexts if needed
      .flatMap([this](const InductionContext& arg) {
        return vi(ContextSubsetReplacement::instance(arg, _opt));
      });
    auto indCtxIt = iterTraits(getConcatenatedIterator(sideLitsIt2, indCtxSingle))
      // filter out the ones without an induction literal
      .filter([](const InductionContext& arg) {
        for (const auto& kv : arg._cls) {
          for (const auto& lit : kv.second) {
            if (InductionHelper::isInductionLiteral(lit)) {
              return true;
            }
          }
        }
        return false;
      });
    while (indCtxIt.hasNext()) {
      auto ctx = indCtxIt.next();
      static bool one = _opt.structInduction() == Options::StructuralInductionKind::ONE ||
                        _opt.structInduction() == Options::StructuralInductionKind::ALL;
      static bool two = _opt.structInduction() == Options::StructuralInductionKind::TWO ||
                        _opt.structInduction() == Options::StructuralInductionKind::ALL;
      static bool three = _opt.structInduction() == Options::StructuralInductionKind::THREE ||
                        _opt.structInduction() == Options::StructuralInductionKind::ALL;
      InductionFormulaIndex::Entry* e;
      // generate formulas and add them to index if not done already
      if (_formulaIndex.findOrInsert(ctx, e)) {
        if(one){
          performStructInductionOne(ctx,e);
        }
        if(two){
          performStructInductionTwo(ctx,e);
        }
        if(three){
          performStructInductionThree(ctx,e);
        }
      }
      // resolve the formulas with the premises
      for (auto& kv : e->get()) {
        resolveClauses(kv.first, ctx, kv.second);
      }
    }
  }
}

void InductionClauseIterator::processIntegerComparison(Clause* premise, Literal* lit)
{
  CALL("Induction::ClauseIterator::processIntegerComparison");

  ASS((theory->interpretPredicate(lit) == Theory::INT_LESS) && lit->ground());

  bool positive = lit->isPositive();
  InductionFormulaIndex::Entry* e;
  // loop over the arguments of the comparison (i.e. the two bounds)
  for (unsigned i = 0; i <= 1; i++) {
    // i == 0 means 'bound' is upper bound,
    // i == 1 means 'bound' is lower bound
    auto indtl = *lit->nthArgument(positive ? i : 1-i);
    auto indt = indtl.term();
    auto bound = *lit->nthArgument(positive ? 1-i : i);

    auto bound2 = iterTraits(i ? _helper.getGreater(indt) : _helper.getLess(indt)).collect<Stack>();
    auto it = iterTraits(_helper.getTQRsForInductionTerm(indt))
      .filter([&premise](const auto& tqr) {
        return tqr.data->clause != premise;
      })
      .map([&indt](const auto& tqr) {
        return InductionContext(indt, tqr.data->literal, tqr.data->clause);
      })
      .flatMap([this](const InductionContext& arg) {
        return vi(ContextSubsetReplacement::instance(arg, _opt));
      });
<<<<<<< HEAD
    auto b = TermLiteralClause(TypedTermList(bound, IntTraits::sort()), lit, premise);
=======
    TQueryRes<SmartPtr<ResultSubstitution>> b(bound, lit, premise, ResultSubstitutionSP());
>>>>>>> 5170a7bc
    // loop over literals containing the current induction term
    while (it.hasNext()) {
      auto ctx = it.next();
      if (_helper.isInductionForFiniteIntervalsOn()) {
        // go over the lower/upper bounds that contain the same induction term as the current bound
        for (const auto& b2 : bound2) {
          if (b2.clause == ctx._cls.begin()->first) {
            ASS_EQ(ctx._cls.size(), 1);
            continue;
          }
          // TODO use performFinIntInduction
          if (notDoneInt(ctx, i ? lit : b2.literal, i ? b2.literal : lit, e)) {
            // TODO: this branching should be deleted, since both upward and downward can
            // be generated based on the given clause but the original code had it like this
            if (i) {
              performIntInduction(ctx, e, true, i ? b : b2, i ? &b2 : &b);
            } else {
              performIntInduction(ctx, e, false, i ? b2 : b, i ? &b : &b2);
            }
          }
          resolveClauses(ctx, e, i ? &b : &b2, i ? &b2 : &b);
        }
      }
      // use given clause comparison as bound appropriately
      if (_helper.isInductionForInfiniteIntervalsOn()) {
        performInfIntInduction(ctx, i, b);
      }
    }
  }
}

ClauseStack InductionClauseIterator::produceClauses(Formula* hypothesis, InferenceRule rule, const InductionContext& context)
{
  CALL("InductionClauseIterator::produceClauses");
  NewCNF cnf(0);
  cnf.setForInduction();
  Stack<Clause*> hyp_clauses;
  Inference inf = NonspecificInference0(UnitInputType::AXIOM,rule);
  unsigned maxInductionDepth = 0;
  for (const auto& kv : context._cls) {
    maxInductionDepth = max(maxInductionDepth,kv.first->inference().inductionDepth());
  }
  inf.setInductionDepth(maxInductionDepth+1);
  FormulaUnit* fu = new FormulaUnit(hypothesis,inf);
  if(_opt.showInduction()){
    env.beginOutput();
    env.out() << "[Induction] formula " << fu->toString() << endl;
    env.endOutput();
  }
  cnf.clausify(NNF::ennf(fu), hyp_clauses);

  switch (rule) {
    case InferenceRule::STRUCT_INDUCTION_AXIOM:
      env.statistics->structInduction++;
      break;
    case InferenceRule::INT_INF_UP_INDUCTION_AXIOM:
    case InferenceRule::INT_INF_DOWN_INDUCTION_AXIOM:
      env.statistics->intInfInduction++;
      break;
    case InferenceRule::INT_FIN_UP_INDUCTION_AXIOM:
    case InferenceRule::INT_FIN_DOWN_INDUCTION_AXIOM:
      env.statistics->intFinInduction++;
      break;
    case InferenceRule::INT_DB_UP_INDUCTION_AXIOM:
    case InferenceRule::INT_DB_DOWN_INDUCTION_AXIOM:
      env.statistics->intDBInduction++;
      break;
    default:
      ;
  }
  switch (rule) {
    case InferenceRule::INT_INF_UP_INDUCTION_AXIOM:
      env.statistics->intInfUpInduction++;
      break;
    case InferenceRule::INT_INF_DOWN_INDUCTION_AXIOM:
      env.statistics->intInfDownInduction++;
      break;
    case InferenceRule::INT_FIN_UP_INDUCTION_AXIOM:
      env.statistics->intFinUpInduction++;
      break;
    case InferenceRule::INT_FIN_DOWN_INDUCTION_AXIOM:
      env.statistics->intFinDownInduction++;
      break;
    case InferenceRule::INT_DB_UP_INDUCTION_AXIOM:
      env.statistics->intDBUpInduction++;
      break;
    case InferenceRule::INT_DB_DOWN_INDUCTION_AXIOM:
      env.statistics->intDBDownInduction++;
      break;
    default:
      ;
  }

  return hyp_clauses;
}

// helper function to properly add bounds to integer induction contexts,
// where the bounds are not part of the inner formula for the induction
<<<<<<< HEAD
void InductionClauseIterator::resolveClauses(InductionContext context, InductionFormulaIndex::Entry* e, const TermLiteralClause* bound1, const TermLiteralClause* bound2)
=======
void InductionClauseIterator::resolveClauses(InductionContext context, InductionFormulaIndex::Entry* e, const TQueryRes<SmartPtr<ResultSubstitution>>* bound1, const TQueryRes<SmartPtr<ResultSubstitution>>* bound2)
>>>>>>> 5170a7bc
{
  static unsigned less = env.signature->getInterpretingSymbol(Theory::INT_LESS);
  static TypedTermList ph(getPlaceholderForTerm(context._indTerm));
  // lower bound
  if (bound1) {
    auto lhs = bound1->literal->polarity() ? bound1->term : ph;
    auto rhs = bound1->literal->polarity() ? ph : bound1->term;
    context.insert(bound1->clause,
      Literal::create2(less, bound1->literal->polarity(), lhs, rhs));
  }
  // upper bound
  if (bound2) {
    auto lhs = bound2->literal->polarity() ? ph : bound2->term;
    auto rhs = bound2->literal->polarity() ? bound2->term : ph;
    context.insert(bound2->clause,
      Literal::create2(less, bound2->literal->polarity(), lhs, rhs));
  }
  // true if we have a default bound
  bool applySubst = !bound1 && !bound2;
  for (auto& kv : e->get()) {
    resolveClauses(kv.first, context, kv.second, applySubst);
  }
}

/**
 * An induction gives back a set of clauses for which it holds that:
 * - each one contains toResolve many conclusion literals
 * - for each set of literals in toResolve, there is a corresponding
 *   set of clauses that differ only in one literal pairwise, and this
 *   literal is the complement of a literal from the set of toResolve
 *   after applying subst
 * These contraints give a partitioning of clauses, where each partition
 * has a sequence of resolutions with the clauses from context, s.t.
 * only the literals not in toResolve nor in the conclusion are present
 * in the resulting clause. We find this partition and return it in form
 * of a union find structure.
 */
IntUnionFind findDistributedVariants(const Stack<Clause*>& clauses, Substitution& subst, const InductionContext& context)
{
  CALL("findDistributedVariants");
  const auto& toResolve = context._cls;
  IntUnionFind uf(clauses.size());
  for (unsigned i = 0; i < clauses.size(); i++) {
    auto cl = clauses[i];
    Stack<Literal*> conclusionLits(toResolve.size());
#if VDEBUG
    Stack<unsigned> variantCounts(toResolve.size());
#endif
    // we first find the conclusion literals in cl, exactly 1 from
    // each of toResolve and save how many variants it should have
    for (unsigned k = 0; k < cl->length(); k++) {
      auto clit = SubstHelper::apply<Substitution>(Literal::complementaryLiteral((*cl)[k]), subst);
      for (const auto& kv : toResolve) {
#if VDEBUG
        bool found = false;
#endif
        for (const auto& lit : kv.second) {
          if (lit == clit) {
            conclusionLits.push((*cl)[k]);
#if VDEBUG
            variantCounts.push(kv.second.size()-1);
            ASS(!found);
            found = true;
#else
            break;
#endif
          }
        }
      }
    }
    // cl should have the same number of conclusion
    // literals as the size of toResolve
    ASS_EQ(conclusionLits.size(), toResolve.size());
    // now we look for the variants
    for (unsigned k = 0; k < conclusionLits.size(); k++) {
#if VDEBUG
      for (unsigned j = 0; j < clauses.size(); j++) {
#else
      for (unsigned j = i+1; j < clauses.size(); j++) {
#endif
        auto other = clauses[j];
        if (i == j || cl->length() != other->length()) {
          continue;
        }
        if (other->contains(conclusionLits[k])) {
          continue;
        }
        unsigned mismatchCnt = 0;
        for (unsigned l = 0; l < cl->length(); l++) {
          if (!cl->contains((*other)[l])) {
            mismatchCnt++;
          }
        }
        if (mismatchCnt == 1) {
#if VDEBUG
          variantCounts[k]--;
#endif
          uf.doUnion(i,j);
        }
      }
      ASS_EQ(variantCounts[k],0);
    }
  }
  uf.evalComponents();
  return uf;
}

/**
 * Resolve a set of clauses given by findDistributedVariants with the
 * clauses from an induction context. The resulting clause can be seen
 * as the result of a sequence of resolutions and duplicate literal removals.
 * @param rsubst is for compatibility with default bound integer induction,
 *               it is stored separately so that we don't have to apply
 *               substitutions expensively in all cases.
 */
Clause* resolveClausesHelper(const InductionContext& context, const Stack<Clause*>& cls, IntUnionFind::ElementIterator eIt, Substitution& subst, bool generalized, bool applySubst)
{
  CALL("resolveClausesHelper");
  // first create the clause with the required size
  ASS(eIt.hasNext());
  auto cl = cls[eIt.next()];
  unsigned newLength = cl->length();
  auto premises = UnitList::singleton(cl);
  const auto& toResolve = context._cls;
  while (eIt.hasNext()) {
    auto other = cls[eIt.next()];
    ASS_EQ(other->length(),newLength);
    UnitList::push(other,premises);
  }

  for (const auto& kv : toResolve) {
    newLength += kv.first->length() - kv.second.size() - 1;
    UnitList::push(kv.first, premises);
  }

  Inference inf(GeneratingInferenceMany(
    generalized ? InferenceRule::GEN_INDUCTION_HYPERRESOLUTION : InferenceRule::INDUCTION_HYPERRESOLUTION,
    premises));
  Clause* res = new(newLength) Clause(newLength, inf);

  unsigned next = 0;
#if VDEBUG
  unsigned cnt = next;
#endif
  for (unsigned i = 0; i < cl->length(); i++) {
    Literal* curr=(*cl)[i];
    auto clit = SubstHelper::apply<Substitution>(Literal::complementaryLiteral(curr), subst);
    bool contains = false;
    for (const auto& kv : toResolve) {
      for (const auto& lit : kv.second) {
        if (lit == clit) {
          contains = true;
          break;
        }
      }
      if (contains) {
        break;
      }
    }
    if (!contains) {
      ASS(next < newLength);
      if (applySubst) {
        TermReplacement tr(getPlaceholderForTerm(context._indTerm),TermList(context._indTerm));
        (*res)[next] = tr.transform(SubstHelper::apply<Substitution>(curr,subst));
      } else {
        (*res)[next] = curr;
      }
      next++;
    }
  }
  ASS_EQ(next-cnt,cl->length()-toResolve.size());

  for (const auto& kv : toResolve) {
    ASS(cnt = next);
    for (unsigned i = 0; i < kv.first->length(); i++) {
      bool copyCurr = true;
      for (const auto& lit : kv.second) {
        TermReplacement tr(getPlaceholderForTerm(context._indTerm),TermList(context._indTerm));
        auto rlit = tr.transform(lit);
        if (rlit == (*kv.first)[i]) {
          copyCurr = false;
          break;
        }
      }
      if (copyCurr) {
        (*res)[next] = (*kv.first)[i];
        next++;
      }
    }
    ASS_EQ(next-cnt,kv.first->length()-kv.second.size());
  }
  ASS_EQ(next,newLength);

  return res;
}

void InductionClauseIterator::resolveClauses(const ClauseStack& cls, const InductionContext& context, Substitution& subst, bool applySubst)
{
  CALL("InductionClauseIterator::resolveClauses");
  ASS(cls.isNonEmpty());
  bool generalized = false;
  for (const auto& kv : context._cls) {
    for (const auto& lit : kv.second) {
      if (lit->containsSubterm(TermList(context._indTerm))) {
        generalized = true;
        break;
      }
    }
    if (generalized) {
      break;
    }
  }
  if (generalized) {
    env.statistics->generalizedInductionApplication++;
  } else {
    env.statistics->inductionApplication++;
  }

  auto uf = findDistributedVariants(cls, subst, context);
  IntUnionFind::ComponentIterator cit(uf);
  while(cit.hasNext()){
    IntUnionFind::ElementIterator eIt = cit.next();
    _clauses.push(resolveClausesHelper(context, cls, eIt, subst, generalized, applySubst));
    if(_opt.showInduction()){
      env.beginOutput();
      env.out() << "[Induction] generate " << _clauses.top()->toString() << endl;
      env.endOutput();
    }
  }
}

<<<<<<< HEAD
void InductionClauseIterator::performFinIntInduction(const InductionContext& context, const TermLiteralClause& lb, const TermLiteralClause& ub)
=======
void InductionClauseIterator::performFinIntInduction(const InductionContext& context, const TQueryRes<SmartPtr<ResultSubstitution>>& lb, const TQueryRes<SmartPtr<ResultSubstitution>>& ub)
>>>>>>> 5170a7bc
{
  CALL("InductionClauseIterator::performInfIntInduction");
  InductionFormulaIndex::Entry* e = nullptr;
  if (notDoneInt(context, lb.literal, ub.literal, e)) {
    performIntInduction(context, e, true, lb, &ub);
    performIntInduction(context, e, false, ub, &lb);
  }
  resolveClauses(context, e, &lb, &ub);
}

<<<<<<< HEAD
void InductionClauseIterator::performInfIntInduction(const InductionContext& context, bool increasing, const TermLiteralClause& bound)
=======
void InductionClauseIterator::performInfIntInduction(const InductionContext& context, bool increasing, const TQueryRes<SmartPtr<ResultSubstitution>>& bound)
>>>>>>> 5170a7bc
{
  CALL("InductionClauseIterator::performInfIntInduction");
  InductionFormulaIndex::Entry* e = nullptr;
  if (notDoneInt(context, increasing ? bound.literal : nullptr, increasing ? nullptr : bound.literal, e)) {
    performIntInduction(context, e, increasing, bound, nullptr);
  }
  resolveClauses(context, e, increasing ? &bound : nullptr, increasing ? nullptr : &bound);
}

// Given a literal ~L[term], where 'term' is of the integer sort,
// introduce and induction hypothesis for integers, for example:
//   (L[b1] & (![X] : (b1 <= X & X < b2 & L[X]) -> L[x+1])) -> (![Y] : (b1 <= Y & Y <= b2) -> L[Y])
// In general, the hypothesis is an instance of one of the following
// hypotheses (depending on the value of 'increasing'):
//   (L[b1] & (![X] : (interval_x(X)) -> L[x+1])) -> (![Y] : interval_y(Y) -> L[Y])
//   (L[b1] & (![X] : (interval_x(X)) -> L[x-1])) -> (![Y] : interval_y(Y) -> L[Y])
// where 'b1' is bound1.term, and the predicates inteval_x(X) and interval_y(Y)
// capture the property "X (or Y) belongs to the interval [b1, b2] or [b1, b2)",
// where 'b2' is either optionalBound2->term (if present) or depending on 'increasing'
// either infinity or -infinity. (The intervals are set such that the hypothesis
// is valid: if interval_y(Y) holds for some Y, then either interval_x(Y) holds,
// or depending on 'increasing' either interval_x(Y-1) or interval_x(Y+1) holds.)
<<<<<<< HEAD
void InductionClauseIterator::performIntInduction(const InductionContext& context, InductionFormulaIndex::Entry* e, bool increasing, const TermLiteralClause& bound1, const TermLiteralClause* optionalBound2)
=======
void InductionClauseIterator::performIntInduction(const InductionContext& context, InductionFormulaIndex::Entry* e, bool increasing, const TQueryRes<SmartPtr<ResultSubstitution>>& bound1, const TQueryRes<SmartPtr<ResultSubstitution>>* optionalBound2)
>>>>>>> 5170a7bc
{
  CALL("InductionClauseIterator::performIntInduction");

  TermList b1(bound1.term);
  TermList one(theory->representConstant(IntegerConstantType(increasing ? 1 : -1)));

  TermList x(0,false);
  TermList y(1,false);

  // create L[b1]
  Formula* Lb1 = context.getFormula(b1,true);

  // create L[X]
  Formula* Lx = context.getFormula(x,true);

  // create L[Y]
  Substitution subst;
  Formula* Ly = context.getFormula(y,true,&subst);

  // create L[X+1] or L[X-1]
  TermList fpo(Term::create2(env.signature->getInterpretingSymbol(Theory::INT_PLUS),x,one));
  Formula* Lxpo = context.getFormula(fpo,true);

  static unsigned less = env.signature->getInterpretingSymbol(Theory::INT_LESS);
  // create X>=b1 (which is ~X<b1) or X<=b1 (which is ~b1<X)
  Formula* Lxcompb1 = new AtomicFormula(Literal::create2(less,false,(increasing ? x : b1),(increasing ? b1 : x)));
  // create Y>=b1 (which is ~Y<b1), or Y>b1, or Y<=b1 (which is ~b1<Y), or Y<b1
  // This comparison is mirroring the structure of bound1.literal, which is "b1 <comparison> inductionTerm".
  // If bound1.literal is nullptr, we are using the default bound with the comparison sign >= or <=.
  const bool isBound1Equal = (!bound1.literal || (bound1.literal->functor() == less && bound1.literal->isNegative()));
  const bool isBound1FirstArg = (increasing != isBound1Equal);
  Formula* Lycompb1 = new AtomicFormula(Literal::create2(
        less, !isBound1Equal, (isBound1FirstArg ? b1 : y), (isBound1FirstArg ? y : b1)));

  Formula* FxInterval;
  Formula* FyInterval;
  const bool isDefaultBound = ((bound1.clause == nullptr) || (bound1.literal == nullptr));
  const bool hasBound2 = ((optionalBound2 != nullptr) && (optionalBound2->literal != nullptr));
  // Also resolve the hypothesis with comparisons with bound(s) (if the bound(s) are present/not default).
  if (hasBound2) {
    // Finite interval induction, use two bounds on both x and y.
    TermList b2(optionalBound2->term);
    // create X<b2 or X>b2 (which is b2<X)
    Formula* Lxcompb2 = new AtomicFormula(Literal::create2(less, true, (increasing ? x : b2), (increasing ? b2 : x)));
    const bool isBound2Equal = (optionalBound2->literal->functor() == less && optionalBound2->literal->isNegative());
    const bool isBound2FirstArg = (increasing == isBound2Equal);
    // create Y<b2, or Y<=b2 (which is ~b2<Y) or Y>b2, or Y>=b2 (which is ~Y<b2)
    Formula* Lycompb2 = new AtomicFormula(Literal::create2(
          less, !isBound2Equal, (isBound2FirstArg ? b2 : y), (isBound2FirstArg ? y : b2)));
    FxInterval = new JunctionFormula(Connective::AND, FormulaList::cons(Lxcompb1, FormulaList::singleton(Lxcompb2)));
    FyInterval = new JunctionFormula(Connective::AND, FormulaList::cons(Lycompb1, FormulaList::singleton(Lycompb2)));
  } else {
    // Infinite interval induction (either with default bound or not), use only one bound on both x and y.
    FxInterval = Lxcompb1;
    FyInterval = Lycompb1;
  }

  // Create the hypothesis, with FxInterval and FyInterval being as described
  // in the comment above this function.
  Formula* hyp = new BinaryFormula(Connective::IMP,
                   new JunctionFormula(Connective::AND,FormulaList::cons(Lb1,FormulaList::singleton(
                     Formula::quantify(new BinaryFormula(Connective::IMP,
                       new JunctionFormula(Connective::AND, FormulaList::cons(FxInterval,FormulaList::singleton(Lx))),
                       Lxpo))))),
                   Formula::quantify(new BinaryFormula(Connective::IMP,FyInterval,Ly)));

  InferenceRule rule =
      isDefaultBound
          ? (increasing ? InferenceRule::INT_DB_UP_INDUCTION_AXIOM : InferenceRule::INT_DB_DOWN_INDUCTION_AXIOM)
          : (increasing ? (hasBound2 ? InferenceRule::INT_FIN_UP_INDUCTION_AXIOM : InferenceRule::INT_INF_UP_INDUCTION_AXIOM)
                        : (hasBound2 ? InferenceRule::INT_FIN_DOWN_INDUCTION_AXIOM : InferenceRule::INT_INF_DOWN_INDUCTION_AXIOM));

  auto cls = produceClauses(hyp, rule, context);
  e->add(std::move(cls), std::move(subst));
}

/**
 * Introduce the Induction Hypothesis
 * ( L[base1] & ... & L[basen] & (L[x] => L[c1(x)]) & ... (L[x] => L[cm(x)]) ) => L[x]
 * for some lit ~L[a]
 * and then force binary resolution on L for each resultant clause
 */

void InductionClauseIterator::performStructInductionOne(const InductionContext& context, InductionFormulaIndex::Entry* e)
{
  CALL("InductionClauseIterator::performStructInductionOne"); 

  TermAlgebra* ta = env.signature->getTermAlgebraOfSort(env.signature->getFunction(context._indTerm->functor())->fnType()->result());
  TermList ta_sort = ta->sort();

  FormulaList* formulas = FormulaList::empty();

  unsigned var = 0;

  // first produce the formula
  for(unsigned i=0;i<ta->nConstructors();i++){
    TermAlgebraConstructor* con = ta->constructor(i);
    unsigned arity = con->arity();
      Stack<TermList> argTerms;
      Stack<TermList> ta_vars;
      for(unsigned j=0;j<arity;j++){
        TermList x(var,false);
        var++;
        if(con->argSort(j) == ta_sort){
          ta_vars.push(x);
        }
        argTerms.push(x);
      }
      // if hypothesis strengthening is on, this replaces the Skolems with fresh variables
      auto right = context.getFormulaWithSquashedSkolems(
        TermList(Term::create(con->functor(),(unsigned)argTerms.size(), argTerms.begin())), true, var);
      FormulaList* args = FormulaList::empty();
      Stack<TermList>::Iterator tvit(ta_vars);
      while(tvit.hasNext()){
        auto hypVars = VList::empty();
        auto hyp = context.getFormulaWithSquashedSkolems(tvit.next(),true,var,&hypVars);
        // quantify each hypotheses with variables replacing Skolems explicitly
        if (hypVars) {
          hyp = new QuantifiedFormula(Connective::FORALL, hypVars, SList::empty(), hyp);
        }
        FormulaList::push(hyp,args);
      }
      FormulaList::push(args ?
        new BinaryFormula(Connective::IMP,JunctionFormula::generalJunction(Connective::AND,args),right) : right, formulas);
  }
  ASS(formulas);
  Formula* indPremise = JunctionFormula::generalJunction(Connective::AND,formulas);
  Substitution subst;
  auto conclusion = context.getFormulaWithSquashedSkolems(TermList(var++,false), true, var, nullptr, &subst);
  Formula* hypothesis = new BinaryFormula(Connective::IMP,
                            Formula::quantify(indPremise),
                            Formula::quantify(conclusion));

  auto cls = produceClauses(hypothesis, InferenceRule::STRUCT_INDUCTION_AXIOM, context);
  e->add(std::move(cls), std::move(subst));
}

/**
 * This idea (taken from the CVC4 paper) is that there exists some smallest k that makes lit true
 * We produce the clause ~L[x] \/ ?y : L[y] & !z (z subterm y -> ~L[z])
 * and perform resolution with lit L[c]
 */
void InductionClauseIterator::performStructInductionTwo(const InductionContext& context, InductionFormulaIndex::Entry* e)
{
  CALL("InductionClauseIterator::performStructInductionTwo"); 

  TermAlgebra* ta = env.signature->getTermAlgebraOfSort(env.signature->getFunction(context._indTerm->functor())->fnType()->result());
  TermList ta_sort = ta->sort();

  // make L[y]
  TermList y(0,false); 
  unsigned var = 1;
  // if hypothesis strengthening is on, this replaces the Skolems with fresh variables
  auto mainVars = VList::singleton(y.var());
  auto Ly = context.getFormulaWithSquashedSkolems(y,false,var,&mainVars);

  // for each constructor and destructor make
  // ![Z] : y = cons(Z,dec(y)) -> ( ~L[dec1(y)] & ~L[dec2(y)]
  FormulaList* formulas = FormulaList::empty();

  for(unsigned i=0;i<ta->nConstructors();i++){
    TermAlgebraConstructor* con = ta->constructor(i);
    unsigned arity = con->arity();

    if(con->recursive()){
  
      // First generate all argTerms and remember those that are of sort ta_sort 
      Stack<TermList> argTerms;
      Stack<TermList> taTerms; 
      for(unsigned j=0;j<arity;j++){
        unsigned dj = con->destructorFunctor(j);
        TermList djy(Term::create1(dj,y));
        argTerms.push(djy);
        if(con->argSort(j) == ta_sort){
          taTerms.push(djy);
        }
      }
      ASS(taTerms.isNonEmpty());
      // create y = con1(...d1(y)...d2(y)...)
      TermList coni(Term::create(con->functor(),(unsigned)argTerms.size(), argTerms.begin()));
      Literal* kneq = Literal::createEquality(true,y,coni,ta_sort);
      FormulaList* And = FormulaList::empty(); 
      Stack<TermList>::Iterator tit(taTerms);
      while(tit.hasNext()){
        TermList djy = tit.next();
        auto hypVars = VList::empty();
        auto f = context.getFormulaWithSquashedSkolems(djy,true,var,&hypVars);
        if (hypVars) {
          f = new QuantifiedFormula(Connective::FORALL, hypVars, SList::empty(), f);
        }
        FormulaList::push(f,And);
      }
      ASS(And);
      Formula* imp = new BinaryFormula(Connective::IMP,
                            new AtomicFormula(kneq),
                            JunctionFormula::generalJunction(Connective::AND,And));
      FormulaList::push(imp,formulas);
    }
  }
  // quantify with mainVars explicitly
  Formula* exists = new QuantifiedFormula(Connective::EXISTS, mainVars,SList::empty(),
                        formulas ? new JunctionFormula(Connective::AND,FormulaList::cons(Ly,formulas))
                                 : Ly);

  Substitution subst;
  auto conclusion = context.getFormulaWithSquashedSkolems(TermList(var++, false), true, var, nullptr, &subst);
  FormulaList* orf = FormulaList::cons(exists,FormulaList::singleton(Formula::quantify(conclusion)));
  Formula* hypothesis = new JunctionFormula(Connective::OR,orf);

  auto cls = produceClauses(hypothesis, InferenceRule::STRUCT_INDUCTION_AXIOM, context);
  e->add(std::move(cls), std::move(subst));
}

/*
 * A variant of Two where we are stronger with respect to all subterms. here the existential part is
 *
 * ?y : L[y] &_{con_i} ( y = con_i(..dec(y)..) -> smaller(dec(y))) 
             & (!x : smallerThanY(x) -> smallerThanY(destructor(x))) 
             & !z : smallerThanY(z) => ~L[z]
 *
 * i.e. we add a new special predicat that is true when its argument is smaller than Y
 *
 */
void InductionClauseIterator::performStructInductionThree(const InductionContext& context, InductionFormulaIndex::Entry* e)
{
  CALL("InductionClauseIterator::performStructInductionThree");

  TermAlgebra* ta = env.signature->getTermAlgebraOfSort(env.signature->getFunction(context._indTerm->functor())->fnType()->result());
  TermList ta_sort = ta->sort();

  // make L[y]
  TermList x(0,false); 
  TermList y(1,false); 
  TermList z(2,false); 
  unsigned vars = 3;
  // if hypothesis strengthening is on, this replaces the Skolems with fresh variables
  auto mainVars = VList::singleton(y.var());
  auto Ly = context.getFormulaWithSquashedSkolems(y,false,vars,&mainVars);

  // make smallerThanY
  unsigned sty = env.signature->addFreshPredicate(1,"smallerThan");
  env.signature->getPredicate(sty)->setType(OperatorType::getPredicateType({ta_sort}));

  // make ( y = con_i(..dec(y)..) -> smaller(dec(y)))  for each constructor 
  FormulaList* conjunction = FormulaList::singleton(Ly);
  for(unsigned i=0;i<ta->nConstructors();i++){
    TermAlgebraConstructor* con = ta->constructor(i);
    unsigned arity = con->arity();

    if(con->recursive()){
      // First generate all argTerms and remember those that are of sort ta_sort 
      Stack<TermList> argTerms;
      Stack<TermList> taTerms; 
      Stack<unsigned> ta_vars;
      Stack<TermList> varTerms;
      for(unsigned j=0;j<arity;j++){
        unsigned dj = con->destructorFunctor(j);
        TermList djy(Term::create1(dj,y));
        argTerms.push(djy);
        TermList xj(vars,false);
        varTerms.push(xj);
        if(con->argSort(j) == ta_sort){
          taTerms.push(djy);
          ta_vars.push(vars);
        }
        vars++;
      }
      // create y = con1(...d1(y)...d2(y)...)
      TermList coni(Term::create(con->functor(),(unsigned)argTerms.size(), argTerms.begin()));
      Literal* kneq = Literal::createEquality(true,y,coni,ta_sort);

      // create smaller(cons(x1,..,xn))
      Formula* smaller_coni = new AtomicFormula(Literal::create1(sty,true,
                                TermList(Term::create(con->functor(),(unsigned)varTerms.size(),varTerms.begin()))));

      FormulaList* smallers = FormulaList::empty();
      Stack<unsigned>::Iterator vtit(ta_vars);
      while(vtit.hasNext()){
        FormulaList::push(new AtomicFormula(Literal::create1(sty,true,TermList(vtit.next(),false))),smallers);
      }
      ASS(smallers);
      Formula* ax = Formula::quantify(new BinaryFormula(Connective::IMP,smaller_coni,
                      JunctionFormula::generalJunction(Connective::AND,smallers)));

      // now create a conjunction of smaller(d(y)) for each d
      FormulaList* And = FormulaList::empty(); 
      Stack<TermList>::Iterator tit(taTerms);
      while(tit.hasNext()){
        Formula* f = new AtomicFormula(Literal::create1(sty,true,tit.next()));
        FormulaList::push(f,And);
      }
      ASS(And);
      Formula* imp = new BinaryFormula(Connective::IMP,
                            new AtomicFormula(kneq),
                            JunctionFormula::generalJunction(Connective::AND,And));

      FormulaList::push(imp,conjunction);
      FormulaList::push(ax,conjunction);
    } 
  }
  // now !z : smallerThanY(z) => ~L[z]
  Formula* smallerImpNL = Formula::quantify(new BinaryFormula(Connective::IMP, 
                            new AtomicFormula(Literal::create1(sty,true,z)),
                            context.getFormulaWithSquashedSkolems(z,true,vars)));

  FormulaList::push(smallerImpNL,conjunction);
  // quantify with mainVars explicitly
  Formula* exists = new QuantifiedFormula(Connective::EXISTS, mainVars,SList::empty(),
                       new JunctionFormula(Connective::AND,conjunction));

  Substitution subst;
  auto conclusion = context.getFormulaWithSquashedSkolems(x,true,vars,nullptr,&subst);
  FormulaList* orf = FormulaList::cons(exists,FormulaList::singleton(Formula::quantify(conclusion)));
  Formula* hypothesis = new JunctionFormula(Connective::OR,orf);

  auto cls = produceClauses(hypothesis, InferenceRule::STRUCT_INDUCTION_AXIOM, context);
  e->add(std::move(cls), std::move(subst));
}

// Whether an induction formula is applicable (or has already been generated)
// is determined by its conclusion part, which is resolved against the literals
// and bounds we induct on. From this point of view, an integer induction formula
// can have one lower bound and/or one upper bound. This function wraps this
// information by adding the bounds and querying the index with the resulting context.
//
// TODO: default bounds are now stored as special cases with no bounds (this makes
// the resolve part easier) but this means some default bound induction formulas
// are duplicates of normal formulas.
bool InductionClauseIterator::notDoneInt(InductionContext context, Literal* bound1, Literal* bound2, InductionFormulaIndex::Entry*& e)
{
  CALL("InductionClauseIterator::notDoneInt");
  TermList ph(getPlaceholderForTerm(context._indTerm));
  Literal* b1 = nullptr;
  Literal* b2 = nullptr;
  if (bound1) {
    b1 = Literal::create2(bound1->functor(), bound1->polarity(),
      bound1->polarity() ? *bound1->nthArgument(0) : ph,
      bound1->polarity() ? ph : *bound1->nthArgument(1));
  }
  if (bound2) {
    b2 = Literal::create2(bound2->functor(), bound2->polarity(),
      bound2->polarity() ? ph : *bound2->nthArgument(0),
      bound2->polarity() ? *bound2->nthArgument(1) : ph);
  }
  return _formulaIndex.findOrInsert(context, e, b1, b2);
}

}<|MERGE_RESOLUTION|>--- conflicted
+++ resolved
@@ -324,11 +324,7 @@
 {
   InductionContextFn(Clause* premise, Literal* lit) : _premise(premise), _lit(lit) {}
 
-<<<<<<< HEAD
-  VirtualIterator<InductionContext> operator()(pair<Term*, TermQueryResultIterator> arg) {
-=======
-  VirtualIterator<InductionContext> operator()(pair<Term*, VirtualIterator<TQueryRes<SmartPtr<GenSubstitution>>>> arg) {
->>>>>>> 5170a7bc
+  VirtualIterator<InductionContext> operator()(pair<Term*, VirtualIterator<QueryRes<SmartPtr<GenSubstitution>, TermLiteralClause>>> arg) {
     auto indDepth = _premise->inference().inductionDepth();
     // heuristic 2
     if (indDepth) {
@@ -471,11 +467,7 @@
           // add formula with default bound
           if (_opt.integerInductionDefaultBound()) {
             InductionFormulaIndex::Entry* e = nullptr;
-<<<<<<< HEAD
             static TermLiteralClause defaultBound(theory->representConstant(IntegerConstantType(0)), nullptr, nullptr);
-=======
-            static TQueryRes<SmartPtr<ResultSubstitution>> defaultBound(TermList(theory->representConstant(IntegerConstantType(0))), nullptr, nullptr, ResultSubstitutionSP());
->>>>>>> 5170a7bc
             // for now, represent default bounds with no bound in the index, this is unique
             // since the placeholder is still int
             if (notDoneInt(ctx, nullptr, nullptr, e)) {
@@ -488,7 +480,7 @@
       }
     }
     // collect term queries for each induction term
-    auto sideLitsIt = VirtualIterator<pair<Term*, VirtualIterator<TQueryRes<SmartPtr<GenSubstitution>>>>>::getEmpty();
+    auto sideLitsIt = VirtualIterator<pair<Term*, VirtualIterator<QueryRes<SmartPtr<GenSubstitution>, TermLiteralClause>>>>::getEmpty();
     if (_opt.nonUnitInduction()) {
       sideLitsIt = pvi(iterTraits(Set<Term*>::Iterator(ta_terms))
         .map([this](Term* arg) {
@@ -591,11 +583,7 @@
       .flatMap([this](const InductionContext& arg) {
         return vi(ContextSubsetReplacement::instance(arg, _opt));
       });
-<<<<<<< HEAD
     auto b = TermLiteralClause(TypedTermList(bound, IntTraits::sort()), lit, premise);
-=======
-    TQueryRes<SmartPtr<ResultSubstitution>> b(bound, lit, premise, ResultSubstitutionSP());
->>>>>>> 5170a7bc
     // loop over literals containing the current induction term
     while (it.hasNext()) {
       auto ctx = it.next();
@@ -694,11 +682,7 @@
 
 // helper function to properly add bounds to integer induction contexts,
 // where the bounds are not part of the inner formula for the induction
-<<<<<<< HEAD
 void InductionClauseIterator::resolveClauses(InductionContext context, InductionFormulaIndex::Entry* e, const TermLiteralClause* bound1, const TermLiteralClause* bound2)
-=======
-void InductionClauseIterator::resolveClauses(InductionContext context, InductionFormulaIndex::Entry* e, const TQueryRes<SmartPtr<ResultSubstitution>>* bound1, const TQueryRes<SmartPtr<ResultSubstitution>>* bound2)
->>>>>>> 5170a7bc
 {
   static unsigned less = env.signature->getInterpretingSymbol(Theory::INT_LESS);
   static TypedTermList ph(getPlaceholderForTerm(context._indTerm));
@@ -930,11 +914,7 @@
   }
 }
 
-<<<<<<< HEAD
 void InductionClauseIterator::performFinIntInduction(const InductionContext& context, const TermLiteralClause& lb, const TermLiteralClause& ub)
-=======
-void InductionClauseIterator::performFinIntInduction(const InductionContext& context, const TQueryRes<SmartPtr<ResultSubstitution>>& lb, const TQueryRes<SmartPtr<ResultSubstitution>>& ub)
->>>>>>> 5170a7bc
 {
   CALL("InductionClauseIterator::performInfIntInduction");
   InductionFormulaIndex::Entry* e = nullptr;
@@ -945,11 +925,7 @@
   resolveClauses(context, e, &lb, &ub);
 }
 
-<<<<<<< HEAD
 void InductionClauseIterator::performInfIntInduction(const InductionContext& context, bool increasing, const TermLiteralClause& bound)
-=======
-void InductionClauseIterator::performInfIntInduction(const InductionContext& context, bool increasing, const TQueryRes<SmartPtr<ResultSubstitution>>& bound)
->>>>>>> 5170a7bc
 {
   CALL("InductionClauseIterator::performInfIntInduction");
   InductionFormulaIndex::Entry* e = nullptr;
@@ -972,11 +948,7 @@
 // either infinity or -infinity. (The intervals are set such that the hypothesis
 // is valid: if interval_y(Y) holds for some Y, then either interval_x(Y) holds,
 // or depending on 'increasing' either interval_x(Y-1) or interval_x(Y+1) holds.)
-<<<<<<< HEAD
 void InductionClauseIterator::performIntInduction(const InductionContext& context, InductionFormulaIndex::Entry* e, bool increasing, const TermLiteralClause& bound1, const TermLiteralClause* optionalBound2)
-=======
-void InductionClauseIterator::performIntInduction(const InductionContext& context, InductionFormulaIndex::Entry* e, bool increasing, const TQueryRes<SmartPtr<ResultSubstitution>>& bound1, const TQueryRes<SmartPtr<ResultSubstitution>>* optionalBound2)
->>>>>>> 5170a7bc
 {
   CALL("InductionClauseIterator::performIntInduction");
 
