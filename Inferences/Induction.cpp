--- conflicted
+++ resolved
@@ -320,7 +320,6 @@
  */
 struct InductionContextFn
 {
-  using TermQueryResult = Indexing::TermQueryResult<DefaultTermLeafData>;
   InductionContextFn(Clause* premise, Literal* lit) : _premise(premise), _lit(lit) {}
 
   VirtualIterator<InductionContext> operator()(pair<Term*, VirtualIterator<TermQueryResult>> arg) {
@@ -466,11 +465,7 @@
           // add formula with default bound
           if (_opt.integerInductionDefaultBound()) {
             InductionFormulaIndex::Entry* e = nullptr;
-<<<<<<< HEAD
-            static TermQueryResult defaultBound = TermQueryResult(DefaultTermLeafData(TermList(theory->representConstant(IntegerConstantType(0))), nullptr, nullptr));
-=======
             static TermQueryResult defaultBound = TermQueryResult(ResultSubstitutionSP(), DefaultTermLeafData(TermList(theory->representConstant(IntegerConstantType(0))), nullptr, nullptr));
->>>>>>> 1b962d70
             // for now, represent default bounds with no bound in the index, this is unique
             // since the placeholder is still int
             if (notDoneInt(ctx, nullptr, nullptr, e)) {
@@ -586,11 +581,7 @@
       .flatMap([this](const InductionContext& arg) {
         return vi(ContextSubsetReplacement::instance(arg, _opt));
       });
-<<<<<<< HEAD
-    auto b = TermQueryResult(DefaultTermLeafData(bound, lit, premise));
-=======
     auto b = TermQueryResult(ResultSubstitutionSP(), DefaultTermLeafData(bound, lit, premise));
->>>>>>> 1b962d70
     // loop over literals containing the current induction term
     while (it.hasNext()) {
       auto ctx = it.next();
