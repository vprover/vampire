/*
 * This file is part of the source code of the software program
 * Vampire. It is protected by applicable
 * copyright laws.
 *
 * This source code is distributed under the licence found here
 * https://vprover.github.io/license.html
 * and in the source directory
 */
/**
 * @file Induction.cpp
 * Implements class Induction.
 */

#include <utility>

#include "Indexing/IndexManager.hpp"

#include "Lib/BitUtils.hpp"
#include "Lib/DHMap.hpp"
#include "Lib/IntUnionFind.hpp"
#include "Lib/Metaiterators.hpp"
#include "Lib/PairUtils.hpp"
#include "Lib/Set.hpp"

#include "Kernel/FormulaUnit.hpp"
#include "Kernel/RobSubstitution.hpp"
#include "Kernel/TermIterators.hpp"

#include "Saturation/SaturationAlgorithm.hpp"

#include "Shell/NewCNF.hpp"
#include "Shell/NNF.hpp"
#include "Shell/Rectify.hpp"

#include "Induction.hpp"

using std::pair;
using std::make_pair;

namespace Inferences
{
using namespace std;
using namespace Kernel;
using namespace Lib; 

Term* ActiveOccurrenceIterator::next()
{
  Term* t = _stack.pop();
  auto f = t->functor();
  auto lit = t->isLiteral();
  InductionTemplate* templ = _fnDefHandler ?
    _fnDefHandler->getInductionTemplate(f, !lit) : nullptr;
  if (templ) {
    auto& actPos = templ->inductionPositions();
    for (unsigned i = 0; i < t->arity(); i++) {
      if (actPos[i]) {
        _stack.push(t->nthArgument(i)->term());
      }
    }
  } else {
    for (unsigned i = 0; i < t->arity(); i++) {
      _stack.push(t->nthArgument(i)->term());
    }
  }
  return t;
}

Term* getPlaceholderForTerm(const vvector<Term*>& ts, unsigned i)
{
  static DHMap<pair<TermList,unsigned>,Term*> placeholders;
  TermList srt = SortHelper::getResultSort(ts[i]);
  auto p = make_pair(srt,i);
  if(!placeholders.find(p)){
    unsigned fresh = env.signature->addFreshFunction(0,(srt.toString() + "_placeholder" + Int::toString(i)).c_str());
    env.signature->getFunction(fresh)->setType(OperatorType::getConstantsType(srt));
    auto res = Term::createConstant(fresh);
    placeholders.insert(p,res);
    return res;
  }
  return placeholders.get(p);
}

TermList TermReplacement::transformSubterm(TermList trm)
{
  if(trm.isTerm() && _m.count(trm.term())){
    return _m.at(trm.term());
  }
  return trm;
}

TermList SkolemSquashingTermReplacement::transformSubterm(TermList trm)
{
  if (trm.isVar() || trm.term()->isSort()) {
    return trm;
  }
  auto t = trm.term();
  auto it = _m.find(t);
  if (it != _m.end()){
    return it->second;
  }
  unsigned f = t->functor();
  if (env.signature->getFunction(f)->skolem()) {
    unsigned v;
    if (!_tv.find(t,v)) {
      v = _v++;
      _tv.insert(t,v);
    }
    return TermList(v,false);
  }
  return trm;
}

Formula* InductionContext::getFormula(TermReplacement& tr, bool opposite) const
{
  ASS(!_cls.empty());
  auto argLists = FormulaList::empty();
  for (const auto& kv : _cls) {
    auto argList = FormulaList::empty();
    for (const auto& lit : kv.second) {
      auto tlit = tr.transform(lit);
      FormulaList::push(new AtomicFormula(opposite ? Literal::complementaryLiteral(tlit) : tlit), argList);
    }
    FormulaList::push(JunctionFormula::generalJunction(opposite ? Connective::AND : Connective::OR, argList), argLists);
  }
  return JunctionFormula::generalJunction(opposite ? Connective::OR : Connective::AND, argLists);
}

Formula* InductionContext::getFormula(const vvector<TermList>& r, bool opposite, Substitution* subst) const
{
  ASS_EQ(_indTerms.size(), r.size());

  vmap<Term*,TermList> replacementMap;
  for (unsigned i = 0; i < _indTerms.size(); i++) {
    auto ph = getPlaceholderForTerm(_indTerms,i);
    replacementMap.insert(make_pair(ph,r[i]));
    if (subst) {
      ASS(r[i].isVar());
      subst->bind(r[i].var(), ph);
    }
  }
  TermReplacement tr(replacementMap);
  return getFormula(tr, opposite);
}

Formula* InductionContext::getFormulaWithSquashedSkolems(const vvector<TermList>& r, bool opposite,
  unsigned& var, VList** varList, Substitution* subst) const
{
  const bool strengthenHyp = env.options->inductionStrengthenHypothesis();
  if (!strengthenHyp) {
    return getFormula(r, opposite, subst);
  }
  vmap<Term*,TermList> replacementMap;
  for (unsigned i = 0; i < _indTerms.size(); i++) {
    auto ph = getPlaceholderForTerm(_indTerms,i);
    replacementMap.insert(make_pair(ph,r[i]));
    if (subst) {
      ASS(r[i].isVar());
      subst->bind(r[i].var(), ph);
    }
  }
  SkolemSquashingTermReplacement tr(replacementMap, var);
  unsigned temp = var;
  auto res = getFormula(tr, opposite);
  if (subst) {
    DHMap<Term*,unsigned,SharedTermHash>::Iterator it(tr._tv);
    while (it.hasNext()) {
      unsigned v;
      Term* t;
      it.next(t, v);
      subst->bind(v,t);
    }
  }
  if (varList) {
    // The variables replacing the Skolems after calling transform
    // are needed for quantification if varList is non-null, collect them
    for (unsigned i = temp; i < var; i++) {
      VList::push(i,*varList);
    }
  }
  return res;
}

vmap<Term*,TermList> getContextReplacementMap(const InductionContext& context, bool inverse = false) {
  vmap<Term*,TermList> m;
  for (unsigned i = 0; i < context._indTerms.size(); i++) {
    auto ph = getPlaceholderForTerm(context._indTerms,i);
    m.insert(make_pair(inverse ? ph : context._indTerms[i], inverse ? context._indTerms[i] : ph));
  }
  return m;
}

ContextReplacement::ContextReplacement(const InductionContext& context)
    : TermReplacement(getContextReplacementMap(context)),
      _context(context), _used(false) {}

InductionContext ContextReplacement::next()
{
  ASS(hasNext());
  InductionContext context(_context._indTerms);
  for (const auto& kv : _context._cls) {
    for (const auto& lit : kv.second) {
      auto tlit = transform(lit);
      if (tlit != lit) {
        context.insert(kv.first, tlit);
      }
    }
  }
  _used = true;
  return context;
}

ActiveOccurrenceContextReplacement::ActiveOccurrenceContextReplacement(
  const InductionContext& context, FunctionDefinitionHandler* fnDefHandler)
  : ContextReplacement(context),
    _fnDefHandler(fnDefHandler),
    _iteration(_context._indTerms.size(),0),
    _matchCount(_context._indTerms.size(),0),
    _hasNonActive(false)
{}

TermList ActiveOccurrenceContextReplacement::transformSubterm(TermList trm)
{
  if (trm.isTerm()) {
    auto it = std::find(_context._indTerms.begin(), _context._indTerms.end(), trm.term());
    if (it != _context._indTerms.end()) {
      auto i = it - _context._indTerms.begin();
      if (1 & (_iteration[i] >> _matchCount[i]++)) {
        return _m.at(trm.term());
      }
    }
  }
  return trm;
}

InductionContext ActiveOccurrenceContextReplacement::next()
{
  ASS(hasNext());
  _used = true;
  InductionContext context(_context._indTerms);
  for (const auto& kv : _context._cls) {
    for (const auto& lit : kv.second) {
      for (unsigned i = 0; i < _iteration.size(); i++) {
        _iteration[i] = 0;
        _matchCount[i] = 0;
      }
      Stack<pair<Term*,bool>> stack(8);
      stack.push(make_pair(lit,true));
      while (stack.isNonEmpty()) {
        auto kv = stack.pop();
        auto t = kv.first;
        auto active = kv.second;
        auto f = t->functor();
        auto lit = t->isLiteral();
        auto templ = _fnDefHandler->getInductionTemplate(f, !lit);
        for (unsigned k = 0; k < t->arity(); k++) {
          stack.push(make_pair(t->nthArgument(k)->term(),
            active && templ ? templ->inductionPositions()[k] : active));
        }
        auto it = std::find(_context._indTerms.begin(), _context._indTerms.end(), t);
        if (it != _context._indTerms.end()) {
          auto idx = it - _context._indTerms.begin();
          _iteration[idx] = (_iteration[idx] << 1) | active;
          if (!active) {
            _hasNonActive = true;
          }
        }
      }
      auto tlit = transform(lit);
      if (tlit != lit) {
        context.insert(kv.first, tlit);
      }
    }
  }
  return context;
}

VirtualIterator<InductionContext> contextReplacementInstance(const InductionContext& context, const Options& opt, FunctionDefinitionHandler* fnDefHandler)
{
  auto ctx = context;
  auto res = VirtualIterator<InductionContext>::getEmpty();
  if (opt.inductionOnActiveOccurrences()) {
    ActiveOccurrenceContextReplacement aor(context, fnDefHandler);
    ASS(aor.hasNext());
    ctx = aor.next();
    res = pvi(getSingletonIterator(ctx));
    if (!aor.hasNonActive()) {
      return res;
    }
  }
  return pvi(getConcatenatedIterator(res, vi(opt.inductionGen()
    ? new ContextSubsetReplacement(ctx, opt.maxInductionGenSubsetSize())
    : new ContextReplacement(ctx))));
}

ContextSubsetReplacement::ContextSubsetReplacement(const InductionContext& context, const unsigned maxSubsetSize)
  : ContextReplacement(context),
    _iteration(context._indTerms.size(),1), // we want to exclude empty subset, so set all to 1
    _maxIterations(context._indTerms.size(),0),
    _matchCount(context._indTerms.size(),0),
    _maxSubsetSize(maxSubsetSize),
    _ready(false), _done(false)
{
  for (unsigned i = 0; i < _context._indTerms.size(); i++) {
    unsigned occurrences = 0;
    for (const auto& kv : _context._cls) {
      for (const auto& lit : kv.second) {
        occurrences += lit->countSubtermOccurrences(TermList(_context._indTerms[i]));
      }
    }
    _maxIterations[i] = pow(2, occurrences);
    if (_maxIterations[i] > _maxOccurrences) {
      _iteration[i] = _maxIterations[i]-1;
    }
  }
  while (!_done && shouldSkipIteration()) {
    stepIteration();
  }
  _ready = true;
}

TermList ContextSubsetReplacement::transformSubterm(TermList trm)
{
  if (trm.isTerm()) {
    auto it = std::find(_context._indTerms.begin(), _context._indTerms.end(), trm.term());
    if (it != _context._indTerms.end()) {
      auto i = it - _context._indTerms.begin();
      if (1 & (_iteration[i] >> _matchCount[i]++)) {
        return _m.at(trm.term());
      }
    }
  }
  return trm;
}

bool ContextSubsetReplacement::hasNext()
{
  if (_ready) {
    return !_done;
  }
  _ready = true;
  // Increment _iteration, since it either is 0, or was already used.
  // _iteration++;
  // unsigned setBits = BitUtils::oneBits(_iteration);
  // // Skip this iteration if not all bits are set, but more than maxSubset are set.
  // while (hasNextInner() &&
  //        ((_maxSubsetSize > 0) && (setBits < _occurrences) && (setBits > _maxSubsetSize))) {
  //   _iteration++;
  //   setBits = BitUtils::oneBits(_iteration);
  stepIteration();
  while (!_done && shouldSkipIteration()) {
    stepIteration();
  }
  return !_done;
}

InductionContext ContextSubsetReplacement::next() {
  ASS(_ready);
  InductionContext context(_context._indTerms);
  for (unsigned i = 0; i < _context._indTerms.size(); i++) {
    _matchCount[i] = 0;
  }
  for (const auto& kv : _context._cls) {
    for (const auto& lit : kv.second) {
      auto tlit = transform(lit);
      // check if tlit has placeholders
      bool found = false;
      for (unsigned i = 0; i < _context._indTerms.size(); i++) {
        if (tlit->containsSubterm(TermList(getPlaceholderForTerm(_context._indTerms,i)))) {
          found = true;
          break;
        }
      }
      if (found) {
        context.insert(kv.first, tlit);
      }
    }
  }
  _ready = false;
  return context;
}

bool ContextSubsetReplacement::shouldSkipIteration() const
{
  const bool subsetSizeCheck = _maxSubsetSize > 0;
  for (unsigned i = 0; i < _iteration.size(); i++) {
    unsigned setBits = __builtin_popcount(_iteration[i]);
    // never skip no generalization
    if (_iteration[i] == _maxIterations[i]-1) {
      continue;
    }
    if (subsetSizeCheck && setBits > _maxSubsetSize) {
      return true;
    }
  }
  return false;
}

void ContextSubsetReplacement::stepIteration()
{
  for (unsigned i = 0; i < _iteration.size(); i++) {
    if (_maxIterations[i] > _maxOccurrences) {
      continue;
    }
    _iteration[i]++;
    if (_iteration[i] < _maxIterations[i]) {
      return;
    } else {
      _iteration[i] = 1;
    }
  }
  _done = true;
}

void Induction::attach(SaturationAlgorithm* salg) {
  GeneratingInferenceEngine::attach(salg);
  if (InductionHelper::isIntInductionOneOn()) {
    _comparisonIndex = static_cast<LiteralIndex*>(_salg->getIndexManager()->request(UNIT_INT_COMPARISON_INDEX));
    _inductionTermIndex = static_cast<TermIndex*>(_salg->getIndexManager()->request(INDUCTION_TERM_INDEX));
  }
  if (InductionHelper::isNonUnitStructInductionOn()) {
    _structInductionTermIndex = static_cast<TermIndex*>(
      _salg->getIndexManager()->request(STRUCT_INDUCTION_TERM_INDEX));
  }
}

void Induction::detach() {
  if (InductionHelper::isNonUnitStructInductionOn()) {
    _structInductionTermIndex = nullptr;
    _salg->getIndexManager()->release(STRUCT_INDUCTION_TERM_INDEX);
  }
  if (InductionHelper::isIntInductionOneOn()) {
    _comparisonIndex = nullptr;
    _salg->getIndexManager()->release(UNIT_INT_COMPARISON_INDEX);
    _inductionTermIndex = nullptr;
    _salg->getIndexManager()->release(INDUCTION_TERM_INDEX);
  }
  GeneratingInferenceEngine::detach();
}

ClauseIterator Induction::generateClauses(Clause* premise)
{
  return pvi(InductionClauseIterator(premise, InductionHelper(_comparisonIndex, _inductionTermIndex),
    _salg, _structInductionTermIndex, _formulaIndex));
}

void InductionClauseIterator::processClause(Clause* premise)
{
  // The premise should either contain a literal on which we want to apply induction,
  // or it should be an integer constant comparison we use as a bound.
  if (InductionHelper::isInductionClause(premise)) {
    for (unsigned i=0;i<premise->length();i++) {
      processLiteral(premise,(*premise)[i]);
    }
  }
  if (InductionHelper::isIntInductionOneOn() && InductionHelper::isIntegerComparison(premise)) {
    processIntegerComparison(premise, (*premise)[0]);
  }
}

/**
 * This class implements two heuristics for selecting multiple literals for induction.
 * 1. Induction depth is 0 for all premises, so we should have essentially input
 *    clauses or their descendants in the induction, directly from the conjecture.
 *    TODO: AVATAR compoenents also have induction depth 0, this makes the heuristic
 *          a bit more prolific than intended.
 * 2. Induction depth is d(>0) for all premises, each premise gives exactly one
 *    literal to induct on and each literal has the same topmost (non-equality)
 *    predicate symbol. Additionally, there is one literal p(t1,...t,...,tn) s.t. all
 *    others are of the form [~]p(t1,...,t',...tn) and t' is a subterm of t.
 *    The rationale behind this is that many inductions on predicate symbols get stuck
 *    without the induction hypothesis being applicable, this resolves some of them,
 *    when we induct on t', getting rid of it in both the conclusion and hypotheses.
 *    This is mostly useful when t' is not a constant, so we check for that too.
 */
struct InductionContextFn
{
  InductionContextFn(Clause* premise, Literal* lit) : _premise(premise), _lit(lit) {}

  VirtualIterator<InductionContext> operator()(pair<vvector<Term*>, VirtualIterator<TermQueryResult>> arg) {
    auto indDepth = _premise->inference().inductionDepth();
    // heuristic 2
    if (indDepth) {
      auto res = VirtualIterator<InductionContext>::getEmpty();
      // TODO make this work for multiple induction terms
      if (arg.first.size() > 1) {
        return res;
      }
      auto indTerm = arg.first[0];
      // check for complex term and non-equality
      if (_lit->isEquality()/*  || !indTerm->arity() */) {
        return res;
      }
      while (arg.second.hasNext()) {
        auto tqr = arg.second.next();
        if (indDepth != tqr.clause->inference().inductionDepth()) {
          continue;
        }
        // check for different clauses and same topmost functors
        if (tqr.clause == _premise || _lit->functor() != tqr.literal->functor()) {
          continue;
        }
        bool match = false;
        SubtermIterator sti1(_lit);
        SubtermIterator sti2(tqr.literal);
        while (sti1.hasNext()) {
          ALWAYS(sti2.hasNext());
          auto st1 = sti1.next();
          auto st2 = sti2.next();
          if (st1 != st2) {
            // if the two terms are not equal, we check that
            // - no other non-equal pair of terms have been processed (match)
            // - one of them contains the other and the contained one is the induction term
            if (match ||
              !((st1.containsSubterm(st2) && st2.term() == indTerm) ||
                (st2.containsSubterm(st1) && st1.term() == indTerm)))
            {
              match = false;
              break;
            }
            sti1.right();
            sti2.right();
            match = true;
          }
        }
        if (!match) {
          continue;
        }
        InductionContext ctx(arg.first, _lit, _premise);
        ctx.insert(tqr.clause, tqr.literal);
        res = pvi(getConcatenatedIterator(res, getSingletonIterator(ctx)));
      }
      return res;
    // heuristic 1
    } else {
      InductionContext ctx(arg.first, _lit, _premise);
      Set<Literal*,SharedTermHash> lits;
      lits.insert(_lit);
      while (arg.second.hasNext()) {
        auto tqr = arg.second.next();
        // TODO: having the same literal multiple times or its complement has unwanted effects
        // in the clausification/resolution part, so avoid it for now
        if (lits.contains(tqr.literal) || lits.contains(Literal::complementaryLiteral(tqr.literal))) {
          continue;
        }
        lits.insert(tqr.literal);
        if (indDepth != tqr.clause->inference().inductionDepth()) {
          continue;
        }
        ctx.insert(tqr.clause, tqr.literal);
      }
      return pvi(getSingletonIterator(ctx));
    }
  }
private:
  Clause* _premise;
  Literal* _lit;
};

void InductionClauseIterator::processLiteral(Clause* premise, Literal* lit)
{
  if(_opt.showInduction()){
    env.beginOutput();
    env.out() << "[Induction] process " << lit->toString() << " in " << premise->toString() << endl;
    env.endOutput();
  }

  if (lit->ground()) {
      Set<Term*,SharedTermHash> int_terms;
      vmap<vvector<Term*>,vvector<pair<const InductionTemplate*,vvector<Term*>>>> ta_terms;

      auto templ = _fnDefHandler ?
        _fnDefHandler->getInductionTemplate(lit->functor(), false) : nullptr;
      if (templ) {
        vvector<Term*> indTerms;
        if (templ->matchesTerm(lit, indTerms)) {
          vvector<Term*> typeArgs; //(lit->numTypeArguments());
          for (unsigned i = 0; i < lit->numTypeArguments(); i++) {
            typeArgs.push_back(lit->nthArgument(i)->term());
          }
          auto it = ta_terms.find(indTerms);
          if (it == ta_terms.end()) {
            it = ta_terms.insert(make_pair(indTerms,vvector<pair<const InductionTemplate*,vvector<Term*>>>())).first;
          }
          it->second.push_back(make_pair(templ,typeArgs));
        }
      }

      VirtualIterator<Term*> it;
      if (_opt.inductionOnActiveOccurrences()) {
        it = vi(new ActiveOccurrenceIterator(lit, _fnDefHandler));
      } else {
        it = vi(new NonVariableNonTypeIterator(lit));
      }
      while(it.hasNext()){
<<<<<<< HEAD
        Term* t = it.next();
        auto f = t->functor();
=======
        Term* ts = it.next();
        if (ts->isLiteral()) {
          continue;
        }
        unsigned f = ts->functor();
>>>>>>> 4cde9011
        if(InductionHelper::isInductionTermFunctor(f)){
          if(InductionHelper::isStructInductionOn() && InductionHelper::isStructInductionTerm(t)){
            vvector<Term*> indTerms = { t };
            auto it = ta_terms.find(indTerms);
            if (it == ta_terms.end()) {
              ta_terms.insert(make_pair(indTerms,vvector<pair<const InductionTemplate*,vvector<Term*>>>()));
            }
          }
          if(InductionHelper::isIntInductionOneOn() && InductionHelper::isIntInductionTermListInLiteral(t, lit)){
            int_terms.insert(t);
          }
        }
        auto templ = _fnDefHandler ?
          _fnDefHandler->getInductionTemplate(f, true) : nullptr;
        if (templ) {
          vvector<Term*> indTerms;
          if (templ->matchesTerm(t, indTerms)) {
            vvector<Term*> typeArgs; //(t->numTypeArguments());
            for (unsigned i = 0; i < t->numTypeArguments(); i++) {
              typeArgs.push_back(t->nthArgument(i)->term());
            }
            auto it = ta_terms.find(indTerms);
            if (it == ta_terms.end()) {
              it = ta_terms.insert(make_pair(indTerms,vvector<pair<const InductionTemplate*,vvector<Term*>>>())).first;
            }
            it->second.push_back(make_pair(templ,typeArgs));
          }
        }
      }

    if (InductionHelper::isInductionLiteral(lit)) {
      Set<Term*,SharedTermHash>::Iterator citer1(int_terms);
      while(citer1.hasNext()){
        Term* t = citer1.next();
        auto leBound = iterTraits(_helper.getLess(t)).collect<Stack>();
        auto grBound = iterTraits(_helper.getGreater(t)).collect<Stack>();
        auto indLitsIt = contextReplacementInstance(InductionContext({ t }, lit, premise), _opt, _fnDefHandler);
        while (indLitsIt.hasNext()) {
          auto ctx = indLitsIt.next();
          // process lower bounds
          for (const auto& b1 : leBound) {
            if (b1.clause == premise) {
              continue;
            }
            if (_helper.isInductionForFiniteIntervalsOn()) {
              // process upper bounds together with current lower bound
              for (const auto& b2 : grBound) {
                if (b2.clause == premise) {
                  continue;
                }
                performFinIntInduction(ctx, b1, b2);
              }
            }
            // process current lower bound by itself
            if (_helper.isInductionForInfiniteIntervalsOn()) {
              performInfIntInduction(ctx, true, b1);
            }
          }
          // process upper bounds
          if (_helper.isInductionForInfiniteIntervalsOn()) {
            for (const auto& b2 : grBound) {
              if (b2.clause == premise) {
                continue;
              }
              performInfIntInduction(ctx, false, b2);
            }
          }
          // add formula with default bound
          if (_opt.integerInductionDefaultBound()) {
            InductionFormulaIndex::Entry* e = nullptr;
            static TermQueryResult defaultBound(TermList(theory->representConstant(IntegerConstantType(0))), nullptr, nullptr);
            // for now, represent default bounds with no bound in the index, this is unique
            // since the placeholder is still int
            if (notDoneInt(ctx, nullptr, nullptr, e)) {
              performIntInduction(ctx, e, true, defaultBound, nullptr);
              performIntInduction(ctx, e, false, defaultBound, nullptr);
            }
            resolveClauses(ctx, e, nullptr, nullptr);
          }
        }
      }
    }
    // collect term queries for each induction term
    auto sideLitsIt = VirtualIterator<pair<vvector<Term*>,TermQueryResultIterator>>::getEmpty();
    if (_opt.nonUnitInduction()) {
      sideLitsIt = pvi(iterTraits(getSTLIterator(ta_terms.begin(), ta_terms.end()))
        .map([](pair<vvector<Term*>,vvector<pair<const InductionTemplate*,vvector<Term*>>>> kv){
          return kv.first;
        })
        .map([this](vvector<Term*> ts) {
          auto res = TermQueryResultIterator::getEmpty();
          for (const auto& t : ts) {
            res = pvi(getConcatenatedIterator(res, _structInductionTermIndex->getGeneralizations(t, false)));
          }
          return make_pair(ts, res);
        }));
    }
    // put clauses from queries into contexts alongside with the given clause and induction term
    auto sideLitsIt2 = iterTraits(sideLitsIt)
      .flatMap(InductionContextFn(premise, lit))
      // generalize all contexts if needed
      .flatMap([this](const InductionContext& arg) {
        return contextReplacementInstance(arg, _opt, _fnDefHandler);
      })
      // filter out the ones without the premise, or only one literal
      .filter([&premise](const InductionContext& arg) {
        unsigned cnt = 0;
        bool hasPremise = false;
        for (const auto& kv : arg._cls) {
          if (kv.first == premise) {
            hasPremise = true;
          }
          cnt += kv.second.size();
        }
        return hasPremise && cnt > 1;
      });
    // collect contexts for single-literal induction with given clause
    auto indCtxSingle = iterTraits(getSTLIterator(ta_terms.begin(), ta_terms.end()))
      .map([&lit,&premise](pair<vvector<Term*>,vvector<pair<const InductionTemplate*,vvector<Term*>>>> arg) {
        return InductionContext(arg.first, lit, premise);
      })
      // generalize all contexts if needed
      .flatMap([this](const InductionContext& arg) {
        return contextReplacementInstance(arg, _opt, _fnDefHandler);
      });
    auto indCtxIt = iterTraits(getConcatenatedIterator(sideLitsIt2, indCtxSingle))
      // filter out the ones without an induction literal
      .filter([](const InductionContext& arg) {
        for (const auto& kv : arg._cls) {
          for (const auto& lit : kv.second) {
            if (InductionHelper::isInductionLiteral(lit)) {
              return true;
            }
          }
        }
        return false;
      });
    while (indCtxIt.hasNext()) {
      auto ctx = indCtxIt.next();
      static bool one = _opt.structInduction() == Options::StructuralInductionKind::ONE ||
                        _opt.structInduction() == Options::StructuralInductionKind::ALL;
      static bool two = _opt.structInduction() == Options::StructuralInductionKind::TWO ||
                        _opt.structInduction() == Options::StructuralInductionKind::ALL;
      static bool three = _opt.structInduction() == Options::StructuralInductionKind::THREE ||
                        _opt.structInduction() == Options::StructuralInductionKind::ALL;
      static bool rec = _opt.structInduction() == Options::StructuralInductionKind::RECURSION ||
                        _opt.structInduction() == Options::StructuralInductionKind::ALL;
      InductionFormulaIndex::Entry* e;
      // generate formulas and add them to index if not done already
      if (_formulaIndex.findOrInsert(ctx, e)) {
        if (ctx._indTerms.size() == 1) {
          if(one){
            performStructInductionOne(ctx,e);
          }
          if(two){
            performStructInductionTwo(ctx,e);
          }
          if(three){
            performStructInductionThree(ctx,e);
          }
        }
        if (rec) {
          for (const auto& kv : ta_terms.at(ctx._indTerms)) {
            performRecursionInduction(ctx, kv.first, kv.second, e);
          }
        }
      }
      // resolve the formulas with the premises
      for (auto& kv : e->get()) {
        resolveClauses(kv.first, ctx, kv.second);
      }
    }
  }
}

void InductionClauseIterator::processIntegerComparison(Clause* premise, Literal* lit)
{
  ASS((theory->interpretPredicate(lit) == Theory::INT_LESS) && lit->ground());

  bool positive = lit->isPositive();
  InductionFormulaIndex::Entry* e;
  // loop over the arguments of the comparison (i.e. the two bounds)
  for (unsigned i = 0; i <= 1; i++) {
    // i == 0 means 'bound' is upper bound,
    // i == 1 means 'bound' is lower bound
    auto indtl = *lit->nthArgument(positive ? i : 1-i);
    auto indt = indtl.term();
    auto bound = *lit->nthArgument(positive ? 1-i : i);

    auto bound2 = iterTraits(i ? _helper.getGreater(indt) : _helper.getLess(indt)).collect<Stack>();
    auto it = iterTraits(_helper.getTQRsForInductionTerm(indt))
      .filter([&premise](const TermQueryResult& tqr) {
        return tqr.clause != premise;
      })
      .map([&indt](const TermQueryResult& tqr) {
        return InductionContext({ indt }, tqr.literal, tqr.clause);
      })
      .flatMap([this](const InductionContext& arg) {
        return contextReplacementInstance(arg, _opt, _fnDefHandler);
      });
    TermQueryResult b(bound, lit, premise);
    // loop over literals containing the current induction term
    while (it.hasNext()) {
      auto ctx = it.next();
      if (_helper.isInductionForFiniteIntervalsOn()) {
        // go over the lower/upper bounds that contain the same induction term as the current bound
        for (const auto& b2 : bound2) {
          if (b2.clause == ctx._cls.begin()->first) {
            ASS_EQ(ctx._cls.size(), 1);
            continue;
          }
          // TODO use performFinIntInduction
          if (notDoneInt(ctx, i ? lit : b2.literal, i ? b2.literal : lit, e)) {
            // TODO: this branching should be deleted, since both upward and downward can
            // be generated based on the given clause but the original code had it like this
            if (i) {
              performIntInduction(ctx, e, true, i ? b : b2, i ? &b2 : &b);
            } else {
              performIntInduction(ctx, e, false, i ? b2 : b, i ? &b : &b2);
            }
          }
          resolveClauses(ctx, e, i ? &b : &b2, i ? &b2 : &b);
        }
      }
      // use given clause comparison as bound appropriately
      if (_helper.isInductionForInfiniteIntervalsOn()) {
        performInfIntInduction(ctx, i, b);
      }
    }
  }
}

ClauseStack InductionClauseIterator::produceClauses(Formula* hypothesis, InferenceRule rule, const InductionContext& context)
{
  NewCNF cnf(0);
  cnf.setForInduction();
  Stack<Clause*> hyp_clauses;
  Inference inf = NonspecificInference0(UnitInputType::AXIOM,rule);
  unsigned maxInductionDepth = 0;
  for (const auto& kv : context._cls) {
    maxInductionDepth = max(maxInductionDepth,kv.first->inference().inductionDepth());
  }
  inf.setInductionDepth(maxInductionDepth+1);
  FormulaUnit* fu = new FormulaUnit(hypothesis,inf);
  if(_opt.showInduction()){
    env.beginOutput();
    env.out() << "[Induction] formula " << fu->toString() << endl;
    env.endOutput();
  }
  cnf.clausify(NNF::ennf(fu), hyp_clauses);

  switch (rule) {
    case InferenceRule::STRUCT_INDUCTION_AXIOM_ONE:
    case InferenceRule::STRUCT_INDUCTION_AXIOM_TWO:
    case InferenceRule::STRUCT_INDUCTION_AXIOM_THREE:
    case InferenceRule::STRUCT_INDUCTION_AXIOM_RECURSION:
      env.statistics->structInduction++;
      break;
    case InferenceRule::INT_INF_UP_INDUCTION_AXIOM:
    case InferenceRule::INT_INF_DOWN_INDUCTION_AXIOM:
      env.statistics->intInfInduction++;
      break;
    case InferenceRule::INT_FIN_UP_INDUCTION_AXIOM:
    case InferenceRule::INT_FIN_DOWN_INDUCTION_AXIOM:
      env.statistics->intFinInduction++;
      break;
    case InferenceRule::INT_DB_UP_INDUCTION_AXIOM:
    case InferenceRule::INT_DB_DOWN_INDUCTION_AXIOM:
      env.statistics->intDBInduction++;
      break;
    default:
      ;
  }
  switch (rule) {
    case InferenceRule::INT_INF_UP_INDUCTION_AXIOM:
      env.statistics->intInfUpInduction++;
      break;
    case InferenceRule::INT_INF_DOWN_INDUCTION_AXIOM:
      env.statistics->intInfDownInduction++;
      break;
    case InferenceRule::INT_FIN_UP_INDUCTION_AXIOM:
      env.statistics->intFinUpInduction++;
      break;
    case InferenceRule::INT_FIN_DOWN_INDUCTION_AXIOM:
      env.statistics->intFinDownInduction++;
      break;
    case InferenceRule::INT_DB_UP_INDUCTION_AXIOM:
      env.statistics->intDBUpInduction++;
      break;
    case InferenceRule::INT_DB_DOWN_INDUCTION_AXIOM:
      env.statistics->intDBDownInduction++;
      break;
    default:
      ;
  }

  return hyp_clauses;
}

// helper function to properly add bounds to integer induction contexts,
// where the bounds are not part of the inner formula for the induction
void InductionClauseIterator::resolveClauses(InductionContext context, InductionFormulaIndex::Entry* e, const TermQueryResult* bound1, const TermQueryResult* bound2)
{
  static unsigned less = env.signature->getInterpretingSymbol(Theory::INT_LESS);
  ASS_EQ(context._indTerms.size(), 1);
  static TermList ph(getPlaceholderForTerm(context._indTerms,0));
  // lower bound
  if (bound1) {
    auto lhs = bound1->literal->polarity() ? bound1->term : ph;
    auto rhs = bound1->literal->polarity() ? ph : bound1->term;
    context.insert(bound1->clause,
      Literal::create2(less, bound1->literal->polarity(), lhs, rhs));
  }
  // upper bound
  if (bound2) {
    auto lhs = bound2->literal->polarity() ? ph : bound2->term;
    auto rhs = bound2->literal->polarity() ? bound2->term : ph;
    context.insert(bound2->clause,
      Literal::create2(less, bound2->literal->polarity(), lhs, rhs));
  }
  // true if we have a default bound
  bool applySubst = !bound1 && !bound2;
  for (auto& kv : e->get()) {
    resolveClauses(kv.first, context, kv.second, applySubst);
  }
}

/**
 * An induction gives back a set of clauses for which it holds that:
 * - each one contains toResolve many conclusion literals
 * - for each set of literals in toResolve, there is a corresponding
 *   set of clauses that differ only in one literal pairwise, and this
 *   literal is the complement of a literal from the set of toResolve
 *   after applying subst
 * These contraints give a partitioning of clauses, where each partition
 * has a sequence of resolutions with the clauses from context, s.t.
 * only the literals not in toResolve nor in the conclusion are present
 * in the resulting clause. We find this partition and return it in form
 * of a union find structure.
 */
IntUnionFind findDistributedVariants(const Stack<Clause*>& clauses, Substitution& subst, const InductionContext& context)
{
  const auto& toResolve = context._cls;
  IntUnionFind uf(clauses.size());
  for (unsigned i = 0; i < clauses.size(); i++) {
    auto cl = clauses[i];
    Stack<Literal*> conclusionLits(toResolve.size());
#if VDEBUG
    Stack<unsigned> variantCounts(toResolve.size());
#endif
    // we first find the conclusion literals in cl, exactly 1 from
    // each of toResolve and save how many variants it should have
    for (unsigned k = 0; k < cl->length(); k++) {
      auto clit = SubstHelper::apply<Substitution>(Literal::complementaryLiteral((*cl)[k]), subst);
      for (const auto& kv : toResolve) {
#if VDEBUG
        bool found = false;
#endif
        for (const auto& lit : kv.second) {
          if (lit == clit) {
            conclusionLits.push((*cl)[k]);
#if VDEBUG
            variantCounts.push(kv.second.size()-1);
            ASS(!found);
            found = true;
#else
            break;
#endif
          }
        }
      }
    }
    // cl should have the same number of conclusion
    // literals as the size of toResolve
    ASS_EQ(conclusionLits.size(), toResolve.size());
    // now we look for the variants
    for (unsigned k = 0; k < conclusionLits.size(); k++) {
#if VDEBUG
      for (unsigned j = 0; j < clauses.size(); j++) {
#else
      for (unsigned j = i+1; j < clauses.size(); j++) {
#endif
        auto other = clauses[j];
        if (i == j || cl->length() != other->length()) {
          continue;
        }
        if (other->contains(conclusionLits[k])) {
          continue;
        }
        unsigned mismatchCnt = 0;
        for (unsigned l = 0; l < cl->length(); l++) {
          if (!cl->contains((*other)[l])) {
            mismatchCnt++;
          }
        }
        if (mismatchCnt == 1) {
#if VDEBUG
          variantCounts[k]--;
#endif
          uf.doUnion(i,j);
        }
      }
      ASS_EQ(variantCounts[k],0);
    }
  }
  uf.evalComponents();
  return uf;
}

/**
 * Resolve a set of clauses given by findDistributedVariants with the
 * clauses from an induction context. The resulting clause can be seen
 * as the result of a sequence of resolutions and duplicate literal removals.
 * @param rsubst is for compatibility with default bound integer induction,
 *               it is stored separately so that we don't have to apply
 *               substitutions expensively in all cases.
 */
Clause* resolveClausesHelper(const InductionContext& context, const Stack<Clause*>& cls, IntUnionFind::ElementIterator eIt, Substitution& subst, bool generalized, bool applySubst)
{
  // first create the clause with the required size
  RobSubstitution renaming;
  ASS(eIt.hasNext());
  auto cl = cls[eIt.next()];
  unsigned newLength = cl->length();
  auto premises = UnitList::singleton(cl);
  const auto& toResolve = context._cls;
  while (eIt.hasNext()) {
    auto other = cls[eIt.next()];
    ASS_EQ(other->length(),newLength);
    UnitList::push(other,premises);
  }

  for (const auto& kv : toResolve) {
    newLength += kv.first->length() - kv.second.size() - 1;
    UnitList::push(kv.first, premises);
  }

  Inference inf(GeneratingInferenceMany(
    generalized ? InferenceRule::GEN_INDUCTION_HYPERRESOLUTION : InferenceRule::INDUCTION_HYPERRESOLUTION,
    premises));
  Clause* res = new(newLength) Clause(newLength, inf);

  unsigned next = 0;
#if VDEBUG
  unsigned cnt = next;
#endif
  for (unsigned i = 0; i < cl->length(); i++) {
    Literal* curr=(*cl)[i];
    auto clit = SubstHelper::apply<Substitution>(Literal::complementaryLiteral(curr), subst);
    bool contains = false;
    for (const auto& kv : toResolve) {
      for (const auto& lit : kv.second) {
        if (lit == clit) {
          contains = true;
          break;
        }
      }
      if (contains) {
        break;
      }
    }
    if (!contains) {
      ASS(next < newLength);
      Literal* resLit;
      if (applySubst) {
        TermReplacement tr(getContextReplacementMap(context, /*inverse=*/true));
        resLit = tr.transform(SubstHelper::apply<Substitution>(curr,subst));
      } else {
        resLit = curr;
      }
      (*res)[next] = renaming.apply(resLit,0);
      next++;
    }
  }
  ASS_EQ(next-cnt,cl->length()-toResolve.size());

  for (const auto& kv : toResolve) {
    ASS(cnt = next);
    for (unsigned i = 0; i < kv.first->length(); i++) {
      bool copyCurr = true;
      for (const auto& lit : kv.second) {
        TermReplacement tr(getContextReplacementMap(context, /*inverse=*/true));
        auto rlit = tr.transform(lit);
        if (rlit == (*kv.first)[i]) {
          copyCurr = false;
          break;
        }
      }
      if (copyCurr) {
        (*res)[next] = renaming.apply((*kv.first)[i],1);
        next++;
      }
    }
    ASS_EQ(next-cnt,kv.first->length()-kv.second.size());
  }
  ASS_EQ(next,newLength);

  return res;
}

void InductionClauseIterator::resolveClauses(const ClauseStack& cls, const InductionContext& context, Substitution& subst, bool applySubst)
{
  ASS(cls.isNonEmpty());
  bool generalized = false;
  for (const auto& kv : context._cls) {
    for (const auto& lit : kv.second) {
      for (const auto& t : context._indTerms) {
        if (lit->containsSubterm(TermList(t))) {
          generalized = true;
          break;
        }
      }
      if (generalized) {
        break;
      }
    }
    if (generalized) {
      break;
    }
  }
  if (generalized) {
    env.statistics->generalizedInductionApplication++;
  } else {
    env.statistics->inductionApplication++;
  }

  auto uf = findDistributedVariants(cls, subst, context);
  IntUnionFind::ComponentIterator cit(uf);
  while(cit.hasNext()){
    IntUnionFind::ElementIterator eIt = cit.next();
    _clauses.push(resolveClausesHelper(context, cls, eIt, subst, generalized, applySubst));
    if(_opt.showInduction()){
      env.beginOutput();
      env.out() << "[Induction] generate " << _clauses.top()->toString() << endl;
      env.endOutput();
    }
  }
}

void InductionClauseIterator::performFinIntInduction(const InductionContext& context, const TermQueryResult& lb, const TermQueryResult& ub)
{
  InductionFormulaIndex::Entry* e = nullptr;
  if (notDoneInt(context, lb.literal, ub.literal, e)) {
    performIntInduction(context, e, true, lb, &ub);
    performIntInduction(context, e, false, ub, &lb);
  }
  resolveClauses(context, e, &lb, &ub);
}

void InductionClauseIterator::performInfIntInduction(const InductionContext& context, bool increasing, const TermQueryResult& bound)
{
  InductionFormulaIndex::Entry* e = nullptr;
  if (notDoneInt(context, increasing ? bound.literal : nullptr, increasing ? nullptr : bound.literal, e)) {
    performIntInduction(context, e, increasing, bound, nullptr);
  }
  resolveClauses(context, e, increasing ? &bound : nullptr, increasing ? nullptr : &bound);
}

// Given a literal ~L[term], where 'term' is of the integer sort,
// introduce and induction hypothesis for integers, for example:
//   (L[b1] & (![X] : (b1 <= X & X < b2 & L[X]) -> L[x+1])) -> (![Y] : (b1 <= Y & Y <= b2) -> L[Y])
// In general, the hypothesis is an instance of one of the following
// hypotheses (depending on the value of 'increasing'):
//   (L[b1] & (![X] : (interval_x(X)) -> L[x+1])) -> (![Y] : interval_y(Y) -> L[Y])
//   (L[b1] & (![X] : (interval_x(X)) -> L[x-1])) -> (![Y] : interval_y(Y) -> L[Y])
// where 'b1' is bound1.term, and the predicates inteval_x(X) and interval_y(Y)
// capture the property "X (or Y) belongs to the interval [b1, b2] or [b1, b2)",
// where 'b2' is either optionalBound2->term (if present) or depending on 'increasing'
// either infinity or -infinity. (The intervals are set such that the hypothesis
// is valid: if interval_y(Y) holds for some Y, then either interval_x(Y) holds,
// or depending on 'increasing' either interval_x(Y-1) or interval_x(Y+1) holds.)
void InductionClauseIterator::performIntInduction(const InductionContext& context, InductionFormulaIndex::Entry* e, bool increasing, const TermQueryResult& bound1, const TermQueryResult* optionalBound2)
{
  TermList b1(bound1.term);
  TermList one(theory->representConstant(IntegerConstantType(increasing ? 1 : -1)));

  TermList x(0,false);
  TermList y(1,false);

  // create L[b1]
  Formula* Lb1 = context.getFormula({ b1 },true);

  // create L[X]
  Formula* Lx = context.getFormula({ x },true);

  // create L[Y]
  Substitution subst;
  Formula* Ly = context.getFormula({ y },true,&subst);

  // create L[X+1] or L[X-1]
  TermList fpo(Term::create2(env.signature->getInterpretingSymbol(Theory::INT_PLUS),x,one));
  Formula* Lxpo = context.getFormula({ fpo },true);

  static unsigned less = env.signature->getInterpretingSymbol(Theory::INT_LESS);
  // create X>=b1 (which is ~X<b1) or X<=b1 (which is ~b1<X)
  Formula* Lxcompb1 = new AtomicFormula(Literal::create2(less,false,(increasing ? x : b1),(increasing ? b1 : x)));
  // create Y>=b1 (which is ~Y<b1), or Y>b1, or Y<=b1 (which is ~b1<Y), or Y<b1
  // This comparison is mirroring the structure of bound1.literal, which is "b1 <comparison> inductionTerm".
  // If bound1.literal is nullptr, we are using the default bound with the comparison sign >= or <=.
  const bool isBound1Equal = (!bound1.literal || (bound1.literal->functor() == less && bound1.literal->isNegative()));
  const bool isBound1FirstArg = (increasing != isBound1Equal);
  Formula* Lycompb1 = new AtomicFormula(Literal::create2(
        less, !isBound1Equal, (isBound1FirstArg ? b1 : y), (isBound1FirstArg ? y : b1)));

  Formula* FxInterval;
  Formula* FyInterval;
  const bool isDefaultBound = ((bound1.clause == nullptr) || (bound1.literal == nullptr));
  const bool hasBound2 = ((optionalBound2 != nullptr) && (optionalBound2->literal != nullptr));
  // Also resolve the hypothesis with comparisons with bound(s) (if the bound(s) are present/not default).
  if (hasBound2) {
    // Finite interval induction, use two bounds on both x and y.
    TermList b2(optionalBound2->term);
    if (b1 == b2) {
      return;
    }
    // create X<b2 or X>b2 (which is b2<X)
    Formula* Lxcompb2 = new AtomicFormula(Literal::create2(less, true, (increasing ? x : b2), (increasing ? b2 : x)));
    const bool isBound2Equal = (optionalBound2->literal->functor() == less && optionalBound2->literal->isNegative());
    const bool isBound2FirstArg = (increasing == isBound2Equal);
    // create Y<b2, or Y<=b2 (which is ~b2<Y) or Y>b2, or Y>=b2 (which is ~Y<b2)
    Formula* Lycompb2 = new AtomicFormula(Literal::create2(
          less, !isBound2Equal, (isBound2FirstArg ? b2 : y), (isBound2FirstArg ? y : b2)));
    FxInterval = new JunctionFormula(Connective::AND, FormulaList::cons(Lxcompb1, FormulaList::singleton(Lxcompb2)));
    FyInterval = new JunctionFormula(Connective::AND, FormulaList::cons(Lycompb1, FormulaList::singleton(Lycompb2)));
  } else {
    // Infinite interval induction (either with default bound or not), use only one bound on both x and y.
    FxInterval = Lxcompb1;
    FyInterval = Lycompb1;
  }

  // Create the hypothesis, with FxInterval and FyInterval being as described
  // in the comment above this function.
  Formula* hyp = new BinaryFormula(Connective::IMP,
                   new JunctionFormula(Connective::AND,FormulaList::cons(Lb1,FormulaList::singleton(
                     Formula::quantify(new BinaryFormula(Connective::IMP,
                       new JunctionFormula(Connective::AND, FormulaList::cons(FxInterval,FormulaList::singleton(Lx))),
                       Lxpo))))),
                   Formula::quantify(new BinaryFormula(Connective::IMP,FyInterval,Ly)));

  InferenceRule rule =
      isDefaultBound
          ? (increasing ? InferenceRule::INT_DB_UP_INDUCTION_AXIOM : InferenceRule::INT_DB_DOWN_INDUCTION_AXIOM)
          : (increasing ? (hasBound2 ? InferenceRule::INT_FIN_UP_INDUCTION_AXIOM : InferenceRule::INT_INF_UP_INDUCTION_AXIOM)
                        : (hasBound2 ? InferenceRule::INT_FIN_DOWN_INDUCTION_AXIOM : InferenceRule::INT_INF_DOWN_INDUCTION_AXIOM));

  auto cls = produceClauses(hyp, rule, context);
  e->add(std::move(cls), std::move(subst));
}

/**
 * Introduce the Induction Hypothesis
 * ( L[base1] & ... & L[basen] & (L[x] => L[c1(x)]) & ... (L[x] => L[cm(x)]) ) => L[x]
 * for some lit ~L[a]
 * and then force binary resolution on L for each resultant clause
 */

void InductionClauseIterator::performStructInductionOne(const InductionContext& context, InductionFormulaIndex::Entry* e)
{
  ASS_EQ(context._indTerms.size(), 1);
  TermList sort = SortHelper::getResultSort(context._indTerms[0]);
  TermAlgebra* ta = env.signature->getTermAlgebraOfSort(sort);
  unsigned numTypeArgs = sort.term()->arity();

  FormulaList* formulas = FormulaList::empty();

  unsigned var = 0;

  // first produce the formula
  for(unsigned i=0;i<ta->nConstructors();i++){
    TermAlgebraConstructor* con = ta->constructor(i);
    unsigned arity = con->arity();
      TermStack argTerms(arity);
      argTerms.loadFromIterator(Term::Iterator(sort.term()));
      TermStack ta_vars;
      for(unsigned j=numTypeArgs;j<arity;j++){
        TermList x(var,false);
        var++;
        if(con->argSort(j) == con->rangeSort()){
          ta_vars.push(x);
        }
        argTerms.push(x);
      }
      // if hypothesis strengthening is on, this replaces the Skolems with fresh variables
      auto right = context.getFormulaWithSquashedSkolems(
        { TermList(Term::create(con->functor(),(unsigned)argTerms.size(), argTerms.begin())) }, true, var);
      FormulaList* args = FormulaList::empty();
      TermStack::Iterator tvit(ta_vars);
      while(tvit.hasNext()){
        auto hypVars = VList::empty();
        auto hyp = context.getFormulaWithSquashedSkolems({ tvit.next() },true,var,&hypVars);
        // quantify each hypotheses with variables replacing Skolems explicitly
        if (hypVars) {
          hyp = new QuantifiedFormula(Connective::FORALL, hypVars, SList::empty(), hyp);
        }
        FormulaList::push(hyp,args);
      }
      FormulaList::push(args ?
        new BinaryFormula(Connective::IMP,JunctionFormula::generalJunction(Connective::AND,args),right) : right, formulas);
  }
  ASS(formulas);
  Formula* indPremise = JunctionFormula::generalJunction(Connective::AND,formulas);
  Substitution subst;
  auto conclusion = context.getFormulaWithSquashedSkolems({ TermList(var++,false) }, true, var, nullptr, &subst);
  Formula* hypothesis = new BinaryFormula(Connective::IMP,
                            Formula::quantify(indPremise),
                            Formula::quantify(conclusion));

  auto cls = produceClauses(hypothesis, InferenceRule::STRUCT_INDUCTION_AXIOM_ONE, context);
  e->add(std::move(cls), std::move(subst));
}

/**
 * This idea (taken from the CVC4 paper) is that there exists some smallest k that makes lit true
 * We produce the clause ~L[x] \/ ?y : L[y] & !z (z subterm y -> ~L[z])
 * and perform resolution with lit L[c]
 */
void InductionClauseIterator::performStructInductionTwo(const InductionContext& context, InductionFormulaIndex::Entry* e)
{
  ASS_EQ(context._indTerms.size(), 1);
  TermList sort = SortHelper::getResultSort(context._indTerms[0]);
  TermAlgebra* ta = env.signature->getTermAlgebraOfSort(sort);
  unsigned numTypeArgs = sort.term()->arity();

  // make L[y]
  TermList y(0,false); 
  unsigned var = 1;
  // if hypothesis strengthening is on, this replaces the Skolems with fresh variables
  auto mainVars = VList::singleton(y.var());
  auto Ly = context.getFormulaWithSquashedSkolems({ y },false,var,&mainVars);

  // for each constructor and destructor make
  // ![Z] : y = cons(Z,dec(y)) -> ( ~L[dec1(y)] & ~L[dec2(y)]
  FormulaList* formulas = FormulaList::empty();

  for(unsigned i=0;i<ta->nConstructors();i++){
    TermAlgebraConstructor* con = ta->constructor(i);
    unsigned arity = con->arity();

    if(con->recursive()){
  
      // First generate all argTerms and remember those that are of sort ta_sort 
      TermStack argTerms(arity);
      argTerms.loadFromIterator(Term::Iterator(sort.term()));
      TermStack taTerms;
      for(unsigned j=numTypeArgs;j<arity;j++){
        unsigned dj = con->destructorFunctor(j-numTypeArgs);
        TermStack dargTerms(numTypeArgs+1);
        dargTerms.loadFromIterator(Term::Iterator(sort.term()));
        dargTerms.push(y);
        TermList djy;
        if (con->argSort(j)==AtomicSort::boolSort()) {
          djy = TermList(Term::createFormula(new AtomicFormula(Literal::create(dj,dargTerms.size(),true,false,dargTerms.begin()))));
        } else {
          djy = TermList(Term::create(dj,dargTerms.size(),dargTerms.begin()));
        }
        argTerms.push(djy);
        if(con->argSort(j) == con->rangeSort()){
          taTerms.push(djy);
        }
      }
      ASS(taTerms.isNonEmpty());
      // create y = con1(...d1(y)...d2(y)...)
      TermList coni(Term::create(con->functor(),(unsigned)argTerms.size(), argTerms.begin()));
      Literal* kneq = Literal::createEquality(true,y,coni,con->rangeSort());
      FormulaList* And = FormulaList::empty(); 
      TermStack::Iterator tit(taTerms);
      while(tit.hasNext()){
        TermList djy = tit.next();
        auto hypVars = VList::empty();
        auto f = context.getFormulaWithSquashedSkolems({ djy },true,var,&hypVars);
        if (hypVars) {
          f = new QuantifiedFormula(Connective::FORALL, hypVars, SList::empty(), f);
        }
        FormulaList::push(f,And);
      }
      ASS(And);
      Formula* imp = new BinaryFormula(Connective::IMP,
                            new AtomicFormula(kneq),
                            JunctionFormula::generalJunction(Connective::AND,And));
      FormulaList::push(imp,formulas);
    }
  }
  // quantify with mainVars explicitly
  Formula* exists = new QuantifiedFormula(Connective::EXISTS, mainVars,SList::empty(),
                        formulas ? new JunctionFormula(Connective::AND,FormulaList::cons(Ly,formulas))
                                 : Ly);

  Substitution subst;
  auto conclusion = context.getFormulaWithSquashedSkolems({ TermList(var++, false) }, true, var, nullptr, &subst);
  FormulaList* orf = FormulaList::cons(exists,FormulaList::singleton(Formula::quantify(conclusion)));
  Formula* hypothesis = new JunctionFormula(Connective::OR,orf);

  auto cls = produceClauses(hypothesis, InferenceRule::STRUCT_INDUCTION_AXIOM_TWO, context);
  e->add(std::move(cls), std::move(subst));
}

/*
 * A variant of Two where we are stronger with respect to all subterms. here the existential part is
 *
 * ?y : L[y] &_{con_i} ( y = con_i(..dec(y)..) -> smaller(dec(y))) 
             & (!x : smallerThanY(x) -> smallerThanY(destructor(x))) 
             & !z : smallerThanY(z) => ~L[z]
 *
 * i.e. we add a new special predicat that is true when its argument is smaller than Y
 *
 */
void InductionClauseIterator::performStructInductionThree(const InductionContext& context, InductionFormulaIndex::Entry* e)
{
  ASS_EQ(context._indTerms.size(), 1);
  TermList sort = SortHelper::getResultSort(context._indTerms[0]);
  TermAlgebra* ta = env.signature->getTermAlgebraOfSort(sort);
  unsigned numTypeArgs = sort.term()->arity();

  // make L[y]
  TermList x(0,false); 
  TermList y(1,false); 
  TermList z(2,false); 
  unsigned vars = 3;
  // if hypothesis strengthening is on, this replaces the Skolems with fresh variables
  auto mainVars = VList::singleton(y.var());
  auto Ly = context.getFormulaWithSquashedSkolems({ y },false,vars,&mainVars);

  // make smallerThanY
  unsigned sty = env.signature->addFreshPredicate(1,"smallerThan");
  env.signature->getPredicate(sty)->setType(OperatorType::getPredicateType({sort}));

  // make ( y = con_i(..dec(y)..) -> smaller(dec(y)))  for each constructor 
  FormulaList* conjunction = FormulaList::singleton(Ly);
  for(unsigned i=0;i<ta->nConstructors();i++){
    TermAlgebraConstructor* con = ta->constructor(i);
    unsigned arity = con->arity();

    if(con->recursive()){
      // First generate all argTerms and remember those that are of sort ta_sort 
      TermStack argTerms(arity);
      argTerms.loadFromIterator(Term::Iterator(sort.term()));
      TermStack taTerms;
      Stack<unsigned> ta_vars;
      TermStack varTerms(arity);
      varTerms.loadFromIterator(Term::Iterator(sort.term()));
      for(unsigned j=numTypeArgs;j<arity;j++){
        unsigned dj = con->destructorFunctor(j-numTypeArgs);
        TermStack dargTerms(numTypeArgs+1);
        dargTerms.loadFromIterator(Term::Iterator(sort.term()));
        dargTerms.push(y);
        TermList djy;
        if (con->argSort(j)==AtomicSort::boolSort()) {
          djy = TermList(Term::createFormula(new AtomicFormula(Literal::create(dj,dargTerms.size(),true,false,dargTerms.begin()))));
        } else {
          djy = TermList(Term::create(dj,dargTerms.size(),dargTerms.begin()));
        }
        argTerms.push(djy);
        TermList xj(vars,false);
        varTerms.push(xj);
        if(con->argSort(j) == con->rangeSort()){
          taTerms.push(djy);
          ta_vars.push(vars);
        }
        vars++;
      }
      // create y = con1(...d1(y)...d2(y)...)
      TermList coni(Term::create(con->functor(),(unsigned)argTerms.size(), argTerms.begin()));
      Literal* kneq = Literal::createEquality(true,y,coni,sort);

      // create smaller(cons(x1,..,xn))
      Formula* smaller_coni = new AtomicFormula(Literal::create1(sty,true,
                                TermList(Term::create(con->functor(),(unsigned)varTerms.size(),varTerms.begin()))));

      FormulaList* smallers = FormulaList::empty();
      Stack<unsigned>::Iterator vtit(ta_vars);
      while(vtit.hasNext()){
        FormulaList::push(new AtomicFormula(Literal::create1(sty,true,TermList(vtit.next(),false))),smallers);
      }
      ASS(smallers);
      Formula* ax = Formula::quantify(new BinaryFormula(Connective::IMP,smaller_coni,
                      JunctionFormula::generalJunction(Connective::AND,smallers)));

      // now create a conjunction of smaller(d(y)) for each d
      FormulaList* And = FormulaList::empty(); 
      TermStack::Iterator tit(taTerms);
      while(tit.hasNext()){
        Formula* f = new AtomicFormula(Literal::create1(sty,true,tit.next()));
        FormulaList::push(f,And);
      }
      ASS(And);
      Formula* imp = new BinaryFormula(Connective::IMP,
                            new AtomicFormula(kneq),
                            JunctionFormula::generalJunction(Connective::AND,And));

      FormulaList::push(imp,conjunction);
      FormulaList::push(ax,conjunction);
    } 
  }
  // now !z : smallerThanY(z) => ~L[z]
  Formula* smallerImpNL = Formula::quantify(new BinaryFormula(Connective::IMP, 
                            new AtomicFormula(Literal::create1(sty,true,z)),
                            context.getFormulaWithSquashedSkolems({ z },true,vars)));

  FormulaList::push(smallerImpNL,conjunction);
  // quantify with mainVars explicitly
  Formula* exists = new QuantifiedFormula(Connective::EXISTS, mainVars,SList::empty(),
                       new JunctionFormula(Connective::AND,conjunction));

  Substitution subst;
  auto conclusion = context.getFormulaWithSquashedSkolems({ x },true,vars,nullptr,&subst);
  FormulaList* orf = FormulaList::cons(exists,FormulaList::singleton(Formula::quantify(conclusion)));
  Formula* hypothesis = new JunctionFormula(Connective::OR,orf);

  auto cls = produceClauses(hypothesis, InferenceRule::STRUCT_INDUCTION_AXIOM_THREE, context);
  e->add(std::move(cls), std::move(subst));
}

void InductionClauseIterator::performRecursionInduction(const InductionContext& context, const InductionTemplate* templ, const vvector<Term*>& typeArgs, InductionFormulaIndex::Entry* e)
{
  unsigned var = 0;
  FormulaList* formulas = FormulaList::empty();
  vvector<TermList> ts(context._indTerms.size(), TermList());
  auto& indPos = templ->inductionPositions();
  auto header = templ->branches().begin()->_header;
  Substitution typeSubst;
  ASS_EQ(typeArgs.size(),header->numTypeArguments());
  for (unsigned i = 0; i < header->numTypeArguments(); i++) {
    auto arg = *header->nthArgument(i);
    ASS(arg.isVar());
    typeSubst.bind(arg.var(),typeArgs[i]);
  }

  for (const auto& b : templ->branches()) {
    Renaming rn(var);
    rn.normalizeVariables(b._header);
    auto header = rn.apply(b._header->apply(typeSubst));
    unsigned j = 0;
    for (unsigned i = 0; i < header->arity(); i++) {
      if (indPos[i]) {
        ts[j++] = *header->nthArgument(i);
      }
    }
    auto right = context.getFormula(ts, true);
    FormulaList* hyps = FormulaList::empty();
    for (const auto& r : b._recursiveCalls) {
      j = 0;
      auto rr = rn.apply(r->apply(typeSubst));
      for (unsigned i = 0; i < rr->arity(); i++) {
        if (indPos[i]) {
          ts[j++] = *rr->nthArgument(i);
        }
      }
      FormulaList::push(context.getFormula(ts,true),hyps);
    }
    FormulaList::push(hyps ?
      new BinaryFormula(Connective::IMP,JunctionFormula::generalJunction(Connective::AND,hyps),right) : right, formulas);
    var = rn.nextVar();
  }
  ASS(formulas);
  Formula* indPremise = JunctionFormula::generalJunction(Connective::AND,formulas);
  Substitution subst;
  for (auto& t : ts) {
    t = TermList(var++,false);
  }
  auto conclusion = context.getFormula(ts, true, &subst);
  Formula* hypothesis = new BinaryFormula(Connective::IMP, Formula::quantify(indPremise), Formula::quantify(conclusion));

  auto cls = produceClauses(hypothesis, InferenceRule::STRUCT_INDUCTION_AXIOM_RECURSION, context);
  e->add(std::move(cls), std::move(subst));
}

// Whether an induction formula is applicable (or has already been generated)
// is determined by its conclusion part, which is resolved against the literals
// and bounds we induct on. From this point of view, an integer induction formula
// can have one lower bound and/or one upper bound. This function wraps this
// information by adding the bounds and querying the index with the resulting context.
//
// TODO: default bounds are now stored as special cases with no bounds (this makes
// the resolve part easier) but this means some default bound induction formulas
// are duplicates of normal formulas.
bool InductionClauseIterator::notDoneInt(InductionContext context, Literal* bound1, Literal* bound2, InductionFormulaIndex::Entry*& e)
{
  ASS_EQ(context._indTerms.size(), 1);
  TermList ph(getPlaceholderForTerm(context._indTerms,0));
  Literal* b1 = nullptr;
  Literal* b2 = nullptr;
  if (bound1) {
    b1 = Literal::create2(bound1->functor(), bound1->polarity(),
      bound1->polarity() ? *bound1->nthArgument(0) : ph,
      bound1->polarity() ? ph : *bound1->nthArgument(1));
  }
  if (bound2) {
    b2 = Literal::create2(bound2->functor(), bound2->polarity(),
      bound2->polarity() ? ph : *bound2->nthArgument(0),
      bound2->polarity() ? *bound2->nthArgument(1) : ph);
  }
  return _formulaIndex.findOrInsert(context, e, b1, b2);
}

}<|MERGE_RESOLUTION|>--- conflicted
+++ resolved
@@ -593,16 +593,11 @@
         it = vi(new NonVariableNonTypeIterator(lit));
       }
       while(it.hasNext()){
-<<<<<<< HEAD
         Term* t = it.next();
+        if (t->isLiteral()) {
+          continue;
+        }
         auto f = t->functor();
-=======
-        Term* ts = it.next();
-        if (ts->isLiteral()) {
-          continue;
-        }
-        unsigned f = ts->functor();
->>>>>>> 4cde9011
         if(InductionHelper::isInductionTermFunctor(f)){
           if(InductionHelper::isStructInductionOn() && InductionHelper::isStructInductionTerm(t)){
             vvector<Term*> indTerms = { t };
