/*
 * This file is part of the source code of the software program
 * Vampire. It is protected by applicable
 * copyright laws.
 *
 * This source code is distributed under the licence found here
 * https://vprover.github.io/license.html
 * and in the source directory
 */
/**
 * @file Induction.cpp
 * Implements class Induction.
 */

#include <utility>
#include <set>

#include "Lib/Output.hpp"
#include "Forwards.hpp"
#include "Indexing/Index.hpp"
#include "Indexing/IndexManager.hpp"

#include "Indexing/ResultSubstitution.hpp"
#include "Lib/BitUtils.hpp"
#include "Lib/DHMap.hpp"
#include "Lib/IntUnionFind.hpp"
#include "Lib/Metaiterators.hpp"
#include "Lib/PairUtils.hpp"
#include "Lib/Set.hpp"

#include "Kernel/FormulaUnit.hpp"
#include "Kernel/RobSubstitution.hpp"
#include "Kernel/TermIterators.hpp"

#include "Saturation/SaturationAlgorithm.hpp"

#include "Shell/NewCNF.hpp"
#include "Shell/NNF.hpp"
#include "Shell/Rectify.hpp"
#include "Kernel/NumTraits.hpp"

#include "Induction.hpp"

using std::pair;
using std::make_pair;

namespace Inferences
{
using namespace std;
using namespace Kernel;
using namespace Lib; 

bool ActiveOccurrenceIterator::hasNext() {
  while (_returnStack.isEmpty() && !_processStack.isEmpty()) {
    Term* t = _processStack.pop();
    if (t->ground()) {
      _returnStack.push(t);
    }
    auto templ = _fnDefHandler.getRecursionTemplate(t);
    auto actPos = templ ? &templ->inductionPositions() : nullptr;
    for (unsigned i = t->numTypeArguments(); i < t->arity(); i++) {
      if ((!actPos || (*actPos)[i]) && t->nthArgument(i)->isTerm()) {
        _processStack.push(t->nthArgument(i)->term());
      }
    }
  }
  return !_returnStack.isEmpty();
}

Term* ActiveOccurrenceIterator::next()
{
  return _returnStack.pop();
}

Term* getPlaceholderForTerm(const std::vector<Term*>& ts, unsigned i)
{
  static DHMap<pair<TermList,unsigned>,Term*> placeholders;
  TermList srt = SortHelper::getResultSort(ts[i]);
  auto p = make_pair(srt,i);
  if(!placeholders.find(p)){
    unsigned fresh = env.signature->addFreshFunction(0,(srt.toString() + "_placeholder" + Int::toString(i)).c_str());
    env.signature->getFunction(fresh)->setType(OperatorType::getConstantsType(srt));
    auto res = Term::createConstant(fresh);
    placeholders.insert(p,res);
    return res;
  }
  return placeholders.get(p);
}

TermList TermReplacement::transformSubterm(TermList trm)
{
  // if we reach any of the mapped terms,
  // replace it with the term it is mapped to
  if(trm.isTerm() && _m.count(trm.term())){
    return _m.at(trm.term());
  }
  return trm;
}

TermList SkolemSquashingTermReplacement::transformSubterm(TermList trm)
{
  if (trm.isVar() || trm.term()->isSort()) {
    return trm;
  }
  auto t = trm.term();
  auto it = _m.find(t);
  if (it != _m.end()){
    return it->second;
  }
  unsigned f = t->functor();
  if (env.signature->getFunction(f)->skolem()) {
    unsigned v;
    if (!_tv.find(t,v)) {
      v = _v++;
      _tv.insert(t,v);
    }
    return TermList(v,false);
  }
  return trm;
}

Formula* InductionContext::getFormula(const InductionUnit& unit, const Substitution& typeBinder, unsigned& var, VList** varList, Substitution* subst) const
{
  auto hyps = FormulaList::empty();
  for (const auto& lit : unit.conditions) {
    FormulaList::push(new AtomicFormula(SubstHelper::apply(lit, typeBinder)), hyps);
  }
  auto left = hyps ? JunctionFormula::generalJunction(Connective::AND, hyps) : nullptr;
  auto hypVars = VList::fromIterator(unit.condUnivVars.iterFifo());
  if (hypVars) {
    ASS(left);
    left = new QuantifiedFormula(Connective::FORALL, hypVars, SList::empty(), left);
  }

  vector<TermList> ts;
  for (const auto& t : unit.F_terms) {
    ts.push_back(SubstHelper::apply(t, typeBinder));
  }
  auto right = getFormulaWithSquashedSkolems(ts, var, varList, subst);
  return left ? new BinaryFormula(Connective::IMP, left, right) : right;
};

Formula* InductionContext::getFormula(TermReplacement& tr) const
{
  ASS(!_cls.empty());
  auto argLists = FormulaList::empty();
  for (const auto& kv : _cls) {
    auto argList = FormulaList::empty();
    for (const auto& lit : kv.second) {
      auto tlit = tr.transformLiteral(lit);
      FormulaList::push(new AtomicFormula(Literal::complementaryLiteral(tlit)), argList);
    }
    FormulaList::push(JunctionFormula::generalJunction(Connective::AND, argList), argLists);
  }
  return JunctionFormula::generalJunction(Connective::OR, argLists);
}

Formula* InductionContext::getFormula(const std::vector<TermList>& r, Substitution* subst) const
{
  ASS_EQ(_indTerms.size(), r.size());

  // Assuming this object is the result of a ContextReplacement (or similar iterator)
  // we can replace the ith placeholder with the ith term in r.
  std::map<Term*,TermList> replacementMap;
  for (unsigned i = 0; i < _indTerms.size(); i++) {
    auto ph = getPlaceholderForTerm(_indTerms,i);
    replacementMap.insert(make_pair(ph,r[i]));
    if (subst) {
      ASS(r[i].isVar());
      subst->bindUnbound(r[i].var(), ph);
    }
  }
  TermReplacement tr(replacementMap);
  return getFormula(tr);
}

Formula* InductionContext::getFormulaWithFreeVar(const std::vector<TermList>& r, unsigned freeVar, TermList& freeVarSub, Substitution* subst) const
{
  Formula* replaced = getFormula(r, subst);
  Substitution s;
  s.bindUnbound(freeVar, freeVarSub);
  return SubstHelper::apply(replaced, s);
}

Formula* InductionContext::getFormulaWithSquashedSkolems(const std::vector<TermList>& r,
  unsigned& var, VList** varList, Substitution* subst) const
{
  const bool strengthenHyp = env.options->inductionStrengthenHypothesis();
  if (!strengthenHyp) {
    return getFormula(r, subst);
  }
  std::map<Term*,TermList> replacementMap;
  for (unsigned i = 0; i < _indTerms.size(); i++) {
    auto ph = getPlaceholderForTerm(_indTerms,i);
    replacementMap.insert(make_pair(ph,r[i]));
    if (subst) {
      ASS(r[i].isVar());
      subst->bindUnbound(r[i].var(), ph);
    }
  }
  SkolemSquashingTermReplacement tr(replacementMap, var);
  unsigned temp = var;
  auto res = getFormula(tr);
  if (subst) {
    DHMap<Term*,unsigned,SharedTermHash>::Iterator it(tr._tv);
    while (it.hasNext()) {
      unsigned v;
      Term* t;
      it.next(t, v);
      subst->bindUnbound(v,t);
    }
  }
  if (varList) {
    // The variables replacing the Skolems after calling transform
    // are needed for quantification if varList is non-null, collect them
    for (unsigned i = temp; i < var; i++) {
      VList::push(i,*varList);
    }
  }
  return res;
}

unsigned InductionContext::getFreeVariable() const {
  // Note: we return the first free variable from literals of _cls,
  // because we assume there is just one
  for (const auto& kv : _cls) {
    for (const auto& lit : kv.second) {
      VariableIterator vi(lit);
      if (vi.hasNext()) {
        return vi.next().var();
      }
    }
  }
  ASSERTION_VIOLATION_REP("Called getFreeVariable on InductionContext without free variables");
  return 0;
}

std::map<Term*,TermList> getContextReplacementMap(const InductionContext& context, bool inverse = false)
{
  std::map<Term*,TermList> m;
  for (unsigned i = 0; i < context._indTerms.size(); i++) {
    auto ph = getPlaceholderForTerm(context._indTerms,i);
    m.insert(make_pair(inverse ? ph : context._indTerms[i], inverse ? context._indTerms[i] : ph));
  }
  return m;
}

ContextReplacement::ContextReplacement(const InductionContext& context)
    : TermReplacement(getContextReplacementMap(context)),
      _context(context), _used(false) {}

InductionContext ContextReplacement::next()
{
  ASS(hasNext());
  InductionContext context(_context._indTerms);
  for (const auto& kv : _context._cls) {
    for (const auto& lit : kv.second) {
      auto tlit = transformLiteral(lit);
      if (tlit != lit) {
        context.insert(kv.first, tlit);
      }
    }
  }
  _used = true;
  return context;
}

ActiveOccurrenceContextReplacement::ActiveOccurrenceContextReplacement(
  const InductionContext& context, FunctionDefinitionHandler& fnDefHandler)
  : ContextReplacement(context),
    _fnDefHandler(fnDefHandler),
    _iteration(_context._indTerms.size(),0),
    _matchCount(_context._indTerms.size(),0),
    _hasNonActive(false)
{}

TermList ActiveOccurrenceContextReplacement::transformSubterm(TermList trm)
{
  if (trm.isTerm()) {
    auto it = std::find(_context._indTerms.begin(), _context._indTerms.end(), trm.term());
    if (it != _context._indTerms.end()) {
      auto i = it - _context._indTerms.begin();
      if (1 & (_iteration[i] >> _matchCount[i]++)) {
        return _m.at(trm.term());
      }
    }
  }
  return trm;
}

InductionContext ActiveOccurrenceContextReplacement::next()
{
  ASS(hasNext());
  _used = true;
  InductionContext context(_context._indTerms);
  for (const auto& kv : _context._cls) {
    for (const auto& lit : kv.second) {
      for (unsigned i = 0; i < _iteration.size(); i++) {
        _iteration[i] = 0;
        _matchCount[i] = 0;
      }
      Stack<pair<Term*,bool>> stack(8);
      stack.push(make_pair(lit,true));
      while (stack.isNonEmpty()) {
        auto kv = stack.pop();
        auto t = kv.first;
        auto active = kv.second;
        auto templ = _fnDefHandler.getRecursionTemplate(t);
        for (unsigned k = 0; k < t->arity(); k++) {
          if (t->nthArgument(k)->isTerm()) {
            stack.push(make_pair(t->nthArgument(k)->term(),
              active && templ ? templ->inductionPositions()[k] : active));
          }
        }
        if (t->ground()) {
          auto it = std::find(_context._indTerms.begin(), _context._indTerms.end(), t);
          if (it != _context._indTerms.end()) {
            auto idx = it - _context._indTerms.begin();
            _iteration[idx] = (_iteration[idx] << 1) | active;
            if (!active) {
              _hasNonActive = true;
            }
          }
        }
      }
      auto tlit = transformLiteral(lit);
      if (tlit != lit) {
        context.insert(kv.first, tlit);
      }
    }
  }
  // TODO enforce this
  // ASS(!context._cls.empty());
  return context;
}

VirtualIterator<InductionContext> contextReplacementInstance(const InductionContext& context, const Options& opt, FunctionDefinitionHandler& fnDefHandler)
{
  auto ctx = context;
  auto res = VirtualIterator<InductionContext>::getEmpty();
  if (opt.inductionOnActiveOccurrences()) {
    // In case of using active occurrences, we replace the input
    // context with one where the active occurrences are already
    // replaced, so that we only iterate on the rest of them below.
    ActiveOccurrenceContextReplacement aor(context, fnDefHandler);
    ASS(aor.hasNext());
    auto ao_ctx = aor.next();
    // If there are no active occurrences, we get an empty context
    // and we simply fall back to inducting on all occurrences.
    //
    // TODO do this filtering inside ActiveOccurrenceContextReplacement
    if (!ao_ctx._cls.empty()) {
      ctx = ao_ctx;
      res = pvi(getSingletonIterator(ctx));
      if (!aor.hasNonActive()) {
        return res;
      }
    }
  }
  return pvi(concatIters(res, vi(opt.inductionGen()
    ? new ContextSubsetReplacement(ctx, opt.maxInductionGenSubsetSize())
    : new ContextReplacement(ctx))));
}

ContextSubsetReplacement::ContextSubsetReplacement(const InductionContext& context, const unsigned maxSubsetSize)
  : ContextReplacement(context),
    _iteration(context._indTerms.size(),1), // we want to exclude empty subset, so set all to 1
    _maxIterations(context._indTerms.size(),0),
    _matchCount(context._indTerms.size(),0),
    _maxSubsetSize(maxSubsetSize),
    _ready(false), _done(false)
{
  for (unsigned i = 0; i < _context._indTerms.size(); i++) {
    unsigned occurrences = 0;
    for (const auto& kv : _context._cls) {
      for (const auto& lit : kv.second) {
        occurrences += lit->countSubtermOccurrences(TermList(_context._indTerms[i]));
      }
    }
    _maxIterations[i] = pow(2, occurrences);
    if (_maxIterations[i] > _maxOccurrences) {
      _iteration[i] = _maxIterations[i]-1;
    }
  }
  // find first iteration that shouldn't be skipped
  while (!_done && shouldSkipIteration()) {
    stepIteration();
  }
  _ready = true;
}

TermList ContextSubsetReplacement::transformSubterm(TermList trm)
{
  if (trm.isTerm()) {
    auto it = std::find(_context._indTerms.begin(), _context._indTerms.end(), trm.term());
    if (it != _context._indTerms.end()) {
      auto i = it - _context._indTerms.begin();
      if (1 & (_iteration[i] >> _matchCount[i]++)) {
        return _m.at(trm.term());
      }
    }
  }
  return trm;
}

bool ContextSubsetReplacement::hasNext()
{
  if (_ready) {
    return !_done;
  }
  _ready = true;
  // we step forward until we find an
  // iteration which shouldn't be skipped
  // or we run out of iterations
  do {
    stepIteration();
  } while (!_done && shouldSkipIteration());

  return !_done;
}

InductionContext ContextSubsetReplacement::next()
{
  ASS(_ready);
  InductionContext context(_context._indTerms);
  for (unsigned i = 0; i < _context._indTerms.size(); i++) {
    _matchCount[i] = 0;
  }
  for (const auto& kv : _context._cls) {
    for (const auto& lit : kv.second) {
      auto tlit = transformLiteral(lit);
      // check if tlit has placeholders
      bool found = false;
      for (unsigned i = 0; i < _context._indTerms.size(); i++) {
        if (tlit->containsSubterm(TermList(getPlaceholderForTerm(_context._indTerms,i)))) {
          found = true;
          break;
        }
      }
      if (found) {
        context.insert(kv.first, tlit);
      }
    }
  }
  _ready = false;
  return context;
}

bool ContextSubsetReplacement::shouldSkipIteration() const
{
  // We skip an iteration if too many (but not all)
  // occurrences of an induction term are used.
  const bool subsetSizeCheck = _maxSubsetSize > 0;
  for (unsigned i = 0; i < _iteration.size(); i++) {
    unsigned setBits = __builtin_popcount(_iteration[i]);
    // never skip no generalization
    if (_iteration[i] == _maxIterations[i]-1) {
      continue;
    }
    if (subsetSizeCheck && setBits > _maxSubsetSize) {
      return true;
    }
  }
  return false;
}

void ContextSubsetReplacement::stepIteration()
{
  for (unsigned i = 0; i < _iteration.size(); i++) {
    if (_maxIterations[i] > _maxOccurrences) {
      continue;
    }
    _iteration[i]++;
    if (_iteration[i] < _maxIterations[i]) {
      return;
    } else {
      _iteration[i] = 1;
    }
  }
  _done = true;
}

void Induction::attach(SaturationAlgorithm* salg) {
  GeneratingInferenceEngine::attach(salg);
  if (InductionHelper::isIntInductionOneOn()) {
    _comparisonIndex = static_cast<LiteralIndex<LiteralClause>*>(_salg->getIndexManager()->request(UNIT_INT_COMPARISON_INDEX));
    _inductionTermIndex = static_cast<TermIndex*>(_salg->getIndexManager()->request(INDUCTION_TERM_INDEX));
  }
  if (InductionHelper::isNonUnitStructInductionOn()) {
    _structInductionTermIndex = static_cast<TermIndex*>(
      _salg->getIndexManager()->request(STRUCT_INDUCTION_TERM_INDEX));
  }
}

void Induction::detach() {
  if (InductionHelper::isNonUnitStructInductionOn()) {
    _structInductionTermIndex = nullptr;
    _salg->getIndexManager()->release(STRUCT_INDUCTION_TERM_INDEX);
  }
  if (InductionHelper::isIntInductionOneOn()) {
    _comparisonIndex = nullptr;
    _salg->getIndexManager()->release(UNIT_INT_COMPARISON_INDEX);
    _inductionTermIndex = nullptr;
    _salg->getIndexManager()->release(INDUCTION_TERM_INDEX);
  }
  GeneratingInferenceEngine::detach();
}

ClauseIterator Induction::generateClauses(Clause* premise)
{
  return pvi(InductionClauseIterator(premise, InductionHelper(_comparisonIndex, _inductionTermIndex),
    _salg, _structInductionTermIndex, _formulaIndex));
}

void InductionClauseIterator::processClause(Clause* premise)
{
  // The premise should either contain a literal on which we want to apply induction,
  // or it should be an integer constant comparison we use as a bound.
  if (InductionHelper::isInductionClause(premise)) {
    for (unsigned i=0;i<premise->length();i++) {
      processLiteral(premise,(*premise)[i]);
    }
  }
  if (InductionHelper::isIntInductionOneOn() && InductionHelper::isIntegerComparison(premise)) {
    processIntegerComparison(premise, (*premise)[0]);
  }
}

/**
 * This class implements two heuristics for selecting multiple literals for induction.
 * 1. Induction depth is 0 for all premises, so we should have essentially input
 *    clauses or their descendants in the induction, directly from the conjecture.
 *    TODO: AVATAR compoenents also have induction depth 0, this makes the heuristic
 *          a bit more prolific than intended.
 * 2. Induction depth is d(>0) for all premises, each premise gives exactly one
 *    literal to induct on and each literal has the same topmost (non-equality)
 *    predicate symbol. Additionally, there is one literal p(t1,...t,...,tn) s.t. all
 *    others are of the form [~]p(t1,...,t',...tn) and t' is a subterm of t.
 *    The rationale behind this is that many inductions on predicate symbols get stuck
 *    without the induction hypothesis being applicable, this resolves some of them,
 *    when we induct on t', getting rid of it in both the conclusion and hypotheses.
 *    This is mostly useful when t' is not a constant, so we check for that too.
 */
struct InductionContextFn
{
  InductionContextFn(Clause* premise, Literal* lit) : _premise(premise), _lit(lit) {}

  VirtualIterator<InductionContext> operator()(pair<std::vector<Term*>, VirtualIterator<QueryRes<ResultSubstitutionSP, TermLiteralClause>>> arg) {
    auto indDepth = _premise->inference().inductionDepth();
    // heuristic 2
    if (indDepth) {
      auto res = VirtualIterator<InductionContext>::getEmpty();
      // TODO make this work for multiple induction terms
      ASS(arg.first.size() >= 1)
      if (arg.first.size() > 1) {
        return res;
      }
      auto indTerm = arg.first[0];
      // check for complex term and non-equality
      if (_lit->isEquality() || !indTerm->arity()) {
        return res;
      }
      while (arg.second.hasNext()) {
        auto& tqr = *arg.second.next().data;
        if (indDepth != tqr.clause->inference().inductionDepth()) {
          continue;
        }
        // check for different clauses and same topmost functors
        if (tqr.clause == _premise || _lit->functor() != tqr.literal->functor()) {
          continue;
        }
        bool match = false;
        SubtermIterator sti1(_lit);
        SubtermIterator sti2(tqr.literal);
        while (sti1.hasNext()) {
          ALWAYS(sti2.hasNext());
          auto st1 = sti1.next();
          auto st2 = sti2.next();
          if (st1 != st2) {
            // if the two terms are not equal, we check that
            // - no other non-equal pair of terms have been processed (match)
            // - one of them contains the other and the contained one is the induction term
            if (match ||
              !((st1.containsSubterm(st2) && st2.term() == indTerm) ||
                (st2.containsSubterm(st1) && st1.term() == indTerm)))
            {
              match = false;
              break;
            }
            sti1.right();
            sti2.right();
            match = true;
          }
        }
        if (!match) {
          continue;
        }
        InductionContext ctx(arg.first, _lit, _premise);
        ctx.insert(tqr.clause, tqr.literal);
        res = pvi(concatIters(res, getSingletonIterator(ctx)));
      }
      return res;
    // heuristic 1
    } else {
      InductionContext ctx(arg.first, _lit, _premise);
      Set<Literal*,SharedTermHash> lits;
      lits.insert(_lit);
      while (arg.second.hasNext()) {
        auto& tqr = *arg.second.next().data;
        // TODO: having the same literal multiple times or its complement has unwanted effects
        // in the clausification/resolution part, so avoid it for now
        if (lits.contains(tqr.literal) || lits.contains(Literal::complementaryLiteral(tqr.literal))) {
          continue;
        }
        lits.insert(tqr.literal);
        if (indDepth != tqr.clause->inference().inductionDepth()) {
          continue;
        }
        ctx.insert(tqr.clause, tqr.literal);
      }
      return pvi(getSingletonIterator(ctx));
    }
  }
private:
  Clause* _premise;
  Literal* _lit;
};

void InductionClauseIterator::processLiteral(Clause* premise, Literal* lit)
{
  if(_opt.showInduction()){
    std::cout << "[Induction] process " << lit->toString() << " in " << premise->toString() << endl;
  }

  if (lit->ground()) {
      Set<Term*,SharedTermHash> int_terms;
      typedef std::set<const InductionTemplate*> TemplateTypeArgsSet;
      std::map<std::vector<Term*>,TemplateTypeArgsSet> ta_terms;

      std::vector<Term*> indTerms;
      auto templ = _fnDefHandler.matchesTerm(lit, indTerms);
      if (templ) {
        auto it = ta_terms.emplace(std::move(indTerms), TemplateTypeArgsSet()).first;
        it->second.emplace(templ);
      }

      VirtualIterator<Term*> it;
      if (_opt.inductionOnActiveOccurrences()) {
        it = vi(new ActiveOccurrenceIterator(lit, _fnDefHandler));
      } else {
        it = vi(new NonVariableNonTypeIterator(lit));
      }
      while(it.hasNext()){
        Term* t = it.next();
        if (t->isLiteral()) {
          continue;
        }
        auto f = t->functor();
        if(InductionHelper::isInductionTermFunctor(f)){
          if(InductionHelper::isStructInductionOn() && InductionHelper::isStructInductionTerm(t)){
            ta_terms.emplace(std::vector<Term*>{ t }, TemplateTypeArgsSet());
          }
          if(InductionHelper::isIntInductionOneOn() && InductionHelper::isIntInductionTermListInLiteral(t, lit)){
            int_terms.insert(t);
          }
        }
        std::vector<Term*> indTerms;
        auto templ = _fnDefHandler.matchesTerm(t, indTerms);
        if (templ) {
          auto it = ta_terms.emplace(std::move(indTerms), TemplateTypeArgsSet()).first;
          it->second.emplace(templ);
        }
      }

    if (InductionHelper::isGroundInductionLiteral(lit)) {
      Set<Term*,SharedTermHash>::Iterator citer1(int_terms);
      while(citer1.hasNext()){
        Term* t = citer1.next();
        auto leBound = iterTraits(_helper.getLess(t)).collect<Stack>();
        auto grBound = iterTraits(_helper.getGreater(t)).collect<Stack>();
        auto indLitsIt = contextReplacementInstance(InductionContext({ t }, lit, premise), _opt, _fnDefHandler);
        while (indLitsIt.hasNext()) {
          auto ctx = indLitsIt.next();
          // process lower bounds
          for (const auto& b1 : leBound) {
            if (!isValidBound(ctx, b1)) {
              continue;
            }
            if (_helper.isInductionForFiniteIntervalsOn()) {
              // process upper bounds together with current lower bound
              for (const auto& b2 : grBound) {
                if (!isValidBound(ctx, b2)) {
                  continue;
                }
                performFinIntInduction(ctx, b1, b2);
              }
            }
            // process current lower bound by itself
            if (_helper.isInductionForInfiniteIntervalsOn()) {
              performInfIntInduction(ctx, true, b1);
            }
          }
          // process upper bounds
          if (_helper.isInductionForInfiniteIntervalsOn()) {
            for (const auto& b2 : grBound) {
              if (!isValidBound(ctx, b2)) {
                continue;
              }
              performInfIntInduction(ctx, false, b2);
            }
          }
          // add formula with default bound
          if (_opt.integerInductionDefaultBound()) {
            InductionFormulaIndex::Entry* e = nullptr;
            static Bound defaultBound = Bound(DefaultBound{ .term = TypedTermList(theory->representConstant(IntegerConstantType(0))) });
            // for now, represent default bounds with no bound in the index, this is unique
            // since the placeholder is still int
            if (notDoneInt(ctx, nullptr, nullptr, e) && isValidBound(ctx, defaultBound)) {
              performIntInduction(ctx, e, true, defaultBound, nullptr);
              performIntInduction(ctx, e, false, defaultBound, nullptr);
            }
            resolveClauses(ctx, e, nullptr, nullptr);
          }
        }
      }
    }
    // collect term queries for each induction term
    auto sideLitsIt = VirtualIterator<pair<std::vector<Term*>, VirtualIterator<QueryRes<ResultSubstitutionSP, TermLiteralClause>>>>::getEmpty();
    if (_opt.nonUnitInduction()) {
      sideLitsIt = pvi(iterTraits(getSTLIterator(ta_terms.begin(), ta_terms.end()))
        .map([](const auto& kv){
          return kv.first;
        })
        .map([this](std::vector<Term*> ts) {
          auto res = VirtualIterator<QueryRes<ResultSubstitutionSP, TermLiteralClause>>::getEmpty();
          for (const auto& t : ts) {
            res = pvi(concatIters(res, _structInductionTermIndex->getGeneralizations(t, false)));
          }
          return make_pair(ts, res);
        }));
    }
    // put clauses from queries into contexts alongside with the given clause and induction term
    auto sideLitsIt2 = iterTraits(sideLitsIt)
      .flatMap(InductionContextFn(premise, lit))
      // generalize all contexts if needed
      .flatMap([this](const InductionContext& arg) {
        return contextReplacementInstance(arg, _opt, _fnDefHandler);
      })
      // filter out the ones without the premise, or only one literal
      .filter([&premise](const InductionContext& arg) {
        unsigned cnt = 0;
        bool hasPremise = false;
        for (const auto& kv : arg._cls) {
          if (kv.first == premise) {
            hasPremise = true;
          }
          cnt += kv.second.size();
        }
        return hasPremise && cnt > 1;
      });
    // collect contexts for single-literal induction with given clause
    auto indCtxSingle = iterTraits(getSTLIterator(ta_terms.begin(), ta_terms.end()))
      .map([&lit,&premise](const auto& arg) {
        return InductionContext(arg.first, lit, premise);
      })
      // generalize all contexts if needed
      .flatMap([this](const InductionContext& arg) {
        return contextReplacementInstance(arg, _opt, _fnDefHandler);
      });
    auto indCtxIt = concatIters(sideLitsIt2, indCtxSingle)
      // filter out the ones without an induction literal
      .filter([](const InductionContext& arg) {
        for (const auto& kv : arg._cls) {
          for (const auto& lit : kv.second) {
            if (InductionHelper::isGroundInductionLiteral(lit)) {
              return true;
            }
          }
        }
        return false;
      });
    while (indCtxIt.hasNext()) {
      auto ctx = indCtxIt.next();
      static bool one = _opt.structInduction() == Options::StructuralInductionKind::ONE ||
                        _opt.structInduction() == Options::StructuralInductionKind::ALL;
      static bool two = _opt.structInduction() == Options::StructuralInductionKind::TWO ||
                        _opt.structInduction() == Options::StructuralInductionKind::ALL;
      static bool three = _opt.structInduction() == Options::StructuralInductionKind::THREE ||
                        _opt.structInduction() == Options::StructuralInductionKind::ALL;
      static bool rec = _opt.structInduction() == Options::StructuralInductionKind::RECURSION ||
                        _opt.structInduction() == Options::StructuralInductionKind::ALL;
      InductionFormulaIndex::Entry* e;
      // generate formulas and add them to index if not done already
      if (_formulaIndex.findOrInsert(ctx, e)) {
        if (ctx._indTerms.size() == 1) {
          TermList sort = SortHelper::getResultSort(ctx._indTerms[0]);
          TermAlgebra* ta = env.signature->getTermAlgebraOfSort(sort);
          if(one){
            performInduction(ctx, ta->getInductionTemplateOne(), e);
          }
          if(two){
            performInduction(ctx, ta->getInductionTemplateTwo(), e);
          }
          if(three){
            performInduction(ctx, ta->getInductionTemplateThree(), e);
          }
        }
        if (rec) {
          for (const auto& templ : ta_terms.at(ctx._indTerms)) {
            performInduction(ctx, templ, e);
          }
        }
      }
      // resolve the formulas with the premises
      for (auto& kv : e->get()) {
        resolveClauses(kv.first, ctx, kv.second);
      }
    }
  } else if (!env.options->inductionGroundOnly() && InductionHelper::isStructInductionOn() && InductionHelper::isNonGroundInductionLiteral(lit)) {
    // TODO: generalize to multiple free variables
    NonVariableNonTypeIterator nvi(lit);
    while (nvi.hasNext()) {
      auto st = nvi.next();
      if (InductionHelper::isInductionTermFunctor(st->functor()) && st->ground() && InductionHelper::isStructInductionTerm(st)) {
        auto indLitsIt = contextReplacementInstance(InductionContext({ st }, lit, premise), _opt, _fnDefHandler);
        while (indLitsIt.hasNext()) {
          auto ctx = indLitsIt.next();
          InductionFormulaIndex::Entry* e;
          // TODO: make sure that the index handles literals with free variables correctly
          // (right now it might allow redundant induction applications due to variable renaming).
          if (_formulaIndex.findOrInsert(ctx, e)) {
            // Generate induction axioms, clausify and resolve them
            Substitution freeVarSubst;
            performStructInductionFreeVar(ctx, e, &freeVarSubst);
            for (auto& kv : e->get()) {
              resolveClauses(kv.first, ctx, kv.second, /*applySubst=*/ false, &freeVarSubst);
            }
          }
        }
      }
    }

  }
}

void InductionClauseIterator::processIntegerComparison(Clause* premise, Literal* lit)
{
  ASS((theory->interpretPredicate(lit) == Theory::INT_LESS) && lit->ground());

  bool positive = lit->isPositive();
  InductionFormulaIndex::Entry* e;
  // loop over the arguments of the comparison (i.e. the two bounds)
  for (unsigned i = 0; i <= 1; i++) {
    // i == 0 means 'bound' is upper bound,
    // i == 1 means 'bound' is lower bound
    auto indtl = *lit->nthArgument(positive ? i : 1-i);
    auto indt = indtl.term();
    auto bound = *lit->nthArgument(positive ? 1-i : i);

    auto bound2 = iterTraits(i ? _helper.getGreater(indt) : _helper.getLess(indt)).collect<Stack>();
    auto it = iterTraits(_helper.getTQRsForInductionTerm(indt))
      .filter([&premise](const auto& tqr) {
        return tqr.data->clause != premise;
      })
      .map([&indt](const auto& tqr) {
        return InductionContext({ indt }, tqr.data->literal, tqr.data->clause);
      })
      .flatMap([this](const InductionContext& arg) {
        return contextReplacementInstance(arg, _opt, _fnDefHandler);
      });
    auto b = TermLiteralClause{ TypedTermList(bound, IntTraits::sort()), lit, premise };
    // loop over literals containing the current induction term
    while (it.hasNext()) {
      auto ctx = it.next();
      if (!isValidBound(ctx, b)) {
        continue;
      }
      if (_helper.isInductionForFiniteIntervalsOn()) {
        // go over the lower/upper bounds that contain the same induction term as the current bound
        for (const auto& b2 : bound2) {
          if (!isValidBound(ctx, b2)) {
            ASS_EQ(ctx._cls.size(), 1);
            continue;
          }
          // TODO use performFinIntInduction
          if (notDoneInt(ctx, i ? lit : b2.literal, i ? b2.literal : lit, e)) {
            // TODO: this branching should be deleted, since both upward and downward can
            // be generated based on the given clause but the original code had it like this
            if (i) {
              performIntInduction(ctx, e, true, i ? b : b2, i ? &b2 : &b);
            } else {
              performIntInduction(ctx, e, false, i ? b2 : b, i ? &b : &b2);
            }
          }
          resolveClauses(ctx, e, i ? &b : &b2, i ? &b2 : &b);
        }
      }
      // use given clause comparison as bound appropriately
      if (_helper.isInductionForInfiniteIntervalsOn()) {
        performInfIntInduction(ctx, i, b);
      }
    }
  }
}

ClauseStack InductionClauseIterator::produceClauses(Formula* hypothesis, InferenceRule rule, const InductionContext& context, DHMap<unsigned, Term*>* bindings)
{
  NewCNF cnf(0);
  cnf.setForInduction();
  Stack<Clause*> hyp_clauses;
  Inference inf = NonspecificInference0(UnitInputType::AXIOM,rule);
  unsigned maxInductionDepth = 0;
  for (const auto& kv : context._cls) {
    maxInductionDepth = max(maxInductionDepth,kv.first->inference().inductionDepth());
  }
  inf.setInductionDepth(maxInductionDepth+1);
  FormulaUnit* fu = new FormulaUnit(hypothesis,inf);
  if(_opt.showInduction()){
    std::cout << "[Induction] formula " << fu->toString() << endl;
  }
  cnf.clausify(NNF::ennf(fu), hyp_clauses, bindings);

  switch (rule) {
    case InferenceRule::STRUCT_INDUCTION_AXIOM_ONE:
    case InferenceRule::STRUCT_INDUCTION_AXIOM_TWO:
    case InferenceRule::STRUCT_INDUCTION_AXIOM_THREE:
    case InferenceRule::STRUCT_INDUCTION_AXIOM_RECURSION:
      env.statistics->structInduction++;
      break;
    case InferenceRule::INT_INF_UP_INDUCTION_AXIOM:
    case InferenceRule::INT_INF_DOWN_INDUCTION_AXIOM:
      env.statistics->intInfInduction++;
      break;
    case InferenceRule::INT_FIN_UP_INDUCTION_AXIOM:
    case InferenceRule::INT_FIN_DOWN_INDUCTION_AXIOM:
      env.statistics->intFinInduction++;
      break;
    case InferenceRule::INT_DB_UP_INDUCTION_AXIOM:
    case InferenceRule::INT_DB_DOWN_INDUCTION_AXIOM:
      env.statistics->intDBInduction++;
      break;
    default:
      ;
  }
  switch (rule) {
    case InferenceRule::INT_INF_UP_INDUCTION_AXIOM:
      env.statistics->intInfUpInduction++;
      break;
    case InferenceRule::INT_INF_DOWN_INDUCTION_AXIOM:
      env.statistics->intInfDownInduction++;
      break;
    case InferenceRule::INT_FIN_UP_INDUCTION_AXIOM:
      env.statistics->intFinUpInduction++;
      break;
    case InferenceRule::INT_FIN_DOWN_INDUCTION_AXIOM:
      env.statistics->intFinDownInduction++;
      break;
    case InferenceRule::INT_DB_UP_INDUCTION_AXIOM:
      env.statistics->intDBUpInduction++;
      break;
    case InferenceRule::INT_DB_DOWN_INDUCTION_AXIOM:
      env.statistics->intDBDownInduction++;
      break;
    default:
      ;
  }

  return hyp_clauses;
}

// helper function to properly add bounds to integer induction contexts,
// where the bounds are not part of the inner formula for the induction
void InductionClauseIterator::resolveClauses(InductionContext context, InductionFormulaIndex::Entry* e, const TermLiteralClause* bound1, const TermLiteralClause* bound2)
{
  static unsigned less = env.signature->getInterpretingSymbol(Theory::INT_LESS);
  ASS_EQ(context._indTerms.size(), 1);
  static TypedTermList ph(getPlaceholderForTerm(context._indTerms,0));
  // lower bound
  if (bound1) {
    auto lhs = bound1->literal->polarity() ? bound1->term : ph;
    auto rhs = bound1->literal->polarity() ? ph : bound1->term;
    context.insert(bound1->clause,
      Literal::create2(less, bound1->literal->polarity(), lhs, rhs));
  }
  // upper bound
  if (bound2) {
    auto lhs = bound2->literal->polarity() ? ph : bound2->term;
    auto rhs = bound2->literal->polarity() ? bound2->term : ph;
    context.insert(bound2->clause,
      Literal::create2(less, bound2->literal->polarity(), lhs, rhs));
  }
  // true if we have a default bound
  bool applySubst = !bound1 && !bound2;
  for (auto& kv : e->get()) {
    resolveClauses(kv.first, context, kv.second, applySubst);
  }
}

/**
 * An induction gives back a set of clauses for which it holds that:
 * - each one contains toResolve many conclusion literals
 * - for each set of literals in toResolve, there is a corresponding
 *   set of clauses that differ only in one literal pairwise, and this
 *   literal is the complement of a literal from the set of toResolve
 *   after applying subst
 * These constraints give a partitioning of clauses, where each partition
 * has a sequence of resolutions with the clauses from context, s.t.
 * only the literals not in toResolve nor in the conclusion are present
 * in the resulting clause. We find this partition and return it in form
 * of a union find structure.
 */
IntUnionFind findDistributedVariants(const Stack<Clause*>& clauses, Substitution& subst, const InductionContext& context, Substitution* indLitSubst)
{
  const auto& toResolve = context._cls;
  IntUnionFind uf(clauses.size());
  for (unsigned i = 0; i < clauses.size(); i++) {
    auto cl = clauses[i];
    Stack<Literal*> conclusionLits(toResolve.size());
#if VDEBUG
    Stack<int> variantCounts(toResolve.size());
#endif
    // we first find the conclusion literals in cl, exactly 1 from
    // each of toResolve and save how many variants it should have
    for (unsigned k = 0; k < cl->length(); k++) {
      auto clit = SubstHelper::apply<Substitution>(Literal::complementaryLiteral((*cl)[k]), subst);
      for (const auto& kv : toResolve) {
#if VDEBUG
        bool found = false;
#endif
        for (const auto& lit : kv.second) {
          Literal* slit = indLitSubst ? SubstHelper::apply<Substitution>(lit, *indLitSubst) : lit;
          if (slit == clit) {
            conclusionLits.push((*cl)[k]);
#if VDEBUG
            variantCounts.push(kv.second.size()-1);
            ASS(!found);
            found = true;
#else
            break;
#endif
          }
        }
      }
    }
    // cl should have the same number of conclusion
    // literals as the size of toResolve
    ASS_EQ(conclusionLits.size(), toResolve.size());
    // now we look for the variants
    for (unsigned k = 0; k < conclusionLits.size(); k++) {
#if VDEBUG
      for (unsigned j = 0; j < clauses.size(); j++) {
#else
      for (unsigned j = i+1; j < clauses.size(); j++) {
#endif
        auto other = clauses[j];
        if (i == j || cl->length() != other->length()) {
          continue;
        }
        if (other->contains(conclusionLits[k])) {
          continue;
        }
        unsigned mismatchCnt = 0;
        for (unsigned l = 0; l < cl->length(); l++) {
          if (!cl->contains((*other)[l])) {
            mismatchCnt++;
          }
        }
        if (mismatchCnt == 1) {
#if VDEBUG
          variantCounts[k]--;
#endif
          uf.doUnion(i,j);
        }
      }
      ASS_LE(variantCounts[k],0);
    }
  }
  uf.evalComponents();
  return uf;
}

/**
 * Resolve a set of clauses given by findDistributedVariants with the
 * clauses from an induction context. The resulting clause can be seen
 * as the result of a sequence of resolutions and duplicate literal removals.
 * @param rsubst is for compatibility with default bound integer induction,
 *               it is stored separately so that we don't have to apply
 *               substitutions expensively in all cases.
 */
Clause* resolveClausesHelper(const InductionContext& context, const Stack<Clause*>& cls, IntUnionFind::ElementIterator eIt, Substitution& subst, bool generalized, bool applySubst, Substitution* indLitSubst)
{
  // first create the clause with the required size
  RobSubstitution renaming;
  ASS(eIt.hasNext());
  auto cl = cls[eIt.next()];
  auto premises = UnitList::singleton(cl);
  const auto& toResolve = context._cls;
  while (eIt.hasNext()) {
    auto other = cls[eIt.next()];
    UnitList::push(other,premises);
  }

  for (const auto& kv : toResolve) {
    UnitList::push(kv.first, premises);
  }

  Inference inf(GeneratingInferenceMany(
    generalized ? InferenceRule::GEN_INDUCTION_HYPERRESOLUTION
                : ( indLitSubst ? InferenceRule::FREE_VAR_INDUCTION_HYPERRESOLUTION : InferenceRule::INDUCTION_HYPERRESOLUTION),
    premises));
  RStack<Literal*> resLits;

  for (Literal* curr : cl->iterLits()) {
    auto clit = SubstHelper::apply<Substitution>(Literal::complementaryLiteral(curr), subst);
    bool contains = false;
    for (const auto& kv : toResolve) {
      for (const auto& lit : kv.second) {
        Literal* slit = indLitSubst ? SubstHelper::apply<Substitution>(lit, *indLitSubst) : lit;
        if (slit == clit) {
          contains = true;
          break;
        }
      }
      if (contains) {
        break;
      }
    }
    if (!contains) {
      Literal* resLit;
      if (applySubst) {
        TermReplacement tr(getContextReplacementMap(context, /*inverse=*/true));
        resLit = tr.transformLiteral(SubstHelper::apply<Substitution>(curr,subst));
      } else {
        resLit = curr;
      }
      resLits->push(renaming.apply(resLit,0));
    }
  }

  for (const auto& kv : toResolve) {
    for (unsigned i = 0; i < kv.first->length(); i++) {
      bool copyCurr = true;
      for (const auto& lit : kv.second) {
        TermReplacement tr(getContextReplacementMap(context, /*inverse=*/true));
        auto rlit = tr.transformLiteral(lit);
        if (rlit == (*kv.first)[i]) {
          copyCurr = false;
          break;
        }
      }
      if (copyCurr) {
        Literal* l = (*kv.first)[i];
        if (indLitSubst) {
          l = SubstHelper::apply<Substitution>((*kv.first)[i], *indLitSubst);
          TermReplacement tr(getContextReplacementMap(context, /*inverse=*/true));
          l = tr.transformLiteral(l);
        }
        resLits->push(renaming.apply(l,1));
      }
    }
  }

  return Clause::fromStack(*resLits, inf);
}

void InductionClauseIterator::resolveClauses(const ClauseStack& cls, const InductionContext& context, Substitution& subst, bool applySubst, Substitution* indLitSubst)
{
  ASS(cls.isNonEmpty());
  bool generalized = false;
  for (const auto& kv : context._cls) {
    for (const auto& lit : kv.second) {
      for (const auto& t : context._indTerms) {
        if (lit->containsSubterm(TermList(t))) {
          generalized = true;
          break;
        }
      }
      if (generalized) {
        break;
      }
    }
    if (generalized) {
      break;
    }
  }
  if (generalized) {
    env.statistics->generalizedInductionApplication++;
  } else if (indLitSubst) {
    env.statistics->nonGroundInductionApplication++;
  } else {
    env.statistics->inductionApplication++;
  }

  auto uf = findDistributedVariants(cls, subst, context, indLitSubst);
  IntUnionFind::ComponentIterator cit(uf);
  while(cit.hasNext()){
    IntUnionFind::ElementIterator eIt = cit.next();
    _clauses.push(resolveClausesHelper(context, cls, eIt, subst, generalized, applySubst, indLitSubst));
    if(_opt.showInduction()){
      std::cout << "[Induction] generate " << _clauses.top()->toString() << endl;
    }
  }
}

void InductionClauseIterator::performFinIntInduction(const InductionContext& context, const TermLiteralClause& lb, const TermLiteralClause& ub)
{
  InductionFormulaIndex::Entry* e = nullptr;
  if (notDoneInt(context, lb.literal, ub.literal, e)) {
    performIntInduction(context, e, true, lb, &ub);
    performIntInduction(context, e, false, ub, &lb);
  }
  resolveClauses(context, e, &lb, &ub);
}

void InductionClauseIterator::performInfIntInduction(const InductionContext& context, bool increasing, const TermLiteralClause& bound)
{
  InductionFormulaIndex::Entry* e = nullptr;
  if (notDoneInt(context, increasing ? bound.literal : nullptr, increasing ? nullptr : bound.literal, e)) {
    performIntInduction(context, e, increasing, bound, nullptr);
  }
  resolveClauses(context, e, increasing ? &bound : nullptr, increasing ? nullptr : &bound);
}

std::unique_ptr<InductionTemplate> InductionClauseIterator::getIntegerInductionTemplate(bool increasing, Coproduct<TermLiteralClause, DefaultBound> bound1, const TermLiteralClause* optionalBound2)
{
  TermList b1(bound1.apply([](auto x) { return x.term; }));

  auto x = TermList::var(0);
  auto y = TermList::var(1);

  static unsigned less = env.signature->getInterpretingSymbol(Theory::INT_LESS);
  LiteralStack stepConds = {
    Literal::create2(less,false,(increasing ? x : b1),(increasing ? b1 : x))
  };

  // create Y>=b1 (which is ~Y<b1), or Y>b1, or Y<=b1 (which is ~b1<Y), or Y<b1
  // This comparison is mirroring the structure of bound1.literal, which is "b1 <comparison> inductionTerm".
  // If bound1.literal is nullptr, we are using the default bound with the comparison sign >= or <=.
  const bool isBound1Equal = bound1.match(
      [](TermLiteralClause const& bound1) { return (bound1.literal->functor() == less && bound1.literal->isNegative()); },
      [](DefaultBound) { return true; });
  const bool isBound1FirstArg = (increasing != isBound1Equal);
  LiteralStack concConds = {
    Literal::create2(less, !isBound1Equal, (isBound1FirstArg ? b1 : y), (isBound1FirstArg ? y : b1))
  };

  const bool hasBound2 = optionalBound2 && optionalBound2->literal;
  // Also resolve the hypothesis with comparisons with bound(s) (if the bound(s) are present/not default).
  if (hasBound2) {
    // Finite interval induction, use two bounds on both x and y.
    TermList b2(optionalBound2->term);
    if (b1 == b2) {
      return std::unique_ptr<InductionTemplate>();
    }
    // create X<b2 or X>b2 (which is b2<X)
    stepConds.push(Literal::create2(less, true, (increasing ? x : b2), (increasing ? b2 : x)));
    const bool isBound2Equal = (optionalBound2->literal->functor() == less && optionalBound2->literal->isNegative());
    const bool isBound2FirstArg = (increasing == isBound2Equal);
    // create Y<b2, or Y<=b2 (which is ~b2<Y) or Y>b2, or Y>=b2 (which is ~Y<b2)
    concConds.push(Literal::create2(less, !isBound2Equal, (isBound2FirstArg ? b2 : y), (isBound2FirstArg ? y : b2)));
  }

  TermList xPlusOne(Term::create2(
    env.signature->getInterpretingSymbol(Theory::INT_PLUS), x,
    TermList(theory->representConstant(IntegerConstantType(increasing ? 1 : -1))))
  );
  Stack<InductionCase> cases {
    InductionCase(InductionUnit({ b1 })), // base case
    InductionCase(InductionUnit({ xPlusOne }, std::move(stepConds)), { TermStack{ x } }) // step case
  };

  const bool isDefaultBound = bound1.template is<DefaultBound>();
  InferenceRule rule =
      isDefaultBound
          ? (increasing ? InferenceRule::INT_DB_UP_INDUCTION_AXIOM : InferenceRule::INT_DB_DOWN_INDUCTION_AXIOM)
          : (increasing ? (hasBound2 ? InferenceRule::INT_FIN_UP_INDUCTION_AXIOM : InferenceRule::INT_INF_UP_INDUCTION_AXIOM)
                        : (hasBound2 ? InferenceRule::INT_FIN_DOWN_INDUCTION_AXIOM : InferenceRule::INT_INF_DOWN_INDUCTION_AXIOM));

  return make_unique<InductionTemplate>(
    TermStack{ AtomicSort::intSort() },
    std::move(cases),
    InductionUnit({ y }, std::move(concConds)),
    /*maxVar=*/y.var(), rule
  );
}

// Given a literal ~L[term], where 'term' is of the integer sort,
// introduce and induction hypothesis for integers, for example:
//   (L[b1] & (![X] : (b1 <= X & X < b2 & L[X]) -> L[x+1])) -> (![Y] : (b1 <= Y & Y <= b2) -> L[Y])
// In general, the hypothesis is an instance of one of the following
// hypotheses (depending on the value of 'increasing'):
//   (L[b1] & (![X] : (interval_x(X)) -> L[x+1])) -> (![Y] : interval_y(Y) -> L[Y])
//   (L[b1] & (![X] : (interval_x(X)) -> L[x-1])) -> (![Y] : interval_y(Y) -> L[Y])
// where 'b1' is bound1.term, and the predicates inteval_x(X) and interval_y(Y)
// capture the property "X (or Y) belongs to the interval [b1, b2] or [b1, b2)",
// where 'b2' is either optionalBound2->term (if present) or depending on 'increasing'
// either infinity or -infinity. (The intervals are set such that the hypothesis
// is valid: if interval_y(Y) holds for some Y, then either interval_x(Y) holds,
// or depending on 'increasing' either interval_x(Y-1) or interval_x(Y+1) holds.)
void InductionClauseIterator::performIntInduction(const InductionContext& context, InductionFormulaIndex::Entry* e, bool increasing, Coproduct<TermLiteralClause, DefaultBound> bound1, const TermLiteralClause* optionalBound2)
{
  auto templ = getIntegerInductionTemplate(increasing, bound1, optionalBound2);
  if (!templ) {
    return;
  }
  performInduction(context, templ.get(), e);
}

void InductionClauseIterator::performInduction(const InductionContext& context, const InductionTemplate* templ, InductionFormulaIndex::Entry* e)
{
  unsigned var = templ->maxVar+1;
  FormulaList* formulas = FormulaList::empty();
  std::vector<TermList> ts(context._indTerms.size(), TermList());

<<<<<<< HEAD
  // cout << "using template" << endl;
  // cout << *templ << endl;
=======
  for(unsigned i=0;i<ta->nConstructors();i++){
    TermAlgebraConstructor* con = ta->constructor(i);
    unsigned arity = con->arity();

    if(con->recursive()){
  
      // First generate all argTerms and remember those that are of sort ta_sort 
      TermStack argTerms(arity);
      argTerms.loadFromIterator(Term::Iterator(sort.term()));
      TermStack taTerms;
      for(unsigned j=numTypeArgs;j<arity;j++){
        unsigned dj = con->destructorFunctor(j-numTypeArgs);
        TermStack dargTerms(numTypeArgs+1);
        dargTerms.loadFromIterator(Term::Iterator(sort.term()));
        dargTerms.push(y);
        TermList djy;
        if (con->argSort(j)==AtomicSort::boolSort()) {
          djy = TermList(Term::createFormula(new AtomicFormula(Literal::create(dj,dargTerms.size(),true,dargTerms.begin()))));
        } else {
          djy = TermList(Term::create(dj,dargTerms.size(),dargTerms.begin()));
        }
        argTerms.push(djy);
        if(con->argSort(j) == con->rangeSort()){
          taTerms.push(djy);
        }
      }
      ASS(taTerms.isNonEmpty());
      // create y = con1(...d1(y)...d2(y)...)
      TermList coni(Term::create(con->functor(),(unsigned)argTerms.size(), argTerms.begin()));
      Literal* kneq = Literal::createEquality(true,y,coni,con->rangeSort());
      FormulaList* And = FormulaList::empty(); 
      TermStack::Iterator tit(taTerms);
      while(tit.hasNext()){
        TermList djy = tit.next();
        auto hypVars = VList::empty();
        auto f = context.getFormulaWithSquashedSkolems({ djy },true,var,&hypVars);
        if (hypVars) {
          f = new QuantifiedFormula(Connective::FORALL, hypVars, SList::empty(), f);
        }
        FormulaList::push(f,And);
      }
      ASS(And);
      Formula* imp = new BinaryFormula(Connective::IMP,
                            new AtomicFormula(kneq),
                            JunctionFormula::generalJunction(Connective::AND,And));
      FormulaList::push(imp,formulas);
    }
  }
  // quantify with mainVars explicitly
  Formula* exists = new QuantifiedFormula(Connective::EXISTS, mainVars,SList::empty(),
                        formulas ? new JunctionFormula(Connective::AND,FormulaList::cons(Ly,formulas))
                                 : Ly);

  Substitution subst;
  auto conclusion = context.getFormulaWithSquashedSkolems({ TermList(var++, false) }, true, var, nullptr, &subst);
  FormulaList* orf = FormulaList::cons(exists,FormulaList::singleton(Formula::quantify(conclusion)));
  Formula* hypothesis = new JunctionFormula(Connective::OR,orf);

  auto cls = produceClauses(hypothesis, InferenceRule::STRUCT_INDUCTION_AXIOM_TWO, context);
  e->add(std::move(cls), std::move(subst));
}

/*
 * A variant of Two where we are stronger with respect to all subterms. here the existential part is
 *
 * ?y : L[y] &_{con_i} ( y = con_i(..dec(y)..) -> smaller(dec(y))) 
             & (!x : smallerThanY(x) -> smallerThanY(destructor(x))) 
             & !z : smallerThanY(z) => ~L[z]
 *
 * i.e. we add a new special predicate that is true when its argument is smaller than Y
 *
 */
void InductionClauseIterator::performStructInductionThree(const InductionContext& context, InductionFormulaIndex::Entry* e)
{
  ASS_EQ(context._indTerms.size(), 1);
  TermList sort = SortHelper::getResultSort(context._indTerms[0]);
  TermAlgebra* ta = env.signature->getTermAlgebraOfSort(sort);
  unsigned numTypeArgs = sort.term()->arity();

  // make L[y]
  TermList x(0,false); 
  TermList y(1,false); 
  TermList z(2,false); 
  unsigned vars = 3;
  // if hypothesis strengthening is on, this replaces the Skolems with fresh variables
  auto mainVars = VList::singleton(y.var());
  auto Ly = context.getFormulaWithSquashedSkolems({ y },false,vars,&mainVars);

  // make smallerThanY
  unsigned sty = env.signature->addFreshPredicate(1,"smallerThan");
  env.signature->getPredicate(sty)->setType(OperatorType::getPredicateType({sort}));

  // make ( y = con_i(..dec(y)..) -> smaller(dec(y)))  for each constructor 
  FormulaList* conjunction = FormulaList::singleton(Ly);
  for(unsigned i=0;i<ta->nConstructors();i++){
    TermAlgebraConstructor* con = ta->constructor(i);
    unsigned arity = con->arity();
>>>>>>> 388d55a4

  static Substitution typeBinder;
  typeBinder.reset();

  ASS_EQ(context._indTerms.size(), templ->sorts.size());
  for (unsigned i = 0; i < context._indTerms.size(); i++) {
    ALWAYS(MatchingUtils::matchTerms(templ->sorts[i], SortHelper::getResultSort(context._indTerms[i]), typeBinder));
  }

  for (const auto& c : templ->cases) {
    FormulaList* hyps = FormulaList::empty();
    for (const auto& hyp : c.hypotheses) {
      auto hypVars = VList::empty();
      auto hypF = context.getFormula(hyp, typeBinder, var, &hypVars);
      // quantify each hypotheses with variables replacing Skolems explicitly
      if (hypVars) {
        hypF = new QuantifiedFormula(Connective::FORALL, hypVars, SList::empty(), hypF);
      }
      FormulaList::push(hypF, hyps);
    }
    auto left = hyps ? JunctionFormula::generalJunction(Connective::AND, hyps) : nullptr;
    auto hypVars = VList::fromIterator(c.hypUnivVars.iterFifo());
    if (hypVars) {
      ASS(left);
      left = new QuantifiedFormula(Connective::FORALL, hypVars, SList::empty(), left);
    }
    auto right = context.getFormula(c.conclusion, typeBinder, var);
    FormulaList::push(Formula::quantify(left ? new BinaryFormula(Connective::IMP,left,right) : right), formulas);
  }
  ASS(formulas);
  auto indPremise = JunctionFormula::generalJunction(Connective::AND,formulas);

  Substitution subst;
  auto conclusion = context.getFormula(templ->conclusion, typeBinder, var, nullptr, &subst);
  Formula* induction_formula = new BinaryFormula(Connective::IMP, indPremise, Formula::quantify(conclusion));
  // cout << *induction_formula << endl;

  auto cls = produceClauses(induction_formula, templ->rule, context);
  e->add(std::move(cls), std::move(subst));
}

/*
Creates the structural induction axiom with an existentially quantified variable:
?y,w. !u0,us,z. ?x. (L[0, u0] & (L[y, w] -> L[s(y), us]) -> L[z, x])
*/
void InductionClauseIterator::performStructInductionFreeVar(const InductionContext& context, InductionFormulaIndex::Entry* e, Substitution* freeVarSubst)
{
  if (context._indTerms.size() > 1) return;
  TermList sort = SortHelper::getResultSort(context._indTerms[0]);
  TermAlgebra* ta = env.signature->getTermAlgebraOfSort(sort);
  unsigned numTypeArgs = sort.term()->arity();
  unsigned freeVar = context.getFreeVariable(); // variable free in the induction literal
  unsigned var = freeVar+1; // used in the following to construct new variables
  for (const auto& kv : context._cls) {
    if (kv.first->maxVar() + 1 > var) {
      var = kv.first->maxVar() + 1;
    }
  }
  VList* us = VList::empty();
  VList* ws = VList::empty();
  VList* ys = VList::empty();
  FormulaList* formulas = FormulaList::empty();

  // Construct premise as a conjunction of steps.
  // Each step's antecedent contains a fresh free variable in place
  // of freeVar (collected in `ws`), each step's conclusion too (collected in `us`).
  for (unsigned i = 0; i < ta->nConstructors(); i++){
    TermAlgebraConstructor* con = ta->constructor(i);
    unsigned arity = con->arity();
    TermStack argTerms(arity); // Arguments of the step case antecedent: y_1, ..., y_arity
    argTerms.loadFromIterator(Term::Iterator(sort.term()));
    FormulaList* hyps = FormulaList::empty();
    for (unsigned j = numTypeArgs; j < arity; j++){
      TermList y(var++, false);
      argTerms.push(y);
      VList::push(y.var(), ys);
      if (con->argSort(j) == con->rangeSort()){
        TermList w(var++, false);
        VList::push(w.var(), ws);
        Formula* curLit = context.getFormulaWithFreeVar({ y }, freeVar, w);
        FormulaList::push(curLit, hyps); // L[y_j, w_j]
      }
    }
    TermList u(var++, false);
    VList::push(u.var(), us);
    Term* tcons = Term::create(con->functor(), (unsigned)argTerms.size(), argTerms.begin());
    Formula* consequent = context.getFormulaWithFreeVar({ TermList(tcons) }, freeVar, u);
    Formula* step = (VList::isEmpty(ws)) ? consequent :
      new BinaryFormula(Connective::IMP, JunctionFormula::generalJunction(Connective::AND, hyps), consequent); // (/\_{j ∈ P_c} L[y_j, w_j]) --> L[cons(y_1, ..., y_n), u_i]
    formulas->push(step, formulas);
  }
  Formula* formula = new JunctionFormula(Connective::AND, formulas);

  // Construct conclusion: L[z, x]
  TermList z(var++, false);
  const unsigned xvar = var;
  TermList x(var++, false);
  Substitution subst;
  Formula* conclusion = context.getFormulaWithFreeVar({ z }, freeVar, x, &subst);
  // Put together the whole induction axiom:
  formula = new BinaryFormula(Connective::IMP, formula, conclusion);
  formula = new QuantifiedFormula(Connective::EXISTS, VList::singleton(xvar), SList::empty(), formula);
  formula = new QuantifiedFormula(Connective::FORALL, VList::singleton(z.var()), SList::empty(), formula);
  formula = new QuantifiedFormula(Connective::FORALL, us, SList::empty(), formula);
  if (!VList::isEmpty(ws)) {
    formula = new QuantifiedFormula(Connective::EXISTS, ws, SList::empty(), formula);
  }
  if (!VList::isEmpty(ys)) {
    formula = new QuantifiedFormula(Connective::EXISTS, ys, SList::empty(), formula);
  }

  // Produce induction clauses and obtain the skolemization bindings.
  DHMap<unsigned, Term*> bindings;
  ClauseStack hyp_clauses = produceClauses(formula, InferenceRule::STRUCT_INDUCTION_AXIOM_ONE, context, &bindings); 
  // Bind freeVar to its corresponding skolem term in freeVarSubst.
  // This is used later in resolution.
  Term* xSkolem = bindings.get(xvar, nullptr);
  ASS(xSkolem != nullptr);
  ASS(freeVarSubst != nullptr);
  freeVarSubst->bindUnbound(int(freeVar), SubstHelper::apply<Substitution>(xSkolem, subst));

  e->add(std::move(hyp_clauses), std::move(subst));
  return;
}

bool InductionClauseIterator::notDoneInt(InductionContext context, Literal* bound1, Literal* bound2, InductionFormulaIndex::Entry*& e)
{
  ASS_EQ(context._indTerms.size(), 1);
  TermList ph(getPlaceholderForTerm(context._indTerms,0));
  Literal* b1 = nullptr;
  Literal* b2 = nullptr;
  if (bound1) {
    b1 = Literal::create2(bound1->functor(), bound1->polarity(),
      bound1->polarity() ? *bound1->nthArgument(0) : ph,
      bound1->polarity() ? ph : *bound1->nthArgument(1));
  }
  if (bound2) {
    b2 = Literal::create2(bound2->functor(), bound2->polarity(),
      bound2->polarity() ? ph : *bound2->nthArgument(0),
      bound2->polarity() ? *bound2->nthArgument(1) : ph);
  }
  return _formulaIndex.findOrInsert(context, e, b1, b2);
}

bool InductionClauseIterator::isValidBound(const InductionContext& context, const Bound& bound)
{
  ASS_EQ(context._indTerms.size(), 1);
  Term* pt = getPlaceholderForTerm(context._indTerms,0);
  for (const auto& kv : context._cls) {
    for (const auto& lit : kv.second) {
      ASS((lit != nullptr) && (kv.first != nullptr));
      Term* otherArg = InductionHelper::getOtherTermFromComparison(lit, pt);
      if (!bound.match(
            [&](TermLiteralClause const&  bound) 
            { return InductionHelper::isValidBound(otherArg, kv.first, bound); },
            [&](DefaultBound const& bound) 
            { return InductionHelper::isValidForDefaultBound(otherArg, kv.first, bound.term); }
            )) {
        return false;
      }
    }
  }
  return true;
}

}<|MERGE_RESOLUTION|>--- conflicted
+++ resolved
@@ -1312,108 +1312,8 @@
   FormulaList* formulas = FormulaList::empty();
   std::vector<TermList> ts(context._indTerms.size(), TermList());
 
-<<<<<<< HEAD
   // cout << "using template" << endl;
   // cout << *templ << endl;
-=======
-  for(unsigned i=0;i<ta->nConstructors();i++){
-    TermAlgebraConstructor* con = ta->constructor(i);
-    unsigned arity = con->arity();
-
-    if(con->recursive()){
-  
-      // First generate all argTerms and remember those that are of sort ta_sort 
-      TermStack argTerms(arity);
-      argTerms.loadFromIterator(Term::Iterator(sort.term()));
-      TermStack taTerms;
-      for(unsigned j=numTypeArgs;j<arity;j++){
-        unsigned dj = con->destructorFunctor(j-numTypeArgs);
-        TermStack dargTerms(numTypeArgs+1);
-        dargTerms.loadFromIterator(Term::Iterator(sort.term()));
-        dargTerms.push(y);
-        TermList djy;
-        if (con->argSort(j)==AtomicSort::boolSort()) {
-          djy = TermList(Term::createFormula(new AtomicFormula(Literal::create(dj,dargTerms.size(),true,dargTerms.begin()))));
-        } else {
-          djy = TermList(Term::create(dj,dargTerms.size(),dargTerms.begin()));
-        }
-        argTerms.push(djy);
-        if(con->argSort(j) == con->rangeSort()){
-          taTerms.push(djy);
-        }
-      }
-      ASS(taTerms.isNonEmpty());
-      // create y = con1(...d1(y)...d2(y)...)
-      TermList coni(Term::create(con->functor(),(unsigned)argTerms.size(), argTerms.begin()));
-      Literal* kneq = Literal::createEquality(true,y,coni,con->rangeSort());
-      FormulaList* And = FormulaList::empty(); 
-      TermStack::Iterator tit(taTerms);
-      while(tit.hasNext()){
-        TermList djy = tit.next();
-        auto hypVars = VList::empty();
-        auto f = context.getFormulaWithSquashedSkolems({ djy },true,var,&hypVars);
-        if (hypVars) {
-          f = new QuantifiedFormula(Connective::FORALL, hypVars, SList::empty(), f);
-        }
-        FormulaList::push(f,And);
-      }
-      ASS(And);
-      Formula* imp = new BinaryFormula(Connective::IMP,
-                            new AtomicFormula(kneq),
-                            JunctionFormula::generalJunction(Connective::AND,And));
-      FormulaList::push(imp,formulas);
-    }
-  }
-  // quantify with mainVars explicitly
-  Formula* exists = new QuantifiedFormula(Connective::EXISTS, mainVars,SList::empty(),
-                        formulas ? new JunctionFormula(Connective::AND,FormulaList::cons(Ly,formulas))
-                                 : Ly);
-
-  Substitution subst;
-  auto conclusion = context.getFormulaWithSquashedSkolems({ TermList(var++, false) }, true, var, nullptr, &subst);
-  FormulaList* orf = FormulaList::cons(exists,FormulaList::singleton(Formula::quantify(conclusion)));
-  Formula* hypothesis = new JunctionFormula(Connective::OR,orf);
-
-  auto cls = produceClauses(hypothesis, InferenceRule::STRUCT_INDUCTION_AXIOM_TWO, context);
-  e->add(std::move(cls), std::move(subst));
-}
-
-/*
- * A variant of Two where we are stronger with respect to all subterms. here the existential part is
- *
- * ?y : L[y] &_{con_i} ( y = con_i(..dec(y)..) -> smaller(dec(y))) 
-             & (!x : smallerThanY(x) -> smallerThanY(destructor(x))) 
-             & !z : smallerThanY(z) => ~L[z]
- *
- * i.e. we add a new special predicate that is true when its argument is smaller than Y
- *
- */
-void InductionClauseIterator::performStructInductionThree(const InductionContext& context, InductionFormulaIndex::Entry* e)
-{
-  ASS_EQ(context._indTerms.size(), 1);
-  TermList sort = SortHelper::getResultSort(context._indTerms[0]);
-  TermAlgebra* ta = env.signature->getTermAlgebraOfSort(sort);
-  unsigned numTypeArgs = sort.term()->arity();
-
-  // make L[y]
-  TermList x(0,false); 
-  TermList y(1,false); 
-  TermList z(2,false); 
-  unsigned vars = 3;
-  // if hypothesis strengthening is on, this replaces the Skolems with fresh variables
-  auto mainVars = VList::singleton(y.var());
-  auto Ly = context.getFormulaWithSquashedSkolems({ y },false,vars,&mainVars);
-
-  // make smallerThanY
-  unsigned sty = env.signature->addFreshPredicate(1,"smallerThan");
-  env.signature->getPredicate(sty)->setType(OperatorType::getPredicateType({sort}));
-
-  // make ( y = con_i(..dec(y)..) -> smaller(dec(y)))  for each constructor 
-  FormulaList* conjunction = FormulaList::singleton(Ly);
-  for(unsigned i=0;i<ta->nConstructors();i++){
-    TermAlgebraConstructor* con = ta->constructor(i);
-    unsigned arity = con->arity();
->>>>>>> 388d55a4
 
   static Substitution typeBinder;
   typeBinder.reset();
