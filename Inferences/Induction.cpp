--- conflicted
+++ resolved
@@ -627,7 +627,7 @@
       }
 
       Ordering::Result tord=_ord.compare(rhsS, trm);
-      if (tord!=Ordering::LESS && tord!=Ordering::LESS_EQ) {
+      if (tord!=Ordering::LESS) {
         continue;
       }
       return true;
@@ -665,7 +665,7 @@
         }
 
         Ordering::Result tord=_ord.compare(rhsS, trm);
-        if (tord!=Ordering::LESS && tord!=Ordering::LESS_EQ) {
+        if (tord!=Ordering::LESS) {
           continue;
         }
         return true;
@@ -831,17 +831,13 @@
     // collect contexts for single-literal induction with given clause
     const bool redundancy_check = _opt.inductionRedundancyCheck();
     auto indCtxSingle = iterTraits(getSTLIterator(ta_terms.begin(), ta_terms.end()))
-<<<<<<< HEAD
-      .filter([lit](pair<vvector<Term*>,vset<pair<const InductionTemplate*,vvector<Term*>>>> arg) {
+      .filter([lit](pair<std::vector<Term*>,std::set<pair<const InductionTemplate*,std::vector<Term*>>>> arg) {
         return iterTraits(getSTLIterator(arg.first.begin(), arg.first.end())).any([lit](Term* t) {
             return !t->arity() || !lit->isEquality() ||
               (lit->termArg(0).containsSubterm(TermList(t)) && lit->termArg(1).containsSubterm(TermList(t)));
         });
       })
-      .map([&lit,&premise](pair<vvector<Term*>,vset<pair<const InductionTemplate*,vvector<Term*>>>> arg) {
-=======
       .map([&lit,&premise](pair<std::vector<Term*>,std::set<pair<const InductionTemplate*,std::vector<Term*>>>> arg) {
->>>>>>> 039fa0ef
         return InductionContext(arg.first, lit, premise);
       })
       .filter([this,redundancy_check](const InductionContext& arg) {
