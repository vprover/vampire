/*
 * This file is part of the source code of the software program
 * Vampire. It is protected by applicable
 * copyright laws.
 *
 * This source code is distributed under the licence found here
 * https://vprover.github.io/license.html
 * and in the source directory
 */
/**
 * @file InterpretedEvaluation.cpp
 * Implements class InterpretedEvaluation.
 */

#include "Shell/Options.hpp"

#include "Lib/Exception.hpp"
#include "Lib/DArray.hpp"
#include "Lib/Stack.hpp"
#include "Lib/Environment.hpp"
#include "Debug/TimeProfiling.hpp"
#include "Lib/Metaiterators.hpp"
#include "Lib/Int.hpp"
#include "Kernel/Ordering.hpp" 
#include "Kernel/Clause.hpp"
#include "Kernel/Inference.hpp"
#include "Kernel/Signature.hpp"

#include "Indexing/TermSharing.hpp"

#include "Shell/Statistics.hpp"

#include "InterpretedEvaluation.hpp"

#undef LOGGING
#define LOGGING 0

namespace Inferences
{
using namespace std;
using namespace Lib;
using namespace Kernel;


InterpretedEvaluation::InterpretedEvaluation(bool doNormalize, Ordering& ordering) :
  _simpl(new InterpretedLiteralEvaluator(doNormalize))
{
}

InterpretedEvaluation::~InterpretedEvaluation()
{
  delete _simpl;
}



bool InterpretedEvaluation::simplifyLiteral(Literal* lit,
	bool& constant, Literal*& res, bool& constantTrue)
{
  if(lit->numTermArguments()==0) {
    //we have no interpreted predicates of zero arity
    return false;
  }

  return _simpl->evaluate(lit, constant, res, constantTrue);
}

Clause* InterpretedEvaluation::simplify(Clause* cl)
{
  try { 


    TIME_TRACE("interpreted evaluation");

    /* do not evaluate theory axioms (both internal and external theory axioms)
     * Note: We want to skip the evaluation of internal theory axioms, because we already assume that
     *       internally added theory axioms are simplified as much as possible.
     *       We currently also skip externally added theory axioms. But by doing so we risk that we don't
     *       simplify simplifiable theory axioms, which were added by users unfamiliar with theorem proving.
     */
    if(cl->isTheoryAxiom()) return cl;


    RStack<Literal*> resLits;
    unsigned clen=cl->length();
    bool modified=false;
<<<<<<< HEAD
    RStack<Literal*> sideConditions;
=======
>>>>>>> e7b2fd1b
    for(unsigned li=0;li<clen; li++) {
      Literal* lit=(*cl)[li];
      Literal* res;
      bool constant, constTrue;
<<<<<<< HEAD
      bool litMod=simplifyLiteral(lit, constant, res, constTrue,*sideConditions);
=======
      bool litMod=simplifyLiteral(lit, constant, res, constTrue);
>>>>>>> e7b2fd1b
      if(!litMod) {
        resLits->push(lit);
        continue;
      }
      modified=true;
      if(constant) {
        if(constTrue) {
          //cout << "evaluate " << cl->toString() << " to true" << endl;
          env.statistics->evaluationCnt++;
          return 0;
        } else {
          continue;
        }
      }
      
      resLits->push(res);
    }
    if(!modified) {
      return cl;
    }

<<<<<<< HEAD
    ASS(sideConditions->isEmpty())
    resLits->loadFromIterator(sideConditions->iterFifo());

=======
>>>>>>> e7b2fd1b
    env.statistics->evaluationCnt++;
    return Clause::fromStack(*resLits,SimplifyingInference1(InferenceRule::EVALUATION, cl));

  } catch (MachineArithmeticException&) {
    /* overflow while evaluating addition, subtraction, etc. */
    return cl;
  }
}

}<|MERGE_RESOLUTION|>--- conflicted
+++ resolved
@@ -84,19 +84,11 @@
     RStack<Literal*> resLits;
     unsigned clen=cl->length();
     bool modified=false;
-<<<<<<< HEAD
-    RStack<Literal*> sideConditions;
-=======
->>>>>>> e7b2fd1b
     for(unsigned li=0;li<clen; li++) {
       Literal* lit=(*cl)[li];
       Literal* res;
       bool constant, constTrue;
-<<<<<<< HEAD
-      bool litMod=simplifyLiteral(lit, constant, res, constTrue,*sideConditions);
-=======
       bool litMod=simplifyLiteral(lit, constant, res, constTrue);
->>>>>>> e7b2fd1b
       if(!litMod) {
         resLits->push(lit);
         continue;
@@ -118,12 +110,6 @@
       return cl;
     }
 
-<<<<<<< HEAD
-    ASS(sideConditions->isEmpty())
-    resLits->loadFromIterator(sideConditions->iterFifo());
-
-=======
->>>>>>> e7b2fd1b
     env.statistics->evaluationCnt++;
     return Clause::fromStack(*resLits,SimplifyingInference1(InferenceRule::EVALUATION, cl));
 
