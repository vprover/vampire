--- conflicted
+++ resolved
@@ -923,24 +923,20 @@
     // measure time of the overall processing
     auto it4 = getTimeCountedIterator(it3,TC_THEORY_INST_SIMP);
 
-<<<<<<< HEAD
     auto clauses =  getPersistentIterator(it4);
-    if (premiseRedundant) {
-      clauses = ClauseIterator::getEmpty();
-    }
-    return ClauseGenerationResult {
-      .clauses          = clauses,
-      .premiseRedundant = premiseRedundant,
-    };
-=======
-    auto out = getPersistentIterator(it4); // we need immediate evaluation, so that premiseRedundant is set just after the call!
-
-    if (!env.options->thiTautologyDeletion()) {
-      premiseRedundant = false;
-    }
-
-    return out;
->>>>>>> f4cbb935
+    if (premiseRedundant && env.options->thiTautologyDeletion()) {
+
+      return ClauseGenerationResult {
+        .clauses          = ClauseIterator::getEmpty(),
+        .premiseRedundant = true,
+      };
+    } else {
+
+      return ClauseGenerationResult {
+        .clauses          = clauses,
+        .premiseRedundant = false,
+      };
+    }
   }
 }
 
