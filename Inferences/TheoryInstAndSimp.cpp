--- conflicted
+++ resolved
@@ -396,14 +396,7 @@
   cout << "selectTheoryLiterals in " << cl->toString() << endl;
 #endif
 
-<<<<<<< HEAD
-  ASS_NEQ(
-    env->options->theoryInstAndSimp(),
-    Shell::Options::TheoryInstSimp::OFF
-  );
-=======
   ASS_NEQ(_mode, Shell::Options::TheoryInstSimp::OFF);
->>>>>>> b96158b4
 
   Stack<Literal*> trivial_lits = selectTrivialLiterals(cl);
   Stack<Literal*> out;
@@ -453,32 +446,8 @@
   }
 }
 
-<<<<<<< HEAD
-void TheoryInstAndSimp::applyFilters(Stack<Literal*>& theoryLits, bool forZ3) {
-  //TODO: too much copying, optimize
-  if (forZ3) {
-    Stack<Literal*> filteredLits;
-    filterDivisionByZeroDeep(theoryLits, filteredLits);
-    theoryLits=filteredLits; 
-  }
-}
-
-/**
- * Scans through a clause and selects candidates for theory instantiation
- **/
-void TheoryInstAndSimp::originalSelectTheoryLiterals(Clause* cl, Stack<Literal*>& theoryLits,bool forZ3)
-{
-  CALL("TheoryInstAndSimp::originalSelectTheoryLiterals");
-#if DPRINT
-  cout << "originalSelectTheoryLiterals["<<forZ3<<"] in " << cl->toString() << endl;
-#endif
-
-  VTHREAD_LOCAL static Shell::Options::TheoryInstSimp selection = env->options->theoryInstAndSimp();
-  ASS(selection!=Shell::Options::TheoryInstSimp::OFF);
-=======
 void TheoryInstAndSimp::ConstantCache::reset()
 { for (auto& x : iterTraits(_inner.iter())) x.value().reset(); }
->>>>>>> b96158b4
 
 Term* TheoryInstAndSimp::ConstantCache::freshConstant(SortId sort) 
 { 
@@ -504,16 +473,6 @@
   return _constants[_used++];
 }
 
-<<<<<<< HEAD
-    //TODO I do this kind of check all over the place but differently every time!
-    if(interpreted && lit->isEquality() && !lit->isTwoVarEquality()) {  
-      for(TermList* ts = lit->args(); ts->isNonEmpty(); ts = ts->next()){
-        if(ts->isTerm() && !env->signature->getFunction(ts->term()->functor())->interpreted()){
-          interpreted=false;
-          break;
-        }
-      }
-=======
 class TheoryInstAndSimp::GeneralisationTree {
   TermList _introduced;
   unsigned _functor;
@@ -528,7 +487,6 @@
       auto arg  = *toAbstract.term()->nthArgument(i);
       auto sort = SortHelper::getResultSort(arg.term());
       _args.push(GeneralisationTree(cache.freshConstant(sort), arg, cache));
->>>>>>> b96158b4
     }
   }
 
@@ -624,26 +582,6 @@
 
 Option<Substitution> TheoryInstAndSimp::instantiateWithModel(SkolemizedLiterals skolem)
 {
-<<<<<<< HEAD
-  CALL("TheoryInstAndSimp::getFreshConstant");
-  VTHREAD_LOCAL static Map<TermList, Stack<Term*>*> constants;
-
-  /*
-  We skolemize at some point in instantiation. For that we need fresh constants.
-  These constants don't need to be "fresh globally", but just within the one application of instantiation.
-  Therefore we reuse these fresh constants (in order to not blow up the size of the signature).
-  Therefore we store the constants in a container, which contains a stack of constants per sort.
-  It used to be a stack of Stacks, but since sorts are now TermLists and not just unsigned anymore we need a hashmap of `Stack`s instead.
-  */
-
-  Stack<Term*>* sortedConstants = constants.getOrInit(move(srt), []() { return new Stack<Term*>(); });
-  while(index+1 > sortedConstants->length()){
-    unsigned sym = env->signature->addFreshFunction(0,"$inst");
-    OperatorType* type = OperatorType::getConstantsType(srt);
-    env->signature->getFunction(sym)->setType(type);
-    Term* fresh = Term::createConstant(sym);
-    sortedConstants->push(fresh);
-=======
   CALL("TheoryInstAndSimp::instantiateWithModel(..)")
 
   for (auto var : skolem.vars) {
@@ -655,7 +593,6 @@
       env.statistics->theoryInstSimpLostSolution++;
       return Option<Substitution>();
     }
->>>>>>> b96158b4
   }
   return Option<Substitution>(std::move(skolem.subst));
 };
@@ -666,15 +603,6 @@
   BYPASSING_ALLOCATOR;
   // Currently we just get the single solution from Z3
 
-<<<<<<< HEAD
-  // We use a new SMT solver
-  // currently these are not needed outside of this function so we put them here
-  VTHREAD_LOCAL static SAT2FO naming;
-  VTHREAD_LOCAL static Z3Interfacing solver(*env->options,naming);
-  solver.reset(); // the solver will reset naming
-
-=======
->>>>>>> b96158b4
 
   // Firstly, we need to consistently replace variables by constants (i.e. Skolemize)
   // Secondly, we take the complement of each literal and consider the conjunction
@@ -703,30 +631,7 @@
 
     lit = SubstHelper::apply(lit,subst);
 
-<<<<<<< HEAD
-#if DPRINT
-    cout << " to get " << lit->toString() << endl;
-#endif
-
-    // register the lit in naming in such a way that the solver will pick it up!
-    SATLiteral slit = naming.toSAT(lit);
-
-    // now add the SAT representation
-    VTHREAD_LOCAL static SATLiteralStack satLits;
-    satLits.reset();
-    satLits.push(slit);
-    SATClause* sc = SATClause::fromStack(satLits);
-    //clause->setInference(new FOConversionInference(cl));
-    // guarded is normally true, apart from when we are checking a theory tautology
-    try{
-      solver.addClause(sc,guarded);
-    }
-    catch(UninterpretedForZ3Exception){
-      return VirtualIterator<Solution>::getEmpty();
-    }
-=======
     skolemized.push(_naming.toSAT(lit));
->>>>>>> b96158b4
   }
 
   return SkolemizedLiterals {
@@ -736,39 +641,6 @@
   };
 }
 
-<<<<<<< HEAD
-  if(status == SATSolver::UNSATISFIABLE){
-#if DPRINT
-    cout << "z3 says unsat" << endl;
-#endif
-    return pvi(getSingletonIterator(Solution(false)));
-  }
-  else if(status == SATSolver::SATISFIABLE){
-    Solution sol = Solution(true);
-    Stack<unsigned>::Iterator vit(vars);
-    while(vit.hasNext()){
-      unsigned v = vit.next();
-      Term* t = subst.apply(v).term();
-      ASS(t);
-      //cout << v << ": " << t->toString() << endl;
-      t = solver.evaluateInModel(t);
-      // If we could evaluate the term in the model then bind it
-      if(t){
-        //cout << "evaluate to " << t->toString() << endl;
-        sol.subst.bind(v,t);
-      } else {
-        // Failed to obtain a value; could be an algebraic number or some other currently unhandled beast...
-        env->statistics->theoryInstSimpLostSolution++;
-        goto fail;
-      }
-    }
-#if DPRINT
-    cout << "solution with " << sol.subst.toString() << endl;
-#endif
-    return pvi(getSingletonIterator(sol));
-  }
-=======
->>>>>>> b96158b4
 
 
 VirtualIterator<Solution> TheoryInstAndSimp::getSolutions(Stack<Literal*> const& theoryLiterals, Stack<Literal*> const& guards, unsigned freshVar) {
@@ -863,16 +735,8 @@
         redundant = status == SATSolver::UNSATISFIABLE;
       }
 
-<<<<<<< HEAD
-      if(!containsPartial){
-        env->statistics->theoryInstSimpTautologies++;
-        // do this directly in salg
-        //_salg->removeActiveOrPassiveClause(_premise);
-        _red=true;
-=======
       if (redundant) {
         env.statistics->theoryInstSimpTautologies++;
->>>>>>> b96158b4
       }
 
       DEBUG("tautology")
@@ -926,13 +790,6 @@
       out.push(destructorGuard(lit, predSym->predType()->arg(0), /* predicate */ true));
     }
 
-<<<<<<< HEAD
-    env->statistics->theoryInstSimp++;
-#if DPRINT
-    cout << "to get " << res->toString() << endl;
-#endif
-    return res;
-=======
     /* guards for subterms */
     SubtermIterator it(lit);
     for (auto t = it.next(); it.hasNext(); t = it.next()) {
@@ -980,7 +837,6 @@
         }
       }
     }
->>>>>>> b96158b4
   }
   return out;
 }
@@ -1065,13 +921,6 @@
     return empty;
   }
 
-<<<<<<< HEAD
-  VTHREAD_LOCAL static Options::TheoryInstSimp thi = env->options->theoryInstAndSimp();
-
-  VTHREAD_LOCAL static Stack<Literal*> selectedLiterals;
-  selectedLiterals.reset();
-=======
->>>>>>> b96158b4
 
   Stack<Literal*> selectedLiterals = selectTheoryLiterals(premise);
   selectedLiterals = filterLiterals(std::move(selectedLiterals), _mode);
@@ -1084,76 +933,6 @@
   // we have an eligable candidate
   env->statistics->theoryInstSimpCandidates++;
 
-<<<<<<< HEAD
-  // TODO use limits
-
-  Clause* flattened = premise;
-  if(thi != Options::TheoryInstSimp::NEW){
-    // we will use flattening which is non-recursive and sharing
-    VTHREAD_LOCAL static TheoryFlattening flattener((thi==Options::TheoryInstSimp::FULL),true);
-
-    flattened = flattener.apply(premise,selectedLiterals);
-
-    ASS(flattened);
-
-    // ensure that splits are copied to flattened
-    if(_splitter && flattened!=premise){
-      _splitter->onNewClause(flattened);
-    }
-
-    VTHREAD_LOCAL static Stack<Literal*> theoryLiterals;
-    theoryLiterals.reset();
-
-    // Now go through the abstracted clause and select the things we send to SMT
-    // Selection and abstraction could be done in a single step but we are reusing existing theory flattening
-    originalSelectTheoryLiterals(flattened,theoryLiterals,true);
-
-    // At this point theoryLiterals should contain abstracted versions of what is in selectedLiterals
-    // all of the namings will be ineligable as, by construction, they will contain uninterpreted things
-
-#if DPRINT
-  cout << "Generate instances of " << premise->toString() << endl;
-  cout << "With flattened " << flattened->toString() << endl;
-#endif
-    if(theoryLiterals.isEmpty()){
-       //cout << "None" << endl;
-       return empty;
-    }
-    selectedLiterals.reset();
-    selectedLiterals.loadFromIterator(Stack<Literal*>::Iterator(theoryLiterals));
-  }
-
-  {
-    TimeCounter t(TC_THEORY_INST_SIMP);
-    bool premiseRedundant = false;
-
-    //auto it1 = getSolutions(theoryLiterals);
-    auto it1 = getSolutions(selectedLiterals);
-
-    auto it2 = getMappingIterator(it1,
-               InstanceFn(flattened,selectedLiterals,_splitter,this,premiseRedundant));
-
-    // filter out only non-zero results
-    auto it3 = getFilteredIterator(it2, NonzeroFn());
-
-    // measure time of the overall processing
-    auto it4 = getTimeCountedIterator(it3,TC_THEORY_INST_SIMP);
-
-    auto clauses =  getPersistentIterator(it4);
-    if (premiseRedundant && env->options->thiTautologyDeletion()) {
-
-      return ClauseGenerationResult {
-        .clauses          = ClauseIterator::getEmpty(),
-        .premiseRedundant = true,
-      };
-    } else {
-
-      return ClauseGenerationResult {
-        .clauses          = clauses,
-        .premiseRedundant = false,
-      };
-    }
-=======
   auto guards = computeGuards(selectedLiterals);
 
   DEBUG("input:             ", *premise);
@@ -1193,7 +972,6 @@
       .clauses          = clauses,
       .premiseRedundant = false,
     };
->>>>>>> b96158b4
   }
 }
 
