--- conflicted
+++ resolved
@@ -88,20 +88,12 @@
   }
 }
 
-<<<<<<< HEAD
-TheoryInstAndSimp::TheoryInstAndSimp(Options::TheoryInstSimp mode, bool thiTautologyDeletion, bool showZ3, bool generalisation, std::string const& exportSmtlib, Options::ProblemExportSyntax exportSyntax)
-=======
-TheoryInstAndSimp::TheoryInstAndSimp(Options::TheoryInstSimp mode, bool thiTautologyDeletion, bool showZ3, bool generalisation, std::string const& exportSmtlib, Shell::Options::ProblemExportSyntax problemExportSyntax) 
->>>>>>> bbc1d2b5
+TheoryInstAndSimp::TheoryInstAndSimp(Options::TheoryInstSimp mode, bool thiTautologyDeletion, bool showZ3, bool generalisation, std::string const& exportSmtlib, Options::ProblemExportSyntax problemExportSyntax) 
   : _splitter(0)
   , _mode(manageDeprecations(mode))
   , _thiTautologyDeletion(thiTautologyDeletion)
   , _naming()
-<<<<<<< HEAD
-  , _solver(new Z3Interfacing(_naming, showZ3, /* unsatCoresForAssumptions = */ generalisation, exportSmtlib, exportSyntax))
-=======
   , _solver(new Z3Interfacing(_naming, showZ3, /* unsatCoresForAssumptions = */ generalisation, exportSmtlib, problemExportSyntax))
->>>>>>> bbc1d2b5
   , _generalisation(generalisation)
   , _instantiationConstants ("$inst")
   , _generalizationConstants("$inst$gen")
@@ -977,13 +969,9 @@
 }
 
 
-<<<<<<< HEAD
 } // namespace Inferences
 
 std::ostream& operator<<(std::ostream& out, Inferences::Solution const& self) 
 { return out << "Solution(" << (self.sat ? "sat" : "unsat") << ", " << self.subst << ")"; }
-=======
-}
->>>>>>> bbc1d2b5
 
 #endif