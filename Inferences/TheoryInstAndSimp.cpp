--- conflicted
+++ resolved
@@ -997,23 +997,10 @@
   }
 }
 
-<<<<<<< HEAD
-TheoryInstAndSimp::~TheoryInstAndSimp()
-{
-  CALL("~TheoryInstAndSimp")
-  BYPASSING_ALLOCATOR
-  delete _solver;
-}
 
 } // namespace Inferences
 
 std::ostream& operator<<(std::ostream& out, Inferences::Solution const& self) 
 { return out << "Solution(" << (self.sat ? "sat" : "unsat") << ", " << self.subst << ")"; }
-=======
-std::ostream& operator<<(std::ostream& out, Solution const& self) 
-{ return out << "Solution(" << (self.sat ? "sat" : "unsat") << ", " << self.subst << ")"; }
-
-}
->>>>>>> c988103f
 
 #endif // VZ3