/*
 * This file is part of the source code of the software program
 * Vampire. It is protected by applicable
 * copyright laws.
 *
 * This source code is distributed under the licence found here
 * https://vprover.github.io/license.html
 * and in the source directory
 */

#include "Indexing/ResultSubstitution.hpp"

#include "Kernel/Clause.hpp"
#include "Kernel/EqHelper.hpp"
#include "Kernel/SubstHelper.hpp"
#include "Kernel/Term.hpp"
#include "Kernel/TermIterators.hpp"
#include "Kernel/Ordering.hpp"

#include "Shell/Options.hpp"

#include "DemodulationHelper.hpp"

namespace Inferences {

using namespace Kernel;

DemodulationHelper::DemodulationHelper(const Options& opts, const Ordering* ord)
: _redundancyCheck(opts.demodulationRedundancyCheck() != Options::DemodulationRedundancyCheck::OFF),
  _encompassing(opts.demodulationRedundancyCheck() == Options::DemodulationRedundancyCheck::ENCOMPASS),
  _ord(ord)
{
}

bool DemodulationHelper::redundancyCheckNeededForPremise(Clause* rwCl, Literal* rwLit, TermList rwTerm) const
{
  if (!_redundancyCheck) {
    return false;
  }

  if (!rwLit->isEquality() || (rwTerm!=*rwLit->nthArgument(0) && rwTerm!=*rwLit->nthArgument(1))) {
    return false;
  }

  // check is needed if encompassment demodulation is off or we demodulate a positive unit
  return !_encompassing || (rwLit->isPositive() && (rwCl->length() == 1));
}

/**
 * Test whether the @param applicator is a renaming on the variables of @param t.
 */
bool isRenamingOn(const SubstApplicator* applicator, TermList t)
{
  DHSet<TermList> renamingDomain;
  DHSet<TermList> renamingRange;

  VariableIterator it(t);
  while(it.hasNext()) {
    TermList v = it.next();
    ASS(v.isVar());
    if (!renamingDomain.insert(v)) {
      continue;
    }

    TermList vSubst = (*applicator)(v.var());
    if (!vSubst.isVar()) {
      return false;
    }
    if (!renamingRange.insert(vSubst)) {
      return false;
    }
  }
  return true;
}

bool DemodulationHelper::isPremiseRedundant(Clause* rwCl, Literal* rwLit, TermList rwTerm,
  TermList tgtTerm, TermList eqLHS, const SubstApplicator* eqApplicator, Ordering::Result* comp) const
{
  Ordering::Result temp;
  return isPremiseRedundant(rwCl, rwLit, rwTerm, tgtTerm, eqLHS, eqApplicator, temp);
}

bool DemodulationHelper::isPremiseRedundant(Clause* rwCl, Literal* rwLit, TermList rwTerm,
  TermList tgtTerm, TermList eqLHS, const SubstApplicator* eqApplicator, Ordering::Result& tord) const
{
  ASS(redundancyCheckNeededForPremise(rwCl, rwLit, rwTerm));

  TermList other=EqHelper::getOtherEqualitySide(rwLit, rwTerm);
<<<<<<< HEAD
  Ordering::Result tord = _ord->compare(tgtTerm, other);
  if (comp) {
    *comp = tord;
  }
=======
  tord = _ord->compare(tgtTerm, other);
>>>>>>> 0304de2c
  if (tord == Ordering::LESS) {
    return true;
  }

  if (_encompassing) {
    // under _encompassing, we know there are no other literals in rwCl
    return !isRenamingOn(eqApplicator,eqLHS);
  }

  // return early to avoid creation of eqLitS
  if (rwCl->length()==1) {
    return false;
  }

  TermList eqSort = SortHelper::getEqualityArgumentSort(rwLit);
  Literal* eqLitS=Literal::createEquality(true, rwTerm, tgtTerm, eqSort);

  // The demodulation which does not preserve completeness:
  // s = t     s = t1 \/ C
  // ---------------------
  //      t = t1 \/ C
  // where t > t1 and s = t > C.
  //
  // Hence we need to check if there are any literals
  // in rwCl greater than eqLitS.
  return rwCl->iterLits().any([rwLit,this,eqLitS](Literal* lit) {
    return lit != rwLit && _ord->compare(eqLitS, lit)==Ordering::LESS;
  });
}

}  // namespace Inferences<|MERGE_RESOLUTION|>--- conflicted
+++ resolved
@@ -74,7 +74,7 @@
 }
 
 bool DemodulationHelper::isPremiseRedundant(Clause* rwCl, Literal* rwLit, TermList rwTerm,
-  TermList tgtTerm, TermList eqLHS, const SubstApplicator* eqApplicator, Ordering::Result* comp) const
+  TermList tgtTerm, TermList eqLHS, const SubstApplicator* eqApplicator) const
 {
   Ordering::Result temp;
   return isPremiseRedundant(rwCl, rwLit, rwTerm, tgtTerm, eqLHS, eqApplicator, temp);
@@ -86,14 +86,7 @@
   ASS(redundancyCheckNeededForPremise(rwCl, rwLit, rwTerm));
 
   TermList other=EqHelper::getOtherEqualitySide(rwLit, rwTerm);
-<<<<<<< HEAD
-  Ordering::Result tord = _ord->compare(tgtTerm, other);
-  if (comp) {
-    *comp = tord;
-  }
-=======
   tord = _ord->compare(tgtTerm, other);
->>>>>>> 0304de2c
   if (tord == Ordering::LESS) {
     return true;
   }
