/*
 * This file is part of the source code of the software program
 * Vampire. It is protected by applicable
 * copyright laws.
 *
 * This source code is distributed under the licence found here
 * https://vprover.github.io/license.html
 * and in the source directory
 */
/**
 * @file NegativeExt.cpp
 * Implements class NegativeExt.
 */

#include <utility>

#include "Lib/VirtualIterator.hpp"
#include "Lib/Metaiterators.hpp"
#include "Lib/PairUtils.hpp"

#include "Lib/Environment.hpp"
#include "Lib/DHMap.hpp"
#include "Lib/List.hpp"
#include "Shell/Statistics.hpp"
#include "Shell/Skolem.hpp"

#include "Kernel/Clause.hpp"
#include "Kernel/Unit.hpp"
#include "Kernel/Inference.hpp"
#include "Kernel/EqHelper.hpp"
#include "Kernel/SortHelper.hpp"
#include "Kernel/ApplicativeHelper.hpp"
#include "Kernel/TermIterators.hpp"
#include "Kernel/LiteralSelector.hpp"
#include "Saturation/SaturationAlgorithm.hpp"

#include "NegativeExt.hpp"

#if VDEBUG
#include <iostream>
using namespace std;
#endif

namespace Inferences
{

using namespace Lib;
using namespace Kernel;
using namespace Indexing;
using namespace Saturation;

struct NegativeExt::IsNegativeEqualityFn
{
  DECL_RETURN_TYPE(bool);
  bool operator()(Literal* l)
  { return l->isEquality() && !l->isPositive(); }
};

struct NegativeExt::ResultFn
{
  ResultFn(Clause* cl) : _cl(cl), _cLen(cl->length()) {}
  
  DECL_RETURN_TYPE(Clause*);
  Clause* operator() (Literal* lit)
  {
    CALL("NegativeExt::ResultFn::operator()");

    ASS(lit->isEquality());
    ASS(!lit->isPositive());

    static DHMap<unsigned,TermList> varSorts;
    varSorts.reset();
   
    TermList eqSort = SortHelper::getEqualityArgumentSort(lit);
    if(eqSort.isVar() || !eqSort.isArrowSort()){
      return 0;
    }
    
    TermList lhs = *lit->nthArgument(0); 
    if(lhs.isVar()){
      varSorts.insert(lhs.var(), eqSort);
    } else {
      VariableWithSortIterator vit(lhs.term());
      while(vit.hasNext()){
        pair<TermList, TermList> varTypePair = vit.next();
        varSorts.insert(varTypePair.first.var(), varTypePair.second);
      }
    }

    TermList rhs = *lit->nthArgument(1); 
    if(rhs.isVar()){
      varSorts.insert(rhs.var(), eqSort);
    } else {
      VariableWithSortIterator vit(rhs.term());
      while(vit.hasNext()){
        pair<TermList, TermList> varTypePair = vit.next();
        varSorts.insert(varTypePair.first.var(), varTypePair.second);
      }
    }

    if(lit->isTwoVarEquality()){
      VariableWithSortIterator vit(eqSort.term());
      while(vit.hasNext()){
        pair<TermList, TermList> varTypePair = vit.next();
        //cout << "variable " + varTypePair.first.toString() + " has type " + varTypePair.second.toString() << endl;
        varSorts.insert(varTypePair.first.var(), varTypePair.second);
      }
    }
   
    static TermStack termVarSorts;
    static TermStack termVars;
    static TermStack typeVars;
    termVarSorts.reset();
    termVars.reset();
    typeVars.reset();
   
    unsigned var;
    TermList varSort; 
    DHMap<unsigned, TermList>::Iterator mapIt(varSorts);
    while(mapIt.hasNext()) {
      mapIt.next(var, varSort);
<<<<<<< HEAD
      if(varSort == AtomicSort::superSort()){
        args.push(TermList(var, false));
=======
      if(varSort == Term::superSort()){
        typeVars.push(TermList(var, false));
>>>>>>> 44aae813
      } else {
        termVarSorts.push(varSort);
        termVars.push(TermList(var, false));
      }
    }

    TermList alpha1 = *eqSort.term()->nthArgument(0);
    TermList alpha2 = *eqSort.term()->nthArgument(1);
   
    TermList resultSort = alpha1;
    SortHelper::normaliseArgSorts(typeVars, termVarSorts);
    SortHelper::normaliseSort(typeVars, resultSort);

<<<<<<< HEAD
    TermList skSymSort = AtomicSort::arrowSort(argSorts, alpha1);
    unsigned fun = Skolem::addSkolemFunction(VList::length(vl), 0, skSymSort, vl);
    TermList head = TermList(Term::create(fun, args.size(), args.begin()));
=======
    TermList skSymSort = Term::arrowSort(termVarSorts, resultSort);
    unsigned fun = Skolem::addSkolemFunction(typeVars.size(), typeVars.size(), 0, skSymSort);
    TermList head = TermList(Term::create(fun, typeVars.size(), typeVars.begin()));
>>>>>>> 44aae813
    //cout << "the head is " + head.toString() << endl;
    //cout << "It has sort " + skSymSort.toString() << endl;
    TermList skolemTerm = ApplicativeHelper::createAppTerm(SortHelper::getResultSort(head.term()), head, termVars);

    TermList newLhs = ApplicativeHelper::createAppTerm(alpha1, alpha2, lhs, skolemTerm);
    TermList newRhs = ApplicativeHelper::createAppTerm(alpha1, alpha2, rhs, skolemTerm);

    Literal* newLit = Literal::createEquality(false, newLhs, newRhs, alpha2);

    Clause* res = new(_cLen) Clause(_cLen, GeneratingInference1(InferenceRule::NEGATIVE_EXT, _cl));

    for(unsigned i=0;i<_cLen;i++) {
      Literal* curr=(*_cl)[i];
      if(curr!=lit) {
        (*res)[i] = curr;
      } else {
        (*res)[i] = newLit;
      }
    }

    env.statistics->negativeExtensionality++;
 
    return res;
  }
private:
  Clause* _cl;
  unsigned _cLen;
};

ClauseIterator NegativeExt::generateClauses(Clause* premise)
{
  CALL("NegativeExt::generateClauses");

  //cout << "NegativeExt with " + premise->toString() << endl;
  if(premise->isEmpty()) {
    return ClauseIterator::getEmpty();
  }
  ASS(premise->numSelected()>0);

  auto it1 = premise->getSelectedLiteralIterator();

  auto it2 = getFilteredIterator(it1,IsNegativeEqualityFn());

  auto it3 = getMappingIterator(it2,ResultFn(premise));

  auto it4 = getFilteredIterator(it3,NonzeroFn());

  //cout << "out of arg cong" << endl;
  return pvi( it4 );
}

}<|MERGE_RESOLUTION|>--- conflicted
+++ resolved
@@ -119,13 +119,8 @@
     DHMap<unsigned, TermList>::Iterator mapIt(varSorts);
     while(mapIt.hasNext()) {
       mapIt.next(var, varSort);
-<<<<<<< HEAD
       if(varSort == AtomicSort::superSort()){
-        args.push(TermList(var, false));
-=======
-      if(varSort == Term::superSort()){
         typeVars.push(TermList(var, false));
->>>>>>> 44aae813
       } else {
         termVarSorts.push(varSort);
         termVars.push(TermList(var, false));
@@ -139,15 +134,9 @@
     SortHelper::normaliseArgSorts(typeVars, termVarSorts);
     SortHelper::normaliseSort(typeVars, resultSort);
 
-<<<<<<< HEAD
-    TermList skSymSort = AtomicSort::arrowSort(argSorts, alpha1);
-    unsigned fun = Skolem::addSkolemFunction(VList::length(vl), 0, skSymSort, vl);
-    TermList head = TermList(Term::create(fun, args.size(), args.begin()));
-=======
-    TermList skSymSort = Term::arrowSort(termVarSorts, resultSort);
+    TermList skSymSort = AtomicSort::arrowSort(termVarSorts, resultSort);
     unsigned fun = Skolem::addSkolemFunction(typeVars.size(), typeVars.size(), 0, skSymSort);
     TermList head = TermList(Term::create(fun, typeVars.size(), typeVars.begin()));
->>>>>>> 44aae813
     //cout << "the head is " + head.toString() << endl;
     //cout << "It has sort " + skSymSort.toString() << endl;
     TermList skolemTerm = ApplicativeHelper::createAppTerm(SortHelper::getResultSort(head.term()), head, termVars);
