
/*
 * File URResolution.cpp.
 *
 * This file is part of the source code of the software program
 * Vampire. It is protected by applicable
 * copyright laws.
 *
 * This source code is distributed under the licence found here
 * https://vprover.github.io/license.html
 * and in the source directory
 *
 * In summary, you are allowed to use Vampire for non-commercial
 * purposes but not allowed to distribute, modify, copy, create derivatives,
 * or use in competitions. 
 * For other uses of Vampire please contact developers for a different
 * licence, which we will make an effort to provide. 
 */
/**
 * @file URResolution.cpp
 * Implements class URResolution.
 */

#include "Lib/DArray.hpp"
#include "Lib/Environment.hpp"
#include "Lib/Int.hpp"
#include "Lib/Metaiterators.hpp"
#include "Lib/PairUtils.hpp"
#include "Lib/VirtualIterator.hpp"

#include "Kernel/Clause.hpp"
#include "Kernel/ColorHelper.hpp"
#include "Kernel/Renaming.hpp"
#include "Kernel/Unit.hpp"
#include "Kernel/Inference.hpp"
#include "Kernel/RobSubstitution.hpp"
#include "Kernel/SortHelper.hpp"

#include "Indexing/Index.hpp"
#include "Indexing/LiteralIndex.hpp"
#include "Indexing/IndexManager.hpp"

#include "Saturation/SaturationAlgorithm.hpp"

#include "Shell/Options.hpp"
#include "Shell/Statistics.hpp"

#include "URResolution.hpp"

namespace Inferences
{

using namespace Lib;
using namespace Kernel;
using namespace Indexing;
using namespace Saturation;

URResolution::URResolution()
: _selectedOnly(false), _unitIndex(0), _nonUnitIndex(0) {}

/**
 * Creates URResolution object with explicitely supplied
 * settings and indexes
 *
 * For objects created using this constructor it is not allowed
 * to call the @c attach() function.
 */
URResolution::URResolution(bool selectedOnly, UnitClauseLiteralIndex* unitIndex,
    NonUnitClauseLiteralIndex* nonUnitIndex)
: _emptyClauseOnly(false), _selectedOnly(selectedOnly), _unitIndex(unitIndex), _nonUnitIndex(nonUnitIndex) {}

void URResolution::attach(SaturationAlgorithm* salg)
{
  CALL("URResolution::attach");
  ASS(!_unitIndex);
  ASS(!_nonUnitIndex);

  GeneratingInferenceEngine::attach(salg);

  _unitIndex = static_cast<UnitClauseLiteralIndex*> (
	  _salg->getIndexManager()->request(GENERATING_UNIT_CLAUSE_SUBST_TREE) );
  _nonUnitIndex = static_cast<NonUnitClauseLiteralIndex*> (
	  _salg->getIndexManager()->request(GENERATING_NON_UNIT_CLAUSE_SUBST_TREE) );

  Options::URResolution optSetting = _salg->getOptions().unitResultingResolution();
  ASS_NEQ(optSetting,  Options::URResolution::OFF);
  _emptyClauseOnly = optSetting==Options::URResolution::EC_ONLY;
}

void URResolution::detach()
{
  CALL("URResolution::detach");

  _unitIndex = 0;
  _salg->getIndexManager()->release(GENERATING_UNIT_CLAUSE_SUBST_TREE);
  _nonUnitIndex = 0;
  _salg->getIndexManager()->release(GENERATING_NON_UNIT_CLAUSE_SUBST_TREE);
  GeneratingInferenceEngine::detach();
}

struct URResolution::Item
{
  CLASS_NAME(URResolution::Item);
  USE_ALLOCATOR(URResolution::Item); 
  
  Item(Clause* cl, bool selectedOnly, URResolution& parent, bool mustResolveAll)
  : _mustResolveAll(mustResolveAll || (selectedOnly ? true : (cl->length() < 2)) ), _orig(cl), _color(cl->color()),
    _parent(parent)
  {
    CALL("URResolution::Item::Item");

    unsigned clen = cl->length();
    _premises.init(clen, 0);
    _lits.ensure(clen);
    unsigned nonGroundCnt = 0;
    for(unsigned i=0; i<clen; i++) {
      _lits[i] = (*cl)[i];
      if(!_lits[i]->ground()) {
        nonGroundCnt++;
      }
    }
    _atMostOneNonGround = nonGroundCnt<=1;

    _activeLength = selectedOnly ? cl->numSelected() : clen;
//    ASS_GE(_activeLength, clen-1);
    ASS_REP2(_activeLength>=clen-1, cl->toString(), cl->numSelected());
  }

  /**
   * Resolve away @c idx -th literal of the clause. This involves
   * applying the substitution in @c unif to all remaining literals.
   * If @c useQuerySubstitution is true, the query part of the
   * substitution is applied to the literals, otherwise the result
   * part is applied.
   */
  void resolveLiteral(unsigned idx, SLQueryResult& unif, Clause* premise, bool useQuerySubstitution)
  {
    CALL("URResolution::Item::resolveLiteral");

    _lits[idx] = 0;
    _premises[idx] = premise;
    _color = static_cast<Color>(_color | premise->color());
    ASS_NEQ(_color, COLOR_INVALID)

    if(_atMostOneNonGround) {
      return;
    }

    unsigned nonGroundCnt = 0;
    unsigned clen = _lits.size();
    for(unsigned i=0; i<clen; i++) {
      Literal*& lit = _lits[i];
      if(!lit) {
        continue;
      }
      lit = unif.substitution->apply(lit, !useQuerySubstitution);
      if(!lit->ground()) {
        nonGroundCnt++;
      }
    }
    _atMostOneNonGround = nonGroundCnt<=1;
  }

  Clause* generateClause() const
  {
    CALL("URResolution::Item::generateClause");

    UnitList* premLst = 0;
    UnitList::push(_orig, premLst);
    Literal* single = 0;
    unsigned clen = _lits.size();
    for(unsigned i=0; i<clen; i++) {
      if(_lits[i]!=0) {
        ASS_EQ(single,0);
        ASS_EQ(_premises[i],0);
        single = _lits[i];
      }
      else {
        Clause* premise = _premises[i];
        ASS(premise);
        UnitList::push(premise, premLst);
      }
    }
<<<<<<< HEAD
    Inference inf(GeneratingInferenceMany(InferenceRule::UNIT_RESULTING_RESOLUTION, premLst));Clause* res;
=======
    Inference inf(GeneratingInferenceMany(InferenceRule::UNIT_RESULTING_RESOLUTION, premLst));
    Clause* res;
>>>>>>> f4cbb935
    if(single) {
      single = Renaming::normalize(single);
      res = Clause::fromIterator(getSingletonIterator(single), inf);
    }
    else {
      res = Clause::fromIterator(LiteralIterator::getEmpty(), inf);
    }
    return res;
  }

  int getGoodness(Literal* lit)
  {
    CALL("URResolution::Item::getGoodness");

    return lit->weight() - lit->getDistinctVars();
  }

  /**
   * From among the remaining literals (i.e. those with index at
   * least @c idx), select the one most suitable for resolving
   * (according to the @c getGoodness() function) and move it to
   * the @c idx position (so that it is resolved next).
   */
  void getBestLiteralReady(unsigned idx)
  {
    CALL("URResolution::Item::getBestLiteralReady");

    ASS_L(idx, _activeLength);

    unsigned choiceSize = _activeLength - idx;
    if(choiceSize==1) {
      return;
    }

    unsigned bestIdx = idx;
    ASS(_lits[bestIdx]);
    int bestVal = getGoodness(_lits[bestIdx]);

    for(unsigned i=idx+1; i<_activeLength; i++) {
      ASS(_lits[i]);
      int val = getGoodness(_lits[i]);
      if(val>bestVal) {
        bestVal = val;
        bestIdx = i;
      }
    }
    if(idx!=bestIdx) {
      swap(_lits[idx], _lits[bestIdx]);
    }
  }

  /** If true, we may skip resolving one of the remaining literals */
  bool _mustResolveAll;

  /** All remaining literals except for one are ground */
  bool _atMostOneNonGround;

  /** The original clause we are resolving */
  Clause* _orig;

  Color _color;

  /** Premises used to resolve away particular literals */
  DArray<Clause*> _premises;

  /** Unresolved literals, or zeroes at positions of the resolved ones
   *
   * The unresolved literals have the substitutions from other resolutions
   * applied to themselves */
  DArray<Literal*> _lits;

  unsigned _activeLength;
  URResolution& _parent;
};

/**
 * Perform one level of the BFS traversal of possible resolution
 * sequences
 *
 * (See documentation to the @c processAndGetClauses() function.)
 */
void URResolution::processLiteral(ItemList*& itms, unsigned idx)
{
  CALL("URResolution::processLiteral");

  ItemList::DelIterator iit(itms);
  while(iit.hasNext()) {
    Item* itm = iit.next();
    itm->getBestLiteralReady(idx);
    Literal* lit = itm->_lits[idx];
    ASS(lit);

    if(!itm->_mustResolveAll) {
      Item* itm2 = new Item(*itm);
      itm2->_mustResolveAll = true;
      iit.insert(itm2);
    }

    TermList litSort; bool eqLit = false;
    if(lit->isEquality()){
      litSort = SortHelper::getEqualityArgumentSort(lit);
      eqLit = true;
    }

    SLQueryResultIterator unifs = _unitIndex->getUnifications(lit, true, true);
    while(unifs.hasNext()) {
      SLQueryResult unif = unifs.next();

      RobSubstitution* subst = unif.substitution->tryGetRobSubstitution();
      if(eqLit && !subst->unify(litSort, 0, SortHelper::getEqualityArgumentSort(unif.literal), 1)){
        continue;
      } 

      if( !ColorHelper::compatible(itm->_color, unif.clause->color()) ) {
        continue;
      }

      Item* itm2 = new Item(*itm);
      itm2->resolveLiteral(idx, unif, unif.clause, true);
      iit.insert(itm2);

      if(itm->_atMostOneNonGround) {
        //if there is only one non-ground literal left, there is no need to retrieve
        //all unifications
        break;
      }
    }

    iit.del();
    delete itm;
  }
}

/**
 * Explore possible ways of resolving away literals in @c itm,
 * and from the successful ones add the resulting clause into
 * @c acc. The search starts at literal with index @c startIdx.
 *
 * What we do is a BFS traversal of all possible resolutions
 * on the clause represented in @c itm. In the @c itms list we
 * store all elements of @c i -th level of the search, and a
 * call to the @c processLiteral() function moves us to the next
 * level of the traversal.
 */
void URResolution::processAndGetClauses(Item* itm, unsigned startIdx, ClauseList*& acc)
{
  CALL("URResolution::processAndGetClauses");

  unsigned activeLen = itm->_activeLength;

  ItemList* itms = 0;
  ItemList::push(itm, itms);
  for(unsigned i = startIdx; itms && i<activeLen; i++) {
    processLiteral(itms, i);
  }

  while(itms) {
    Item* itm = ItemList::pop(itms);
    ClauseList::push(itm->generateClause(), acc);
    env.statistics->urResolution++;
    delete itm;
  }
}

/**
 * Perform URR inferences between a newly derived unit clause
 * @c cl and non-unit active clauses
 */
void URResolution::doBackwardInferences(Clause* cl, ClauseList*& acc)
{
  CALL("URResolution::doBackwardInferences");
  ASS_EQ(cl->size(), 1);

  Literal* lit = (*cl)[0];
  TermList litSort; bool eqLit = false;
  if(lit->isEquality()){
    litSort = SortHelper::getEqualityArgumentSort(lit);
    eqLit = true;
  }

  SLQueryResultIterator unifs = _nonUnitIndex->getUnifications(lit, true, true);
  while(unifs.hasNext()) {
    SLQueryResult unif = unifs.next();
    Clause* ucl = unif.clause;



    RobSubstitution* subst = unif.substitution->tryGetRobSubstitution();
    if(eqLit && !subst->unify(litSort, 0, SortHelper::getEqualityArgumentSort(unif.literal), 1)){
      continue;
    } 

    if( !ColorHelper::compatible(cl->color(), ucl->color()) ) {
      continue;
    }

    Item* itm = new Item(ucl, _selectedOnly, *this, _emptyClauseOnly);
    unsigned pos = ucl->getLiteralPosition(unif.literal);
    ASS(!_selectedOnly || pos<ucl->numSelected());
    swap(itm->_lits[0], itm->_lits[pos]);
    itm->resolveLiteral(0, unif, cl, false);

    processAndGetClauses(itm, 1, acc);
  }
}

ClauseIterator URResolution::generateClauses(Clause* cl)
{
  CALL("URResolution::generateClauses");

  unsigned clen = cl->size();
  if(clen<1) {
    return ClauseIterator::getEmpty();
  }

  TimeCounter tc(TC_UR_RESOLUTION);

  ClauseList* res = 0;
  processAndGetClauses(new Item(cl, _selectedOnly, *this, _emptyClauseOnly), 0, res);

  if(clen==1) {
    doBackwardInferences(cl, res);
  }

  return getPersistentIterator(ClauseList::DestructiveIterator(res));
}

}<|MERGE_RESOLUTION|>--- conflicted
+++ resolved
@@ -181,12 +181,10 @@
         UnitList::push(premise, premLst);
       }
     }
-<<<<<<< HEAD
-    Inference inf(GeneratingInferenceMany(InferenceRule::UNIT_RESULTING_RESOLUTION, premLst));Clause* res;
-=======
+
     Inference inf(GeneratingInferenceMany(InferenceRule::UNIT_RESULTING_RESOLUTION, premLst));
     Clause* res;
->>>>>>> f4cbb935
+
     if(single) {
       single = Renaming::normalize(single);
       res = Clause::fromIterator(getSingletonIterator(single), inf);
