--- conflicted
+++ resolved
@@ -112,16 +112,11 @@
     _premises.init(litslen, 0);
     _lits.reserve(litslen);
     unsigned nonGroundCnt = 0;
-    unsigned j = 0;
     for(unsigned i=0; i<clen; i++) {
       if(!(*cl)[i]->ground()) nonGroundCnt++;
       if ((*cl)[i] != _ansLit) {
-<<<<<<< HEAD
-        _lits[j++] = (*cl)[i];
-=======
         _lits.push((*cl)[i]);
         if(!_lits.top()->ground()) nonGroundCnt++;
->>>>>>> 777d28a8
       }
     }
     _atMostOneNonGround = nonGroundCnt<=1;
@@ -137,11 +132,7 @@
    * substitution is applied to the literals, otherwise the result
    * part is applied.
    */
-<<<<<<< HEAD
-  bool resolveLiteral(unsigned idx, SLQueryResult& unif, Clause* premise, bool useQuerySubstitution, bool ansLitIte)
-=======
-  void resolveLiteral(unsigned idx, QueryRes<ResultSubstitutionSP, LiteralClause>& unif, Clause* premise, bool useQuerySubstitution)
->>>>>>> 777d28a8
+  bool resolveLiteral(unsigned idx, QueryRes<ResultSubstitutionSP, LiteralClause>& unif, Clause* premise, bool useQuerySubstitution, bool ansLitIte)
   {
     if (_ansLit && !_ansLit->ground()) {
       _ansLit = unif.unifier->apply(_ansLit, !useQuerySubstitution);
@@ -169,26 +160,17 @@
       if (!_ansLit) {
         _ansLit = premAnsLit;
       } else if (_ansLit != premAnsLit) {
-<<<<<<< HEAD
-        if (!ansLitIte && rSubst.unifyArgs(_ansLit, 0, premAnsLit, 0, nullptr)) {
+        if (!ansLitIte && rSubst.unifyArgs(_ansLit, 0, premAnsLit, 0)) {
           _ansLit = rSubst.apply(_ansLit, 0);
           substUsed = true;
         } else {
           bool neg = rlit->isNegative();
-          Literal* resolved = unif.substitution->apply(rlit, !useQuerySubstitution);
+          Literal* resolved = unif.unifier->apply(rlit, !useQuerySubstitution);
           if (neg) {
             resolved = Literal::complementaryLiteral(resolved);
           }
-          _ansLit = SynthesisManager::getInstance()->makeITEAnswerLiteral(resolved, neg ? _ansLit : premAnsLit, neg ? premAnsLit : _ansLit);
+          _ansLit = AnswerLiteralManager::getInstance()->makeITEAnswerLiteral(resolved, neg ? _ansLit : premAnsLit, neg ? premAnsLit : _ansLit);
         }
-=======
-        bool neg = rlit->isNegative();
-        Literal* resolved = unif.unifier->apply(rlit, !useQuerySubstitution);
-        if (neg) {
-          resolved = Literal::complementaryLiteral(resolved);
-        }
-        _ansLit = AnswerLiteralManager::getInstance()->makeITEAnswerLiteral(resolved, neg ? _ansLit : premAnsLit, neg ? premAnsLit : _ansLit);
->>>>>>> 777d28a8
       }
     }
 
@@ -203,12 +185,8 @@
       if(!lit) {
         continue;
       }
-<<<<<<< HEAD
-      lit = unif.substitution->apply(lit, !useQuerySubstitution);
+      lit = unif.unifier->apply(lit, !useQuerySubstitution);
       if (substUsed) lit = rSubst.apply(lit, 0);
-=======
-      lit = unif.unifier->apply(lit, !useQuerySubstitution);
->>>>>>> 777d28a8
       if(!lit->ground()) {
         nonGroundCnt++;
       }
@@ -346,13 +324,9 @@
       }
 
       Item* itm2 = new Item(*itm);
-<<<<<<< HEAD
-      if (!itm2->resolveLiteral(idx, unif, unif.clause, true, ansLitIte)) {
+      if (!itm2->resolveLiteral(idx, unif, unif.data->clause, true, ansLitIte)) {
         continue;
       }
-=======
-      itm2->resolveLiteral(idx, unif, unif.data->clause, true);
->>>>>>> 777d28a8
       iit.insert(itm2);
 
       if(!_full && itm->_atMostOneNonGround && (!synthesis || !unif.data->clause->hasAnswerLiteral())) {
@@ -421,13 +395,12 @@
     }
 
     Item* itm = new Item(ucl, _selectedOnly, *this, _emptyClauseOnly);
-<<<<<<< HEAD
     unsigned pos;
     if (!itm->_ansLit) {
-      pos = ucl->getLiteralPosition(unif.literal);
+      pos = ucl->getLiteralPosition(unif.data->literal);
     } else {
       for (unsigned i = 0; i < itm->_lits.size(); ++i) {
-        if (itm->_lits[i] == unif.literal) {
+        if (itm->_lits[i] == unif.data->literal) {
           pos = i;
           break;
         }
@@ -435,17 +408,9 @@
     }
     ASS(!_selectedOnly || pos<ucl->numSelected());
     swap(itm->_lits[0], itm->_lits[pos]);
-    if (itm->resolveLiteral(0, unif, cl, false, ansLitIte)) {
+    if (itm->resolveLiteral(0, unif, cl, /* useQuerySubstitution */ false, ansLitIte)) {
       processAndGetClauses(itm, 1, acc, ansLitIte);
     }
-=======
-    unsigned pos = ucl->getLiteralPosition(unif.data->literal);
-    ASS(!_selectedOnly || pos<ucl->numSelected());
-    swap(itm->_lits[0], itm->_lits[pos]);
-    itm->resolveLiteral(0, unif, cl, /* useQuerySubstitution */ false);
-
-    processAndGetClauses(itm, 1, acc);
->>>>>>> 777d28a8
   }
 }
 
