--- conflicted
+++ resolved
@@ -49,12 +49,9 @@
   static bool isInductionForFiniteIntervalsOn();
   static bool isInductionForInfiniteIntervalsOn();
   static bool isStructInductionOn();
-<<<<<<< HEAD
   static bool isStructInductionOneOn();
   static bool isStructInductionRecDefOn();
-=======
   static bool isNonUnitStructInductionOn();
->>>>>>> 2de1641a
   static bool isInductionClause(Clause* c);
   static bool isInductionLiteral(Literal* l);
   static bool isInductionLiteral(Literal* l, Clause* cl);
