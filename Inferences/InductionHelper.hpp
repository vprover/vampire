--- conflicted
+++ resolved
@@ -31,11 +31,6 @@
 
 class InductionHelper {
   using TermIndex               = Indexing::TermIndex<DefaultTermLeafData>;
-<<<<<<< HEAD
-  using TermQueryResult         = Indexing::TermQueryResult<DefaultTermLeafData>;
-  using TermQueryResultIterator = Indexing::TermQueryResultIterator<DefaultTermLeafData>;
-=======
->>>>>>> 1b962d70
 public:
   CLASS_NAME(InductionHelper);
   USE_ALLOCATOR(InductionHelper);
