--- conflicted
+++ resolved
@@ -26,13 +26,9 @@
 
   bool redundancyCheckNeededForPremise(Clause* rwCl, Literal* rwLit, TermList rwTerm) const;
   bool isPremiseRedundant(Clause* rwCl, Literal* rwLit, TermList rwTerm, TermList tgtTerm,
-<<<<<<< HEAD
-    TermList eqLHS, const SubstApplicator* applicator, Ordering::Result* comp = nullptr) const;
-=======
     TermList eqLHS, const SubstApplicator* applicator) const;
   bool isPremiseRedundant(Clause* rwCl, Literal* rwLit, TermList rwTerm, TermList tgtTerm,
     TermList eqLHS, const SubstApplicator* applicator, Ordering::Result& tord) const;
->>>>>>> 0304de2c
 
 private:
   bool _redundancyCheck;
