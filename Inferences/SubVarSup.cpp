/*
 * This file is part of the source code of the software program
 * Vampire. It is protected by applicable
 * copyright laws.
 *
 * This source code is distributed under the licence found here
 * https://vprover.github.io/license.html
 * and in the source directory
 */
/**
 * @file SubVarSup.cpp
 * Implements class SubVarSup.
 */

#include "Debug/RuntimeStatistics.hpp"

#include "Lib/Environment.hpp"
#include "Lib/Int.hpp"
#include "Lib/Metaiterators.hpp"
#include "Lib/PairUtils.hpp"
#include "Lib/VirtualIterator.hpp"
#include "Lib/DHSet.hpp"

#include "Kernel/Clause.hpp"
#include "Kernel/ColorHelper.hpp"
#include "Kernel/EqHelper.hpp"
#include "Kernel/Inference.hpp"
#include "Kernel/Ordering.hpp"
#include "Kernel/SortHelper.hpp"
#include "Kernel/Term.hpp"
#include "Kernel/TermIterators.hpp"
#include "Kernel/Unit.hpp"
#include "Kernel/LiteralSelector.hpp"
#include "Kernel/RobSubstitution.hpp"
#include "Kernel/ApplicativeHelper.hpp"

#include "Indexing/Index.hpp"
#include "Indexing/IndexManager.hpp"
#include "Indexing/TermSharing.hpp"

#include "Saturation/SaturationAlgorithm.hpp"

#include "Shell/Options.hpp"
#include "Shell/Statistics.hpp"

#include "SubVarSup.hpp"

#if VDEBUG
#include <iostream>
using namespace std;
#endif

using namespace Inferences;
using namespace Lib;
using namespace Kernel;
using namespace Indexing;
using namespace Saturation;

void SubVarSup::attach(SaturationAlgorithm* salg)
{
  CALL("SubVarSup::attach");

  GeneratingInferenceEngine::attach(salg);
  _subtermIndex=static_cast<SubVarSupSubtermIndex*> (
	  _salg->getIndexManager()->request(SUB_VAR_SUP_SUBTERM_SUBST_TREE) );
  _lhsIndex=static_cast<SubVarSupLHSIndex*> (
	  _salg->getIndexManager()->request(SUB_VAR_SUP_LHS_SUBST_TREE) );
}

void SubVarSup::detach()
{
  CALL("SubVarSup::detach");

  _subtermIndex=0;
  _lhsIndex=0;
  _salg->getIndexManager()->release(SUB_VAR_SUP_SUBTERM_SUBST_TREE);
  _salg->getIndexManager()->release(SUB_VAR_SUP_LHS_SUBST_TREE);
  GeneratingInferenceEngine::detach();
}
  


struct SubVarSup::RewritableResultsFn
{
  using TermQueryResult = Indexing::TermQueryResult<DefaultTermLeafData>;
  RewritableResultsFn(SubVarSupSubtermIndex* index) : _index(index) {}
  VirtualIterator<pair<pair<Literal*, TermList>, TermQueryResult> > operator()(pair<Literal*, TermList> arg)
  {
    CALL("SubVarSup::RewritableResultsFn()");

    return pvi( pushPairIntoRightIterator(arg, _index->getUnifications(arg.second, true)) );
  }
private:
  SubVarSupSubtermIndex* _index;
};

struct SubVarSup::RewriteableSubtermsFn
{
  RewriteableSubtermsFn(Ordering& ord, Clause* prem) : _ord(ord) { 
    prem->collectUnstableVars(_unstableVars);
  }

  VirtualIterator<pair<Literal*, TermList> > operator()(Literal* lit)
  {
    CALL("SubVarSup::RewriteableSubtermsFn()");
    TermIterator it =  EqHelper::getRewritableVarsIterator(&_unstableVars, lit, _ord);
    return pvi( pushPairIntoRightIterator(lit, it) );
  }

private:
  DHSet<unsigned> _unstableVars;
  Ordering& _ord;
};

struct SubVarSup::ApplicableRewritesFn
{
  using TermQueryResult = Indexing::TermQueryResult<DefaultTermLeafData>;
  ApplicableRewritesFn(SubVarSupLHSIndex* index) : _index(index) {}
  VirtualIterator<pair<pair<Literal*, TermList>, TermQueryResult> > operator()(pair<Literal*, TermList> arg)
  {
    CALL("SubVarSup::ApplicableRewritesFn()");

    //get everything in the tree
    //false means dont use substitution
    return pvi( pushPairIntoRightIterator(arg, _index->getUnifications(arg.second, false)) );
  }
private:
  SubVarSupLHSIndex* _index;
};


struct SubVarSup::ForwardResultFn
{
  using TermQueryResult = Indexing::TermQueryResult<DefaultTermLeafData>;
  ForwardResultFn(Clause* cl, SubVarSup& parent) : _cl(cl), _parent(parent) {}
  Clause* operator()(pair<pair<Literal*, TermList>, TermQueryResult> arg)
  {
    CALL("SubVarSup::ForwardResultFn::operator()");

    TermQueryResult& qr = arg.second;
    return _parent.performSubVarSup(_cl, arg.first.first, arg.first.second,
	    qr.clause, qr.literal, qr.term, true);
  }
private:
  Clause* _cl;
  SubVarSup& _parent;
};


struct SubVarSup::BackwardResultFn
{
  using TermQueryResult = Indexing::TermQueryResult<DefaultTermLeafData>;
  BackwardResultFn(Clause* cl, SubVarSup& parent) : _cl(cl), _parent(parent) {}
  Clause* operator()(pair<pair<Literal*, TermList>, TermQueryResult> arg)
  {
    CALL("SubVarSup::BackwardResultFn::operator()");

    if(_cl==arg.second.clause) {
      return 0;
    }

    TermQueryResult& qr = arg.second;
    return _parent.performSubVarSup(qr.clause, qr.literal, qr.term,
	    _cl, arg.first.first, arg.first.second, false);
  }
private:
  Clause* _cl;
  SubVarSup& _parent;
};


ClauseIterator SubVarSup::generateClauses(Clause* premise)
{
  CALL("SubVarSup::generateClauses");
  
  //cout << "SubVarSup with " << premise->toString() << endl;

  auto itf1 = premise->getSelectedLiteralIterator();

  // Get an iterator of pairs of selected literals and rewritable subterms of those literals
  // A subterm is rewritable (see EqHelper) if
  //  a) The literal is a positive equality t1=t2 and the subterm is max(t1,t2) wrt ordering
  //  b) The subterm is not a variable
  auto itf2 = getMapAndFlattenIterator(itf1,RewriteableSubtermsFn(_salg->getOrdering(), premise));

  // Get clauses with a literal whose complement unifies with the rewritable subterm,
  // returns a pair with the original pair and the unification result (includes substitution)
  auto itf3 = getMapAndFlattenIterator(itf2,ApplicableRewritesFn(_lhsIndex));

  //Perform forward SubVarSup
  auto itf4 = getMappingIterator(itf3,ForwardResultFn(premise, *this));

  auto itb1 = premise->getSelectedLiteralIterator();
  auto itb2 = getMapAndFlattenIterator(itb1,EqHelper::SubVarSupLHSIteratorFn(_salg->getOrdering()));
  auto itb3 = getMapAndFlattenIterator(itb2,RewritableResultsFn(_subtermIndex));

  //Perform backward SubVarSup
  auto itb4 = getMappingIterator(itb3,BackwardResultFn(premise, *this));

  // Add the results of forward and backward together
  auto it5 = getConcatenatedIterator(itf4,itb4);

  // Remove null elements - these can come from performSubVarSup
  auto it6 = getFilteredIterator(it5,NonzeroFn());

  //cout << "out" << endl;

  return pvi( it6 );
}


/**
 * If SubVarSup should be performed, return result of the SubVarSup,
 * otherwise return 0.
 */
Clause* SubVarSup::performSubVarSup(
    Clause* rwClause, Literal* rwLit, TermList rwTerm,
    Clause* eqClause, Literal* eqLit, TermList eqLHS, bool eqIsResult)
{
  CALL("SubVarSup::performSubVarSup");
  // we want the rwClause and eqClause to be active
  ASS(rwClause->store()==Clause::ACTIVE);
  ASS(eqClause->store()==Clause::ACTIVE);
  ASS(rwTerm.isVar());

  //cout << "performSubVarSup with " << rwClause->toString() << " and " << eqClause->toString() << endl;
  //cout << "rwTerm " << rwTerm.toString() << " eqLHSS " << eqLHS.toString() << endl;

  static RobSubstitution subst;
  subst.reset();
  
  TermList freshVar = TermList(Int::max(rwClause->maxVar(), eqClause->maxVar()) + 1, false);

  unsigned rwLength = rwClause->length();
  unsigned eqLength = eqClause->length();

  int newAge=Int::max(rwClause->age(),eqClause->age())+1;

  Literal* rwLitS = subst.apply(rwLit, 0);
  TermList rwTermS = subst.apply(rwTerm, 0);
  Literal* eqLitS = subst.apply(eqLit, 1);
  TermList eqLHSS = subst.apply(eqLHS, 1);
  TermList freshVarS = subst.apply(freshVar, 0); 

  TermList tgtTerm = EqHelper::getOtherEqualitySide(eqLitS, eqLHSS);

  TermList varSort = SortHelper::getTermSort(rwTermS, rwLitS); 
  TermList eqSort = SortHelper::getEqualityArgumentSort(eqLitS);
  
  TermList newEqLHS = ApplicativeHelper::createAppTerm(eqSort, varSort, freshVarS, eqLHSS);
  TermList newTgtTm = ApplicativeHelper::createAppTerm(eqSort, varSort, freshVarS, tgtTerm);

  //ALWAYS(subst.unify(varSort, 0, varSort, 1));
  //ALWAYS(subst.unify(rwTerm, 0, newEqLHS, 1));

  Ordering& ordering = _salg->getOrdering();

  //Literal* rwLitS = subst.apply(rwLit, 0);
  //TermList rwTermS = subst.apply(rwTerm, 0);
  //newEqLHS = subst.apply(newEqLHS, 1);
  ///newTgtTm = subst.apply(newTgtTm, 1);

#if VDEBUG
   //ASS_EQ(rwTermS,newEqLHS);
#endif

  //cout << "Check ordering on " << tgtTermS.toString() << " and " << rwTermS.toString() << endl;

  /*if(rwLitS->isEquality()) {
    //check that we're not rewriting only the smaller side of an equality
    TermList arg0=*rwLitS->nthArgument(0);
    TermList arg1=*rwLitS->nthArgument(1);

    if(!arg0.containsSubterm(rwTermS)) {
      if(Ordering::isGorGEorE(ordering.getEqualityArgumentOrder(rwLitS))) {
        return 0;
      }
    } else if(!arg1.containsSubterm(rwTermS)) {
      if(Ordering::isGorGEorE(Ordering::reverse(ordering.getEqualityArgumentOrder(rwLitS)))) {
        return 0;
      }
    }
  }*/

  Literal* tgtLitS = EqHelper::replace(rwLitS,rwTermS,newTgtTm);

  //check we don't create an equational tautology (this happens during self-SubVarSup)
  if(EqHelper::isEqTautology(tgtLitS)) {
    return 0;
  }

  // If proof extra is on let's compute the positions we have performed
  // SubVarSup on 
  if(env.options->proofExtra()==Options::ProofExtra::FULL){
    //TODO update for proof extra
  }

  bool afterCheck = getOptions().literalMaximalityAftercheck() && _salg->getLiteralSelector().isBGComplete();

  unsigned newLength = rwLength+eqLength-1;
  Inference inf(GeneratingInference2(InferenceRule::SUB_VAR_SUP, rwClause, eqClause));
  Clause* res = new(newLength) Clause(newLength, inf);

  (*res)[0] = tgtLitS;
  int next = 1;
  for(unsigned i=0;i<rwLength;i++) {
    Literal* curr=(*rwClause)[i];
    if(curr!=rwLit) {
      Literal* currAfter = subst.apply(curr, 0);
      currAfter = EqHelper::replace(currAfter,rwTermS,newEqLHS);

      if(EqHelper::isEqTautology(currAfter)) {
        goto construction_fail;
      }
      
      if (afterCheck) {
<<<<<<< HEAD
        TIME_TRACE(TimeTrace::Groups::LITERAL_ORDER_AFTERCHECK);
=======
        TIME_TRACE(TimeTrace::LITERAL_ORDER_AFTERCHECK);
>>>>>>> 1b962d70
        if (i < rwClause->numSelected() && ordering.compare(currAfter,rwLitS) == Ordering::GREATER) {
          env.statistics->inferencesBlockedForOrderingAftercheck++;
          goto construction_fail;
        }
      }

      (*res)[next++] = currAfter;
    }
  }


  for(unsigned i=0;i<eqLength;i++) {
    Literal* curr=(*eqClause)[i];
    if(curr!=eqLit) {
      Literal* currAfter = subst.apply(curr, 1);

      if(EqHelper::isEqTautology(currAfter)) {
        goto construction_fail;
      }

      (*res)[next++] = currAfter;
    }
  } //no need for after check as no variables in D are bound to anyhting
    //the most that is happenning is a rearrangement of vars in D
  

  res->setAge(newAge);
  
  if(rwClause==eqClause) {
    env.statistics->selfSubVarSup++;
  } else if(eqIsResult) {
    env.statistics->forwardSubVarSup++;
  } else {
    env.statistics->backwardSubVarSup++;
  }

  //cout << "SUBVARSUP " + res->toString() << endl;
  return res;

construction_fail:
  res->destroy();
  return 0;    
}<|MERGE_RESOLUTION|>--- conflicted
+++ resolved
@@ -82,7 +82,6 @@
 
 struct SubVarSup::RewritableResultsFn
 {
-  using TermQueryResult = Indexing::TermQueryResult<DefaultTermLeafData>;
   RewritableResultsFn(SubVarSupSubtermIndex* index) : _index(index) {}
   VirtualIterator<pair<pair<Literal*, TermList>, TermQueryResult> > operator()(pair<Literal*, TermList> arg)
   {
@@ -114,7 +113,6 @@
 
 struct SubVarSup::ApplicableRewritesFn
 {
-  using TermQueryResult = Indexing::TermQueryResult<DefaultTermLeafData>;
   ApplicableRewritesFn(SubVarSupLHSIndex* index) : _index(index) {}
   VirtualIterator<pair<pair<Literal*, TermList>, TermQueryResult> > operator()(pair<Literal*, TermList> arg)
   {
@@ -131,7 +129,6 @@
 
 struct SubVarSup::ForwardResultFn
 {
-  using TermQueryResult = Indexing::TermQueryResult<DefaultTermLeafData>;
   ForwardResultFn(Clause* cl, SubVarSup& parent) : _cl(cl), _parent(parent) {}
   Clause* operator()(pair<pair<Literal*, TermList>, TermQueryResult> arg)
   {
@@ -149,7 +146,6 @@
 
 struct SubVarSup::BackwardResultFn
 {
-  using TermQueryResult = Indexing::TermQueryResult<DefaultTermLeafData>;
   BackwardResultFn(Clause* cl, SubVarSup& parent) : _cl(cl), _parent(parent) {}
   Clause* operator()(pair<pair<Literal*, TermList>, TermQueryResult> arg)
   {
@@ -314,11 +310,7 @@
       }
       
       if (afterCheck) {
-<<<<<<< HEAD
-        TIME_TRACE(TimeTrace::Groups::LITERAL_ORDER_AFTERCHECK);
-=======
         TIME_TRACE(TimeTrace::LITERAL_ORDER_AFTERCHECK);
->>>>>>> 1b962d70
         if (i < rwClause->numSelected() && ordering.compare(currAfter,rwLitS) == Ordering::GREATER) {
           env.statistics->inferencesBlockedForOrderingAftercheck++;
           goto construction_fail;
