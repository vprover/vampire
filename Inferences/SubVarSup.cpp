--- conflicted
+++ resolved
@@ -83,7 +83,7 @@
 struct SubVarSup::RewritableResultsFn
 {
   RewritableResultsFn(SubVarSupSubtermIndex* index) : _index(index) {}
-  VirtualIterator<pair<pair<Literal*, TermList>, TQueryRes<SmartPtr<ResultSubstitution>>> > operator()(pair<Literal*, TermList> arg)
+  VirtualIterator<pair<pair<Literal*, TermList>, QueryRes<SmartPtr<ResultSubstitution>, TermLiteralClause>> > operator()(pair<Literal*, TermList> arg)
   {
     CALL("SubVarSup::RewritableResultsFn()");
 
@@ -116,7 +116,7 @@
 struct SubVarSup::ApplicableRewritesFn
 {
   ApplicableRewritesFn(SubVarSupLHSIndex* index) : _index(index) {}
-  VirtualIterator<pair<pair<Literal*, TermList>, TQueryRes<SmartPtr<ResultSubstitution>>> > operator()(pair<Literal*, TermList> arg)
+  VirtualIterator<pair<pair<Literal*, TermList>, QueryRes<SmartPtr<ResultSubstitution>, TermLiteralClause>> > operator()(pair<Literal*, TermList> arg)
   {
     CALL("SubVarSup::ApplicableRewritesFn()");
 
@@ -134,7 +134,7 @@
 struct SubVarSup::ForwardResultFn
 {
   ForwardResultFn(Clause* cl, SubVarSup& parent) : _cl(cl), _parent(parent) {}
-  Clause* operator()(pair<pair<Literal*, TermList>, TQueryRes<SmartPtr<ResultSubstitution>>> arg)
+  Clause* operator()(pair<pair<Literal*, TermList>, QueryRes<SmartPtr<ResultSubstitution>, TermLiteralClause>> arg)
   {
     CALL("SubVarSup::ForwardResultFn::operator()");
 
@@ -151,7 +151,7 @@
 struct SubVarSup::BackwardResultFn
 {
   BackwardResultFn(Clause* cl, SubVarSup& parent) : _cl(cl), _parent(parent) {}
-  Clause* operator()(pair<pair<Literal*, TermList>, TQueryRes<SmartPtr<ResultSubstitution>>> arg)
+  Clause* operator()(pair<pair<Literal*, TermList>, QueryRes<SmartPtr<ResultSubstitution>, TermLiteralClause>> arg)
   {
     CALL("SubVarSup::BackwardResultFn::operator()");
 
@@ -159,14 +159,8 @@
       return 0;
     }
 
-<<<<<<< HEAD
-    TermQueryResult& qr = arg.second;
-    return _parent.performSubVarSup(qr.data->clause, qr.data->literal, qr.data->term,
-=======
     auto& qr = arg.second;
-    return _parent.performSubVarSup(qr.clause, qr.literal, qr.term,
->>>>>>> 5170a7bc
-	    _cl, arg.first.first, arg.first.second, false);
+    return _parent.performSubVarSup(qr.data->clause, qr.data->literal, qr.data->term, _cl, arg.first.first, arg.first.second, false);
   }
 private:
   Clause* _cl;
