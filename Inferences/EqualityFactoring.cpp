/*
 * This file is part of the source code of the software program
 * Vampire. It is protected by applicable
 * copyright laws.
 *
 * This source code is distributed under the licence found here
 * https://vprover.github.io/license.html
 * and in the source directory
 */
/**
 * @file EqualityFactoring.cpp
 * Implements class EqualityFactoring.
 */

#include <utility>

#include "Lib/Environment.hpp"
#include "Lib/Metaiterators.hpp"
#include "Lib/PairUtils.hpp"
#include "Lib/VirtualIterator.hpp"

#include "Kernel/Clause.hpp"
#include "Kernel/EqHelper.hpp"
#include "Kernel/Inference.hpp"
#include "Kernel/Ordering.hpp"
#include "Kernel/RobSubstitution.hpp"
#include "Kernel/SortHelper.hpp"
#include "Kernel/Unit.hpp"
#include "Kernel/LiteralSelector.hpp"
#include "Kernel/ApplicativeHelper.hpp"

#include "Saturation/SaturationAlgorithm.hpp"

#include "Shell/Statistics.hpp"

#include "EqualityFactoring.hpp"

#if VDEBUG
#include <iostream>
using namespace std;
#endif

namespace Inferences
{

using namespace Lib;
using namespace Kernel;
using namespace Indexing;
using namespace Saturation;

EqualityFactoring::EqualityFactoring()
  : _mismatchHandler(MismatchHandler::createOnlyHigherOrder())
  , _uwaFixedPointIteration(env.options->unificationWithAbstractionFixedPointIteration())
{

}

struct EqualityFactoring::IsPositiveEqualityFn
{
  bool operator()(Literal* l)
  { return l->isEquality() && l->isPositive(); }
};
struct EqualityFactoring::IsDifferentPositiveEqualityFn
{
  IsDifferentPositiveEqualityFn(Literal* lit) : _lit(lit) {}
  bool operator()(Literal* l2)
  { return l2->isEquality() && l2->polarity() && l2!=_lit; }
private:
  Literal* _lit;
};

struct EqualityFactoring::FactorablePairsFn
{
  FactorablePairsFn(Clause* cl) : _cl(cl) {}
  VirtualIterator<pair<pair<Literal*,TermList>,pair<Literal*,TermList> > > operator() (pair<Literal*,TermList> arg)
  {
    auto it1 = getContentIterator(*_cl);

    auto it2 = getFilteredIterator(it1,IsDifferentPositiveEqualityFn(arg.first));

    auto it3 = getMapAndFlattenIterator(it2,EqHelper::EqualityArgumentIteratorFn());

    auto it4 = pushPairIntoRightIterator(arg,it3);

    return pvi( it4 );
  }
private:
  Clause* _cl;
};

struct EqualityFactoring::ResultFn
{
  ResultFn(EqualityFactoring& self, Clause* cl, bool afterCheck, Ordering& ordering, bool fixedPointIteration)
      : _self(self), _cl(cl), _cLen(cl->length()), _afterCheck(afterCheck), _ordering(ordering), _fixedPointIteration(fixedPointIteration) {}
  Clause* operator() (pair<pair<Literal*,TermList>,pair<Literal*,TermList> > arg)
  {
    CALL("EqualityFactoring::ResultFn::operator()");
    auto absUnif = AbstractingUnifier::empty(_self._mismatchHandler);
    Literal* sLit=arg.first.first;  // selected literal ( = factored-out literal )
    Literal* fLit=arg.second.first; // fairly boring side literal
    ASS(sLit->isEquality());
    ASS(fLit->isEquality());


    TermList srt = SortHelper::getEqualityArgumentSort(sLit);

    if (!absUnif.unify(srt, 0, SortHelper::getEqualityArgumentSort(fLit), 0)) {
      return 0;
    }

    TermList srtS = absUnif.subs().apply(srt,0);

    TermList sLHS=arg.first.second;
    TermList sRHS=EqHelper::getOtherEqualitySide(sLit, sLHS);
    TermList fLHS=arg.second.second;
    TermList fRHS=EqHelper::getOtherEqualitySide(fLit, fLHS);
    ASS_NEQ(sLit, fLit);

    if(!absUnif.unify(sLHS,0,fLHS,0)) {
      return 0;
    }

    if (_fixedPointIteration && !absUnif.fixedPointIteration()) {
      return nullptr;
    }

    TermList sLHSS = absUnif.subs().apply(sLHS,0);
    TermList sRHSS = absUnif.subs().apply(sRHS,0);
    if(Ordering::isGorGEorE(_ordering.compare(sRHSS,sLHSS))) {
      return 0;
    }
    TermList fRHSS = absUnif.subs().apply(fRHS,0);
    if(Ordering::isGorGEorE(_ordering.compare(fRHSS,sLHSS))) {
      return 0;
    }
    auto constraints = absUnif.constr().literals(absUnif.subs());

    unsigned newLen=_cLen+constraints->length();
    Clause* res = new(newLen) Clause(newLen, GeneratingInference1(InferenceRule::EQUALITY_FACTORING, _cl));

    (*res)[0]=Literal::createEquality(false, sRHSS, fRHSS, srtS);

    Literal* sLitAfter = 0;
    if (_afterCheck && _cl->numSelected() > 1) {
<<<<<<< HEAD
      TIME_TRACE(TimeTrace::Groups::LITERAL_ORDER_AFTERCHECK);
      sLitAfter = subst.apply(sLit, 0);
=======
      TIME_TRACE(TimeTrace::LITERAL_ORDER_AFTERCHECK);
      sLitAfter = absUnif.subs().apply(sLit, 0);
>>>>>>> e2c0692b
    }

    unsigned next = 1;
    for(unsigned i=0;i<_cLen;i++) {
      Literal* curr=(*_cl)[i];
      if(curr!=sLit) {
        Literal* currAfter = absUnif.subs().apply(curr, 0);

        if (sLitAfter) {
<<<<<<< HEAD
          TIME_TRACE(TimeTrace::Groups::LITERAL_ORDER_AFTERCHECK);
=======
          TIME_TRACE(TimeTrace::LITERAL_ORDER_AFTERCHECK);
>>>>>>> e2c0692b
          if (i < _cl->numSelected() && _ordering.compare(currAfter,sLitAfter) == Ordering::GREATER) {
            env.statistics->inferencesBlockedForOrderingAftercheck++;
            res->destroy();
            return 0;
          }
        }

        (*res)[next++] = currAfter;
      }
    }
    for(Literal* c : *constraints){
      (*res)[next++] = c;
    }
    ASS_EQ(next,newLen);

    env.statistics->equalityFactoring++;

    return res;
  }
private:
  EqualityFactoring& _self;
  Clause* _cl;
  unsigned _cLen;
  bool _afterCheck;
  Ordering& _ordering;
  bool _fixedPointIteration;
};

ClauseIterator EqualityFactoring::generateClauses(Clause* premise)
{
  CALL("EqualityFactoring::generateClauses");

  if(premise->length()<=1) {
    return ClauseIterator::getEmpty();
  }
  ASS(premise->numSelected()>0);

  auto it1 = premise->getSelectedLiteralIterator();

  auto it2 = getFilteredIterator(it1,IsPositiveEqualityFn());

  auto it3 = getMapAndFlattenIterator(it2,EqHelper::LHSIteratorFn(_salg->getOrdering()));

  auto it4 = getMapAndFlattenIterator(it3,FactorablePairsFn(premise));

  auto it5 = getMappingIterator(it4,ResultFn(*this, premise,
      getOptions().literalMaximalityAftercheck() && _salg->getLiteralSelector().isBGComplete(), _salg->getOrdering(), _uwaFixedPointIteration));

  auto it6 = getFilteredIterator(it5,NonzeroFn());

  return pvi( it6 );
}

}<|MERGE_RESOLUTION|>--- conflicted
+++ resolved
@@ -142,13 +142,8 @@
 
     Literal* sLitAfter = 0;
     if (_afterCheck && _cl->numSelected() > 1) {
-<<<<<<< HEAD
-      TIME_TRACE(TimeTrace::Groups::LITERAL_ORDER_AFTERCHECK);
-      sLitAfter = subst.apply(sLit, 0);
-=======
       TIME_TRACE(TimeTrace::LITERAL_ORDER_AFTERCHECK);
       sLitAfter = absUnif.subs().apply(sLit, 0);
->>>>>>> e2c0692b
     }
 
     unsigned next = 1;
@@ -158,11 +153,7 @@
         Literal* currAfter = absUnif.subs().apply(curr, 0);
 
         if (sLitAfter) {
-<<<<<<< HEAD
-          TIME_TRACE(TimeTrace::Groups::LITERAL_ORDER_AFTERCHECK);
-=======
           TIME_TRACE(TimeTrace::LITERAL_ORDER_AFTERCHECK);
->>>>>>> e2c0692b
           if (i < _cl->numSelected() && _ordering.compare(currAfter,sLitAfter) == Ordering::GREATER) {
             env.statistics->inferencesBlockedForOrderingAftercheck++;
             res->destroy();
