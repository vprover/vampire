--- conflicted
+++ resolved
@@ -138,13 +138,8 @@
 
     Literal* sLitAfter = 0;
     if (_afterCheck && _cl->numSelected() > 1) {
-<<<<<<< HEAD
-      TIME_TRACE(TimeTrace::Groups::LITERAL_ORDER_AFTERCHECK);
-      sLitAfter = subst.apply(sLit, 0);
-=======
       TIME_TRACE(TimeTrace::LITERAL_ORDER_AFTERCHECK);
       sLitAfter = absUnif.subs().apply(sLit, 0);
->>>>>>> 1b962d70
     }
 
     unsigned next = 1;
@@ -154,11 +149,7 @@
         Literal* currAfter = absUnif.subs().apply(curr, 0);
 
         if (sLitAfter) {
-<<<<<<< HEAD
-          TIME_TRACE(TimeTrace::Groups::LITERAL_ORDER_AFTERCHECK);
-=======
           TIME_TRACE(TimeTrace::LITERAL_ORDER_AFTERCHECK);
->>>>>>> 1b962d70
           if (i < _cl->numSelected() && _ordering.compare(currAfter,sLitAfter) == Ordering::GREATER) {
             env.statistics->inferencesBlockedForOrderingAftercheck++;
             res->destroy();
