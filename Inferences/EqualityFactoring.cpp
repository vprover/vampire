/*
 * This file is part of the source code of the software program
 * Vampire. It is protected by applicable
 * copyright laws.
 *
 * This source code is distributed under the licence found here
 * https://vprover.github.io/license.html
 * and in the source directory
 */
/**
 * @file EqualityFactoring.cpp
 * Implements class EqualityFactoring.
 */

#include <utility>

#include "Lib/Environment.hpp"
#include "Lib/Metaiterators.hpp"
#include "Lib/PairUtils.hpp"
#include "Lib/VirtualIterator.hpp"

#include "Kernel/Clause.hpp"
#include "Kernel/EqHelper.hpp"
#include "Kernel/Inference.hpp"
#include "Kernel/Ordering.hpp"
#include "Kernel/RobSubstitution.hpp"
#include "Kernel/SortHelper.hpp"
#include "Kernel/Unit.hpp"
#include "Kernel/LiteralSelector.hpp"
#include "Kernel/ApplicativeHelper.hpp"

#include "Saturation/SaturationAlgorithm.hpp"

#include "Shell/ConditionalRedundancyHandler.hpp"
#include "Shell/Statistics.hpp"

#include "EqualityFactoring.hpp"

#if VDEBUG
#include <iostream>
using namespace std;
#endif

namespace Inferences
{

using namespace Lib;
using namespace Kernel;
using namespace Indexing;
using namespace Saturation;
using std::pair;

EqualityFactoring::EqualityFactoring()
  : _abstractionOracle(AbstractionOracle::createOnlyHigherOrder())
  , _uwaFixedPointIteration(env.options->unificationWithAbstractionFixedPointIteration())
{

}

struct EqualityFactoring::IsPositiveEqualityFn
{
  bool operator()(Literal* l)
  { return l->isEquality() && l->isPositive(); }
};
struct EqualityFactoring::IsDifferentPositiveEqualityFn
{
  IsDifferentPositiveEqualityFn(Literal* lit) : _lit(lit) {}
  bool operator()(Literal* l2)
  { return l2->isEquality() && l2->polarity() && l2!=_lit; }
private:
  Literal* _lit;
};

struct EqualityFactoring::FactorablePairsFn
{
  FactorablePairsFn(Clause* cl) : _cl(cl) {}
  VirtualIterator<pair<pair<Literal*,TermList>,pair<Literal*,TermList> > > operator() (pair<Literal*,TermList> arg)
  {
    auto it1 = _cl->iterLits();

    auto it2 = getFilteredIterator(it1,IsDifferentPositiveEqualityFn(arg.first));

    auto it3 = getMapAndFlattenIterator(it2,EqHelper::EqualityArgumentIteratorFn());

    auto it4 = pushPairIntoRightIterator(arg,it3);

    return pvi( it4 );
  }
private:
  Clause* _cl;
};

struct EqualityFactoring::ResultFn
{
  ResultFn(EqualityFactoring& self, Clause* cl, bool afterCheck, const ConditionalRedundancyHandler& condRedHandler, Ordering& ordering, bool fixedPointIteration)
      : _self(self), _cl(cl), _cLen(cl->length()), _afterCheck(afterCheck), _condRedHandler(condRedHandler), _ordering(ordering), _fixedPointIteration(fixedPointIteration) {}
  Clause* operator() (pair<pair<Literal*,TermList>,pair<Literal*,TermList> > arg)
  {
    auto absUnif = AbstractingUnifier::empty(_self._abstractionOracle);
    Literal* sLit=arg.first.first;  // selected literal ( = factored-out literal )
    Literal* fLit=arg.second.first; // fairly boring side literal
    ASS(sLit->isEquality());
    ASS(fLit->isEquality());


    TermList srt = SortHelper::getEqualityArgumentSort(sLit);

    if (!absUnif.unify(srt, 0, SortHelper::getEqualityArgumentSort(fLit), 0)) {
      return 0;
    }


    TermList sLHS=arg.first.second;
    TermList sRHS=EqHelper::getOtherEqualitySide(sLit, sLHS);
    TermList fLHS=arg.second.second;
    TermList fRHS=EqHelper::getOtherEqualitySide(fLit, fLHS);
    ASS_NEQ(sLit, fLit);

    if(!absUnif.unify(sLHS,0,fLHS,0)) {
      return 0;
    }

    if (_fixedPointIteration && !absUnif.fixedPointIteration()) {
      return nullptr;
    }

    TermList srtS = absUnif.subs().apply(srt,0);
    TermList sLHSS = absUnif.subs().apply(sLHS,0);
    TermList sRHSS = absUnif.subs().apply(sRHS,0);
    if(Ordering::isGreaterOrEqual(_ordering.compare(sRHSS,sLHSS))) {
      return 0;
    }
    TermList fRHSS = absUnif.subs().apply(fRHS,0);
    if(Ordering::isGreaterOrEqual(_ordering.compare(fRHSS,sLHSS))) {
      return 0;
    }
    auto constraints = absUnif.computeConstraintLiterals();

    RStack<Literal*> resLits;

    resLits->push(Literal::createEquality(false, sRHSS, fRHSS, srtS));

    Literal* sLitAfter = 0;
    if (_afterCheck && _cl->numSelected() > 1) {
      TIME_TRACE(TimeTrace::LITERAL_ORDER_AFTERCHECK);
      sLitAfter = absUnif.subs().apply(sLit, 0);
    }

    for(unsigned i=0;i<_cLen;i++) {
      Literal* curr=(*_cl)[i];
      if(curr!=sLit) {
        Literal* currAfter = absUnif.subs().apply(curr, 0);

        if (sLitAfter) {
          TIME_TRACE(TimeTrace::LITERAL_ORDER_AFTERCHECK);
          if (i < _cl->numSelected() && _ordering.compare(currAfter,sLitAfter) == Ordering::GREATER) {
            env.statistics->inferencesBlockedForOrderingAftercheck++;
            return nullptr;
          }
        }

        resLits->push(currAfter);
      }
    }

<<<<<<< HEAD
    if (_instanceRedundancyCheck &&
      !InstanceRedundancyHandler::handleReductiveUnaryInference(_cl, &absUnif.subs(), &_ordering))
    {
      env.statistics->skippedEqualityFactoring++;
      return nullptr;
=======
    if (!absUnif.usesUwa()) {
      if (!_condRedHandler.handleReductiveUnaryInference(_cl, &absUnif.subs())) {
        env.statistics->skippedEqualityFactoring++;
        return nullptr;
      }
>>>>>>> e7b2fd1b
    }

    resLits->loadFromIterator(constraints->iterFifo());

    env.statistics->equalityFactoring++;

<<<<<<< HEAD
    return Clause::fromStack(*resLits, GeneratingInference1(InferenceRule::EQUALITY_FACTORING, _cl));
=======
    Clause *cl = Clause::fromStack(*resLits, GeneratingInference1(InferenceRule::EQUALITY_FACTORING, _cl));
    if(env.options->proofExtra() == Options::ProofExtra::FULL)
      env.proofExtra.insert(cl, new EqualityFactoringExtra(sLit, fLit, sLHS, fRHS));
    return cl;
>>>>>>> e7b2fd1b
  }
private:
  EqualityFactoring& _self;
  Clause* _cl;
  unsigned _cLen;
  bool _afterCheck;
  const ConditionalRedundancyHandler& _condRedHandler;
  const Ordering& _ordering;
  bool _fixedPointIteration;
};

ClauseIterator EqualityFactoring::generateClauses(Clause* premise)
{
  if(premise->length()<=1) {
    return ClauseIterator::getEmpty();
  }
  ASS(premise->numSelected()>0);

  auto it1 = premise->getSelectedLiteralIterator();

  auto it2 = getFilteredIterator(it1,IsPositiveEqualityFn());

  auto it3 = getMapAndFlattenIterator(it2,EqHelper::LHSIteratorFn(_salg->getOrdering()));

  auto it4 = getMapAndFlattenIterator(it3,FactorablePairsFn(premise));

  auto it5 = getMappingIterator(it4,ResultFn(*this, premise,
      getOptions().literalMaximalityAftercheck() && _salg->getLiteralSelector().isBGComplete(),
      _salg->condRedHandler(), _salg->getOrdering(), _uwaFixedPointIteration));

  auto it6 = getFilteredIterator(it5,NonzeroFn());

  return pvi( it6 );
}

}<|MERGE_RESOLUTION|>--- conflicted
+++ resolved
@@ -163,33 +163,21 @@
       }
     }
 
-<<<<<<< HEAD
-    if (_instanceRedundancyCheck &&
-      !InstanceRedundancyHandler::handleReductiveUnaryInference(_cl, &absUnif.subs(), &_ordering))
-    {
-      env.statistics->skippedEqualityFactoring++;
-      return nullptr;
-=======
     if (!absUnif.usesUwa()) {
       if (!_condRedHandler.handleReductiveUnaryInference(_cl, &absUnif.subs())) {
         env.statistics->skippedEqualityFactoring++;
         return nullptr;
       }
->>>>>>> e7b2fd1b
     }
 
     resLits->loadFromIterator(constraints->iterFifo());
 
     env.statistics->equalityFactoring++;
 
-<<<<<<< HEAD
-    return Clause::fromStack(*resLits, GeneratingInference1(InferenceRule::EQUALITY_FACTORING, _cl));
-=======
     Clause *cl = Clause::fromStack(*resLits, GeneratingInference1(InferenceRule::EQUALITY_FACTORING, _cl));
     if(env.options->proofExtra() == Options::ProofExtra::FULL)
       env.proofExtra.insert(cl, new EqualityFactoringExtra(sLit, fLit, sLHS, fRHS));
     return cl;
->>>>>>> e7b2fd1b
   }
 private:
   EqualityFactoring& _self;
