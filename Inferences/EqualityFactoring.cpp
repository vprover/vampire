--- conflicted
+++ resolved
@@ -164,21 +164,8 @@
         (*res)[next++] = currAfter;
       }
     }
-<<<<<<< HEAD
-    for(unsigned i=0;i<constraints.length();i++){
-      UnificationConstraint con = (constraints)[i];
-      TermList qT = subst.apply(con.first.first,0);
-      TermList rT = subst.apply(con.second.first,0);
-
-      ASS(qT.isTerm() || rT.isTerm())
-      TermList sort = SortHelper::getResultSort(qT.isTerm() ? qT.term() : rT.term());
-      Literal* constraint = Literal::createEquality(false,qT,rT,sort);
-
-      (*res)[next++] = constraint;
-=======
     for(Literal* c : *constraints){
       (*res)[next++] = c;
->>>>>>> 172de14c
     }
     ASS_EQ(next,newLen);
 
