/*
 * This file is part of the source code of the software program
 * Vampire. It is protected by applicable
 * copyright laws.
 *
 * This source code is distributed under the licence found here
 * https://vprover.github.io/license.html
 * and in the source directory
 */
/**
 * @file EqualityFactoring.cpp
 * Implements class EqualityFactoring.
 */

#include <utility>

#include "Lib/Environment.hpp"
#include "Lib/Metaiterators.hpp"
#include "Lib/PairUtils.hpp"
#include "Lib/VirtualIterator.hpp"

#include "Kernel/Clause.hpp"
#include "Kernel/EqHelper.hpp"
#include "Kernel/Inference.hpp"
#include "Kernel/Ordering.hpp"
#include "Kernel/RobSubstitution.hpp"
#include "Kernel/SortHelper.hpp"
#include "Kernel/Unit.hpp"
#include "Kernel/LiteralSelector.hpp"
#include "Kernel/ApplicativeHelper.hpp"

#include "Saturation/SaturationAlgorithm.hpp"
#include "Saturation/Splitter.hpp"

#include "Shell/ConditionalRedundancyHandler.hpp"
#include "Shell/Statistics.hpp"

#include "EqualityFactoring.hpp"

#if VDEBUG
#include <iostream>
using namespace std;
#endif

namespace Inferences
{

using namespace Lib;
using namespace Kernel;
using namespace Indexing;
using namespace Saturation;
using std::pair;

EqualityFactoring::EqualityFactoring()
  : _abstractionOracle(AbstractionOracle::createOnlyHigherOrder())
  , _uwaFixedPointIteration(env.options->unificationWithAbstractionFixedPointIteration())
{

}

struct EqualityFactoring::IsPositiveEqualityFn
{
  bool operator()(Literal* l)
  { return l->isEquality() && l->isPositive(); }
};
struct EqualityFactoring::IsDifferentPositiveEqualityFn
{
  IsDifferentPositiveEqualityFn(Literal* lit) : _lit(lit) {}
  bool operator()(Literal* l2)
  { return l2->isEquality() && l2->polarity() && l2!=_lit; }
private:
  Literal* _lit;
};

struct EqualityFactoring::FactorablePairsFn
{
  FactorablePairsFn(Clause* cl) : _cl(cl) {}
  VirtualIterator<pair<pair<Literal*,TermList>,pair<Literal*,TermList> > > operator() (pair<Literal*,TermList> arg)
  {
    auto it1 = _cl->iterLits();

    auto it2 = getFilteredIterator(it1,IsDifferentPositiveEqualityFn(arg.first));

    auto it3 = getMapAndFlattenIterator(it2,EqHelper::EqualityArgumentIteratorFn());

    auto it4 = pushPairIntoRightIterator(arg,it3);

    return pvi( it4 );
  }
private:
  Clause* _cl;
};

struct EqualityFactoring::ResultFn
{
<<<<<<< HEAD
  ResultFn(EqualityFactoring& self, Clause* cl, bool afterCheck, const ConditionalRedundancyHandler* condRedHandler, Ordering& ordering, bool fixedPointIteration)
=======
  ResultFn(EqualityFactoring& self, Clause* cl, bool afterCheck, const ConditionalRedundancyHandler& condRedHandler, Ordering& ordering, bool fixedPointIteration)
>>>>>>> 0304de2c
      : _self(self), _cl(cl), _cLen(cl->length()), _afterCheck(afterCheck), _condRedHandler(condRedHandler), _ordering(ordering), _fixedPointIteration(fixedPointIteration) {}
  Clause* operator() (pair<pair<Literal*,TermList>,pair<Literal*,TermList> > arg)
  {
    auto absUnif = AbstractingUnifier::empty(_self._abstractionOracle);
    Literal* sLit=arg.first.first;  // selected literal ( = factored-out literal )
    Literal* fLit=arg.second.first; // fairly boring side literal
    ASS(sLit->isEquality());
    ASS(fLit->isEquality());


    TermList srt = SortHelper::getEqualityArgumentSort(sLit);

    if (!absUnif.unify(srt, 0, SortHelper::getEqualityArgumentSort(fLit), 0)) {
      return 0;
    }


    TermList sLHS=arg.first.second;
    TermList sRHS=EqHelper::getOtherEqualitySide(sLit, sLHS);
    TermList fLHS=arg.second.second;
    TermList fRHS=EqHelper::getOtherEqualitySide(fLit, fLHS);
    ASS_NEQ(sLit, fLit);

    if(!absUnif.unify(sLHS,0,fLHS,0)) {
      return 0;
    }

    if (_fixedPointIteration && !absUnif.fixedPointIteration()) {
      return nullptr;
    }

    TermList srtS = absUnif.subs().apply(srt,0);
    TermList sLHSS = absUnif.subs().apply(sLHS,0);
    TermList sRHSS = absUnif.subs().apply(sRHS,0);
    if(Ordering::isGreaterOrEqual(_ordering.compare(sRHSS,sLHSS))) {
      return 0;
    }
    TermList fRHSS = absUnif.subs().apply(fRHS,0);
    if(Ordering::isGreaterOrEqual(_ordering.compare(fRHSS,sLHSS))) {
      return 0;
    }
    auto constraints = absUnif.computeConstraintLiterals();

    RStack<Literal*> resLits;

    resLits->push(Literal::createEquality(false, sRHSS, fRHSS, srtS));

    Literal* sLitAfter = 0;
    if (_afterCheck && _cl->numSelected() > 1) {
      TIME_TRACE(TimeTrace::LITERAL_ORDER_AFTERCHECK);
      sLitAfter = absUnif.subs().apply(sLit, 0);
    }

    for(unsigned i=0;i<_cLen;i++) {
      Literal* curr=(*_cl)[i];
      if(curr!=sLit) {
        Literal* currAfter = absUnif.subs().apply(curr, 0);

        if (sLitAfter) {
          TIME_TRACE(TimeTrace::LITERAL_ORDER_AFTERCHECK);
          if (i < _cl->numSelected() && _ordering.compare(currAfter,sLitAfter) == Ordering::GREATER) {
            env.statistics->inferencesBlockedForOrderingAftercheck++;
            return nullptr;
          }
        }

        resLits->push(currAfter);
      }
    }

<<<<<<< HEAD
    SplitSet* blockingSet;
    if (!_condRedHandler->handleReductiveUnaryInference(_cl, &absUnif.subs(), blockingSet)) {
      env.statistics->skippedEqualityFactoring++;
      return nullptr;
=======
    if (!absUnif.usesUwa()) {
      if (!_condRedHandler.handleReductiveUnaryInference(_cl, &absUnif.subs())) {
        env.statistics->skippedEqualityFactoring++;
        return nullptr;
      }
>>>>>>> 0304de2c
    }

    resLits->loadFromIterator(constraints->iterFifo());

    env.statistics->equalityFactoring++;

    return Clause::fromStack(*resLits, GeneratingInference1(InferenceRule::EQUALITY_FACTORING, _cl));
  }
private:
  EqualityFactoring& _self;
  Clause* _cl;
  unsigned _cLen;
  bool _afterCheck;
<<<<<<< HEAD
  const ConditionalRedundancyHandler* _condRedHandler;
=======
  const ConditionalRedundancyHandler& _condRedHandler;
>>>>>>> 0304de2c
  const Ordering& _ordering;
  bool _fixedPointIteration;
};

ClauseIterator EqualityFactoring::generateClauses(Clause* premise)
{
  if(premise->length()<=1) {
    return ClauseIterator::getEmpty();
  }
  ASS(premise->numSelected()>0);

  auto it1 = premise->getSelectedLiteralIterator();

  auto it2 = getFilteredIterator(it1,IsPositiveEqualityFn());

  auto it3 = getMapAndFlattenIterator(it2,EqHelper::LHSIteratorFn(_salg->getOrdering()));

  auto it4 = getMapAndFlattenIterator(it3,FactorablePairsFn(premise));

  auto it5 = getMappingIterator(it4,ResultFn(*this, premise,
      getOptions().literalMaximalityAftercheck() && _salg->getLiteralSelector().isBGComplete(),
      _salg->condRedHandler(), _salg->getOrdering(), _uwaFixedPointIteration));

  auto it6 = getFilteredIterator(it5,NonzeroFn());

  return pvi( it6 );
}

}<|MERGE_RESOLUTION|>--- conflicted
+++ resolved
@@ -93,11 +93,7 @@
 
 struct EqualityFactoring::ResultFn
 {
-<<<<<<< HEAD
-  ResultFn(EqualityFactoring& self, Clause* cl, bool afterCheck, const ConditionalRedundancyHandler* condRedHandler, Ordering& ordering, bool fixedPointIteration)
-=======
   ResultFn(EqualityFactoring& self, Clause* cl, bool afterCheck, const ConditionalRedundancyHandler& condRedHandler, Ordering& ordering, bool fixedPointIteration)
->>>>>>> 0304de2c
       : _self(self), _cl(cl), _cLen(cl->length()), _afterCheck(afterCheck), _condRedHandler(condRedHandler), _ordering(ordering), _fixedPointIteration(fixedPointIteration) {}
   Clause* operator() (pair<pair<Literal*,TermList>,pair<Literal*,TermList> > arg)
   {
@@ -168,18 +164,12 @@
       }
     }
 
-<<<<<<< HEAD
-    SplitSet* blockingSet;
-    if (!_condRedHandler->handleReductiveUnaryInference(_cl, &absUnif.subs(), blockingSet)) {
-      env.statistics->skippedEqualityFactoring++;
-      return nullptr;
-=======
     if (!absUnif.usesUwa()) {
-      if (!_condRedHandler.handleReductiveUnaryInference(_cl, &absUnif.subs())) {
+      SplitSet* blockingSet;
+      if (!_condRedHandler.handleReductiveUnaryInference(_cl, &absUnif.subs(), blockingSet)) {
         env.statistics->skippedEqualityFactoring++;
         return nullptr;
       }
->>>>>>> 0304de2c
     }
 
     resLits->loadFromIterator(constraints->iterFifo());
@@ -193,11 +183,7 @@
   Clause* _cl;
   unsigned _cLen;
   bool _afterCheck;
-<<<<<<< HEAD
-  const ConditionalRedundancyHandler* _condRedHandler;
-=======
   const ConditionalRedundancyHandler& _condRedHandler;
->>>>>>> 0304de2c
   const Ordering& _ordering;
   bool _fixedPointIteration;
 };
