/*
 * This file is part of the source code of the software program
 * Vampire. It is protected by applicable
 * copyright laws.
 *
 * This source code is distributed under the licence found here
 * https://vprover.github.io/license.html
 * and in the source directory
 */
/**
 * @file EqualityFactoring.cpp
 * Implements class EqualityFactoring.
 */

#include <utility>

#include "Lib/Environment.hpp"
#include "Lib/Metaiterators.hpp"
#include "Lib/PairUtils.hpp"
#include "Lib/VirtualIterator.hpp"

#include "Kernel/Clause.hpp"
#include "Kernel/EqHelper.hpp"
#include "Kernel/Inference.hpp"
#include "Kernel/Ordering.hpp"
#include "Kernel/RobSubstitution.hpp"
#include "Kernel/SortHelper.hpp"
#include "Kernel/Unit.hpp"
#include "Kernel/LiteralSelector.hpp"
#include "Kernel/ApplicativeHelper.hpp"

#include "Saturation/SaturationAlgorithm.hpp"

#include "Shell/Statistics.hpp"

#include "EqualityFactoring.hpp"

#if VDEBUG
#include <iostream>
using namespace std;
#endif

namespace Inferences
{

using namespace Lib;
using namespace Kernel;
using namespace Indexing;
using namespace Saturation;
using std::pair;

EqualityFactoring::EqualityFactoring()
  : _mismatchHandler(MismatchHandler::createOnlyHigherOrder())
  , _uwaFixedPointIteration(env.options->unificationWithAbstractionFixedPointIteration())
{

}

struct EqualityFactoring::IsPositiveEqualityFn
{
  bool operator()(Literal* l)
  { return l->isEquality() && l->isPositive(); }
};
struct EqualityFactoring::IsDifferentPositiveEqualityFn
{
  IsDifferentPositiveEqualityFn(Literal* lit) : _lit(lit) {}
  bool operator()(Literal* l2)
  { return l2->isEquality() && l2->polarity() && l2!=_lit; }
private:
  Literal* _lit;
};

struct EqualityFactoring::FactorablePairsFn
{
  FactorablePairsFn(Clause* cl) : _cl(cl) {}
  VirtualIterator<pair<pair<Literal*,TermList>,pair<Literal*,TermList> > > operator() (pair<Literal*,TermList> arg)
  {
    auto it1 = getContentIterator(*_cl);

    auto it2 = getFilteredIterator(it1,IsDifferentPositiveEqualityFn(arg.first));

    auto it3 = getMapAndFlattenIterator(it2,EqHelper::EqualityArgumentIteratorFn());

    auto it4 = pushPairIntoRightIterator(arg,it3);

    return pvi( it4 );
  }
private:
  Clause* _cl;
};

struct EqualityFactoring::ResultFn
{
  ResultFn(EqualityFactoring& self, Clause* cl, bool afterCheck, Ordering& ordering, bool fixedPointIteration)
      : _self(self), _cl(cl), _cLen(cl->length()), _afterCheck(afterCheck), _ordering(ordering), _fixedPointIteration(fixedPointIteration) {}
  Clause* operator() (pair<pair<Literal*,TermList>,pair<Literal*,TermList> > arg)
  {
<<<<<<< HEAD
    CALL("EqualityFactoring::ResultFn::operator()");
    auto absUnif = AbstractingUnifier::empty(_self._mismatchHandler);
=======
>>>>>>> f3ac909e
    Literal* sLit=arg.first.first;  // selected literal ( = factored-out literal )
    Literal* fLit=arg.second.first; // fairly boring side literal
    ASS(sLit->isEquality());
    ASS(fLit->isEquality());


    TermList srt = SortHelper::getEqualityArgumentSort(sLit);

    if (!absUnif.unify(srt, 0, SortHelper::getEqualityArgumentSort(fLit), 0)) {
      return 0;
    }


    TermList sLHS=arg.first.second;
    TermList sRHS=EqHelper::getOtherEqualitySide(sLit, sLHS);
    TermList fLHS=arg.second.second;
    TermList fRHS=EqHelper::getOtherEqualitySide(fLit, fLHS);
    ASS_NEQ(sLit, fLit);

    if(!absUnif.unify(sLHS,0,fLHS,0)) {
      return 0;
    }

    if (_fixedPointIteration && !absUnif.fixedPointIteration()) {
      return nullptr;
    }

    TermList srtS = absUnif.subs().apply(srt,0);
    TermList sLHSS = absUnif.subs().apply(sLHS,0);
    TermList sRHSS = absUnif.subs().apply(sRHS,0);
    if(Ordering::isGorGEorE(_ordering.compare(sRHSS,sLHSS))) {
      return 0;
    }
    TermList fRHSS = absUnif.subs().apply(fRHS,0);
    if(Ordering::isGorGEorE(_ordering.compare(fRHSS,sLHSS))) {
      return 0;
    }
    auto constraints = absUnif.computeConstraintLiterals();

    unsigned newLen=_cLen+constraints->length();
    Clause* res = new(newLen) Clause(newLen, GeneratingInference1(InferenceRule::EQUALITY_FACTORING, _cl));

    (*res)[0]=Literal::createEquality(false, sRHSS, fRHSS, srtS);

    Literal* sLitAfter = 0;
    if (_afterCheck && _cl->numSelected() > 1) {
      TIME_TRACE(TimeTrace::LITERAL_ORDER_AFTERCHECK);
      sLitAfter = absUnif.subs().apply(sLit, 0);
    }

    unsigned next = 1;
    for(unsigned i=0;i<_cLen;i++) {
      Literal* curr=(*_cl)[i];
      if(curr!=sLit) {
        Literal* currAfter = absUnif.subs().apply(curr, 0);

        if (sLitAfter) {
          TIME_TRACE(TimeTrace::LITERAL_ORDER_AFTERCHECK);
          if (i < _cl->numSelected() && _ordering.compare(currAfter,sLitAfter) == Ordering::GREATER) {
            env.statistics->inferencesBlockedForOrderingAftercheck++;
            res->destroy();
            return 0;
          }
        }

        (*res)[next++] = currAfter;
      }
    }
    for(Literal* c : *constraints){
      (*res)[next++] = c;
    }
    ASS_EQ(next,newLen);

    env.statistics->equalityFactoring++;

    return res;
  }
private:
  EqualityFactoring& _self;
  Clause* _cl;
  unsigned _cLen;
  bool _afterCheck;
  Ordering& _ordering;
  bool _fixedPointIteration;
};

ClauseIterator EqualityFactoring::generateClauses(Clause* premise)
{
  if(premise->length()<=1) {
    return ClauseIterator::getEmpty();
  }
  ASS(premise->numSelected()>0);

  auto it1 = premise->getSelectedLiteralIterator();

  auto it2 = getFilteredIterator(it1,IsPositiveEqualityFn());

  auto it3 = getMapAndFlattenIterator(it2,EqHelper::LHSIteratorFn(_salg->getOrdering()));

  auto it4 = getMapAndFlattenIterator(it3,FactorablePairsFn(premise));

  auto it5 = getMappingIterator(it4,ResultFn(*this, premise,
      getOptions().literalMaximalityAftercheck() && _salg->getLiteralSelector().isBGComplete(), _salg->getOrdering(), _uwaFixedPointIteration));

  auto it6 = getFilteredIterator(it5,NonzeroFn());

  return pvi( it6 );
}

}<|MERGE_RESOLUTION|>--- conflicted
+++ resolved
@@ -95,11 +95,7 @@
       : _self(self), _cl(cl), _cLen(cl->length()), _afterCheck(afterCheck), _ordering(ordering), _fixedPointIteration(fixedPointIteration) {}
   Clause* operator() (pair<pair<Literal*,TermList>,pair<Literal*,TermList> > arg)
   {
-<<<<<<< HEAD
-    CALL("EqualityFactoring::ResultFn::operator()");
     auto absUnif = AbstractingUnifier::empty(_self._mismatchHandler);
-=======
->>>>>>> f3ac909e
     Literal* sLit=arg.first.first;  // selected literal ( = factored-out literal )
     Literal* fLit=arg.second.first; // fairly boring side literal
     ASS(sLit->isEquality());
