/*
 * This file is part of the source code of the software program
 * Vampire. It is protected by applicable
 * copyright laws.
 *
 * This source code is distributed under the licence found here
 * https://vprover.github.io/license.html
 * and in the source directory
 */
/**
 * @file EqualityResolution.hpp
 * Defines class EqualityResolution.
 */


#ifndef __EqualityResolution__
#define __EqualityResolution__

#include "Forwards.hpp"

#include "InferenceEngine.hpp"
#include "Shell/Options.hpp"

namespace Inferences {

using namespace Kernel;
using namespace Indexing;
using namespace Saturation;

class EqualityResolution
: public GeneratingInferenceEngine
{
public:
  CLASS_NAME(EqualityResolution);
  USE_ALLOCATOR(EqualityResolution);

  void attach(SaturationAlgorithm* salg);

  ClauseIterator generateClauses(Clause* premise);
  static Clause* tryResolveEquality(Clause* cl, Literal* toResolve);
private:
  struct ResultFn;
  struct IsNegativeEqualityFn;
<<<<<<< HEAD

  MismatchHandler* _handler;
=======
>>>>>>> 93bb9c6c
};


};

#endif /* __EqualityResolution__ */<|MERGE_RESOLUTION|>--- conflicted
+++ resolved
@@ -41,11 +41,6 @@
 private:
   struct ResultFn;
   struct IsNegativeEqualityFn;
-<<<<<<< HEAD
-
-  MismatchHandler* _handler;
-=======
->>>>>>> 93bb9c6c
 };
 
 
