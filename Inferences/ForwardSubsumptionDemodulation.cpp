--- conflicted
+++ resolved
@@ -130,13 +130,8 @@
      */
     auto rit = _index->getGeneralizations(subsQueryLit, /* complementary */ false,  /* retrieveSubst */ false);
     while (rit.hasNext()) {
-<<<<<<< HEAD
-      SLQueryResult res = rit.next();
+      auto res = rit.next();
       Clause* mcl = res.data->clause;  // left premise of FSD
-=======
-      auto res = rit.next();
-      Clause* mcl = res.clause;  // left premise of FSD
->>>>>>> 5170a7bc
 
       ASS_NEQ(cl, mcl);  // this can't happen because cl isn't in the index yet
 
