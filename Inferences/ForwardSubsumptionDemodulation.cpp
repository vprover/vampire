/*
 * This file is part of the source code of the software program
 * Vampire. It is protected by applicable
 * copyright laws.
 *
 * This source code is distributed under the licence found here
 * https://vprover.github.io/license.html
 * and in the source directory
 */

#include "ForwardSubsumptionDemodulation.hpp"
#include "SubsumptionDemodulationHelper.hpp"

#include "Debug/RuntimeStatistics.hpp"
#include "Indexing/Index.hpp"
#include "Indexing/IndexManager.hpp"
#include "Indexing/LiteralIndex.hpp"
#include "Indexing/LiteralMiniIndex.hpp"
#include "Kernel/ColorHelper.hpp"
#include "Kernel/EqHelper.hpp"
#include "Kernel/Inference.hpp"
#include "Kernel/MLMatcherSD.hpp"
#include "Kernel/Matcher.hpp"
#include "Kernel/Ordering.hpp"
#include "Kernel/Signature.hpp"
#include "Kernel/OperatorType.hpp"
#include "Kernel/SubstHelper.hpp"
#include "Kernel/Term.hpp"
#include "Lib/ScopeGuard.hpp"
#include "Saturation/SaturationAlgorithm.hpp"
#include "Shell/TPTPPrinter.hpp"
#include <array>
#include <unordered_map>
#include <unordered_set>
#include <vector>

using namespace Kernel;
using namespace Lib;
using namespace Inferences;
using namespace Saturation;


void ForwardSubsumptionDemodulation::attach(SaturationAlgorithm* salg)
{
  ForwardSimplificationEngine::attach(salg);

  _index.request(salg->getIndexManager(), FSD_SUBST_TREE);

  _preorderedOnly = false;
  _allowIncompleteness = false;

  if (_doSubsumption) {
    _unitIndex.request(salg->getIndexManager(), FW_SUBSUMPTION_UNIT_CLAUSE_SUBST_TREE);
  }
}


void ForwardSubsumptionDemodulation::detach()
{
  _index.release();
  ForwardSimplificationEngine::detach();
}


bool ForwardSubsumptionDemodulation::perform(Clause* cl, Clause*& replacement, ClauseIterator& premises)
{
  //                        cl
  //                 vvvvvvvvvvvvvvvv
  //     mcl       matched      /-- only look for a term to demodulate in this part!
  // vvvvvvvvvv      vv    vvvvvvvvvv
  // eqLit                  dlit
  // vvvvv                 vvvvv
  //
  // l = r \/ C      CΘ \/ L[lΘ] \/ D
  // --------------------------------
  //       CΘ \/ L[rΘ] \/ D
  //
  // where
  // 1. lΘ > rΘ, and
  // 2. l = r \/ C  <  CΘ \/ L[lΘ] \/ D   (to ensure the right premise is redundant after the inference)
  //
  // For condition 2, we check that l = r < M for some M in L \/ D.

  TIME_TRACE("forward subsumption demodulation");


  Ordering const& ordering = _salg->getOrdering();
  // some assertions won't hold if we use an alasca ordering i.e. in an alasca ordering we might have s subterm t but s not less than t, especially for non-atomic theory terms. 
  // e.g. a subterm a - a
  // but  a greater 0 equiv a - a
  // we use this boolean flag to disable the assertions broken in this case. 
  // everything is still sound but might become incomplete.
  // TODO investigate casese like this indepth and adjust demodulation appropriately
<<<<<<< HEAD
  DEBUG_CODE(
  static bool isAlascaOrdering = env.options->termOrdering () == Shell::Options::TermOrdering::QKBO
                              || env.options->termOrdering () == Shell::Options::TermOrdering::LAKBO;
      )
=======
  DEBUG_CODE(static bool isAlascaOrdering = env.options->termOrdering () == Shell::Options::TermOrdering::QKBO
                              || env.options->termOrdering () == Shell::Options::TermOrdering::LAKBO;)
>>>>>>> fd2f69ff

  // Discard all previous aux values (so after this, hasAux() returns false for any clause).
  Clause::requestAux();
  ON_SCOPE_EXIT({ Clause::releaseAux(); });

  // Subsumption by unit clauses
  if (_doSubsumption) {
    for (unsigned sqli = 0; sqli < cl->length(); ++sqli) {
      auto rit = _unitIndex->getGeneralizations((*cl)[sqli], false, false);
      while (rit.hasNext()) {
        Clause* premise = rit.next().data->clause;

        if (premise->hasAux()) {
          continue;  // we've already checked this premise
        }
        premise->setAux(nullptr);

        if (!ColorHelper::compatible(cl->color(), premise->color())) {
          continue;
        }

        premises = pvi(getSingletonIterator(premise));
        env.statistics->forwardSubsumed++;
        return true;
      }
    }
  }

  LiteralMiniIndex const cl_miniIndex(cl);

  unsigned int const cl_maxVar = cl->maxVar();

  for (unsigned sqli = 0; sqli < cl->length(); ++sqli) {
    Literal* subsQueryLit = (*cl)[sqli];  // this literal is only used to query the subsumption index

    /**
     * Step 1: find candidate clauses for subsumption
     */
    auto rit = _index->getGeneralizations(subsQueryLit, false, false);
    while (rit.hasNext()) {
      auto res = rit.next();
      Clause* mcl = res.data->clause;  // left premise of FSD

      ASS_NEQ(cl, mcl);  // this can't happen because cl isn't in the index yet

      // (this check exists only to improve performance and does not affect correctness)
      if (mcl->hasAux()) {
        // we've already checked this clause
        continue;
      }
      mcl->setAux(nullptr);

      // No multiset match possible if base is longer than instance
      // (this check exists only to improve performance and does not affect correctness)
      if (mcl->length() > cl->length()) {
        continue;
      }

      if (!ColorHelper::compatible(cl->color(), mcl->color())) {
        continue;
      }

      /**
       * Step 2: choose a positive equality in mcl to use for demodulation and try to instantiate the rest to some subset of cl
       */
      static std::vector<LiteralList*> alts;
      alts.clear();
      alts.reserve(mcl->length());
      ASS_EQ(alts.size(), 0);
      unsigned baseLitsWithoutAlternatives = 0;
      for (unsigned mi = 0; mi < mcl->length(); ++mi) {
        Literal* baseLit = (*mcl)[mi];

        LiteralMiniIndex::InstanceIterator instIt(cl_miniIndex, baseLit, false);

        if (!instIt.hasNext()) {
          // baseLit does not have any suitable alternative at all!
          //
          // If there are base literals without any suitable alternatives:
          // 1. If there is only one literal without alternative and it is a positive equality,
          //    then it might still be possible to get an FSD inference by choosing this literal
          //    as equality for demodulation.
          // 2. If there is a literal without alternative but it is not a positive equality,
          //    then it is impossible to get an FSD inference.
          // 3. If there are two literals without alternatives, then it is impossible as well.
          //
          // (This check exists purely for performance reasons.
          // MLMatcher would exclude cases 2 and 3 as well, but with additional overhead.)
          //
          // Note that we do not have to check whether mcl contains a positive equality at all.
          // There are two useful configurations to consider:
          // a. We do not want to do forward subsumption here and are using the FSD index.
          //    The FSD index only contains clauses that have a positive equality, and mcl is chosen from this index.
          // b. We do forward subsumption as part of FSD and are using the (adjusted) FS index.
          //    In this case we do not want to exclude an mcl without positive equality anyways.
          baseLitsWithoutAlternatives += 1;
          if (baseLitsWithoutAlternatives == 1) {
            if (!baseLit->isEquality() || !baseLit->isPositive()) {
              // We are in case 2 => skip
              baseLitsWithoutAlternatives += 1;  // a hack so we don't need another variable to check whether to skip below (in other words, merge case 2 into case 3 for purpose of the "if" below)
              break;
            }
          } else {
            // We are in case 3 => skip
            ASS_G(baseLitsWithoutAlternatives, 1);
            break;
          }
        }

        LiteralList* l = LiteralList::empty();
        while (instIt.hasNext()) {
          Literal* matched = instIt.next();
          LiteralList::push(matched, l);
        }
        alts.push_back(l);
      }

      // Ensure cleanup of LiteralLists
      ON_SCOPE_EXIT({
        for (LiteralList* ll : alts) {
          LiteralList::destroy(ll);
        }
      });

      // Skip due to missing alternatives? (see comment above, "baseLit does not have any suitable alternative")
      if (baseLitsWithoutAlternatives > 1) {
        RSTAT_CTR_INC("FSD, skipped side premise due to baseLitsWithoutAlternatives");
        continue;
      }

      ASS_EQ(mcl->length(), alts.size());

      static MLMatcherSD matcher;
      matcher.init(mcl, cl, alts.data());

      static unsigned const maxMatches =
        getOptions().forwardSubsumptionDemodulationMaxMatches() == 0
        ? std::numeric_limits<decltype(maxMatches)>::max()
        : getOptions().forwardSubsumptionDemodulationMaxMatches();

      unsigned numMatches = 0;
      for (; numMatches < maxMatches; ++numMatches) {
        if (!matcher.nextMatch()) {
          break;
        }

        Literal* eqLit = matcher.getEqualityForDemodulation();
        if (!eqLit) {
          // eqLit == nullptr means that the whole of mcl can be instantiated to some subset of cl,
          // i.e., cl is subsumed by mcl.
          //
          // Note that we should always apply Forward Subsumption if possible,
          // because it is a deletion rule; and Forward Subsumption should be performed before FSD.
#if VDEBUG && FSD_VDEBUG_REDUNDANCY_ASSERTIONS
          if (getOptions().literalComparisonMode() != Options::LiteralComparisonMode::REVERSE) {
            OverlayBinder tmpBinder;
            matcher.getBindings(tmpBinder.base());
            ASS(SDHelper::substClauseIsSmallerOrEqual(mcl, tmpBinder, cl, ordering));
          }
#endif
          ASS(replacement == nullptr);
          premises = pvi(getSingletonIterator(mcl));
          env.statistics->forwardSubsumed++;
          return true;
        }
        ASS(eqLit->isEquality());
        ASS(eqLit->isPositive());

        TermList const eqSort = SortHelper::getEqualityArgumentSort(eqLit);

        Ordering::Result const eqArgOrder = ordering.getEqualityArgumentOrder(eqLit);
        bool const preordered = (eqArgOrder == Ordering::LESS) || (eqArgOrder == Ordering::GREATER);
        if (_preorderedOnly && !preordered) {
          continue;
        }

        // isMatched[i] is true iff (*cl)[i] is matched my some literal in mcl (without eqLit)
        static std::vector<bool> isMatched;
        matcher.getMatchedAltsBitmap(isMatched);

        static OverlayBinder binder;
        binder.clear();
        matcher.getBindings(binder.base());

        /**
         * Step 3: now we try to demodulate some term in an unmatched literal with eqLit.
         *
         * IMPORTANT: only look at literals that are not being matched to mcl (the rule is unsound otherwise)!
         *
         *       mcl                cl
         *   vvvvvvvvvv      vvvvvvvvvvvvvvvv
         *   eqLit         matched      /-- only look for a term to demodulate in this part!
         *   vvvvv           vv    vvvvvvvvvv
         *   l = r \/ C      CΘ \/ L[lΘ] \/ D
         *   --------------------------------
         *         CΘ \/ L[rΘ] \/ D
         *
         */

        // Select candidate lhs of eqLit for demodulation.
        // Must be larger than the rhs after substitution.
        //
        // Three possible outcomes:
        // 1. No LHS (if INCOMPARABLE and no side contains all variables of the other side)
        // 2. One LHS (oriented, or INCOMPARABLE with exactly one variable-free side)
        // 3. Two LHSs (INCOMPARABLE and same variables)
        static std::vector<TermList> lhsVector;
        lhsVector.clear();
        {
          TermList t0 = *eqLit->nthArgument(0);
          TermList t1 = *eqLit->nthArgument(1);

          // Before comparing the variable occurrences in the terms (to select
          // a suitable demodulation LHS), we have to apply the partial
          // substitution arising from the MLMatch.  This is because variables
          // that are disjoint before the partial substitution might be the
          // same after applying the substitution; due to the instantiation of
          // other literals in the subsumption part.
          //
          // However, we must be careful to separate the variables coming from
          // mcl (the domain of the substitution) and the variables coming from
          // cl (in the range of the substitution).
          // In particular, any variables in mcl that are still unbound in the
          // partial substitution must be mapped to some other variables that
          // do not occur in cl.
          //
          // Note that in the final substitution all variables in mcl must be
          // bound: if any variables of mcl are still unbound in the final
          // substitution, they must occur only in rhs (because lhs is matched
          // against lhsS, inducing bindings for all of its variables; and all
          // other literals were already matched in the partial substitution).
          // But if a variable occurs only in rhs after the final substitution,
          // then the ordering result for lhs/rhs is INCOMPARABLE and we cannot
          // perform the inference.  We filter these cases already here by
          // checking 'containsAllVariableOccurrencesOf'.
          //
          // We ensure that unbound variables are disjoint from variables in cl
          // by shifting them by 'cl->maxVar()+1'.

#if 0
          // Additional ordering check after the partial substitution.
          // Problem: fills up term sharing structure with temporary terms.
          // Currently there is no way to compare terms under a substitution without materializing them,
          // and non-shared terms cannot be compared (triggers assertions in at least KBO).
          // To fix this, it would be nice to have a function such as
          //    Ordering::compare(TermList t1, std::function<TermList(unsigned)> theta1,
          //                      TermList t2, std::function<TermList(unsigned)> theta2)
          // which compares terms under the given substitution.
          // (if we're fine with moving the ordering implementation into headers,
          //  we can do this without code duplication and no performance penalty for the currently supported common case.)

          TermList t0S = binder.applyWithUnboundVariableOffsetTo(t0, cl_maxVar+1, false);
          TermList t1S = binder.applyWithUnboundVariableOffsetTo(t1, cl_maxVar+1, false);
          Ordering::Result eqArgOrderS = ordering.compare(t0S, t1S);
          if (eqArgOrder == Ordering::INCOMPARABLE && eqArgOrderS != Ordering::INCOMPARABLE) {
            RSTAT_CTR_INC("FSD, ordered after partial substitution");
          }
#else
          // No additional ordering check.
          // But note that we still need to compare the variable sets of the substituted terms below.
          Ordering::Result eqArgOrderS = eqArgOrder;
#endif
          OverlayBinder::UnboundVariableOffsetApplicator applicator(binder, cl_maxVar+1);
          switch (eqArgOrderS) {
            case Ordering::INCOMPARABLE:
              ASS(!_preorderedOnly);  // would've skipped earlier already

              // If t0S does not contain all variables of t1S,
              // then t0Θ cannot be larger than t1Θ, where Θ is the final substitution (and S is the partial substitution after MLMatch).
              // (note this doesn't hold for occurrences: consider t0 = f(f(x,c)), t1 = f(x,x), θ = { x -> c }, then t0θ > t1θ)
              if (termContainsAllVariablesOfOtherUnderSubst(t0, t1, applicator)) {
                lhsVector.push_back(t0);
              }
              if (termContainsAllVariablesOfOtherUnderSubst(t1, t0, applicator)) {
                lhsVector.push_back(t1);
              }

              RSTAT_MCTR_INC("FSD, lhsVector.size() when INCOMPARABLE", lhsVector.size());
              break;
            case Ordering::GREATER:
              ASS(termContainsAllVariablesOfOtherUnderSubst(t0, t1, applicator));
              lhsVector.push_back(t0);
              break;
            case Ordering::LESS:
              ASS(termContainsAllVariablesOfOtherUnderSubst(t1, t0, applicator));
              lhsVector.push_back(t1);
              break;
            case Ordering::EQUAL:
              // This case may happen due to the partial substitution from the MLMatcher
              RSTAT_CTR_INC("FSD, terms equal after partial substitution");
              break;
            default:
              ASSERTION_VIOLATION;
          }
        }

        if (lhsVector.size() == 0) {
          RSTAT_CTR_INC("FSD, skipped match due to no LHS term candidates");
          continue;
        }

        static DHSet<TermList> attempted;  // Terms we already attempted to demodulate
        attempted.reset();

        for (unsigned dli = 0; dli < cl->length(); ++dli) {
          Literal* dlit = (*cl)[dli];  // literal to be demodulated

          // Only demodulate in literals that are not matched by the subsumption check
          if (isMatched[dli]) {
            continue;
          }

          // TODO higher-order support not yet implemented; see forward demodulation
          //      (maybe it's enough to just use the different iterator)
          ASS(!env.options->combinatorySup());
          NonVariableNonTypeIterator nvi(dlit);
          while (nvi.hasNext()) {
            TypedTermList lhsS = nvi.next();  // named 'lhsS' because it will be matched against 'lhs'

            if (!attempted.insert(lhsS)) {
              // We have already tried to demodulate the term lhsS and did not
              // succeed (otherwise we would have returned from the function).
              // If we have tried the term lhsS, we must have tried to
              // demodulate also its subterms, so we can skip them too.
              nvi.right();
              continue;
            }

            auto lhsSSort = lhsS.sort();

            ASS_LE(lhsVector.size(), 2);
            for (TermList lhs : lhsVector) {
              TermList rhs = EqHelper::getOtherEqualitySide(eqLit, lhs);

#if VDEBUG
              if (preordered) {
                if (eqArgOrder == Ordering::LESS) {
                  ASS_EQ(rhs, *eqLit->nthArgument(0));
                } else {
                  ASS_EQ(rhs, *eqLit->nthArgument(1));
                }
              }
#endif

              binder.reset();  // reset binder to state after subsumption check
              if (!MatchingUtils::matchTerms(lhs, lhsS, binder)) {
                continue;
              }
              // If lhs is a variable, we need to match its sort separately.
              if (lhs.isVar() && !MatchingUtils::matchTerms(eqSort, lhsSSort, binder)) {
                continue;
              }

#if VDEBUG
              {
                // There can be no unbound variables at this point;
                // otherwise we would have excluded the LHS already
                // in the ordering pre-check above
                auto mclVarIt = mcl->getVariableIterator();  // includes vars in rhs
                while (mclVarIt.hasNext()) {
                  unsigned int var = mclVarIt.next();
                  ASS(binder.isBound(var));
                }
              }
#endif

              TermList rhsS = binder.applyTo(rhs);
              ASS_EQ(lhsS, binder.applyTo(lhs));

              if (!preordered && ordering.compare(lhsS, rhsS) != Ordering::GREATER) {
                continue;
              }

              // Redundancy Check
              //
              // FSD is a simplification rule, so we want the simplified
              // premise (the right premise, cl) to be redundant after the
              // inference.
              //
              // Three conditions need to be satisfied:
              // 1. The premises (cl, mcl) must logically entail the conclusion,
              // 2. cl must be larger than the conclusion, and
              // 3. cl must be larger than the left premise mcl
              //    (to be completely precise, after applying the substitution Θ to mcl, i.e. mclΘ < cl).
              //
              // Conditions 1 and 2 are quite obvious (for 2, recall that lhsS > rhsS).
              // Condition 3 will be checked now.
              //
              // For perfomance reasons, we do not perform an exact check of mclΘ < cl.
              // Using the notation from above, we already know that C <= CΘ for the subsumption part.
              // If we can show that lΘ=rΘ < L[lΘ] \/ D, we can conclude that lΘ=rΘ \/ CΘ < L[lΘ] \/ C \/ D.
              //                     ^^^^^   ^^^^^                            ^^^^^^^^^^^   ^^^^^^^^^^^^^^^
              // (variable names:    eqLitS   dlit                                mclΘ             cl      )
              //
              // It is enough to find one literal M in L[lΘ] \/ D such that lΘ=rΘ < M.
              //
              // As an optimization, we first try to choose L as M because there are
              // easy-to-check criteria whether lΘ=rΘ < L[lΘ] holds. This is true if
              // one of the following holds:
              // 1. L is not an equality (as non-equality literals are always larger than equalities).
              // 2. L is s[lΘ] = t with s[lΘ] ≠ lΘ.
              //    Then s[lΘ] > lΘ (due to the subterm property of simplification orderings),
              //    and thus s[lΘ]=t > lΘ=rΘ.  (multiset extension of ordering: { s[lΘ], t } > { s[lΘ] } > { lΘ, rΘ }, because s[lΘ] > lΘ > rΘ)
              // 3. L is lΘ = t, but t is larger that rΘ.
              // If all these checks fail, we try to find a literal M in D such that lΘ=rΘ < M.
              if (!_allowIncompleteness) {
                bool dli_was_checked = false;
                if (!_enableOrderingOptimizations) {
                  goto afterOptimizations;
                }
                if (!dlit->isEquality()) {
                  // non-equality literals are always larger than equality literals ==>  eqLitS < dlit
                  ASS_EQ(ordering.compare(binder.applyTo(eqLit), dlit), Ordering::LESS);
                  goto isRedundant;
                }
                if (lhsS != *dlit->nthArgument(0) && lhsS != *dlit->nthArgument(1)) {
                  // lhsS appears as argument to some function, e.g. f(lhsS) = t
                  // from subterm property of simplification ordering we know that lhsS < f(lhsS) and thus eqLitS < dlit
                  ASS_EQ(ordering.compare(binder.applyTo(eqLit), dlit), Ordering::LESS);
                  goto isRedundant;
                }
                // Now we are in the following situation:
                //
                //      eqLit              dlit
                //    vvvvvvvvv          vvvvvvvvv
                //    lhs = rhs \/ C     lhsS ?= t \/ CΘ \/ D
                //   ------------------------------------------
                //             rhsS ?= t \/ CΘ \/ D
                //
                //  where "?=" is either "=" or "≠".
                {
                TermList t = EqHelper::getOtherEqualitySide(dlit, lhsS);
                if (t == rhsS) {
                  ASS(eqLit->isPositive());
                  if (dlit->isPositive()) {
                    // in this case, eqLitS == dlit; and forward subsumption should have deleted the right premise already
                    // Here, we have subsumption
                    ASS_EQ(binder.applyTo(eqLit), dlit);  // eqLitS == dlit
#if VDEBUG && FSD_VDEBUG_REDUNDANCY_ASSERTIONS
                    if (getOptions().literalComparisonMode() != Options::LiteralComparisonMode::REVERSE) {
                      ASS(SDHelper::substClauseIsSmallerOrEqual(mcl, binder, cl, ordering));
                    }
#endif
                    ASS(replacement == nullptr);
                    premises = pvi(getSingletonIterator(mcl));
                    env.statistics->forwardSubsumed++;
                    return true;
                  } else {
                    // Here, we have subsumption resolution
                    ASS_EQ(binder.applyTo(eqLit), Literal::complementaryLiteral(dlit));  // ¬eqLitS == dlit
                    ASS_EQ(ordering.compare(binder.applyTo(eqLit), dlit), Ordering::GREATER);  // L > ¬L
                    ASS(SDHelper::checkForSubsumptionResolution(cl, SDClauseMatches{mcl,cl_miniIndex}, dlit));
                    replacement = SDHelper::generateSubsumptionResolutionClause(cl, dlit, mcl);
#if VDEBUG && FSD_VDEBUG_REDUNDANCY_ASSERTIONS
                    if (getOptions().literalComparisonMode() != Options::LiteralComparisonMode::REVERSE) {
                      // Note that mclθ < cl does not always hold here,
                      // but we don't need it to ensure redundancy of cl
                      // because cl is already entailed by replacement alone
                      ASS(SDHelper::clauseIsSmaller(replacement, cl, ordering));
                    }
#endif
                    premises = pvi(getSingletonIterator(mcl));
                    env.statistics->forwardSubsumptionResolution++;
                    return true;
                  }
                }
                Ordering::Result r_cmp_t = ordering.compare(rhsS, t);
                dli_was_checked = true;
                if (r_cmp_t == Ordering::LESS) {
                  // rhsS < t implies eqLitS < dlit
                  ASS_EQ(ordering.compare(binder.applyTo(eqLit), dlit), Ordering::LESS);
                  goto isRedundant;
                }
                }
afterOptimizations:
                // We could not show redundancy with dlit alone,
                // so now we have to look at the other literals of cl
                Literal* eqLitS = Literal::createEquality(true, lhsS, rhsS, lhsSSort);
                ASS_EQ(eqLitS, binder.applyTo(eqLit));
                for (unsigned li2 = 0; li2 < cl->length(); li2++) {
                  // skip dlit (already checked with r_cmp_t above) and matched literals (i.e., CΘ)
                  if ((!dli_was_checked || dli != li2) && !isMatched[li2]) {
                    Literal* lit2 = (*cl)[li2];
                    if (ordering.compare(eqLitS, lit2) == Ordering::LESS) {
                      // we found that eqLitS < lit2; and thus mcl < cl => after inference, cl is redundant
                      goto isRedundant;
                    }
                  }
                }
                // cl is not be redundant after the inference, possibly leading to incompleteness => skip
                RSTAT_CTR_INC("FSD, main premise not redundant");
                continue;
              }  // if (!_allowIncompleteness)
isRedundant:

#if VDEBUG && FSD_VDEBUG_REDUNDANCY_ASSERTIONS
              if (getOptions().literalComparisonMode() != Options::LiteralComparisonMode::REVERSE) {
                // Check mclΘ < cl.
                // This is not clear and might easily be violated if we have a bug above.
                if (!SDHelper::substClauseIsSmaller(mcl, binder, cl, ordering)) {
                  std::cerr << "FSD: redundancy violated!" << std::endl;
                  std::cerr << "mcl: " << mcl->toString() << std::endl;
                  std::cerr << " cl: " <<  cl->toString() << std::endl;
                  std::cerr << "mclS < cl required but it doesn't seem to be the case" << std::endl;
                  ASSERTION_VIOLATION;
                }
              }
#endif

              /**
               * Step 4: found application of FSD; now create the conclusion
               */
              Literal* newLit = EqHelper::replace(dlit, lhsS, rhsS);
#if VDEBUG
              if (!isAlascaOrdering) 
                ASS_EQ(ordering.compare(lhsS, rhsS), Ordering::GREATER);
              if (getOptions().literalComparisonMode() != Options::LiteralComparisonMode::REVERSE 
                  && !isAlascaOrdering ) {
                
                // blows up with "-lcm reverse"; but the same thing happens with normal demodulation, so this might be intended?
                ASS_EQ(ordering.compare(dlit, newLit), Ordering::GREATER);
              }
#endif

              if (EqHelper::isEqTautology(newLit)) {
                env.statistics->forwardSubsumptionDemodulationsToEqTaut++;
                premises = pvi(getSingletonIterator(mcl));
                replacement = nullptr;
                return true;
              }

              RStack<Literal*> resLits;

              for (unsigned i = 0; i < cl->length(); ++i) {
                if (i == dli) {
                  resLits->push(newLit);
                } else {
                  resLits->push((*cl)[i]);
                }
              }

              env.statistics->forwardSubsumptionDemodulations++;

              premises = pvi(getSingletonIterator(mcl));
              replacement = Clause::fromStack(*resLits,
                 SimplifyingInference2(InferenceRule::FORWARD_SUBSUMPTION_DEMODULATION, cl, mcl));

#if FSD_LOG_INFERENCES
              std::cout << "\% Begin Inference \"FSD-" << replacement->number() << "\"\n";
              std::cout << "\% eqLit: " << eqLit->toString() << "\n";
              std::cout << "\% eqLitS: " << binder.applyTo(eqLit)->toString() << "\n";
              std::cout << "\% dlit: " << dlit->toString() << "\n";
              std::cout << "\% numMatches+1: success at match #" << (numMatches+1) << "\n";
              TPTPPrinter tptp;
              // NOTE: do not output the splitLevels here, because those will be set for replacement only later
              tptp.printWithRole("side_premise_mcl", "hypothesis", mcl,   false);
              tptp.printWithRole("main_premise_cl ", "hypothesis", cl,    false);
              tptp.printWithRole("conclusion      ", "conjecture", replacement, false);
              // TODO: Some problems (seems to be only the CSR category; it happens, e.g., in CSR104+4)
              //       use integer constants as sort $i but vampire parses them as $int when using tff.
              //       For these formulas we should use fof, then it works again.
              //       Problem: how to detect that situation??
              //       probably if the input only contains FOF and no TFF
              // TODO: Also don't output type defs for $$false and $$true, see problem SYO091^5.p
              std::cout << "\% End Inference \"FSD-" << replacement->number() << "\"" << std::endl;
#endif

              RSTAT_MCTR_INC("FSD, successes by MLMatch", numMatches + 1);  // +1 so it fits with the previous output

#if VDEBUG && FSD_VDEBUG_REDUNDANCY_ASSERTIONS
              if (getOptions().literalComparisonMode() != Options::LiteralComparisonMode::REVERSE
                  && !isAlascaOrdering
                  ) {  // see note above
                // Check replacement < cl.
                // This is quite obvious, and there should be no problems with this.
                ASS(SDHelper::clauseIsSmaller(replacement, cl, ordering));
              }
#endif

              return true;
            }  // for (lhs)
          }  // while (nvi.hasNext())
        }  // for (dli)
      }  // for (numMatches)

      if (numMatches > 0) {
        RSTAT_CTR_INC("FSD, MLMatch but no FSD inference");
      }

    }  // while (rit.hasNext)
  }  // for (li)

  return false;
}<|MERGE_RESOLUTION|>--- conflicted
+++ resolved
@@ -91,15 +91,7 @@
   // we use this boolean flag to disable the assertions broken in this case. 
   // everything is still sound but might become incomplete.
   // TODO investigate casese like this indepth and adjust demodulation appropriately
-<<<<<<< HEAD
-  DEBUG_CODE(
-  static bool isAlascaOrdering = env.options->termOrdering () == Shell::Options::TermOrdering::QKBO
-                              || env.options->termOrdering () == Shell::Options::TermOrdering::LAKBO;
-      )
-=======
-  DEBUG_CODE(static bool isAlascaOrdering = env.options->termOrdering () == Shell::Options::TermOrdering::QKBO
-                              || env.options->termOrdering () == Shell::Options::TermOrdering::LAKBO;)
->>>>>>> fd2f69ff
+  DEBUG_CODE(static bool isAlascaOrdering = ordering.isAlascaLiteralOrdering();)
 
   // Discard all previous aux values (so after this, hasAux() returns false for any clause).
   Clause::requestAux();
