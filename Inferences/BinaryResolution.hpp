--- conflicted
+++ resolved
@@ -44,11 +44,7 @@
   void attach(SaturationAlgorithm* salg);
   void detach();
 
-<<<<<<< HEAD
-  static Clause* generateClause(Clause* queryCl, Literal* queryLit, SLQueryResult res, const Options& opts, PassiveClauseContainer* passive=0, Ordering* ord=0, LiteralSelector* ls = 0, ReducibilityChecker* checker = 0);
-=======
-  static Clause* generateClause(Clause* queryCl, Literal* queryLit, SLQueryResult res, const Options& opts, Ordering& ord, PassiveClauseContainer* passive=0, bool afterCheck=false, LiteralSelector* ls = 0, bool diamondBreaking = false);
->>>>>>> 1d0084d0
+  static Clause* generateClause(Clause* queryCl, Literal* queryLit, SLQueryResult res, const Options& opts, Ordering& ord, PassiveClauseContainer* passive=0, bool afterCheck=false, LiteralSelector* ls = 0, ReducibilityChecker* checker = 0, bool diamondBreaking = false);
   ClauseIterator generateClauses(Clause* premise);
 
 private:
