--- conflicted
+++ resolved
@@ -42,20 +42,17 @@
   void attach(SaturationAlgorithm* salg);
   void detach();
 
-<<<<<<< HEAD
-  static Clause* generateClause(Clause* queryCl, Literal* queryLit, SLQueryResult res, const Options& opts, PassiveClauseContainer* passive=0, Ordering* ord=0, LiteralSelector* ls = 0, bool ansLitIte = true);
-=======
-  static Clause* generateClause(Clause* queryCl, Literal* queryLit, 
-                                Clause* resultCl, Literal* resultLit, 
-                                AbstractingUnifier& uwa, const Options& opts, SaturationAlgorithm* salg);
+  static ClauseIterator generateClauses(Clause* queryCl, Literal* queryLit, 
+                                        Clause* resultCl, Literal* resultLit, 
+                                        AbstractingUnifier& uwa, const Options& opts,
+                                        SaturationAlgorithm* salg);
 
   template<class ComputeConstraints>
   static Clause* generateClause(Clause* queryCl, Literal* queryLit, 
                                 Clause* resultCl, Literal* resultLit, 
                                 ResultSubstitutionSP subs, ComputeConstraints constraints, const Options& opts,
-                                bool afterCheck = false, PassiveClauseContainer* passive=0, Ordering* ord=0, LiteralSelector* ls = 0, PartialRedundancyHandler const* parRedHandler = 0);
+                                bool afterCheck = false, PassiveClauseContainer* passive=0, Ordering* ord=0, LiteralSelector* ls = 0, PartialRedundancyHandler const* parRedHandler = 0, bool ansLitIte = true);
 
->>>>>>> 777d28a8
   ClauseIterator generateClauses(Clause* premise);
 
 private:
