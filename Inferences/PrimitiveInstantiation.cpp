--- conflicted
+++ resolved
@@ -85,7 +85,6 @@
 struct PrimitiveInstantiation::ResultFn
 {
   ResultFn(Clause* cl): _cl(cl){}
-  using TermQueryResult = Indexing::TermQueryResult<DefaultTermLeafData>;
   
   Clause* operator() (TermQueryResult tqr){
     const int QUERY = 0;
@@ -112,11 +111,6 @@
 
 struct PrimitiveInstantiation::ApplicableRewritesFn
 {
-<<<<<<< HEAD
-  using TermQueryResult = Indexing::TermQueryResult<DefaultTermLeafData>;
-  
-=======
->>>>>>> 1b962d70
   ApplicableRewritesFn(PrimitiveInstantiationIndex* index) : _index(index){}
   VirtualIterator<TermQueryResult> operator()(Literal* l)
   {
