--- conflicted
+++ resolved
@@ -125,14 +125,8 @@
  */
 struct ExtensionalityResolution::NegEqSortFn
 {
-<<<<<<< HEAD
-  NegEqSortFn (unsigned sort) : _sort(sort) {}
+  NegEqSortFn (TermList sort) : _sort(sort) {}
   bool operator()(Literal* lit)
-=======
-  NegEqSortFn (TermList sort) : _sort(sort) {}
-  DECL_RETURN_TYPE(bool);
-  OWN_RETURN_TYPE operator()(Literal* lit)
->>>>>>> 825fbfbf
   {
     CALL("ExtensionalityResolution::NegEqSortFn::operator()");
     
@@ -149,14 +143,8 @@
  */
 struct ExtensionalityResolution::BackwardPairingFn
 {
-<<<<<<< HEAD
-  BackwardPairingFn (unsigned sort) : _sort(sort) {}
+  BackwardPairingFn (TermList sort) : _sort(sort) {}
   VirtualIterator<pair<Clause*, Literal*> > operator()(Clause* cl)
-=======
-  BackwardPairingFn (TermList sort) : _sort(sort) {}
-  DECL_RETURN_TYPE(VirtualIterator<pair<Clause*, Literal*> >);
-  OWN_RETURN_TYPE operator()(Clause* cl)
->>>>>>> 825fbfbf
   {
     CALL("ExtensionalityResolution::BackwardPairingFn::operator()");
     
