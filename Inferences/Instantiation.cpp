--- conflicted
+++ resolved
@@ -182,29 +182,6 @@
 {
   TermList sort = SortHelper::getResultSort(t);
 
-<<<<<<< HEAD
-  try {
-        if(sort == AtomicSort::intSort()){
-              IntegerConstantType constant;
-              if(theory->tryInterpretConstant(t,constant)){
-                return theory->representConstant(constant+IntegerConstantType(1));
-              }
-        } else if(sort == AtomicSort::rationalSort()){
-              RationalConstantType constant;
-              RationalConstantType one(1,1);
-              if(theory->tryInterpretConstant(t,constant)){
-                return theory->representConstant(constant+one);
-              }
-        } else if(sort == AtomicSort::realSort()){
-              RealConstantType constant;
-              RealConstantType one(RationalConstantType(1,1));
-              if(theory->tryInterpretConstant(t,constant)){
-                return theory->representConstant(constant+one);
-              }
-        }
-  } catch (ArithmeticException&) {
-    // return 0 as well
-=======
   if(sort == AtomicSort::intSort()){
     IntegerConstantType constant;
     if(theory->tryInterpretConstant(t,constant)){
@@ -220,7 +197,6 @@
     if(theory->tryInterpretConstant(t,constant)){
       return theory->representConstant(constant + 1);
     }
->>>>>>> 3d2a89a6
   }
 
   return 0;
