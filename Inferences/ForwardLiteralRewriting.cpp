--- conflicted
+++ resolved
@@ -59,13 +59,8 @@
     Literal* lit=(*cl)[i];
     auto git = _index->getGeneralizations(lit, lit->isNegative(), true);
     while(git.hasNext()) {
-<<<<<<< HEAD
-      SLQueryResult qr=git.next();
+      auto qr = git.next();
       Clause* counterpart=_index->getCounterpart(qr.data->clause);
-=======
-      auto qr = git.next();
-      Clause* counterpart=_index->getCounterpart(qr.clause);
->>>>>>> 5170a7bc
 
       if(!ColorHelper::compatible(cl->color(), qr.data->clause->color()) ||
          !ColorHelper::compatible(cl->color(), counterpart->color()) ) {
