/*
 * This file is part of the source code of the software program
 * Vampire. It is protected by applicable
 * copyright laws.
 *
 * This source code is distributed under the licence found here
 * https://vprover.github.io/license.html
 * and in the source directory
 */

#if VHOL

#include "Lib/Environment.hpp"

#include "Kernel/Clause.hpp"
#include "Kernel/TermTransformer.hpp"
#include "Kernel/Inference.hpp"
#include "Kernel/Term.hpp"
#include "Kernel/TermIterators.hpp"
#include "Kernel/Signature.hpp"
#include "Kernel/OperatorType.hpp"
#include "Kernel/SortHelper.hpp"
#include "Kernel/ApplicativeHelper.hpp"

#include "Shell/Statistics.hpp"

#include "BoolSimp.hpp"

namespace Inferences {

Clause* BoolSimp::simplify(Clause* premise) {
  CALL("BoolSimp::simplify");

  TermList subTerm;
  TermList simpedSubTerm;
  unsigned literalPosition = 0;
  unsigned cLen = premise->length();

  while (literalPosition < cLen) {
    Literal *literal = (*premise)[literalPosition];
    NonVariableNonTypeIterator nvi(literal);

    while (nvi.hasNext()) {
<<<<<<< HEAD
      subTerm = nvi.next();
      if(SortHelper::getResultSort(subTerm.term()).isBoolSort()){
=======
      subTerm = TermList(nvi.next());
      if(SortHelper::getResultSort(subTerm.term()) == AtomicSort::boolSort()){
>>>>>>> 93bb9c6c
        simpedSubTerm = boolSimplify(subTerm);
        if(simpedSubTerm != subTerm){
          goto substitution;
        }
      }
    }
    literalPosition++;
  }

  return premise;

substitution:

  unsigned conclusionLength = premise->length();
  Clause* conclusion = new(conclusionLength) Clause(conclusionLength, SimplifyingInference1(InferenceRule::BOOL_SIMP, premise));

  for (unsigned i = 0; i < conclusion->length(); i++) {
    (*conclusion)[i] = i == literalPosition ? 
      SubtermReplacer(subTerm, simpedSubTerm).transform((*premise)[i]) : 
      (*premise)[i];
  }

  env.statistics->booleanSimps++;
  return conclusion;
}

bool BoolSimp::areComplements(TermList t1, TermList t2){
  CALL("BoolSimp::areComplements");

  static TermStack args;
  TermList head;

  ApplicativeHelper::getHeadAndArgs(t1, head, args);
  if(head.isNot() && args[0] == t2) return true;

  ApplicativeHelper::getHeadAndArgs(t2, head, args);
  if(head.isNot() && args[0] == t1) return true;

  return false;
}

TermList BoolSimp::boolSimplify(TermList term){
  CALL("BoolSimp::boolSimplify");

  typedef ApplicativeHelper AH;

  static TermList troo(Term::foolTrue());
  static TermList fols(Term::foolFalse());
  static TermStack args;
  TermList head;

  AH::getHeadAndArgs(term, head, args);

  if(head.isVar()){ return term; }

  switch(AH::getProxy(head)){
    case Signature::AND:{
      ASS(args.size() == 2);
      if(args[1] == fols || args[0] == fols){ return fols; }
      if(args[1] == troo){ return args[0]; } else 
      if(args[0] == troo){ return args[1]; }
      if(args[0] == args[1]){ return args[0]; }
      if(areComplements(args[0], args[1])){ return fols; }
      break;
    }
    case Signature::OR:{
      ASS(args.size() == 2);
      if(args[0] == troo || args[1] == troo){ return troo; }
      if(args[0] == fols){  return args[1]; }else
      if(args[1] == fols){ return args[0]; }
      if(args[0] == args[1]){ return args[0]; }
      if(areComplements(args[0], args[1])){ return troo; }  
      break;    
    }
    case Signature::IMP:{
      ASS(args.size() == 2);   
      if(args[1] == troo){ return args[0]; }
      if(args[1] == fols){ return troo; }
      if(areComplements(args[0], args[1])){ return args[0]; }
      if(args[0] == args[1]){ return troo; }
      if(args[0] == troo){ return troo; }
      if(args[0] == fols){ return AH::app(AH::neg(), args[1]); }
      break;
    }
    case Signature::IFF:{
      ASS(args.size() == 2);
      if(args[0] == troo){ return args[1]; } else
      if(args[1] == troo){ return args[0]; } 
      if(args[0] == fols){ return AH::app(AH::neg(), args[1]); } else
      if(args[1] == fols){ return AH::app(AH::neg(), args[0]); } 
      if(args[0] == args[1]){ return troo; }
      if(areComplements(args[0], args[1])){ return fols; }
      break;     
    }
    case Signature::NOT:{
      ASS(args.size() == 1);
      if(args[0] == troo){ return fols; }
      if(args[0] == fols){ return troo; }
      AH::getHeadAndArgs(args[0], head, args);
      if(head.isNot()){
        ASS(args.size() == 1);
        return args[0];
      }
      break;
    }
    case Signature::EQUALS:{
      ASS(args.size() == 2);
      if(args[0] == args[1]){ return troo; }
    }
    default:
      return term;
  }
  return term;

}


}

#endif<|MERGE_RESOLUTION|>--- conflicted
+++ resolved
@@ -41,13 +41,8 @@
     NonVariableNonTypeIterator nvi(literal);
 
     while (nvi.hasNext()) {
-<<<<<<< HEAD
-      subTerm = nvi.next();
+      subTerm = TermList(nvi.next());
       if(SortHelper::getResultSort(subTerm.term()).isBoolSort()){
-=======
-      subTerm = TermList(nvi.next());
-      if(SortHelper::getResultSort(subTerm.term()) == AtomicSort::boolSort()){
->>>>>>> 93bb9c6c
         simpedSubTerm = boolSimplify(subTerm);
         if(simpedSubTerm != subTerm){
           goto substitution;
