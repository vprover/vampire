/*
 * This file is part of the source code of the software program
 * Vampire. It is protected by applicable
 * copyright laws.
 *
 * This source code is distributed under the licence found here
 * https://vprover.github.io/license.html
 * and in the source directory
 */
/**
 * @file EqualityResolution.cpp
 * Implements class EqualityResolution.
 */

#include <utility>

#include "Lib/VirtualIterator.hpp"
#include "Lib/Metaiterators.hpp"
#include "Lib/PairUtils.hpp"
#include "Lib/Stack.hpp"

#include "Lib/Environment.hpp"
#include "Shell/Statistics.hpp"
#include "Shell/Options.hpp"

#include "Kernel/Clause.hpp"
#include "Kernel/Unit.hpp"
#include "Kernel/Inference.hpp"
#include "Kernel/RobSubstitution.hpp"
#include "Kernel/EqHelper.hpp"
#include "Kernel/Ordering.hpp"
#include "Kernel/LiteralSelector.hpp"
#include "Kernel/SortHelper.hpp"
#include "Kernel/ApplicativeHelper.hpp"

#include "Saturation/SaturationAlgorithm.hpp"


#include "EqualityResolution.hpp"

#if VDEBUG
#include <iostream>
using namespace std;
#endif

namespace Inferences
{

using namespace Lib;
using namespace Kernel;
using namespace Indexing;
using namespace Saturation;

struct EqualityResolution::IsNegativeEqualityFn
{
  bool operator()(Literal* l)
  { return l->isEquality() && l->isNegative(); }
};

struct EqualityResolution::ResultFn
{
  ResultFn(Clause* cl, bool afterCheck = false, Ordering* ord = nullptr)
      : _afterCheck(afterCheck), _ord(ord), _cl(cl), _cLen(cl->length()) {}

  Clause* operator() (Literal* lit)
  {
    CALL("EqualityResolution::ResultFn::operator()");

    ASS(lit->isEquality());
    ASS(lit->isNegative());

    static unique_ptr<MismatchHandler> _mismatchHandler = MismatchHandler::create();
    auto handler = _mismatchHandler.get();

    TermList arg0 = *lit->nthArgument(0);
    TermList arg1 = *lit->nthArgument(1);

    // We only care about non-trivial constraints where the top-sybmol of the two literals are the same
    // and therefore a constraint can be created between arguments
    if(handler &&  arg0.isTerm() && arg1.isTerm() &&
       arg0.term()->functor() != arg1.term()->functor()){
      handler = nullptr;
    }

<<<<<<< HEAD
    static RobSubstitution subst;
    static UnificationConstraintStack constraints;
    subst.reset();
    constraints.reset();
    subst.setMap(&funcSubtermMap);

    if(use_uwa_handler){
      UWAMismatchHandler hndlr(env.options->unificationWithAbstraction(),constraints);
      if(!subst.unify(arg0,0,arg1,0,&hndlr)){ 
        return 0; 
      }
    }
=======
    AbstractingUnifier absUnif(handler);
>>>>>>> 1b962d70

    if(!absUnif.unify(arg0,0,arg1,0)){ 
      return 0; 
    }

    for (auto &c : absUnif.constr().iter()) {
      ASSERTION_VIOLATION_REP("TODO reckeck")
      // if (!handler->recheck(c.lhs(absUnif.subs()), c.rhs(absUnif.subs())))
      //   return nullptr;
    }
    // TODO create absUnif.constrLiterals or so
    auto constraints = absUnif.constr().literals(absUnif.subs());
    unsigned newLen=_cLen - 1 + constraints->length();

    Clause* res = new(newLen) Clause(newLen, GeneratingInference1(InferenceRule::EQUALITY_RESOLUTION, _cl));

    Literal* litAfter = 0;

    if (_afterCheck && _cl->numSelected() > 1) {
<<<<<<< HEAD
      TIME_TRACE(TimeTrace::Groups::LITERAL_ORDER_AFTERCHECK);
      litAfter = subst.apply(lit, 0);
=======
      TIME_TRACE(TimeTrace::LITERAL_ORDER_AFTERCHECK);
      litAfter = absUnif.subs().apply(lit, 0);
>>>>>>> 1b962d70
    }

    unsigned next = 0;
    for(unsigned i=0;i<_cLen;i++) {
      Literal* curr=(*_cl)[i];
      if(curr!=lit) {
        Literal* currAfter = absUnif.subs().apply(curr, 0);

        if (litAfter) {
<<<<<<< HEAD
          TIME_TRACE(TimeTrace::Groups::LITERAL_ORDER_AFTERCHECK);
=======
          TIME_TRACE(TimeTrace::LITERAL_ORDER_AFTERCHECK);
>>>>>>> 1b962d70

          if (i < _cl->numSelected() && _ord->compare(currAfter,litAfter) == Ordering::GREATER) {
            env.statistics->inferencesBlockedForOrderingAftercheck++;
            res->destroy();
            return 0;
          }
        }

        (*res)[next++] = currAfter;
      }
    }
<<<<<<< HEAD
    for(unsigned i=0;i<constraints.length();i++){
      UnificationConstraint con = (constraints)[i];
      TermList qT = subst.apply(con.first.first,0);
      TermList rT = subst.apply(con.second.first,0);

      TermList sort = SortHelper::getResultSort(rT.isTerm() ? rT.term() : qT.term());
      Literal* constraint = Literal::createEquality(false,qT,rT,sort);      

      if(use_uwa_handler && uwa==Options::UnificationWithAbstraction::GROUND &&
         !constraint->ground() &&
         !UnificationWithAbstractionConfig::isInterpreted(qT) && 
         !UnificationWithAbstractionConfig::isInterpreted(rT) ) {

        // the unification was between two uninterpreted things that were not ground 
        res->destroy();
        return 0;
      }

      (*res)[next++] = constraint;
=======
    for (auto l : *constraints) {
      (*res)[next++] = l;
>>>>>>> 1b962d70
    }
    ASS_EQ(next,newLen);

    env.statistics->equalityResolution++;

    return res;
  }
private:
  bool _afterCheck;
  Ordering* _ord;
  Clause* _cl;
  unsigned _cLen;
};

ClauseIterator EqualityResolution::generateClauses(Clause* premise)
{
  CALL("EqualityResolution::generateClauses");

  if(premise->isEmpty()) {
    return ClauseIterator::getEmpty();
  }
  ASS(premise->numSelected()>0);

  auto it1 = premise->getSelectedLiteralIterator();

  auto it2 = getFilteredIterator(it1,IsNegativeEqualityFn());

  auto it3 = getMappingIterator(it2,ResultFn(premise,
      getOptions().literalMaximalityAftercheck() && _salg->getLiteralSelector().isBGComplete(),
      &_salg->getOrdering()));

  auto it4 = getFilteredIterator(it3,NonzeroFn());

  return pvi( it4 );
}

/**
 * @c toResolve must be an negative equality. If it is resolvable,
 * resolve it and return the resulting clause. If it is not resolvable,
 * return 0.
 */
Clause* EqualityResolution::tryResolveEquality(Clause* cl, Literal* toResolve)
{
  CALL("EqualityResolution::tryResolveEquality");

  return ResultFn(cl)(toResolve);
}

}<|MERGE_RESOLUTION|>--- conflicted
+++ resolved
@@ -82,22 +82,7 @@
       handler = nullptr;
     }
 
-<<<<<<< HEAD
-    static RobSubstitution subst;
-    static UnificationConstraintStack constraints;
-    subst.reset();
-    constraints.reset();
-    subst.setMap(&funcSubtermMap);
-
-    if(use_uwa_handler){
-      UWAMismatchHandler hndlr(env.options->unificationWithAbstraction(),constraints);
-      if(!subst.unify(arg0,0,arg1,0,&hndlr)){ 
-        return 0; 
-      }
-    }
-=======
     AbstractingUnifier absUnif(handler);
->>>>>>> 1b962d70
 
     if(!absUnif.unify(arg0,0,arg1,0)){ 
       return 0; 
@@ -117,13 +102,8 @@
     Literal* litAfter = 0;
 
     if (_afterCheck && _cl->numSelected() > 1) {
-<<<<<<< HEAD
-      TIME_TRACE(TimeTrace::Groups::LITERAL_ORDER_AFTERCHECK);
-      litAfter = subst.apply(lit, 0);
-=======
       TIME_TRACE(TimeTrace::LITERAL_ORDER_AFTERCHECK);
       litAfter = absUnif.subs().apply(lit, 0);
->>>>>>> 1b962d70
     }
 
     unsigned next = 0;
@@ -133,11 +113,7 @@
         Literal* currAfter = absUnif.subs().apply(curr, 0);
 
         if (litAfter) {
-<<<<<<< HEAD
-          TIME_TRACE(TimeTrace::Groups::LITERAL_ORDER_AFTERCHECK);
-=======
           TIME_TRACE(TimeTrace::LITERAL_ORDER_AFTERCHECK);
->>>>>>> 1b962d70
 
           if (i < _cl->numSelected() && _ord->compare(currAfter,litAfter) == Ordering::GREATER) {
             env.statistics->inferencesBlockedForOrderingAftercheck++;
@@ -149,30 +125,8 @@
         (*res)[next++] = currAfter;
       }
     }
-<<<<<<< HEAD
-    for(unsigned i=0;i<constraints.length();i++){
-      UnificationConstraint con = (constraints)[i];
-      TermList qT = subst.apply(con.first.first,0);
-      TermList rT = subst.apply(con.second.first,0);
-
-      TermList sort = SortHelper::getResultSort(rT.isTerm() ? rT.term() : qT.term());
-      Literal* constraint = Literal::createEquality(false,qT,rT,sort);      
-
-      if(use_uwa_handler && uwa==Options::UnificationWithAbstraction::GROUND &&
-         !constraint->ground() &&
-         !UnificationWithAbstractionConfig::isInterpreted(qT) && 
-         !UnificationWithAbstractionConfig::isInterpreted(rT) ) {
-
-        // the unification was between two uninterpreted things that were not ground 
-        res->destroy();
-        return 0;
-      }
-
-      (*res)[next++] = constraint;
-=======
     for (auto l : *constraints) {
       (*res)[next++] = l;
->>>>>>> 1b962d70
     }
     ASS_EQ(next,newLen);
 
