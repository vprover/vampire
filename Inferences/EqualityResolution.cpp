/*
 * This file is part of the source code of the software program
 * Vampire. It is protected by applicable
 * copyright laws.
 *
 * This source code is distributed under the licence found here
 * https://vprover.github.io/license.html
 * and in the source directory
 */
/**
 * @file EqualityResolution.cpp
 * Implements class EqualityResolution.
 */

#include <utility>

#include "Lib/VirtualIterator.hpp"
#include "Lib/Metaiterators.hpp"
#include "Lib/PairUtils.hpp"
#include "Lib/Stack.hpp"

#include "Lib/Environment.hpp"
#include "Shell/Statistics.hpp"
#include "Shell/Options.hpp"

#include "Kernel/Clause.hpp"
#include "Kernel/Unit.hpp"
#include "Kernel/Inference.hpp"
#include "Kernel/RobSubstitution.hpp"
#include "Kernel/EqHelper.hpp"
#include "Kernel/Ordering.hpp"
#include "Kernel/LiteralSelector.hpp"
#include "Kernel/SortHelper.hpp"
#include "Kernel/ApplicativeHelper.hpp"

#include "Saturation/SaturationAlgorithm.hpp"

#include "Shell/ConditionalRedundancyHandler.hpp"

#include "EqualityResolution.hpp"

#if VDEBUG
#include <iostream>
using namespace std;
#endif

namespace Inferences
{

using namespace Lib;
using namespace Kernel;
using namespace Indexing;
using namespace Saturation;

struct EqualityResolution::IsNegativeEqualityFn
{
  bool operator()(Literal* l)
  { return l->isEquality() && l->isNegative(); }
};

struct EqualityResolution::ResultFn
{
  ResultFn(Clause* cl, bool afterCheck = false, const ConditionalRedundancyHandler* condRedHandler = nullptr, Ordering* ord = nullptr)
      : _afterCheck(afterCheck), _condRedHandler(condRedHandler), _ord(ord), _cl(cl), _cLen(cl->length()) {}

  Clause* operator() (Literal* lit)
  {
    ASS(lit->isEquality());
    ASS(lit->isNegative());

    static AbstractionOracle _abstractionOracle = AbstractionOracle::create();
    auto abstractionOracle = _abstractionOracle;

    TermList arg0 = *lit->nthArgument(0);
    TermList arg1 = *lit->nthArgument(1);

    // We only care about non-trivial constraints where the top-sybmol of the two literals are the same
    // and therefore a constraint can be created between arguments
    if(arg0.isTerm() && arg1.isTerm() &&
       arg0.term()->functor() != arg1.term()->functor()){
      abstractionOracle = AbstractionOracle(Shell::Options::UnificationWithAbstraction::OFF);
    }

    auto absUnif = AbstractingUnifier::unify(arg0, 0, arg1, 0, abstractionOracle, env.options->unificationWithAbstractionFixedPointIteration());

    if(absUnif.isNone()){ 
      return 0; 
    }

    auto constraints = absUnif->computeConstraintLiterals();

    RStack<Literal*> resLits;

    Literal* litAfter = 0;

    if (_afterCheck && _cl->numSelected() > 1) {
      TIME_TRACE(TimeTrace::LITERAL_ORDER_AFTERCHECK);
      litAfter = absUnif->subs().apply(lit, 0);
    }

    for(unsigned i=0;i<_cLen;i++) {
      Literal* curr=(*_cl)[i];
      if(curr!=lit) {
        Literal* currAfter = absUnif->subs().apply(curr, 0);

        if (litAfter) {
          TIME_TRACE(TimeTrace::LITERAL_ORDER_AFTERCHECK);

          if (i < _cl->numSelected() && _ord->compare(currAfter,litAfter) == Ordering::GREATER) {
            env.statistics->inferencesBlockedForOrderingAftercheck++;
            return nullptr;
          }
        }

        resLits->push(currAfter);
      }
    }

<<<<<<< HEAD
    if (_instanceRedundancyCheck &&
      !InstanceRedundancyHandler::handleReductiveUnaryInference(_cl, &absUnif->subs(), _ord))
    {
      env.statistics->skippedEqualityResolution++;
      return nullptr;
=======
    if (!absUnif->usesUwa()) {
      if (_condRedHandler && !_condRedHandler->handleReductiveUnaryInference(_cl, &absUnif->subs())) {
        env.statistics->skippedEqualityResolution++;
        return nullptr;
      }
>>>>>>> e7b2fd1b
    }

    resLits->loadFromIterator(constraints->iterFifo());

    env.statistics->equalityResolution++;

<<<<<<< HEAD
    return Clause::fromStack(*resLits, GeneratingInference1(InferenceRule::EQUALITY_RESOLUTION, _cl));
=======
    Clause *cl = Clause::fromStack(*resLits, GeneratingInference1(InferenceRule::EQUALITY_RESOLUTION, _cl));
    if(env.options->proofExtra() == Options::ProofExtra::FULL)
      env.proofExtra.insert(cl, new EqualityResolutionExtra(lit));
    return cl;
>>>>>>> e7b2fd1b
  }
private:
  bool _afterCheck;
  const ConditionalRedundancyHandler* _condRedHandler;
  const Ordering* _ord;
  Clause* _cl;
  unsigned _cLen;
};

ClauseIterator EqualityResolution::generateClauses(Clause* premise)
{
  if(premise->isEmpty()) {
    return ClauseIterator::getEmpty();
  }
  ASS(premise->numSelected()>0);

  auto it1 = premise->getSelectedLiteralIterator();

  auto it2 = getFilteredIterator(it1,IsNegativeEqualityFn());

  auto it3 = getMappingIterator(it2,ResultFn(premise,
      getOptions().literalMaximalityAftercheck() && _salg->getLiteralSelector().isBGComplete(),
      &_salg->condRedHandler(), &_salg->getOrdering()));

  auto it4 = getFilteredIterator(it3,NonzeroFn());

  return pvi( it4 );
}

/**
 * @c toResolve must be an negative equality. If it is resolvable,
 * resolve it and return the resulting clause. If it is not resolvable,
 * return 0.
 */
Clause* EqualityResolution::tryResolveEquality(Clause* cl, Literal* toResolve)
{
  return ResultFn(cl)(toResolve);
}

}<|MERGE_RESOLUTION|>--- conflicted
+++ resolved
@@ -116,33 +116,21 @@
       }
     }
 
-<<<<<<< HEAD
-    if (_instanceRedundancyCheck &&
-      !InstanceRedundancyHandler::handleReductiveUnaryInference(_cl, &absUnif->subs(), _ord))
-    {
-      env.statistics->skippedEqualityResolution++;
-      return nullptr;
-=======
     if (!absUnif->usesUwa()) {
       if (_condRedHandler && !_condRedHandler->handleReductiveUnaryInference(_cl, &absUnif->subs())) {
         env.statistics->skippedEqualityResolution++;
         return nullptr;
       }
->>>>>>> e7b2fd1b
     }
 
     resLits->loadFromIterator(constraints->iterFifo());
 
     env.statistics->equalityResolution++;
 
-<<<<<<< HEAD
-    return Clause::fromStack(*resLits, GeneratingInference1(InferenceRule::EQUALITY_RESOLUTION, _cl));
-=======
     Clause *cl = Clause::fromStack(*resLits, GeneratingInference1(InferenceRule::EQUALITY_RESOLUTION, _cl));
     if(env.options->proofExtra() == Options::ProofExtra::FULL)
       env.proofExtra.insert(cl, new EqualityResolutionExtra(lit));
     return cl;
->>>>>>> e7b2fd1b
   }
 private:
   bool _afterCheck;
