/*
 * This file is part of the source code of the software program
 * Vampire. It is protected by applicable
 * copyright laws.
 *
 * This source code is distributed under the licence found here
 * https://vprover.github.io/license.html
 * and in the source directory
 */
/**
 * @file EqualityResolution.cpp
 * Implements class EqualityResolution.
 */

#include <utility>

#include "Lib/VirtualIterator.hpp"
#include "Lib/Metaiterators.hpp"
#include "Lib/PairUtils.hpp"
#include "Lib/Stack.hpp"

#include "Lib/Environment.hpp"
#include "Shell/Statistics.hpp"
#include "Shell/Options.hpp"

#include "Kernel/Clause.hpp"
#include "Kernel/Unit.hpp"
#include "Kernel/Inference.hpp"
#include "Kernel/RobSubstitution.hpp"
#include "Kernel/EqHelper.hpp"
#include "Kernel/Ordering.hpp"
#include "Kernel/LiteralSelector.hpp"
#include "Kernel/SortHelper.hpp"
#include "Kernel/ApplicativeHelper.hpp"

#include "Saturation/SaturationAlgorithm.hpp"


#include "EqualityResolution.hpp"

#if VDEBUG
#include <iostream>
using namespace std;
#endif

namespace Inferences
{

using namespace Lib;
using namespace Kernel;
using namespace Indexing;
using namespace Saturation;

struct EqualityResolution::IsNegativeEqualityFn
{
  bool operator()(Literal* l)
  { return l->isEquality() && l->isNegative(); }
};

struct EqualityResolution::ResultFn
{
  ResultFn(Clause* cl, bool afterCheck = false, Ordering* ord = nullptr)
      : _afterCheck(afterCheck), _ord(ord), _cl(cl), _cLen(cl->length()) {}

  Clause* operator() (Literal* lit)
  {
    CALL("EqualityResolution::ResultFn::operator()");

    ASS(lit->isEquality());
    ASS(lit->isNegative());

    static MismatchHandler _mismatchHandler = MismatchHandler::create();
    auto handler = _mismatchHandler;

    TermList arg0 = *lit->nthArgument(0);
    TermList arg1 = *lit->nthArgument(1);

    // We only care about non-trivial constraints where the top-sybmol of the two literals are the same
    // and therefore a constraint can be created between arguments
    if(arg0.isTerm() && arg1.isTerm() &&
       arg0.term()->functor() != arg1.term()->functor()){
      handler = MismatchHandler(Shell::Options::UnificationWithAbstraction::OFF);
    }

    auto absUnif = AbstractingUnifier::unify(arg0, 0, arg1, 0, handler, env.options->unificationWithAbstractionFixedPointIteration());

    if(absUnif.isNone()){ 
      return 0; 
    }

    auto constraints = absUnif->constraintLiterals();
    unsigned newLen=_cLen - 1 + constraints->length();

    Clause* res = new(newLen) Clause(newLen, GeneratingInference1(InferenceRule::EQUALITY_RESOLUTION, _cl));

    Literal* litAfter = 0;

    if (_afterCheck && _cl->numSelected() > 1) {
<<<<<<< HEAD
      TIME_TRACE(TimeTrace::Groups::LITERAL_ORDER_AFTERCHECK);
      litAfter = subst.apply(lit, 0);
=======
      TIME_TRACE(TimeTrace::LITERAL_ORDER_AFTERCHECK);
      litAfter = absUnif->subs().apply(lit, 0);
>>>>>>> e2c0692b
    }

    unsigned next = 0;
    for(unsigned i=0;i<_cLen;i++) {
      Literal* curr=(*_cl)[i];
      if(curr!=lit) {
        Literal* currAfter = absUnif->subs().apply(curr, 0);

        if (litAfter) {
<<<<<<< HEAD
          TIME_TRACE(TimeTrace::Groups::LITERAL_ORDER_AFTERCHECK);
=======
          TIME_TRACE(TimeTrace::LITERAL_ORDER_AFTERCHECK);
>>>>>>> e2c0692b

          if (i < _cl->numSelected() && _ord->compare(currAfter,litAfter) == Ordering::GREATER) {
            env.statistics->inferencesBlockedForOrderingAftercheck++;
            res->destroy();
            return 0;
          }
        }

        (*res)[next++] = currAfter;
      }
    }
    for (auto l : *constraints) {
      (*res)[next++] = l;
    }
    ASS_EQ(next,newLen);

    env.statistics->equalityResolution++;

    return res;
  }
private:
  bool _afterCheck;
  Ordering* _ord;
  Clause* _cl;
  unsigned _cLen;
};

ClauseIterator EqualityResolution::generateClauses(Clause* premise)
{
  CALL("EqualityResolution::generateClauses");

  if(premise->isEmpty()) {
    return ClauseIterator::getEmpty();
  }
  ASS(premise->numSelected()>0);

  auto it1 = premise->getSelectedLiteralIterator();

  auto it2 = getFilteredIterator(it1,IsNegativeEqualityFn());

  auto it3 = getMappingIterator(it2,ResultFn(premise,
      getOptions().literalMaximalityAftercheck() && _salg->getLiteralSelector().isBGComplete(),
      &_salg->getOrdering()));

  auto it4 = getFilteredIterator(it3,NonzeroFn());

  return pvi( it4 );
}

/**
 * @c toResolve must be an negative equality. If it is resolvable,
 * resolve it and return the resulting clause. If it is not resolvable,
 * return 0.
 */
Clause* EqualityResolution::tryResolveEquality(Clause* cl, Literal* toResolve)
{
  CALL("EqualityResolution::tryResolveEquality");

  return ResultFn(cl)(toResolve);
}

}<|MERGE_RESOLUTION|>--- conflicted
+++ resolved
@@ -96,13 +96,8 @@
     Literal* litAfter = 0;
 
     if (_afterCheck && _cl->numSelected() > 1) {
-<<<<<<< HEAD
-      TIME_TRACE(TimeTrace::Groups::LITERAL_ORDER_AFTERCHECK);
-      litAfter = subst.apply(lit, 0);
-=======
       TIME_TRACE(TimeTrace::LITERAL_ORDER_AFTERCHECK);
       litAfter = absUnif->subs().apply(lit, 0);
->>>>>>> e2c0692b
     }
 
     unsigned next = 0;
@@ -112,11 +107,7 @@
         Literal* currAfter = absUnif->subs().apply(curr, 0);
 
         if (litAfter) {
-<<<<<<< HEAD
-          TIME_TRACE(TimeTrace::Groups::LITERAL_ORDER_AFTERCHECK);
-=======
           TIME_TRACE(TimeTrace::LITERAL_ORDER_AFTERCHECK);
->>>>>>> e2c0692b
 
           if (i < _cl->numSelected() && _ord->compare(currAfter,litAfter) == Ordering::GREATER) {
             env.statistics->inferencesBlockedForOrderingAftercheck++;
