--- conflicted
+++ resolved
@@ -86,14 +86,9 @@
       return 0; 
     }
 
-<<<<<<< HEAD
-    auto constraints = absUnif->constraintLiterals();
-    unsigned newLen=_cLen - 1 + constraints->length();
-=======
     auto constraints = absUnif->computeConstraintLiterals();
     auto nConstraints = constraints->size();
     unsigned newLen=_cLen - 1 + nConstraints;
->>>>>>> 1916f50e
 
     Clause* res = new(newLen) Clause(newLen, GeneratingInference1(InferenceRule::EQUALITY_RESOLUTION, _cl));
 
