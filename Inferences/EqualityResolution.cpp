/*
 * This file is part of the source code of the software program
 * Vampire. It is protected by applicable
 * copyright laws.
 *
 * This source code is distributed under the licence found here
 * https://vprover.github.io/license.html
 * and in the source directory
 */
/**
 * @file EqualityResolution.cpp
 * Implements class EqualityResolution.
 */

#include <utility>

#include "Lib/VirtualIterator.hpp"
#include "Lib/Metaiterators.hpp"
#include "Lib/PairUtils.hpp"
#include "Lib/Stack.hpp"

#include "Lib/Environment.hpp"
#include "Shell/Statistics.hpp"
#include "Shell/Options.hpp"
#include "Indexing/SubstitutionTree.hpp"

#include "Kernel/Clause.hpp"
#include "Kernel/Unit.hpp"
#include "Kernel/Inference.hpp"
#include "Kernel/RobSubstitution.hpp"
#include "Kernel/EqHelper.hpp"
#include "Kernel/Ordering.hpp"
#include "Kernel/LiteralSelector.hpp"
#include "Kernel/SortHelper.hpp"
#include "Kernel/ApplicativeHelper.hpp"

#include "Saturation/SaturationAlgorithm.hpp"


#include "EqualityResolution.hpp"

#if VDEBUG
#include <iostream>
using namespace std;
#endif

namespace Inferences
{

using namespace Lib;
using namespace Kernel;
using namespace Indexing;
using namespace Saturation;

struct EqualityResolution::IsNegativeEqualityFn
{
  bool operator()(Literal* l)
  { 
    return l->isEquality() && l->isNegative()
#if VHOL
        // no point trying to resolve too terms of functional sort
        // instead, let negExt grow both sides and then resolve...
        && !SortHelper::getEqualityArgumentSort(l).isArrowSort();
#endif
    ; 
  }
};

void EqualityResolution::attach(SaturationAlgorithm* salg)
{
  CALL("EqualityResolution::attach");

  GeneratingInferenceEngine::attach(salg);
  _handler = salg->getIndexManager()->mismatchHandler();
}

struct EqualityResolution::ResultFn
{
<<<<<<< HEAD
  ResultFn(Clause* cl, MismatchHandler* hndlr=0, bool afterCheck = false, Ordering* ord = nullptr)
      : _afterCheck(afterCheck), _ord(ord), _cl(cl), _cLen(cl->length()), _handler(hndlr) {}
=======
  ResultFn(Clause* cl, bool afterCheck = false, Ordering* ord = nullptr)
      : _afterCheck(afterCheck), _ord(ord), _cl(cl), _cLen(cl->length()) {}

>>>>>>> 93bb9c6c
  Clause* operator() (Literal* lit)
  {
    CALL("EqualityResolution::ResultFn::operator()");

    ASS(lit->isEquality());
    ASS(lit->isNegative());

<<<<<<< HEAD
    TermList arg0 = *lit->nthArgument(0);
    TermList arg1 = *lit->nthArgument(1);

    static RobSubstitution subst(_handler);
    subst.reset();

    if(!subst.unify(arg0,0,arg1,0)){
      return 0;    
    }

    //cout << "equalityResolution with " + _cl->toString() << endl;
    //cout << "The literal is " + lit->toString() << endl;
    //cout << "cLength " << cLength << endl;

    unsigned newLen=_cLen-1+ subst.numberOfConstraints();
=======
    static MismatchHandler _mismatchHandler = MismatchHandler::create();
    auto handler = _mismatchHandler;

    TermList arg0 = *lit->nthArgument(0);
    TermList arg1 = *lit->nthArgument(1);

    // We only care about non-trivial constraints where the top-sybmol of the two literals are the same
    // and therefore a constraint can be created between arguments
    if(arg0.isTerm() && arg1.isTerm() &&
       arg0.term()->functor() != arg1.term()->functor()){
      handler = MismatchHandler(Shell::Options::UnificationWithAbstraction::OFF);
    }

    auto absUnif = AbstractingUnifier::unify(arg0, 0, arg1, 0, handler, env.options->unificationWithAbstractionFixedPointIteration());

    if(absUnif.isNone()){ 
      return 0; 
    }

    // TODO create absUnif.constrLiterals or so
    auto constraints = absUnif->constraintLiterals();
    unsigned newLen=_cLen - 1 + constraints->length();
>>>>>>> 93bb9c6c

    Clause* res = new(newLen) Clause(newLen, GeneratingInference1(InferenceRule::EQUALITY_RESOLUTION, _cl));

    Literal* litAfter = 0;

    if (_afterCheck && _cl->numSelected() > 1) {
      TIME_TRACE(TimeTrace::LITERAL_ORDER_AFTERCHECK);
      litAfter = absUnif->subs().apply(lit, 0);
    }

    unsigned next = 0;
    for(unsigned i=0;i<_cLen;i++) {
      Literal* curr=(*_cl)[i];
      if(curr!=lit) {
        Literal* currAfter = absUnif->subs().apply(curr, 0);

        if (litAfter) {
          TIME_TRACE(TimeTrace::LITERAL_ORDER_AFTERCHECK);

          if (i < _cl->numSelected() && _ord->compare(currAfter,litAfter) == Ordering::GREATER) {
            env.statistics->inferencesBlockedForOrderingAftercheck++;
            res->destroy();
            return 0;
          }
        }

        (*res)[next++] = currAfter;
      }
    }
<<<<<<< HEAD
    auto constraints = subst.getConstraints();
    while(constraints.hasNext()){
      Literal* constraint = constraints.next();
      (*res)[next++] = constraint;
=======
    for (auto l : *constraints) {
      (*res)[next++] = l;
>>>>>>> 93bb9c6c
    }
    ASS_EQ(next,newLen);

    env.statistics->equalityResolution++;

    return res;
  }
private:
  bool _afterCheck;
  Ordering* _ord;
  Clause* _cl;
  unsigned _cLen;
  MismatchHandler* _handler;
};

ClauseIterator EqualityResolution::generateClauses(Clause* premise)
{
  CALL("EqualityResolution::generateClauses");

  if(premise->isEmpty()) {
    return ClauseIterator::getEmpty();
  }
  ASS(premise->numSelected()>0);

  auto it1 = premise->getSelectedLiteralIterator();

  auto it2 = getFilteredIterator(it1,IsNegativeEqualityFn());

  auto it3 = getMappingIterator(it2,ResultFn(premise, _handler,
      getOptions().literalMaximalityAftercheck() && _salg->getLiteralSelector().isBGComplete(),
      &_salg->getOrdering()));

  auto it4 = getFilteredIterator(it3,NonzeroFn());

  return pvi( it4 );
}

/**
 * @c toResolve must be an negative equality. If it is resolvable,
 * resolve it and return the resulting clause. If it is not resolvable,
 * return 0.
 */
Clause* EqualityResolution::tryResolveEquality(Clause* cl, Literal* toResolve)
{
  CALL("EqualityResolution::tryResolveEquality");

  return ResultFn(cl)(toResolve);
}

}<|MERGE_RESOLUTION|>--- conflicted
+++ resolved
@@ -71,19 +71,13 @@
   CALL("EqualityResolution::attach");
 
   GeneratingInferenceEngine::attach(salg);
-  _handler = salg->getIndexManager()->mismatchHandler();
 }
 
 struct EqualityResolution::ResultFn
 {
-<<<<<<< HEAD
-  ResultFn(Clause* cl, MismatchHandler* hndlr=0, bool afterCheck = false, Ordering* ord = nullptr)
-      : _afterCheck(afterCheck), _ord(ord), _cl(cl), _cLen(cl->length()), _handler(hndlr) {}
-=======
   ResultFn(Clause* cl, bool afterCheck = false, Ordering* ord = nullptr)
       : _afterCheck(afterCheck), _ord(ord), _cl(cl), _cLen(cl->length()) {}
 
->>>>>>> 93bb9c6c
   Clause* operator() (Literal* lit)
   {
     CALL("EqualityResolution::ResultFn::operator()");
@@ -91,23 +85,6 @@
     ASS(lit->isEquality());
     ASS(lit->isNegative());
 
-<<<<<<< HEAD
-    TermList arg0 = *lit->nthArgument(0);
-    TermList arg1 = *lit->nthArgument(1);
-
-    static RobSubstitution subst(_handler);
-    subst.reset();
-
-    if(!subst.unify(arg0,0,arg1,0)){
-      return 0;    
-    }
-
-    //cout << "equalityResolution with " + _cl->toString() << endl;
-    //cout << "The literal is " + lit->toString() << endl;
-    //cout << "cLength " << cLength << endl;
-
-    unsigned newLen=_cLen-1+ subst.numberOfConstraints();
-=======
     static MismatchHandler _mismatchHandler = MismatchHandler::create();
     auto handler = _mismatchHandler;
 
@@ -121,7 +98,8 @@
       handler = MismatchHandler(Shell::Options::UnificationWithAbstraction::OFF);
     }
 
-    auto absUnif = AbstractingUnifier::unify(arg0, 0, arg1, 0, handler, env.options->unificationWithAbstractionFixedPointIteration());
+    auto absUnif = AbstractingUnifier::unify(arg0, 0, arg1, 0, handler, 
+      env.options->unificationWithAbstractionFixedPointIteration());
 
     if(absUnif.isNone()){ 
       return 0; 
@@ -130,7 +108,6 @@
     // TODO create absUnif.constrLiterals or so
     auto constraints = absUnif->constraintLiterals();
     unsigned newLen=_cLen - 1 + constraints->length();
->>>>>>> 93bb9c6c
 
     Clause* res = new(newLen) Clause(newLen, GeneratingInference1(InferenceRule::EQUALITY_RESOLUTION, _cl));
 
@@ -160,15 +137,9 @@
         (*res)[next++] = currAfter;
       }
     }
-<<<<<<< HEAD
-    auto constraints = subst.getConstraints();
-    while(constraints.hasNext()){
-      Literal* constraint = constraints.next();
-      (*res)[next++] = constraint;
-=======
+
     for (auto l : *constraints) {
       (*res)[next++] = l;
->>>>>>> 93bb9c6c
     }
     ASS_EQ(next,newLen);
 
@@ -181,7 +152,6 @@
   Ordering* _ord;
   Clause* _cl;
   unsigned _cLen;
-  MismatchHandler* _handler;
 };
 
 ClauseIterator EqualityResolution::generateClauses(Clause* premise)
@@ -197,7 +167,7 @@
 
   auto it2 = getFilteredIterator(it1,IsNegativeEqualityFn());
 
-  auto it3 = getMappingIterator(it2,ResultFn(premise, _handler,
+  auto it3 = getMappingIterator(it2,ResultFn(premise,
       getOptions().literalMaximalityAftercheck() && _salg->getLiteralSelector().isBGComplete(),
       &_salg->getOrdering()));
 
