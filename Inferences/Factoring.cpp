--- conflicted
+++ resolved
@@ -101,12 +101,7 @@
       }
     }
 
-<<<<<<< HEAD
-    SplitSet* blockingSet;
-    if (!_condRedHandler.handleReductiveUnaryInference(_cl, arg.second, blockingSet)) {
-=======
     if (!_condRedHandler.handleReductiveUnaryInference(_cl, &subst)) {
->>>>>>> b7ce420a
       env.statistics->skippedFactoring++;
       return nullptr;
     }
