/*
 * This file is part of the source code of the software program
 * Vampire. It is protected by applicable
 * copyright laws.
 *
 * This source code is distributed under the licence found here
 * https://vprover.github.io/license.html
 * and in the source directory
 */

#include "Inferences/Cancellation.hpp"
#include "Kernel/Ordering.hpp"
#include "Kernel/NumTraits.hpp"
#include "Kernel/PolynomialNormalizer.hpp"

#define DEBUG(...) //DBG(__VA_ARGS__)

namespace Inferences {


Cancellation::~Cancellation() {}


template<class Number>
struct CancelAddResult {
  Polynom<Number> lhs;
  Polynom<Number> rhs;
};

template<class Number>
CancelAddResult<Number> cancelAdd(Polynom<Number> const& oldl, Polynom<Number> const& oldr) ;

template<class NumTraits>
Literal* cancelAdd(Literal* lit) {
  ASS_EQ(lit->numTypeArguments(), 0) // <- we only have equality, or inequality literals, which are not polymorphic
  ASS_EQ(lit->numTermArguments(), 2)
  auto normL = PolyNf::normalize(TypedTermList((*lit)[0], SortHelper::getTermArgSort(lit, 0)));
  auto normR = PolyNf::normalize(TypedTermList((*lit)[1], SortHelper::getTermArgSort(lit, 1)));

  auto oldL = normL.template wrapPoly<NumTraits>();
  auto oldR = normR.template wrapPoly<NumTraits>();
  auto res = cancelAdd(*oldL, *oldR);

  res.lhs.integrity();
  res.rhs.integrity();

  auto newL = perfect(std::move(res.lhs));
  auto newR = perfect(std::move(res.rhs));

  if (newL != oldL || newR != oldR)  {
    TermList args[] = {
      newL->denormalize(),
      newR->denormalize(),
    };
    return Literal::create(lit, args);
  } else  {
    return lit;
  }
}

Literal* tryCancel(Interpretation inter, Literal* lit) {
  switch(inter) {
    case Interpretation::EQUAL: {
        auto sort = SortHelper::getEqualityArgumentSort(lit);
        if (sort ==  IntTraits::sort()) return cancelAdd< IntTraits>(lit);
        if (sort ==  RatTraits::sort()) return cancelAdd< RatTraits>(lit);
        if (sort == RealTraits::sort()) return cancelAdd<RealTraits>(lit);
      }
      break;
#define INEQ_CASES(NumTraits)                                                                                 \
    case NumTraits::leqI:                                                                                     \
    case NumTraits::geqI:                                                                                     \
    case NumTraits::greaterI:                                                                                 \
    case NumTraits::lessI:                                                                                    \
      return cancelAdd<NumTraits>(lit); 

    INEQ_CASES( IntTraits)
    INEQ_CASES( RatTraits)
    INEQ_CASES(RealTraits)
#undef INEQ_CASES
    default:;
  }
  return lit;
}

Cancellation::Cancellation(Ordering& ordering) : SimplifyingGeneratingLiteralSimplification(InferenceRule::CANCELLATION, ordering) {}

Cancellation::Result Cancellation::simplifyLiteral(Literal* litIn) 
{
  auto pred = litIn->functor();
  return Result::literal(
              theory->isInterpretedPredicate(pred) 
                ? tryCancel(theory->interpretPredicate(pred), litIn)
                : litIn);
}

template<class Number>
CancelAddResult<Number> cancelAdd(Polynom<Number> const& oldl, Polynom<Number> const& oldr) 
{
  DEBUG("in:  ", oldl, " <> ", oldr)

  using Numeral = typename Number::ConstantType;
  using Monom        = Monom       <Number>;
  using NumeralVec   = Stack<Monom>;
  unsigned itl = 0;
  unsigned itr = 0;
  auto endl = oldl.nSummands();
  auto endr = oldr.nSummands();

<<<<<<< HEAD
  auto safeMinus = [](Numeral l, Numeral r) 
  { 
    try {
      return Option<Numeral>(l - r);
    } catch (MachineArithmeticException&) {
      return Option<Numeral>();
    }
  };

  auto cmpPrecedence = [](Option<Numeral> lOpt, Numeral r) 
  { 
    if (lOpt.isNone()) return false;
    auto l = lOpt.unwrap();
    return Numeral::comparePrecedence(l,r) == Comparison::LESS;
  };
=======
  auto cmpPrecedence = [](Numeral l, Numeral r) 
  { return Numeral::comparePrecedence(l,r) == Comparison::LESS; };
>>>>>>> bbc1d2b5

  NumeralVec newl;
  NumeralVec newr;
  while(itl != endl && itr !=  endr) {
    auto l = oldl.summandAt(itl);
    auto r = oldr.summandAt(itr);
    if (l.factors == r.factors) {
      auto& m = l.factors;

      auto lMinusR = l.numeral - r.numeral;
      auto rMinusL = r.numeral - l.numeral;
      auto pushDiffLeft  = [&]() { newl.push(Monom(lMinusR, m)); };
      auto pushDiffRight = [&]() { newr.push(Monom(rMinusL, m)); };
      auto pushSmaller = [&] () {
        if (cmpPrecedence(rMinusL, lMinusR)) {
          pushDiffRight();
        } else {
          pushDiffLeft();
        }
      };



      if (l.numeral == r.numeral) {
         // 10 x + ... ~~  10 x + ... ==> ... ~~ ... 
         // we remove the term
      } else if (cmpPrecedence(lMinusR, l.numeral) 
              && cmpPrecedence(rMinusL, r.numeral)) {

        pushSmaller();
      } else if (cmpPrecedence(lMinusR, l.numeral) ) {
        // 10 x + ... ~~  8 x + ... ==> 2 x + ... ~~ ... 
        // ^^ l.numeral   ^ r.numeral   ^ lMinusR
        pushDiffLeft();

      } else if (cmpPrecedence(rMinusL, r.numeral)) {
        //   7 x + ... ~~  8 x + ... ==> ... ~~ 1 x + ... 
        //   ^ l.numeral   ^ r.numeral          ^ rMinusL
        pushDiffRight();
      } else {
        pushSmaller();

      }
      itl++;
      itr++;
    } else if (l.factors < r.factors) {
      newl.push(l);
      itl++;
    } else {
      ASS(r.factors < l.factors)
      newr.push(r);
      itr++;
    }
  }
  for(; itl != endl; itl++) {
    newl.push(oldl.summandAt(itl));
  }
  for(; itr != endr; itr++) {
    newr.push(oldr.summandAt(itr));
  }
  auto outl = Polynom<Number>(std::move(newl));
  auto outr = Polynom<Number>(std::move(newr));
  DEBUG("out: ", outl, " <> ", outr)
  return CancelAddResult<Number> { 
    .lhs = std::move(outl), 
    .rhs = std::move(outr), 
  };
}



} // namespace Inferences<|MERGE_RESOLUTION|>--- conflicted
+++ resolved
@@ -107,26 +107,8 @@
   auto endl = oldl.nSummands();
   auto endr = oldr.nSummands();
 
-<<<<<<< HEAD
-  auto safeMinus = [](Numeral l, Numeral r) 
-  { 
-    try {
-      return Option<Numeral>(l - r);
-    } catch (MachineArithmeticException&) {
-      return Option<Numeral>();
-    }
-  };
-
-  auto cmpPrecedence = [](Option<Numeral> lOpt, Numeral r) 
-  { 
-    if (lOpt.isNone()) return false;
-    auto l = lOpt.unwrap();
-    return Numeral::comparePrecedence(l,r) == Comparison::LESS;
-  };
-=======
   auto cmpPrecedence = [](Numeral l, Numeral r) 
   { return Numeral::comparePrecedence(l,r) == Comparison::LESS; };
->>>>>>> bbc1d2b5
 
   NumeralVec newl;
   NumeralVec newr;
