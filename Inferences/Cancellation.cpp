/*
 * This file is part of the source code of the software program
 * Vampire. It is protected by applicable
 * copyright laws.
 *
 * This source code is distributed under the licence found here
 * https://vprover.github.io/license.html
 * and in the source directory
 */

#include "Inferences/Cancellation.hpp"
#include "Kernel/Ordering.hpp"
#include "Kernel/NumTraits.hpp"
#include "Kernel/PolynomialNormalizer.hpp"

#define DEBUG(...) //DBG(__VA_ARGS__)

namespace Inferences {


Cancellation::~Cancellation() {}


template<class Number>
struct CancelAddResult {
  Polynom<Number> lhs;
  Polynom<Number> rhs;
};

template<class Number>
CancelAddResult<Number> cancelAdd(Polynom<Number> const& oldl, Polynom<Number> const& oldr) ;

template<class NumTraits>
Literal* cancelAdd(Literal* lit) {
  CALL("cancelAdd(Literal* lit)")
  auto normL = PolyNf::normalize(TypedTermList((*lit)[0], SortHelper::getArgSort(lit, 0)));
  auto normR = PolyNf::normalize(TypedTermList((*lit)[1], SortHelper::getArgSort(lit, 1)));

  auto oldL = normL.template wrapPoly<NumTraits>();
  auto oldR = normR.template wrapPoly<NumTraits>();
  auto res = cancelAdd(*oldL, *oldR);

  res.lhs.integrity();
  res.rhs.integrity();

  auto newL = perfect(std::move(res.lhs));
  auto newR = perfect(std::move(res.rhs));

  if (newL != oldL || newR != oldR)  {
    TermList args[] = {
      newL->denormalize(),
      newR->denormalize(),
    };
    return Literal::create(lit, args);
  } else  {
    return lit;
  }
}

Literal* tryCancel(Interpretation inter, Literal* lit) {
  CALL("tryCancel(Interpretation inter, Literal* lit)")
  switch(inter) {
    case Interpretation::EQUAL: {
        auto sort = SortHelper::getEqualityArgumentSort(lit);
        if (sort ==  IntTraits::sort()) return cancelAdd< IntTraits>(lit);
        if (sort ==  RatTraits::sort()) return cancelAdd< RatTraits>(lit);
        if (sort == RealTraits::sort()) return cancelAdd<RealTraits>(lit);
      }
      break;
#define INEQ_CASES(NumTraits)                                                                                 \
    case NumTraits::leqI:                                                                                     \
    case NumTraits::geqI:                                                                                     \
    case NumTraits::greaterI:                                                                                 \
    case NumTraits::lessI:                                                                                    \
      return cancelAdd<NumTraits>(lit); 

    INEQ_CASES( IntTraits)
    INEQ_CASES( RatTraits)
    INEQ_CASES(RealTraits)
#undef INEQ_CASES
    default:;
  }
  return lit;
}

Cancellation::Cancellation(Ordering& ordering) : SimplifyingGeneratingLiteralSimplification(InferenceRule::CANCELLATION, ordering) {}

Cancellation::Result Cancellation::simplifyLiteral(Literal* litIn) 
{
  CALL("Cancellation::simplifyLiteral(Literal*)")

  auto pred = litIn->functor();
  return Result::literal(
              theory->isInterpretedPredicate(pred) 
                ? tryCancel(theory->interpretPredicate(pred), litIn)
                : litIn);
}

template<class Number>
CancelAddResult<Number> cancelAdd(Polynom<Number> const& oldl, Polynom<Number> const& oldr) 
{
  CALL("Polynom::cancelAdd(Polynom<Number> const& oldl, Polynom<Number> const& oldr)")
  DEBUG("in:  ", oldl, " <> ", oldr)

  using Numeral = typename Number::ConstantType;
  using Monom        = Monom       <Number>;
  using NumeralVec   = Stack<Monom>;
<<<<<<< HEAD
  unsigned itl = 0;
  unsigned itr = 0;
=======
  auto itl = 0u;
  auto itr = 0u;
>>>>>>> ed1c051f
  auto endl = oldl.nSummands();
  auto endr = oldr.nSummands();

  auto safeMinus = [](Numeral l, Numeral r) 
  { 
    try {
      return Option<Numeral>(l - r);
<<<<<<< HEAD
    } catch (MachineArithmeticException&) 
=======
    } catch (MachineArithmeticException&)
>>>>>>> ed1c051f
    {
      return Option<Numeral>();
    }
  };

  auto cmpPrecedence = [](Option<Numeral> lOpt, Numeral r) 
  { 
    if (lOpt.isNone()) return false;
    auto l = lOpt.unwrap();
    return Numeral::comparePrecedence(l,r) == Comparison::LESS;
  };

  NumeralVec newl;
  NumeralVec newr;
  while(itl != endl && itr !=  endr) {
    auto l = oldl.summandAt(itl);
    auto r = oldr.summandAt(itr);
    if (l.factors == r.factors) {
      auto& m = l.factors;

      auto lMinusR = safeMinus(l.numeral, r.numeral);
      auto rMinusL = safeMinus(r.numeral, l.numeral);
      auto pushDiffLeft  = [&]() { newl.push(Monom(lMinusR.unwrap(), m)); };
      auto pushDiffRight = [&]() { newr.push(Monom(rMinusL.unwrap(), m)); };
      auto pushSmaller = [&] () {
        if (cmpPrecedence(rMinusL, lMinusR.unwrap())) {
          pushDiffRight();
        } else {
          pushDiffLeft();
        }
      };



      if (l.numeral == r.numeral) {
         // 10 x + ... ~~  10 x + ... ==> ... ~~ ... 
         // we remove the term
      } else if (cmpPrecedence(lMinusR, l.numeral) 
              && cmpPrecedence(rMinusL, r.numeral)) {

        pushSmaller();
      } else if (cmpPrecedence(lMinusR, l.numeral) ) {
        // 10 x + ... ~~  8 x + ... ==> 2 x + ... ~~ ... 
        // ^^ l.numeral   ^ r.numeral   ^ lMinusR
        pushDiffLeft();

      } else if (cmpPrecedence(rMinusL, r.numeral)) {
        //   7 x + ... ~~  8 x + ... ==> ... ~~ 1 x + ... 
        //   ^ l.numeral   ^ r.numeral          ^ rMinusL
        pushDiffRight();
      } else {

        if (lMinusR.isSome() && rMinusL.isSome()){
          pushSmaller();
        } else if (lMinusR.isSome()) {
          pushDiffLeft();
        } else if (rMinusL.isSome()) {
          pushDiffRight();
        } else {
          ASS_EQ(m, l.factors);
          ASS_EQ(m, r.factors);
          newl.push(l);
          newr.push(r);
        }
      }
      itl++;
      itr++;
    } else if (l.factors < r.factors) {
      newl.push(l);
      itl++;
    } else {
      ASS(r.factors < l.factors)
      newr.push(r);
      itr++;
    }
  }
  for(; itl != endl; itl++) {
    newl.push(oldl.summandAt(itl));
  }
  for(; itr != endr; itr++) {
    newr.push(oldr.summandAt(itr));
  }
  auto outl = Polynom<Number>(std::move(newl));
  auto outr = Polynom<Number>(std::move(newr));
  DEBUG("out: ", outl, " <> ", outr)
  return CancelAddResult<Number> { 
    .lhs = std::move(outl), 
    .rhs = std::move(outr), 
  };
}



} // namespace Inferences<|MERGE_RESOLUTION|>--- conflicted
+++ resolved
@@ -105,13 +105,8 @@
   using Numeral = typename Number::ConstantType;
   using Monom        = Monom       <Number>;
   using NumeralVec   = Stack<Monom>;
-<<<<<<< HEAD
   unsigned itl = 0;
   unsigned itr = 0;
-=======
-  auto itl = 0u;
-  auto itr = 0u;
->>>>>>> ed1c051f
   auto endl = oldl.nSummands();
   auto endr = oldr.nSummands();
 
@@ -119,11 +114,7 @@
   { 
     try {
       return Option<Numeral>(l - r);
-<<<<<<< HEAD
-    } catch (MachineArithmeticException&) 
-=======
     } catch (MachineArithmeticException&)
->>>>>>> ed1c051f
     {
       return Option<Numeral>();
     }
