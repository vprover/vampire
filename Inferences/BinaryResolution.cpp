/*
 * This file is part of the source code of the software program
 * Vampire. It is protected by applicable
 * copyright laws.
 *
 * This source code is distributed under the licence found here
 * https://vprover.github.io/license.html
 * and in the source directory
 */
/**
 * @file BinaryResolution.cpp
 * Implements class BinaryResolution.
 */

#include "Debug/RuntimeStatistics.hpp"

#include "Indexing/ResultSubstitution.hpp"
#include "Kernel/UnificationWithAbstraction.hpp"
#include "Lib/Environment.hpp"
#include "Lib/Int.hpp"
#include "Lib/Metaiterators.hpp"
#include "Lib/PairUtils.hpp"
#include "Lib/VirtualIterator.hpp"

#include "Kernel/Clause.hpp"
#include "Kernel/ColorHelper.hpp"
#include "Kernel/Formula.hpp"
#include "Kernel/Unit.hpp"
#include "Kernel/Inference.hpp"
#include "Kernel/LiteralSelector.hpp"
#include "Kernel/SortHelper.hpp"
#include "Kernel/RobSubstitution.hpp"

#include "Indexing/Index.hpp"
#include "Indexing/LiteralIndex.hpp"
#include "Indexing/IndexManager.hpp"
#include "Indexing/SubstitutionTree.hpp"

#include "Saturation/SaturationAlgorithm.hpp"

#include "Shell/AnswerLiteralManager.hpp"
#include "Shell/ConditionalRedundancyHandler.hpp"
#include "Shell/Options.hpp"
#include "Shell/Statistics.hpp"

#include "BinaryResolution.hpp"

namespace Inferences
{

using namespace std;
using namespace Lib;
using namespace Kernel;
using namespace Indexing;
using namespace Saturation;

void BinaryResolution::attach(SaturationAlgorithm* salg)
{
  ASS(!_index);

  GeneratingInferenceEngine::attach(salg);
  _index=static_cast<BinaryResolutionIndex*> (
	  _salg->getIndexManager()->request(BINARY_RESOLUTION_SUBST_TREE) );
}

void BinaryResolution::detach()
{
  ASS(_salg);

  _index=0;
  _salg->getIndexManager()->release(BINARY_RESOLUTION_SUBST_TREE);
  GeneratingInferenceEngine::detach();
}

/**
 * Ordering aftercheck is performed iff ord is not 0,
 * in which case also ls is assumed to be not 0.
 */
Clause* BinaryResolution::generateClause(
  Clause* queryCl, Literal* queryLit, Clause* resultCl, Literal* resultLit,
  ResultSubstitutionSP subs, AbstractingUnifier* absUnif)
{
  ASS(resultCl->store()==Clause::ACTIVE);//Added to check that generation only uses active clauses

  const auto& opts = getOptions();
  const bool afterCheck = getOptions().literalMaximalityAftercheck() && _salg->getLiteralSelector().isBGComplete();

  if(!ColorHelper::compatible(queryCl->color(),resultCl->color()) ) {
    env.statistics->inferencesSkippedDueToColors++;
    if(opts.showBlocked()) {
      std::cout << "Blocked resolution of " << *queryCl << " and " << * resultCl << endl;
    }
    if(opts.colorUnblocking()) {
      SaturationAlgorithm* salg = SaturationAlgorithm::tryGetInstance();
      if(salg) {
        ColorHelper::tryUnblock(queryCl, salg);
        ColorHelper::tryUnblock(resultCl, salg);
      }
    }
    return 0;
  }

  unsigned clength = queryCl->length();
  unsigned dlength = resultCl->length();

  // LRS-specific optimization:
  // check whether we can conclude that the resulting clause will be discarded by LRS since it does not fulfil the age/weight limits (in which case we can discard the clause)
  // we already know the age here so we can immediately conclude whether the clause fulfils the age limit
  // since we have not built the clause yet we compute lower bounds on the weight of the clause after each step and recheck whether the weight-limit can still be fulfilled.
  unsigned wlb=0;//weight lower bound
  unsigned numPositiveLiteralsLowerBound = // lower bound on number of positive literals, don't know at this point whether duplicate positive literals will occur
      Int::max(queryLit->isPositive() ?  queryCl->numPositiveLiterals()-1 :  queryCl->numPositiveLiterals(),
              resultLit->isPositive() ? resultCl->numPositiveLiterals()-1 : resultCl->numPositiveLiterals());

  auto constraints = absUnif->computeConstraintLiterals();
  auto nConstraints = constraints->size();
  Inference inf(GeneratingInference2(nConstraints == 0 ?  InferenceRule::RESOLUTION : InferenceRule::CONSTRAINED_RESOLUTION, queryCl, resultCl));
  Inference::Destroyer inf_destroyer(inf); // will call destroy on inf when coming out of scope unless disabled

  auto passiveClauseContainer = _salg->getPassiveClauseContainer();
  bool needsToFulfilWeightLimit = passiveClauseContainer && !passiveClauseContainer->fulfilsAgeLimit(wlb, numPositiveLiteralsLowerBound, inf) && passiveClauseContainer->weightLimited();

  if(needsToFulfilWeightLimit) {
    for(unsigned i=0;i<clength;i++) {
      Literal* curr=(*queryCl)[i];
      if(curr!=queryLit) {
        wlb+=curr->weight();
      }
    }
    for(unsigned i=0;i<dlength;i++) {
      Literal* curr=(*resultCl)[i];
      if(curr!=resultLit) {
        wlb+=curr->weight();
      }
    }
    if(!passiveClauseContainer->fulfilsWeightLimit(wlb, numPositiveLiteralsLowerBound, inf)) {
      RSTAT_CTR_INC("binary resolutions skipped for weight limit before building clause");
      env.statistics->discardedNonRedundantClauses++;
      return 0;
    }
  }

  bool synthesis = (env.options->questionAnswering() == Options::QuestionAnsweringMode::SYNTHESIS);
  Literal* cAnsLit = synthesis ? queryCl->getAnswerLiteral() : nullptr;
  Literal* dAnsLit = synthesis ? resultCl->getAnswerLiteral() : nullptr;
  bool bothHaveAnsLit = (cAnsLit != nullptr) && (dAnsLit != nullptr);

  RStack<Literal*> resLits;

  Literal* queryLitAfter = 0;
  if (afterCheck && queryCl->numSelected() > 1) {
    TIME_TRACE(TimeTrace::LITERAL_ORDER_AFTERCHECK);
    queryLitAfter = subs->applyToQuery(queryLit);
  }

<<<<<<< HEAD
  auto& ls = _salg->getLiteralSelector();

  unsigned next = 0;
  for(Literal* c : *constraints){
      (*res)[next++] = c; 
  }
=======
  resLits->loadFromIterator(constraints->iterFifo());
>>>>>>> 57be2a55
  for(unsigned i=0;i<clength;i++) {
    Literal* curr=(*queryCl)[i];
    if(curr!=queryLit && (!bothHaveAnsLit || curr!=cAnsLit)) {
      Literal* newLit = subs->applyToQuery(curr);
      if(needsToFulfilWeightLimit) {
        wlb+=newLit->weight() - curr->weight();
        if(!passiveClauseContainer->fulfilsWeightLimit(wlb, numPositiveLiteralsLowerBound, inf)) {
          RSTAT_CTR_INC("binary resolutions skipped for weight limit while building clause");
          env.statistics->discardedNonRedundantClauses++;
          return nullptr;
        }
      }
      if (queryLitAfter && i < queryCl->numSelected()) {
        TIME_TRACE(TimeTrace::LITERAL_ORDER_AFTERCHECK);

        Ordering::Result o = _salg->getOrdering().compare(newLit,queryLitAfter);

        if (o == Ordering::GREATER ||
<<<<<<< HEAD
            (ls.isPositiveForSelection(newLit)    // strict maximimality for positive literals
                && (o == Ordering::GREATER_EQ || o == Ordering::EQUAL))) { // where is GREATER_EQ ever coming from?
=======
            (ls->isPositiveForSelection(newLit)    // strict maximimality for positive literals
                && o == Ordering::EQUAL)) {
>>>>>>> 57be2a55
          env.statistics->inferencesBlockedForOrderingAftercheck++;
          return nullptr;
        }
      }
      resLits->push(newLit);
    }
  }

  Literal* qrLitAfter = 0;
  if (afterCheck && resultCl->numSelected() > 1) {
    TIME_TRACE(TimeTrace::LITERAL_ORDER_AFTERCHECK);
    qrLitAfter = subs->applyToResult(resultLit);
  }

  for(unsigned i=0;i<dlength;i++) {
    Literal* curr=(*resultCl)[i];
    if(curr!=resultLit && (!bothHaveAnsLit || curr!=dAnsLit)) {
      Literal* newLit = subs->applyToResult(curr);
      if(needsToFulfilWeightLimit) {
        wlb+=newLit->weight() - curr->weight();
        if(!passiveClauseContainer->fulfilsWeightLimit(wlb, numPositiveLiteralsLowerBound, inf)) {
          RSTAT_CTR_INC("binary resolutions skipped for weight limit while building clause");
          env.statistics->discardedNonRedundantClauses++;
          return nullptr;
        }
      }
      if (qrLitAfter && i < resultCl->numSelected()) {
        TIME_TRACE(TimeTrace::LITERAL_ORDER_AFTERCHECK);

        Ordering::Result o = _salg->getOrdering().compare(newLit,qrLitAfter);

        if (o == Ordering::GREATER ||
<<<<<<< HEAD
            (ls.isPositiveForSelection(newLit)   // strict maximimality for positive literals
                && (o == Ordering::GREATER_EQ || o == Ordering::EQUAL))) { // where is GREATER_EQ ever coming from?
=======
            (ls->isPositiveForSelection(newLit)   // strict maximimality for positive literals
                && o == Ordering::EQUAL)) {
>>>>>>> 57be2a55
          env.statistics->inferencesBlockedForOrderingAftercheck++;
          return nullptr;
        }
      }
      resLits->push(newLit);
    }
  }

  if (!_salg->condRedHandler()->handleResolution(queryCl, queryLit, resultCl, resultLit, subs.ptr())) {
    return 0;
  }

   if (bothHaveAnsLit) {
     Literal* newLitC = subs->applyToQuery(cAnsLit);
     Literal* newLitD = subs->applyToResult(dAnsLit);
     bool cNeg = queryLit->isNegative();
     Literal* condLit = cNeg ? subs->applyToResult(resultLit) : subs->applyToQuery(queryLit);
     resLits->push(SynthesisALManager::getInstance()->makeITEAnswerLiteral(condLit, cNeg ? newLitC : newLitD, cNeg ? newLitD : newLitC));
   }

  if(nConstraints != 0){
    env.statistics->cResolution++;
  }
  else{ 
    env.statistics->resolution++;
  }

  inf_destroyer.disable(); // ownership passed to the the clause below
  return Clause::fromStack(*resLits, inf);
}

ClauseIterator BinaryResolution::generateClauses(Clause* premise)
{
  return pvi(TIME_TRACE_ITER("resolution", 
      premise->getSelectedLiteralIterator()
        .filter([](auto l) { return !l->isEquality(); })
        .flatMap([this,premise](auto lit) { 
            // find query results for literal `lit`
            return iterTraits(_index->getUwa(lit, /* complementary */ true, 
                                             env.options->unificationWithAbstraction(), 
                                             env.options->unificationWithAbstractionFixedPointIteration()))
                     .map([this,lit,premise](auto qr) {
                        // perform binary resolution on query results
                        auto subs = ResultSubstitution::fromSubstitution(&qr.unifier->subs(), QUERY_BANK, RESULT_BANK);
                        return BinaryResolution::generateClause(premise, lit, qr.data->clause, qr.data->literal, subs, qr.unifier);
                     });
        })
        .filter(NonzeroFn())
  ));
}

}<|MERGE_RESOLUTION|>--- conflicted
+++ resolved
@@ -153,16 +153,9 @@
     queryLitAfter = subs->applyToQuery(queryLit);
   }
 
-<<<<<<< HEAD
   auto& ls = _salg->getLiteralSelector();
 
-  unsigned next = 0;
-  for(Literal* c : *constraints){
-      (*res)[next++] = c; 
-  }
-=======
   resLits->loadFromIterator(constraints->iterFifo());
->>>>>>> 57be2a55
   for(unsigned i=0;i<clength;i++) {
     Literal* curr=(*queryCl)[i];
     if(curr!=queryLit && (!bothHaveAnsLit || curr!=cAnsLit)) {
@@ -181,13 +174,8 @@
         Ordering::Result o = _salg->getOrdering().compare(newLit,queryLitAfter);
 
         if (o == Ordering::GREATER ||
-<<<<<<< HEAD
             (ls.isPositiveForSelection(newLit)    // strict maximimality for positive literals
-                && (o == Ordering::GREATER_EQ || o == Ordering::EQUAL))) { // where is GREATER_EQ ever coming from?
-=======
-            (ls->isPositiveForSelection(newLit)    // strict maximimality for positive literals
                 && o == Ordering::EQUAL)) {
->>>>>>> 57be2a55
           env.statistics->inferencesBlockedForOrderingAftercheck++;
           return nullptr;
         }
@@ -220,13 +208,8 @@
         Ordering::Result o = _salg->getOrdering().compare(newLit,qrLitAfter);
 
         if (o == Ordering::GREATER ||
-<<<<<<< HEAD
             (ls.isPositiveForSelection(newLit)   // strict maximimality for positive literals
-                && (o == Ordering::GREATER_EQ || o == Ordering::EQUAL))) { // where is GREATER_EQ ever coming from?
-=======
-            (ls->isPositiveForSelection(newLit)   // strict maximimality for positive literals
                 && o == Ordering::EQUAL)) {
->>>>>>> 57be2a55
           env.statistics->inferencesBlockedForOrderingAftercheck++;
           return nullptr;
         }
