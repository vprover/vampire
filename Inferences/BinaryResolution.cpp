/*
 * This file is part of the source code of the software program
 * Vampire. It is protected by applicable
 * copyright laws.
 *
 * This source code is distributed under the licence found here
 * https://vprover.github.io/license.html
 * and in the source directory
 */
/**
 * @file BinaryResolution.cpp
 * Implements class BinaryResolution.
 */

#include "Debug/RuntimeStatistics.hpp"

#include "Indexing/ResultSubstitution.hpp"
#include "Kernel/UnificationWithAbstraction.hpp"
#include "Lib/Environment.hpp"
#include "Lib/Int.hpp"
#include "Lib/Metaiterators.hpp"
#include "Lib/PairUtils.hpp"
#include "Lib/VirtualIterator.hpp"
#include "Lib/SharedSet.hpp"

#include "Kernel/Clause.hpp"
#include "Kernel/ColorHelper.hpp"
#include "Kernel/Formula.hpp"
#include "Kernel/Unit.hpp"
#include "Kernel/Inference.hpp"
#include "Kernel/LiteralSelector.hpp"
#include "Kernel/SortHelper.hpp"
#include "Kernel/RobSubstitution.hpp"

#include "Indexing/Index.hpp"
#include "Indexing/LiteralIndex.hpp"
#include "Indexing/IndexManager.hpp"
#include "Indexing/SubstitutionTree.hpp"

#include "Saturation/SaturationAlgorithm.hpp"
#include "Saturation/Splitter.hpp"

#include "Shell/AnswerLiteralManager.hpp"
#include "Shell/ConditionalRedundancyHandler.hpp"
#include "Shell/Options.hpp"
#include "Shell/Statistics.hpp"

#include "BinaryResolution.hpp"
#define DEBUG_RESOLUTION(lvl, ...) if (lvl < 0) { DBG("resolution: ", __VA_ARGS__) }

namespace Inferences
{

using namespace std;
using namespace Lib;
using namespace Kernel;
using namespace Indexing;
using namespace Saturation;

void BinaryResolution::attach(SaturationAlgorithm* salg)
{
  ASS(!_index);

  GeneratingInferenceEngine::attach(salg);
  _index=static_cast<BinaryResolutionIndex*> (
	  _salg->getIndexManager()->request(BINARY_RESOLUTION_SUBST_TREE) );
}

void BinaryResolution::detach()
{
  ASS(_salg);

  _index=0;
  _salg->getIndexManager()->release(BINARY_RESOLUTION_SUBST_TREE);
  GeneratingInferenceEngine::detach();
}

/**
 * Ordering aftercheck is performed iff ord is not 0,
 * in which case also ls is assumed to be not 0.
 */
template<class ComputeConstraints>
Clause* BinaryResolution::generateClause(Clause* queryCl, Literal* queryLit, Clause* resultCl, Literal* resultLit,
          ResultSubstitutionSP subs, ComputeConstraints computeConstraints, const Options& opts, bool afterCheck,
          PassiveClauseContainer* passiveClauseContainer, Ordering* ord, LiteralSelector* ls,
          ConditionalRedundancyHandler const* condRedHandler)
{
  DEBUG_RESOLUTION(0, "lhs: ", *queryLit, " (clause: ", queryCl->number(), ")")
  DEBUG_RESOLUTION(0, "rhs: ", *resultLit, " (clause: ", resultCl->number(), ")")
  DEBUG_RESOLUTION(0, "subs: ", *subs)
  ASS(resultCl->store()==Clause::ACTIVE);//Added to check that generation only uses active clauses

  if(!ColorHelper::compatible(queryCl->color(),resultCl->color()) ) {
    env.statistics->inferencesSkippedDueToColors++;
    if(opts.showBlocked()) {
      std::cout << "Blocked resolution of " << *queryCl << " and " << * resultCl << endl;
    }
    return 0;
  }

  unsigned clength = queryCl->length();
  unsigned dlength = resultCl->length();

  // LRS-specific optimization:
  // check whether we can conclude that the resulting clause will be discarded by LRS since it does not fulfil the age/weight limits (in which case we can discard the clause)
  // we already know the age here so we can immediately conclude whether the clause fulfils the age limit
  // since we have not built the clause yet we compute lower bounds on the weight of the clause after each step and recheck whether the weight-limit can still be fulfilled.
  unsigned wlb=0;//weight lower bound
  unsigned numPositiveLiteralsLowerBound = // lower bound on number of positive literals, don't know at this point whether duplicate positive literals will occur
      Int::max(queryLit->isPositive() ?  queryCl->numPositiveLiterals()-1 :  queryCl->numPositiveLiterals(),
              resultLit->isPositive() ? resultCl->numPositiveLiterals()-1 : resultCl->numPositiveLiterals());

  auto constraints = computeConstraints();
  auto nConstraints = constraints->size();
  Inference inf(GeneratingInference2(nConstraints == 0 ?  InferenceRule::RESOLUTION : InferenceRule::CONSTRAINED_RESOLUTION, queryCl, resultCl));
  Inference::Destroyer inf_destroyer(inf); // will call destroy on inf when coming out of scope unless disabled

  bool andThatsIt = false;
  bool hasAgeLimitStrike = passiveClauseContainer && passiveClauseContainer->mayBeAbleToDiscriminateClausesUnderConstructionOnLimits()
                                                  && passiveClauseContainer->exceedsAgeLimit(numPositiveLiteralsLowerBound, inf, andThatsIt);
  if (hasAgeLimitStrike && andThatsIt) { // we are dealing with purely age-limited container (no need for weight-related investigations)
    RSTAT_CTR_INC("binary resolutions skipped for (pure) age limit before building clause");
    env.statistics->discardedNonRedundantClauses++;
    return 0;
  }

  if(hasAgeLimitStrike) {
    for(unsigned i=0;i<clength;i++) {
      Literal* curr=(*queryCl)[i];
      if(curr!=queryLit) {
        wlb+=curr->weight();
      }
    }
    for(unsigned i=0;i<dlength;i++) {
      Literal* curr=(*resultCl)[i];
      if(curr!=resultLit) {
        wlb+=curr->weight();
      }
    }
    if(passiveClauseContainer->exceedsWeightLimit(wlb, numPositiveLiteralsLowerBound, inf)) {
      RSTAT_CTR_INC("binary resolutions skipped for weight limit before building clause");
      env.statistics->discardedNonRedundantClauses++;
      return 0;
    }
  }

  bool synthesis = (env.options->questionAnswering() == Options::QuestionAnsweringMode::SYNTHESIS);
  Literal* cAnsLit = synthesis ? queryCl->getAnswerLiteral() : nullptr;
  Literal* dAnsLit = synthesis ? resultCl->getAnswerLiteral() : nullptr;
  bool bothHaveAnsLit = (cAnsLit != nullptr) && (dAnsLit != nullptr);

  RStack<Literal*> resLits;

  Literal* queryLitAfter = 0;
  if (afterCheck && queryCl->numSelected() > 1) {
    TIME_TRACE(TimeTrace::LITERAL_ORDER_AFTERCHECK);
    queryLitAfter = subs->applyToQuery(queryLit);
  }

  resLits->loadFromIterator(constraints->iterFifo());
  for(unsigned i=0;i<clength;i++) {
    Literal* curr=(*queryCl)[i];
    if(curr!=queryLit && (!bothHaveAnsLit || curr!=cAnsLit)) {
      Literal* newLit = subs->applyToQuery(curr);
      if(hasAgeLimitStrike) {
        wlb+=newLit->weight() - curr->weight();
        if(passiveClauseContainer->exceedsWeightLimit(wlb, numPositiveLiteralsLowerBound, inf)) {
          RSTAT_CTR_INC("binary resolutions skipped for weight limit while building clause");
          env.statistics->discardedNonRedundantClauses++;
          return nullptr;
        }
      }
      if (queryLitAfter && i < queryCl->numSelected()) {
        TIME_TRACE(TimeTrace::LITERAL_ORDER_AFTERCHECK);

        Ordering::Result o = ord->compare(newLit,queryLitAfter);

        if (o == Ordering::GREATER ||
            (ls->isPositiveForSelection(newLit)    // strict maximimality for positive literals
                && o == Ordering::EQUAL)) {
          env.statistics->inferencesBlockedForOrderingAftercheck++;
          return nullptr;
        }
      }
      resLits->push(newLit);
    }
  }

  Literal* qrLitAfter = 0;
  if (afterCheck && resultCl->numSelected() > 1) {
    TIME_TRACE(TimeTrace::LITERAL_ORDER_AFTERCHECK);
    qrLitAfter = subs->applyToResult(resultLit);
  }

  for(unsigned i=0;i<dlength;i++) {
    Literal* curr=(*resultCl)[i];
    if(curr!=resultLit && (!bothHaveAnsLit || curr!=dAnsLit)) {
      Literal* newLit = subs->applyToResult(curr);
      if(hasAgeLimitStrike) {
        wlb+=newLit->weight() - curr->weight();
        if(passiveClauseContainer->exceedsWeightLimit(wlb, numPositiveLiteralsLowerBound, inf)) {
          RSTAT_CTR_INC("binary resolutions skipped for weight limit while building clause");
          env.statistics->discardedNonRedundantClauses++;
          return nullptr;
        }
      }
      if (qrLitAfter && i < resultCl->numSelected()) {
        TIME_TRACE(TimeTrace::LITERAL_ORDER_AFTERCHECK);

        Ordering::Result o = ord->compare(newLit,qrLitAfter);

        if (o == Ordering::GREATER ||
            (ls->isPositiveForSelection(newLit)   // strict maximimality for positive literals
                && o == Ordering::EQUAL)) {
          env.statistics->inferencesBlockedForOrderingAftercheck++;
          return nullptr;
        }
      }
      resLits->push(newLit);
    }
  }

<<<<<<< HEAD
  if (!absUnif->usesUwa()) {
    SplitSet* blockingSet = nullptr;
    if (!_salg->condRedHandler().handleResolution(queryCl, queryLit, resultCl, resultLit, subs.ptr(), blockingSet)) {
      auto splitter = _salg->getSplitter();
      if (splitter) {
        splitter->onRedundantInference([this,queryCl,queryLit,resultCl,resultLit]() -> Clause* {
          if (queryCl->store()==Clause::NONE) {
            return 0;
          }
          if (resultCl->store()==Clause::NONE) {
            return 0;
          }
          auto unifier = AbstractingUnifier::unify(
            TermList(queryLit), 0, TermList(resultLit), 1, AbstractionOracle(Options::UnificationWithAbstraction::OFF), false);
          ASS(unifier);
          auto subs = ResultSubstitution::fromSubstitution(&unifier->subs(), QUERY_BANK, RESULT_BANK);

          return generateClause(queryCl, queryLit, resultCl, resultLit, subs, &unifier.unwrap());
        }, queryCl, resultCl, blockingSet);
      }
=======
  if (nConstraints == 0 && condRedHandler) {
    if (!condRedHandler->handleResolution(queryCl, queryLit, resultCl, resultLit, subs.ptr())) {
>>>>>>> b7ce420a
      return 0;
    }
  }

   if (bothHaveAnsLit) {
     Literal* newLitC = subs->applyToQuery(cAnsLit);
     Literal* newLitD = subs->applyToResult(dAnsLit);
     bool cNeg = queryLit->isNegative();
     Literal* condLit = cNeg ? subs->applyToResult(resultLit) : subs->applyToQuery(queryLit);
     resLits->push(SynthesisALManager::getInstance()->makeITEAnswerLiteral(condLit, cNeg ? newLitC : newLitD, cNeg ? newLitD : newLitC));
   }

  if(nConstraints != 0){
    env.statistics->cResolution++;
  }
  else{
    env.statistics->resolution++;
  }

  inf_destroyer.disable(); // ownership passed to the the clause below
  Clause *cl = Clause::fromStack(*resLits, inf);
  if(env.options->proofExtra() == Options::ProofExtra::FULL)
    env.proofExtra.insert(cl, new BinaryResolutionExtra(queryLit, resultLit));

  return cl;

}


Clause* BinaryResolution::generateClause(Clause* queryCl, Literal* queryLit,
                                         Clause* resultCl, Literal* resultLit,
                                         AbstractingUnifier& uwa, const Options& opts, SaturationAlgorithm* salg) {
  // perform binary resolution on query results
  auto subs = ResultSubstitution::fromSubstitution(&uwa.subs(), RetrievalAlgorithms::DefaultVarBanks::query, RetrievalAlgorithms::DefaultVarBanks::internal);
  bool doAfterCheck = opts.literalMaximalityAftercheck() && salg->getLiteralSelector().isBGComplete();
  return BinaryResolution::generateClause(queryCl, queryLit, resultCl, resultLit, subs,
      [&](){ return uwa.computeConstraintLiterals(); },
      opts, doAfterCheck, salg->getPassiveClauseContainer(),
      &salg->getOrdering(), &salg->getLiteralSelector(), &salg->condRedHandler());
}

ClauseIterator BinaryResolution::generateClauses(Clause* premise)
{
  return pvi(TIME_TRACE_ITER("resolution",
      premise->getSelectedLiteralIterator()
      // TODO filter out >= in alasca
        .filter([](auto l) { return !l->isEquality(); })
        .flatMap([this,premise](auto lit) {
            // find query results for literal `lit`
            return iterTraits(_index->getUwa(lit, /* complementary */ true,
                                             env.options->unificationWithAbstraction(),
                                             env.options->unificationWithAbstractionFixedPointIteration()))
                     .map([this,lit,premise](auto qr) { return BinaryResolution::generateClause(premise, lit, qr.data->clause, qr.data->literal, *qr.unifier, this->getOptions(), _salg); });
        })
        .filter(NonzeroFn())
  ));
}

}<|MERGE_RESOLUTION|>--- conflicted
+++ resolved
@@ -220,31 +220,8 @@
     }
   }
 
-<<<<<<< HEAD
-  if (!absUnif->usesUwa()) {
-    SplitSet* blockingSet = nullptr;
-    if (!_salg->condRedHandler().handleResolution(queryCl, queryLit, resultCl, resultLit, subs.ptr(), blockingSet)) {
-      auto splitter = _salg->getSplitter();
-      if (splitter) {
-        splitter->onRedundantInference([this,queryCl,queryLit,resultCl,resultLit]() -> Clause* {
-          if (queryCl->store()==Clause::NONE) {
-            return 0;
-          }
-          if (resultCl->store()==Clause::NONE) {
-            return 0;
-          }
-          auto unifier = AbstractingUnifier::unify(
-            TermList(queryLit), 0, TermList(resultLit), 1, AbstractionOracle(Options::UnificationWithAbstraction::OFF), false);
-          ASS(unifier);
-          auto subs = ResultSubstitution::fromSubstitution(&unifier->subs(), QUERY_BANK, RESULT_BANK);
-
-          return generateClause(queryCl, queryLit, resultCl, resultLit, subs, &unifier.unwrap());
-        }, queryCl, resultCl, blockingSet);
-      }
-=======
   if (nConstraints == 0 && condRedHandler) {
     if (!condRedHandler->handleResolution(queryCl, queryLit, resultCl, resultLit, subs.ptr())) {
->>>>>>> b7ce420a
       return 0;
     }
   }
