--- conflicted
+++ resolved
@@ -73,66 +73,21 @@
   GeneratingInferenceEngine::detach();
 }
 
-<<<<<<< HEAD
-
-struct BinaryResolution::UnificationsFn
-{
-  UnificationsFn(BinaryResolutionIndex* index,bool cU)
-  : _index(index),_unificationWithAbstraction(cU) {}
-  VirtualIterator<pair<Literal*, SLQueryResult> > operator()(Literal* lit)
-  {
-    if(lit->isEquality()) {
-      //Binary resolution is not performed with equality literals
-      return VirtualIterator<pair<Literal*, SLQueryResult> >::getEmpty();
-    }
-    if(_unificationWithAbstraction){
-      return pvi( pushPairIntoRightIterator(lit, _index->getUnificationsWithConstraints(lit, true)) );
-    }
-    return pvi( pushPairIntoRightIterator(lit, _index->getUnifications(lit, true)) );
-  }
-private:
-  BinaryResolutionIndex* _index;
-  bool _unificationWithAbstraction;
-};
-
-struct BinaryResolution::ResultFn
-{
-  ResultFn(Clause* cl, PassiveClauseContainer* passiveClauseContainer, bool afterCheck, Ordering* ord, LiteralSelector& selector, BinaryResolution& parent)
-  : _cl(cl), _passiveClauseContainer(passiveClauseContainer), _afterCheck(afterCheck), _ord(ord), _selector(selector), _parent(parent) {}
-  ClauseIterator operator()(pair<Literal*, SLQueryResult> arg)
-  {
-    SLQueryResult& qr = arg.second;
-    Literal* resLit = arg.first;
-
-    return ti(
-        BinaryResolution::generateClause(_cl, resLit, qr, _parent.getOptions(), _passiveClauseContainer, _afterCheck ? _ord : 0, &_selector, false),
-        BinaryResolution::generateClause(_cl, resLit, qr, _parent.getOptions(), _passiveClauseContainer, _afterCheck ? _ord : 0, &_selector, true));
-  }
-private:
-  Clause* _cl;
-  PassiveClauseContainer* _passiveClauseContainer;
-  bool _afterCheck;
-  Ordering* _ord;
-  LiteralSelector& _selector;
-  BinaryResolution& _parent;
-};
-
-=======
->>>>>>> 777d28a8
+
 /**
  * Ordering aftercheck is performed iff ord is not 0,
  * in which case also ls is assumed to be not 0.
  */
-<<<<<<< HEAD
-Clause* BinaryResolution::generateClause(Clause* queryCl, Literal* queryLit, SLQueryResult qr, const Options& opts, PassiveClauseContainer* passiveClauseContainer, Ordering* ord, LiteralSelector* ls, bool ansLitIte)
-=======
 template<class ComputeConstraints>
 Clause* BinaryResolution::generateClause(Clause* queryCl, Literal* queryLit, Clause* resultCl, Literal* resultLit,
           ResultSubstitutionSP subs, ComputeConstraints computeConstraints, const Options& opts, bool afterCheck,
           PassiveClauseContainer* passiveClauseContainer, Ordering* ord, LiteralSelector* ls,
-          PartialRedundancyHandler const* parRedHandler)
->>>>>>> 777d28a8
-{
+          PartialRedundancyHandler const* parRedHandler, bool ansLitIte)
+{
+  bool synthesis = (env.options->questionAnswering() == Options::QuestionAnsweringMode::SYNTHESIS);
+  if (ansLitIte && !synthesis) {
+    return 0;
+  }
   DEBUG_RESOLUTION(0, "lhs: ", *queryLit, " (clause: ", queryCl->number(), ")")
   DEBUG_RESOLUTION(0, "rhs: ", *resultLit, " (clause: ", resultCl->number(), ")")
   DEBUG_RESOLUTION(0, "subs: ", *subs)
@@ -192,11 +147,10 @@
     }
   }
 
-  bool synthesis = (env.options->questionAnswering() == Options::QuestionAnsweringMode::SYNTHESIS);
   Literal* cAnsLit = synthesis ? queryCl->getAnswerLiteral() : nullptr;
   Literal* dAnsLit = synthesis ? resultCl->getAnswerLiteral() : nullptr;
   bool bothHaveAnsLit = (cAnsLit != nullptr) && (dAnsLit != nullptr);
-  if (ansLitIte && (!bothHaveAnsLit || (qr.substitution->applyToQuery(cAnsLit) == qr.substitution->applyToResult(dAnsLit)))) {
+  if (ansLitIte && (!bothHaveAnsLit || (subs->applyToQuery(cAnsLit) == subs->applyToResult(dAnsLit)))) {
     return 0;
   }
 
@@ -271,44 +225,36 @@
     }
   }
 
-<<<<<<< HEAD
-  if (bothHaveAnsLit) {
-    ASS(next == newLength-1);
-    Literal* newLitC = qr.substitution->applyToQuery(cAnsLit);
-    Literal* newLitD = qr.substitution->applyToResult(dAnsLit);
-    if (!ansLitIte) {
-      RobSubstitution rSubst;
-      if (rSubst.unifyArgs(newLitC, 0, newLitD, 0, nullptr)) {
-        Literal* newLitCS = rSubst.apply(newLitC, 0);
-        for (unsigned i = 0; i < next; i++) {
-          Literal* curLit = (*res)[i];
-          Literal* curLitS = rSubst.apply(curLit, 0);
-          (*res)[i] = curLitS;
-        }
-        (*res)[next++] = newLitCS;
-      } else {
-        res->destroy();
-        return 0;
-      }
-    } else {
-      bool cNeg = queryLit->isNegative();
-      Literal* condLit = cNeg ? qr.substitution->applyToResult(qr.literal) : qr.substitution->applyToQuery(queryLit);
-      (*res)[next] = SynthesisManager::getInstance()->makeITEAnswerLiteral(condLit, cNeg ? newLitC : newLitD, cNeg ? newLitD : newLitC);
-=======
   if (nConstraints == 0 && parRedHandler) {
     if (!parRedHandler->handleResolution(queryCl, queryLit, resultCl, resultLit, subs.ptr())) {
       return 0;
->>>>>>> 777d28a8
-    }
-  }
-
-   if (bothHaveAnsLit) {
-     Literal* newLitC = subs->applyToQuery(cAnsLit);
-     Literal* newLitD = subs->applyToResult(dAnsLit);
-     bool cNeg = queryLit->isNegative();
-     Literal* condLit = cNeg ? subs->applyToResult(resultLit) : subs->applyToQuery(queryLit);
-     resLits->push(SynthesisALManager::getInstance()->makeITEAnswerLiteral(condLit, cNeg ? newLitC : newLitD, cNeg ? newLitD : newLitC));
-   }
+    }
+  }
+
+  if (bothHaveAnsLit) {
+    Literal* newLitC = subs->applyToQuery(cAnsLit);
+    Literal* newLitD = subs->applyToResult(dAnsLit);
+    if (!ansLitIte) {
+      RobSubstitution rSubst;
+      if (rSubst.unifyArgs(newLitC, 0, newLitD, 0)) {
+        Stack<Literal*>::Iterator it(*resLits);
+        while (it.hasNext()) {
+          Literal* l = it.next();
+          Literal* ls = rSubst.apply(l, 0);
+          if (l != ls) {
+            it.replace(ls);
+          }
+        }
+        resLits->push(rSubst.apply(newLitC, 0));
+      } else {
+        return 0;
+      }
+    } else {
+      bool cNeg = queryLit->isNegative();
+      Literal* condLit = cNeg ? subs->applyToResult(resultLit) : subs->applyToQuery(queryLit);
+      resLits->push(SynthesisALManager::getInstance()->makeITEAnswerLiteral(condLit, cNeg ? newLitC : newLitD, cNeg ? newLitD : newLitC));
+    }
+  }
 
   if(nConstraints != 0){
     env.statistics->cResolution++;
@@ -327,39 +273,27 @@
 }
 
 
-Clause* BinaryResolution::generateClause(Clause* queryCl, Literal* queryLit,
-                                         Clause* resultCl, Literal* resultLit,
-                                         AbstractingUnifier& uwa, const Options& opts, SaturationAlgorithm* salg) {
+ClauseIterator BinaryResolution::generateClauses(Clause* queryCl, Literal* queryLit,
+                                          Clause* resultCl, Literal* resultLit,
+                                          AbstractingUnifier& uwa, const Options& opts,
+                                          SaturationAlgorithm* salg) {
   // perform binary resolution on query results
   auto subs = ResultSubstitution::fromSubstitution(&uwa.subs(), RetrievalAlgorithms::DefaultVarBanks::query, RetrievalAlgorithms::DefaultVarBanks::internal);
   bool doAfterCheck = opts.literalMaximalityAftercheck() && salg->getLiteralSelector().isBGComplete();
-  return BinaryResolution::generateClause(queryCl, queryLit, resultCl, resultLit, subs,
+  return pvi(concatIters(
+          getSingletonIterator(BinaryResolution::generateClause(queryCl, queryLit, resultCl, resultLit, subs,
       [&](){ return uwa.computeConstraintLiterals(); },
       opts, doAfterCheck, salg->getPassiveClauseContainer(),
-      &salg->getOrdering(), &salg->getLiteralSelector(), &salg->parRedHandler());
+      &salg->getOrdering(), &salg->getLiteralSelector(), &salg->parRedHandler(), true)),
+          getSingletonIterator(BinaryResolution::generateClause(queryCl, queryLit, resultCl, resultLit, subs,
+      [&](){ return uwa.computeConstraintLiterals(); },
+      opts, doAfterCheck, salg->getPassiveClauseContainer(),
+      &salg->getOrdering(), &salg->getLiteralSelector(), &salg->parRedHandler(), false))
+        ));
 }
 
 ClauseIterator BinaryResolution::generateClauses(Clause* premise)
 {
-<<<<<<< HEAD
-  //cout << "BinaryResolution for " << premise->toString() << endl;
-
-  PassiveClauseContainer* passiveClauseContainer = _salg->getPassiveClauseContainer();
-
-  // generate pairs of the form (literal selected in premise, unifying object in index)
-  auto it1 = getMappingIterator(premise->getSelectedLiteralIterator(),UnificationsFn(_index,_unificationWithAbstraction));
-  // actually, we got one iterator per selected literal; we flatten the obtained iterator of iterators:
-  auto it2 = getFlattenedIterator(it1);
-  // perform binary resolution on these pairs
-  auto it3 = getMapAndFlattenIterator(it2,ResultFn(premise, passiveClauseContainer,
-      getOptions().literalMaximalityAftercheck() && _salg->getLiteralSelector().isBGComplete(), &_salg->getOrdering(),_salg->getLiteralSelector(),*this));
-  // filter out only non-zero results
-  auto it4 = getFilteredIterator(it3, NonzeroFn());
-  // measure time of the overall processing
-  auto it5 = timeTraceIter("resolution", it4);
-
-  return pvi(it5);
-=======
   return pvi(TIME_TRACE_ITER("resolution",
       premise->getSelectedLiteralIterator()
       // TODO filter out >= in alasca
@@ -369,11 +303,10 @@
             return iterTraits(_index->getUwa(lit, /* complementary */ true,
                                              env.options->unificationWithAbstraction(),
                                              env.options->unificationWithAbstractionFixedPointIteration()))
-                     .map([this,lit,premise](auto qr) { return BinaryResolution::generateClause(premise, lit, qr.data->clause, qr.data->literal, *qr.unifier, this->getOptions(), _salg); });
+                     .flatMap([this,lit,premise](auto qr) { return BinaryResolution::generateClauses(premise, lit, qr.data->clause, qr.data->literal, *qr.unifier, this->getOptions(), _salg); });
         })
         .filter(NonzeroFn())
   ));
->>>>>>> 777d28a8
 }
 
 }