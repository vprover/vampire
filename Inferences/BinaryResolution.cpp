/*
 * This file is part of the source code of the software program
 * Vampire. It is protected by applicable
 * copyright laws.
 *
 * This source code is distributed under the licence found here
 * https://vprover.github.io/license.html
 * and in the source directory
 */
/**
 * @file BinaryResolution.cpp
 * Implements class BinaryResolution.
 */

#include "Debug/RuntimeStatistics.hpp"

#include "Lib/Environment.hpp"
#include "Lib/Int.hpp"
#include "Lib/Metaiterators.hpp"
#include "Lib/PairUtils.hpp"
#include "Lib/VirtualIterator.hpp"

#include "Kernel/Clause.hpp"
#include "Kernel/ColorHelper.hpp"
#include "Kernel/Formula.hpp"
#include "Kernel/Unit.hpp"
#include "Kernel/Inference.hpp"
#include "Kernel/LiteralSelector.hpp"
#include "Kernel/SortHelper.hpp"
#include "Kernel/RewritingData.hpp"
#include "Kernel/RobSubstitution.hpp"
#include "Kernel/TermIterators.hpp"

#include "Indexing/Index.hpp"
#include "Indexing/LiteralIndex.hpp"
#include "Indexing/IndexManager.hpp"

#include "Saturation/SaturationAlgorithm.hpp"

#include "Shell/AnswerExtractor.hpp"
#include "Shell/Options.hpp"
#include "Shell/Statistics.hpp"
#include "Shell/UnificationWithAbstractionConfig.hpp"

#include "ReducibilityChecker.hpp"
#include "BinaryResolution.hpp"

namespace Inferences
{

using namespace std;
using namespace Lib;
using namespace Kernel;
using namespace Indexing;
using namespace Saturation;

void BinaryResolution::attach(SaturationAlgorithm* salg)
{
  ASS(!_index);

  GeneratingInferenceEngine::attach(salg);
  _index=static_cast<BinaryResolutionIndex*> (
	  _salg->getIndexManager()->request(BINARY_RESOLUTION_SUBST_TREE) );

  _unificationWithAbstraction = env.options->unificationWithAbstraction()!=Options::UnificationWithAbstraction::OFF;
}

void BinaryResolution::detach()
{
  ASS(_salg);

  _index=0;
  _salg->getIndexManager()->release(BINARY_RESOLUTION_SUBST_TREE);
  GeneratingInferenceEngine::detach();
}


struct BinaryResolution::UnificationsFn
{
  UnificationsFn(BinaryResolutionIndex* index,bool cU)
  : _index(index),_unificationWithAbstraction(cU) {}
  VirtualIterator<pair<Literal*, SLQueryResult> > operator()(Literal* lit)
  {
    if(lit->isEquality()) {
      //Binary resolution is not performed with equality literals
      return VirtualIterator<pair<Literal*, SLQueryResult> >::getEmpty();
    }
    if(_unificationWithAbstraction){
      return pvi( pushPairIntoRightIterator(lit, _index->getUnificationsWithConstraints(lit, true)) );
    }
    return pvi( pushPairIntoRightIterator(lit, _index->getUnifications(lit, true)) );
  }
private:
  BinaryResolutionIndex* _index;
  bool _unificationWithAbstraction;
};

struct BinaryResolution::ResultFn
{
  ResultFn(Clause* cl, PassiveClauseContainer* passiveClauseContainer, bool afterCheck, Ordering& ord, LiteralSelector& selector, BinaryResolution& parent)
  : _cl(cl), _passiveClauseContainer(passiveClauseContainer), _afterCheck(afterCheck), _ord(ord), _selector(selector), _parent(parent) {}
  Clause* operator()(pair<Literal*, SLQueryResult> arg)
  {
    SLQueryResult& qr = arg.second;
    Literal* resLit = arg.first;

<<<<<<< HEAD
    return BinaryResolution::generateClause(_cl, resLit, qr, _parent.getOptions(), _passiveClauseContainer, _afterCheck ? _ord : 0, &_selector, _parent._salg->getReducibilityChecker());
=======
    bool diamondBreaking = (_parent._hasEquality || _parent._unificationWithAbstraction) && _parent.getOptions().diamondBreakingSuperposition();
    return BinaryResolution::generateClause(_cl, resLit, qr, _parent.getOptions(), _ord, _passiveClauseContainer, _afterCheck, &_selector, diamondBreaking);
>>>>>>> 1d0084d0
  }
private:
  Clause* _cl;
  PassiveClauseContainer* _passiveClauseContainer;
  bool _afterCheck;
  Ordering& _ord;
  LiteralSelector& _selector;
  BinaryResolution& _parent;
};

/**
 * Ordering aftercheck is performed iff ord is not 0,
 * in which case also ls is assumed to be not 0.
 */
<<<<<<< HEAD
Clause* BinaryResolution::generateClause(Clause* queryCl, Literal* queryLit, SLQueryResult qr, const Options& opts, PassiveClauseContainer* passiveClauseContainer, Ordering* ord, LiteralSelector* ls, ReducibilityChecker* checker)
=======
Clause* BinaryResolution::generateClause(Clause* queryCl, Literal* queryLit, SLQueryResult qr, const Options& opts, Ordering& ord, PassiveClauseContainer* passiveClauseContainer, bool afterCheck, LiteralSelector* ls, bool diamondBreaking)
>>>>>>> 1d0084d0
{
  ASS(qr.clause->store()==Clause::ACTIVE);//Added to check that generation only uses active clauses

  if(!ColorHelper::compatible(queryCl->color(),qr.clause->color()) ) {
    env.statistics->inferencesSkippedDueToColors++;
    if(opts.showBlocked()) {
      env.beginOutput();
      env.out()<<"Blocked resolution of "<<queryCl->toString()<<" and "<<qr.clause->toString()<<endl;
      env.endOutput();
    }
    if(opts.colorUnblocking()) {
      SaturationAlgorithm* salg = SaturationAlgorithm::tryGetInstance();
      if(salg) {
        ColorHelper::tryUnblock(queryCl, salg);
        ColorHelper::tryUnblock(qr.clause, salg);
      }
    }
    return 0;
  }

  auto constraints = qr.constraints;
  bool withConstraints = !constraints.isEmpty() && !constraints->isEmpty();
  unsigned clength = queryCl->length();
  unsigned dlength = qr.clause->length();

  // LRS-specific optimization:
  // check whether we can conclude that the resulting clause will be discarded by LRS since it does not fulfil the age/weight limits (in which case we can discard the clause)
  // we already know the age here so we can immediately conclude whether the clause fulfils the age limit
  // since we have not built the clause yet we compute lower bounds on the weight of the clause after each step and recheck whether the weight-limit can still be fulfilled.
  unsigned wlb=0;//weight lower bound
  unsigned numPositiveLiteralsLowerBound = // lower bound on number of positive literals, don't know at this point whether duplicate positive literals will occur
      Int::max(queryLit->isPositive() ? queryCl->numPositiveLiterals()-1 : queryCl->numPositiveLiterals(),
              qr.literal->isPositive() ? qr.clause->numPositiveLiterals()-1 : qr.clause->numPositiveLiterals());

  Inference inf(GeneratingInference2(withConstraints?
      InferenceRule::CONSTRAINED_RESOLUTION:InferenceRule::RESOLUTION,queryCl, qr.clause));
  Inference::Destroyer inf_destroyer(inf); // will call destroy on inf when coming out of scope unless disabled

  bool needsToFulfilWeightLimit = passiveClauseContainer && !passiveClauseContainer->fulfilsAgeLimit(wlb, numPositiveLiteralsLowerBound, inf) && passiveClauseContainer->weightLimited();

  if(needsToFulfilWeightLimit) {
    for(unsigned i=0;i<clength;i++) {
      Literal* curr=(*queryCl)[i];
      if(curr!=queryLit) {
        wlb+=curr->weight();
      }
    }
    for(unsigned i=0;i<dlength;i++) {
      Literal* curr=(*qr.clause)[i];
      if(curr!=qr.literal) {
        wlb+=curr->weight();
      }
    }
    if(!passiveClauseContainer->fulfilsWeightLimit(wlb, numPositiveLiteralsLowerBound, inf)) {
      RSTAT_CTR_INC("binary resolutions skipped for weight limit before building clause");
      env.statistics->discardedNonRedundantClauses++;
      return 0;
    }
  }

<<<<<<< HEAD
  // if (checker && checker->checkBR(queryCl,qr.clause,qr.substitution.ptr())) {
  //   env.statistics->skippedResolution++;
  //   return 0;
=======
  // RewritingData* resRwData = nullptr;
  // if (diamondBreaking) {
  //   TIME_TRACE("diamond-breaking");
  //   ScopedPtr<RewritingData> rwData(new RewritingData(ord));
  //   if (!rwData->addRewriteRules(queryCl, [qr](TermList t) {
  //     return qr.substitution->applyToQuery(t);
  //   }))
  //   {
  //     env.statistics->skippedResolution++;
  //     return 0;
  //   }

  //   if (!rwData->addRewriteRules(qr.clause, [qr](TermList t) {
  //       return qr.substitution->applyToResult(t);
  //     }))
  //   {
  //     env.statistics->skippedResolution++;
  //     return 0;
  //   }

  //   // block new terms from both clauses
  //   // if (!rwData->blockNewTerms(queryCl, qr.substitution.ptr(), false, nullptr)) {
  //   //   env.statistics->skippedResolution++;
  //   //   return 0;
  //   // }
  //   // if (!rwData->blockNewTerms(qr.clause, qr.substitution.ptr(), true, nullptr)) {
  //   //   env.statistics->skippedResolution++;
  //   //   return 0;
  //   // }
  //   resRwData = rwData.release();
>>>>>>> 1d0084d0
  // }

  bool synthesis = (env.options->questionAnswering() == Options::QuestionAnsweringMode::SYNTHESIS);
  Literal* cAnsLit = synthesis ? queryCl->getAnswerLiteral() : nullptr;
  Literal* dAnsLit = synthesis ? qr.clause->getAnswerLiteral() : nullptr;
  bool bothHaveAnsLit = (cAnsLit != nullptr) && (dAnsLit != nullptr);

  unsigned conlength = withConstraints ? constraints->size() : 0;
  unsigned newLength = clength+dlength-2+conlength-(bothHaveAnsLit ? 1 : 0);

  inf_destroyer.disable(); // ownership passed to the the clause below
  Clause* res = new(newLength) Clause(newLength, inf); // the inference object owned by res from now on
  // res->setRewritingData(resRwData);

  Literal* queryLitAfter = 0;
  if (afterCheck && queryCl->numSelected() > 1) {
    TIME_TRACE(TimeTrace::LITERAL_ORDER_AFTERCHECK);
    queryLitAfter = qr.substitution->applyToQuery(queryLit);
  }
#if VDEBUG
/*
  if(withConstraints && constraints->size() > 0){
    cout << "Other: " << qr.clause->toString() << endl;
    cout << "queryLit: " << queryLit->toString() << endl;
    cout << "resLit: " << qr.literal->toString() << endl;
    cout << "SUB:" << endl << qr.substitution->toString() << endl;
*/
/*
    cout << "SUB(deref):" << endl << qr.substitution->toString(true) << endl;
*/
  //}
#endif

  unsigned next = 0;
  if(withConstraints){
  for(unsigned i=0;i<constraints->size();i++){
      pair<pair<TermList,unsigned>,pair<TermList,unsigned>> con = (*constraints)[i]; 

#if VDEBUG
      //cout << "con pair " << con.first.toString() << " , " << con.second.toString() << endl;
#endif
  
      TermList qT = qr.substitution->applyTo(con.first.first,con.first.second);
      TermList rT = qr.substitution->applyTo(con.second.first,con.second.second);

      TermList sort = SortHelper::getResultSort(rT.term()); 

      Literal* constraint = Literal::createEquality(false,qT,rT,sort);

      static Options::UnificationWithAbstraction uwa = opts.unificationWithAbstraction();
      if(uwa==Options::UnificationWithAbstraction::GROUND &&
         !constraint->ground() &&
         (!UnificationWithAbstractionConfig::isInterpreted(qT) && 
          !UnificationWithAbstractionConfig::isInterpreted(rT))) {

        // the unification was between two uninterpreted things that were not ground 
        res->destroy();
        return 0;
      }

      (*res)[next] = constraint; 
      next++;    
  }
  }
  if (checker) {
    checker->reset();
  }
  for(unsigned i=0;i<clength;i++) {
    Literal* curr=(*queryCl)[i];
    if(curr!=queryLit && (!bothHaveAnsLit || curr!=cAnsLit)) {
      Literal* newLit=qr.substitution->applyToQuery(curr);
      if(needsToFulfilWeightLimit) {
        wlb+=newLit->weight() - curr->weight();
        if(!passiveClauseContainer->fulfilsWeightLimit(wlb, numPositiveLiteralsLowerBound, res->inference())) {
          RSTAT_CTR_INC("binary resolutions skipped for weight limit while building clause");
          env.statistics->discardedNonRedundantClauses++;
          res->destroy();
          return 0;
        }
      }
      if (queryLitAfter && i < queryCl->numSelected()) {
        TIME_TRACE(TimeTrace::LITERAL_ORDER_AFTERCHECK);

        Ordering::Result o = ord.compare(newLit,queryLitAfter);

        if (o == Ordering::GREATER ||
            (ls->isPositiveForSelection(newLit)    // strict maximimality for positive literals
                && (o == Ordering::GREATER_EQ || o == Ordering::EQUAL))) { // where is GREATER_EQ ever coming from?
          env.statistics->inferencesBlockedForOrderingAftercheck++;
          res->destroy();
          return 0;
        }
      }
      // if (i < queryCl->numSelected() && checker && checker->checkLiteral(newLit)) {
      //   env.statistics->redundantResolution++;
      //   res->destroy();
      //   return 0;
      // }
      ASS(next < newLength);
      (*res)[next] = newLit;
      next++;
    }
  }

  Literal* qrLitAfter = 0;
  if (afterCheck && qr.clause->numSelected() > 1) {
    TIME_TRACE(TimeTrace::LITERAL_ORDER_AFTERCHECK);
    qrLitAfter = qr.substitution->applyToResult(qr.literal);
  }

  for(unsigned i=0;i<dlength;i++) {
    Literal* curr=(*qr.clause)[i];
    if(curr!=qr.literal && (!bothHaveAnsLit || curr!=dAnsLit)) {
      Literal* newLit = qr.substitution->applyToResult(curr);
      if(needsToFulfilWeightLimit) {
        wlb+=newLit->weight() - curr->weight();
        if(!passiveClauseContainer->fulfilsWeightLimit(wlb, numPositiveLiteralsLowerBound, res->inference())) {
          RSTAT_CTR_INC("binary resolutions skipped for weight limit while building clause");
          env.statistics->discardedNonRedundantClauses++;
          res->destroy();
          return 0;
        }
      }
      if (qrLitAfter && i < qr.clause->numSelected()) {
        TIME_TRACE(TimeTrace::LITERAL_ORDER_AFTERCHECK);

        Ordering::Result o = ord.compare(newLit,qrLitAfter);

        if (o == Ordering::GREATER ||
            (ls->isPositiveForSelection(newLit)   // strict maximimality for positive literals
                && (o == Ordering::GREATER_EQ || o == Ordering::EQUAL))) { // where is GREATER_EQ ever coming from?
          env.statistics->inferencesBlockedForOrderingAftercheck++;
          res->destroy();
          return 0;
        }
      }
      // if (i < qr.clause->numSelected() && checker && checker->checkLiteral(newLit)) {
      //   env.statistics->redundantResolution++;
      //   res->destroy();
      //   return 0;
      // }

      (*res)[next] = newLit;
      next++;
    }
  }
  if (checker) {
    if (queryLitAfter) {
      if (checker->checkBREager(queryLitAfter)) {
        env.statistics->redundantResolution++;
        res->destroy();
        return 0;
      }
    } else if (qrLitAfter) {
      if (checker->checkBREager(qrLitAfter)) {
        env.statistics->redundantResolution++;
        res->destroy();
        return 0;
      }
    } else {
      auto lit = qr.substitution->applyToQuery(queryLit);
      if (checker->checkBREager(lit)) {
        env.statistics->redundantResolution++;
        res->destroy();
        return 0;
      }
    }
  }

  if (bothHaveAnsLit) {
    ASS(next == newLength-1);
    Literal* newLitC = qr.substitution->applyToQuery(cAnsLit);
    Literal* newLitD = qr.substitution->applyToResult(dAnsLit);
    bool cNeg = queryLit->isNegative();
    Literal* condLit = cNeg ? qr.substitution->applyToResult(qr.literal) : qr.substitution->applyToQuery(queryLit);
    (*res)[next] = SynthesisManager::getInstance()->makeITEAnswerLiteral(condLit, cNeg ? newLitC : newLitD, cNeg ? newLitD : newLitC);
  }

  if(withConstraints){
    env.statistics->cResolution++;
  }
  else{ 
    env.statistics->resolution++;
  }

  if (env.options->reducibilityCheck()==Options::ReducibilityCheck::LAZY) {
    auto supInfo = new Clause::SupInfo();

    if (queryLitAfter) {
      supInfo->rwLit = queryLitAfter;
    } else if (qrLitAfter) {
      supInfo->rwLit = qrLitAfter;
    } else {
      supInfo->rwLit = qr.substitution->applyToQuery(queryLit);
    }
    res->setSupInfo(supInfo);
  }

  //cout << "RESULT " << res->toString() << endl;

  return res;
}

ClauseIterator BinaryResolution::generateClauses(Clause* premise)
{
  //cout << "BinaryResolution for " << premise->toString() << endl;

  PassiveClauseContainer* passiveClauseContainer = _salg->getPassiveClauseContainer();

  // generate pairs of the form (literal selected in premise, unifying object in index)
  auto it1 = getMappingIterator(premise->getSelectedLiteralIterator(),UnificationsFn(_index,_unificationWithAbstraction));
  // actually, we got one iterator per selected literal; we flatten the obtained iterator of iterators:
  auto it2 = getFlattenedIterator(it1);
  // perform binary resolution on these pairs
  auto it3 = getMappingIterator(it2,ResultFn(premise, passiveClauseContainer,
      getOptions().literalMaximalityAftercheck() && _salg->getLiteralSelector().isBGComplete(), _salg->getOrdering(),_salg->getLiteralSelector(),*this));
  // filter out only non-zero results
  auto it4 = getFilteredIterator(it3, NonzeroFn());
  // measure time of the overall processing
  auto it5 = timeTraceIter("resolution", it4);

  return pvi(it5);
}

}<|MERGE_RESOLUTION|>--- conflicted
+++ resolved
@@ -104,12 +104,8 @@
     SLQueryResult& qr = arg.second;
     Literal* resLit = arg.first;
 
-<<<<<<< HEAD
-    return BinaryResolution::generateClause(_cl, resLit, qr, _parent.getOptions(), _passiveClauseContainer, _afterCheck ? _ord : 0, &_selector, _parent._salg->getReducibilityChecker());
-=======
     bool diamondBreaking = (_parent._hasEquality || _parent._unificationWithAbstraction) && _parent.getOptions().diamondBreakingSuperposition();
-    return BinaryResolution::generateClause(_cl, resLit, qr, _parent.getOptions(), _ord, _passiveClauseContainer, _afterCheck, &_selector, diamondBreaking);
->>>>>>> 1d0084d0
+    return BinaryResolution::generateClause(_cl, resLit, qr, _parent.getOptions(), _ord, _passiveClauseContainer, _afterCheck, &_selector, _parent._salg->getReducibilityChecker(), diamondBreaking);
   }
 private:
   Clause* _cl;
@@ -124,11 +120,7 @@
  * Ordering aftercheck is performed iff ord is not 0,
  * in which case also ls is assumed to be not 0.
  */
-<<<<<<< HEAD
-Clause* BinaryResolution::generateClause(Clause* queryCl, Literal* queryLit, SLQueryResult qr, const Options& opts, PassiveClauseContainer* passiveClauseContainer, Ordering* ord, LiteralSelector* ls, ReducibilityChecker* checker)
-=======
-Clause* BinaryResolution::generateClause(Clause* queryCl, Literal* queryLit, SLQueryResult qr, const Options& opts, Ordering& ord, PassiveClauseContainer* passiveClauseContainer, bool afterCheck, LiteralSelector* ls, bool diamondBreaking)
->>>>>>> 1d0084d0
+Clause* BinaryResolution::generateClause(Clause* queryCl, Literal* queryLit, SLQueryResult qr, const Options& opts, Ordering& ord, PassiveClauseContainer* passiveClauseContainer, bool afterCheck, LiteralSelector* ls, ReducibilityChecker* checker, bool diamondBreaking)
 {
   ASS(qr.clause->store()==Clause::ACTIVE);//Added to check that generation only uses active clauses
 
@@ -189,11 +181,11 @@
     }
   }
 
-<<<<<<< HEAD
   // if (checker && checker->checkBR(queryCl,qr.clause,qr.substitution.ptr())) {
   //   env.statistics->skippedResolution++;
   //   return 0;
-=======
+  // }
+  
   // RewritingData* resRwData = nullptr;
   // if (diamondBreaking) {
   //   TIME_TRACE("diamond-breaking");
@@ -224,7 +216,6 @@
   //   //   return 0;
   //   // }
   //   resRwData = rwData.release();
->>>>>>> 1d0084d0
   // }
 
   bool synthesis = (env.options->questionAnswering() == Options::QuestionAnsweringMode::SYNTHESIS);
@@ -371,28 +362,29 @@
       next++;
     }
   }
-  if (checker) {
-    if (queryLitAfter) {
-      if (checker->checkBREager(queryLitAfter)) {
-        env.statistics->redundantResolution++;
-        res->destroy();
-        return 0;
-      }
-    } else if (qrLitAfter) {
-      if (checker->checkBREager(qrLitAfter)) {
-        env.statistics->redundantResolution++;
-        res->destroy();
-        return 0;
-      }
-    } else {
-      auto lit = qr.substitution->applyToQuery(queryLit);
-      if (checker->checkBREager(lit)) {
-        env.statistics->redundantResolution++;
-        res->destroy();
-        return 0;
-      }
-    }
-  }
+  // if (checker) {
+  //   USER_ERROR("no BR");
+  //   if (queryLitAfter) {
+  //     if (checker->checkBREager(queryLitAfter)) {
+  //       env.statistics->redundantResolution++;
+  //       res->destroy();
+  //       return 0;
+  //     }
+  //   } else if (qrLitAfter) {
+  //     if (checker->checkBREager(qrLitAfter)) {
+  //       env.statistics->redundantResolution++;
+  //       res->destroy();
+  //       return 0;
+  //     }
+  //   } else {
+  //     auto lit = qr.substitution->applyToQuery(queryLit);
+  //     if (checker->checkBREager(lit)) {
+  //       env.statistics->redundantResolution++;
+  //       res->destroy();
+  //       return 0;
+  //     }
+  //   }
+  // }
 
   if (bothHaveAnsLit) {
     ASS(next == newLength-1);
