/*
 * This file is part of the source code of the software program
 * Vampire. It is protected by applicable
 * copyright laws.
 *
 * This source code is distributed under the licence found here
 * https://vprover.github.io/license.html
 * and in the source directory
 */
/**
 * @file BinaryResolution.cpp
 * Implements class BinaryResolution.
 */

#include "Debug/RuntimeStatistics.hpp"

#include "Indexing/ResultSubstitution.hpp"
#include "Kernel/MismatchHandler.hpp"
#include "Lib/Environment.hpp"
#include "Lib/Int.hpp"
#include "Lib/Metaiterators.hpp"
#include "Lib/PairUtils.hpp"
#include "Lib/VirtualIterator.hpp"

#include "Kernel/Clause.hpp"
#include "Kernel/ColorHelper.hpp"
#include "Kernel/Unit.hpp"
#include "Kernel/Inference.hpp"
#include "Kernel/LiteralSelector.hpp"
#include "Kernel/SortHelper.hpp"
#include "Kernel/RobSubstitution.hpp"

#include "Indexing/Index.hpp"
#include "Indexing/LiteralIndex.hpp"
#include "Indexing/IndexManager.hpp"
#include "Indexing/SubstitutionTree.hpp"

#include "Saturation/SaturationAlgorithm.hpp"

#include "Shell/Options.hpp"
#include "Shell/Statistics.hpp"

#include "BinaryResolution.hpp"

namespace Inferences
{

using namespace Lib;
using namespace Kernel;
using namespace Indexing;
using namespace Saturation;

// TODO remove after refactor
using BRQueryRes = QueryRes<AbstractingUnifier*, LiteralClause>;

void BinaryResolution::attach(SaturationAlgorithm* salg)
{
  CALL("BinaryResolution::attach");
  ASS(!_index);

  GeneratingInferenceEngine::attach(salg);
  _index=static_cast<BinaryResolutionIndex*> (
	  _salg->getIndexManager()->request(BINARY_RESOLUTION_SUBST_TREE) );
}

void BinaryResolution::detach()
{
  CALL("BinaryResolution::detach");
  ASS(_salg);

  _index=0;
  _salg->getIndexManager()->release(BINARY_RESOLUTION_SUBST_TREE);
  GeneratingInferenceEngine::detach();
}


struct BinaryResolution::UnificationsFn
{
  UnificationsFn(BinaryResolutionIndex* index)
  : _index(index) {}
  VirtualIterator<pair<Literal*, BRQueryRes> > operator()(Literal* lit)
  {
    if(lit->isEquality()) {
      //Binary resolution is not performed with equality literals
      return VirtualIterator<pair<Literal*, BRQueryRes> >::getEmpty();
    }
    return pvi( pushPairIntoRightIterator(lit, _index->getUwa(lit, /* complementary */ true, env.options->unificationWithAbstraction(), env.options->unificationWithAbstractionFixedPointIteration())));
  }
private:
  BinaryResolutionIndex* _index;
};

struct BinaryResolution::ResultFn
{
  ResultFn(Clause* cl, PassiveClauseContainer* passiveClauseContainer, bool afterCheck, Ordering* ord, LiteralSelector& selector, BinaryResolution& parent)
  : _cl(cl), _passiveClauseContainer(passiveClauseContainer), _afterCheck(afterCheck), _ord(ord), _selector(selector), _parent(parent) {}
  Clause* operator()(pair<Literal*, BRQueryRes> arg)
  {
    CALL("BinaryResolution::ResultFn::operator()");

    BRQueryRes& qr = arg.second;
    Literal* resLit = arg.first;

    auto subs = ResultSubstitution::fromSubstitution(&qr.unifier->subs(), QUERY_BANK, RESULT_BANK);
    auto constraints = qr.unifier->constraintLiterals();
    return BinaryResolution::generateClause(_cl, resLit, qr.data->clause, qr.data->literal, subs, *constraints, _parent.getOptions(), _passiveClauseContainer, _afterCheck ? _ord : 0, &_selector);
  }
private:
  Clause* _cl;
  PassiveClauseContainer* _passiveClauseContainer;
  bool _afterCheck;
  Ordering* _ord;
  LiteralSelector& _selector;
  BinaryResolution& _parent;
};

/**
 * Ordering aftercheck is performed iff ord is not 0,
 * in which case also ls is assumed to be not 0.
 */
Clause* BinaryResolution::generateClause(Clause* queryCl, Literal* queryLit, Clause* resultCl, Literal* resultLit, 
                                ResultSubstitutionSP subs, Stack<Literal*> const& constraints, const Options& opts, PassiveClauseContainer* passiveClauseContainer, Ordering* ord, LiteralSelector* ls)
{
  CALL("BinaryResolution::generateClause");
  ASS(resultCl->store()==Clause::ACTIVE);//Added to check that generation only uses active clauses

  if(!ColorHelper::compatible(queryCl->color(),resultCl->color()) ) {
    env.statistics->inferencesSkippedDueToColors++;
    if(opts.showBlocked()) {
      env.beginOutput();
      env.out() << "Blocked resolution of " << *queryCl << " and " << * resultCl << endl;
      env.endOutput();
    }
    if(opts.colorUnblocking()) {
      SaturationAlgorithm* salg = SaturationAlgorithm::tryGetInstance();
      if(salg) {
        ColorHelper::tryUnblock(queryCl, salg);
        ColorHelper::tryUnblock(resultCl, salg);
      }
    }
    return 0;
  }

  unsigned clength = queryCl->length();
  unsigned dlength = resultCl->length();

  // LRS-specific optimization:
  // check whether we can conclude that the resulting clause will be discarded by LRS since it does not fulfil the age/weight limits (in which case we can discard the clause)
  // we already know the age here so we can immediately conclude whether the clause fulfils the age limit
  // since we have not built the clause yet we compute lower bounds on the weight of the clause after each step and recheck whether the weight-limit can still be fulfilled.
  unsigned wlb=0;//weight lower bound
  unsigned numPositiveLiteralsLowerBound = // lower bound on number of positive literals, don't know at this point whether duplicate positive literals will occur
      Int::max(queryLit->isPositive() ?  queryCl->numPositiveLiterals()-1 :  queryCl->numPositiveLiterals(),
              resultLit->isPositive() ? resultCl->numPositiveLiterals()-1 : resultCl->numPositiveLiterals());

  Inference inf(GeneratingInference2(constraints.isNonEmpty() ?
      InferenceRule::CONSTRAINED_RESOLUTION:InferenceRule::RESOLUTION,queryCl, resultCl));
  Inference::Destroyer inf_destroyer(inf); // will call destroy on inf when coming out of scope unless disabled

  bool needsToFulfilWeightLimit = passiveClauseContainer && !passiveClauseContainer->fulfilsAgeLimit(wlb, numPositiveLiteralsLowerBound, inf) && passiveClauseContainer->weightLimited();

  if(needsToFulfilWeightLimit) {
    for(unsigned i=0;i<clength;i++) {
      Literal* curr=(*queryCl)[i];
      if(curr!=queryLit) {
        wlb+=curr->weight();
      }
    }
    for(unsigned i=0;i<dlength;i++) {
      Literal* curr=(*resultCl)[i];
      if(curr!=resultLit) {
        wlb+=curr->weight();
      }
    }
    if(!passiveClauseContainer->fulfilsWeightLimit(wlb, numPositiveLiteralsLowerBound, inf)) {
      RSTAT_CTR_INC("binary resolutions skipped for weight limit before building clause");
      env.statistics->discardedNonRedundantClauses++;
      return 0;
    }
  }

  unsigned newLength = clength+dlength-2+constraints.size();

  inf_destroyer.disable(); // ownership passed to the the clause below
  Clause* res = new(newLength) Clause(newLength, inf); // the inference object owned by res from now on

  Literal* queryLitAfter = 0;
  if (ord && queryCl->numSelected() > 1) {
    TIME_TRACE(TimeTrace::LITERAL_ORDER_AFTERCHECK);
    queryLitAfter = subs->applyToQuery(queryLit);
  }

  unsigned next = 0;
<<<<<<< HEAD
  if(withConstraints){
  for(unsigned i=0;i<constraints->size();i++){
      pair<pair<TermList,unsigned>,pair<TermList,unsigned>> con = (*constraints)[i]; 

#if VDEBUG
      //cout << "con pair " << con.first.toString() << " , " << con.second.toString() << endl;
#endif
  
      TermList qT = qr.substitution->applyTo(con.first.first,con.first.second);
      TermList rT = qr.substitution->applyTo(con.second.first,con.second.second);

      ASS(qT.isTerm() || rT.isTerm())
      TermList sort = SortHelper::getResultSort(qT.isTerm() ? qT.term() : rT.term()); 
      Literal* constraint = Literal::createEquality(false,qT,rT,sort);

      static Options::UnificationWithAbstraction uwa = opts.unificationWithAbstraction();
      if(uwa==Options::UnificationWithAbstraction::GROUND &&
         !constraint->ground() &&
         (!UnificationWithAbstractionConfig::isInterpreted(qT) && 
          !UnificationWithAbstractionConfig::isInterpreted(rT))) {

        // the unification was between two uninterpreted things that were not ground 
        res->destroy();
        return 0;
      }

      (*res)[next] = constraint; 
      next++;    
  }
=======
  for(Literal* c : constraints){
      (*res)[next++] = c; 
>>>>>>> 172de14c
  }
  for(unsigned i=0;i<clength;i++) {
    Literal* curr=(*queryCl)[i];
    if(curr!=queryLit) {
      Literal* newLit = subs->applyToQuery(curr);
      if(needsToFulfilWeightLimit) {
        wlb+=newLit->weight() - curr->weight();
        if(!passiveClauseContainer->fulfilsWeightLimit(wlb, numPositiveLiteralsLowerBound, res->inference())) {
          RSTAT_CTR_INC("binary resolutions skipped for weight limit while building clause");
          env.statistics->discardedNonRedundantClauses++;
          res->destroy();
          return 0;
        }
      }
      if (queryLitAfter && i < queryCl->numSelected()) {
        TIME_TRACE(TimeTrace::LITERAL_ORDER_AFTERCHECK);

        Ordering::Result o = ord->compare(newLit,queryLitAfter);

        if (o == Ordering::GREATER ||
            (ls->isPositiveForSelection(newLit)    // strict maximimality for positive literals
                && (o == Ordering::GREATER_EQ || o == Ordering::EQUAL))) { // where is GREATER_EQ ever coming from?
          env.statistics->inferencesBlockedForOrderingAftercheck++;
          res->destroy();
          return 0;
        }
      }
      ASS(next < newLength);
      (*res)[next] = newLit;
      next++;
    }
  }

  Literal* qrLitAfter = 0;
  if (ord && resultCl->numSelected() > 1) {
    TIME_TRACE(TimeTrace::LITERAL_ORDER_AFTERCHECK);
    qrLitAfter = subs->applyToResult(resultLit);
  }

  for(unsigned i=0;i<dlength;i++) {
    Literal* curr=(*resultCl)[i];
    if(curr!=resultLit) {
      Literal* newLit = subs->applyToResult(curr);
      if(needsToFulfilWeightLimit) {
        wlb+=newLit->weight() - curr->weight();
        if(!passiveClauseContainer->fulfilsWeightLimit(wlb, numPositiveLiteralsLowerBound, res->inference())) {
          RSTAT_CTR_INC("binary resolutions skipped for weight limit while building clause");
          env.statistics->discardedNonRedundantClauses++;
          res->destroy();
          return 0;
        }
      }
      if (qrLitAfter && i < resultCl->numSelected()) {
        TIME_TRACE(TimeTrace::LITERAL_ORDER_AFTERCHECK);

        Ordering::Result o = ord->compare(newLit,qrLitAfter);

        if (o == Ordering::GREATER ||
            (ls->isPositiveForSelection(newLit)   // strict maximimality for positive literals
                && (o == Ordering::GREATER_EQ || o == Ordering::EQUAL))) { // where is GREATER_EQ ever coming from?
          env.statistics->inferencesBlockedForOrderingAftercheck++;
          res->destroy();
          return 0;
        }
      }
      ASS_L(next, newLength)
      (*res)[next] = newLit;
      next++;
    }
  }

  if(constraints.isNonEmpty()){
    env.statistics->cResolution++;
  }
  else{ 
    env.statistics->resolution++;
  }

  return res;
}

ClauseIterator BinaryResolution::generateClauses(Clause* premise)
{
  CALL("BinaryResolution::generateClauses");

  //cout << "BinaryResolution for " << premise->toString() << endl;

  PassiveClauseContainer* passiveClauseContainer = _salg->getPassiveClauseContainer();

  // generate pairs of the form (literal selected in premise, unifying object in index)
  auto it1 = getMappingIterator(premise->getSelectedLiteralIterator(),UnificationsFn(_index));
  // actually, we got one iterator per selected literal; we flatten the obtained iterator of iterators:
  auto it2 = getFlattenedIterator(it1);
  // perform binary resolution on these pairs
  auto it3 = getMappingIterator(it2,ResultFn(premise, passiveClauseContainer,
      getOptions().literalMaximalityAftercheck() && _salg->getLiteralSelector().isBGComplete(), &_salg->getOrdering(),_salg->getLiteralSelector(),*this));
  // filter out only non-zero results
  auto it4 = getFilteredIterator(it3, NonzeroFn());
  // measure time of the overall processing
  auto it5 = timeTraceIter("resolution", it4);

  return pvi(it5);
}

}<|MERGE_RESOLUTION|>--- conflicted
+++ resolved
@@ -191,40 +191,8 @@
   }
 
   unsigned next = 0;
-<<<<<<< HEAD
-  if(withConstraints){
-  for(unsigned i=0;i<constraints->size();i++){
-      pair<pair<TermList,unsigned>,pair<TermList,unsigned>> con = (*constraints)[i]; 
-
-#if VDEBUG
-      //cout << "con pair " << con.first.toString() << " , " << con.second.toString() << endl;
-#endif
-  
-      TermList qT = qr.substitution->applyTo(con.first.first,con.first.second);
-      TermList rT = qr.substitution->applyTo(con.second.first,con.second.second);
-
-      ASS(qT.isTerm() || rT.isTerm())
-      TermList sort = SortHelper::getResultSort(qT.isTerm() ? qT.term() : rT.term()); 
-      Literal* constraint = Literal::createEquality(false,qT,rT,sort);
-
-      static Options::UnificationWithAbstraction uwa = opts.unificationWithAbstraction();
-      if(uwa==Options::UnificationWithAbstraction::GROUND &&
-         !constraint->ground() &&
-         (!UnificationWithAbstractionConfig::isInterpreted(qT) && 
-          !UnificationWithAbstractionConfig::isInterpreted(rT))) {
-
-        // the unification was between two uninterpreted things that were not ground 
-        res->destroy();
-        return 0;
-      }
-
-      (*res)[next] = constraint; 
-      next++;    
-  }
-=======
   for(Literal* c : constraints){
       (*res)[next++] = c; 
->>>>>>> 172de14c
   }
   for(unsigned i=0;i<clength;i++) {
     Literal* curr=(*queryCl)[i];
