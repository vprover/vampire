--- conflicted
+++ resolved
@@ -95,13 +95,7 @@
   : _cl(cl), _passiveClauseContainer(passiveClauseContainer), _afterCheck(afterCheck), _ord(ord), _selector(selector), _parent(parent) {}
   Clause* operator()(pair<Literal*, BRQueryRes> arg)
   {
-<<<<<<< HEAD
-    CALL("BinaryResolution::ResultFn::operator()");
-
     BRQueryRes& qr = arg.second;
-=======
-    SLQueryResult& qr = arg.second;
->>>>>>> f3ac909e
     Literal* resLit = arg.first;
 
     auto subs = ResultSubstitution::fromSubstitution(&qr.unifier->subs(), QUERY_BANK, RESULT_BANK);
@@ -126,12 +120,7 @@
 Clause* BinaryResolution::generateClause(Clause* queryCl, Literal* queryLit, Clause* resultCl, Literal* resultLit, 
                                 ResultSubstitutionSP subs, ComputeConstraints computeConstraints, const Options& opts, PassiveClauseContainer* passiveClauseContainer, Ordering* ord, LiteralSelector* ls)
 {
-<<<<<<< HEAD
-  CALL("BinaryResolution::generateClause");
   ASS(resultCl->store()==Clause::ACTIVE);//Added to check that generation only uses active clauses
-=======
-  ASS(qr.clause->store()==Clause::ACTIVE);//Added to check that generation only uses active clauses
->>>>>>> f3ac909e
 
   if(!ColorHelper::compatible(queryCl->color(),resultCl->color()) ) {
     env.statistics->inferencesSkippedDueToColors++;
