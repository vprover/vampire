/*
 * This file is part of the source code of the software program
 * Vampire. It is protected by applicable
 * copyright laws.
 *
 * This source code is distributed under the licence found here
 * https://vprover.github.io/license.html
 * and in the source directory
 */
/**
 * @file BinaryResolution.cpp
 * Implements class BinaryResolution.
 */

#include "Debug/RuntimeStatistics.hpp"

#include "Indexing/ResultSubstitution.hpp"
#include "Kernel/UnificationWithAbstraction.hpp"
#include "Lib/Environment.hpp"
#include "Lib/Int.hpp"
#include "Lib/Metaiterators.hpp"
#include "Lib/PairUtils.hpp"
#include "Lib/VirtualIterator.hpp"

#include "Kernel/Clause.hpp"
#include "Kernel/ColorHelper.hpp"
#include "Kernel/Formula.hpp"
#include "Kernel/Unit.hpp"
#include "Kernel/Inference.hpp"
#include "Kernel/LiteralSelector.hpp"
#include "Kernel/SortHelper.hpp"
#include "Kernel/RewritingData.hpp"
#include "Kernel/RobSubstitution.hpp"
#include "Kernel/TermIterators.hpp"

#include "Indexing/Index.hpp"
#include "Indexing/LiteralIndex.hpp"
#include "Indexing/IndexManager.hpp"
#include "Indexing/SubstitutionTree.hpp"

#include "Saturation/SaturationAlgorithm.hpp"

#include "Shell/AnswerLiteralManager.hpp"
#include "Shell/ConditionalRedundancyHandler.hpp"
#include "Shell/Options.hpp"
#include "Shell/Statistics.hpp"

#include "ReducibilityChecker.hpp"
#include "BinaryResolution.hpp"

namespace Inferences
{

using namespace std;
using namespace Lib;
using namespace Kernel;
using namespace Indexing;
using namespace Saturation;

void BinaryResolution::attach(SaturationAlgorithm* salg)
{
  ASS(!_index);

  GeneratingInferenceEngine::attach(salg);
  _index=static_cast<BinaryResolutionIndex*> (
	  _salg->getIndexManager()->request(BINARY_RESOLUTION_SUBST_TREE) );
}

void BinaryResolution::detach()
{
  ASS(_salg);

  _index=0;
  _salg->getIndexManager()->release(BINARY_RESOLUTION_SUBST_TREE);
  GeneratingInferenceEngine::detach();
}

<<<<<<< HEAD

struct BinaryResolution::UnificationsFn
{
  UnificationsFn(BinaryResolutionIndex* index,bool cU)
  : _index(index),_unificationWithAbstraction(cU) {}
  VirtualIterator<pair<Literal*, SLQueryResult> > operator()(Literal* lit)
  {
    if(lit->isEquality()) {
      //Binary resolution is not performed with equality literals
      return VirtualIterator<pair<Literal*, SLQueryResult> >::getEmpty();
    }
    if(_unificationWithAbstraction){
      return pvi( pushPairIntoRightIterator(lit, _index->getUnificationsWithConstraints(lit, true)) );
    }
    return pvi( pushPairIntoRightIterator(lit, _index->getUnifications(lit, true)) );
  }
private:
  BinaryResolutionIndex* _index;
  bool _unificationWithAbstraction;
};

struct BinaryResolution::ResultFn
{
  ResultFn(Clause* cl, PassiveClauseContainer* passiveClauseContainer, bool afterCheck, Ordering& ord, LiteralSelector& selector, BinaryResolution& parent)
  : _cl(cl), _passiveClauseContainer(passiveClauseContainer), _afterCheck(afterCheck), _ord(ord), _selector(selector), _parent(parent) {}
  Clause* operator()(pair<Literal*, SLQueryResult> arg)
  {
    SLQueryResult& qr = arg.second;
    Literal* resLit = arg.first;

    bool diamondBreaking = (_parent._hasEquality || _parent._unificationWithAbstraction) && _parent.getOptions().diamondBreakingSuperposition();
    return BinaryResolution::generateClause(_cl, resLit, qr, _parent.getOptions(), _ord, _passiveClauseContainer, _afterCheck, &_selector, _parent._salg->getReducibilityChecker(), diamondBreaking);
  }
private:
  Clause* _cl;
  PassiveClauseContainer* _passiveClauseContainer;
  bool _afterCheck;
  Ordering& _ord;
  LiteralSelector& _selector;
  BinaryResolution& _parent;
};

=======
>>>>>>> 039fa0ef
/**
 * Ordering aftercheck is performed iff ord is not 0,
 * in which case also ls is assumed to be not 0.
 */
<<<<<<< HEAD
Clause* BinaryResolution::generateClause(Clause* queryCl, Literal* queryLit, SLQueryResult qr, const Options& opts, Ordering& ord, PassiveClauseContainer* passiveClauseContainer, bool afterCheck, LiteralSelector* ls, ReducibilityChecker* checker, bool diamondBreaking)
=======
Clause* BinaryResolution::generateClause(
  Clause* queryCl, Literal* queryLit, Clause* resultCl, Literal* resultLit,
  ResultSubstitutionSP subs, AbstractingUnifier* absUnif)
>>>>>>> 039fa0ef
{
  ASS(resultCl->store()==Clause::ACTIVE);//Added to check that generation only uses active clauses

  const auto& opts = getOptions();
  const bool afterCheck = getOptions().literalMaximalityAftercheck() && _salg->getLiteralSelector().isBGComplete();

  if(!ColorHelper::compatible(queryCl->color(),resultCl->color()) ) {
    env.statistics->inferencesSkippedDueToColors++;
    if(opts.showBlocked()) {
      std::cout << "Blocked resolution of " << *queryCl << " and " << * resultCl << endl;
    }
    if(opts.colorUnblocking()) {
      SaturationAlgorithm* salg = SaturationAlgorithm::tryGetInstance();
      if(salg) {
        ColorHelper::tryUnblock(queryCl, salg);
        ColorHelper::tryUnblock(resultCl, salg);
      }
    }
    return 0;
  }

  unsigned clength = queryCl->length();
  unsigned dlength = resultCl->length();

  // LRS-specific optimization:
  // check whether we can conclude that the resulting clause will be discarded by LRS since it does not fulfil the age/weight limits (in which case we can discard the clause)
  // we already know the age here so we can immediately conclude whether the clause fulfils the age limit
  // since we have not built the clause yet we compute lower bounds on the weight of the clause after each step and recheck whether the weight-limit can still be fulfilled.
  unsigned wlb=0;//weight lower bound
  unsigned numPositiveLiteralsLowerBound = // lower bound on number of positive literals, don't know at this point whether duplicate positive literals will occur
      Int::max(queryLit->isPositive() ?  queryCl->numPositiveLiterals()-1 :  queryCl->numPositiveLiterals(),
              resultLit->isPositive() ? resultCl->numPositiveLiterals()-1 : resultCl->numPositiveLiterals());

  auto constraints = absUnif->computeConstraintLiterals();
  auto nConstraints = constraints->size();
  Inference inf(GeneratingInference2(nConstraints == 0 ?  InferenceRule::RESOLUTION : InferenceRule::CONSTRAINED_RESOLUTION, queryCl, resultCl));
  Inference::Destroyer inf_destroyer(inf); // will call destroy on inf when coming out of scope unless disabled

  auto passiveClauseContainer = _salg->getPassiveClauseContainer();
  bool needsToFulfilWeightLimit = passiveClauseContainer && !passiveClauseContainer->fulfilsAgeLimit(wlb, numPositiveLiteralsLowerBound, inf) && passiveClauseContainer->weightLimited();

  if(needsToFulfilWeightLimit) {
    for(unsigned i=0;i<clength;i++) {
      Literal* curr=(*queryCl)[i];
      if(curr!=queryLit) {
        wlb+=curr->weight();
      }
    }
    for(unsigned i=0;i<dlength;i++) {
      Literal* curr=(*resultCl)[i];
      if(curr!=resultLit) {
        wlb+=curr->weight();
      }
    }
    if(!passiveClauseContainer->fulfilsWeightLimit(wlb, numPositiveLiteralsLowerBound, inf)) {
      RSTAT_CTR_INC("binary resolutions skipped for weight limit before building clause");
      env.statistics->discardedNonRedundantClauses++;
      return 0;
    }
  }

  // if (checker && checker->checkBR(queryCl,qr.clause,qr.substitution.ptr())) {
  //   env.statistics->skippedResolution++;
  //   return 0;
  // }
  
  // RewritingData* resRwData = nullptr;
  // if (diamondBreaking) {
  //   TIME_TRACE("diamond-breaking");
  //   ScopedPtr<RewritingData> rwData(new RewritingData(ord));
  //   if (!rwData->addRewriteRules(queryCl, [qr](TermList t) {
  //     return qr.substitution->applyToQuery(t);
  //   }))
  //   {
  //     env.statistics->skippedResolution++;
  //     return 0;
  //   }

  //   if (!rwData->addRewriteRules(qr.clause, [qr](TermList t) {
  //       return qr.substitution->applyToResult(t);
  //     }))
  //   {
  //     env.statistics->skippedResolution++;
  //     return 0;
  //   }

  //   // block new terms from both clauses
  //   // if (!rwData->blockNewTerms(queryCl, qr.substitution.ptr(), false, nullptr)) {
  //   //   env.statistics->skippedResolution++;
  //   //   return 0;
  //   // }
  //   // if (!rwData->blockNewTerms(qr.clause, qr.substitution.ptr(), true, nullptr)) {
  //   //   env.statistics->skippedResolution++;
  //   //   return 0;
  //   // }
  //   resRwData = rwData.release();
  // }

  bool synthesis = (env.options->questionAnswering() == Options::QuestionAnsweringMode::SYNTHESIS);
  Literal* cAnsLit = synthesis ? queryCl->getAnswerLiteral() : nullptr;
  Literal* dAnsLit = synthesis ? resultCl->getAnswerLiteral() : nullptr;
  bool bothHaveAnsLit = (cAnsLit != nullptr) && (dAnsLit != nullptr);

<<<<<<< HEAD
  unsigned conlength = withConstraints ? constraints->size() : 0;
  unsigned newLength = clength+dlength-2+conlength-(bothHaveAnsLit ? 1 : 0);

  inf_destroyer.disable(); // ownership passed to the the clause below
  Clause* res = new(newLength) Clause(newLength, inf); // the inference object owned by res from now on
  // res->setRewritingData(resRwData);
=======
  RStack<Literal*> resLits;
>>>>>>> 039fa0ef

  Literal* queryLitAfter = 0;
  if (afterCheck && queryCl->numSelected() > 1) {
    TIME_TRACE(TimeTrace::LITERAL_ORDER_AFTERCHECK);
    queryLitAfter = subs->applyToQuery(queryLit);
  }

<<<<<<< HEAD
      (*res)[next] = constraint; 
      next++;    
  }
  }
  if (checker) {
    checker->reset();
  }
=======
  auto& ls = _salg->getLiteralSelector();

  resLits->loadFromIterator(constraints->iterFifo());
>>>>>>> 039fa0ef
  for(unsigned i=0;i<clength;i++) {
    Literal* curr=(*queryCl)[i];
    if(curr!=queryLit && (!bothHaveAnsLit || curr!=cAnsLit)) {
      Literal* newLit = subs->applyToQuery(curr);
      if(needsToFulfilWeightLimit) {
        wlb+=newLit->weight() - curr->weight();
        if(!passiveClauseContainer->fulfilsWeightLimit(wlb, numPositiveLiteralsLowerBound, inf)) {
          RSTAT_CTR_INC("binary resolutions skipped for weight limit while building clause");
          env.statistics->discardedNonRedundantClauses++;
          return nullptr;
        }
      }
      if (queryLitAfter && i < queryCl->numSelected()) {
        TIME_TRACE(TimeTrace::LITERAL_ORDER_AFTERCHECK);

<<<<<<< HEAD
        Ordering::Result o = ord.compare(newLit,queryLitAfter);
=======
        Ordering::Result o = _salg->getOrdering().compare(newLit,queryLitAfter);
>>>>>>> 039fa0ef

        if (o == Ordering::GREATER ||
            (ls.isPositiveForSelection(newLit)    // strict maximimality for positive literals
                && o == Ordering::EQUAL)) {
          env.statistics->inferencesBlockedForOrderingAftercheck++;
          return nullptr;
        }
      }
<<<<<<< HEAD
      // if (i < queryCl->numSelected() && checker && checker->checkLiteral(newLit)) {
      //   env.statistics->redundantResolution++;
      //   res->destroy();
      //   return 0;
      // }
      ASS(next < newLength);
      (*res)[next] = newLit;
      next++;
=======
      resLits->push(newLit);
>>>>>>> 039fa0ef
    }
  }

  Literal* qrLitAfter = 0;
<<<<<<< HEAD
  if (afterCheck && qr.clause->numSelected() > 1) {
=======
  if (afterCheck && resultCl->numSelected() > 1) {
>>>>>>> 039fa0ef
    TIME_TRACE(TimeTrace::LITERAL_ORDER_AFTERCHECK);
    qrLitAfter = subs->applyToResult(resultLit);
  }

  for(unsigned i=0;i<dlength;i++) {
    Literal* curr=(*resultCl)[i];
    if(curr!=resultLit && (!bothHaveAnsLit || curr!=dAnsLit)) {
      Literal* newLit = subs->applyToResult(curr);
      if(needsToFulfilWeightLimit) {
        wlb+=newLit->weight() - curr->weight();
        if(!passiveClauseContainer->fulfilsWeightLimit(wlb, numPositiveLiteralsLowerBound, inf)) {
          RSTAT_CTR_INC("binary resolutions skipped for weight limit while building clause");
          env.statistics->discardedNonRedundantClauses++;
          return nullptr;
        }
      }
      if (qrLitAfter && i < resultCl->numSelected()) {
        TIME_TRACE(TimeTrace::LITERAL_ORDER_AFTERCHECK);

<<<<<<< HEAD
        Ordering::Result o = ord.compare(newLit,qrLitAfter);
=======
        Ordering::Result o = _salg->getOrdering().compare(newLit,qrLitAfter);
>>>>>>> 039fa0ef

        if (o == Ordering::GREATER ||
            (ls.isPositiveForSelection(newLit)   // strict maximimality for positive literals
                && o == Ordering::EQUAL)) {
          env.statistics->inferencesBlockedForOrderingAftercheck++;
          return nullptr;
        }
      }
<<<<<<< HEAD
      // if (i < qr.clause->numSelected() && checker && checker->checkLiteral(newLit)) {
      //   env.statistics->redundantResolution++;
      //   res->destroy();
      //   return 0;
      // }

      (*res)[next] = newLit;
      next++;
=======
      resLits->push(newLit);
>>>>>>> 039fa0ef
    }
  }
  // if (checker) {
  //   USER_ERROR("no BR");
  //   if (queryLitAfter) {
  //     if (checker->checkBREager(queryLitAfter)) {
  //       env.statistics->redundantResolution++;
  //       res->destroy();
  //       return 0;
  //     }
  //   } else if (qrLitAfter) {
  //     if (checker->checkBREager(qrLitAfter)) {
  //       env.statistics->redundantResolution++;
  //       res->destroy();
  //       return 0;
  //     }
  //   } else {
  //     auto lit = qr.substitution->applyToQuery(queryLit);
  //     if (checker->checkBREager(lit)) {
  //       env.statistics->redundantResolution++;
  //       res->destroy();
  //       return 0;
  //     }
  //   }
  // }

  if (!absUnif->usesUwa()) {
    if (!_salg->condRedHandler().handleResolution(queryCl, queryLit, resultCl, resultLit, subs.ptr())) {
      return 0;
    }
  }

   if (bothHaveAnsLit) {
     Literal* newLitC = subs->applyToQuery(cAnsLit);
     Literal* newLitD = subs->applyToResult(dAnsLit);
     bool cNeg = queryLit->isNegative();
     Literal* condLit = cNeg ? subs->applyToResult(resultLit) : subs->applyToQuery(queryLit);
     resLits->push(SynthesisALManager::getInstance()->makeITEAnswerLiteral(condLit, cNeg ? newLitC : newLitD, cNeg ? newLitD : newLitC));
   }

  if(nConstraints != 0){
    env.statistics->cResolution++;
  }
  else{ 
    env.statistics->resolution++;
  }

<<<<<<< HEAD
  if (env.options->reducibilityCheck()==Options::ReducibilityCheck::LAZY) {
    auto supInfo = new Clause::SupInfo();

    if (queryLitAfter) {
      supInfo->rwLit = queryLitAfter;
    } else if (qrLitAfter) {
      supInfo->rwLit = qrLitAfter;
    } else {
      supInfo->rwLit = qr.substitution->applyToQuery(queryLit);
    }
    res->setSupInfo(supInfo);
  }

  //cout << "RESULT " << res->toString() << endl;

  return res;
=======
  inf_destroyer.disable(); // ownership passed to the the clause below
  return Clause::fromStack(*resLits, inf);
>>>>>>> 039fa0ef
}

ClauseIterator BinaryResolution::generateClauses(Clause* premise)
{
<<<<<<< HEAD
  //cout << "BinaryResolution for " << premise->toString() << endl;

  PassiveClauseContainer* passiveClauseContainer = _salg->getPassiveClauseContainer();

  // generate pairs of the form (literal selected in premise, unifying object in index)
  auto it1 = getMappingIterator(premise->getSelectedLiteralIterator(),UnificationsFn(_index,_unificationWithAbstraction));
  // actually, we got one iterator per selected literal; we flatten the obtained iterator of iterators:
  auto it2 = getFlattenedIterator(it1);
  // perform binary resolution on these pairs
  auto it3 = getMappingIterator(it2,ResultFn(premise, passiveClauseContainer,
      getOptions().literalMaximalityAftercheck() && _salg->getLiteralSelector().isBGComplete(), _salg->getOrdering(),_salg->getLiteralSelector(),*this));
  // filter out only non-zero results
  auto it4 = getFilteredIterator(it3, NonzeroFn());
  // measure time of the overall processing
  auto it5 = timeTraceIter("resolution", it4);

  return pvi(it5);
=======
  return pvi(TIME_TRACE_ITER("resolution", 
      premise->getSelectedLiteralIterator()
        .filter([](auto l) { return !l->isEquality(); })
        .flatMap([this,premise](auto lit) { 
            // find query results for literal `lit`
            return iterTraits(_index->getUwa(lit, /* complementary */ true, 
                                             env.options->unificationWithAbstraction(), 
                                             env.options->unificationWithAbstractionFixedPointIteration()))
                     .map([this,lit,premise](auto qr) {
                        // perform binary resolution on query results
                        auto subs = ResultSubstitution::fromSubstitution(&qr.unifier->subs(), QUERY_BANK, RESULT_BANK);
                        return BinaryResolution::generateClause(premise, lit, qr.data->clause, qr.data->literal, subs, qr.unifier);
                     });
        })
        .filter(NonzeroFn())
  ));
>>>>>>> 039fa0ef
}

}<|MERGE_RESOLUTION|>--- conflicted
+++ resolved
@@ -75,62 +75,13 @@
   GeneratingInferenceEngine::detach();
 }
 
-<<<<<<< HEAD
-
-struct BinaryResolution::UnificationsFn
-{
-  UnificationsFn(BinaryResolutionIndex* index,bool cU)
-  : _index(index),_unificationWithAbstraction(cU) {}
-  VirtualIterator<pair<Literal*, SLQueryResult> > operator()(Literal* lit)
-  {
-    if(lit->isEquality()) {
-      //Binary resolution is not performed with equality literals
-      return VirtualIterator<pair<Literal*, SLQueryResult> >::getEmpty();
-    }
-    if(_unificationWithAbstraction){
-      return pvi( pushPairIntoRightIterator(lit, _index->getUnificationsWithConstraints(lit, true)) );
-    }
-    return pvi( pushPairIntoRightIterator(lit, _index->getUnifications(lit, true)) );
-  }
-private:
-  BinaryResolutionIndex* _index;
-  bool _unificationWithAbstraction;
-};
-
-struct BinaryResolution::ResultFn
-{
-  ResultFn(Clause* cl, PassiveClauseContainer* passiveClauseContainer, bool afterCheck, Ordering& ord, LiteralSelector& selector, BinaryResolution& parent)
-  : _cl(cl), _passiveClauseContainer(passiveClauseContainer), _afterCheck(afterCheck), _ord(ord), _selector(selector), _parent(parent) {}
-  Clause* operator()(pair<Literal*, SLQueryResult> arg)
-  {
-    SLQueryResult& qr = arg.second;
-    Literal* resLit = arg.first;
-
-    bool diamondBreaking = (_parent._hasEquality || _parent._unificationWithAbstraction) && _parent.getOptions().diamondBreakingSuperposition();
-    return BinaryResolution::generateClause(_cl, resLit, qr, _parent.getOptions(), _ord, _passiveClauseContainer, _afterCheck, &_selector, _parent._salg->getReducibilityChecker(), diamondBreaking);
-  }
-private:
-  Clause* _cl;
-  PassiveClauseContainer* _passiveClauseContainer;
-  bool _afterCheck;
-  Ordering& _ord;
-  LiteralSelector& _selector;
-  BinaryResolution& _parent;
-};
-
-=======
->>>>>>> 039fa0ef
 /**
  * Ordering aftercheck is performed iff ord is not 0,
  * in which case also ls is assumed to be not 0.
  */
-<<<<<<< HEAD
-Clause* BinaryResolution::generateClause(Clause* queryCl, Literal* queryLit, SLQueryResult qr, const Options& opts, Ordering& ord, PassiveClauseContainer* passiveClauseContainer, bool afterCheck, LiteralSelector* ls, ReducibilityChecker* checker, bool diamondBreaking)
-=======
 Clause* BinaryResolution::generateClause(
   Clause* queryCl, Literal* queryLit, Clause* resultCl, Literal* resultLit,
-  ResultSubstitutionSP subs, AbstractingUnifier* absUnif)
->>>>>>> 039fa0ef
+  ResultSubstitutionSP subs, AbstractingUnifier* absUnif, ReducibilityChecker* checker, bool diamondBreaking)
 {
   ASS(resultCl->store()==Clause::ACTIVE);//Added to check that generation only uses active clauses
 
@@ -234,16 +185,7 @@
   Literal* dAnsLit = synthesis ? resultCl->getAnswerLiteral() : nullptr;
   bool bothHaveAnsLit = (cAnsLit != nullptr) && (dAnsLit != nullptr);
 
-<<<<<<< HEAD
-  unsigned conlength = withConstraints ? constraints->size() : 0;
-  unsigned newLength = clength+dlength-2+conlength-(bothHaveAnsLit ? 1 : 0);
-
-  inf_destroyer.disable(); // ownership passed to the the clause below
-  Clause* res = new(newLength) Clause(newLength, inf); // the inference object owned by res from now on
-  // res->setRewritingData(resRwData);
-=======
   RStack<Literal*> resLits;
->>>>>>> 039fa0ef
 
   Literal* queryLitAfter = 0;
   if (afterCheck && queryCl->numSelected() > 1) {
@@ -251,19 +193,9 @@
     queryLitAfter = subs->applyToQuery(queryLit);
   }
 
-<<<<<<< HEAD
-      (*res)[next] = constraint; 
-      next++;    
-  }
-  }
-  if (checker) {
-    checker->reset();
-  }
-=======
   auto& ls = _salg->getLiteralSelector();
 
   resLits->loadFromIterator(constraints->iterFifo());
->>>>>>> 039fa0ef
   for(unsigned i=0;i<clength;i++) {
     Literal* curr=(*queryCl)[i];
     if(curr!=queryLit && (!bothHaveAnsLit || curr!=cAnsLit)) {
@@ -279,11 +211,7 @@
       if (queryLitAfter && i < queryCl->numSelected()) {
         TIME_TRACE(TimeTrace::LITERAL_ORDER_AFTERCHECK);
 
-<<<<<<< HEAD
-        Ordering::Result o = ord.compare(newLit,queryLitAfter);
-=======
         Ordering::Result o = _salg->getOrdering().compare(newLit,queryLitAfter);
->>>>>>> 039fa0ef
 
         if (o == Ordering::GREATER ||
             (ls.isPositiveForSelection(newLit)    // strict maximimality for positive literals
@@ -292,27 +220,12 @@
           return nullptr;
         }
       }
-<<<<<<< HEAD
-      // if (i < queryCl->numSelected() && checker && checker->checkLiteral(newLit)) {
-      //   env.statistics->redundantResolution++;
-      //   res->destroy();
-      //   return 0;
-      // }
-      ASS(next < newLength);
-      (*res)[next] = newLit;
-      next++;
-=======
       resLits->push(newLit);
->>>>>>> 039fa0ef
     }
   }
 
   Literal* qrLitAfter = 0;
-<<<<<<< HEAD
-  if (afterCheck && qr.clause->numSelected() > 1) {
-=======
   if (afterCheck && resultCl->numSelected() > 1) {
->>>>>>> 039fa0ef
     TIME_TRACE(TimeTrace::LITERAL_ORDER_AFTERCHECK);
     qrLitAfter = subs->applyToResult(resultLit);
   }
@@ -332,11 +245,7 @@
       if (qrLitAfter && i < resultCl->numSelected()) {
         TIME_TRACE(TimeTrace::LITERAL_ORDER_AFTERCHECK);
 
-<<<<<<< HEAD
-        Ordering::Result o = ord.compare(newLit,qrLitAfter);
-=======
         Ordering::Result o = _salg->getOrdering().compare(newLit,qrLitAfter);
->>>>>>> 039fa0ef
 
         if (o == Ordering::GREATER ||
             (ls.isPositiveForSelection(newLit)   // strict maximimality for positive literals
@@ -345,18 +254,7 @@
           return nullptr;
         }
       }
-<<<<<<< HEAD
-      // if (i < qr.clause->numSelected() && checker && checker->checkLiteral(newLit)) {
-      //   env.statistics->redundantResolution++;
-      //   res->destroy();
-      //   return 0;
-      // }
-
-      (*res)[next] = newLit;
-      next++;
-=======
       resLits->push(newLit);
->>>>>>> 039fa0ef
     }
   }
   // if (checker) {
@@ -404,50 +302,16 @@
     env.statistics->resolution++;
   }
 
-<<<<<<< HEAD
-  if (env.options->reducibilityCheck()==Options::ReducibilityCheck::LAZY) {
-    auto supInfo = new Clause::SupInfo();
-
-    if (queryLitAfter) {
-      supInfo->rwLit = queryLitAfter;
-    } else if (qrLitAfter) {
-      supInfo->rwLit = qrLitAfter;
-    } else {
-      supInfo->rwLit = qr.substitution->applyToQuery(queryLit);
-    }
-    res->setSupInfo(supInfo);
-  }
-
   //cout << "RESULT " << res->toString() << endl;
 
   return res;
-=======
   inf_destroyer.disable(); // ownership passed to the the clause below
   return Clause::fromStack(*resLits, inf);
->>>>>>> 039fa0ef
 }
 
 ClauseIterator BinaryResolution::generateClauses(Clause* premise)
 {
-<<<<<<< HEAD
-  //cout << "BinaryResolution for " << premise->toString() << endl;
-
-  PassiveClauseContainer* passiveClauseContainer = _salg->getPassiveClauseContainer();
-
-  // generate pairs of the form (literal selected in premise, unifying object in index)
-  auto it1 = getMappingIterator(premise->getSelectedLiteralIterator(),UnificationsFn(_index,_unificationWithAbstraction));
-  // actually, we got one iterator per selected literal; we flatten the obtained iterator of iterators:
-  auto it2 = getFlattenedIterator(it1);
-  // perform binary resolution on these pairs
-  auto it3 = getMappingIterator(it2,ResultFn(premise, passiveClauseContainer,
-      getOptions().literalMaximalityAftercheck() && _salg->getLiteralSelector().isBGComplete(), _salg->getOrdering(),_salg->getLiteralSelector(),*this));
-  // filter out only non-zero results
-  auto it4 = getFilteredIterator(it3, NonzeroFn());
-  // measure time of the overall processing
-  auto it5 = timeTraceIter("resolution", it4);
-
-  return pvi(it5);
-=======
+  bool diamondBreaking = (_hasEquality || _unificationWithAbstraction) && _parent.getOptions().diamondBreakingSuperposition();
   return pvi(TIME_TRACE_ITER("resolution", 
       premise->getSelectedLiteralIterator()
         .filter([](auto l) { return !l->isEquality(); })
@@ -456,15 +320,14 @@
             return iterTraits(_index->getUwa(lit, /* complementary */ true, 
                                              env.options->unificationWithAbstraction(), 
                                              env.options->unificationWithAbstractionFixedPointIteration()))
-                     .map([this,lit,premise](auto qr) {
+                     .map([this,lit,premise,diamondBreaking](auto qr) {
                         // perform binary resolution on query results
                         auto subs = ResultSubstitution::fromSubstitution(&qr.unifier->subs(), QUERY_BANK, RESULT_BANK);
-                        return BinaryResolution::generateClause(premise, lit, qr.data->clause, qr.data->literal, subs, qr.unifier);
+                        return BinaryResolution::generateClause(premise, lit, qr.data->clause, qr.data->literal, subs, qr.unifier, diamondBreaking);
                      });
         })
         .filter(NonzeroFn())
   ));
->>>>>>> 039fa0ef
 }
 
 }