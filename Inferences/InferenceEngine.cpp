/*
 * This file is part of the source code of the software program
 * Vampire. It is protected by applicable
 * copyright laws.
 *
 * This source code is distributed under the licence found here
 * https://vprover.github.io/license.html
 * and in the source directory
 */
/**
 * @file InferenceEngine.cpp
 * Implements class InferenceEngine amd its simple subclasses.
 */

#include "Lib/Environment.hpp"
#include "Lib/Random.hpp"
#include "Lib/DArray.hpp"
#include "Lib/List.hpp"
#include "Lib/Metaiterators.hpp"
#include "Kernel/Ordering.hpp"

#include "Kernel/Term.hpp"
#include "Kernel/Clause.hpp"
#include "Kernel/Inference.hpp"
#include "Kernel/ApplicativeHelper.hpp"
#include "Kernel/RewritingData.hpp"

#include "Saturation/SaturationAlgorithm.hpp"

#include "Shell/Statistics.hpp"

#include "InferenceEngine.hpp"

#define DEBUG_DUPLICATE_LITERALS 0
#define DEBUG(...) //DBG(__VA_ARGS__)

namespace Inferences
{

using namespace Lib;
using namespace Kernel;
using namespace Indexing;
using namespace Saturation;

typedef ApplicativeHelper AH;

/**
 * Return options that control the inference engine.
 *
 * This function may be called only when attached to the saturation algorithm,
 * unless a child class overrides this function.
 */
const Options& InferenceEngine::getOptions() const
{
  ASS(attached());

  return _salg->getOptions();
}

CompositeISE::~CompositeISE()
{
  ISList::destroyWithDeletion(_inners);
}

/**
 * Add @c ise as the first simplification engine to be used
 *
 * This object takes ownership of the @c ise object and will be
 * responsible for its destruction.
 */
void CompositeISE::addFront(ImmediateSimplificationEngine* ise)
{
  ASS_EQ(_salg,0);
  ISList::push(ise,_inners);
}
void CompositeISE::addFrontMany(ImmediateSimplificationEngine* ise)
{
  ASS_EQ(_salg,0);
  ISList::push(ise,_innersMany);
}
ClauseIterator CompositeISE::simplifyMany(Clause* cl)
{
  ISList* curr=_innersMany;
  while(curr && cl) {
    ClauseIterator cIt=curr->head()->simplifyMany(cl);
    if(cIt.hasNext()){
      return cIt;
    } else {
      curr=curr->tail();      
    }
  }
  return ClauseIterator::getEmpty();
}
Clause* CompositeISE::simplify(Clause* cl)
{
  ISList* curr=_inners;
  while(curr && cl) {
    Clause* newCl=curr->head()->simplify(cl);
    if(newCl==cl) {
      curr=curr->tail();
    } else {
      return newCl;
    }
  }
  return cl;
}
void CompositeISE::attach(SaturationAlgorithm* salg)
{
  ImmediateSimplificationEngine::attach(salg);
  ISList::Iterator eit(_inners);
  while(eit.hasNext()) {
    eit.next()->attach(salg);
  }
}
void CompositeISE::detach()
{
  ISList::Iterator eit(_inners);
  while(eit.hasNext()) {
    eit.next()->detach();
  }
  ImmediateSimplificationEngine::detach();
}


//CompositeFSE::~CompositeFSE()
//{
//  _inners->destroy();
//}
//void CompositeFSE::addFront(ForwardSimplificationEngineSP fse)
//{
//  ASS_EQ(_salg,0);
//  FSList::push(fse,_inners);
//}
//void CompositeFSE::perform(Clause* cl, bool& keep, ClauseIterator& toAdd, ClauseIterator& premises)
//{
//  keep=true;
//  FSList* eit=_inners;
//  if(!eit) {
//    toAdd=ClauseIterator::getEmpty();
//    return;
//  }
//  while(eit && keep) {
//    eit->head()->perform(cl,keep,toAdd, premises);
//    eit=eit->tail();
//  }
//}
//void CompositeFSE::attach(SaturationAlgorithm* salg)
//{
//  ForwardSimplificationEngine::attach(salg);
//  FSList* eit=_inners;
//  while(eit) {
//    eit->head()->attach(salg);
//    eit=eit->tail();
//  }
//}
//void CompositeFSE::detach()
//{
//  FSList* eit=_inners;
//  while(eit) {
//    eit->head()->detach();
//    eit=eit->tail();
//  }
//  ForwardSimplificationEngine::detach();
//}

struct GeneratingFunctor
{

  GeneratingFunctor(Clause* cl) : cl(cl) {}
  ClauseIterator operator() (GeneratingInferenceEngine* gie)
  { return gie->generateClauses(cl); }
  Clause* cl;
};
CompositeGIE::~CompositeGIE()
{
  GIList::destroyWithDeletion(_inners);
}
void CompositeGIE::addFront(GeneratingInferenceEngine* fse)
{
  ASS_EQ(_salg,0);
  GIList::push(fse,_inners);
}
ClauseIterator CompositeGIE::generateClauses(Clause* premise)
{
  return pvi( getFlattenedIterator(
	  getMappingIterator(GIList::Iterator(_inners), GeneratingFunctor(premise))) );
}
void CompositeGIE::attach(SaturationAlgorithm* salg)
{
  GeneratingInferenceEngine::attach(salg);
  GIList* eit=_inners;
  while(eit) {
    eit->head()->attach(salg);
    eit=eit->tail();
  }
}
void CompositeGIE::detach()
{
  GIList* eit=_inners;
  while(eit) {
    eit->head()->detach();
    eit=eit->tail();
  }
  GeneratingInferenceEngine::detach();
}

void CompositeSGI::detach()
{ 
  for (auto g : _generators) {
    g->detach();
  }
  for (auto s : _simplifiers) {
    s->detach();
  }
}


void CompositeSGI::attach(SaturationAlgorithm* sa)
{ 
  for (auto g : _generators) {
    g->attach(sa);
  }
  for (auto s : _simplifiers) {
    s->attach(sa);
  }
}

void CompositeSGI::push(SimplifyingGeneratingInference* gen)
{ _simplifiers.push(gen); }

void CompositeSGI::push(GeneratingInferenceEngine* gen)
{ _generators.push(gen); }

CompositeSGI::ClauseGenerationResult CompositeSGI::generateSimplify(Kernel::Clause* cl)
{
  auto redundant = false;
  Stack<ClauseIterator> clauses;
  /* apply generations as until a redundancy is discovered */
  for (auto simpl : _simplifiers) {
    auto res = simpl->generateSimplify(cl);
    clauses.push(res.clauses);
    if (res.premiseRedundant) {
      redundant = true;
      break;
    }
  }
  if (!redundant) {
    /* apply strictly generating rules if there hasn't been a redundancy */
    for (auto gen : _generators) {
      clauses.push(gen->generateClauses(cl));
    }
  }
  return ClauseGenerationResult {
    .clauses          = pvi(getFlattenedIterator(arrayIter(std::move(clauses)))),
    .premiseRedundant = redundant,
  };
}

CompositeSGI::~CompositeSGI() {
  for (auto gen : _generators) {
    delete gen;
  }
  for (auto simpl : _simplifiers) {
    delete simpl;
  }
}

Clause* ChoiceDefinitionISE::simplify(Clause* c)
{
  if (c->length() != 2) {
    return c;
  }

  Literal* lit1 = (*c)[0];
  Literal* lit2 = (*c)[1];
  
  TermList x, f;

  if(!isPositive(lit1) && is_of_form_xy(lit1, x) &&
      isPositive(lit2) && is_of_form_xfx(lit2, x, f)){
    unsigned fun = f.term()->functor();
    env.signature->addChoiceOperator(fun);
    return 0;
  } else if(!isPositive(lit2) && is_of_form_xy(lit2, x) && 
             isPositive(lit1) && is_of_form_xfx(lit1, x, f)) {
    unsigned fun = f.term()->functor();
    env.signature->addChoiceOperator(fun);
    return 0;
  }
  return c;
}

bool ChoiceDefinitionISE::isPositive(Literal* lit) {
  TermList lhs = *lit->nthArgument(0);
  TermList rhs = *lit->nthArgument(1);
  if(!AH::isBool(lhs) && !AH::isBool(rhs)){ return false; }
  if(AH::isBool(lhs) && AH::isBool(rhs)){ return false; }
  if(AH::isBool(lhs)){ 
    return lit->polarity() == AH::isTrue(lhs);
  }
  if(AH::isBool(rhs)){ 
    return lit->polarity() == AH::isTrue(rhs);
  }
  return false;
};

bool ChoiceDefinitionISE::is_of_form_xy(Literal* lit, TermList& x){
  TermList term = AH::isBool(*lit->nthArgument(0)) ? *lit->nthArgument(1) : *lit->nthArgument(0);
  
  TermStack args;
  ApplicativeHelper::getHeadAndArgs(term, x, args);
  return (x.isVar() && args.size() == 1 && args[0].isVar());
}

bool ChoiceDefinitionISE::is_of_form_xfx(Literal* lit, TermList x, TermList& f){
  TermList term = AH::isBool(*lit->nthArgument(0)) ? *lit->nthArgument(1) : *lit->nthArgument(0);
  
  TermStack args;
  TermList head;
  ApplicativeHelper::getHeadAndArgs(term, head, args);
  if(head == x && args.size() == 1){
    TermList arg = args[0];
    ApplicativeHelper::getHeadAndArgs(arg, f, args);
    return (!f.isVar() && args.size() == 1 && args[0] == x);
  }
  return false;
}

Clause* DuplicateLiteralRemovalISE::simplify(Clause* c)
{
  int length = c->length();
  if (length <= 1) {
    return c;
  }

  //literals that will be skipped, skipping starts on the top of the stack
  //and goes from the end of the clause
  static LiteralStack skipped;
  skipped.reset();

  //we handle low length specially, not to have to use the set
  if(length==2) {
    if((*c)[0]!=(*c)[1]) {
      return c;
    }
    skipped.push((*c)[0]);
  }
  else if(length==3) {
    if((*c)[0]!=(*c)[1]) {
      if((*c)[0]!=(*c)[2]) {
        if((*c)[1]!=(*c)[2]) {
          return c;
        }
      }
      skipped.push((*c)[2]);
    }
    else { //(*c)[0]==(*c)[1]
      skipped.push((*c)[0]);
      if((*c)[0]==(*c)[2]) {
        //all are equal
        skipped.push((*c)[0]);
      }
    }
  }
  else {
    static DHSet<Literal*> seen;
    seen.reset();
    //here we rely on the fact that the iterator traverses the clause from
    //the first to the last literal
    for (Literal* lit : c->iterLits()) {
      if(!seen.insert(lit)) {
        skipped.push(lit);
      }
    }
    if(skipped.isEmpty()) {
      return c;
    }
  }

  ASS(skipped.isNonEmpty());

  // there are duplicate literals, delete them from lits
  int newLength = length - skipped.length();
  // now lits[0 ... newLength-1] contain the remaining literals
  Recycled<DArray<Literal*>> resLits;
  resLits->ensure(newLength);

  if (c->getSupInfo()) {
    d->setSupInfo(c->getSupInfo());
    c->setSupInfo(nullptr);
  }

  int origIdx = length-1;

  for(int newIdx=newLength-1; newIdx>=0; newIdx--,origIdx--) {
    while(skipped.isNonEmpty() && (*c)[origIdx]==skipped.top()) {
      skipped.pop();
      origIdx--;
      ASS_GE(origIdx,0);
    }
    (*resLits)[newIdx] = (*c)[origIdx];
  }
  if (c->rewritingData()) {
    d->setRewritingData(new RewritingData(_salg->getOrdering()));
    d->rewritingData()->copyRewriteRules(c->rewritingData());
  }
  ASS(skipped.isEmpty());
  ASS_EQ(origIdx,-1);
  env.statistics->duplicateLiterals += length - newLength;

#if DEBUG_DUPLICATE_LITERALS
  {
    static DHSet<Literal*> origLits;
    origLits.reset();
    static DHSet<Literal*> newLits;
    newLits.reset();
    origLits.loadFromIterator(c->iterLits());
    newLits.loadFromIterator(d->iterLits());
    ASS_EQ(origLits.size(),newLits.size());
    ASS_EQ(origLits.size(), static_cast<unsigned>(newLength));
  }
#endif

  return Clause::fromArray(resLits->begin(), newLength,
			 SimplifyingInference1(InferenceRule::REMOVE_DUPLICATE_LITERALS,c));
}

Clause* TautologyDeletionISE2::simplify(Clause* c)
{
  typedef ApplicativeHelper AH;

  static LiteralStack negLits;
  static LiteralStack posLits;

  negLits.reset();
  posLits.reset();

  for(unsigned i = 0; i < c->length(); i++){
    Literal* lit = (*c)[i];
    TermList lhs = *lit->nthArgument(0);
    TermList rhs = *lit->nthArgument(1);
    if(!lit->polarity() && AH::isBool(lhs) && AH::isBool(rhs) &&
      (AH::isTrue(lhs) != AH::isTrue(rhs))){
      //false != true
      return 0;
    } else if(AH::isBool(lhs) && AH::isBool(rhs)){
      continue;
    } 

    if(AH::isBool(lhs)){
      AH::isTrue(lhs) == lit->polarity() ? posLits.push(lit) : negLits.push(lit); 
    } else if (AH::isBool(rhs)){
      AH::isTrue(rhs) == lit->polarity() ? posLits.push(lit) : negLits.push(lit);   
    }
  }

  for(unsigned i =0; i < posLits.size(); i++){
    Literal* posLit = posLits[i];
    TermList posNonBooleanSide = *posLit->nthArgument(0);
    if(AH::isBool(posNonBooleanSide)){
      posNonBooleanSide = *posLit->nthArgument(1);
    }
    ASS(!AH::isBool(posNonBooleanSide));
    for(unsigned j = 0; j < negLits.size(); j++){
      Literal* negLit = negLits[j];
      TermList negNonBooleanSide = *negLit->nthArgument(0);
      if(AH::isBool(negNonBooleanSide)){
        negNonBooleanSide = *negLit->nthArgument(1);
      }
      ASS_REP(!AH::isBool(negNonBooleanSide), negLit->toString());
      if(posNonBooleanSide == negNonBooleanSide){
        //t = true \/ t = false
        //t = true \/ t != true
        return 0;
      }
    }
  }

  return c;
}

Clause* TrivialInequalitiesRemovalISE::simplify(Clause* c)
{
  RStack<Literal*> resLits;

  typedef ApplicativeHelper AH;

  int found = 0;
  for (auto l : c->iterLits()) {
    if (!l->isEquality()) {
      resLits->push(l);
      continue;
    }
    TermList* t1 = l->args();
    TermList* t2 = t1->next();
    if((AH::isTrue(*t1) && AH::isFalse(*t2) && l->polarity()) || 
       (AH::isTrue(*t2) && AH::isFalse(*t1) && l->polarity())){
      found++;
      continue;
    }
    if(l->isPositive()){
      resLits->push(l);
      continue;
    }
    if (t1->sameContent(t2)) {
      found++;
    }
    else {
      resLits->push(l);
    }
  }

  if (found == 0) {
    return c;
  }

<<<<<<< HEAD
  int newLength = length - found;
  Clause* d = new(newLength) Clause(newLength,
		            SimplifyingInference1(InferenceRule::TRIVIAL_INEQUALITY_REMOVAL,c));
  for (int i = newLength-1;i >= 0;i--) {
    (*d)[i] = lits[newLength-i-1];
  }
  if (c->rewritingData()) {
    d->setRewritingData(new RewritingData(_salg->getOrdering()));
    d->rewritingData()->copyRewriteRules(c->rewritingData());
  }
  env.statistics->trivialInequalities += found;
  if (c->getSupInfo()) {
    d->setSupInfo(c->getSupInfo());
    c->setSupInfo(nullptr);
  }

  return d;
=======
  env.statistics->trivialInequalities += found;
  return Clause::fromStack(*resLits, SimplifyingInference1(InferenceRule::TRIVIAL_INEQUALITY_REMOVAL,c));
>>>>>>> 039fa0ef
}

Clause* SimplifyingGeneratingInference1::simplify(Clause* cl) 
{
  if (cl->isTheoryAxiom()) {
    DEBUG("skipping theory axiom")
    return cl;
  }
  return this->simplify(cl, false).simplified;
}

ImmediateSimplificationEngine& SimplifyingGeneratingInference1::asISE() 
{ return *this; }



SimplifyingGeneratingInference::ClauseGenerationResult SimplifyingGeneratingInference1::generateSimplify(Clause* cl) {
  auto gen = this->simplify(cl, true);
  auto simpl = gen.simplified;
  auto redundant = gen.premiseRedundant;

  if (simpl == cl) {
    return ClauseGenerationResult {
      .clauses = ClauseIterator::getEmpty(),
      .premiseRedundant = false,
    };

  } else {
    return ClauseGenerationResult {
      .clauses = simpl == nullptr 
        ? ClauseIterator::getEmpty()
        : pvi(getSingletonIterator(simpl)),
      .premiseRedundant = redundant && !cl->isTheoryAxiom(),
    };
  }
}

SimplifyingGeneratingInference1::Result SimplifyingGeneratingLiteralSimplification::simplify(Clause* cl_, bool doOrderingCheck) {
  DEBUG("in:  ", *cl_)
  auto& cl = *cl_;
  Stack<Literal*> out(cl.size());

  bool changed = false;
  bool allLessEq = true;
  bool oneLess = false;

  for (unsigned i = 0; i < cl.size(); i++) {

    auto orig = cl[i];
    auto result = simplifyLiteral(orig);

    if (result.isLiteral() && result.unwrapLiteral() == orig ) {
      out.push(orig);
    } else {
      auto simpl = result;
      env.statistics->evaluationCnt++;

      if (simpl.isConstant()) {

        bool trivialValue = simpl.unwrapConstant();
        if (trivialValue) {
          /* clause is a tautology and can be deleted */
          return SimplifyingGeneratingInference1::Result::tautology();
        } else {
          /* do not add the literal to the output stack */
          changed = true;
        }

      } else {

        Literal* simplLit = simpl.unwrapLiteral();
        ASS_NEQ(simplLit, orig)
        changed = true;
        out.push(simplLit);

        if (doOrderingCheck) {
          ASS(_ordering)
          auto cmp = _ordering->compare(simplLit, orig);
          switch(cmp) {
            case Ordering::Result::LESS:
              oneLess = true;
              break;
            case Ordering::Result::EQUAL:
              ASSERTION_VIOLATION
              break;
            case Ordering::Result::INCOMPARABLE:
            case Ordering::Result::GREATER:
              if (cmp == Ordering::Result::INCOMPARABLE) {
                env.statistics->evaluationIncomp++;
              } else {
                env.statistics->evaluationGreater++;
              }
              DEBUG("ordering violated: ", cmp)
              DEBUG("orig: ", *orig)
              DEBUG("simp: ", *simplLit)
              allLessEq = false;
              break;
          }
        }
      }
    }
  }


  if (!changed) {
    return SimplifyingGeneratingInference1::Result::nop(cl_);
  } else {
    auto result = Clause::fromStack(out, SimplifyingInference1(_rule, cl_));
    DEBUG("out: ", *result)
    return SimplifyingGeneratingInference1::Result{
            .simplified = result, 
            .premiseRedundant = allLessEq && oneLess,
          };
  }
}

SimplifyingGeneratingLiteralSimplification::SimplifyingGeneratingLiteralSimplification(InferenceRule rule, Ordering& ordering): _ordering(&ordering), _rule(rule) {}




}<|MERGE_RESOLUTION|>--- conflicted
+++ resolved
@@ -514,28 +514,16 @@
     return c;
   }
 
-<<<<<<< HEAD
-  int newLength = length - found;
-  Clause* d = new(newLength) Clause(newLength,
-		            SimplifyingInference1(InferenceRule::TRIVIAL_INEQUALITY_REMOVAL,c));
-  for (int i = newLength-1;i >= 0;i--) {
-    (*d)[i] = lits[newLength-i-1];
-  }
+  env.statistics->trivialInequalities += found;
+  auto d = Clause::fromStack(*resLits, SimplifyingInference1(InferenceRule::TRIVIAL_INEQUALITY_REMOVAL,c));
   if (c->rewritingData()) {
     d->setRewritingData(new RewritingData(_salg->getOrdering()));
     d->rewritingData()->copyRewriteRules(c->rewritingData());
   }
-  env.statistics->trivialInequalities += found;
   if (c->getSupInfo()) {
     d->setSupInfo(c->getSupInfo());
     c->setSupInfo(nullptr);
   }
-
-  return d;
-=======
-  env.statistics->trivialInequalities += found;
-  return Clause::fromStack(*resLits, SimplifyingInference1(InferenceRule::TRIVIAL_INEQUALITY_REMOVAL,c));
->>>>>>> 039fa0ef
 }
 
 Clause* SimplifyingGeneratingInference1::simplify(Clause* cl) 
