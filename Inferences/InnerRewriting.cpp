/*
 * This file is part of the source code of the software program
 * Vampire. It is protected by applicable
 * copyright laws.
 *
 * This source code is distributed under the licence found here
 * https://vprover.github.io/license.html
 * and in the source directory
 */
/**
 * @file InnerRewriting.cpp
 * Implements class InnerRewriting.
 */

#include "InnerRewriting.hpp"

#include "Kernel/EqHelper.hpp"
#include "Kernel/Inference.hpp"

#include "Saturation/SaturationAlgorithm.hpp"

namespace Inferences {

using namespace Lib;
using namespace Kernel;

bool InnerRewriting::perform(Clause* cl, Clause*& replacement, ClauseIterator& premises)
{
  Ordering& ordering = _salg->getOrdering();

  // look for the first equality which rewrites something and rewrite everything with it (check for EqTaut as you go)
  unsigned len = cl->length();
  for (unsigned i = 0; i < len; i++) {
    Literal* rwLit=(*cl)[i];
    TermList lhs, rhs;
    if (rwLit->isEquality() && rwLit->isNegative() && EqHelper::hasGreaterEqualitySide(rwLit,ordering,lhs,rhs)) {
      for (unsigned j = 0; j < len; j++) {
        if (i != j) {
          Literal* lit = (*cl)[j];
          Literal* nLit = EqHelper::replace(lit,lhs,rhs);
          if (nLit != lit) {
            if(EqHelper::isEqTautology(nLit)) {
              env.statistics->innerRewritesToEqTaut++;
              return true;
            }

            RStack<Literal*> resLits;

            for (unsigned k = 0; k < len; k++) {
              if (k == i) {
                resLits->push(rwLit);
              } else if (k < j) {
                resLits->push((*cl)[k]);
              } else if (k == j) {
                resLits->push(nLit);
              } else {
                Literal* oLit = (*cl)[k];
                Literal* rLit = EqHelper::replace(oLit,lhs,rhs);
                if(EqHelper::isEqTautology(rLit)) {
                  env.statistics->innerRewritesToEqTaut++;
                  return true;
                }
                resLits->push(rLit);
              }
            }

            env.statistics->innerRewrites++;

<<<<<<< HEAD
            if (cl->getSupInfo()) {
              res->setSupInfo(cl->getSupInfo());
              // cl->setSupInfo(nullptr);
            }

            replacement = res;
=======
            replacement = Clause::fromStack(*resLits,SimplifyingInference1(InferenceRule::INNER_REWRITING, cl));
>>>>>>> 039fa0ef
            return true;
          }
        }
      }
    }
  }

  return false;
}


}<|MERGE_RESOLUTION|>--- conflicted
+++ resolved
@@ -66,16 +66,13 @@
 
             env.statistics->innerRewrites++;
 
-<<<<<<< HEAD
+            replacement = Clause::fromStack(*resLits,SimplifyingInference1(InferenceRule::INNER_REWRITING, cl));
+
             if (cl->getSupInfo()) {
-              res->setSupInfo(cl->getSupInfo());
+              replacement->setSupInfo(cl->getSupInfo());
               // cl->setSupInfo(nullptr);
             }
 
-            replacement = res;
-=======
-            replacement = Clause::fromStack(*resLits,SimplifyingInference1(InferenceRule::INNER_REWRITING, cl));
->>>>>>> 039fa0ef
             return true;
           }
         }
