--- conflicted
+++ resolved
@@ -109,12 +109,7 @@
     ASS_EQ(_cl->length(),1);
     _eqLit=(*_cl)[0];
     _removed=SmartPtr<ClauseSet>(new ClauseSet());
-<<<<<<< HEAD
-    _redundancyCheck = parent.getOptions().demodulationRedundancyCheck() != Options::DemodulationRedunancyCheck::OFF;
-    _encompassing = parent.getOptions().demodulationRedundancyCheck() == Options::DemodulationRedunancyCheck::ENCOMPASS;
     _diamondBreaking = parent.getOptions().diamondBreakingSuperposition();
-=======
->>>>>>> 039fa0ef
   }
 
   /**
@@ -147,73 +142,13 @@
     auto subs = qr.unifier;
     ASS(subs->isIdentityOnResultWhenQueryBound());
 
-<<<<<<< HEAD
-    auto toplevelCheck = _redundancyCheck && qr.literal->isEquality() && (qr.term==*qr.literal->nthArgument(0) || qr.term==*qr.literal->nthArgument(1)) &&
-      // encompassment has issues only with positive units
-      (!_encompassing || (qr.literal->isPositive() && qr.clause->length() == 1));
-
-#if CONDITIONAL_MODE
-    VarOrderBV bits = getRemaining(qr.clause->reducedUnder());
-    if (!_ordering.isGreater(lhsS,rhsS,nullptr,&bits)) {
-      auto bits2 = (qr.clause->reducedUnder() | bits);
-      if (isReducedUnderAny(bits2) && !toplevelCheck) {
-        if (_diamondBreaking) {
-          TIME_TRACE("diamond-breaking");
-          if (_cl->rewritingData() && !_cl->rewritingData()->subsumes(qr.clause->rewritingData(), [qr](TermList t) {
-            return qr.substitution->applyToBoundQuery(t);
-          }, lhsS.term()))
-          {
-            return BwSimplificationRecord(0);
-          }
-        }
-
-        Literal* resLit=EqHelper::replace(qr.literal,lhsS,rhsS);
-        if(EqHelper::isEqTautology(resLit)) {
-          env.statistics->backwardDemodulationsToEqTaut++;
-          _removed->insert(qr.clause);
-          return BwSimplificationRecord(qr.clause);
-        }
-
-        unsigned cLen=qr.clause->length();
-        Clause* res = new(cLen) Clause(cLen, SimplifyingInference2(InferenceRule::BACKWARD_DEMODULATION, qr.clause, _cl));
-
-        (*res)[0]=resLit;
-        unsigned next=1;
-        for(unsigned i=0;i<cLen;i++) {
-          Literal* curr=(*qr.clause)[i];
-          if(curr!=qr.literal) {
-            (*res)[next++] = curr;
-          }
-        }
-        ASS_EQ(next,cLen);
-
-        if (_diamondBreaking) {
-          TIME_TRACE("diamond-breaking");
-          if (qr.clause->rewritingData()) {
-            res->setRewritingData(new RewritingData(_ordering));
-            res->rewritingData()->copyRewriteRules(qr.clause->rewritingData());
-          }
-        }
-
-        env.statistics->backwardDemodulations++;
-        _removed->insert(qr.clause);
-        TIME_TRACE("conditionally bw demodulated");
-        return BwSimplificationRecord(qr.clause,res);
-      }
-      return BwSimplificationRecord(0);
-    }
-#else
-    if(_ordering.compare(lhsS,rhsS)!=Ordering::GREATER) {
-=======
     Applicator appl(subs.ptr());
 
     TermList lhsS=qr.data->term;
 
     if (!_ordering.isGreater(AppliedTerm(lhsS), AppliedTerm(rhs,&appl,true))) {
->>>>>>> 039fa0ef
-      return BwSimplificationRecord(0);
-    }
-#endif
+      return BwSimplificationRecord(0);
+    }
 
     TermList rhsS=subs->applyToBoundQuery(rhs);
 
@@ -223,7 +158,6 @@
       return BwSimplificationRecord(0);
     }
 
-<<<<<<< HEAD
     if (_diamondBreaking) {
       TIME_TRACE("diamond-breaking");
       if (_cl->rewritingData() && !_cl->rewritingData()->subsumes(qr.clause->rewritingData(), [qr](TermList t) {
@@ -234,11 +168,7 @@
       }
     }
 
-
-    Literal* resLit=EqHelper::replace(qr.literal,lhsS,rhsS);
-=======
     Literal* resLit=EqHelper::replace(qr.data->literal,lhsS,rhsS);
->>>>>>> 039fa0ef
     if(EqHelper::isEqTautology(resLit)) {
       env.statistics->backwardDemodulationsToEqTaut++;
       _removed->insert(qr.data->clause);
@@ -248,13 +178,8 @@
     unsigned cLen=qr.data->clause->length();
     RStack<Literal*> resLits;
 
-<<<<<<< HEAD
-    (*res)[0]=resLit;
-    unsigned next=1;
-=======
     resLits->push(resLit);
 
->>>>>>> 039fa0ef
     for(unsigned i=0;i<cLen;i++) {
       Literal* curr=(*qr.data->clause)[i];
       if(curr!=qr.data->literal) {
@@ -282,13 +207,8 @@
   Clause* _cl;
   SmartPtr<ClauseSet> _removed;
 
-<<<<<<< HEAD
-  bool _redundancyCheck;
-  bool _encompassing;
   bool _diamondBreaking;
-=======
   const DemodulationHelper& _helper;
->>>>>>> 039fa0ef
 
   Ordering& _ordering;
 };
