--- conflicted
+++ resolved
@@ -144,13 +144,8 @@
     return false;
   }
   //for now we just get the first result
-<<<<<<< HEAD
-  SLQueryResult qr = srqi.next();
+  auto qr = srqi.next();
   Color clr = ColorHelper::combine(infClr, qr.data->clause->color());
-=======
-  auto qr = srqi.next();
-  Color clr = ColorHelper::combine(infClr, qr.clause->color());
->>>>>>> 5170a7bc
   if(clr==COLOR_INVALID) {
     return false;
   }
