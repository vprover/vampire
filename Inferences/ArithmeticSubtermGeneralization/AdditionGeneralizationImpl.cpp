--- conflicted
+++ resolved
@@ -68,7 +68,7 @@
   bool isBot() const 
   { return _cancellable.isEmpty(); }
 
-  friend ostream& operator<<(ostream& out, MonomSet const& self)
+  friend std::ostream& operator<<(std::ostream& out, MonomSet const& self)
   { return out << self._cancellable; }
 };
 
@@ -94,11 +94,7 @@
             { 
               auto old = old_.downcast<NumTraits>().unwrap();
               auto result = std::move(old).intersect(std::move(gen));
-<<<<<<< HEAD
-              return AnyNumber<MonomSet>(std::move(result)); 
-=======
               return AnyNumber<MonomSet>(std::move(result));
->>>>>>> 1916f50e
             },
             [&]() { return AnyNumber<MonomSet>(std::move(gen)); });
       } else {
