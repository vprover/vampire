--- conflicted
+++ resolved
@@ -328,11 +328,8 @@
     AbstractingUnifier* unifier, bool eqIsResult, PassiveClauseContainer* passiveClauseContainer)
 {
   CALL("Superposition::performSuperposition");
-<<<<<<< HEAD
-=======
-
-
->>>>>>> e2c0692b
+
+
   TIME_TRACE("perform superposition");
   // we want the rwClause and eqClause to be active
   ASS(rwClause->store()==Clause::ACTIVE);
@@ -496,11 +493,7 @@
       }
 
       if (afterCheck) {
-<<<<<<< HEAD
-        TIME_TRACE(TimeTrace::Groups::LITERAL_ORDER_AFTERCHECK)
-=======
         TIME_TRACE(TimeTrace::LITERAL_ORDER_AFTERCHECK)
->>>>>>> e2c0692b
         if (i < rwClause->numSelected() && ordering.compare(currAfter,rwLitS) == Ordering::GREATER) {
           env.statistics->inferencesBlockedForOrderingAftercheck++;
           goto construction_fail;
@@ -514,11 +507,7 @@
   {
     Literal* eqLitS = 0;
     if (afterCheck && eqClause->numSelected() > 1) {
-<<<<<<< HEAD
-      TIME_TRACE(TimeTrace::Groups::LITERAL_ORDER_AFTERCHECK);
-=======
       TIME_TRACE(TimeTrace::LITERAL_ORDER_AFTERCHECK);
->>>>>>> e2c0692b
       eqLitS = Literal::createEquality(true,eqLHSS,tgtTermS,eqLHSsort);
     }
 
@@ -540,11 +529,7 @@
         }
 
         if (eqLitS && i < eqClause->numSelected()) {
-<<<<<<< HEAD
-          TIME_TRACE(TimeTrace::Groups::LITERAL_ORDER_AFTERCHECK);
-=======
           TIME_TRACE(TimeTrace::LITERAL_ORDER_AFTERCHECK);
->>>>>>> e2c0692b
 
           Ordering::Result o = ordering.compare(currAfter,eqLitS);
 
