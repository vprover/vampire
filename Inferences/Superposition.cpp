--- conflicted
+++ resolved
@@ -548,7 +548,6 @@
       eqLHS,
       rwTerm
     ));
-<<<<<<< HEAD
 
   {
     // RewritingData* resRwData = nullptr;
@@ -609,8 +608,6 @@
       // resRwData = rwData.release();
     }
   }
-=======
->>>>>>> b6962adf
 
 
   return clause;
