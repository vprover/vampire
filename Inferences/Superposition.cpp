/*
 * This file is part of the source code of the software program
 * Vampire. It is protected by applicable
 * copyright laws.
 *
 * This source code is distributed under the licence found here
 * https://vprover.github.io/license.html
 * and in the source directory
 */
/**
 * @file Superposition.cpp
 * Implements class Superposition.
 */

#include "Debug/RuntimeStatistics.hpp"

#include "Forwards.hpp"
#include "Lib/Environment.hpp"
#include "Lib/Int.hpp"
#include "Lib/Metaiterators.hpp"
#include "Lib/PairUtils.hpp"
#include "Lib/Recycled.hpp"
#include "Lib/VirtualIterator.hpp"
#include "Lib/Set.hpp"

#include "Kernel/Clause.hpp"
#include "Kernel/ColorHelper.hpp"
#include "Kernel/EqHelper.hpp"
#include "Kernel/Inference.hpp"
#include "Kernel/Ordering.hpp"
#include "Kernel/SortHelper.hpp"
#include "Kernel/Term.hpp"
#include "Kernel/TermIterators.hpp"
#include "Kernel/Unit.hpp"
#include "Kernel/LiteralSelector.hpp"
#include "Kernel/RobSubstitution.hpp"
#include "Kernel/NumTraits.hpp"

#include "Indexing/Index.hpp"
#include "Indexing/IndexManager.hpp"
#include "Indexing/TermSharing.hpp"

#include "Saturation/SaturationAlgorithm.hpp"

#include "Shell/AnswerExtractor.hpp"
#include "Shell/Options.hpp"
#include "Shell/Statistics.hpp"
#include "Debug/TimeProfiling.hpp"

#include "Superposition.hpp"

#if VDEBUG
#include <iostream>
using namespace std;
#endif

using namespace Inferences;
using namespace Lib;
using namespace Kernel;
using namespace Indexing;
using namespace Saturation;
using std::pair;

void Superposition::attach(SaturationAlgorithm* salg)
{
  GeneratingInferenceEngine::attach(salg);
  _subtermIndex=static_cast<SuperpositionSubtermIndex*> (
	  _salg->getIndexManager()->request(SUPERPOSITION_SUBTERM_SUBST_TREE) );
  _lhsIndex=static_cast<SuperpositionLHSIndex*> (
	  _salg->getIndexManager()->request(SUPERPOSITION_LHS_SUBST_TREE) );
}

void Superposition::detach()
{
  _subtermIndex=0;
  _lhsIndex=0;
  _salg->getIndexManager()->release(SUPERPOSITION_SUBTERM_SUBST_TREE);
  _salg->getIndexManager()->release(SUPERPOSITION_LHS_SUBST_TREE);
  GeneratingInferenceEngine::detach();
}

struct Superposition::ForwardResultFn
{
  ForwardResultFn(Clause* cl, PassiveClauseContainer* passiveClauseContainer, Superposition& parent) : _cl(cl), _passiveClauseContainer(passiveClauseContainer), _parent(parent) {}
  Clause* operator()(pair<pair<Literal*, TypedTermList>, QueryRes<AbstractingUnifier*, TermLiteralClause>> arg)
  {
    auto& qr = arg.second;
    return _parent.performSuperposition(_cl, arg.first.first, arg.first.second,
	    qr.data->clause, qr.data->literal, qr.data->term, qr.unifier, true, _passiveClauseContainer);
  }
private:
  Clause* _cl;
  PassiveClauseContainer* _passiveClauseContainer;
  Superposition& _parent;
};


struct Superposition::BackwardResultFn
{
  BackwardResultFn(Clause* cl, PassiveClauseContainer* passiveClauseContainer, Superposition& parent) : _cl(cl), _passiveClauseContainer(passiveClauseContainer), _parent(parent) {}
  Clause* operator()(pair<pair<Literal*, TermList>, QueryRes<AbstractingUnifier*, TermLiteralClause>> arg)
  {
    if(_cl==arg.second.data->clause) {
      return 0;
    }

    auto& qr = arg.second;
    return _parent.performSuperposition(qr.data->clause, qr.data->literal, qr.data->term,
	    _cl, arg.first.first, arg.first.second, qr.unifier, false, _passiveClauseContainer);
  }
private:
  Clause* _cl;
  PassiveClauseContainer* _passiveClauseContainer;
  Superposition& _parent;
};


ClauseIterator Superposition::generateClauses(Clause* premise)
{
  PassiveClauseContainer* passiveClauseContainer = _salg->getPassiveClauseContainer();

  auto itf1 = premise->getSelectedLiteralIterator();

  // Get an iterator of pairs of selected literals and rewritable subterms of those literals
  // A subterm is rewritable (see EqHelper) if it is a non-variable subterm of either
  // a maximal side of an equality or of a non-equational literal
  auto itf2 = getMapAndFlattenIterator(itf1,
      [this](Literal* lit)
      // returns an iterator over the rewritable subterms
      { return pushPairIntoRightIterator(lit, env.options->combinatorySup() ? EqHelper::getFoSubtermIterator(lit, _salg->getOrdering())
                                                                            : EqHelper::getSubtermIterator(lit,  _salg->getOrdering())); });

  // Get clauses with a literal whose complement unifies with the rewritable subterm,
  // returns a pair with the original pair and the unification result (includes substitution)
  auto itf3 = getMapAndFlattenIterator(itf2,
      [this](pair<Literal*, TypedTermList> arg)
      { return pushPairIntoRightIterator(arg, _lhsIndex->getUwa(arg.second, env.options->unificationWithAbstraction(), env.options->unificationWithAbstractionFixedPointIteration())); });

  //Perform forward superposition
  auto itf4 = getMappingIterator(itf3,ForwardResultFn(premise, passiveClauseContainer, *this));

  auto itb1 = premise->getSelectedLiteralIterator();
  auto itb2 = getMapAndFlattenIterator(itb1,EqHelper::SuperpositionLHSIteratorFn(_salg->getOrdering(), _salg->getOptions()));
  auto itb3 = getMapAndFlattenIterator(itb2, 
      [this] (pair<Literal*, TermList> arg)
      { return pushPairIntoRightIterator(
              arg, 
              _subtermIndex->getUwa(TypedTermList(arg.second, SortHelper::getEqualityArgumentSort(arg.first)), env.options->unificationWithAbstraction(), env.options->unificationWithAbstractionFixedPointIteration())); });

  //Perform backward superposition
  auto itb4 = getMappingIterator(itb3,BackwardResultFn(premise, passiveClauseContainer, *this));

  // Add the results of forward and backward together
  auto it5 = concatIters(itf4,itb4);

  // Remove null elements - these can come from performSuperposition
  auto it6 = getFilteredIterator(it5,NonzeroFn());

  // The outer iterator ensures we update the time counter for superposition
  auto it7 = TIME_TRACE_ITER("superposition", it6);

  return pvi( it7 );
}

/**
 * Return true iff superposition of @c eqClause into @c rwClause can be performed
 * with respect to colors of the clauses. If the inference is not possible, based
 * on the value of relevant options, report the failure, and/or attempt unblocking
 * the clauses.
 *
 * This function also updates the statistics.
 */
bool Superposition::checkClauseColorCompatibility(Clause* eqClause, Clause* rwClause)
{
  if(ColorHelper::compatible(rwClause->color(), eqClause->color())) {
    return true;
  }
  if(getOptions().showBlocked()) {
    std::cout<<"Blocked superposition of "<<eqClause->toString()<<" into "<<rwClause->toString()<<std::endl;
  }
  if(getOptions().colorUnblocking()) {
    SaturationAlgorithm* salg = SaturationAlgorithm::tryGetInstance();
    ASS(salg);
    ColorHelper::tryUnblock(rwClause, salg);
    ColorHelper::tryUnblock(eqClause, salg);
  }
  env.statistics->inferencesSkippedDueToColors++;
  return false;
}

/**
 * Return false iff superposition from variable @c eqLHS should not be
 * performed.
 *
 * This function checks that we don't perform superpositions from
 * variables that occur in the remaining part of the clause either in
 * a literal which is not an equality, or in a as an argument of a function.
 * Such situation would mean that there is no ground substitution in which
 * @c eqLHS would be the larger argument of the largest literal.
 */
bool Superposition::checkSuperpositionFromVariable(Clause* eqClause, Literal* eqLit, TermList eqLHS)
{
  ASS(eqLHS.isVar());
  //if we should do rewriting, LHS cannot appear inside RHS
  //ASS_REP(!EqHelper::getOtherEqualitySide(eqLit, eqLHS).containsSubterm(eqLHS), eqLit->toString());

  unsigned clen = eqClause->length();
  for(unsigned i=0; i<clen; i++) {
    Literal* lit = (*eqClause)[i];
    if(lit==eqLit) {
      continue;
    }
    if(lit->isEquality()) {
      for(unsigned aIdx=0; aIdx<2; aIdx++) {
	TermList arg = *lit->nthArgument(aIdx);
	if(arg.isTerm() && arg.containsSubterm(eqLHS)) {
	  return false;
	}
      }
    }
    else if(lit->containsSubterm(eqLHS)) {
      return false;
    }
  }

  return true;
}

/**
 * If the weight of the superposition result will be greater than
 * @c weightLimit, increase the counter of discarded non-redundant
 * clauses and return false. Otherwise return true.
 *
 * The fact that true is returned doesn't mean that the weight of
 * the resulting clause will not be over the weight limit, just that
 * it cannot be cheaply determined at this time.
 */
bool Superposition::earlyWeightLimitCheck(Clause* eqClause, Literal* eqLit,
      Clause* rwClause, Literal* rwLit, TermList rwTerm, TermList eqLHS, TermList eqRHS,
      ResultSubstitutionSP subst, bool eqIsResult, PassiveClauseContainer* passiveClauseContainer, unsigned numPositiveLiteralsLowerBound, const Inference& inf)
{
  unsigned nonInvolvedLiteralWLB=0;//weight lower bound for literals that aren't going to be rewritten

  unsigned rwLength = rwClause->length();
  for(unsigned i=0;i<rwLength;i++) {
    Literal* curr=(*rwClause)[i];
    if(curr!=rwLit) {
      nonInvolvedLiteralWLB+=curr->weight();
    }
  }
  unsigned eqLength = eqClause->length();
  for(unsigned i=0;i<eqLength;i++) {
    Literal* curr=(*eqClause)[i];
    if(curr!=eqLit) {
      nonInvolvedLiteralWLB+=curr->weight();
    }
  }

  //we assume that there will be at least one rewrite in the rwLit
  if(!passiveClauseContainer->fulfilsWeightLimit(nonInvolvedLiteralWLB + eqRHS.weight(), numPositiveLiteralsLowerBound, inf)) {
    env.statistics->discardedNonRedundantClauses++;
    RSTAT_CTR_INC("superpositions weight skipped early");
    return false;
  }

  unsigned lhsSWeight = subst->getApplicationWeight(eqLHS, eqIsResult);
  unsigned rhsSWeight = subst->getApplicationWeight(eqRHS, eqIsResult);
  int rwrBalance = rhsSWeight-lhsSWeight;

  if(rwrBalance>=0) {
    //there must be at least one rewriting, possibly more
    unsigned approxWeight = rwLit->weight()+rwrBalance;
    if(!passiveClauseContainer->fulfilsWeightLimit(nonInvolvedLiteralWLB + approxWeight, numPositiveLiteralsLowerBound, inf)) {
      env.statistics->discardedNonRedundantClauses++;
      RSTAT_CTR_INC("superpositions weight skipped after rewriter weight retrieval");
      return false;
    }
  }
  //if rewrite balance is 0, it doesn't matter how many times we rewrite
  size_t rwrCnt = (rwrBalance==0) ? 0 : rwLit->countSubtermOccurrences(rwTerm);
  if(rwrCnt>1) {
    ASS_GE(rwrCnt, 1);
    unsigned approxWeight = rwLit->weight()+(rwrBalance*rwrCnt);
    if(!passiveClauseContainer->fulfilsWeightLimit(nonInvolvedLiteralWLB + approxWeight, numPositiveLiteralsLowerBound, inf)) {
      env.statistics->discardedNonRedundantClauses++;
      RSTAT_CTR_INC("superpositions weight skipped after rewriter weight retrieval with occurrence counting");
      return false;
    }
  }

  unsigned rwLitSWeight = subst->getApplicationWeight(rwLit, !eqIsResult);

  unsigned finalLitWeight = rwLitSWeight+(rwrBalance*rwrCnt);
  if(!passiveClauseContainer->fulfilsWeightLimit(nonInvolvedLiteralWLB + finalLitWeight, numPositiveLiteralsLowerBound, inf)) {
    env.statistics->discardedNonRedundantClauses++;
    RSTAT_CTR_INC("superpositions weight skipped after rewrited literal weight retrieval");
    return false;
  }

  return true;
}

/**
 * If superposition should be performed, return result of the superposition,
 * otherwise return 0.
 */
Clause* Superposition::performSuperposition(
    Clause* rwClause, Literal* rwLit, TermList rwTerm,
    Clause* eqClause, Literal* eqLit, TermList eqLHS,
    AbstractingUnifier* unifier, bool eqIsResult, PassiveClauseContainer* passiveClauseContainer)
{
<<<<<<< HEAD
  CALL("Superposition::performSuperposition");


=======
>>>>>>> 1916f50e
  TIME_TRACE("perform superposition");
  // we want the rwClause and eqClause to be active
  ASS(rwClause->store()==Clause::ACTIVE);
  ASS(eqClause->store()==Clause::ACTIVE);

  // the first checks the reference and the second checks the stack
  auto subst = ResultSubstitution::fromSubstitution(&unifier->subs(), QUERY_BANK, RESULT_BANK);
  TermList eqLHSsort = SortHelper::getEqualityArgumentSort(eqLit); 


  if(eqLHS.isVar()) {
    if(!checkSuperpositionFromVariable(eqClause, eqLit, eqLHS)) {
      return 0;
    }
  }

  if(!checkClauseColorCompatibility(eqClause, rwClause)) {
    return 0;
  }

  unsigned rwLength = rwClause->length();
  unsigned eqLength = eqClause->length();

  TermList tgtTerm = EqHelper::getOtherEqualitySide(eqLit, eqLHS);

  // LRS-specific optimization:
  // check whether we can conclude that the resulting clause will be discarded by LRS since it does not fulfil the age/weight limits (in which case we can discard the clause)
  // we already know the age here so we can immediately conclude whether the clause fulfils the age limit
  // since we have not built the clause yet we compute lower bounds on the weight of the clause after each step and recheck whether the weight-limit can still be fulfilled.

  unsigned numPositiveLiteralsLowerBound = Int::max(eqClause->numPositiveLiterals()-1, rwClause->numPositiveLiterals()); // lower bound on number of positive literals, don't know at this point whether duplicate positive literals will occur
  //TODO update inference rule name AYB
  Inference inf(GeneratingInference2(unifier->usesUwa() ? InferenceRule::CONSTRAINED_SUPERPOSITION : InferenceRule::SUPERPOSITION, rwClause, eqClause));
  Inference::Destroyer inf_destroyer(inf);

  bool needsToFulfilWeightLimit = passiveClauseContainer && !passiveClauseContainer->fulfilsAgeLimit(0, numPositiveLiteralsLowerBound, inf) && passiveClauseContainer->weightLimited(); // 0 here denotes the current weight estimate
  if(needsToFulfilWeightLimit) {
    if(!earlyWeightLimitCheck(eqClause, eqLit, rwClause, rwLit, rwTerm, eqLHS, tgtTerm, subst, eqIsResult, passiveClauseContainer, numPositiveLiteralsLowerBound, inf)) {
      return 0;
    }
  }

  Ordering& ordering = _salg->getOrdering();

  TermList eqLHSS = subst->apply(eqLHS, eqIsResult);
  TermList tgtTermS = subst->apply(tgtTerm, eqIsResult);

  Literal* rwLitS = subst->apply(rwLit, !eqIsResult);
  TermList rwTermS = subst->apply(rwTerm, !eqIsResult);

<<<<<<< HEAD
// #if VDEBUG
//   if(!hasConstraints){
//     ASS_EQ(rwTermS,eqLHSS); // <-  this does not hold anymore for new uwa as we might return something equivalent instead of the same term
//   }
// #endif
=======
#if VDEBUG
  if(!unifier->usesUwa()){
    ASS_EQ(rwTermS,eqLHSS);
  }
#endif
>>>>>>> 1916f50e

  //cout << "Check ordering on " << tgtTermS.toString() << " and " << rwTermS.toString() << endl;

  //check that we're not rewriting smaller subterm with larger
  if(Ordering::isGorGEorE(ordering.compare(tgtTermS,rwTermS))) {
    return 0;
  }

  if(rwLitS->isEquality()) {
    //check that we're not rewriting only the smaller side of an equality
    TermList arg0=*rwLitS->nthArgument(0);
    TermList arg1=*rwLitS->nthArgument(1);

    if(!arg0.containsSubterm(rwTermS)) {
      if(Ordering::isGorGEorE(ordering.getEqualityArgumentOrder(rwLitS))) {
        return 0;
      }
    } else if(!arg1.containsSubterm(rwTermS)) {
      if(Ordering::isGorGEorE(Ordering::reverse(ordering.getEqualityArgumentOrder(rwLitS)))) {
        return 0;
      }
    }
  }

  Literal* tgtLitS = EqHelper::replace(rwLitS,rwTermS,tgtTermS);

  static bool doSimS = getOptions().simulatenousSuperposition();

  //check we don't create an equational tautology (this happens during self-superposition)
  if(EqHelper::isEqTautology(tgtLitS)) {
    return 0;
  }

  Recycled<Stack<Literal*>> res;
  res->reserve(rwLength + eqLength - 1 + unifier->maxNumberOfConstraints());

  bool synthesis = (env.options->questionAnswering() == Options::QuestionAnsweringMode::SYNTHESIS);
  Literal* rwAnsLit = synthesis ? rwClause->getAnswerLiteral() : nullptr;
  Literal* eqAnsLit = synthesis ? eqClause->getAnswerLiteral() : nullptr;
  bool bothHaveAnsLit = (rwAnsLit != nullptr) && (eqAnsLit != nullptr);

  static bool afterCheck = getOptions().literalMaximalityAftercheck() && _salg->getLiteralSelector().isBGComplete();

  res->push(tgtLitS);
  unsigned weight=tgtLitS->weight();
  for(unsigned i=0;i<rwLength;i++) {
    Literal* curr=(*rwClause)[i];
    if(curr!=rwLit && (!bothHaveAnsLit || curr!=rwAnsLit)) {
      Literal* currAfter = subst->apply(curr, !eqIsResult);

      if (doSimS) {
        currAfter = EqHelper::replace(currAfter,rwTermS,tgtTermS);
      }

      if(EqHelper::isEqTautology(currAfter)) {
        return nullptr;
      }

      if(needsToFulfilWeightLimit) {
        weight+=currAfter->weight();
        if(!passiveClauseContainer->fulfilsWeightLimit(weight, numPositiveLiteralsLowerBound, inf)) {
          RSTAT_CTR_INC("superpositions skipped for weight limit while constructing other literals");
          env.statistics->discardedNonRedundantClauses++;
          return nullptr;
        }
      }

      if (afterCheck) {
        TIME_TRACE(TimeTrace::LITERAL_ORDER_AFTERCHECK)
        if (i < rwClause->numSelected() && ordering.compare(currAfter,rwLitS) == Ordering::GREATER) {
          env.statistics->inferencesBlockedForOrderingAftercheck++;
          return nullptr;
        }
      }

      res->push(currAfter);
    }
  }

  {
    Literal* eqLitS = 0;
    if (afterCheck && eqClause->numSelected() > 1) {
      TIME_TRACE(TimeTrace::LITERAL_ORDER_AFTERCHECK);
      eqLitS = Literal::createEquality(true,eqLHSS,tgtTermS,eqLHSsort);
    }

    for(unsigned i=0;i<eqLength;i++) {
      Literal* curr=(*eqClause)[i];
      if(curr!=eqLit) {
        Literal* currAfter = subst->apply(curr, eqIsResult);

        if(EqHelper::isEqTautology(currAfter)) {
          return nullptr;
        }
        if(needsToFulfilWeightLimit) {
          weight+=currAfter->weight();
          if(!passiveClauseContainer->fulfilsWeightLimit(weight, numPositiveLiteralsLowerBound, inf)) {
            RSTAT_CTR_INC("superpositions skipped for weight limit while constructing other literals");
            env.statistics->discardedNonRedundantClauses++;
            return nullptr;
          }
        }

        if (eqLitS && i < eqClause->numSelected()) {
          TIME_TRACE(TimeTrace::LITERAL_ORDER_AFTERCHECK);

          Ordering::Result o = ordering.compare(currAfter,eqLitS);

          if (o == Ordering::GREATER || o == Ordering::GREATER_EQ || o == Ordering::EQUAL) { // where is GREATER_EQ ever coming from?
            env.statistics->inferencesBlockedForOrderingAftercheck++;
            return nullptr;
          }
        }

        res->push(currAfter);
      }
    }
  }

  res->loadFromIterator(unifier->computeConstraintLiterals()->iter());

  if (bothHaveAnsLit) {
    Literal* newLitC = subst->apply(rwAnsLit, !eqIsResult);
    Literal* newLitD = subst->apply(eqAnsLit, eqIsResult);
    Literal* condLit = subst->apply(eqLit, eqIsResult);
    res->push(SynthesisManager::getInstance()->makeITEAnswerLiteral(condLit, newLitC, newLitD));
  }

  if(needsToFulfilWeightLimit && !passiveClauseContainer->fulfilsWeightLimit(weight, numPositiveLiteralsLowerBound, inf)) {
    RSTAT_CTR_INC("superpositions skipped for weight limit after the clause was built");
    env.statistics->discardedNonRedundantClauses++;
    return nullptr;
  }

  if(!unifier->usesUwa()){
    if(rwClause==eqClause) {
      env.statistics->selfSuperposition++;
    } else if(eqIsResult) {
      env.statistics->forwardSuperposition++;
    } else {
      env.statistics->backwardSuperposition++;
    }
  } else {
    if(rwClause==eqClause) {
      env.statistics->cSelfSuperposition++;
    } else if(eqIsResult) {
      env.statistics->cForwardSuperposition++;
    } else {
      env.statistics->cBackwardSuperposition++;
    }
  }

  inf_destroyer.disable(); // ownership passed to the the clause below
  auto clause = Clause::fromStack(*res, inf);

  // If proof extra is on let's compute the positions we have performed
  // superposition on 
  if(env.options->proofExtra()==Options::ProofExtra::FULL){

    // First find which literal it is in the clause, as selection has occured already
    // this should remain the same...?
    vstring rwPlace = Lib::Int::toString(rwClause->getLiteralPosition(rwLit));
    vstring eqPlace = Lib::Int::toString(eqClause->getLiteralPosition(eqLit));

    vstring rwPos="_";
    ALWAYS(Kernel::positionIn(rwTerm,rwLit,rwPos));
    vstring eqPos = "("+eqPlace+").2";
    rwPos = "("+rwPlace+")."+rwPos;

    vstring eqClauseNum = Lib::Int::toString(eqClause->number());
    vstring rwClauseNum = Lib::Int::toString(rwClause->number());

    vstring extra = eqClauseNum + " into " + rwClauseNum+", unify on "+
        eqPos+" in "+eqClauseNum+" and "+
        rwPos+" in "+rwClauseNum;

    if (!env.proofExtra) {
      env.proofExtra = new DHMap<const Unit*,vstring>();
    }
    env.proofExtra->insert(clause,extra);
  }

  return clause;
}<|MERGE_RESOLUTION|>--- conflicted
+++ resolved
@@ -309,12 +309,6 @@
     Clause* eqClause, Literal* eqLit, TermList eqLHS,
     AbstractingUnifier* unifier, bool eqIsResult, PassiveClauseContainer* passiveClauseContainer)
 {
-<<<<<<< HEAD
-  CALL("Superposition::performSuperposition");
-
-
-=======
->>>>>>> 1916f50e
   TIME_TRACE("perform superposition");
   // we want the rwClause and eqClause to be active
   ASS(rwClause->store()==Clause::ACTIVE);
@@ -365,19 +359,11 @@
   Literal* rwLitS = subst->apply(rwLit, !eqIsResult);
   TermList rwTermS = subst->apply(rwTerm, !eqIsResult);
 
-<<<<<<< HEAD
-// #if VDEBUG
-//   if(!hasConstraints){
-//     ASS_EQ(rwTermS,eqLHSS); // <-  this does not hold anymore for new uwa as we might return something equivalent instead of the same term
-//   }
-// #endif
-=======
 #if VDEBUG
   if(!unifier->usesUwa()){
     ASS_EQ(rwTermS,eqLHSS);
   }
 #endif
->>>>>>> 1916f50e
 
   //cout << "Check ordering on " << tgtTermS.toString() << " and " << rwTermS.toString() << endl;
 
