--- conflicted
+++ resolved
@@ -317,38 +317,6 @@
   return true;
 }
 
-TermIterator getIterator(Literal* lit, Literal* litS, const Ordering& ord) {
-  if (lit->isEquality()) {
-    TermList sel;
-    switch(ord.getEqualityArgumentOrder(lit)) {
-    case Ordering::INCOMPARABLE: {
-      SubtermIterator si(litS);
-      return getUniquePersistentIteratorFromPtr(&si);
-    }
-    case Ordering::EQUAL:
-    case Ordering::GREATER:
-    case Ordering::GREATER_EQ:
-      sel=litS->termArg(0);
-      break;
-    case Ordering::LESS:
-    case Ordering::LESS_EQ:
-      sel=litS->termArg(1);
-      break;
-#if VDEBUG
-    default:
-      ASSERTION_VIOLATION;
-#endif
-    }
-    if (!sel.isTerm()) {
-      return TermIterator::getEmpty();
-    }
-    return getUniquePersistentIterator(vi(new NonVariableNonTypeIterator(sel.term(), true)));
-  }
-
-  SubtermIterator si(litS);
-  return getUniquePersistentIteratorFromPtr(&si);
-}
-
 /**
  * If superposition should be performed, return result of the superposition,
  * otherwise return 0.
@@ -365,30 +333,12 @@
   ASS(rwClause->store()==Clause::ACTIVE);
   ASS(eqClause->store()==Clause::ACTIVE);
 
-<<<<<<< HEAD
   static bool dbs = getOptions().diamondBreakingSuperposition();
   if (dbs && rwClause->isBlockedTerm(rwTerm)) {
     // cout << "blocked " << rwTerm << " in " << *rwClause << endl;
     env.statistics->skipped++;
   }
 
-  // cout << "performSuperposition with " << rwClause->toString() << " and " << eqClause->toString() << endl;
-  //   cout << "rwTerm " << rwTerm.toString() << " eqLHS " << eqLHS.toString() << endl;
-  //   // cout << "subst " << endl << subst->tryGetRobSubstitution()->toString() << endl;
-  //   cout << "eqIsResult " << eqIsResult << endl;
-
-
-  // the first checks the reference and the second checks the stack
-/*
-  if(!constraints.isEmpty() && !constraints->isEmpty()){ 
-    cout << "has constraints" << endl; 
-    Stack<UnificationConstraint>::Iterator uit(*constraints);
-    while(uit.hasNext()){ auto c = uit.next(); cout << c.first.toString() << "," << c.second.toString() << endl; }
-  }
-*/
-
-=======
->>>>>>> b49ba98b
   // the first checks the reference and the second checks the stack
   bool hasConstraints = !constraints.isEmpty() && !constraints->isEmpty();
   TermList eqLHSsort = SortHelper::getEqualityArgumentSort(eqLit); 
@@ -621,7 +571,6 @@
     }
   }
 
-<<<<<<< HEAD
   if (dbs) {
     TIME_TRACE("diamond-breaking-s");
     iterTraits(rwClause->getRewriteRules().items())
@@ -648,29 +597,22 @@
       NonVariableNonTypeIterator nvi(rwTermS.term());
       while (nvi.hasNext()) {
         auto st = nvi.next();
-        res->addBlockedTerm(st);
-      }
-    }
-    auto rwstit = getIterator(rwLit,rwLitS,ordering);
-    while (rwstit.hasNext()) {
-      TIME_TRACE("diamond-breaking-inner3");
-      auto st = rwstit.next();
-      // add all terms from current side of equality that are smaller than the term we are rewriting
-      // TODO can terms from all other maximal sides of selected literals be added?
-      if (!res->isBlockedTerm(st) && ordering.compare(rwTermS, st)==Ordering::Result::GREATER) {
-        res->addBlockedTerm(st);
-      }
-    }
-  }
-
-  if(isTypeSub){
-    TermList eqLHSsortS = subst->apply(eqLHSsort, eqIsResult);
-    Literal* constraint = Literal::createEquality(false,eqLHSS,rwTermS,eqLHSsortS);
-    (*res)[next] = constraint;
-  }
-
-=======
->>>>>>> b49ba98b
+        res->addBlockedTerm(TermList(st));
+      }
+    }
+    for (unsigned i = 0; i < rwClause->numSelected(); i++) {
+      auto litS = subst->apply((*rwClause)[i], !eqIsResult);
+      auto tit = env.options->combinatorySup() ? EqHelper::getFoSubtermIterator(litS, ordering)
+                                               : EqHelper::getSubtermIterator(litS, ordering);
+      while (tit.hasNext()) {
+        TermList st(tit.next());
+        if (!res->isBlockedTerm(st) && ordering.compare(rwTermS, st)==Ordering::Result::GREATER) {
+          res->addBlockedTerm(st);
+        }
+      }
+    }
+  }
+
   if(needsToFulfilWeightLimit && !passiveClauseContainer->fulfilsWeightLimit(weight, numPositiveLiteralsLowerBound, res->inference())) {
     RSTAT_CTR_INC("superpositions skipped for weight limit after the clause was built");
     env.statistics->discardedNonRedundantClauses++;
