/*
 * This file is part of the source code of the software program
 * Vampire. It is protected by applicable
 * copyright laws.
 *
 * This source code is distributed under the licence found here
 * https://vprover.github.io/license.html
 * and in the source directory
 */
/**
 * @file Superposition.cpp
 * Implements class Superposition.
 */

#include "Debug/RuntimeStatistics.hpp"

#include "Forwards.hpp"
#include "Lib/Environment.hpp"
#include "Lib/Metaiterators.hpp"
#include "Lib/PairUtils.hpp"
#include "Lib/Recycled.hpp"
#include "Lib/VirtualIterator.hpp"

#include "Kernel/Clause.hpp"
#include "Kernel/ColorHelper.hpp"
#include "Kernel/EqHelper.hpp"
#include "Kernel/Inference.hpp"
#include "Kernel/Ordering.hpp"
#include "Kernel/SortHelper.hpp"
#include "Kernel/Term.hpp"
#include "Kernel/LiteralSelector.hpp"
#include "Kernel/RobSubstitution.hpp"

#include "Indexing/Index.hpp"

#include "Saturation/SaturationAlgorithm.hpp"

#include "Shell/PartialRedundancyHandler.hpp"
#include "Shell/GoalReachabilityHandler.hpp"
#include "Shell/Options.hpp"
#include "Debug/TimeProfiling.hpp"

#include "Superposition.hpp"

#if VDEBUG
#include <iostream>
using namespace std;
#endif

using namespace Inferences;
using namespace Lib;
using namespace Kernel;
using namespace Indexing;
using namespace Saturation;
using std::pair;

void Superposition::attach(SaturationAlgorithm* salg)
{
  GeneratingInferenceEngine::attach(salg);
<<<<<<< HEAD
  _subtermIndex=static_cast<SuperpositionSubtermIndex*> (
	  _salg->getIndexManager()->request(SUPERPOSITION_SUBTERM_SUBST_TREE) );
  _lhsIndex=static_cast<decltype(_lhsIndex)> (
	  _salg->getIndexManager()->request(SUPERPOSITION_LHS_SUBST_TREE) );
=======
  _subtermIndex = salg->getGeneratingIndex<SuperpositionSubtermIndex>();
  _lhsIndex = salg->getGeneratingIndex<SuperpositionLHSIndex>();
>>>>>>> 832219cc
}

void Superposition::detach()
{
  _subtermIndex = nullptr;
  _lhsIndex = nullptr;
  GeneratingInferenceEngine::detach();
}

struct Superposition::BackwardResultFn
{
  BackwardResultFn(Clause* cl, Superposition& parent) : _cl(cl), _parent(parent) {}
  Clause* operator()(pair<pair<Literal*, TermList>, QueryRes<AbstractingUnifier*, TermLiteralClause>> arg)
  {
    if(_cl==arg.second.data->clause) {
      return 0;
    }

    auto& qr = arg.second;
    return _parent.performSuperposition(qr.data->clause, qr.data->literal, qr.data->term,
	    _cl, arg.first.first, arg.first.second, qr.unifier, false);
  }
private:
  Clause* _cl;
  Superposition& _parent;
};


ClauseIterator Superposition::generateClauses(Clause* premise)
{
<<<<<<< HEAD
  auto itf = performForwardSuperpositions(premise);
  auto itb = performBackwardSuperpositions(premise);

  // Add the results of forward and backward together
  auto it5 = concatIters(itf,itb);
=======
  auto itf1 = premise->getSelectedLiteralIterator();

  // Get an iterator of pairs of selected literals and rewritable subterms of those literals
  // A subterm is rewritable (see EqHelper) if it is a non-variable subterm of either
  // a maximal side of an equality or of a non-equational literal
  auto itf2 = getMapAndFlattenIterator(itf1,
      [this](Literal* lit)
      // returns an iterator over the rewritable subterms
      { return pushPairIntoRightIterator(lit, EqHelper::getSubtermIterator(lit,  _salg->getOrdering())); });

  // Get clauses with a literal whose complement unifies with the rewritable subterm,
  // returns a pair with the original pair and the unification result (includes substitution)
  auto itf3 = getMapAndFlattenIterator(std::move(itf2),
      [this](pair<Literal*, TypedTermList> arg)
      { return pushPairIntoRightIterator(arg, _lhsIndex->getUwa(arg.second, env.options->unificationWithAbstraction(), env.options->unificationWithAbstractionFixedPointIteration())); });

  //Perform forward superposition
  auto itf4 = getMappingIterator(std::move(itf3),ForwardResultFn(premise, *this));

  auto itb1 = premise->getSelectedLiteralIterator();
  auto itb2 = getMapAndFlattenIterator(itb1,EqHelper::SuperpositionLHSIteratorFn(_salg->getOrdering(), _salg->getOptions()));
  auto itb3 = getMapAndFlattenIterator(std::move(itb2),
      [this] (pair<Literal*, TermList> arg)
      { return pushPairIntoRightIterator(
              arg,
              _subtermIndex->getUwa(TypedTermList(arg.second, SortHelper::getEqualityArgumentSort(arg.first)), env.options->unificationWithAbstraction(), env.options->unificationWithAbstractionFixedPointIteration())); });

  //Perform backward superposition
  auto itb4 = getMappingIterator(std::move(itb3),BackwardResultFn(premise, *this));

  // Add the results of forward and backward together
  auto it5 = concatIters(std::move(itf4),std::move(itb4));
>>>>>>> 832219cc

  // Remove null elements - these can come from performSuperposition
  auto it6 = getFilteredIterator(std::move(it5),NonzeroFn());

  // The outer iterator ensures we update the time counter for superposition
  auto it7 = TIME_TRACE_ITER("superposition", std::move(it6));

  return pvi( std::move(it7) );
}

ClauseIterator Superposition::generateClausesWithNonGoalSuperposableTerms(Clause* premise, TypedTermList t)
{
  if (premise->length() != 1) {
    INVALID_OPERATION("non-unit clauses are not yet supported");
  }
  ASS(t.isTerm());
  auto lit = (*premise)[0];

  return pvi(iterTraits(NonVariableNonTypeIterator(t.term(), /*includeSelf=*/true))
    .map([lit](Term* st) ->std::pair<Literal*,Term*> { return std::pair(lit, st); })
    .flatMap(
      [this](pair<Literal*, TypedTermList> arg)
      { return pushPairIntoRightIterator(arg, _lhsIndex->getUwa(arg.second, env.options->unificationWithAbstraction(), env.options->unificationWithAbstractionFixedPointIteration())); })
    //Perform forward superposition
    .map([this,premise](pair<pair<Literal*, TypedTermList>, QueryRes<AbstractingUnifier*, TermLiteralClause>> arg) {
      auto& qr = arg.second;
      return performSuperposition(premise, arg.first.first, arg.first.second,
        qr.data->clause, qr.data->literal, qr.data->term, qr.unifier, true);
    })
    .filter(NonzeroFn()));
}

ClauseIterator Superposition::performForwardSuperpositions(Clause* premise)
{
  return pvi(premise->getSelectedLiteralIterator()
    // Get an iterator of pairs of selected literals and rewritable subterms of those literals
    // A subterm is rewritable (see EqHelper) if it is a non-variable subterm of either
    // a maximal side of an equality or of a non-equational literal
    .flatMap(
      [this](Literal* lit)
      // returns an iterator over the rewritable subterms
      { return pushPairIntoRightIterator(lit, EqHelper::getSubtermIterator(lit,  _salg->getOrdering())); })
    // Get clauses with a literal whose complement unifies with the rewritable subterm,
    // returns a pair with the original pair and the unification result (includes substitution)
    .flatMap(
      [this](pair<Literal*, TypedTermList> arg)
      { return pushPairIntoRightIterator(arg, _lhsIndex->getUwa(arg.second, env.options->unificationWithAbstraction(), env.options->unificationWithAbstractionFixedPointIteration())); })
    //Perform forward superposition
    .map([this,premise](pair<pair<Literal*, TypedTermList>, QueryRes<AbstractingUnifier*, TermLiteralClause>> arg) {
      auto& qr = arg.second;
      return performSuperposition(premise, arg.first.first, arg.first.second,
        qr.data->clause, qr.data->literal, qr.data->term, qr.unifier, true);
    }));
}

ClauseIterator Superposition::performBackwardSuperpositions(Clause* premise)
{
  return pvi(premise->getSelectedLiteralIterator()
    .flatMap(EqHelper::SuperpositionLHSIteratorFn(_salg->getOrdering(), _salg->getOptions()))
    .flatMap(
      [this] (pair<Literal*, TermList> arg)
      { return pushPairIntoRightIterator(
              arg,
              _subtermIndex->getUwa(TypedTermList(arg.second, SortHelper::getEqualityArgumentSort(arg.first)), env.options->unificationWithAbstraction(), env.options->unificationWithAbstractionFixedPointIteration())); })
    //Perform backward superposition
    .map(BackwardResultFn(premise, *this)));
}

/**
 * Return true iff superposition of @c eqClause into @c rwClause can be performed
 * with respect to colors of the clauses. If the inference is not possible, based
 * on the value of relevant options, report the failure, and/or attempt unblocking
 * the clauses.
 *
 * This function also updates the statistics.
 */
bool Superposition::checkClauseColorCompatibility(Clause* eqClause, Clause* rwClause)
{
  if(ColorHelper::compatible(rwClause->color(), eqClause->color())) {
    return true;
  }
  if(getOptions().showBlocked()) {
    std::cout<<"Blocked superposition of "<<eqClause->toString()<<" into "<<rwClause->toString()<<std::endl;
  }
  env.statistics->inferencesSkippedDueToColors++;
  return false;
}

/**
 * Return false iff superposition from variable @c eqLHS should not be
 * performed.
 *
 * This function checks that we don't perform superpositions from
 * variables that occur in the remaining part of the clause either in
 * a literal which is not an equality, or in a as an argument of a function.
 * Such situation would mean that there is no ground substitution in which
 * @c eqLHS would be the larger argument of the largest literal.
 */
bool Superposition::checkSuperpositionFromVariable(Clause* eqClause, Literal* eqLit, TermList eqLHS)
{
  ASS(eqLHS.isVar());
  //if we should do rewriting, LHS cannot appear inside RHS
  //ASS_REP(!EqHelper::getOtherEqualitySide(eqLit, eqLHS).containsSubterm(eqLHS), eqLit->toString());

  unsigned clen = eqClause->length();
  for(unsigned i=0; i<clen; i++) {
    Literal* lit = (*eqClause)[i];
    if(lit==eqLit) {
      continue;
    }
    if(lit->isEquality()) {
      for(unsigned aIdx=0; aIdx<2; aIdx++) {
	TermList arg = *lit->nthArgument(aIdx);
	if(arg.isTerm() && arg.containsSubterm(eqLHS)) {
	  return false;
	}
      }
    }
    else if(lit->containsSubterm(eqLHS)) {
      return false;
    }
  }

  return true;
}

/**
 * If the weight of the superposition result will be greater than
 * @c weightLimit, increase the counter of discarded non-redundant
 * clauses and return false. Otherwise return true.
 *
 * The fact that true is returned doesn't mean that the weight of
 * the resulting clause will not be over the weight limit, just that
 * it cannot be cheaply determined at this time.
 */
bool Superposition::earlyWeightLimitCheck(Clause* eqClause, Literal* eqLit,
      Clause* rwClause, Literal* rwLit, TermList rwTerm, TermList eqLHS, TermList eqRHS,
      ResultSubstitutionSP subst, bool eqIsResult, PassiveClauseContainer* passiveClauseContainer, unsigned numPositiveLiteralsLowerBound, const Inference& inf)
{
  unsigned nonInvolvedLiteralWLB=0;//weight lower bound for literals that aren't going to be rewritten

  unsigned rwLength = rwClause->length();
  for(unsigned i=0;i<rwLength;i++) {
    Literal* curr=(*rwClause)[i];
    if(curr!=rwLit) {
      nonInvolvedLiteralWLB+=curr->weight();
    }
  }
  unsigned eqLength = eqClause->length();
  for(unsigned i=0;i<eqLength;i++) {
    Literal* curr=(*eqClause)[i];
    if(curr!=eqLit) {
      nonInvolvedLiteralWLB+=curr->weight();
    }
  }

  //we assume that there will be at least one rewrite in the rwLit
  if(passiveClauseContainer->exceedsWeightLimit(nonInvolvedLiteralWLB + eqRHS.weight(), numPositiveLiteralsLowerBound, inf)) {
    env.statistics->discardedNonRedundantClauses++;
    RSTAT_CTR_INC("superpositions weight skipped early");
    return false;
  }

  unsigned lhsSWeight = subst->getApplicationWeight(eqLHS, eqIsResult);
  unsigned rhsSWeight = subst->getApplicationWeight(eqRHS, eqIsResult);
  int rwrBalance = rhsSWeight-lhsSWeight;

  if(rwrBalance>=0) {
    //there must be at least one rewriting, possibly more
    unsigned approxWeight = rwLit->weight()+rwrBalance;
    if(passiveClauseContainer->exceedsWeightLimit(nonInvolvedLiteralWLB + approxWeight, numPositiveLiteralsLowerBound, inf)) {
      env.statistics->discardedNonRedundantClauses++;
      RSTAT_CTR_INC("superpositions weight skipped after rewriter weight retrieval");
      return false;
    }
  }
  //if rewrite balance is 0, it doesn't matter how many times we rewrite
  size_t rwrCnt = (rwrBalance==0) ? 0 : rwLit->countSubtermOccurrences(rwTerm);
  if(rwrCnt>1) {
    ASS_GE(rwrCnt, 1);
    unsigned approxWeight = rwLit->weight()+(rwrBalance*rwrCnt);
    if(passiveClauseContainer->exceedsWeightLimit(nonInvolvedLiteralWLB + approxWeight, numPositiveLiteralsLowerBound, inf)) {
      env.statistics->discardedNonRedundantClauses++;
      RSTAT_CTR_INC("superpositions weight skipped after rewriter weight retrieval with occurrence counting");
      return false;
    }
  }

  unsigned rwLitSWeight = subst->getApplicationWeight(rwLit, !eqIsResult);

  unsigned finalLitWeight = rwLitSWeight+(rwrBalance*rwrCnt);
  if(passiveClauseContainer->exceedsWeightLimit(nonInvolvedLiteralWLB + finalLitWeight, numPositiveLiteralsLowerBound, inf)) {
    env.statistics->discardedNonRedundantClauses++;
    RSTAT_CTR_INC("superpositions weight skipped after rewritten literal weight retrieval");
    return false;
  }

  return true;
}

/**
 * If superposition should be performed, return result of the superposition,
 * otherwise return 0.
 */
Clause* Superposition::performSuperposition(
    Clause* rwClause, Literal* rwLit, TermList rwTerm,
    Clause* eqClause, Literal* eqLit, TermList eqLHS,
    AbstractingUnifier* unifier, bool eqIsResult)
{
  TIME_TRACE("perform superposition");
  // we want the rwClause and eqClause to be active
  ASS(rwClause->store()==Clause::ACTIVE);
  ASS(eqClause->store()==Clause::ACTIVE);

  // the first checks the reference and the second checks the stack
  auto subst = ResultSubstitution::fromSubstitution(&unifier->subs(), RetrievalAlgorithms::DefaultVarBanks::query, RetrievalAlgorithms::DefaultVarBanks::internal);
  TermList eqLHSsort = SortHelper::getEqualityArgumentSort(eqLit);

  if(eqLHS.isVar()) {
    if(!checkSuperpositionFromVariable(eqClause, eqLit, eqLHS)) {
      return 0;
    }
  }

  if(!checkClauseColorCompatibility(eqClause, rwClause)) {
    return 0;
  }

  unsigned rwLength = rwClause->length();
  unsigned eqLength = eqClause->length();

  TermList tgtTerm = EqHelper::getOtherEqualitySide(eqLit, eqLHS);

  // LRS-specific optimization:
  // check whether we can conclude that the resulting clause will be discarded by LRS since it does not fulfil the age/weight limits (in which case we can discard the clause)
  // we already know the age here so we can immediately conclude whether the clause fulfils the age limit
  // since we have not built the clause yet we compute lower bounds on the weight of the clause after each step and recheck whether the weight-limit can still be fulfilled.

  unsigned numPositiveLiteralsLowerBound = std::max(eqClause->numPositiveLiterals()-1, rwClause->numPositiveLiterals()); // lower bound on number of positive literals, don't know at this point whether duplicate positive literals will occur
  //TODO update inference rule name AYB
  const bool bothGoal = eqClause->isGoalClause() && rwClause->isGoalClause();
  const bool anyGoal = eqClause->isGoalClause() || rwClause->isGoalClause();
  Inference inf(GeneratingInference2(unifier->usesUwa() ? InferenceRule::CONSTRAINED_SUPERPOSITION :
    (bothGoal ? InferenceRule::SUPERPOSITION : (anyGoal ? InferenceRule::GOAL_NONGOAL_SUPERPOSITION : InferenceRule::NONGOAL_SUPERPOSITION)), rwClause, eqClause));
  Inference::Destroyer inf_destroyer(inf);

  auto passiveClauseContainer = _salg->getPassiveClauseContainer();
  bool andThatsIt = false;
  bool hasAgeLimitStrike = passiveClauseContainer && passiveClauseContainer->mayBeAbleToDiscriminateClausesUnderConstructionOnLimits()
                        && passiveClauseContainer->exceedsAgeLimit(numPositiveLiteralsLowerBound, inf, andThatsIt);

  if(hasAgeLimitStrike && andThatsIt) { // we are dealing with purely age-limited container (no need for weight-related investigations)
    env.statistics->discardedNonRedundantClauses++;
    RSTAT_CTR_INC("superpositions skipped for (pure) age limit before building clause");
    return 0;
  }

  if(hasAgeLimitStrike) {
    if(!earlyWeightLimitCheck(eqClause, eqLit, rwClause, rwLit, rwTerm, eqLHS, tgtTerm, subst, eqIsResult, passiveClauseContainer, numPositiveLiteralsLowerBound, inf)) {
      return 0;
    }
  }

  const auto& parRedHandler = _salg->parRedHandler();
  if (!unifier->usesUwa()) {
    if (!parRedHandler.checkSuperposition(eqClause, eqLit, rwClause, rwLit, eqIsResult, subst.ptr())) {
      return 0;
    }
  }

  const Ordering& ordering = _salg->getOrdering();

  TermList tgtTermS = subst->apply(tgtTerm, eqIsResult);

  Literal* rwLitS = subst->apply(rwLit, !eqIsResult);
  TermList rwTermS = subst->apply(rwTerm, !eqIsResult);

  //cout << "Check ordering on " << tgtTermS.toString() << " and " << rwTermS.toString() << endl;

  //check that we're not rewriting smaller subterm with larger
  auto comp = ordering.compare(tgtTermS,rwTermS);
  if(Ordering::isGreaterOrEqual(comp)) {
    return 0;
  }

  if (!rwClause->isGoalClause() && !eqClause->isGoalClause()) {

    ASS(rwTerm.isTerm());
    if (!_salg->getGoalReachabilityHandler().isTermSuperposable(rwClause, rwTerm.term())) {
      return 0;
    }

    if(rwLitS->isEquality()) {
      //check that we're not rewriting only the smaller side of an equality
      TermList arg0=*rwLitS->nthArgument(0);
      TermList arg1=*rwLitS->nthArgument(1);

      if(!arg0.containsSubterm(rwTermS)) {
        if(Ordering::isGreaterOrEqual(ordering.getEqualityArgumentOrder(rwLitS))) {
          return 0;
        }
      } else if(!arg1.containsSubterm(rwTermS)) {
        if(Ordering::isGreaterOrEqual(Ordering::reverse(ordering.getEqualityArgumentOrder(rwLitS)))) {
          return 0;
        }
      }
    }
  } else {
    if(rwLitS->isEquality()) {
      //check that we're not rewriting only the smaller side of an equality
      TermList arg0=*rwLitS->nthArgument(0);
      TermList arg1=*rwLitS->nthArgument(1);

      // disallow superpositions with non-goal clauses into smaller sides of goal clauses 
      if (rwClause->isGoalClause() && !eqClause->isGoalClause()) {
        if(!arg0.containsSubterm(rwTermS)) {
          if(Ordering::isGreaterOrEqual(ordering.getEqualityArgumentOrder(rwLitS))) {
            return 0;
          }
        } else if(!arg1.containsSubterm(rwTermS)) {
          if(Ordering::isGreaterOrEqual(Ordering::reverse(ordering.getEqualityArgumentOrder(rwLitS)))) {
            return 0;
          }
        }
      }
    }
  }

  Literal* tgtLitS = EqHelper::replace(rwLitS,rwTermS,tgtTermS);

  static bool doSimS = getOptions().simulatenousSuperposition();

  //check we don't create an equational tautology (this happens during self-superposition)
  if(EqHelper::isEqTautology(tgtLitS)) {
    // Save this superposition conclusion despite immediately being removed.
    if (!unifier->usesUwa()) {
      parRedHandler.insertSuperposition(
        eqClause, rwClause, rwTerm, rwTermS, tgtTermS, eqLHS, rwLitS, eqLit, comp, eqIsResult, subst.ptr());
    }
    return 0;
  }

  TermList eqLHSS = subst->apply(eqLHS, eqIsResult);

#if VDEBUG
  if(!unifier->usesUwa()){
    ASS_EQ(rwTermS,eqLHSS);
  }
#endif

  Recycled<Stack<Literal*>> res;
  res->reserve(rwLength + eqLength - 1 + unifier->maxNumberOfConstraints());

  static bool afterCheck = getOptions().literalMaximalityAftercheck() && _salg->getLiteralSelector().isBGComplete();

  res->push(tgtLitS);
  unsigned weight=tgtLitS->weight();
  for(unsigned i=0;i<rwLength;i++) {
    Literal* curr=(*rwClause)[i];
    if(curr!=rwLit) {
      Literal* currAfter = subst->apply(curr, !eqIsResult);

      if (doSimS) {
        currAfter = EqHelper::replace(currAfter,rwTermS,tgtTermS);
      }

      if(EqHelper::isEqTautology(currAfter)) {
        return nullptr;
      }

      if(hasAgeLimitStrike) {
        weight+=currAfter->weight();
        if(passiveClauseContainer->exceedsWeightLimit(weight, numPositiveLiteralsLowerBound, inf)) {
          RSTAT_CTR_INC("superpositions skipped for weight limit while constructing other literals");
          env.statistics->discardedNonRedundantClauses++;
          return nullptr;
        }
      }

      if (afterCheck) {
        TIME_TRACE(TimeTrace::LITERAL_ORDER_AFTERCHECK)
        if (i < rwClause->numSelected() && ordering.compare(currAfter,rwLitS) == Ordering::GREATER) {
          env.statistics->inferencesBlockedDueToOrderingAftercheck++;
          return nullptr;
        }
      }

      res->push(currAfter);
    }
  }

  {
    Literal* eqLitS = 0;
    if (afterCheck && eqClause->numSelected() > 1) {
      TIME_TRACE(TimeTrace::LITERAL_ORDER_AFTERCHECK);
      eqLitS = Literal::createEquality(true,eqLHSS,tgtTermS,eqLHSsort);
    }

    for(unsigned i=0;i<eqLength;i++) {
      Literal* curr=(*eqClause)[i];
      if(curr!=eqLit) {
        Literal* currAfter = subst->apply(curr, eqIsResult);

        if(EqHelper::isEqTautology(currAfter)) {
          return nullptr;
        }
        if(hasAgeLimitStrike) {
          weight+=currAfter->weight();
          if(passiveClauseContainer->exceedsWeightLimit(weight, numPositiveLiteralsLowerBound, inf)) {
            RSTAT_CTR_INC("superpositions skipped for weight limit while constructing other literals");
            env.statistics->discardedNonRedundantClauses++;
            return nullptr;
          }
        }

        if (eqLitS && i < eqClause->numSelected()) {
          TIME_TRACE(TimeTrace::LITERAL_ORDER_AFTERCHECK);

          Ordering::Result o = ordering.compare(currAfter,eqLitS);

          if (o == Ordering::GREATER || o == Ordering::EQUAL) {
            env.statistics->inferencesBlockedDueToOrderingAftercheck++;
            return nullptr;
          }
        }

        res->push(currAfter);
      }
    }
  }

  if (!unifier->usesUwa()) {
    parRedHandler.insertSuperposition(
      eqClause, rwClause, rwTerm, rwTermS, tgtTermS, eqLHS, rwLitS, eqLit, comp, eqIsResult, subst.ptr());
  }

  res->loadFromIterator(unifier->computeConstraintLiterals()->iter());

  if(hasAgeLimitStrike && passiveClauseContainer->exceedsWeightLimit(weight, numPositiveLiteralsLowerBound, inf)) {
    RSTAT_CTR_INC("superpositions skipped for weight limit after the clause was built");
    env.statistics->discardedNonRedundantClauses++;
    return nullptr;
  }

  inf_destroyer.disable(); // ownership passed to the the clause below
  auto clause = Clause::fromStack(*res, inf);
  Literal *rwAnsLit, *eqAnsLit;
  if ((env.options->questionAnswering() == Options::QuestionAnsweringMode::SYNTHESIS) &&
      (rwAnsLit = rwClause->getAnswerLiteral()) && (eqAnsLit = eqClause->getAnswerLiteral())) {
    env.proofExtra.insert(clause, new SuperpositionExtra(
      rwLit,
      eqLit,
      eqLHS,
      rwTerm,
      subst->apply(eqLit, eqIsResult),
      rwAnsLit ? subst->apply(rwAnsLit, !eqIsResult) : nullptr,
      eqAnsLit ? subst->apply(eqAnsLit, eqIsResult) : nullptr
    ));
  } else if (env.options->proofExtra() == Options::ProofExtra::FULL) {
    env.proofExtra.insert(clause, new SuperpositionExtra(
      rwLit,
      eqLit,
      eqLHS,
      rwTerm
    ));
  }

  return clause;
}<|MERGE_RESOLUTION|>--- conflicted
+++ resolved
@@ -57,15 +57,8 @@
 void Superposition::attach(SaturationAlgorithm* salg)
 {
   GeneratingInferenceEngine::attach(salg);
-<<<<<<< HEAD
-  _subtermIndex=static_cast<SuperpositionSubtermIndex*> (
-	  _salg->getIndexManager()->request(SUPERPOSITION_SUBTERM_SUBST_TREE) );
-  _lhsIndex=static_cast<decltype(_lhsIndex)> (
-	  _salg->getIndexManager()->request(SUPERPOSITION_LHS_SUBST_TREE) );
-=======
   _subtermIndex = salg->getGeneratingIndex<SuperpositionSubtermIndex>();
   _lhsIndex = salg->getGeneratingIndex<SuperpositionLHSIndex>();
->>>>>>> 832219cc
 }
 
 void Superposition::detach()
@@ -96,46 +89,11 @@
 
 ClauseIterator Superposition::generateClauses(Clause* premise)
 {
-<<<<<<< HEAD
   auto itf = performForwardSuperpositions(premise);
   auto itb = performBackwardSuperpositions(premise);
 
   // Add the results of forward and backward together
-  auto it5 = concatIters(itf,itb);
-=======
-  auto itf1 = premise->getSelectedLiteralIterator();
-
-  // Get an iterator of pairs of selected literals and rewritable subterms of those literals
-  // A subterm is rewritable (see EqHelper) if it is a non-variable subterm of either
-  // a maximal side of an equality or of a non-equational literal
-  auto itf2 = getMapAndFlattenIterator(itf1,
-      [this](Literal* lit)
-      // returns an iterator over the rewritable subterms
-      { return pushPairIntoRightIterator(lit, EqHelper::getSubtermIterator(lit,  _salg->getOrdering())); });
-
-  // Get clauses with a literal whose complement unifies with the rewritable subterm,
-  // returns a pair with the original pair and the unification result (includes substitution)
-  auto itf3 = getMapAndFlattenIterator(std::move(itf2),
-      [this](pair<Literal*, TypedTermList> arg)
-      { return pushPairIntoRightIterator(arg, _lhsIndex->getUwa(arg.second, env.options->unificationWithAbstraction(), env.options->unificationWithAbstractionFixedPointIteration())); });
-
-  //Perform forward superposition
-  auto itf4 = getMappingIterator(std::move(itf3),ForwardResultFn(premise, *this));
-
-  auto itb1 = premise->getSelectedLiteralIterator();
-  auto itb2 = getMapAndFlattenIterator(itb1,EqHelper::SuperpositionLHSIteratorFn(_salg->getOrdering(), _salg->getOptions()));
-  auto itb3 = getMapAndFlattenIterator(std::move(itb2),
-      [this] (pair<Literal*, TermList> arg)
-      { return pushPairIntoRightIterator(
-              arg,
-              _subtermIndex->getUwa(TypedTermList(arg.second, SortHelper::getEqualityArgumentSort(arg.first)), env.options->unificationWithAbstraction(), env.options->unificationWithAbstractionFixedPointIteration())); });
-
-  //Perform backward superposition
-  auto itb4 = getMappingIterator(std::move(itb3),BackwardResultFn(premise, *this));
-
-  // Add the results of forward and backward together
-  auto it5 = concatIters(std::move(itf4),std::move(itb4));
->>>>>>> 832219cc
+  auto it5 = concatIters(std::move(itf),std::move(itb));
 
   // Remove null elements - these can come from performSuperposition
   auto it6 = getFilteredIterator(std::move(it5),NonzeroFn());
