--- conflicted
+++ resolved
@@ -155,7 +155,7 @@
   auto it6 = getFilteredIterator(it5,NonzeroFn());
 
   // The outer iterator ensures we update the time counter for superposition
-  auto it7 = timeTraceIter("superposition", it6);
+  auto it7 = TIME_TRACE_ITER("superposition", it6);
 
   return pvi( it7 );
 }
@@ -397,69 +397,17 @@
     return 0;
   }
 
-<<<<<<< HEAD
   Recycled<Stack<Literal*>> res;
   res->reserve(rwLength + eqLength - 1 + unifier->maxNumberOfConstraints());
-=======
-  bool synthesis = (env.options->questionAnswering() == Options::QuestionAnsweringMode::SYNTHESIS);
-  Literal* rwAnsLit = synthesis ? rwClause->getAnswerLiteral() : nullptr;
-  Literal* eqAnsLit = synthesis ? eqClause->getAnswerLiteral() : nullptr;
-  bool bothHaveAnsLit = (rwAnsLit != nullptr) && (eqAnsLit != nullptr);
-  unsigned newLength = rwLength+eqLength-1+conLength - (bothHaveAnsLit ? 1 : 0);
+
 
   static bool afterCheck = getOptions().literalMaximalityAftercheck() && _salg->getLiteralSelector().isBGComplete();
 
-  inf_destroyer.disable(); // ownership passed to the the clause below
-  Clause* res = new(newLength) Clause(newLength, inf);
-
-  // If proof extra is on let's compute the positions we have performed
-  // superposition on 
-  if(env.options->proofExtra()==Options::ProofExtra::FULL){
-    /*
-    cout << "rwClause " << rwClause->toString() << endl;
-    cout << "eqClause " << eqClause->toString() << endl;
-    cout << "rwLit " << rwLit->toString() << endl;
-    cout << "eqLit " << eqLit->toString() << endl;
-    cout << "rwTerm " << rwTerm.toString() << endl;
-    cout << "eqLHS " << eqLHS.toString() << endl;
-     */
-    //cout << subst->toString() << endl;
->>>>>>> 1f706eba
-
-
-<<<<<<< HEAD
-  static bool afterCheck = getOptions().literalMaximalityAftercheck() && _salg->getLiteralSelector().isBGComplete();
-
   res->push(tgtLitS);
-=======
-    vstring rwPos="_";
-    ALWAYS(Kernel::positionIn(rwTerm,rwLit,rwPos));
-    vstring eqPos = "("+eqPlace+").2";
-    rwPos = "("+rwPlace+")."+rwPos;
-
-    vstring eqClauseNum = Lib::Int::toString(eqClause->number());
-    vstring rwClauseNum = Lib::Int::toString(rwClause->number());
-
-    vstring extra = eqClauseNum + " into " + rwClauseNum+", unify on "+
-        eqPos+" in "+eqClauseNum+" and "+
-        rwPos+" in "+rwClauseNum;
-
-    //cout << extra << endl;
-    //NOT_IMPLEMENTED;
-
-    if (!env.proofExtra) {
-      env.proofExtra = new DHMap<const Unit*,vstring>();
-    }
-    ALWAYS(env.proofExtra->insert(res,extra));
-  }
-
-  (*res)[0] = tgtLitS;
-  unsigned next = 1;
->>>>>>> 1f706eba
   unsigned weight=tgtLitS->weight();
   for(unsigned i=0;i<rwLength;i++) {
     Literal* curr=(*rwClause)[i];
-    if(curr!=rwLit && (!bothHaveAnsLit || curr!=rwAnsLit)) {
+    if(curr!=rwLit) {
       Literal* currAfter = subst->apply(curr, !eqIsResult);
 
       if (doSimS) {
@@ -500,7 +448,7 @@
 
     for(unsigned i=0;i<eqLength;i++) {
       Literal* curr=(*eqClause)[i];
-      if(curr!=eqLit && (!bothHaveAnsLit || curr!=eqAnsLit)) {
+      if(curr!=eqLit) {
         Literal* currAfter = subst->apply(curr, eqIsResult);
 
         if(EqHelper::isEqTautology(currAfter)) {
@@ -533,35 +481,7 @@
 
   res->loadFromIterator(unifier->computeConstraintLiterals()->iter());
 
-<<<<<<< HEAD
   if(needsToFulfilWeightLimit && !passiveClauseContainer->fulfilsWeightLimit(weight, numPositiveLiteralsLowerBound, inf)) {
-=======
-      static Options::UnificationWithAbstraction uwa = env.options->unificationWithAbstraction();
-      if(uwa==Options::UnificationWithAbstraction::GROUND && 
-         !constraint->ground() &&
-         (!UnificationWithAbstractionConfig::isInterpreted(qT) 
-          && !UnificationWithAbstractionConfig::isInterpreted(rT) )) {
-
-        // the unification was between two uninterpreted things that were not ground 
-        res->destroy();
-        return 0;
-      }
-
-      (*res)[next] = constraint;
-      next++;   
-    }
-  }
-
-  if (bothHaveAnsLit) {
-    ASS_REP2(next == newLength-1, rwClause->toString(), eqClause->toString());
-    Literal* newLitC = subst->apply(rwAnsLit, !eqIsResult);
-    Literal* newLitD = subst->apply(eqAnsLit, eqIsResult);
-    Literal* condLit = subst->apply(eqLit, eqIsResult);
-    (*res)[next] = SynthesisManager::getInstance()->makeITEAnswerLiteral(condLit, newLitC, newLitD);
-  }
-
-  if(needsToFulfilWeightLimit && !passiveClauseContainer->fulfilsWeightLimit(weight, numPositiveLiteralsLowerBound, res->inference())) {
->>>>>>> 1f706eba
     RSTAT_CTR_INC("superpositions skipped for weight limit after the clause was built");
     env.statistics->discardedNonRedundantClauses++;
     return nullptr;
