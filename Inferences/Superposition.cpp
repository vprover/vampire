/*
 * This file is part of the source code of the software program
 * Vampire. It is protected by applicable
 * copyright laws.
 *
 * This source code is distributed under the licence found here
 * https://vprover.github.io/license.html
 * and in the source directory
 */
/**
 * @file Superposition.cpp
 * Implements class Superposition.
 */

#include "Debug/RuntimeStatistics.hpp"

#include "Forwards.hpp"
#include "Lib/Environment.hpp"
#include "Lib/Int.hpp"
#include "Lib/Metaiterators.hpp"
#include "Lib/PairUtils.hpp"
#include "Lib/Recycled.hpp"
#include "Lib/VirtualIterator.hpp"
#include "Lib/Set.hpp"

#include "Kernel/Clause.hpp"
#include "Kernel/ColorHelper.hpp"
#include "Kernel/EqHelper.hpp"
#include "Kernel/Inference.hpp"
#include "Kernel/Ordering.hpp"
#include "Kernel/SortHelper.hpp"
#include "Kernel/Term.hpp"
#include "Kernel/TermIterators.hpp"
#include "Kernel/Unit.hpp"
#include "Kernel/LiteralSelector.hpp"
#include "Kernel/RobSubstitution.hpp"

#include "Indexing/Index.hpp"
#include "Indexing/IndexManager.hpp"
#include "Indexing/TermSharing.hpp"

#include "Saturation/SaturationAlgorithm.hpp"

#include "Shell/AnswerLiteralManager.hpp"
#include "Shell/ConditionalRedundancyHandler.hpp"
#include "Shell/Options.hpp"
#include "Shell/Statistics.hpp"

#include "Superposition.hpp"

#if VDEBUG
#include <iostream>
using namespace std;
#endif

using namespace Inferences;
using namespace Lib;
using namespace Kernel;
using namespace Indexing;
using namespace Saturation;
using std::pair;

void Superposition::attach(SaturationAlgorithm* salg)
{
  GeneratingInferenceEngine::attach(salg);
  _subtermIndex=static_cast<SuperpositionSubtermIndex*> (
	  _salg->getIndexManager()->request(SUPERPOSITION_SUBTERM_SUBST_TREE) );
  _lhsIndex=static_cast<SuperpositionLHSIndex*> (
	  _salg->getIndexManager()->request(SUPERPOSITION_LHS_SUBST_TREE) );
}

void Superposition::detach()
{
  _subtermIndex=0;
  _lhsIndex=0;
  _salg->getIndexManager()->release(SUPERPOSITION_SUBTERM_SUBST_TREE);
  _salg->getIndexManager()->release(SUPERPOSITION_LHS_SUBST_TREE);
  GeneratingInferenceEngine::detach();
}

struct Superposition::ForwardResultFn
{
  ForwardResultFn(Clause* cl, Superposition& parent) : _cl(cl), _parent(parent) {}
  Clause* operator()(pair<pair<Literal*, TypedTermList>, QueryRes<AbstractingUnifier*, TermLiteralClause>> arg)
  {
    auto& qr = arg.second;
    return _parent.performSuperposition(_cl, arg.first.first, arg.first.second,
	    qr.data->clause, qr.data->literal, qr.data->term, qr.unifier, true);
  }
private:
  Clause* _cl;
  Superposition& _parent;
};


struct Superposition::BackwardResultFn
{
  BackwardResultFn(Clause* cl, Superposition& parent) : _cl(cl), _parent(parent) {}
  Clause* operator()(pair<pair<Literal*, TermList>, QueryRes<AbstractingUnifier*, TermLiteralClause>> arg)
  {
    if(_cl==arg.second.data->clause) {
      return 0;
    }

    auto& qr = arg.second;
    return _parent.performSuperposition(qr.data->clause, qr.data->literal, qr.data->term,
	    _cl, arg.first.first, arg.first.second, qr.unifier, false);
  }
private:
  Clause* _cl;
  Superposition& _parent;
};


ClauseIterator Superposition::generateClauses(Clause* premise)
{
  auto itf1 = premise->getSelectedLiteralIterator();

  // Get an iterator of pairs of selected literals and rewritable subterms of those literals
  // A subterm is rewritable (see EqHelper) if it is a non-variable subterm of either
  // a maximal side of an equality or of a non-equational literal
  auto itf2 = getMapAndFlattenIterator(itf1,
      [this](Literal* lit)
      // returns an iterator over the rewritable subterms
      { return pushPairIntoRightIterator(lit, env.options->combinatorySup() ? EqHelper::getFoSubtermIterator(lit, _salg->getOrdering())
                                                                            : EqHelper::getSubtermIterator(lit,  _salg->getOrdering())); });

  // Get clauses with a literal whose complement unifies with the rewritable subterm,
  // returns a pair with the original pair and the unification result (includes substitution)
  auto itf3 = getMapAndFlattenIterator(itf2,
      [this](pair<Literal*, TypedTermList> arg)
      { return pushPairIntoRightIterator(arg, _lhsIndex->getUwa(arg.second, env.options->unificationWithAbstraction(), env.options->unificationWithAbstractionFixedPointIteration())); });

  //Perform forward superposition
  auto itf4 = getMappingIterator(itf3,ForwardResultFn(premise, *this));

  auto itb1 = premise->getSelectedLiteralIterator();
  auto itb2 = getMapAndFlattenIterator(itb1,EqHelper::SuperpositionLHSIteratorFn(_salg->getOrdering(), _salg->getOptions()));
  auto itb3 = getMapAndFlattenIterator(itb2, 
      [this] (pair<Literal*, TermList> arg)
      { return pushPairIntoRightIterator(
              arg, 
              _subtermIndex->getUwa(TypedTermList(arg.second, SortHelper::getEqualityArgumentSort(arg.first)), env.options->unificationWithAbstraction(), env.options->unificationWithAbstractionFixedPointIteration())); });

  //Perform backward superposition
  auto itb4 = getMappingIterator(itb3,BackwardResultFn(premise, *this));

  // Add the results of forward and backward together
  auto it5 = concatIters(itf4,itb4);

  // Remove null elements - these can come from performSuperposition
  auto it6 = getFilteredIterator(it5,NonzeroFn());

  // The outer iterator ensures we update the time counter for superposition
  auto it7 = TIME_TRACE_ITER("superposition", it6);

  return pvi( it7 );
}

/**
 * Return true iff superposition of @c eqClause into @c rwClause can be performed
 * with respect to colors of the clauses. If the inference is not possible, based
 * on the value of relevant options, report the failure, and/or attempt unblocking
 * the clauses.
 *
 * This function also updates the statistics.
 */
bool Superposition::checkClauseColorCompatibility(Clause* eqClause, Clause* rwClause)
{
  if(ColorHelper::compatible(rwClause->color(), eqClause->color())) {
    return true;
  }
  if(getOptions().showBlocked()) {
    std::cout<<"Blocked superposition of "<<eqClause->toString()<<" into "<<rwClause->toString()<<std::endl;
  }
  if(getOptions().colorUnblocking()) {
    SaturationAlgorithm* salg = SaturationAlgorithm::tryGetInstance();
    ASS(salg);
    ColorHelper::tryUnblock(rwClause, salg);
    ColorHelper::tryUnblock(eqClause, salg);
  }
  env.statistics->inferencesSkippedDueToColors++;
  return false;
}

/**
 * Return false iff superposition from variable @c eqLHS should not be
 * performed.
 *
 * This function checks that we don't perform superpositions from
 * variables that occur in the remaining part of the clause either in
 * a literal which is not an equality, or in a as an argument of a function.
 * Such situation would mean that there is no ground substitution in which
 * @c eqLHS would be the larger argument of the largest literal.
 */
bool Superposition::checkSuperpositionFromVariable(Clause* eqClause, Literal* eqLit, TermList eqLHS)
{
  ASS(eqLHS.isVar());
  //if we should do rewriting, LHS cannot appear inside RHS
  //ASS_REP(!EqHelper::getOtherEqualitySide(eqLit, eqLHS).containsSubterm(eqLHS), eqLit->toString());

  unsigned clen = eqClause->length();
  for(unsigned i=0; i<clen; i++) {
    Literal* lit = (*eqClause)[i];
    if(lit==eqLit) {
      continue;
    }
    if(lit->isEquality()) {
      for(unsigned aIdx=0; aIdx<2; aIdx++) {
	TermList arg = *lit->nthArgument(aIdx);
	if(arg.isTerm() && arg.containsSubterm(eqLHS)) {
	  return false;
	}
      }
    }
    else if(lit->containsSubterm(eqLHS)) {
      return false;
    }
  }

  return true;
}

/**
 * If the weight of the superposition result will be greater than
 * @c weightLimit, increase the counter of discarded non-redundant
 * clauses and return false. Otherwise return true.
 *
 * The fact that true is returned doesn't mean that the weight of
 * the resulting clause will not be over the weight limit, just that
 * it cannot be cheaply determined at this time.
 */
bool Superposition::earlyWeightLimitCheck(Clause* eqClause, Literal* eqLit,
      Clause* rwClause, Literal* rwLit, TermList rwTerm, TermList eqLHS, TermList eqRHS,
      ResultSubstitutionSP subst, bool eqIsResult, PassiveClauseContainer* passiveClauseContainer, unsigned numPositiveLiteralsLowerBound, const Inference& inf)
{
  unsigned nonInvolvedLiteralWLB=0;//weight lower bound for literals that aren't going to be rewritten

  unsigned rwLength = rwClause->length();
  for(unsigned i=0;i<rwLength;i++) {
    Literal* curr=(*rwClause)[i];
    if(curr!=rwLit) {
      nonInvolvedLiteralWLB+=curr->weight();
    }
  }
  unsigned eqLength = eqClause->length();
  for(unsigned i=0;i<eqLength;i++) {
    Literal* curr=(*eqClause)[i];
    if(curr!=eqLit) {
      nonInvolvedLiteralWLB+=curr->weight();
    }
  }

  //we assume that there will be at least one rewrite in the rwLit
  if(!passiveClauseContainer->fulfilsWeightLimit(nonInvolvedLiteralWLB + eqRHS.weight(), numPositiveLiteralsLowerBound, inf)) {
    env.statistics->discardedNonRedundantClauses++;
    RSTAT_CTR_INC("superpositions weight skipped early");
    return false;
  }

  unsigned lhsSWeight = subst->getApplicationWeight(eqLHS, eqIsResult);
  unsigned rhsSWeight = subst->getApplicationWeight(eqRHS, eqIsResult);
  int rwrBalance = rhsSWeight-lhsSWeight;

  if(rwrBalance>=0) {
    //there must be at least one rewriting, possibly more
    unsigned approxWeight = rwLit->weight()+rwrBalance;
    if(!passiveClauseContainer->fulfilsWeightLimit(nonInvolvedLiteralWLB + approxWeight, numPositiveLiteralsLowerBound, inf)) {
      env.statistics->discardedNonRedundantClauses++;
      RSTAT_CTR_INC("superpositions weight skipped after rewriter weight retrieval");
      return false;
    }
  }
  //if rewrite balance is 0, it doesn't matter how many times we rewrite
  size_t rwrCnt = (rwrBalance==0) ? 0 : rwLit->countSubtermOccurrences(rwTerm);
  if(rwrCnt>1) {
    ASS_GE(rwrCnt, 1);
    unsigned approxWeight = rwLit->weight()+(rwrBalance*rwrCnt);
    if(!passiveClauseContainer->fulfilsWeightLimit(nonInvolvedLiteralWLB + approxWeight, numPositiveLiteralsLowerBound, inf)) {
      env.statistics->discardedNonRedundantClauses++;
      RSTAT_CTR_INC("superpositions weight skipped after rewriter weight retrieval with occurrence counting");
      return false;
    }
  }

  unsigned rwLitSWeight = subst->getApplicationWeight(rwLit, !eqIsResult);

  unsigned finalLitWeight = rwLitSWeight+(rwrBalance*rwrCnt);
  if(!passiveClauseContainer->fulfilsWeightLimit(nonInvolvedLiteralWLB + finalLitWeight, numPositiveLiteralsLowerBound, inf)) {
    env.statistics->discardedNonRedundantClauses++;
    RSTAT_CTR_INC("superpositions weight skipped after rewrited literal weight retrieval");
    return false;
  }

  return true;
}

/**
 * If superposition should be performed, return result of the superposition,
 * otherwise return 0.
 */
Clause* Superposition::performSuperposition(
    Clause* rwClause, Literal* rwLit, TermList rwTerm,
    Clause* eqClause, Literal* eqLit, TermList eqLHS,
    AbstractingUnifier* unifier, bool eqIsResult)
{
  TIME_TRACE("perform superposition");
  // we want the rwClause and eqClause to be active
  ASS(rwClause->store()==Clause::ACTIVE);
  ASS(eqClause->store()==Clause::ACTIVE);

  // the first checks the reference and the second checks the stack
  auto subst = ResultSubstitution::fromSubstitution(&unifier->subs(), QUERY_BANK, RESULT_BANK);
  TermList eqLHSsort = SortHelper::getEqualityArgumentSort(eqLit); 


  if(eqLHS.isVar()) {
    if(!checkSuperpositionFromVariable(eqClause, eqLit, eqLHS)) {
      return 0;
    }
  }

  if(!checkClauseColorCompatibility(eqClause, rwClause)) {
    return 0;
  }

  unsigned rwLength = rwClause->length();
  unsigned eqLength = eqClause->length();

  TermList tgtTerm = EqHelper::getOtherEqualitySide(eqLit, eqLHS);

  // LRS-specific optimization:
  // check whether we can conclude that the resulting clause will be discarded by LRS since it does not fulfil the age/weight limits (in which case we can discard the clause)
  // we already know the age here so we can immediately conclude whether the clause fulfils the age limit
  // since we have not built the clause yet we compute lower bounds on the weight of the clause after each step and recheck whether the weight-limit can still be fulfilled.

  unsigned numPositiveLiteralsLowerBound = Int::max(eqClause->numPositiveLiterals()-1, rwClause->numPositiveLiterals()); // lower bound on number of positive literals, don't know at this point whether duplicate positive literals will occur
  //TODO update inference rule name AYB
  Inference inf(GeneratingInference2(unifier->usesUwa() ? InferenceRule::CONSTRAINED_SUPERPOSITION : InferenceRule::SUPERPOSITION, rwClause, eqClause));
  Inference::Destroyer inf_destroyer(inf);

  auto passiveClauseContainer = _salg->getPassiveClauseContainer();
  bool needsToFulfilWeightLimit = passiveClauseContainer && !passiveClauseContainer->fulfilsAgeLimit(0, numPositiveLiteralsLowerBound, inf) && passiveClauseContainer->weightLimited(); // 0 here denotes the current weight estimate
  if(needsToFulfilWeightLimit) {
    if(!earlyWeightLimitCheck(eqClause, eqLit, rwClause, rwLit, rwTerm, eqLHS, tgtTerm, subst, eqIsResult, passiveClauseContainer, numPositiveLiteralsLowerBound, inf)) {
      return 0;
    }
  }

<<<<<<< HEAD
  auto condRedHandler = _salg->condRedHandler();
  SplitSet* blockingSet;
  if (!condRedHandler->checkSuperposition(eqClause, eqLit, rwClause, rwLit, eqIsResult, subst.ptr(), blockingSet)) {
    auto splitter = _salg->getSplitter();
    if (splitter) {
      splitter->onRedundantInference([this,rwClause,rwLit,rwTerm,eqClause,eqLit,eqLHS]() -> Clause* {
        if (rwClause->store()==Clause::NONE) {
          return 0;
        }
        if (eqClause->store()==Clause::NONE) {
          return 0;
        }
        auto unifier = AbstractingUnifier::unify(
          TermList(rwTerm), 0, TermList(eqLHS), 1, AbstractionOracle(Options::UnificationWithAbstraction::OFF), false);
        ASS(unifier);
        auto subs = ResultSubstitution::fromSubstitution(&unifier->subs(), QUERY_BANK, RESULT_BANK);

        return performSuperposition(rwClause, rwLit, rwTerm, eqClause, eqLit, eqLHS, &unifier.unwrap(), true);
      }, rwClause, eqClause, blockingSet);
    }
    return 0;
=======
  const auto& condRedHandler = _salg->condRedHandler();
  if (!unifier->usesUwa()) {
    if (!condRedHandler.checkSuperposition(eqClause, eqLit, rwClause, rwLit, eqIsResult, subst.ptr())) {
      return 0;
    }
>>>>>>> 0304de2c
  }

  const Ordering& ordering = _salg->getOrdering();

  TermList tgtTermS = subst->apply(tgtTerm, eqIsResult);

  Literal* rwLitS = subst->apply(rwLit, !eqIsResult);
  TermList rwTermS = subst->apply(rwTerm, !eqIsResult);

  //cout << "Check ordering on " << tgtTermS.toString() << " and " << rwTermS.toString() << endl;

  //check that we're not rewriting smaller subterm with larger
  auto comp = ordering.compare(tgtTermS,rwTermS);
  if(Ordering::isGreaterOrEqual(comp)) {
    return 0;
  }

  if(rwLitS->isEquality()) {
    //check that we're not rewriting only the smaller side of an equality
    TermList arg0=*rwLitS->nthArgument(0);
    TermList arg1=*rwLitS->nthArgument(1);

    if(!arg0.containsSubterm(rwTermS)) {
      if(Ordering::isGreaterOrEqual(ordering.getEqualityArgumentOrder(rwLitS))) {
        return 0;
      }
    } else if(!arg1.containsSubterm(rwTermS)) {
      if(Ordering::isGreaterOrEqual(Ordering::reverse(ordering.getEqualityArgumentOrder(rwLitS)))) {
        return 0;
      }
    }
  }

<<<<<<< HEAD
  condRedHandler->insertSuperposition(
    eqClause, rwClause, rwTermS, tgtTermS, eqLHS, rwLitS, eqLit, comp, eqIsResult, subst.ptr());
=======
  if (!unifier->usesUwa()) {
    condRedHandler.insertSuperposition(
      eqClause, rwClause, rwTermS, tgtTermS, eqLHS, rwLitS, eqLit, comp, eqIsResult, subst.ptr());
  }
>>>>>>> 0304de2c

  Literal* tgtLitS = EqHelper::replace(rwLitS,rwTermS,tgtTermS);

  static bool doSimS = getOptions().simulatenousSuperposition();

  //check we don't create an equational tautology (this happens during self-superposition)
  if(EqHelper::isEqTautology(tgtLitS)) {
    return 0;
  }

  TermList eqLHSS = subst->apply(eqLHS, eqIsResult);

#if VDEBUG
  if(!unifier->usesUwa()){
    ASS_EQ(rwTermS,eqLHSS);
  }
#endif

  Recycled<Stack<Literal*>> res;
  res->reserve(rwLength + eqLength - 1 + unifier->maxNumberOfConstraints());

  bool synthesis = (env.options->questionAnswering() == Options::QuestionAnsweringMode::SYNTHESIS);
  Literal* rwAnsLit = synthesis ? rwClause->getAnswerLiteral() : nullptr;
  Literal* eqAnsLit = synthesis ? eqClause->getAnswerLiteral() : nullptr;
  bool bothHaveAnsLit = (rwAnsLit != nullptr) && (eqAnsLit != nullptr);

  static bool afterCheck = getOptions().literalMaximalityAftercheck() && _salg->getLiteralSelector().isBGComplete();

  res->push(tgtLitS);
  unsigned weight=tgtLitS->weight();
  for(unsigned i=0;i<rwLength;i++) {
    Literal* curr=(*rwClause)[i];
    if(curr!=rwLit && (!bothHaveAnsLit || curr!=rwAnsLit)) {
      Literal* currAfter = subst->apply(curr, !eqIsResult);

      if (doSimS) {
        currAfter = EqHelper::replace(currAfter,rwTermS,tgtTermS);
      }

      if(EqHelper::isEqTautology(currAfter)) {
        return nullptr;
      }

      if(needsToFulfilWeightLimit) {
        weight+=currAfter->weight();
        if(!passiveClauseContainer->fulfilsWeightLimit(weight, numPositiveLiteralsLowerBound, inf)) {
          RSTAT_CTR_INC("superpositions skipped for weight limit while constructing other literals");
          env.statistics->discardedNonRedundantClauses++;
          return nullptr;
        }
      }

      if (afterCheck) {
        TIME_TRACE(TimeTrace::LITERAL_ORDER_AFTERCHECK)
        if (i < rwClause->numSelected() && ordering.compare(currAfter,rwLitS) == Ordering::GREATER) {
          env.statistics->inferencesBlockedForOrderingAftercheck++;
          return nullptr;
        }
      }

      res->push(currAfter);
    }
  }

  {
    Literal* eqLitS = 0;
    if (afterCheck && eqClause->numSelected() > 1) {
      TIME_TRACE(TimeTrace::LITERAL_ORDER_AFTERCHECK);
      eqLitS = Literal::createEquality(true,eqLHSS,tgtTermS,eqLHSsort);
    }

    for(unsigned i=0;i<eqLength;i++) {
      Literal* curr=(*eqClause)[i];
      if(curr!=eqLit) {
        Literal* currAfter = subst->apply(curr, eqIsResult);

        if(EqHelper::isEqTautology(currAfter)) {
          return nullptr;
        }
        if(needsToFulfilWeightLimit) {
          weight+=currAfter->weight();
          if(!passiveClauseContainer->fulfilsWeightLimit(weight, numPositiveLiteralsLowerBound, inf)) {
            RSTAT_CTR_INC("superpositions skipped for weight limit while constructing other literals");
            env.statistics->discardedNonRedundantClauses++;
            return nullptr;
          }
        }

        if (eqLitS && i < eqClause->numSelected()) {
          TIME_TRACE(TimeTrace::LITERAL_ORDER_AFTERCHECK);

          Ordering::Result o = ordering.compare(currAfter,eqLitS);

          if (o == Ordering::GREATER || o == Ordering::EQUAL) {
            env.statistics->inferencesBlockedForOrderingAftercheck++;
            return nullptr;
          }
        }

        res->push(currAfter);
      }
    }
  }

  res->loadFromIterator(unifier->computeConstraintLiterals()->iter());

  if (bothHaveAnsLit) {
    Literal* newLitC = subst->apply(rwAnsLit, !eqIsResult);
    Literal* newLitD = subst->apply(eqAnsLit, eqIsResult);
    Literal* condLit = subst->apply(eqLit, eqIsResult);
    res->push(SynthesisALManager::getInstance()->makeITEAnswerLiteral(condLit, newLitC, newLitD));
  }

  if(needsToFulfilWeightLimit && !passiveClauseContainer->fulfilsWeightLimit(weight, numPositiveLiteralsLowerBound, inf)) {
    RSTAT_CTR_INC("superpositions skipped for weight limit after the clause was built");
    env.statistics->discardedNonRedundantClauses++;
    return nullptr;
  }

  if(!unifier->usesUwa()){
    if(rwClause==eqClause) {
      env.statistics->selfSuperposition++;
    } else if(eqIsResult) {
      env.statistics->forwardSuperposition++;
    } else {
      env.statistics->backwardSuperposition++;
    }
  } else {
    if(rwClause==eqClause) {
      env.statistics->cSelfSuperposition++;
    } else if(eqIsResult) {
      env.statistics->cForwardSuperposition++;
    } else {
      env.statistics->cBackwardSuperposition++;
    }
  }

  inf_destroyer.disable(); // ownership passed to the the clause below
  auto clause = Clause::fromStack(*res, inf);

  // If proof extra is on let's compute the positions we have performed
  // superposition on 
  if(env.options->proofExtra()==Options::ProofExtra::FULL){

    // First find which literal it is in the clause, as selection has occured already
    // this should remain the same...?
    std::string rwPlace = Lib::Int::toString(rwClause->getLiteralPosition(rwLit));
    std::string eqPlace = Lib::Int::toString(eqClause->getLiteralPosition(eqLit));

    std::string rwPos="_";
    ALWAYS(Kernel::positionIn(rwTerm,rwLit,rwPos));
    std::string eqPos = "("+eqPlace+").2";
    rwPos = "("+rwPlace+")."+rwPos;

    std::string eqClauseNum = Lib::Int::toString(eqClause->number());
    std::string rwClauseNum = Lib::Int::toString(rwClause->number());

    std::string extra = eqClauseNum + " into " + rwClauseNum+", unify on "+
        eqPos+" in "+eqClauseNum+" and "+
        rwPos+" in "+rwClauseNum;

    if (!env.proofExtra) {
      env.proofExtra = new DHMap<const Unit*,std::string>();
    }
    env.proofExtra->insert(clause,extra);
  }

  return clause;
}<|MERGE_RESOLUTION|>--- conflicted
+++ resolved
@@ -347,35 +347,29 @@
     }
   }
 
-<<<<<<< HEAD
-  auto condRedHandler = _salg->condRedHandler();
-  SplitSet* blockingSet;
-  if (!condRedHandler->checkSuperposition(eqClause, eqLit, rwClause, rwLit, eqIsResult, subst.ptr(), blockingSet)) {
-    auto splitter = _salg->getSplitter();
-    if (splitter) {
-      splitter->onRedundantInference([this,rwClause,rwLit,rwTerm,eqClause,eqLit,eqLHS]() -> Clause* {
-        if (rwClause->store()==Clause::NONE) {
-          return 0;
-        }
-        if (eqClause->store()==Clause::NONE) {
-          return 0;
-        }
-        auto unifier = AbstractingUnifier::unify(
-          TermList(rwTerm), 0, TermList(eqLHS), 1, AbstractionOracle(Options::UnificationWithAbstraction::OFF), false);
-        ASS(unifier);
-        auto subs = ResultSubstitution::fromSubstitution(&unifier->subs(), QUERY_BANK, RESULT_BANK);
-
-        return performSuperposition(rwClause, rwLit, rwTerm, eqClause, eqLit, eqLHS, &unifier.unwrap(), true);
-      }, rwClause, eqClause, blockingSet);
-    }
-    return 0;
-=======
   const auto& condRedHandler = _salg->condRedHandler();
   if (!unifier->usesUwa()) {
-    if (!condRedHandler.checkSuperposition(eqClause, eqLit, rwClause, rwLit, eqIsResult, subst.ptr())) {
+    SplitSet* blockingSet;
+    if (!condRedHandler.checkSuperposition(eqClause, eqLit, rwClause, rwLit, eqIsResult, subst.ptr(), blockingSet)) {
+      auto splitter = _salg->getSplitter();
+      if (splitter) {
+        splitter->onRedundantInference([this,rwClause,rwLit,rwTerm,eqClause,eqLit,eqLHS]() -> Clause* {
+          if (rwClause->store()==Clause::NONE) {
+            return 0;
+          }
+          if (eqClause->store()==Clause::NONE) {
+            return 0;
+          }
+          auto unifier = AbstractingUnifier::unify(
+            TermList(rwTerm), 0, TermList(eqLHS), 1, AbstractionOracle(Options::UnificationWithAbstraction::OFF), false);
+          ASS(unifier);
+          auto subs = ResultSubstitution::fromSubstitution(&unifier->subs(), QUERY_BANK, RESULT_BANK);
+
+          return performSuperposition(rwClause, rwLit, rwTerm, eqClause, eqLit, eqLHS, &unifier.unwrap(), true);
+        }, rwClause, eqClause, blockingSet);
+      }
       return 0;
     }
->>>>>>> 0304de2c
   }
 
   const Ordering& ordering = _salg->getOrdering();
@@ -409,15 +403,10 @@
     }
   }
 
-<<<<<<< HEAD
-  condRedHandler->insertSuperposition(
-    eqClause, rwClause, rwTermS, tgtTermS, eqLHS, rwLitS, eqLit, comp, eqIsResult, subst.ptr());
-=======
   if (!unifier->usesUwa()) {
     condRedHandler.insertSuperposition(
       eqClause, rwClause, rwTermS, tgtTermS, eqLHS, rwLitS, eqLit, comp, eqIsResult, subst.ptr());
   }
->>>>>>> 0304de2c
 
   Literal* tgtLitS = EqHelper::replace(rwLitS,rwTermS,tgtTermS);
 
