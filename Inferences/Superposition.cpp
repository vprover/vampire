/*
 * This file is part of the source code of the software program
 * Vampire. It is protected by applicable
 * copyright laws.
 *
 * This source code is distributed under the licence found here
 * https://vprover.github.io/license.html
 * and in the source directory
 */
/**
 * @file Superposition.cpp
 * Implements class Superposition.
 */

#include "Debug/RuntimeStatistics.hpp"

#include "Lib/Environment.hpp"
#include "Lib/Int.hpp"
#include "Lib/Metaiterators.hpp"
#include "Lib/PairUtils.hpp"
#include "Lib/VirtualIterator.hpp"
#include "Lib/Set.hpp"

#include "Kernel/Clause.hpp"
#include "Kernel/ColorHelper.hpp"
#include "Kernel/EqHelper.hpp"
#include "Kernel/Inference.hpp"
#include "Kernel/Ordering.hpp"
#include "Kernel/SortHelper.hpp"
#include "Kernel/Term.hpp"
#include "Kernel/TermIterators.hpp"
#include "Kernel/Unit.hpp"
#include "Kernel/LiteralSelector.hpp"
#include "Kernel/RobSubstitution.hpp"

#include "Indexing/Index.hpp"
#include "Indexing/IndexManager.hpp"
#include "Indexing/TermSharing.hpp"

#include "Saturation/SaturationAlgorithm.hpp"

#include "Shell/Options.hpp"
#include "Shell/Statistics.hpp"

#include "Superposition.hpp"
#include "Shell/UnificationWithAbstractionConfig.hpp"

#if VDEBUG
#include <iostream>
using namespace std;
#endif

using namespace Inferences;
using namespace Lib;
using namespace Kernel;
using namespace Indexing;
using namespace Saturation;

void Superposition::attach(SaturationAlgorithm* salg)
{
  CALL("Superposition::attach");

  GeneratingInferenceEngine::attach(salg);
  _subtermIndex=static_cast<SuperpositionSubtermIndex*> (
	  _salg->getIndexManager()->request(SUPERPOSITION_SUBTERM_SUBST_TREE) );
  _lhsIndex=static_cast<SuperpositionLHSIndex*> (
	  _salg->getIndexManager()->request(SUPERPOSITION_LHS_SUBST_TREE) );
}

void Superposition::detach()
{
  CALL("Superposition::detach");

  _subtermIndex=0;
  _lhsIndex=0;
  _salg->getIndexManager()->release(SUPERPOSITION_SUBTERM_SUBST_TREE);
  _salg->getIndexManager()->release(SUPERPOSITION_LHS_SUBST_TREE);
  GeneratingInferenceEngine::detach();
}

struct Superposition::ForwardResultFn
{
  ForwardResultFn(Clause* cl, PassiveClauseContainer* passiveClauseContainer, Superposition& parent) : _cl(cl), _passiveClauseContainer(passiveClauseContainer), _parent(parent) {}
  Clause* operator()(pair<pair<Literal*, TypedTermList>, TermQueryResult> arg)
  {
    CALL("Superposition::ForwardResultFn::operator()");

    TermQueryResult& qr = arg.second;
    return _parent.performSuperposition(_cl, arg.first.first, arg.first.second,
	    qr.clause, qr.literal, qr.term, qr.substitution, true, _passiveClauseContainer, qr.constraints);
  }
private:
  Clause* _cl;
  PassiveClauseContainer* _passiveClauseContainer;
  Superposition& _parent;
};


struct Superposition::BackwardResultFn
{
  BackwardResultFn(Clause* cl, PassiveClauseContainer* passiveClauseContainer, Superposition& parent) : _cl(cl), _passiveClauseContainer(passiveClauseContainer), _parent(parent) {}
  Clause* operator()(pair<pair<Literal*, TermList>, TermQueryResult> arg)
  {
    CALL("Superposition::BackwardResultFn::operator()");

    if(_cl==arg.second.clause) {
      return 0;
    }

    TermQueryResult& qr = arg.second;
    return _parent.performSuperposition(qr.clause, qr.literal, qr.term,
	    _cl, arg.first.first, arg.first.second, qr.substitution, false, _passiveClauseContainer, qr.constraints);
  }
private:
  Clause* _cl;
  PassiveClauseContainer* _passiveClauseContainer;
  Superposition& _parent;
};


ClauseIterator Superposition::generateClauses(Clause* premise)
{
  CALL("Superposition::generateClauses");
  PassiveClauseContainer* passiveClauseContainer = _salg->getPassiveClauseContainer();

  //cout << "SUPERPOSITION with " << premise->toString() << endl;

  //TODO probably shouldn't go here!
  static bool withConstraints = env.options->unificationWithAbstraction()!=Options::UnificationWithAbstraction::OFF;
<<<<<<< HEAD
  static bool extByAbstraction = (env.options->functionExtensionality() == Options::FunctionExtensionality::ABSTRACTION)
                               && env.higherOrder;
=======
>>>>>>> 766d37a0

  auto itf1 = premise->getSelectedLiteralIterator();

  // Get an iterator of pairs of selected literals and rewritable subterms of those literals
  // A subterm is rewritable (see EqHelper) if it is a non-variable subterm of either
  // a maximal side of an equality or of a non-equational literal
  auto itf2 = getMapAndFlattenIterator(itf1,
      [this](Literal* lit)
      // returns an iterator over the rewritable subterms
      { return pushPairIntoRightIterator(lit, env.options->combinatorySup() ? EqHelper::getFoSubtermIterator(lit, _salg->getOrdering())
                                                                            : EqHelper::getSubtermIterator(lit,  _salg->getOrdering())); });

  // Get clauses with a literal whose complement unifies with the rewritable subterm,
  // returns a pair with the original pair and the unification result (includes substitution)
  auto itf3 = getMapAndFlattenIterator(itf2,
      [this](pair<Literal*, TypedTermList> arg)
      { return pushPairIntoRightIterator(arg, _lhsIndex->getUnifications(arg.second, /*retrieveSubstitutions*/ true, withConstraints)); });

  //Perform forward superposition
  auto itf4 = getMappingIterator(itf3,ForwardResultFn(premise, passiveClauseContainer, *this));

  auto itb1 = premise->getSelectedLiteralIterator();
  auto itb2 = getMapAndFlattenIterator(itb1,EqHelper::SuperpositionLHSIteratorFn(_salg->getOrdering(), _salg->getOptions()));
  auto itb3 = getMapAndFlattenIterator(itb2, 
      [this] (pair<Literal*, TermList> arg)
      { return pushPairIntoRightIterator(
              arg, 
              _subtermIndex->getUnifications(TypedTermList(arg.second, SortHelper::getEqualityArgumentSort(arg.first)), 
                /* retrieveSubstitutions */ true, withConstraints)); });

  //Perform backward superposition
  auto itb4 = getMappingIterator(itb3,BackwardResultFn(premise, passiveClauseContainer, *this));

  // Add the results of forward and backward together
  auto it5 = getConcatenatedIterator(itf4,itb4);

  // Remove null elements - these can come from performSuperposition
  auto it6 = getFilteredIterator(it5,NonzeroFn());

  // The outer iterator ensures we update the time counter for superposition
  auto it7 = timeTraceIter("superposition", it6);

  return pvi( it7 );
}

/**
 * Return true iff superposition of @c eqClause into @c rwClause can be performed
 * with respect to colors of the clauses. If the inference is not possible, based
 * on the value of relevant options, report the failure, and/or attempt unblocking
 * the clauses.
 *
 * This function also updates the statistics.
 */
bool Superposition::checkClauseColorCompatibility(Clause* eqClause, Clause* rwClause)
{
  CALL("Superposition::checkClauseColorCompatibility");

  if(ColorHelper::compatible(rwClause->color(), eqClause->color())) {
    return true;
  }
  if(getOptions().showBlocked()) {
    env.beginOutput();
    env.out()<<"Blocked superposition of "<<eqClause->toString()<<" into "<<rwClause->toString()<<endl;
    env.endOutput();
  }
  if(getOptions().colorUnblocking()) {
    SaturationAlgorithm* salg = SaturationAlgorithm::tryGetInstance();
    ASS(salg);
    ColorHelper::tryUnblock(rwClause, salg);
    ColorHelper::tryUnblock(eqClause, salg);
  }
  env.statistics->inferencesSkippedDueToColors++;
  return false;
}

/**
 * Return false iff superposition from variable @c eqLHS should not be
 * performed.
 *
 * This function checks that we don't perform superpositions from
 * variables that occur in the remaining part of the clause either in
 * a literal which is not an equality, or in a as an argument of a function.
 * Such situation would mean that there is no ground substitution in which
 * @c eqLHS would be the larger argument of the largest literal.
 */
bool Superposition::checkSuperpositionFromVariable(Clause* eqClause, Literal* eqLit, TermList eqLHS)
{
  CALL("Superposition::checkSuperpositionFromVariable");
  ASS(eqLHS.isVar());
  //if we should do rewriting, LHS cannot appear inside RHS
  //ASS_REP(!EqHelper::getOtherEqualitySide(eqLit, eqLHS).containsSubterm(eqLHS), eqLit->toString());

  unsigned clen = eqClause->length();
  for(unsigned i=0; i<clen; i++) {
    Literal* lit = (*eqClause)[i];
    if(lit==eqLit) {
      continue;
    }
    if(lit->isEquality()) {
      for(unsigned aIdx=0; aIdx<2; aIdx++) {
	TermList arg = *lit->nthArgument(aIdx);
	if(arg.isTerm() && arg.containsSubterm(eqLHS)) {
	  return false;
	}
      }
    }
    else if(lit->containsSubterm(eqLHS)) {
      return false;
    }
  }

  return true;
}

/**
 * If the weight of the superposition result will be greater than
 * @c weightLimit, increase the counter of discarded non-redundant
 * clauses and return false. Otherwise return true.
 *
 * The fact that true is returned doesn't mean that the weight of
 * the resulting clause will not be over the weight limit, just that
 * it cannot be cheaply determined at this time.
 */
bool Superposition::earlyWeightLimitCheck(Clause* eqClause, Literal* eqLit,
      Clause* rwClause, Literal* rwLit, TermList rwTerm, TermList eqLHS, TermList eqRHS,
      ResultSubstitutionSP subst, bool eqIsResult, PassiveClauseContainer* passiveClauseContainer, unsigned numPositiveLiteralsLowerBound, const Inference& inf)
{
  CALL("Superposition::earlyWeightLimitCheck");

  unsigned nonInvolvedLiteralWLB=0;//weight lower bound for literals that aren't going to be rewritten

  unsigned rwLength = rwClause->length();
  for(unsigned i=0;i<rwLength;i++) {
    Literal* curr=(*rwClause)[i];
    if(curr!=rwLit) {
      nonInvolvedLiteralWLB+=curr->weight();
    }
  }
  unsigned eqLength = eqClause->length();
  for(unsigned i=0;i<eqLength;i++) {
    Literal* curr=(*eqClause)[i];
    if(curr!=eqLit) {
      nonInvolvedLiteralWLB+=curr->weight();
    }
  }

  //we assume that there will be at least one rewrite in the rwLit
  if(!passiveClauseContainer->fulfilsWeightLimit(nonInvolvedLiteralWLB + eqRHS.weight(), numPositiveLiteralsLowerBound, inf)) {
    env.statistics->discardedNonRedundantClauses++;
    RSTAT_CTR_INC("superpositions weight skipped early");
    return false;
  }

  unsigned lhsSWeight = subst->getApplicationWeight(eqLHS, eqIsResult);
  unsigned rhsSWeight = subst->getApplicationWeight(eqRHS, eqIsResult);
  int rwrBalance = rhsSWeight-lhsSWeight;

  if(rwrBalance>=0) {
    //there must be at least one rewriting, possibly more
    unsigned approxWeight = rwLit->weight()+rwrBalance;
    if(!passiveClauseContainer->fulfilsWeightLimit(nonInvolvedLiteralWLB + approxWeight, numPositiveLiteralsLowerBound, inf)) {
      env.statistics->discardedNonRedundantClauses++;
      RSTAT_CTR_INC("superpositions weight skipped after rewriter weight retrieval");
      return false;
    }
  }
  //if rewrite balance is 0, it doesn't matter how many times we rewrite
  size_t rwrCnt = (rwrBalance==0) ? 0 : rwLit->countSubtermOccurrences(rwTerm);
  if(rwrCnt>1) {
    ASS_GE(rwrCnt, 1);
    unsigned approxWeight = rwLit->weight()+(rwrBalance*rwrCnt);
    if(!passiveClauseContainer->fulfilsWeightLimit(nonInvolvedLiteralWLB + approxWeight, numPositiveLiteralsLowerBound, inf)) {
      env.statistics->discardedNonRedundantClauses++;
      RSTAT_CTR_INC("superpositions weight skipped after rewriter weight retrieval with occurrence counting");
      return false;
    }
  }

  unsigned rwLitSWeight = subst->getApplicationWeight(rwLit, !eqIsResult);

  unsigned finalLitWeight = rwLitSWeight+(rwrBalance*rwrCnt);
  if(!passiveClauseContainer->fulfilsWeightLimit(nonInvolvedLiteralWLB + finalLitWeight, numPositiveLiteralsLowerBound, inf)) {
    env.statistics->discardedNonRedundantClauses++;
    RSTAT_CTR_INC("superpositions weight skipped after rewrited literal weight retrieval");
    return false;
  }

  return true;
}

/**
 * If superposition should be performed, return result of the superposition,
 * otherwise return 0.
 */
Clause* Superposition::performSuperposition(
    Clause* rwClause, Literal* rwLit, TermList rwTerm,
    Clause* eqClause, Literal* eqLit, TermList eqLHS,
    ResultSubstitutionSP subst, bool eqIsResult, PassiveClauseContainer* passiveClauseContainer,
    UnificationConstraintStackSP constraints)
{
  CALL("Superposition::performSuperposition");
  TIME_TRACE("perform superposition");
  // we want the rwClause and eqClause to be active
  ASS(rwClause->store()==Clause::ACTIVE);
  ASS(eqClause->store()==Clause::ACTIVE);

  // the first checks the reference and the second checks the stack
  bool hasConstraints = !constraints.isEmpty() && !constraints->isEmpty();
  TermList eqLHSsort = SortHelper::getEqualityArgumentSort(eqLit); 


  if(eqLHS.isVar()) {
    if(!checkSuperpositionFromVariable(eqClause, eqLit, eqLHS)) {
      return 0;
    }
  }

  if(!checkClauseColorCompatibility(eqClause, rwClause)) {
    return 0;
  }

  unsigned rwLength = rwClause->length();
  unsigned eqLength = eqClause->length();
  unsigned conLength = hasConstraints ? constraints->size() : 0;

  TermList tgtTerm = EqHelper::getOtherEqualitySide(eqLit, eqLHS);

  // LRS-specific optimization:
  // check whether we can conclude that the resulting clause will be discarded by LRS since it does not fulfil the age/weight limits (in which case we can discard the clause)
  // we already know the age here so we can immediately conclude whether the clause fulfils the age limit
  // since we have not built the clause yet we compute lower bounds on the weight of the clause after each step and recheck whether the weight-limit can still be fulfilled.

  unsigned numPositiveLiteralsLowerBound = Int::max(eqClause->numPositiveLiterals()-1, rwClause->numPositiveLiterals()); // lower bound on number of positive literals, don't know at this point whether duplicate positive literals will occur
  //TODO update inference rule name AYB
  Inference inf(GeneratingInference2(hasConstraints ? InferenceRule::CONSTRAINED_SUPERPOSITION : InferenceRule::SUPERPOSITION, rwClause, eqClause));
  Inference::Destroyer inf_destroyer(inf);

  bool needsToFulfilWeightLimit = passiveClauseContainer && !passiveClauseContainer->fulfilsAgeLimit(0, numPositiveLiteralsLowerBound, inf) && passiveClauseContainer->weightLimited(); // 0 here denotes the current weight estimate
  if(needsToFulfilWeightLimit) {
    if(!earlyWeightLimitCheck(eqClause, eqLit, rwClause, rwLit, rwTerm, eqLHS, tgtTerm, subst, eqIsResult, passiveClauseContainer, numPositiveLiteralsLowerBound, inf)) {
      return 0;
    }
  }

  Ordering& ordering = _salg->getOrdering();

  TermList eqLHSS = subst->apply(eqLHS, eqIsResult);
  TermList tgtTermS = subst->apply(tgtTerm, eqIsResult);

  Literal* rwLitS = subst->apply(rwLit, !eqIsResult);
  TermList rwTermS = subst->apply(rwTerm, !eqIsResult);

#if VDEBUG
  if(!hasConstraints){
    ASS_EQ(rwTermS,eqLHSS);
  }
#endif

  //cout << "Check ordering on " << tgtTermS.toString() << " and " << rwTermS.toString() << endl;

  //check that we're not rewriting smaller subterm with larger
  if(Ordering::isGorGEorE(ordering.compare(tgtTermS,rwTermS))) {
    return 0;
  }

  if(rwLitS->isEquality()) {
    //check that we're not rewriting only the smaller side of an equality
    TermList arg0=*rwLitS->nthArgument(0);
    TermList arg1=*rwLitS->nthArgument(1);

    if(!arg0.containsSubterm(rwTermS)) {
      if(Ordering::isGorGEorE(ordering.getEqualityArgumentOrder(rwLitS))) {
        return 0;
      }
    } else if(!arg1.containsSubterm(rwTermS)) {
      if(Ordering::isGorGEorE(Ordering::reverse(ordering.getEqualityArgumentOrder(rwLitS)))) {
        return 0;
      }
    }
  }

  Literal* tgtLitS = EqHelper::replace(rwLitS,rwTermS,tgtTermS);

  static bool doSimS = getOptions().simulatenousSuperposition();

  //check we don't create an equational tautology (this happens during self-superposition)
  if(EqHelper::isEqTautology(tgtLitS)) {
    return 0;
  }

  unsigned newLength = rwLength+eqLength-1+conLength;

  static bool afterCheck = getOptions().literalMaximalityAftercheck() && _salg->getLiteralSelector().isBGComplete();

  inf_destroyer.disable(); // ownership passed to the the clause below
  Clause* res = new(newLength) Clause(newLength, inf);

  // If proof extra is on let's compute the positions we have performed
  // superposition on 
  if(env.options->proofExtra()==Options::ProofExtra::FULL){
    /*
    cout << "rwClause " << rwClause->toString() << endl;
    cout << "eqClause " << eqClause->toString() << endl;
    cout << "rwLit " << rwLit->toString() << endl;
    cout << "eqLit " << eqLit->toString() << endl;
    cout << "rwTerm " << rwTerm.toString() << endl;
    cout << "eqLHS " << eqLHS.toString() << endl;
     */
    //cout << subst->toString() << endl;

    // First find which literal it is in the clause, as selection has occured already
    // this should remain the same...?
    vstring rwPlace = Lib::Int::toString(rwClause->getLiteralPosition(rwLit));
    vstring eqPlace = Lib::Int::toString(eqClause->getLiteralPosition(eqLit));

    vstring rwPos="_";
    ALWAYS(Kernel::positionIn(rwTerm,rwLit,rwPos));
    vstring eqPos = "("+eqPlace+").2";
    rwPos = "("+rwPlace+")."+rwPos;

    vstring eqClauseNum = Lib::Int::toString(eqClause->number());
    vstring rwClauseNum = Lib::Int::toString(rwClause->number());

    vstring extra = eqClauseNum + " into " + rwClauseNum+", unify on "+
        eqPos+" in "+eqClauseNum+" and "+
        rwPos+" in "+rwClauseNum;

    //cout << extra << endl;
    //NOT_IMPLEMENTED;

    if (!env.proofExtra) {
      env.proofExtra = new DHMap<const Unit*,vstring>();
    }
    env.proofExtra->insert(res,extra);
  }

  (*res)[0] = tgtLitS;
  int next = 1;
  unsigned weight=tgtLitS->weight();
  for(unsigned i=0;i<rwLength;i++) {
    Literal* curr=(*rwClause)[i];
    if(curr!=rwLit) {
      Literal* currAfter = subst->apply(curr, !eqIsResult);

      if (doSimS) {
        currAfter = EqHelper::replace(currAfter,rwTermS,tgtTermS);
      }

      if(EqHelper::isEqTautology(currAfter)) {
        goto construction_fail;
      }

      if(needsToFulfilWeightLimit) {
        weight+=currAfter->weight();
        if(!passiveClauseContainer->fulfilsWeightLimit(weight, numPositiveLiteralsLowerBound, res->inference())) {
          RSTAT_CTR_INC("superpositions skipped for weight limit while constructing other literals");
          env.statistics->discardedNonRedundantClauses++;
          goto construction_fail;
        }
      }

      if (afterCheck) {
        TIME_TRACE(TimeTrace::LITERAL_ORDER_AFTERCHECK)
        if (i < rwClause->numSelected() && ordering.compare(currAfter,rwLitS) == Ordering::GREATER) {
          env.statistics->inferencesBlockedForOrderingAftercheck++;
          goto construction_fail;
        }
      }

      (*res)[next++] = currAfter;
    }
  }

  {
    Literal* eqLitS = 0;
    if (afterCheck && eqClause->numSelected() > 1) {
      TIME_TRACE(TimeTrace::LITERAL_ORDER_AFTERCHECK);
      eqLitS = Literal::createEquality(true,eqLHSS,tgtTermS,eqLHSsort);
    }

    for(unsigned i=0;i<eqLength;i++) {
      Literal* curr=(*eqClause)[i];
      if(curr!=eqLit) {
        Literal* currAfter = subst->apply(curr, eqIsResult);

        if(EqHelper::isEqTautology(currAfter)) {
          goto construction_fail;
        }
        if(needsToFulfilWeightLimit) {
          weight+=currAfter->weight();
          if(!passiveClauseContainer->fulfilsWeightLimit(weight, numPositiveLiteralsLowerBound, res->inference())) {
            RSTAT_CTR_INC("superpositions skipped for weight limit while constructing other literals");
            env.statistics->discardedNonRedundantClauses++;
            goto construction_fail;
          }
        }

        if (eqLitS && i < eqClause->numSelected()) {
          TIME_TRACE(TimeTrace::LITERAL_ORDER_AFTERCHECK);

          Ordering::Result o = ordering.compare(currAfter,eqLitS);

          if (o == Ordering::GREATER || o == Ordering::GREATER_EQ || o == Ordering::EQUAL) { // where is GREATER_EQ ever coming from?
            env.statistics->inferencesBlockedForOrderingAftercheck++;
            goto construction_fail;
          }
        }

        (*res)[next++] = currAfter;
      }
    }
  }
  if(hasConstraints){
    for(unsigned i=0;i<constraints->size();i++){
      UnificationConstraint con = (*constraints)[i];

      TermList qT = subst->applyTo(con.first.first,con.first.second);
      TermList rT = subst->applyTo(con.second.first,con.second.second);

      TermList sort = SortHelper::getResultSort(rT.term());
      Literal* constraint = Literal::createEquality(false,qT,rT,sort);

      static Options::UnificationWithAbstraction uwa = env.options->unificationWithAbstraction();
      if(uwa==Options::UnificationWithAbstraction::GROUND && 
         !constraint->ground() &&
         (!UnificationWithAbstractionConfig::isInterpreted(qT) 
          && !UnificationWithAbstractionConfig::isInterpreted(rT) )) {

        // the unification was between two uninterpreted things that were not ground 
        res->destroy();
        return 0;
      }

      (*res)[next] = constraint;
      next++;   
    }
  }

  if(needsToFulfilWeightLimit && !passiveClauseContainer->fulfilsWeightLimit(weight, numPositiveLiteralsLowerBound, res->inference())) {
    RSTAT_CTR_INC("superpositions skipped for weight limit after the clause was built");
    env.statistics->discardedNonRedundantClauses++;
    construction_fail:
    res->destroy();
    return 0;
  }

  //TODO update AYB
  if(!hasConstraints){
    if(rwClause==eqClause) {
      env.statistics->selfSuperposition++;
    } else if(eqIsResult) {
      env.statistics->forwardSuperposition++;
    } else {
      env.statistics->backwardSuperposition++;
    }
  } else {
    if(rwClause==eqClause) {
      env.statistics->cSelfSuperposition++;
    } else if(eqIsResult) {
      env.statistics->cForwardSuperposition++;
    } else {
      env.statistics->cBackwardSuperposition++;
    }
  }

/*
  if(hasConstraints){ 
    cout << "RETURNING " << res->toString() << endl;
    //NOT_IMPLEMENTED;
  }
*/
//  cout << "result " + res->toString() << endl;
  return res;
}<|MERGE_RESOLUTION|>--- conflicted
+++ resolved
@@ -127,11 +127,6 @@
 
   //TODO probably shouldn't go here!
   static bool withConstraints = env.options->unificationWithAbstraction()!=Options::UnificationWithAbstraction::OFF;
-<<<<<<< HEAD
-  static bool extByAbstraction = (env.options->functionExtensionality() == Options::FunctionExtensionality::ABSTRACTION)
-                               && env.higherOrder;
-=======
->>>>>>> 766d37a0
 
   auto itf1 = premise->getSelectedLiteralIterator();
 
