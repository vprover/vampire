--- conflicted
+++ resolved
@@ -426,7 +426,6 @@
     return 0;
   }
 
-<<<<<<< HEAD
   auto checker = _salg->getReducibilityChecker();
   if (checker) {
     checker->reset();
@@ -438,10 +437,6 @@
       cout << "non-redundant eager" << endl;
     } */
   }
-=======
-  // auto falsity = tgtLitS->isEquality() && tgtLitS->isNegative() &&
-  //   (*tgtLitS->nthArgument(0))==(*tgtLitS->nthArgument(1));
->>>>>>> 1d0084d0
 
   bool synthesis = (env.options->questionAnswering() == Options::QuestionAnsweringMode::SYNTHESIS);
   Literal* rwAnsLit = synthesis ? rwClause->getAnswerLiteral() : nullptr;
