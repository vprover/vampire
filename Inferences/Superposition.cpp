--- conflicted
+++ resolved
@@ -82,15 +82,11 @@
 struct Superposition::ForwardResultFn
 {
   ForwardResultFn(Clause* cl, Superposition& parent) : _cl(cl), _parent(parent) {}
-  ClauseIterator operator()(pair<pair<Literal*, TypedTermList>, QueryRes<AbstractingUnifier*, TermLiteralClause>> arg)
+  Clause* operator()(pair<pair<Literal*, TypedTermList>, QueryRes<AbstractingUnifier*, TermLiteralClause>> arg)
   {
     auto& qr = arg.second;
-    return pvi(concatIters(
-      getSingletonIterator(_parent.performSuperposition(_cl, arg.first.first, arg.first.second,
-	      qr.data->clause, qr.data->literal, qr.data->term, qr.unifier, true, true)),
-      getSingletonIterator(_parent.performSuperposition(_cl, arg.first.first, arg.first.second,
-	      qr.data->clause, qr.data->literal, qr.data->term, qr.unifier, true, false))
-      ));
+    return _parent.performSuperposition(_cl, arg.first.first, arg.first.second,
+	      qr.data->clause, qr.data->literal, qr.data->term, qr.unifier, true);
   }
 private:
   Clause* _cl;
@@ -101,19 +97,15 @@
 struct Superposition::BackwardResultFn
 {
   BackwardResultFn(Clause* cl, Superposition& parent) : _cl(cl), _parent(parent) {}
-  ClauseIterator operator()(pair<pair<Literal*, TermList>, QueryRes<AbstractingUnifier*, TermLiteralClause>> arg)
+  Clause* operator()(pair<pair<Literal*, TermList>, QueryRes<AbstractingUnifier*, TermLiteralClause>> arg)
   {
     if(_cl==arg.second.data->clause) {
-      return ClauseIterator::getEmpty();
+      return 0;
     }
 
     auto& qr = arg.second;
-    return pvi(concatIters(
-      getSingletonIterator(_parent.performSuperposition(qr.data->clause, qr.data->literal, qr.data->term,
-	      _cl, arg.first.first, arg.first.second, qr.unifier, false, true)),
-      getSingletonIterator(_parent.performSuperposition(qr.data->clause, qr.data->literal, qr.data->term,
-	      _cl, arg.first.first, arg.first.second, qr.unifier, false, false))
-      ));
+    return _parent.performSuperposition(qr.data->clause, qr.data->literal, qr.data->term,
+	      _cl, arg.first.first, arg.first.second, qr.unifier, false);
   }
 private:
   Clause* _cl;
@@ -140,7 +132,7 @@
       { return pushPairIntoRightIterator(arg, _lhsIndex->getUwa(arg.second, env.options->unificationWithAbstraction(), env.options->unificationWithAbstractionFixedPointIteration())); });
 
   //Perform forward superposition
-  auto itf4 = getMapAndFlattenIterator(itf3,ForwardResultFn(premise, *this));
+  auto itf4 = getMappingIterator(itf3,ForwardResultFn(premise, *this));
 
   auto itb1 = premise->getSelectedLiteralIterator();
   auto itb2 = getMapAndFlattenIterator(itb1,EqHelper::SuperpositionLHSIteratorFn(_salg->getOrdering(), _salg->getOptions()));
@@ -151,7 +143,7 @@
               _subtermIndex->getUwa(TypedTermList(arg.second, SortHelper::getEqualityArgumentSort(arg.first)), env.options->unificationWithAbstraction(), env.options->unificationWithAbstractionFixedPointIteration())); });
 
   //Perform backward superposition
-  auto itb4 = getMapAndFlattenIterator(itb3,BackwardResultFn(premise, *this));
+  auto itb4 = getMappingIterator(itb3,BackwardResultFn(premise, *this));
 
   // Add the results of forward and backward together
   auto it5 = concatIters(itf4,itb4);
@@ -304,7 +296,7 @@
 Clause* Superposition::performSuperposition(
     Clause* rwClause, Literal* rwLit, TermList rwTerm,
     Clause* eqClause, Literal* eqLit, TermList eqLHS,
-    AbstractingUnifier* unifier, bool eqIsResult, bool ansLitIte)
+    AbstractingUnifier* unifier, bool eqIsResult)
 {
   TIME_TRACE("perform superposition");
   // we want the rwClause and eqClause to be active
@@ -417,22 +409,8 @@
   }
 #endif
 
-<<<<<<< HEAD
-  bool synthesis = (env.options->questionAnswering() == Options::QuestionAnsweringMode::SYNTHESIS);
-  Literal* rwAnsLit = synthesis ? rwClause->getAnswerLiteral() : nullptr;
-  Literal* eqAnsLit = synthesis ? eqClause->getAnswerLiteral() : nullptr;
-  bool bothHaveAnsLit = (rwAnsLit != nullptr) && (eqAnsLit != nullptr);
-  if (ansLitIte && (!bothHaveAnsLit || (subst->apply(rwAnsLit, !eqIsResult) == subst->apply(eqAnsLit, eqIsResult)))) {
-    return 0; 
-  }
-  unsigned newLength = rwLength + eqLength - 1 + unifier->maxNumberOfConstraints() - (bothHaveAnsLit ? 1 : 0);
-
-  Recycled<Stack<Literal*>> res;
-  res->reserve(newLength);
-=======
   Recycled<Stack<Literal*>> res;
   res->reserve(rwLength + eqLength - 1 + unifier->maxNumberOfConstraints());
->>>>>>> 2fb5dab6
 
   static bool afterCheck = getOptions().literalMaximalityAftercheck() && _salg->getLiteralSelector().isBGComplete();
 
@@ -481,7 +459,7 @@
 
     for(unsigned i=0;i<eqLength;i++) {
       Literal* curr=(*eqClause)[i];
-      if(curr!=eqLit && (!bothHaveAnsLit || curr!=eqAnsLit)) {
+      if(curr!=eqLit) {
         Literal* currAfter = subst->apply(curr, eqIsResult);
 
         if(EqHelper::isEqTautology(currAfter)) {
@@ -512,36 +490,9 @@
     }
   }
 
-<<<<<<< HEAD
-  res->loadFromIterator(unifier->computeConstraintLiterals()->iter());
-
-  if (bothHaveAnsLit) {
-    Literal* newLitC = subst->apply(rwAnsLit, !eqIsResult);
-    Literal* newLitD = subst->apply(eqAnsLit, eqIsResult);
-    if (!ansLitIte) {
-      RobSubstitution rSubst;
-      if (rSubst.unifyArgs(newLitC, 0, newLitD, 0)) {
-        Stack<Literal*>::Iterator it(*res);
-        while (it.hasNext()) {
-          Literal* l = it.next();
-          Literal* ls = rSubst.apply(l, 0);
-          if (l != ls) {
-            it.replace(ls);
-          }
-        }
-        res->push(rSubst.apply(newLitC, 0));
-      } else {
-        return 0;
-      }
-    } else {
-      Literal* condLit = subst->apply(eqLit, eqIsResult);
-      res->push(SynthesisALManager::getInstance()->makeITEAnswerLiteral(condLit, newLitC, newLitD));
-    }
-=======
   if (!unifier->usesUwa()) {
     parRedHandler.insertSuperposition(
       eqClause, rwClause, rwTerm, rwTermS, tgtTermS, eqLHS, rwLitS, eqLit, comp, eqIsResult, subst.ptr());
->>>>>>> 2fb5dab6
   }
 
   res->loadFromIterator(unifier->computeConstraintLiterals()->iter());
