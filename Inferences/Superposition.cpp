--- conflicted
+++ resolved
@@ -406,7 +406,6 @@
     return 0;
   }
 
-<<<<<<< HEAD
   auto checker = _salg->getReducibilityChecker();
   if (checker) {
     checker->reset();
@@ -416,14 +415,11 @@
     }
   }
 
-  unsigned newLength = rwLength+eqLength-1+conLength;
-=======
   bool synthesis = (env.options->questionAnswering() == Options::QuestionAnsweringMode::SYNTHESIS);
   Literal* rwAnsLit = synthesis ? rwClause->getAnswerLiteral() : nullptr;
   Literal* eqAnsLit = synthesis ? eqClause->getAnswerLiteral() : nullptr;
   bool bothHaveAnsLit = (rwAnsLit != nullptr) && (eqAnsLit != nullptr);
   unsigned newLength = rwLength+eqLength-1+conLength - (bothHaveAnsLit ? 1 : 0);
->>>>>>> a47e1dca
 
   static bool afterCheck = getOptions().literalMaximalityAftercheck() && _salg->getLiteralSelector().isBGComplete();
 
