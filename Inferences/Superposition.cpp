--- conflicted
+++ resolved
@@ -543,30 +543,6 @@
       }
     }
   }
-<<<<<<< HEAD
-  if(hasConstraints){
-    for(unsigned i=0;i<constraints->size();i++){
-      UnificationConstraint con = (*constraints)[i];
-
-      TermList qT = subst->applyTo(con.first.first,con.first.second);
-      TermList rT = subst->applyTo(con.second.first,con.second.second);
-
-      ASS(qT.isTerm() || rT.isTerm())
-      TermList sort = SortHelper::getResultSort(rT.isTerm() ? rT.term() : qT.term());
-      Literal* constraint = Literal::createEquality(false,qT,rT,sort);
-
-      static Options::UnificationWithAbstraction uwa = env.options->unificationWithAbstraction();
-      if(uwa==Options::UnificationWithAbstraction::GROUND && 
-         !constraint->ground() &&
-         (!UnificationWithAbstractionConfig::isInterpreted(qT) 
-          && !UnificationWithAbstractionConfig::isInterpreted(rT) )) {
-
-        // the unification was between two uninterpreted things that were not ground 
-        res->destroy();
-        return 0;
-      }
-=======
->>>>>>> 172de14c
 
   for(auto c : *constraints){
     (*res)[next++] = c;
