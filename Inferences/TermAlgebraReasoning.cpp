--- conflicted
+++ resolved
@@ -55,11 +55,7 @@
     RStack<Literal*> resLits;
     for (auto j : range(0, c->size())) {
       if (j != i) {
-<<<<<<< HEAD
-        resLits->push((*c)[i]);
-=======
         resLits->push((*c)[j]);
->>>>>>> e7b2fd1b
       }
     }
 
