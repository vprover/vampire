/*
 * This file is part of the source code of the software program
 * Vampire. It is protected by applicable
 * copyright laws.
 *
 * This source code is distributed under the licence found here
 * https://vprover.github.io/license.html
 * and in the source directory
 */

#include "Debug/Assertion.hpp"
#include "Inferences/ArithmeticSubtermGeneralization.hpp"
#include "Kernel/Clause.hpp"
#include "Kernel/PolynomialNormalizer.hpp"
#include "Lib/IntUnionFind.hpp"
#include "Lib/Array.hpp"
#include "Lib/Set.hpp"
#include "Kernel/Ordering.hpp"
#include "Shell/Statistics.hpp"

#define DEBUG(...) // DBG(__VA_ARGS__)

namespace Inferences {

using namespace std;

/** iterator over all subterms of a clause in polynomial normal form */
static const auto iterTerms = [](Clause* cl) 
{
  return iterTraits(cl->iterLits())
    .flatMap([](Literal* lit) { return iterArgsPnf(lit); }) 
    .flatMap([](PolyNf arg) { return arg.iterSubterms();  });
};

/**
 * Type to erase the NumTraits type parameter from some other template class, by dynamically 
 * storing information which NumTraits object it was instantiated with.
 */
template<template<class> class NumberObject>
class AnyNumber : public Coproduct<NumberObject<IntTraits>, NumberObject<RatTraits>, NumberObject<RealTraits> > 
{

public:
  using Super = Coproduct<NumberObject<IntTraits>, NumberObject<RatTraits>, NumberObject<RealTraits>>;

  AnyNumber(NumberObject<IntTraits> &self) : Super(self) {}
  AnyNumber(NumberObject<IntTraits> const& self) : Super(self) {}
  AnyNumber(NumberObject<IntTraits> && self) : Super(std::move(self)) {}

  AnyNumber(NumberObject<RatTraits> &self) : Super(self) {}
  AnyNumber(NumberObject<RatTraits> const& self) : Super(self) {}
  AnyNumber(NumberObject<RatTraits> && self) : Super(std::move(self)) {}

  AnyNumber(NumberObject<RealTraits> &self) : Super(self) {}
  AnyNumber(NumberObject<RealTraits> const& self) : Super(self) {}
  AnyNumber(NumberObject<RealTraits> && self) : Super(std::move(self)) {}

  template<class NumTraits> Option<NumberObject<NumTraits> const&> downcast() const& { return Super::template as<NumberObject<NumTraits>>(); }
  template<class NumTraits> Option<NumberObject<NumTraits>      &> downcast()      & { return Super::template as<NumberObject<NumTraits>>(); }
  template<class NumTraits> Option<NumberObject<NumTraits>     &&> downcast()     && { return Super::template as<NumberObject<NumTraits>>(); }
  
  friend bool operator<(AnyNumber const& lhs, AnyNumber const& rhs)
  { return std::less<Super>{}(lhs,rhs); }
};


/** iterator over all subterms of a clause that are polynoms */
static const auto iterPolynoms = [](Clause* cl) {
  return iterTerms(cl)
    .filterMap([](PolyNf subterm) 
        { return subterm.template as<AnyPoly>().toOwned(); });
};

/** iterator over all subterms of a clause that are variables */
static const auto iterVars = [](Clause* cl) {
  return iterTerms(cl)
    .filterMap([](PolyNf subterm) 
        { return subterm.template as<Variable>().toOwned(); });
};

template<class EvalFn>
SimplifyingGeneratingInference1::Result generalizeBottomUp(Clause* cl, EvalFn eval) 
{
  /* apply the selectedGen generalization */
  DEBUG_CODE(bool anyChange = false);
  bool oneLess = false;
  bool allLessEq = true;

  auto stack = iterTraits(cl->iterLits())
    .map([&](Literal* lit) -> Literal* {
        unsigned j = 0;
        auto termArgs = termArgIter(lit)
          .map([&](TermList term) -> TermList { 
              auto norm = PolyNf::normalize(TypedTermList(term, SortHelper::getTermArgSort(lit, j++)));
              auto res = BottomUpEvaluation<typename EvalFn::Arg, typename EvalFn::Result>().function(eval).apply(norm);
              if (res != norm) {
                DEBUG_CODE(anyChange = true);
                DEBUG("generalized: ", norm, " -> ", res);
                return res.denormalize();
              } else {
                return term;
              }
          });
        auto args = concatIters(typeArgIter(lit), termArgs)
              .template collect<Stack>();

        auto generalizedLit = Literal::create(
            lit, 
            args.begin());

        if (eval.eval.doOrderingCheck) {

          auto ord = Ordering::tryGetGlobalOrdering();
          ASS(ord)
          auto cmp = ord->compare(generalizedLit, lit);
          switch(cmp) {
            case Ordering::LESS:
              oneLess = true;
              break;
            case Ordering::EQUAL:
              break;
            case Ordering::GREATER:
            case Ordering::INCOMPARABLE:
              allLessEq = false;
              DEBUG("ordering violation: ", cmp)
              DEBUG("original   : ", *lit)
              DEBUG("generalized: ", *generalizedLit)
              break;
          }
        }
        return generalizedLit;
    })
    .template collect<Stack>();

  ASS(anyChange)
  Inference inf(SimplifyingInference1(Kernel::InferenceRule::ARITHMETIC_SUBTERM_GENERALIZATION, cl));
  bool redundant = allLessEq && oneLess;
  env.statistics->asgCnt++;
  if (!redundant) {
    env.statistics->asgViolations++;
  }
  return SimplifyingGeneratingInference1::Result{
    .simplified = Clause::fromStack(stack, inf), 
    .premiseRedundant = redundant
  };
}

template<class Generalization>
struct ArithmeticSubtermGeneralization
{
  static SimplifyingGeneratingInference1::Result simplify(Clause* cl, bool doCheckOrdering);
};

/** type to represent the top element in a lattice */
struct Top {};

/** type to represent the bottom element in a lattice */
struct Bot {};

<<<<<<< HEAD
ostream& operator<<(std::ostream& out, Bot self) { return out << "bot"; }
ostream& operator<<(std::ostream& out, Top self) { return out << "top"; }
=======
std::ostream& operator<<(std::ostream& out, Bot self) { return out << "bot"; }
std::ostream& operator<<(std::ostream& out, Top self) { return out << "top"; }
>>>>>>> bbc1d2b5
bool operator==(Top,Top) { return true; }
bool operator==(Bot,Bot) { return true; }

/** bottom up evaluate an object of type AnyPoly */
template<class Eval>
struct EvaluateAnyPoly
{
  Eval eval;
  using Arg    = PolyNf;
  using Result = PolyNf;

  PolyNf operator()(PolyNf term, PolyNf* evaluatedArgs) 
  {
    auto out = term.match(
        [&](Perfect<FuncTerm> t)
        { return PolyNf(perfect(FuncTerm(t->function(), evaluatedArgs))); },

        [&](Variable v)
        { return PolyNf(v); },

        [&](AnyPoly p)
        { return PolyNf(eval(p, evaluatedArgs)); }
        );
    return out;
  }
};


/** polymorphic closure. helper class for EvaluatePolynom */
template<class Eval>
struct EvalPolynomClsr {
  Eval& eval;
  PolyNf* evaluatedArgs;

  template<class NumTraits>
  AnyPoly operator()(Perfect<Polynom<NumTraits>> poly)
  { return AnyPoly(eval(poly, evaluatedArgs)); }
};


/** bottomup evaluates a Polynom */
template<class Eval>
struct EvaluatePolynom
{
  Eval eval;
  using Arg    = PolyNf;
  using Result = PolyNf;

  AnyPoly operator()(AnyPoly poly, PolyNf* evaluatedArgs)
  { 
    return poly.apply(EvalPolynomClsr<Eval>{eval, evaluatedArgs}); 
  }

  PolyNf operator()(PolyNf term, PolyNf* evaluatedArgs) 
  {
    return EvaluateAnyPoly<EvaluatePolynom>{*this}(term, evaluatedArgs);
  }
};

/** bottomup evaluates a Monom */
template<class Eval>
struct EvaluateMonom
{
  Eval eval;
  using Arg    = PolyNf;
  using Result = PolyNf;

  template<class NumTraits>
  Perfect<Polynom<NumTraits>> operator()(Perfect<Polynom<NumTraits>> poly, PolyNf* evaluatedArgs)
  { 
    using Polynom   = Kernel::Polynom<NumTraits>;
    using Monom  = Kernel::Monom<NumTraits>;

    unsigned offs = 0;
    return perfect(Polynom(
                poly->iterSummands()
                 .map([&](Monom m) -> Monom { 
                   auto result = eval(m, &evaluatedArgs[offs]);
                   offs += m.factors->nFactors();
                   return result;
               })
            .template collect<Stack>()));
  }

  PolyNf operator()(PolyNf term, PolyNf* evaluatedArgs) 
  {
    return EvaluatePolynom<EvaluateMonom>{*this}(term, evaluatedArgs);
  }
};

template<class A>
class FlatMeetLattice 
{
  using Inner = Coproduct<A, Bot>;
  Inner _inner;
  using Monom = Kernel::Monom<RealTraits>;
  using Const = RealConstantType;
  using MonomFactors = Kernel::MonomFactors<RealTraits>;

private:
  FlatMeetLattice(Bot b) : _inner(b) {}
public:
  static FlatMeetLattice bot() { return FlatMeetLattice(Bot{}); }

  FlatMeetLattice(A c) : _inner(c) {}

  FlatMeetLattice meet(FlatMeetLattice rhs) 
  {
    auto& lhs = *this;

    if (lhs._inner.template is<Bot>()) return bot();
    if (rhs._inner.template is<Bot>()) return bot();

    return meet(lhs._inner.template unwrap<A>(), rhs._inner.template unwrap<A>());
  }

  bool isBot() const 
  {return _inner.template is<Bot>(); }

  A const& unwrap() const
  { return _inner.template unwrap<A>(); }


  A      & unwrap()
  { return _inner.template unwrap<A>(); }

  friend std::ostream& operator<<(std::ostream& out, FlatMeetLattice const& self) 
  { return out << self._inner; }

private:
  static FlatMeetLattice meet(A lhs, A rhs) {
    if(lhs == rhs) return FlatMeetLattice(lhs);
    else return bot();
  }
};

template<class C>
Stack<C> intersectSortedStack(Stack<C>&& l, Stack<C>&& r) 
{
  // DEBUG("lhs: ", l)
  // DEBUG("rhs: ", r)

  if (l.size() == 0) return std::move(l);
  if (r.size() == 0) return std::move(r);

  unsigned outOffs = 0;
  auto& out = l.size() <= r.size() ? l : r;
  unsigned loffs = 0;
  unsigned roffs = 0;
  while (loffs < l.size() && roffs < r.size()) {
    if (l[loffs] == r[roffs]) {
      out[outOffs++] = l[loffs];
      loffs++;
      roffs++;
    } else if(l[loffs] < r[roffs]) {
      loffs++;
    } else {
      roffs++;
    }
  }
  
  out.truncate(outOffs);
  //DEBUG("out: ", out);
  return std::move(out);
}


#include "ArithmeticSubtermGeneralization/NumeralMultiplicationGeneralizationImpl.cpp"
#include "ArithmeticSubtermGeneralization/AdditionGeneralizationImpl.cpp"
#include "ArithmeticSubtermGeneralization/VariableMultiplicationGeneralizationImpl.cpp"
#include "ArithmeticSubtermGeneralization/VariablePowerGeneralizationImpl.cpp"

SimplifyingGeneratingInference1::Result AdditionGeneralization::simplify(Clause* cl, bool doOrderingCheck) 
{ 
  return AdditionGeneralizationImpl::applyRule(cl,doOrderingCheck);
}

AdditionGeneralization::~AdditionGeneralization()  {}


SimplifyingGeneratingInference1::Result NumeralMultiplicationGeneralization::simplify(Clause* cl, bool doOrderingCheck) 
{ 
  return NumeralMultiplicationGeneralizationImpl::applyRule(cl, doOrderingCheck);
}

NumeralMultiplicationGeneralization::~NumeralMultiplicationGeneralization()  {}
SimplifyingGeneratingInference1::Result VariableMultiplicationGeneralization::simplify(Clause* cl, bool doOrderingCheck) 
{ 
  return VariableMultiplicationGeneralizationImpl::applyRule(cl, doOrderingCheck);
}

VariableMultiplicationGeneralization::~VariableMultiplicationGeneralization()  { }


SimplifyingGeneratingInference1::Result VariablePowerGeneralization::simplify(Clause* cl, bool doOrderingCheck) 
{ 
  return VariablePowerGeneralizationImpl::applyRule(cl, doOrderingCheck);
}

VariablePowerGeneralization::~VariablePowerGeneralization()  {}

Stack<SimplifyingGeneratingInference1*> allArithmeticSubtermGeneralizations()
{ 
  return Stack<SimplifyingGeneratingInference1*> {
      new VariableMultiplicationGeneralization(),
      new VariablePowerGeneralization(),
      new NumeralMultiplicationGeneralization(),
      new AdditionGeneralization()
  };
}

} // Inferences<|MERGE_RESOLUTION|>--- conflicted
+++ resolved
@@ -157,13 +157,8 @@
 /** type to represent the bottom element in a lattice */
 struct Bot {};
 
-<<<<<<< HEAD
-ostream& operator<<(std::ostream& out, Bot self) { return out << "bot"; }
-ostream& operator<<(std::ostream& out, Top self) { return out << "top"; }
-=======
 std::ostream& operator<<(std::ostream& out, Bot self) { return out << "bot"; }
 std::ostream& operator<<(std::ostream& out, Top self) { return out << "top"; }
->>>>>>> bbc1d2b5
 bool operator==(Top,Top) { return true; }
 bool operator==(Bot,Bot) { return true; }
 
