/*
 * This file is part of the source code of the software program
 * Vampire. It is protected by applicable
 * copyright laws.
 *
 * This source code is distributed under the licence found here
 * https://vprover.github.io/license.html
 * and in the source directory
 */


#ifndef __BackwardSubsumptionDemodulation__
#define __BackwardSubsumptionDemodulation__

#include "InferenceEngine.hpp"
#include "Indexing/LiteralIndex.hpp"
#include "Indexing/RequestedIndex.hpp"
#include "Kernel/MLMatcherSD.hpp"

namespace Inferences {

using namespace Indexing;
using namespace Kernel;


/**
 * Subsumption Demodulation is a simplification rule that generalizes
 * demodulation by combining subsumption and demodulation.
 * The rule is defined as follows:
 *
 *      l = r \/ C        L[lΘ] \/ CΘ \/ D
 *     ------------------------------------
 *              L[rΘ] \/ CΘ \/ D
 *
 * where
 * - C, D are clauses and Θ is a substitution,
 * - lΘ > rΘ, and
 * - L[lΘ] \/ D > (l = r)Θ.
 *
 * For a detailed description, see the paper
 *
 *    Bernhard Gleiss, Laura Kovács, Jakob Rath:
 *    Subsumption Demodulation in First-Order Theorem Proving.
 *    Accepted for IJCAR 2020.
 *
 * This class implements the backward direction.
 */
class BackwardSubsumptionDemodulation
  : public BackwardSimplificationEngine
{
  public:
<<<<<<< HEAD
    CLASS_NAME(BackwardSubsumptionDemodulation);
    USE_ALLOCATOR(BackwardSubsumptionDemodulation);

    BackwardSubsumptionDemodulation(bool enableOrderingOptimizations);
=======
    BackwardSubsumptionDemodulation();
>>>>>>> 1916f50e

    void attach(SaturationAlgorithm* salg) override;
    void detach() override;

    void perform(Clause* premise, BwSimplificationRecordIterator& simplifications) override;

  private:
    RequestedIndex<BackwardSubsumptionIndex> _index;

    bool _preorderedOnly;
    bool _allowIncompleteness;
    const bool _enableOrderingOptimizations;

    void performWithQueryLit(Clause* premise, Literal* candidateQueryLit, vvector<BwSimplificationRecord>& simplifications);
    bool simplifyCandidate(Clause* sideCl, Clause* mainCl, vvector<BwSimplificationRecord>& simplifications);
    bool rewriteCandidate(Clause* sideCl, Clause* mainCl, MLMatcherSD const& matcher, Clause*& replacement);
};

};

#endif /* __BackwardSubsumptionDemodulation__ */<|MERGE_RESOLUTION|>--- conflicted
+++ resolved
@@ -49,14 +49,7 @@
   : public BackwardSimplificationEngine
 {
   public:
-<<<<<<< HEAD
-    CLASS_NAME(BackwardSubsumptionDemodulation);
-    USE_ALLOCATOR(BackwardSubsumptionDemodulation);
-
     BackwardSubsumptionDemodulation(bool enableOrderingOptimizations);
-=======
-    BackwardSubsumptionDemodulation();
->>>>>>> 1916f50e
 
     void attach(SaturationAlgorithm* salg) override;
     void detach() override;
