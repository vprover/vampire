--- conflicted
+++ resolved
@@ -32,13 +32,6 @@
 : public GeneratingInferenceEngine
 {
 public:
-<<<<<<< HEAD
-  CLASS_NAME(Superposition);
-  USE_ALLOCATOR(Superposition);
-
-
-=======
->>>>>>> 1916f50e
   void attach(SaturationAlgorithm* salg);
   void detach();
 
