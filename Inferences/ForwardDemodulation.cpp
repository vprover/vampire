/*
 * This file is part of the source code of the software program
 * Vampire. It is protected by applicable
 * copyright laws.
 *
 * This source code is distributed under the licence found here
 * https://vprover.github.io/license.html
 * and in the source directory
 */
/**
 * @file ForwardDemodulation.cpp
 * Implements class ForwardDemodulation.
 */

#include "Debug/RuntimeStatistics.hpp"

#include "Lib/DHSet.hpp"
#include "Lib/Environment.hpp"
#include "Lib/Int.hpp"
#include "Lib/Metaiterators.hpp"
#include "Debug/TimeProfiling.hpp"
#include "Lib/Timer.hpp"
#include "Lib/VirtualIterator.hpp"

#include "Kernel/Clause.hpp"
#include "Kernel/EqHelper.hpp"
#include "Kernel/Inference.hpp"
#include "Kernel/Ordering.hpp"
#include "Kernel/Renaming.hpp"
#include "Kernel/RewritingData.hpp"
#include "Kernel/SortHelper.hpp"
#include "Kernel/Term.hpp"
#include "Kernel/TermIterators.hpp"
#include "Kernel/ColorHelper.hpp"
#include "Kernel/RobSubstitution.hpp"

#include "Indexing/Index.hpp"
#include "Indexing/IndexManager.hpp"
#include "Indexing/TermIndex.hpp"

#include "Saturation/SaturationAlgorithm.hpp"

#include "Shell/Options.hpp"
#include "Shell/Statistics.hpp"
#include "Debug/TimeProfiling.hpp"

#include "DemodulationHelper.hpp"

#include "ForwardDemodulation.hpp"

namespace Inferences {

using namespace Lib;
using namespace Kernel;
using namespace Indexing;
using namespace Saturation;

namespace {

struct Applicator : SubstApplicator {
  Applicator(ResultSubstitution* subst) : subst(subst) {}
  TermList operator()(unsigned v) const override {
    return subst->applyToBoundResult(v);
  }
  ResultSubstitution* subst;
};

struct ApplicatorWithEqSort : SubstApplicator {
  ApplicatorWithEqSort(ResultSubstitution* subst, const RobSubstitution& vSubst) : subst(subst), vSubst(vSubst) {}
  TermList operator()(unsigned v) const override {
    return vSubst.apply(subst->applyToBoundResult(v), 0);
  }
  ResultSubstitution* subst;
  const RobSubstitution& vSubst;
};

} // end namespace

void ForwardDemodulation::attach(SaturationAlgorithm* salg)
{
  ForwardSimplificationEngine::attach(salg);
  _index=static_cast<DemodulationLHSIndex*>(
	  _salg->getIndexManager()->request(DEMODULATION_LHS_CODE_TREE) );

  auto& opt = getOptions();
  _preorderedOnly = opt.forwardDemodulation()==Options::Demodulation::PREORDERED;
  _encompassing = opt.demodulationRedundancyCheck()==Options::DemodulationRedundancyCheck::ENCOMPASS;
  _precompiledComparison = opt.demodulationPrecompiledComparison();
  _skipNonequationalLiterals = opt.demodulationOnlyEquational();
  _helper = DemodulationHelper(opt, &_salg->getOrdering());
}

void ForwardDemodulation::detach()
{
  _index=0;
  _salg->getIndexManager()->release(DEMODULATION_LHS_CODE_TREE);
  ForwardSimplificationEngine::detach();
}

template <bool combinatorySupSupport>
bool ForwardDemodulationImpl<combinatorySupSupport>::perform(Clause* cl, Clause*& replacement, ClauseIterator& premises)
{
  TIME_TRACE("forward demodulation");

  Ordering& ordering = _salg->getOrdering();

  //Perhaps it might be a good idea to try to
  //replace subterms in some special order, like
  //the heaviest first...

  static DHSet<TermList> attempted;
  attempted.reset();

  unsigned cLen=cl->length();
  for(unsigned li=0;li<cLen;li++) {
    Literal* lit=(*cl)[li];
    if (lit->isAnswerLiteral()) {
      continue;
    }
    if (_skipNonequationalLiterals && !lit->isEquality()) {
      continue;
    }
    typename std::conditional<!combinatorySupSupport,
      NonVariableNonTypeIterator,
      FirstOrderSubtermIt>::type it(lit);
    while(it.hasNext()) {
      TypedTermList trm = it.next();
      if(!attempted.insert(trm)) {
        //We have already tried to demodulate the term @b trm and did not
        //succeed (otherwise we would have returned from the function).
        //If we have tried the term @b trm, we must have tried to
        //demodulate also its subterms, so we can skip them too.
        it.right();
        continue;
      }

      bool redundancyCheck = _helper.redundancyCheckNeededForPremise(cl, lit, trm);

      auto git = _index->getGeneralizations(trm.term(), /* retrieveSubstitutions */ true);
      while(git.hasNext()) {
        auto qr=git.next();
        ASS_EQ(qr.data->clause->length(),1);

        if(!ColorHelper::compatible(cl->color(), qr.data->clause->color())) {
          continue;
        }

        auto lhs = qr.data->term;

        // TODO:
        // to deal with polymorphic matching
        // Ideally, we would like to extend the substitution
        // returned by the index to carry out the sort match.
        // However, ForwardDemodulation uses a CodeTree as its
        // indexing mechanism, and it is not clear how to extend
        // the substitution returned by a code tree.
        static RobSubstitution eqSortSubs;
        if(lhs.isVar()){
          eqSortSubs.reset();
          TermList querySort = trm.sort();
          TermList eqSort = qr.data->term.sort();
          if(!eqSortSubs.match(eqSort, 0, querySort, 1)){
            continue;
          }
        }

        auto subs = qr.unifier;
        ASS(subs->isIdentityOnQueryWhenResultBound());

        ApplicatorWithEqSort applWithEqSort(subs.ptr(), eqSortSubs);
        Applicator applWithoutEqSort(subs.ptr());
        auto appl = lhs.isVar() ? (SubstApplicator*)&applWithEqSort : (SubstApplicator*)&applWithoutEqSort;

        AppliedTerm rhsApplied(qr.data->rhs,appl,true);
        bool preordered = qr.data->preordered;

        ASS_EQ(ordering.compare(trm,rhsApplied),Ordering::reverse(ordering.compare(rhsApplied,trm)));

        if (_precompiledComparison) {
#if VDEBUG
          auto dcomp = ordering.compareUnidirectional(trm,rhsApplied);
#endif
          qr.data->comparator->init(appl);
          if (!preordered && (_preorderedOnly || !qr.data->comparator->next())) {
            ASS_NEQ(dcomp,Ordering::GREATER);
            continue;
          }
          ASS_EQ(dcomp,Ordering::GREATER);
        } else {
          if (!preordered && (_preorderedOnly || ordering.compareUnidirectional(trm,rhsApplied)!=Ordering::GREATER)) {
            continue;
          }
        }

        // encompassing demodulation is fine when rewriting the smaller guy
        if (redundancyCheck && _encompassing) {
          // this will only run at most once;
          // could have been factored out of the getGeneralizations loop,
          // but then it would run exactly once there
          Ordering::Result litOrder = ordering.getEqualityArgumentOrder(lit);
          if ((trm==*lit->nthArgument(0) && litOrder == Ordering::LESS) ||
              (trm==*lit->nthArgument(1) && litOrder == Ordering::GREATER)) {
            redundancyCheck = false;
          }
        }

        TermList rhsS = rhsApplied.apply();

        if (redundancyCheck && !_helper.isPremiseRedundant(cl, lit, trm, rhsS, lhs, appl)) {
          continue;
        }

        if (_salg->getOptions().diamondBreakingSuperposition()) {
          TIME_TRACE("diamond-breaking");
          if (qr.data->clause->rewritingData() && !qr.data->clause->rewritingData()->subsumes(cl->rewritingData(), [qr](TermList t) {
            ASS(qr.unifier->isIdentityOnQueryWhenResultBound());
            return qr.unifier->applyToBoundResult(t);
          }, trm.term()))
          {
            continue;
          }
        }

        Literal* resLit = EqHelper::replace(lit,trm,rhsS);
        if(EqHelper::isEqTautology(resLit)) {
          env.statistics->forwardDemodulationsToEqTaut++;
          premises = pvi( getSingletonIterator(qr.data->clause));
          return true;
        }

        RStack<Literal*> resLits;
        resLits->push(resLit);

        for(unsigned i=0;i<cLen;i++) {
          Literal* curr=(*cl)[i];
          if(curr!=lit) {
            resLits->push(curr);
          }
        }

        env.statistics->forwardDemodulations++;

        premises = pvi( getSingletonIterator(qr.data->clause));
        replacement = Clause::fromStack(*resLits, SimplifyingInference2(InferenceRule::FORWARD_DEMODULATION, cl, qr.data->clause));
<<<<<<< HEAD

        if (_salg->getOptions().diamondBreakingSuperposition()) {
          TIME_TRACE("diamond-breaking");
          if (cl->rewritingData()) {
            replacement->setRewritingData(new RewritingData(_salg->getOrdering()));
            replacement->rewritingData()->copyRewriteRules(cl->rewritingData());
          }
        }

=======
>>>>>>> b6962adf
        if(env.options->proofExtra() == Options::ProofExtra::FULL)
          env.proofExtra.insert(replacement, new ForwardDemodulationExtra(lhs, trm));
        return true;
      }
    }
  }

  return false;
}

// This is necessary for templates defined in cpp files.
// We are happy to do it for ForwardDemodulationImpl, since it (at the moment) has only two specializations:
template class ForwardDemodulationImpl<false>;
template class ForwardDemodulationImpl<true>;

}<|MERGE_RESOLUTION|>--- conflicted
+++ resolved
@@ -242,7 +242,6 @@
 
         premises = pvi( getSingletonIterator(qr.data->clause));
         replacement = Clause::fromStack(*resLits, SimplifyingInference2(InferenceRule::FORWARD_DEMODULATION, cl, qr.data->clause));
-<<<<<<< HEAD
 
         if (_salg->getOptions().diamondBreakingSuperposition()) {
           TIME_TRACE("diamond-breaking");
@@ -252,8 +251,6 @@
           }
         }
 
-=======
->>>>>>> b6962adf
         if(env.options->proofExtra() == Options::ProofExtra::FULL)
           env.proofExtra.insert(replacement, new ForwardDemodulationExtra(lhs, trm));
         return true;
