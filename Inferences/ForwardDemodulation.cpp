--- conflicted
+++ resolved
@@ -89,19 +89,13 @@
   unsigned cLen=cl->length();
   for(unsigned li=0;li<cLen;li++) {
     Literal* lit=(*cl)[li];
-<<<<<<< HEAD
+    if (lit->isAnswerLiteral()) {
+      continue;
+    }
     FTNonVariableNonTypeIterator it(lit);
     // typename std::conditional<!combinatorySupSupport,
     //   NonVariableNonTypeIterator,
     //   FirstOrderSubtermIt>::type it(lit);
-=======
-    if (lit->isAnswerLiteral()) {
-      continue;
-    }
-    typename std::conditional<!combinatorySupSupport,
-      NonVariableNonTypeIterator,
-      FirstOrderSubtermIt>::type it(lit);
->>>>>>> a47e1dca
     while(it.hasNext()) {
       // TypedTermList trm = it.next();
       auto kv = it.next();
