--- conflicted
+++ resolved
@@ -167,8 +167,8 @@
         auto appl = lhs.isVar() ? (SubstApplicator*)&applWithEqSort : (SubstApplicator*)&applWithoutEqSort;
 
         DemodulatorData* dd = nullptr;
-        qr.data->comparator->init(appl);
-        while ((dd = static_cast<DemodulatorData*>(qr.data->comparator->next()))) {
+        qr.data->tod->init(appl);
+        while ((dd = static_cast<DemodulatorData*>(qr.data->tod->next()))) {
 
           ASS_EQ(dd->clause->length(),1);
           ASS_EQ(lhs.sort(),dd->term.sort());
@@ -176,17 +176,7 @@
             continue;
           }
 
-<<<<<<< HEAD
           if(!ColorHelper::compatible(cl->color(), dd->clause->color())) {
-=======
-        if (_useTermOrderingDiagrams) {
-#if VDEBUG
-          auto dcomp = ordering.compareUnidirectional(trm,rhsApplied);
-#endif
-          qr.data->tod->init(appl);
-          if (!preordered && (_preorderedOnly || !qr.data->tod->next())) {
-            ASS_NEQ(dcomp,Ordering::GREATER);
->>>>>>> 3118af34
             continue;
           }
 
