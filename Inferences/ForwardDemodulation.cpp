--- conflicted
+++ resolved
@@ -163,10 +163,9 @@
         Applicator applWithoutEqSort(subs.ptr());
         auto appl = lhs.isVar() ? (SubstApplicator*)&applWithEqSort : (SubstApplicator*)&applWithoutEqSort;
 
-<<<<<<< HEAD
         DemodulatorData* dd = nullptr;
-        qr.data->comparator->reset();
-        while ((dd = static_cast<DemodulatorData*>(qr.data->comparator->next(appl)))) {
+        qr.data->comparator->init(appl);
+        while ((dd = static_cast<DemodulatorData*>(qr.data->comparator->next()))) {
 
           ASS_EQ(dd->clause->length(),1);
           ASS_EQ(lhs.sort(),dd->term.sort());
@@ -175,25 +174,6 @@
           }
 
           if(!ColorHelper::compatible(cl->color(), dd->clause->color())) {
-=======
-        if (_precompiledComparison) {
-          qr.data->comparator->init(appl);
-          if (!preordered && (_preorderedOnly || !qr.data->comparator->next())) {
-#if DEBUG_ORDERING
-            if (ordering.isGreaterOrEq(AppliedTerm(trm),AppliedTerm(rhs,appl,true))==Ordering::GREATER) {
-              INVALID_OPERATION("greater");
-            }
-#endif
-            continue;
-          }
-#if DEBUG_ORDERING
-          if (ordering.isGreaterOrEq(AppliedTerm(trm),AppliedTerm(rhs,appl,true))!=Ordering::GREATER) {
-            INVALID_OPERATION("not greater");
-          }
-#endif
-        } else {
-          if (!preordered && (_preorderedOnly || ordering.isGreaterOrEq(AppliedTerm(trm),AppliedTerm(rhs,appl,true))!=Ordering::GREATER)) {
->>>>>>> d2552848
             continue;
           }
 
