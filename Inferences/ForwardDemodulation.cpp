--- conflicted
+++ resolved
@@ -112,7 +112,6 @@
         continue;
       }
 
-<<<<<<< HEAD
       // auto re = static_cast<ReducibilityChecker::ReducibilityEntry*>(trm.term()->reducibilityInfo());
       // if (re && !trm.term()->isReduced() && re->reducesTo.isEmpty()) {
       //   TIME_TRACE("skipping unreducible");
@@ -120,8 +119,6 @@
       //   continue;
       // }
 
-=======
->>>>>>> 1d0084d0
       bool toplevelCheck = _redundancyCheck &&
         lit->isEquality() && (trm==*lit->nthArgument(0) || trm==*lit->nthArgument(1));
 
@@ -190,11 +187,6 @@
           }
         }
   #endif
-<<<<<<< HEAD
-        // if(!preordered && (_preorderedOnly || !ordering.isGreater(trm,rhsS,_rwTermState)) ) {
-        if(!preordered && (_preorderedOnly || !ordering.isGreater(trm,rhs,_rwTermState,nullptr,&qr)) ) {
-          // TIME_TRACE("skip");
-=======
   #if CONDITIONAL_MODE
         VarOrderBV bits = getRemaining(cl->reducedUnder());
         if(!preordered && (_preorderedOnly || !ordering.isGreater(trm,rhs,nullptr,&bits,&qr)) ) {
@@ -248,8 +240,9 @@
           continue;
         }
   #else
-        if(!preordered && (_preorderedOnly || !ordering.isGreater(trm,rhs,nullptr,nullptr,&qr)) ) {
->>>>>>> 1d0084d0
+        // if(!preordered && (_preorderedOnly || !ordering.isGreater(trm,rhsS,_rwTermState)) ) {
+        if(!preordered && (_preorderedOnly || !ordering.isGreater(trm,rhs,_rwTermState,nullptr,&qr)) ) {
+          // TIME_TRACE("skip");
           continue;
         }
   #endif
