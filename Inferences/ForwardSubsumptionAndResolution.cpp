--- conflicted
+++ resolved
@@ -106,7 +106,7 @@
     Literal *lit = (*cl)[li];
     auto it = _unitIndex->getGeneralizations(lit, false, false);
     if (it.hasNext()) {
-      mcl = it.next().clause;
+      mcl = it.next().data->clause;
       premise = mcl;
       ASS(ColorHelper::compatible(cl->color(), premise->color()))
       premises = pvi(getSingletonIterator(premise));
@@ -130,7 +130,7 @@
     Literal *lit = (*cl)[li];
     auto it = _fwIndex->getGeneralizations(lit, false, false);
     while (it.hasNext()) {
-      mcl = it.next().clause;
+      mcl = it.next().data->clause;
       if (!checkedClauses.insert(mcl)) {
         continue;
       }
@@ -183,26 +183,14 @@
   // This behavior can be chained and several resolution can happen at the same time
   // The negatively matching literals are stacked and removed at the same time
   for (unsigned li = 0; li < clen; li++) {
-<<<<<<< HEAD
     Literal *lit = (*cl)[li];
     auto it = _unitIndex->getGeneralizations(lit, true, false);
     if (it.hasNext()) {
-      mcl = it.next().clause;
+      mcl = it.next().data->clause;
       ASS(mcl->length() == 1)
       replacement = SATSubsumption::SATSubsumptionAndResolution::getSubsumptionResolutionConclusion(cl, lit, mcl);
       premises = pvi(getSingletonIterator(mcl));
       return true;
-=======
-    auto rit = _unitIndex->getGeneralizations((*cl)[li], false, false);
-    while (rit.hasNext()) {
-      Clause *premise = rit.next().data->clause;
-      if (ColorHelper::compatible(cl->color(), premise->color())) {
-        premises = pvi(getSingletonIterator(premise));
-        env.statistics->forwardSubsumed++;
-        result = true;
-        goto fin;
-      }
->>>>>>> c7564c1d
     }
   }
 
@@ -214,20 +202,11 @@
     // If the loop is optimized, this would already have been done during subsumption
     checkedClauses.reset();
     for (unsigned li = 0; li < clen; li++) {
-<<<<<<< HEAD
       Literal *lit = (*cl)[li];
       auto it = _fwIndex->getGeneralizations(lit, false, false);
       while (it.hasNext()) {
-        mcl = it.next().clause;
+        mcl = it.next().data->clause;
         if (!checkedClauses.insert(mcl)) {
-=======
-      auto rit = _fwIndex->getGeneralizations((*cl)[li], false, false);
-      while (rit.hasNext()) {
-        auto res = rit.next();
-        Clause *mcl = res.data->clause;
-        if (mcl->hasAux()) {
-          //we've already checked this clause
->>>>>>> c7564c1d
           continue;
         }
         if (!_checkLongerClauses && mcl->length() > clen) {
@@ -245,7 +224,6 @@
     }
   }
 
-<<<<<<< HEAD
   /*******************************************************/
   /*        SUBSUMPTION RESOLUTION MULTI-LITERAL         */
   /*******************************************************/
@@ -254,37 +232,13 @@
     Literal *lit = (*cl)[li];
     auto it = _fwIndex->getGeneralizations(lit, true, false);
     while (it.hasNext()) {
-      mcl = it.next().clause;
+      mcl = it.next().data->clause;
       if (!checkedClauses.insert(mcl)) {
         continue;
-=======
-    if (!_subsumptionResolution) {
-      goto fin;
-    }
-
-    {
-      TIME_TRACE("forward subsumption resolution");
-
-      for (unsigned li = 0; li < clen; li++) {
-        Literal *resLit = (*cl)[li];
-        auto rit = _unitIndex->getGeneralizations(resLit, true, false);
-        while (rit.hasNext()) {
-          Clause *mcl = rit.next().data->clause;
-          if (ColorHelper::compatible(cl->color(), mcl->color())) {
-            resolutionClause = generateSubsumptionResolutionClause(cl, resLit, mcl);
-            env.statistics->forwardSubsumptionResolution++;
-            premises = pvi(getSingletonIterator(mcl));
-            replacement = resolutionClause;
-            result = true;
-            goto fin;
-          }
-        }
->>>>>>> c7564c1d
       }
       if (!_checkLongerClauses && mcl->length() > clen) {
         continue;
       }
-<<<<<<< HEAD
       conclusion = satSubs.checkSubsumptionResolution(mcl, cl);
       if (conclusion) {
         ASS(premise == nullptr)
@@ -292,44 +246,6 @@
         replacement = conclusion;
         premises = pvi(getSingletonIterator(premise));
         return true;
-=======
-
-      for (unsigned li = 0; li < clen; li++) {
-        Literal *resLit = (*cl)[li]; //resolved literal
-        auto rit = _fwIndex->getGeneralizations(resLit, true, false);
-        while (rit.hasNext()) {
-          auto res = rit.next();
-          Clause *mcl = res.data->clause;
-
-          ClauseMatches *cms = nullptr;
-          if (mcl->hasAux()) {
-            // We have seen the clause already, try to re-use the literal matches.
-            // (Note that we can't just skip the clause: if our previous check
-            // failed to detect subsumption resolution, it might still work out
-            // with a different resolved literal.)
-            cms = mcl->getAux<ClauseMatches>();
-            // Already handled in the loop over cmStore above.
-            if (!cms) {
-              continue;
-            }
-          }
-          if (!cms) {
-            cms = new ClauseMatches(mcl);
-            mcl->setAux(cms);
-            cmStore.push(cms);
-            cms->fillInMatches(&miniIndex);
-          }
-
-          if (checkForSubsumptionResolution(cl, cms, resLit) && ColorHelper::compatible(cl->color(), cms->_cl->color())) {
-            resolutionClause = generateSubsumptionResolutionClause(cl, resLit, cms->_cl);
-            env.statistics->forwardSubsumptionResolution++;
-            premises = pvi(getSingletonIterator(cms->_cl));
-            replacement = resolutionClause;
-            result = true;
-            goto fin;
-          }
-        }
->>>>>>> c7564c1d
       }
     }
   }
