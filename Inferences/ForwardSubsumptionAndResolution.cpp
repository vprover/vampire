/*
 * This file is part of the source code of the software program
 * Vampire. It is protected by applicable
 * copyright laws.
 *
 * This source code is distributed under the licence found here
 * https://vprover.github.io/license.html
 * and in the source directory
 */
/**
 * @file ForwardSubsumptionAndResolution.cpp
 * Implements class ForwardSubsumptionAndResolution.
 */

#include "Lib/VirtualIterator.hpp"
#include "Lib/DArray.hpp"
#include "Lib/List.hpp"
#include "Lib/Comparison.hpp"
#include "Lib/Metaiterators.hpp"
#include "Lib/Timer.hpp"
#include "Debug/TimeProfiling.hpp"

#include "Kernel/Term.hpp"
#include "Kernel/Clause.hpp"
#include "Kernel/Inference.hpp"
#include "Kernel/Matcher.hpp"
#include "Kernel/MLMatcher.hpp"
#include "Kernel/ColorHelper.hpp"

#include "Indexing/Index.hpp"
#include "Indexing/LiteralIndex.hpp"
#include "Indexing/LiteralMiniIndex.hpp"
#include "Indexing/IndexManager.hpp"

#include "Saturation/SaturationAlgorithm.hpp"

#include "Lib/Environment.hpp"
#include "Shell/Statistics.hpp"
#include "Shell/TPTPPrinter.hpp"
#include "Debug/RuntimeStatistics.hpp"
#include <fstream>
#include "Shell/TPTPPrinter.hpp"

#include "ForwardSubsumptionAndResolution.hpp"

namespace Inferences {
using namespace Lib;
using namespace Kernel;
using namespace Indexing;
using namespace Saturation;

<<<<<<< HEAD
#define CHAIN_RESOLUTION 1

#define LOG_S_AND_R_INSTANCES 0
#if LOG_S_AND_R_INSTANCES
ofstream fileOut("subsumption_tried.txt");
#endif
=======
#if VDEBUG
#define CHECK_SAT_SUBSUMPTION 1
#define CHECK_SAT_SUBSUMPTION_RESOLUTION 1
#else
#define CHECK_SAT_SUBSUMPTION 0
#define CHECK_SAT_SUBSUMPTION_RESOLUTION 0
#endif

#define USE_SAT_SUBSUMPTION 0
>>>>>>> 5ba66a9a

class SubsumptionLogger;

class FwSubsAndResStats {
public:
  std::unique_ptr<SubsumptionLogger> m_logger;
  int64_t m_logged_count = 0;    // count how many we would have logged even if there's no logger attached
  int64_t m_logged_count_sr = 0; // count how many we would have logged even if there's no logger attached
  int64_t m_logged_sat_checks = 0;
  int64_t m_logged_sat_checks_sr = 0;
  int64_t m_logged_chained_sr = 0;
  int64_t m_logged_useless_sat_checks_sr = 0;

  // Store numDecisions as histogram
  // first two are originating from subsumption
  // m_numDecisions_frequency[numDecisions] = absolute number of MLMatcher calls that return numDecisions
  vvector<int64_t> m_numDecisions_frequency;
  // only those where MLMatcher returned 'true'
  vvector<int64_t> m_numDecisions_successes;
  // same but for MLMatcher calls originating from SR
  vvector<int64_t> m_numDecisions_frequency_SR;
  vvector<int64_t> m_numDecisions_successes_SR;
};

static FwSubsAndResStats fsstats;

ForwardSubsumptionAndResolution::ForwardSubsumptionAndResolution(bool subsumptionResolution)
    : _subsumptionResolution(subsumptionResolution)
{
  CALL("ForwardSubsumptionAndResolution::ForwardSubsumptionAndResolution");
  vstring const &logfile = env.options->subsumptionLogfile();
  if (!logfile.empty()) {
    BYPASSING_ALLOCATOR;
    fsstats.m_logger = make_unique<SubsumptionLogger>(logfile);
    // We cannot use the signal handler for termination if we want to log stuff properly
    Timer::setLimitEnforcement(false);
  }
}

ForwardSubsumptionAndResolution::~ForwardSubsumptionAndResolution()
{
  // if (fsstats.m_logger) {
  //   BYPASSING_ALLOCATOR;
  //   fsstats.m_logger.reset();
  // }
}

void ForwardSubsumptionAndResolution::attach(SaturationAlgorithm *salg)
{
  CALL("ForwardSubsumptionAndResolution::attach");
  ForwardSimplificationEngine::attach(salg);
  _unitIndex = static_cast<UnitClauseLiteralIndex *>(
      _salg->getIndexManager()->request(FW_SUBSUMPTION_UNIT_CLAUSE_SUBST_TREE));
  _fwIndex = static_cast<FwSubsSimplifyingLiteralIndex *>(
      _salg->getIndexManager()->request(FW_SUBSUMPTION_SUBST_TREE));
  env.beginOutput();
<<<<<<< HEAD
#if USE_SAT_SUBSUMPTION_FORWARD
  env.out() << "\% Subsumption algorithm: smt3\n";
=======
#if USE_SAT_SUBSUMPTION
  env.out() << "\% Subsumption algorithm: sat3\n";
>>>>>>> 5ba66a9a
#else
  env.out() << "\% Subsumption algorithm: original\n";
#endif
  env.endOutput();
}

void ForwardSubsumptionAndResolution::detach()
{
  CALL("ForwardSubsumptionAndResolution::detach");
  _unitIndex = 0;
  _fwIndex = 0;
  _salg->getIndexManager()->release(FW_SUBSUMPTION_UNIT_CLAUSE_SUBST_TREE);
  _salg->getIndexManager()->release(FW_SUBSUMPTION_SUBST_TREE);
  ForwardSimplificationEngine::detach();
}

struct ClauseMatches {
  CLASS_NAME(ForwardSubsumptionAndResolution::ClauseMatches);
  USE_ALLOCATOR(ClauseMatches);

private:
  // private and undefined operator= and copy constructor to avoid implicitly generated ones
  ClauseMatches(const ClauseMatches &);
  ClauseMatches &operator=(const ClauseMatches &);

public:
  ClauseMatches(Clause *cl) : _cl(cl), _zeroCnt(cl->length())
  {
    unsigned clen = _cl->length();
    _matches = static_cast<LiteralList **>(ALLOC_KNOWN(clen * sizeof(void *), "Inferences::ClauseMatches"));
    for (unsigned i = 0; i < clen; i++) {
      _matches[i] = 0;
    }
  }
  ~ClauseMatches()
  {
    unsigned clen = _cl->length();
    for (unsigned i = 0; i < clen; i++) {
      LiteralList::destroy(_matches[i]);
    }
    DEALLOC_KNOWN(_matches, clen * sizeof(void *), "Inferences::ClauseMatches");
  }

  void addMatch(Literal *baseLit, Literal *instLit)
  {
    addMatch(_cl->getLiteralPosition(baseLit), instLit);
  }
  void addMatch(unsigned bpos, Literal *instLit)
  {
    if (!_matches[bpos]) {
      _zeroCnt--;
    }
    LiteralList::push(instLit, _matches[bpos]);
  }
  void fillInMatches(LiteralMiniIndex *miniIndex)
  {
    unsigned blen = _cl->length();

    for (unsigned bi = 0; bi < blen; bi++) {
      LiteralMiniIndex::InstanceIterator instIt(*miniIndex, (*_cl)[bi], false);
      while (instIt.hasNext()) {
        Literal *matched = instIt.next();
        addMatch(bi, matched);
      }
    }
  }
  bool anyNonMatched() { return _zeroCnt; }

  Clause *_cl;
  unsigned _zeroCnt;
  LiteralList **_matches;

  class ZeroMatchLiteralIterator {
  public:
    ZeroMatchLiteralIterator(ClauseMatches *cm)
        : _lits(cm->_cl->literals()), _mlists(cm->_matches), _remaining(cm->_cl->length())
    {
      if (!cm->_zeroCnt) {
        _remaining = 0;
      }
    }
    bool hasNext()
    {
      while (_remaining > 0 && *_mlists) {
        _lits++;
        _mlists++;
        _remaining--;
      }
      return _remaining;
    }
    Literal *next()
    {
      _remaining--;
      _mlists++;
      return *(_lits++);
    }

  private:
    Literal **_lits;
    LiteralList **_mlists;
    unsigned _remaining;
  };
};

typedef Stack<ClauseMatches *> CMStack;
static CMStack cmStore(64);

Clause *ForwardSubsumptionAndResolution::generateSubsumptionResolutionClause(Clause *cl, Literal *lit, Clause *baseClause)
{
  CALL("ForwardSubsumptionAndResolution::generateSubsumptionResolutionClause");
  int clen = cl->length();
  int nlen = clen - 1;

  Clause *res = new (nlen) Clause(nlen,
                                  SimplifyingInference2(InferenceRule::SUBSUMPTION_RESOLUTION, cl, baseClause));

  int next = 0;
  bool found = false;
  for (int i = 0; i < clen; i++) {
    Literal *curr = (*cl)[i];
    // As we will apply subsumption resolution after duplicate literal
    // deletion, the same literal should never occur twice.
    ASS(curr != lit || !found);
    if (curr != lit || found) {
      (*res)[next++] = curr;
    }
    else {
      found = true;
    }
  }

  return res;
}

class SubsumptionLogger {
private:
  std::ofstream m_file_slog;
  std::ofstream m_file_clauses;
  TPTPPrinter m_tptp;     // this needs to be a member so we get the type definitions only once at the beginning
  unsigned int m_seq = 1; // sequence number of logged inferences
  unsigned int m_last_side_premise = -1;
  unsigned int m_last_main_premise = -1;
  int m_last_reslitidx = -1;
  bool m_new_round = true;
  DHMap<unsigned int, vvector<Literal *>> m_logged_clauses;

public:
  CLASS_NAME(SubsumptionLogger);
  USE_ALLOCATOR(SubsumptionLogger);
  SubsumptionLogger(vstring logfile_path);
  void logNextRound();
  // Only log the clauses; must call logS... afterwards or the file will not be formatted correctly!
  // resLitIdx only matters for SR, value < 0 means "all".
  void logClauses(Clause *side_premise, Clause *main_premise, int resLitIdx);
  void logSubsumption(int result);
  void logSubsumptionResolution(int result);
  // convenience function
  void logSubsumption(Clause *side_premise, Clause *main_premise, int result);
  void logSubsumptionResolution(Clause *side_premise, Clause *main_premise, int resLitIdx, int result);
  void flush()
  {
    m_file_slog.flush();
    m_file_clauses.flush();
  }
};

SubsumptionLogger::SubsumptionLogger(vstring logfile_path)
    : m_file_slog{}, m_file_clauses{}, m_tptp{&m_file_clauses}
{
  CALL("SubsumptionLogger::SubsumptionLogger");
  vstring slog_path = logfile_path + ".slog";
  vstring clauses_path = logfile_path + ".p";
  m_file_slog.open(slog_path.c_str());
  m_file_clauses.open(clauses_path.c_str());
  ASS(m_file_slog.is_open());
  ASS(m_file_clauses.is_open());
}

void SubsumptionLogger::logNextRound()
{
  m_new_round = true;
}

void SubsumptionLogger::logClauses(Clause *side_premise, Clause *main_premise, int resLitIdx)
{
  // Print clauses if they haven't been printed yet
  for (Clause *clause : {side_premise, main_premise}) {
    if (!m_logged_clauses.find(clause->number())) {
      vvector<Literal *> literals;
      literals.reserve(clause->length());
      // NOTE: we store the order the literals are printed in.
      //       Because the clause may later be reordered due to literal selection.
      //       So we need to keep this data to preserve the correct resLitIdx.
      for (unsigned k = 0; k < clause->length(); ++k) {
        literals.push_back((*clause)[k]);
      }
      ASS_EQ(literals.size(), clause->length());
      m_logged_clauses.emplace(clause->number(), std::move(literals));
      // std::cerr << "printing " << clause << " " << clause->toString() << std::endl;
      vstringstream id_stream;
      id_stream << "clause_" << clause->number();
      m_tptp.printWithRole(id_stream.str(), "hypothesis", clause, false);
    }
  }
  m_last_main_premise = main_premise->number();
  m_last_side_premise = side_premise->number();
  if (resLitIdx >= 0) {
    // correct resLitIdx (required if clause has been reordered since printing)
    Literal *resLit = (*main_premise)[resLitIdx];
    vvector<Literal *> &lits = m_logged_clauses.get(main_premise->number());
    for (unsigned k = 0; k < lits.size(); ++k) {
      if (resLit == lits[k]) {
        resLitIdx = k;
        break;
      }
    }
  }
  m_last_reslitidx = resLitIdx;
  if (m_new_round) {
    m_file_slog << "R " << m_last_main_premise << '\n';
    m_new_round = false;
  }
}

void SubsumptionLogger::logSubsumption(int result)
{
  m_file_slog << "S " << m_last_side_premise << ' ' << result << '\n';
  m_seq += 1;
  m_last_main_premise = -1;
  m_last_side_premise = -1;
  m_last_reslitidx = -1;
}

void SubsumptionLogger::logSubsumptionResolution(int result)
{
  m_file_slog << "SR " << m_last_side_premise;
  if (m_last_reslitidx < 0) {
    m_file_slog << " *";
  }
  else {
    m_file_slog << ' ' << m_last_reslitidx;
  }
  m_file_slog << ' ' << result << '\n';
  m_seq += 1;
  m_last_main_premise = -1;
  m_last_side_premise = -1;
  m_last_reslitidx = -1;
}

void SubsumptionLogger::logSubsumption(Clause *side_premise, Clause *main_premise, int result)
{
  logClauses(side_premise, main_premise, -1);
  logSubsumption(result);
}

void SubsumptionLogger::logSubsumptionResolution(Clause *side_premise, Clause *main_premise, int resLitIdx, int result)
{
  logClauses(side_premise, main_premise, resLitIdx);
  logSubsumptionResolution(result);
}

void ForwardSubsumptionAndResolution::printStats(std::ostream &out)
{
  if (fsstats.m_logger) {
    fsstats.m_logger->flush();
    {
      BYPASSING_ALLOCATOR;
      fsstats.m_logger.reset();
    }
  }
  out << "\% Subsumptions to be logged: " << fsstats.m_logged_count << "\n";
  out << "\% Subsumption Resolutions to be logged: " << fsstats.m_logged_count_sr << "\n";
  out << "\% Subsumptions sat checks: " << fsstats.m_logged_sat_checks << "\n";
  out << "\% Subsumption Resolutions sat checks: " << fsstats.m_logged_sat_checks_sr << "\n";
  out << "\% Useless Subsumptions Resolution sat checks : " << fsstats.m_logged_useless_sat_checks_sr << "\n";
  out << "\% Chained resolutions: " << fsstats.m_logged_chained_sr << "\n";
  out << "\% Subsumption MLMatcher Statistics\n\% (numDecisions Frequency Successes)\n";
  for (size_t n = 0; n < fsstats.m_numDecisions_frequency.size(); ++n) {
    if (fsstats.m_numDecisions_frequency[n] > 0) {
      out << "\% " << n << ' ' << fsstats.m_numDecisions_frequency[n] << ' ' << fsstats.m_numDecisions_successes[n] << '\n';
    }
  }
  out << "\% Subsumption Resolution MLMatcher Statistics\n\% (numDecisions Frequency Successes)\n";
  for (size_t n = 0; n < fsstats.m_numDecisions_frequency_SR.size(); ++n) {
    if (fsstats.m_numDecisions_frequency_SR[n] > 0) {
      out << "\% " << n << ' ' << fsstats.m_numDecisions_frequency_SR[n] << ' ' << fsstats.m_numDecisions_successes_SR[n] << '\n';
    }
  }
}

bool checkForSubsumptionResolution(Clause *cl, ClauseMatches *cms, Literal *resLit, int resLitIdx)
{
  bool should_log = true;
  ASS_GE(resLitIdx, 0);

  fsstats.m_logged_count_sr += 1;
  ASS_L(resLitIdx, (int)cl->length());
  if (resLitIdx >= 0) {
    ASS_EQ(resLit, (*cl)[resLitIdx]);
  }

  Clause *mcl = cms->_cl;
  unsigned mclen = mcl->length();

  ClauseMatches::ZeroMatchLiteralIterator zmli(cms);
  if (zmli.hasNext()) {
    while (zmli.hasNext()) {
      Literal *bl = zmli.next();
      if (!MatchingUtils::match(bl, resLit, true)) {
        if (fsstats.m_logger && should_log) {
          fsstats.m_logger->logSubsumptionResolution(mcl, cl, resLitIdx, false);
        }
        return false;
      }
    }
  }
  else {
    bool anyResolvable = false;
    for (unsigned i = 0; i < mclen; i++) {
      if (MatchingUtils::match((*mcl)[i], resLit, true)) {
        anyResolvable = true;
        break;
      }
    }
    if (!anyResolvable) {
      if (fsstats.m_logger && should_log) {
        fsstats.m_logger->logSubsumptionResolution(mcl, cl, resLitIdx, false);
      }
      return false;
    }
  }

  if (fsstats.m_logger && should_log) {
    ASS_EQ(Timer::s_limitEnforcement, false);
    // we log the clauses first to make sure they haven't been deallocated yet (might happen due to weird code paths when exiting)
    // this is important because we want to catch subsumptions that cause vampire to time out! because these are the cases that the new algorithm should improve.
    fsstats.m_logger->logClauses(mcl, cl, resLitIdx);
    if (env.timeLimitReached()) {
      fsstats.m_logger->logSubsumptionResolution(-4);
      fsstats.m_logger->flush();
      throw TimeLimitExceededException();
    }
  }

  int isSR = -1;
  try {
    RSTAT_CTR_INC("MLSubsumptionResolution Calls");
    isSR = MLMatcher::canBeMatched(mcl, cl, cms->_matches, resLit);
  }
  catch (...) {
    std::cout << "BIG SUBSUMPTION RESOLUTION INTERRUPTED BY EXCEPTION!!! (time limit?)" << std::endl;
    if (fsstats.m_logger) {
      fsstats.m_logger->logSubsumptionResolution(-2);
      fsstats.m_logger->flush();
    }
    throw;
  }

  if (fsstats.m_logger && should_log) {
    fsstats.m_logger->logSubsumptionResolution(isSR);
    if (env.timeLimitReached()) {
      fsstats.m_logger->flush();
      throw TimeLimitExceededException();
    }
  }

  auto stats = MLMatcher::getStaticStats();
  if (stats.numDecisions >= fsstats.m_numDecisions_frequency_SR.size()) {
    size_t new_size = std::max(std::max(256ul, (size_t)stats.numDecisions + 1), fsstats.m_numDecisions_frequency_SR.size() * 2);
    fsstats.m_numDecisions_frequency_SR.resize(new_size, 0);
    fsstats.m_numDecisions_successes_SR.resize(new_size, 0);
  }
  fsstats.m_numDecisions_frequency_SR[stats.numDecisions] += 1;
  if (stats.result) {
    fsstats.m_numDecisions_successes_SR[stats.numDecisions] += 1;
  }

  return isSR;
}

#if CHECK_SAT_SUBSUMPTION || CHECK_SAT_SUBSUMPTION_RESOLUTION || !USE_SAT_SUBSUMPTION_FORWARD
/**
 * Checks whether there if @b cl is subsumed by any clause in the @b miniIndex.
 *
 * @param cl the clause to check for subsumption
 * @param premises the premise that successfully subsumed @b cl
 * @param miniIndex the index to check for subsumption
 * @return true if @b cl is subsumed by any clause in the @b miniIndex, false otherwise.
 */
bool ForwardSubsumptionAndResolution::checkSubsumption(Clause *cl, ClauseIterator &premises, LiteralMiniIndex &miniIndex)
{
<<<<<<< HEAD
  CALL("ForwardSubsumptionAndResolution::checkSubsumption");
  // Check unit clauses first
=======
  CALL("ForwardSubsumptionAndResolution::perform");
  if (fsstats.m_logger) {
    fsstats.m_logger->logNextRound();
  }
#if CHECK_SAT_SUBSUMPTION || CHECK_SAT_SUBSUMPTION_RESOLUTION
  static vvector<Clause *> s_mcl_tried;
  s_mcl_tried.clear();
  static vvector<Clause *> sr_mcl_tried;
  sr_mcl_tried.clear();
  bool we_did_subsumption_resolution = false;
  bool fin_print_extra_info = false;
#endif

  Clause *resolutionClause = nullptr;

>>>>>>> 5ba66a9a
  unsigned clen = cl->length();
  if (clen == 0) {
    return false;
  }

  ASS(cmStore.isEmpty());

  // check unit clauses
  for (unsigned li = 0; li < clen; li++) {
    SLQueryResultIterator rit = _unitIndex->getGeneralizations((*cl)[li], false, false);
    while (rit.hasNext()) {
      Clause *premise = rit.next().clause;
      if (ColorHelper::compatible(cl->color(), premise->color())) {
        premises = pvi(getSingletonIterator(premise));
        env.statistics->forwardSubsumed++;
        ASS_LE(premise->weight(), cl->weight());
<<<<<<< HEAD
#if CHECK_SAT_SUBSUMPTION
        subsumption_tried.push_back(SubsumptionInstance(premise, cl, true));
#endif
        // NOTE: we do not care about outputting the inference here, since this branch is not a target where we want to use sat-subsumption.
        return true;
      }
    }
  }

  // check long clauses
  for (unsigned li = 0; li < clen; li++) {
    SLQueryResultIterator rit = _fwIndex->getGeneralizations((*cl)[li], false, false);
    while (rit.hasNext()) {
      SLQueryResult res = rit.next();
      Clause *mcl = res.clause;
      if (mcl->hasAux()) {
        // we've already checked this clause
        continue;
      }
      ASS_G(mcl->length(), 1);

      // disable this for now (not done in master, needs to be checked and discussed)
      // if (mcl->length() > cl->length()) {
      //   RSTAT_CTR_INC("fw subsumption impossible due to length");
      // }
=======
        result = true;
#if CHECK_SAT_SUBSUMPTION
        s_mcl_tried.push_back(premise);
        // if (!satsubs.checkSubsumption(premise, cl)) {
        //   std::cerr << "\% ***WRONG RESULT OF SAT-SUBSUMPTION***    UNIT expecting 1" << std::endl;
        //   std::cerr << "\% premise = " << premise->toString() << std::endl;
        //   std::cerr << "\% cl = " << cl->toString() << std::endl;
        // }
#endif
        // NOTE: we do not care about outputting the inference here, since this branch is not a target where we want to use SAT-Subsumption.
        goto fin;
      }
    }
  }

  /*********************************************************************************
   * Subsumption by long clauses
   ********************************************************************************/

  {
#if USE_SAT_SUBSUMPTION
    satsubs.setupMainPremise(cl);
#else
    LiteralMiniIndex miniIndex(cl);
#endif

    for (unsigned li = 0; li < clen; li++) {
      SLQueryResultIterator rit = _fwIndex->getGeneralizations((*cl)[li], false, false);
      while (rit.hasNext()) {
        SLQueryResult res = rit.next();
        Clause *mcl = res.clause;
        if (mcl->hasAux()) {
          // we've already checked this clause
          continue;
        }
        ASS_G(mcl->length(), 1);

        // disable this for now (not done in master, needs to be checked and discussed)
        // if (mcl->length() > cl->length()) {
        //   RSTAT_CTR_INC("fw subsumption impossible due to length");
        // }

#if USE_SAT_SUBSUMPTION
        mcl->setAux(this);
        bool const isSubsumed = satsubs.setupSubsumption(mcl) && satsubs.solve() && ColorHelper::compatible(cl->color(), mcl->color());
#else
        ClauseMatches *cms = new ClauseMatches(mcl);
        mcl->setAux(cms);
        cmStore.push(cms);
        cms->fillInMatches(&miniIndex);
>>>>>>> 5ba66a9a

      ClauseMatches *cms = new ClauseMatches(mcl);
      mcl->setAux(cms);
      cmStore.push(cms);
      cms->fillInMatches(&miniIndex);

      if (cms->anyNonMatched()) {
        fsstats.m_logged_count += 1;
        if (fsstats.m_logger) {
          fsstats.m_logger->logSubsumption(mcl, cl, false);
        }
        continue;
      }

      fsstats.m_logged_count += 1;
      if (fsstats.m_logger) {
        ASS_EQ(Timer::s_limitEnforcement, false);
        // we log the clauses first to make sure they haven't been deallocated yet (might happen due to weird code paths when exiting)
        // this is important because we want to catch subsumptions that cause vampire to time out! because these are the cases that the new algorithm should improve.
        fsstats.m_logger->logClauses(mcl, cl, -1);
        if (env.timeLimitReached()) {
          fsstats.m_logger->logSubsumption(-4);
          fsstats.m_logger->flush();
          throw TimeLimitExceededException();
        }
      }
      int isSubsumed = -1;
      try {
        RSTAT_CTR_INC("MLSubsumption Calls");
        isSubsumed =
            MLMatcher::canBeMatched(mcl, cl, cms->_matches, 0) && ColorHelper::compatible(cl->color(), mcl->color());
      }
      catch (...) {
        std::cout << "BIG SUBSUMPTION INTERRUPTED BY EXCEPTION!!! (time limit?)" << std::endl;
        if (fsstats.m_logger) {
          fsstats.m_logger->logSubsumption(-2);
          fsstats.m_logger->flush();
        }
        throw;
      }

      if (fsstats.m_logger) {
        fsstats.m_logger->logSubsumption(isSubsumed);
        if (env.timeLimitReached()) {
          fsstats.m_logger->flush();
          throw TimeLimitExceededException();
        }
      }

      auto stats = MLMatcher::getStaticStats();
      if (stats.numDecisions >= fsstats.m_numDecisions_frequency.size()) {
        size_t new_size = std::max(std::max(256ul, (size_t)stats.numDecisions + 1), fsstats.m_numDecisions_frequency.size() * 2);
        fsstats.m_numDecisions_frequency.resize(new_size, 0);
        fsstats.m_numDecisions_successes.resize(new_size, 0);
      }
      fsstats.m_numDecisions_frequency[stats.numDecisions] += 1;
      if (stats.result) {
        fsstats.m_numDecisions_successes[stats.numDecisions] += 1;
      }

<<<<<<< HEAD
      if (isSubsumed) {
        premises = pvi(getSingletonIterator(mcl));
        env.statistics->forwardSubsumed++;
        ASS_LE(mcl->weight(), cl->weight());
#if CHECK_SAT_SUBSUMPTION
        subsumption_tried.push_back(SubsumptionInstance(mcl, cl, true));
=======
#if CHECK_SAT_SUBSUMPTION
        s_mcl_tried.push_back(mcl);
        // if (satsubs.checkSubsumption(mcl, cl) != isSubsumed) {
        //   std::cerr << "\% ***WRONG RESULT OF SAT-SUBSUMPTION***    MULTI expecting " << isSubsumed << std::endl;
        //   std::cerr << "\% mcl = " << mcl->toString() << std::endl;
        //   std::cerr << "\%  cl = " <<  cl->toString() << std::endl;
        // };
>>>>>>> 5ba66a9a
#endif
        return true;
      }
#if CHECK_SAT_SUBSUMPTION
      subsumption_tried.push_back(SubsumptionInstance(mcl, cl, false));
#endif
    }
  }
  return false;
}

/**
 * Checks whether @b cl can be resolved then subsumed by any clause in the @b miniIndex.
 * If so, the resolution is returned.
 *
 * @param cl the clause to check for subsumption resolution
 * @param premises the premise that successfully resolved and subsumed @b cl
 * @param miniIndex the index to check for subsumption resolution
 * @return the conclusion of the resolution if @b cl can be resolved and subsumed, NULL otherwise
 */
Clause *ForwardSubsumptionAndResolution::checkSubsumptionResolution(Clause *cl, ClauseIterator &premises, LiteralMiniIndex &miniIndex)
{
  CALL("ForwardSubsumptionAndResolution::checkSubsumptionResolution");
  unsigned clen = cl->length();
  if (clen == 0) {
    return nullptr;
  }

  Clause *resolutionClause = nullptr;
  TIME_TRACE("forward subsumption resolution");
  vset<pair<Clause *, Clause *>> alreadyAdded;

  // This is subsumption resolution with unit clauses. We don't log these because we don't do sat-subsumption for these.
  for (unsigned li = 0; li < clen; li++) {
    Literal *resLit = (*cl)[li];
    SLQueryResultIterator rit = _unitIndex->getGeneralizations(resLit, true, false);
    while (rit.hasNext()) {
      Clause *mcl = rit.next().clause;
      ASS(!resolutionClause);
      if (ColorHelper::compatible(cl->color(), mcl->color())) {
        resolutionClause = generateSubsumptionResolutionClause(cl, resLit, mcl);
        ASS(resolutionClause);
        env.statistics->forwardSubsumptionResolution++;
        premises = pvi(getSingletonIterator(mcl));
#if CHECK_SAT_SUBSUMPTION_RESOLUTION
        if (alreadyAdded.find(pair<Clause *, Clause *>(mcl, cl)) == alreadyAdded.end()) {
          subsumptionResolution_tried.push_back(SubsumptionResolutionInstance(mcl, cl, resolutionClause));
          alreadyAdded.insert(pair<Clause *, Clause *>(mcl, cl));
        }
#endif
        return resolutionClause;
      }
#if CHECK_SAT_SUBSUMPTION_RESOLUTION
      if (alreadyAdded.find(pair<Clause *, Clause *>(mcl, cl)) == alreadyAdded.end()) {
        subsumptionResolution_tried.push_back(SubsumptionResolutionInstance(mcl, cl, resolutionClause));
        alreadyAdded.insert(pair<Clause *, Clause *>(mcl, cl));
      }
#endif
      if (resolutionClause) {
        return resolutionClause;
      }
    }
  }
  // Note that we only index the "least matchable" literal in the _fwIndex.
  // This performs SR when the indexed literal is in the subsumption part.
  CMStack::Iterator csit(cmStore);
  while (csit.hasNext()) {
    ClauseMatches *cms = csit.next();
    Clause *mcl = cms->_cl;
    ASS_EQ(mcl->getAux<ClauseMatches>(), cms);
    for (unsigned li = 0; li < cl->length(); li++) {
      Literal *resLit = (*cl)[li];
      ASS(!resolutionClause);
      // only log the first occurrence with resLit *, because for these we always check all.
      // (actually not completely true if we encounter success... then we skip the remaining ones. and we can't replicate this behaviour during replay because of clause reordering)
      if (checkForSubsumptionResolution(cl, cms, resLit, li) && ColorHelper::compatible(cl->color(), mcl->color())) {
        resolutionClause = generateSubsumptionResolutionClause(cl, resLit, mcl);
        ASS(resolutionClause);
        env.statistics->forwardSubsumptionResolution++;
        premises = pvi(getSingletonIterator(mcl));
      }
      if (resolutionClause) {
#if CHECK_SAT_SUBSUMPTION_RESOLUTION
        if (alreadyAdded.find(pair<Clause *, Clause *>(mcl, cl)) == alreadyAdded.end()) {
          subsumptionResolution_tried.push_back(SubsumptionResolutionInstance(mcl, cl, resolutionClause));
          alreadyAdded.insert(pair<Clause *, Clause *>(mcl, cl));
        }
#endif
        return resolutionClause;
      }
    }
    ASS_EQ(mcl->getAux<ClauseMatches>(), cms);
    mcl->setAux(nullptr);
#if CHECK_SAT_SUBSUMPTION_RESOLUTION
    if (alreadyAdded.find(pair<Clause *, Clause *>(mcl, cl)) == alreadyAdded.end()) {
      subsumptionResolution_tried.push_back(SubsumptionResolutionInstance(mcl, cl, resolutionClause));
      alreadyAdded.insert(pair<Clause *, Clause *>(mcl, cl));
    }
#endif
  }
  // This performs SR when the indexed literal is the resolved literal.

  for (unsigned li = 0; li < cl->length(); li++) {
    Literal *resLit = (*cl)[li]; // resolved literal
    SLQueryResultIterator rit = _fwIndex->getGeneralizations(resLit, true, false);
    while (rit.hasNext()) {
      SLQueryResult res = rit.next();
      Clause *mcl = res.clause;

      // See https://github.com/vprover/vampire/pull/214
      ClauseMatches *cms = nullptr;
      if (mcl->hasAux()) {
        // We have seen the clause already, try to re-use the literal matches.
        // (Note that we can't just skip the clause: if our previous check
        // failed to detect subsumption resolution, it might still work out
        // with a different resolved literal.)
        cms = mcl->getAux<ClauseMatches>();
        // Already handled in the loop over cmStore above.
        if (!cms) {
          continue;
        }
      }
      if (!cms) {
        cms = new ClauseMatches(mcl);
        mcl->setAux(cms);
        cmStore.push(cms);
        cms->fillInMatches(&miniIndex);
      }
      ASS_EQ(mcl, cms->_cl);

      ASS(!resolutionClause);
      if (checkForSubsumptionResolution(cl, cms, resLit, li) && ColorHelper::compatible(cl->color(), mcl->color())) {
        resolutionClause = generateSubsumptionResolutionClause(cl, resLit, mcl);
        ASS(resolutionClause);
        env.statistics->forwardSubsumptionResolution++;
        premises = pvi(getSingletonIterator(mcl));
      }
#if CHECK_SAT_SUBSUMPTION_RESOLUTION
      if (alreadyAdded.find(pair<Clause *, Clause *>(mcl, cl)) == alreadyAdded.end()) {
        subsumptionResolution_tried.push_back(SubsumptionResolutionInstance(mcl, cl, resolutionClause));
        alreadyAdded.insert(pair<Clause *, Clause *>(mcl, cl));
      }
#endif
      if (resolutionClause) {
        return resolutionClause;
      }
    }
  }
  return nullptr;
}

<<<<<<< HEAD
#endif

#if !USE_SAT_SUBSUMPTION_FORWARD
/**
 * Checks whether the clause @b cl can be subsumed or resolved and subsumed by any clause is @b premises .
 * If the clause is subsumed, returns true
 * If the clause is resolved and subsumed, returns true and sets @b replacement to the conclusion clause
 * If the clause is not subsumed or resolved and subsumed, returns false
 *
 * @param cl the clause to check
 * @param replacement the replacement clause if the clause is resolved and subsumed
 * @param premises the premise that successfully subsumed or resolved and subsumed @b cl
 * @return true if the clause is subsumed or resolved and subsumed, false otherwise
 */
bool ForwardSubsumptionAndResolution::perform(Clause *cl, Clause *&replacement, ClauseIterator &premises)
{
  CALL("ForwardSubsumptionAndResolution::perform");
  TIME_TRACE("forward subsumption");
  if (fsstats.m_logger) {
    fsstats.m_logger->logNextRound();
  }
#if CHECK_SAT_SUBSUMPTION || CHECK_SAT_SUBSUMPTION_RESOLUTION
  subsumption_tried.clear();
  subsumptionResolution_tried.clear();
=======
    {
#if CHECK_SAT_SUBSUMPTION_RESOLUTION
      we_did_subsumption_resolution = true;
#endif
      // TimeCounter tc_fsr(TC_FORWARD_SUBSUMPTION_RESOLUTION);
      TIME_TRACE("forward subsumption resolution");

      // This is subsumption resolution with unit clauses. We don't log these because we don't do sat-subsumption for these.
      for (unsigned li = 0; li < clen; li++) {
        Literal *resLit = (*cl)[li];
        SLQueryResultIterator rit = _unitIndex->getGeneralizations(resLit, true, false);
        while (rit.hasNext()) {
          Clause *mcl = rit.next().clause;
          ASS(!resolutionClause);
          if (ColorHelper::compatible(cl->color(), mcl->color())) {
            resolutionClause = generateSubsumptionResolutionClause(cl, resLit, mcl);
            ASS(resolutionClause);
            env.statistics->forwardSubsumptionResolution++;
            premises = pvi(getSingletonIterator(mcl));
            replacement = resolutionClause;
            result = true;
          }
#if CHECK_SAT_SUBSUMPTION_RESOLUTION
          sr_mcl_tried.push_back(mcl);
          // satsubs.checkSubsumptionResolution(mcl, cl, resolutionClause);
>>>>>>> 5ba66a9a
#endif

<<<<<<< HEAD
  unsigned clen = cl->length();
  if (clen == 0) {
    return false;
  }

  bool result = false;

  Clause::requestAux();

  LiteralMiniIndex miniIndex(cl);

  if (checkSubsumption(cl, premises, miniIndex)) {
    result = true;
  }
  else if (_subsumptionResolution) {
    replacement = checkSubsumptionResolution(cl, premises, miniIndex);
    if (replacement) {
      result = true;
    }
  }
  Clause::releaseAux();
  // clear the stored matches
  while (cmStore.isNonEmpty()) {
    delete cmStore.pop();
  }
#if CHECK_SAT_SUBSUMPTION

  for (SubsumptionInstance si : subsumption_tried) {
#if LOG_S_AND_R_INSTANCES
    fileOut << "S " << si._L->toString() << " " << si._M->toString() << " " << si._result << endl;
=======
#if USE_SAT_SUBSUMPTION
      ASS(cmStore.isEmpty());
#else
      // Note that we only index the "least matchable" literal in the _fwIndex.
      // This performs SR when the indexed literal is in the subsumption part.
      {
        CMStack::Iterator csit(cmStore);
        while (csit.hasNext()) {
          ClauseMatches *cms = csit.next();
          Clause *mcl = cms->_cl;
          ASS_EQ(mcl->getAux<ClauseMatches>(), cms);
          for (unsigned li = 0; li < cl->length(); li++) {
            Literal *resLit = (*cl)[li];
            ASS(!resolutionClause);
            // only log the first occurrence with resLit *, because for these we always check all.
            // (actually not completely true if we encounter success... then we skip the remaining ones. and we can't replicate this behaviour during replay because of clause reordering)
            // if (checkForSubsumptionResolution(cl, cms, resLit, -1, li == 0) && ColorHelper::compatible(cl->color(), mcl->color())) {
            if (checkForSubsumptionResolution(cl, cms, resLit, li) && ColorHelper::compatible(cl->color(), mcl->color())) {
              resolutionClause = generateSubsumptionResolutionClause(cl, resLit, mcl);
              ASS(resolutionClause);
              env.statistics->forwardSubsumptionResolution++;
              premises = pvi(getSingletonIterator(mcl));
              replacement = resolutionClause;
              result = true;
            }
#if CHECK_SAT_SUBSUMPTION_RESOLUTION
            sr_mcl_tried.push_back(mcl);
            // NOTE: we can't do the check here because we might encounter the same clause again in the loop below (it's possible that we fail here but succeed later).
            // if (!satsubs.checkSubsumptionResolution(cms->_cl, cl, resolutionClause)) {
            //   fin_print_extra_info = true;
            // }
>>>>>>> 5ba66a9a
#endif
    bool expected = si._result;
    fsstats.m_logged_sat_checks++;
    bool actual = satSubs.checkSubsumption(si._L, si._M);
    if (expected != actual) {
      env.beginOutput();
      if (!expected) {
        env.out() << "------------- FALSE POSITIVE S  -------------" << endl;
      }
      else {
        env.out() << "------------- FALSE NEGATIVE S -------------" << endl;
      }
      env.out() << "Subsumption check mismatch: (" << expected << " != " << actual << ")" << endl;
      env.out() << "L: " << si._L->toString() << endl;
      env.out() << "M: " << si._M->toString() << endl;
      env.endOutput();
    }
  }
#endif
#if CHECK_SAT_SUBSUMPTION_RESOLUTION
  for (SubsumptionResolutionInstance sir : subsumptionResolution_tried) {
#if LOG_S_AND_R_INSTANCES
    fileOut << "R " << sir._L->toString() << " " << sir._M->toString() << " " << (sir._conclusion != nullptr) << endl;
#endif
    Clause *expected = sir._conclusion;
    fsstats.m_logged_sat_checks_sr++;
    Clause *actual = satSubs.checkSubsumptionResolution(sir._L, sir._M);
    if ((expected == nullptr) != (actual == nullptr)) {
      env.beginOutput();
      if (expected == nullptr) {
        env.out() << "------------- FALSE POSITIVE SR -------------" << endl;
      }
      else {
        env.out() << "------------- FALSE NEGATIVE SR-------------" << endl;
      }
      env.out() << "Subsumption resolution check mismatch:" << endl;
      env.out() << "L: " << sir._L->toString() << endl;
      env.out() << "M: " << sir._M->toString() << endl;
      if (expected) {
        env.out() << "Expected: " << expected->toString() << endl;
      }
      else {
        env.out() << "Expected: nullptr" << endl;
      }
      if (actual) {
        env.out() << "Actual: " << actual->toString() << endl;
      }
      else {
        env.out() << "Actual: nullptr" << endl;
      }
      env.endOutput();
    }
  }
#endif

<<<<<<< HEAD
  return result;
}

#endif

#if USE_SAT_SUBSUMPTION_FORWARD

#if CHAIN_RESOLUTION
/**
 * Creates a clause whose literals are the literals of @b cl except for the literal in @b litToExclude
 * @param cl the clause whose literals are to be copied
 * @param litToExclude the literal to exclude
 * @return the new clause
 *
 * @pre Assumes that the literals in @b litToExclude are in the same order as in cl
 */
static Clause *generateNSimplificationClause(Clause *cl, vvector<Literal *> litToExclude, Stack<Unit *> premises)
{
  CALL("generateNSimplificationClause");
  unsigned nlen = cl->length() - litToExclude.size();
  // convert premises into a list of units
  UnitList *premList = UnitList::singleton(cl);
  UnitList::pushFromIterator(Stack<Unit *>::Iterator(premises), premList);
  Clause *res = new (nlen) Clause(nlen,
                                  SimplifyingInferenceMany(InferenceRule::SUBSUMPTION_RESOLUTION, premList));
  unsigned j = 0;
  for (unsigned i = 0; i < cl->length(); i++) {
    Literal *lit = (*cl)[i];
    if (j < litToExclude.size() && lit == litToExclude[j]) {
      j++;
      continue;
    }
    (*res)[i - j] = lit;
  }

  return res;
}
=======
#if USE_SAT_SUBSUMPTION
      LiteralMiniIndex miniIndex(cl);
#endif

      // This performs SR when the indexed literal is the resolved literal.
      for (unsigned li = 0; li < cl->length(); li++) {
        Literal *resLit = (*cl)[li]; // resolved literal
        SLQueryResultIterator rit = _fwIndex->getGeneralizations(resLit, true, false);
        while (rit.hasNext()) {
          SLQueryResult res = rit.next();
          Clause *mcl = res.clause;

          // See https://github.com/vprover/vampire/pull/214
          ClauseMatches *cms = nullptr;
          if (mcl->hasAux()) {
            // We have seen the clause already, try to re-use the literal matches.
            // (Note that we can't just skip the clause: if our previous check
            // failed to detect subsumption resolution, it might still work out
            // with a different resolved literal.)
            cms = mcl->getAux<ClauseMatches>();
            // Already handled in the loop over cmStore above.
            if (!cms) {
              continue;
            }
          }
          if (!cms) {
            cms = new ClauseMatches(mcl);
            mcl->setAux(cms);
            cmStore.push(cms);
            cms->fillInMatches(&miniIndex);
          }
          ASS_EQ(mcl, cms->_cl);

          ASS(!resolutionClause);
          if (checkForSubsumptionResolution(cl, cms, resLit, li) && ColorHelper::compatible(cl->color(), mcl->color())) {
            resolutionClause = generateSubsumptionResolutionClause(cl, resLit, mcl);
            ASS(resolutionClause);
            env.statistics->forwardSubsumptionResolution++;
            premises = pvi(getSingletonIterator(mcl));
            replacement = resolutionClause;
            result = true;
          }
#if CHECK_SAT_SUBSUMPTION_RESOLUTION
          sr_mcl_tried.push_back(mcl);
          // // NOTE: we can't do the check here because we might encounter the same clause again in the loop with another resLit
          // if (!satsubs.checkSubsumptionResolution(mcl, cl, resolutionClause)) {
          //   fin_print_extra_info = true;
          // }
>>>>>>> 5ba66a9a
#endif

/**
 * Checks whether the clause @b cl can be subsumed or resolved and subsumed by any clause is @b premises .
 * If the clause is subsumed, returns true
 * If the clause is resolved and subsumed, returns true and sets @b replacement to the conclusion clause
 * If the clause is not subsumed or resolved and subsumed, returns false
 *
 * @param cl the clause to check
 * @param replacement the replacement clause if the clause is resolved and subsumed
 * @param premises the premise that successfully subsumed or resolved and subsumed @b cl
 * @return true if the clause is subsumed or resolved and subsumed, false otherwise
 */
bool ForwardSubsumptionAndResolution::perform(Clause *cl, Clause *&replacement, ClauseIterator &premises)
{
  CALL("ForwardSubsumptionAndResolution::perform");
  TIME_TRACE("forward subsumption");
  if (fsstats.m_logger) {
    fsstats.m_logger->logNextRound();
  }

  unsigned clen = cl->length();
  if (clen == 0) {
    return false;
  }
  _subsumes = false;
  _conclusion = nullptr;
  _premise = nullptr;
  _checked.reset();

  Clause *mcl;
  unsigned n_sr_checks = 0;

#if CHAIN_RESOLUTION
  static Stack<Unit *> premiseStack;
  premiseStack.reset();
  static vvector<Literal *> litToExclude;
  litToExclude.clear();
#endif

  /*******************************************************/
  /*              SUBSUMPTION UNIT CLAUSE                */
  /*******************************************************/
  // In case of unit clauses, no need to check subsumption since
  // L = a where a is a single literal
  // M = b v C where sigma(a) = b is a given from the index
  // Therefore L subsumes M
  for (unsigned li = 0; li < clen; li++) {
    Literal *lit = (*cl)[li];
    auto it = _unitIndex->getGeneralizations(lit, false, false);
    if (it.hasNext()) {
      mcl = it.next().clause;
      _subsumes = true;
      _premise = mcl;
      goto check_correctness;
    }
  }

  /*******************************************************/
  /*       SUBSUMPTION & RESOLUTION MULTI-LITERAL        */
  /*******************************************************/
  // For each clauses mcl, first check for subsumption, then for subsumption resolution
  // During subsumption, setup the subsumption resolution solver. This is an overhead
  // largely compensated because the success rate of subsumption is fairly low, and
  // in case of failure, having the solver ready is a great saving on subsumption resolution
  //
  // Since subsumption is stronger than subsumption, if a subsumption resolution check is found,
  // keep it until the end of the loop to make sure no subsumption is possible.
  // Only when it has been checked that subsumption is not possible does the conclusion of
  // subsumption resolution become relevant
  for (unsigned li = 0; li < clen; li++) {
    Literal *lit = (*cl)[li];
    auto it = _fwIndex->getGeneralizations(lit, false, false);
    while (it.hasNext()) {
      mcl = it.next().clause;
      if (!_checked.insert(mcl)) {
        continue;
      }

      bool checkSR = _subsumptionResolution && !_conclusion;
      // if mcl is longer than cl, then it cannot subsume cl but still could be resolved
      bool checkS = mcl->length() <= clen;
      fsstats.m_logged_sat_checks++;
      if (checkS && satSubs.checkSubsumption(mcl, cl, checkSR)) {
        _subsumes = true;
        _premise = mcl;
        fsstats.m_logged_useless_sat_checks_sr += n_sr_checks;
        goto check_correctness;
      }
      else if (checkSR) {
        fsstats.m_logged_sat_checks_sr++;
        n_sr_checks++;
        _conclusion = satSubs.checkSubsumptionResolution(mcl, cl, checkS);
        if (_conclusion) {
          ASS(_premise == nullptr);
          // cannot override the premise since the loop would have ended otherwise
          _premise = mcl;
        }
      }
    }
  }

  if (_conclusion || !_subsumptionResolution) {
    goto check_correctness;
  }
<<<<<<< HEAD

  /*******************************************************/
  /*         SUBSUMPTION RESOLUTION UNIT CLAUSE          */
  /*******************************************************/
  // In case of unit clauses, no need to check subsumption resolution since
  // L = a where a is a single literal
  // M = ~b v C where sigma(a) = ~b is a given from the index
  // Therefore M can be replaced by C
  //
  // This behavior can be chained by enabling the CHAIN_RESOLUTION parameter
  // When CHAIN_RESOLUTION is true, the negatively matching literals are stacked
  // and removed at the same time
  for (unsigned li = 0; li < clen; li++) {
    Literal *lit = (*cl)[li];
    auto it = _unitIndex->getGeneralizations(lit, true, false);
    if (it.hasNext()) {
      mcl = it.next().clause;
      // do it only once per literal
#if CHAIN_RESOLUTION
      premiseStack.push(mcl);
      litToExclude.push_back(lit);
#else
      _conclusion = generateSubsumptionResolutionClause(cl, lit, mcl);
      _premise = mcl;
      break;
#endif
=======
  {
#if CHECK_SAT_SUBSUMPTION || CHECK_SAT_SUBSUMPTION_RESOLUTION
    auto tok = satsubs.setupMainPremise(cl);
    if (fin_print_extra_info) {
      std::cerr << "% result = " << result << std::endl;
      std::cerr << "% replacement = " << (replacement ? replacement->toString() : "nullptr") << std::endl;
>>>>>>> 5ba66a9a
    }
  }
#if CHAIN_RESOLUTION
  if (premiseStack.size() == 1) {
    _premise = (Clause *) premiseStack.pop();
    _conclusion = generateSubsumptionResolutionClause(cl, litToExclude[0], _premise);
    goto check_correctness;
  }
  else if (premiseStack.size() > 1) {
    fsstats.m_logged_chained_sr++;
    _conclusion = generateNSimplificationClause(cl, litToExclude, premiseStack);
    _premise = nullptr;
    goto check_correctness;
  }
#else
  if (_conclusion) {
    goto check_correctness;
  }
#endif
<<<<<<< HEAD

  /*******************************************************/
  /*        SUBSUMPTION RESOLUTION MULTI-LITERAL         */
  /*******************************************************/
  // Check for the last clauses that are negatively matched in th index.
  for (unsigned li = 0; li < clen; li++) {
    Literal *lit = (*cl)[li];
    auto it = _fwIndex->getGeneralizations(lit, true, false);
    while (it.hasNext()) {
      mcl = it.next().clause;
      if (!_checked.insert(mcl)) {
        continue;
      }

      fsstats.m_logged_sat_checks_sr++;
      _conclusion = satSubs.checkSubsumptionResolution(mcl, cl);
      if (_conclusion) {
        ASS(_premise == nullptr);
        _premise = mcl;
        goto check_correctness;
=======
#if CHECK_SAT_SUBSUMPTION
    if (!we_did_subsumption_resolution) {
      if (result) {
        // successful subsumption is the last one
        Clause *mcl = s_mcl_tried.back();
        s_mcl_tried.pop_back();
        if (!satsubs.checkSubsumption(mcl, cl)) {
          std::cerr << "\% ***WRONG RESULT OF SAT-SUBSUMPTION*** (should be 1, got 0)" << std::endl;
          std::cerr << "\% mcl = " << mcl->toString() << std::endl;
          std::cerr << "\%  cl = " << cl->toString() << std::endl;
        }
      }
      for (Clause *mcl : s_mcl_tried) {
        if (satsubs.checkSubsumption(mcl, cl)) {
          std::cerr << "\% ***WRONG RESULT OF SAT-SUBSUMPTION*** (should be 0, got 1)" << std::endl;
          std::cerr << "\% mcl = " << mcl->toString() << std::endl;
          std::cerr << "\%  cl = " << cl->toString() << std::endl;
        }
>>>>>>> 5ba66a9a
      }
    }
  }

check_correctness:

#if CHECK_SAT_SUBSUMPTION || CHECK_SAT_SUBSUMPTION_RESOLUTION
  LiteralMiniIndex miniIndex(cl);
  Clause::requestAux();
#endif
<<<<<<< HEAD

#if CHECK_SAT_SUBSUMPTION
  ClauseIterator premises_aux;
  if (_subsumes) {
    if (!checkSubsumption(cl, premises_aux, miniIndex)) {
      env.beginOutput();
      env.out() << "------------- FALSE POSITIVE S  -------------" << endl;
      env.out() << "L: " << _premise->toString() << endl;
      env.out() << "M: " << cl->toString() << endl;
      env.endOutput();
    }
  }
  else if (checkSubsumption(cl, premises_aux, miniIndex)) {
    env.beginOutput();
    env.out() << "------------- FALSE NEGATIVE S  -------------" << endl;
    env.out() << "L: " << cl->toString() << endl;
    Clause *mcl = premises_aux.next();
    env.out() << "M: " << mcl->toString() << endl;
    env.endOutput();
  }
#endif

#if CHECK_SAT_SUBSUMPTION_RESOLUTION
  if (!_subsumes) {
    if (!_conclusion) {
      ClauseIterator premises_aux;
      Clause *conclusion = checkSubsumptionResolution(cl, premises_aux, miniIndex);
      if (conclusion) {
        env.beginOutput();
        env.out() << "------------- FALSE NEGATIVE SR -------------" << endl;
        Clause *mcl = premises_aux.next();
        env.out() << "L: " << mcl->toString() << endl;
        env.out() << "M: " << cl->toString() << endl;
        env.out() << "Expected: " << conclusion->toString() << endl;
        env.out() << "Actual: nullptr" << endl;
        env.endOutput();
      }
    }
    else {
      ClauseIterator premises_aux;
      Clause *conclusion = checkSubsumptionResolution(cl, premises_aux, miniIndex);
      if (!conclusion) {
        env.beginOutput();
        env.out() << "------------- FALSE POSITIVE SR -------------" << endl;
        Clause *mcl = premises_aux.next();
        env.out() << "L: " << mcl->toString() << endl;
        env.out() << "M: " << cl->toString() << endl;
        env.out() << "Expected: nullptr" << endl;
        env.out() << "Actual: " << conclusion->toString() << endl;
        env.endOutput();
=======
#if CHECK_SAT_SUBSUMPTION_RESOLUTION
    if (we_did_subsumption_resolution) {
      if (result) {
        // In this case we can only check the last side premise... for the others we don't know yet whether we missed an inference or if we just discovered the current one before.
        ASS(resolutionClause);
        satsubs.checkSubsumptionResolution(sr_mcl_tried.back(), cl, resolutionClause);
      }
      else {
        ASS(!resolutionClause);
        for (Clause *mcl : sr_mcl_tried) {
          satsubs.checkSubsumptionResolution(mcl, cl, resolutionClause);
        }
>>>>>>> 5ba66a9a
      }
    }
  }

#endif

#if CHECK_SAT_SUBSUMPTION || CHECK_SAT_SUBSUMPTION_RESOLUTION
  Clause::releaseAux();
  while (cmStore.isNonEmpty()) {
    delete cmStore.pop();
  }
#endif

  if (_subsumes) {
    premises = pvi(getSingletonIterator(_premise));
    return true;
  }
  if (_conclusion) {
    replacement = _conclusion;
#if CHAIN_RESOLUTION
    if (!_premise) {
      ASS(premiseStack.size() > 1);
      ClauseList *premiseList = ClauseList::empty();
      for (unsigned i = 0; i < premiseStack.size(); i++) {
        ClauseList::push((Clause *)premiseStack[i], premiseList);
      }
      premises = pvi(ClauseList::Iterator(premiseList));
      return true;
    }
#endif
    premises = pvi(getSingletonIterator(_premise));
    return true;
  }

  return false;
}
#endif

} // namespace Inferences<|MERGE_RESOLUTION|>--- conflicted
+++ resolved
@@ -49,24 +49,12 @@
 using namespace Indexing;
 using namespace Saturation;
 
-<<<<<<< HEAD
 #define CHAIN_RESOLUTION 1
 
 #define LOG_S_AND_R_INSTANCES 0
 #if LOG_S_AND_R_INSTANCES
 ofstream fileOut("subsumption_tried.txt");
 #endif
-=======
-#if VDEBUG
-#define CHECK_SAT_SUBSUMPTION 1
-#define CHECK_SAT_SUBSUMPTION_RESOLUTION 1
-#else
-#define CHECK_SAT_SUBSUMPTION 0
-#define CHECK_SAT_SUBSUMPTION_RESOLUTION 0
-#endif
-
-#define USE_SAT_SUBSUMPTION 0
->>>>>>> 5ba66a9a
 
 class SubsumptionLogger;
 
@@ -123,13 +111,8 @@
   _fwIndex = static_cast<FwSubsSimplifyingLiteralIndex *>(
       _salg->getIndexManager()->request(FW_SUBSUMPTION_SUBST_TREE));
   env.beginOutput();
-<<<<<<< HEAD
 #if USE_SAT_SUBSUMPTION_FORWARD
   env.out() << "\% Subsumption algorithm: smt3\n";
-=======
-#if USE_SAT_SUBSUMPTION
-  env.out() << "\% Subsumption algorithm: sat3\n";
->>>>>>> 5ba66a9a
 #else
   env.out() << "\% Subsumption algorithm: original\n";
 #endif
@@ -521,26 +504,8 @@
  */
 bool ForwardSubsumptionAndResolution::checkSubsumption(Clause *cl, ClauseIterator &premises, LiteralMiniIndex &miniIndex)
 {
-<<<<<<< HEAD
   CALL("ForwardSubsumptionAndResolution::checkSubsumption");
   // Check unit clauses first
-=======
-  CALL("ForwardSubsumptionAndResolution::perform");
-  if (fsstats.m_logger) {
-    fsstats.m_logger->logNextRound();
-  }
-#if CHECK_SAT_SUBSUMPTION || CHECK_SAT_SUBSUMPTION_RESOLUTION
-  static vvector<Clause *> s_mcl_tried;
-  s_mcl_tried.clear();
-  static vvector<Clause *> sr_mcl_tried;
-  sr_mcl_tried.clear();
-  bool we_did_subsumption_resolution = false;
-  bool fin_print_extra_info = false;
-#endif
-
-  Clause *resolutionClause = nullptr;
-
->>>>>>> 5ba66a9a
   unsigned clen = cl->length();
   if (clen == 0) {
     return false;
@@ -557,7 +522,6 @@
         premises = pvi(getSingletonIterator(premise));
         env.statistics->forwardSubsumed++;
         ASS_LE(premise->weight(), cl->weight());
-<<<<<<< HEAD
 #if CHECK_SAT_SUBSUMPTION
         subsumption_tried.push_back(SubsumptionInstance(premise, cl, true));
 #endif
@@ -583,58 +547,6 @@
       // if (mcl->length() > cl->length()) {
       //   RSTAT_CTR_INC("fw subsumption impossible due to length");
       // }
-=======
-        result = true;
-#if CHECK_SAT_SUBSUMPTION
-        s_mcl_tried.push_back(premise);
-        // if (!satsubs.checkSubsumption(premise, cl)) {
-        //   std::cerr << "\% ***WRONG RESULT OF SAT-SUBSUMPTION***    UNIT expecting 1" << std::endl;
-        //   std::cerr << "\% premise = " << premise->toString() << std::endl;
-        //   std::cerr << "\% cl = " << cl->toString() << std::endl;
-        // }
-#endif
-        // NOTE: we do not care about outputting the inference here, since this branch is not a target where we want to use SAT-Subsumption.
-        goto fin;
-      }
-    }
-  }
-
-  /*********************************************************************************
-   * Subsumption by long clauses
-   ********************************************************************************/
-
-  {
-#if USE_SAT_SUBSUMPTION
-    satsubs.setupMainPremise(cl);
-#else
-    LiteralMiniIndex miniIndex(cl);
-#endif
-
-    for (unsigned li = 0; li < clen; li++) {
-      SLQueryResultIterator rit = _fwIndex->getGeneralizations((*cl)[li], false, false);
-      while (rit.hasNext()) {
-        SLQueryResult res = rit.next();
-        Clause *mcl = res.clause;
-        if (mcl->hasAux()) {
-          // we've already checked this clause
-          continue;
-        }
-        ASS_G(mcl->length(), 1);
-
-        // disable this for now (not done in master, needs to be checked and discussed)
-        // if (mcl->length() > cl->length()) {
-        //   RSTAT_CTR_INC("fw subsumption impossible due to length");
-        // }
-
-#if USE_SAT_SUBSUMPTION
-        mcl->setAux(this);
-        bool const isSubsumed = satsubs.setupSubsumption(mcl) && satsubs.solve() && ColorHelper::compatible(cl->color(), mcl->color());
-#else
-        ClauseMatches *cms = new ClauseMatches(mcl);
-        mcl->setAux(cms);
-        cmStore.push(cms);
-        cms->fillInMatches(&miniIndex);
->>>>>>> 5ba66a9a
 
       ClauseMatches *cms = new ClauseMatches(mcl);
       mcl->setAux(cms);
@@ -695,22 +607,12 @@
         fsstats.m_numDecisions_successes[stats.numDecisions] += 1;
       }
 
-<<<<<<< HEAD
       if (isSubsumed) {
         premises = pvi(getSingletonIterator(mcl));
         env.statistics->forwardSubsumed++;
         ASS_LE(mcl->weight(), cl->weight());
 #if CHECK_SAT_SUBSUMPTION
         subsumption_tried.push_back(SubsumptionInstance(mcl, cl, true));
-=======
-#if CHECK_SAT_SUBSUMPTION
-        s_mcl_tried.push_back(mcl);
-        // if (satsubs.checkSubsumption(mcl, cl) != isSubsumed) {
-        //   std::cerr << "\% ***WRONG RESULT OF SAT-SUBSUMPTION***    MULTI expecting " << isSubsumed << std::endl;
-        //   std::cerr << "\% mcl = " << mcl->toString() << std::endl;
-        //   std::cerr << "\%  cl = " <<  cl->toString() << std::endl;
-        // };
->>>>>>> 5ba66a9a
 #endif
         return true;
       }
@@ -862,7 +764,6 @@
   return nullptr;
 }
 
-<<<<<<< HEAD
 #endif
 
 #if !USE_SAT_SUBSUMPTION_FORWARD
@@ -887,36 +788,8 @@
 #if CHECK_SAT_SUBSUMPTION || CHECK_SAT_SUBSUMPTION_RESOLUTION
   subsumption_tried.clear();
   subsumptionResolution_tried.clear();
-=======
-    {
-#if CHECK_SAT_SUBSUMPTION_RESOLUTION
-      we_did_subsumption_resolution = true;
-#endif
-      // TimeCounter tc_fsr(TC_FORWARD_SUBSUMPTION_RESOLUTION);
-      TIME_TRACE("forward subsumption resolution");
-
-      // This is subsumption resolution with unit clauses. We don't log these because we don't do sat-subsumption for these.
-      for (unsigned li = 0; li < clen; li++) {
-        Literal *resLit = (*cl)[li];
-        SLQueryResultIterator rit = _unitIndex->getGeneralizations(resLit, true, false);
-        while (rit.hasNext()) {
-          Clause *mcl = rit.next().clause;
-          ASS(!resolutionClause);
-          if (ColorHelper::compatible(cl->color(), mcl->color())) {
-            resolutionClause = generateSubsumptionResolutionClause(cl, resLit, mcl);
-            ASS(resolutionClause);
-            env.statistics->forwardSubsumptionResolution++;
-            premises = pvi(getSingletonIterator(mcl));
-            replacement = resolutionClause;
-            result = true;
-          }
-#if CHECK_SAT_SUBSUMPTION_RESOLUTION
-          sr_mcl_tried.push_back(mcl);
-          // satsubs.checkSubsumptionResolution(mcl, cl, resolutionClause);
->>>>>>> 5ba66a9a
-#endif
-
-<<<<<<< HEAD
+#endif
+
   unsigned clen = cl->length();
   if (clen == 0) {
     return false;
@@ -947,39 +820,6 @@
   for (SubsumptionInstance si : subsumption_tried) {
 #if LOG_S_AND_R_INSTANCES
     fileOut << "S " << si._L->toString() << " " << si._M->toString() << " " << si._result << endl;
-=======
-#if USE_SAT_SUBSUMPTION
-      ASS(cmStore.isEmpty());
-#else
-      // Note that we only index the "least matchable" literal in the _fwIndex.
-      // This performs SR when the indexed literal is in the subsumption part.
-      {
-        CMStack::Iterator csit(cmStore);
-        while (csit.hasNext()) {
-          ClauseMatches *cms = csit.next();
-          Clause *mcl = cms->_cl;
-          ASS_EQ(mcl->getAux<ClauseMatches>(), cms);
-          for (unsigned li = 0; li < cl->length(); li++) {
-            Literal *resLit = (*cl)[li];
-            ASS(!resolutionClause);
-            // only log the first occurrence with resLit *, because for these we always check all.
-            // (actually not completely true if we encounter success... then we skip the remaining ones. and we can't replicate this behaviour during replay because of clause reordering)
-            // if (checkForSubsumptionResolution(cl, cms, resLit, -1, li == 0) && ColorHelper::compatible(cl->color(), mcl->color())) {
-            if (checkForSubsumptionResolution(cl, cms, resLit, li) && ColorHelper::compatible(cl->color(), mcl->color())) {
-              resolutionClause = generateSubsumptionResolutionClause(cl, resLit, mcl);
-              ASS(resolutionClause);
-              env.statistics->forwardSubsumptionResolution++;
-              premises = pvi(getSingletonIterator(mcl));
-              replacement = resolutionClause;
-              result = true;
-            }
-#if CHECK_SAT_SUBSUMPTION_RESOLUTION
-            sr_mcl_tried.push_back(mcl);
-            // NOTE: we can't do the check here because we might encounter the same clause again in the loop below (it's possible that we fail here but succeed later).
-            // if (!satsubs.checkSubsumptionResolution(cms->_cl, cl, resolutionClause)) {
-            //   fin_print_extra_info = true;
-            // }
->>>>>>> 5ba66a9a
 #endif
     bool expected = si._result;
     fsstats.m_logged_sat_checks++;
@@ -1035,7 +875,6 @@
   }
 #endif
 
-<<<<<<< HEAD
   return result;
 }
 
@@ -1073,56 +912,6 @@
 
   return res;
 }
-=======
-#if USE_SAT_SUBSUMPTION
-      LiteralMiniIndex miniIndex(cl);
-#endif
-
-      // This performs SR when the indexed literal is the resolved literal.
-      for (unsigned li = 0; li < cl->length(); li++) {
-        Literal *resLit = (*cl)[li]; // resolved literal
-        SLQueryResultIterator rit = _fwIndex->getGeneralizations(resLit, true, false);
-        while (rit.hasNext()) {
-          SLQueryResult res = rit.next();
-          Clause *mcl = res.clause;
-
-          // See https://github.com/vprover/vampire/pull/214
-          ClauseMatches *cms = nullptr;
-          if (mcl->hasAux()) {
-            // We have seen the clause already, try to re-use the literal matches.
-            // (Note that we can't just skip the clause: if our previous check
-            // failed to detect subsumption resolution, it might still work out
-            // with a different resolved literal.)
-            cms = mcl->getAux<ClauseMatches>();
-            // Already handled in the loop over cmStore above.
-            if (!cms) {
-              continue;
-            }
-          }
-          if (!cms) {
-            cms = new ClauseMatches(mcl);
-            mcl->setAux(cms);
-            cmStore.push(cms);
-            cms->fillInMatches(&miniIndex);
-          }
-          ASS_EQ(mcl, cms->_cl);
-
-          ASS(!resolutionClause);
-          if (checkForSubsumptionResolution(cl, cms, resLit, li) && ColorHelper::compatible(cl->color(), mcl->color())) {
-            resolutionClause = generateSubsumptionResolutionClause(cl, resLit, mcl);
-            ASS(resolutionClause);
-            env.statistics->forwardSubsumptionResolution++;
-            premises = pvi(getSingletonIterator(mcl));
-            replacement = resolutionClause;
-            result = true;
-          }
-#if CHECK_SAT_SUBSUMPTION_RESOLUTION
-          sr_mcl_tried.push_back(mcl);
-          // // NOTE: we can't do the check here because we might encounter the same clause again in the loop with another resLit
-          // if (!satsubs.checkSubsumptionResolution(mcl, cl, resolutionClause)) {
-          //   fin_print_extra_info = true;
-          // }
->>>>>>> 5ba66a9a
 #endif
 
 /**
@@ -1228,7 +1017,6 @@
   if (_conclusion || !_subsumptionResolution) {
     goto check_correctness;
   }
-<<<<<<< HEAD
 
   /*******************************************************/
   /*         SUBSUMPTION RESOLUTION UNIT CLAUSE          */
@@ -1255,14 +1043,6 @@
       _premise = mcl;
       break;
 #endif
-=======
-  {
-#if CHECK_SAT_SUBSUMPTION || CHECK_SAT_SUBSUMPTION_RESOLUTION
-    auto tok = satsubs.setupMainPremise(cl);
-    if (fin_print_extra_info) {
-      std::cerr << "% result = " << result << std::endl;
-      std::cerr << "% replacement = " << (replacement ? replacement->toString() : "nullptr") << std::endl;
->>>>>>> 5ba66a9a
     }
   }
 #if CHAIN_RESOLUTION
@@ -1282,7 +1062,6 @@
     goto check_correctness;
   }
 #endif
-<<<<<<< HEAD
 
   /*******************************************************/
   /*        SUBSUMPTION RESOLUTION MULTI-LITERAL         */
@@ -1303,26 +1082,6 @@
         ASS(_premise == nullptr);
         _premise = mcl;
         goto check_correctness;
-=======
-#if CHECK_SAT_SUBSUMPTION
-    if (!we_did_subsumption_resolution) {
-      if (result) {
-        // successful subsumption is the last one
-        Clause *mcl = s_mcl_tried.back();
-        s_mcl_tried.pop_back();
-        if (!satsubs.checkSubsumption(mcl, cl)) {
-          std::cerr << "\% ***WRONG RESULT OF SAT-SUBSUMPTION*** (should be 1, got 0)" << std::endl;
-          std::cerr << "\% mcl = " << mcl->toString() << std::endl;
-          std::cerr << "\%  cl = " << cl->toString() << std::endl;
-        }
-      }
-      for (Clause *mcl : s_mcl_tried) {
-        if (satsubs.checkSubsumption(mcl, cl)) {
-          std::cerr << "\% ***WRONG RESULT OF SAT-SUBSUMPTION*** (should be 0, got 1)" << std::endl;
-          std::cerr << "\% mcl = " << mcl->toString() << std::endl;
-          std::cerr << "\%  cl = " << cl->toString() << std::endl;
-        }
->>>>>>> 5ba66a9a
       }
     }
   }
@@ -1333,7 +1092,6 @@
   LiteralMiniIndex miniIndex(cl);
   Clause::requestAux();
 #endif
-<<<<<<< HEAD
 
 #if CHECK_SAT_SUBSUMPTION
   ClauseIterator premises_aux;
@@ -1384,20 +1142,6 @@
         env.out() << "Expected: nullptr" << endl;
         env.out() << "Actual: " << conclusion->toString() << endl;
         env.endOutput();
-=======
-#if CHECK_SAT_SUBSUMPTION_RESOLUTION
-    if (we_did_subsumption_resolution) {
-      if (result) {
-        // In this case we can only check the last side premise... for the others we don't know yet whether we missed an inference or if we just discovered the current one before.
-        ASS(resolutionClause);
-        satsubs.checkSubsumptionResolution(sr_mcl_tried.back(), cl, resolutionClause);
-      }
-      else {
-        ASS(!resolutionClause);
-        for (Clause *mcl : sr_mcl_tried) {
-          satsubs.checkSubsumptionResolution(mcl, cl, resolutionClause);
-        }
->>>>>>> 5ba66a9a
       }
     }
   }
