--- conflicted
+++ resolved
@@ -30,12 +30,9 @@
 #include "Lib/Environment.hpp"
 #include "Shell/Statistics.hpp"
 
-<<<<<<< HEAD
-#include "ForwardSubsumptionAndResolution.hpp"
-#include "GoalRewriting.hpp"
-=======
+#include "Inferences/GoalRewriting.hpp"
+
 #include "Inferences/ForwardSubsumptionAndResolution.hpp"
->>>>>>> 039fa0ef
 
 namespace Inferences {
 using namespace std;
@@ -101,36 +98,24 @@
   // M = b v C where σ(a) = b is a given from the index
   // Therefore L subsumes M
   for (unsigned li = 0; li < clen; li++) {
-<<<<<<< HEAD
-    auto rit = _unitIndex->getGeneralizations((*cl)[li], false, false);
-    while (rit.hasNext()) {
-      Clause *premise = rit.next().data->clause;
-      if (ColorHelper::compatible(cl->color(), premise->color())) {
-        if (cl->goalRewritingDepth()<premise->goalRewritingDepth()) {
-          continue;
-        }
-        if (premise->switched() && !cl->switched()) {
-          continue;
-        }
-        if (premise->switched() == cl->switched() && toTheLeftStrict(cl->position(),premise->position())) {
-          continue;
-        }
-        premises = pvi(getSingletonIterator(premise));
-        env.statistics->forwardSubsumed++;
-        result = true;
-        goto fin;
-      }
-=======
     Literal *lit = (*cl)[li];
     auto it = _unitIndex->getGeneralizations(lit, false, false);
     if (it.hasNext()) {
       mcl = it.next().data->clause;
       premise = mcl;
       ASS(ColorHelper::compatible(cl->color(), premise->color()))
+      if (cl->goalRewritingDepth()<premise->goalRewritingDepth()) {
+        continue;
+      }
+      if (premise->switched() && !cl->switched()) {
+        continue;
+      }
+      if (premise->switched() == cl->switched() && toTheLeftStrict(cl->position(),premise->position())) {
+        continue;
+      }
       premises = pvi(getSingletonIterator(premise));
       env.statistics->forwardSubsumed++;
       return true;
->>>>>>> 039fa0ef
     }
   }
 
