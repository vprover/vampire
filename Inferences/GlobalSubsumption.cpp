
/*
 * File GlobalSubsumption.cpp.
 *
 * This file is part of the source code of the software program
 * Vampire. It is protected by applicable
 * copyright laws.
 *
 * This source code is distributed under the licence found here
 * https://vprover.github.io/license.html
 * and in the source directory
 *
 * In summary, you are allowed to use Vampire for non-commercial
 * purposes but not allowed to distribute, modify, copy, create derivatives,
 * or use in competitions. 
 * For other uses of Vampire please contact developers for a different
 * licence, which we will make an effort to provide. 
 */
/**
 * @file GlobalSubsumption.cpp
 * Implements class GlobalSubsumption.
 */

#include "Debug/RuntimeStatistics.hpp"

#include "Lib/Metaiterators.hpp"
#include "Lib/SharedSet.hpp"
#include "Lib/TimeCounter.hpp"
#include "Lib/VirtualIterator.hpp"

#include "Kernel/Clause.hpp"
#include "Kernel/Grounder.hpp"
#include "Kernel/Inference.hpp"

#include "Indexing/Index.hpp"
#include "Indexing/IndexManager.hpp"
#include "Indexing/GroundingIndex.hpp"

#include "SAT/SATClause.hpp"
#include "SAT/SATSolver.hpp"
#include "SAT/SATInference.hpp"

#include "Saturation/SaturationAlgorithm.hpp"

#include "Shell/Options.hpp"
#include "Shell/Statistics.hpp"

#include "GlobalSubsumption.hpp"
#include "Saturation/Splitter.hpp"

#undef LOGGING
#define LOGGING 0

namespace Inferences {

using namespace Lib;
using namespace Kernel;
using namespace Indexing;
using namespace Saturation;

void GlobalSubsumption::attach(SaturationAlgorithm* salg)
{
  CALL("GlobalSubsumption::attach");

  ASS(!_index);

  ForwardSimplificationEngine::attach(salg);
  _index=static_cast<GroundingIndex*>(
	  _salg->getIndexManager()->request(GLOBAL_SUBSUMPTION_INDEX) );

  if (_salg->getOptions().globalSubsumptionAvatarAssumptions() == Options::GlobalSubsumptionAvatarAssumptions::FULL_MODEL) {
    _splitter=_salg->getSplitter();
  } else {
    _splitter = 0;
  }
}

void GlobalSubsumption::detach()
{
  CALL("GlobalSubsumption::detach");

  _index=0;
  _salg->getIndexManager()->release(GLOBAL_SUBSUMPTION_INDEX);
  ForwardSimplificationEngine::detach();
}

/**
 * Perform GS on cl and return the reduced clause,
 * or cl itself if GS does not reduce.
 * 
 * If reduced, initialize prems with reduction premises (including cl). 
 */
Clause* GlobalSubsumption::perform(Clause* cl, Stack<Unit*>& prems)
{
  CALL("GlobalSubsumption::perform/2");

  TimeCounter tc(TC_GLOBAL_SUBSUMPTION);

  if(cl->color()==COLOR_LEFT) {
    return cl;
  }
   
  if(!_splittingAssumps && cl->splits() && cl->splits()->size()!=0) {
    return cl;
  }
  
  Grounder& grounder = _index->getGrounder();
  
  // SAT literals of the prop. abstraction of cl
  static SATLiteralStack plits;
  plits.reset();
  
  // assumptions corresponding to the negation of the new prop clause
  // (and perhaps additional ones used to "activate" AVATAR-conditional clauses)
  static SATLiteralStack assumps;
  assumps.reset();
  
  // lookup to retrieve the FO lits later back
  static DHMap<SATLiteral,Literal*> lookup;
  lookup.reset();
    
  // first abstract cl's FO literals using grounder,
  // start filling assumps and initialize lookup
  grounder.groundNonProp(cl, plits, false);
  
  unsigned clen = plits.size();    
  for (unsigned i = 0; i < clen; i++) {
    lookup.insert(plits[i],(*cl)[i]);
    assumps.push(plits[i].opposite());
  }
    
  // then add literals corresponding to cl's split levels
  //
  // also keep filling assumps for gsaa=crom_curent
  if (cl->splits() && cl->splits()->size()!=0) {
    ASS(_splittingAssumps);
    
    SplitSet::Iterator sit(*cl->splits());
    while(sit.hasNext()) {
      SplitLevel l = sit.next();      
      unsigned var = splitLevelToVar(l);
                
      plits.push(SATLiteral(var,false)); // negative
      if (!_splitter) {
        assumps.push(SATLiteral(var,true)); // positive
      }
    }
  }
  
  // for gsaa=full_model, assume all active split levels instead
  if (_splitter) {
    ASS(_splittingAssumps);
    
    SplitLevel bound = _splitter->splitLevelBound();
    for (SplitLevel lev = 0; lev < bound; lev++) {
      if (_splitter->splitLevelActive(lev)) {
        unsigned var = splitLevelToVar(lev);
        assumps.push(SATLiteral(var,true)); // positive
      }
    }
  }
  
  SATSolverWithAssumptions& solver = _index->getSolver();
  
  // Would be nice to have this:
  // ASS_NEQ(solver.solve(_uprOnly),SATSolver::UNSATISFIABLE);
  // But even if the last addition made the SAT solver's content unconditionally inconsistent
  // the last call to solveUnderAssumptions might have missed that

  // create SAT clause and add to solver
  SATClause* scl = SATClause::fromStack(plits);
  SATInference* inf = new FOConversionInference(cl);
  scl->setInference(inf);
  solver.addClause(scl);

  // check for subsuming clause by looking for a proper subset of used assumptions
  SATSolver::Status res = solver.solveUnderAssumptions(assumps, _uprOnly, true /* only proper subsets */);

  if (res == SATSolver::UNSATISFIABLE) { 
    // it should always be UNSAT with full assumps,
    // but we may not get that far with limited solving power (_uprOnly)    

    const SATLiteralStack& failed = solver.failedAssumptions();

    if (failed.size() < assumps.size()) {
      // proper subset sufficed for UNSAT - that's the interesting case
      const SATLiteralStack& failedFinal = _explicitMinim ? solver.explicitlyMinimizedFailedAssumptions(_uprOnly,_randomizeMinim) : failed;

      static LiteralStack survivors;
      survivors.reset();

      static Set<SATLiteral> splitAssumps;
      splitAssumps.reset();

      for (unsigned i = 0; i < failedFinal.size(); i++) {
        SATLiteral olit = failedFinal[i].opposite(); // back to the original polarity

        Literal* lit;
        if (lookup.find(olit,lit)) { // lookup the corresponding FO literal
          survivors.push(lit);
        } else { // otherwise it was a split level assumption
          splitAssumps.insert(olit);
        }
      }

      // TODO: what about GS being proper only on the split level assumption side? (But then it is not a reduction from the FO perspective!)

      // this is the main check -- whether we have a proper subclause (no matter the split level assumptions)
      if (survivors.size() < clen) {
        RSTAT_MCTR_INC("global_subsumption_by_number_of_removed_literals",clen-survivors.size());

        SATClause* ref = solver.getRefutation();

        prems.reset();
        prems.push(cl);
                
        SATInference::collectFilteredFOPremises(ref, prems,
          // Some solvers may return "all the clauses added so far" in the refutation.
          // That must be filtered since a derived clause cannot depend on inactive splits
          [this] (SATClause* prem) {

            // ignore ASSUMPTION clauses (they don't have FO premises anyway)
            if (prem->inference()->getType() == SATInference::ASSUMPTION) {
              ASS_EQ(prem->size(),1);
              return false;
            }

            // and don't keep any premise which mentions an unassumed split level assumption
            unsigned prem_sz = prem->size();
            for (unsigned i = 0; i < prem_sz; i++ ) {
              SATLiteral lit = (*prem)[i];
              SplitLevel lev;
              if (isSplitLevelVar(lit.var(),lev)) {
                ASS(lit.isNegative());
                if (!splitAssumps.contains(lit)) {
                  return false;
                }
              }
            }
            return true;
          } );
        
        UnitList* premList = 0;
        Stack<Unit*>::Iterator it(prems);
        while (it.hasNext()) {
          Unit* us = it.next();
          UnitList::push(us, premList);
        }
        
        SATClauseList* satPremises = env.options->minimizeSatProofs() ?
            solver.getRefutationPremiseList() : nullptr; // getRefutationPremiseList may be nullptr already, if our solver does not support minimization

        Inference inf(FromSatRefutation(InferenceRule::GLOBAL_SUBSUMPTION, premList, satPremises, failedFinal));
        // CAREFUL:
        // FromSatRefutation does not automatically propagate age
        inf.setAge(cl->age());
        // also, let's not propagate inputType from the whole big (non-minimized) set of premises (which probably already contains a piece of the conjecture)
        inf.setInputType(cl->inputType());
        // Splitter will set replacement's splitSet, so we don't have to do it here
<<<<<<< HEAD

        Clause* replacement = Clause::fromIterator(LiteralStack::BottomFirstIterator(survivors),inf); 
        
=======

        Clause* replacement = Clause::fromIterator(LiteralStack::BottomFirstIterator(survivors),inf);

>>>>>>> f4cbb935
        env.statistics->globalSubsumption++;
        ASS_L(replacement->length(), clen);
        
        return replacement;       
      }                  
    }
  }

  return cl;
}

/**
 * Functor that extracts a clause from UnitSpec.
 */
struct GlobalSubsumption::Unit2ClFn
{
  DECL_RETURN_TYPE(Clause*);
  OWN_RETURN_TYPE operator() (Unit* us) {
    return us->asClause();
  }
};

bool GlobalSubsumption::perform(Clause* cl, Clause*& replacement, ClauseIterator& premises)
{
  CALL("GlobalSubsumption::perform/3");

  static Stack<Unit*> prems;
  
  Clause* newCl = perform(cl,prems);
  if(newCl==cl) {
    return false;
  }
    
  Stack<Unit*>::BottomFirstIterator it(prems);

  replacement = newCl;
  premises = pvi( getMappingIterator(it, Unit2ClFn()) );
  return true;
}

}<|MERGE_RESOLUTION|>--- conflicted
+++ resolved
@@ -257,15 +257,9 @@
         // also, let's not propagate inputType from the whole big (non-minimized) set of premises (which probably already contains a piece of the conjecture)
         inf.setInputType(cl->inputType());
         // Splitter will set replacement's splitSet, so we don't have to do it here
-<<<<<<< HEAD
-
-        Clause* replacement = Clause::fromIterator(LiteralStack::BottomFirstIterator(survivors),inf); 
         
-=======
-
         Clause* replacement = Clause::fromIterator(LiteralStack::BottomFirstIterator(survivors),inf);
 
->>>>>>> f4cbb935
         env.statistics->globalSubsumption++;
         ASS_L(replacement->length(), clen);
         
