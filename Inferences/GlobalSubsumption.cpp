/*
 * This file is part of the source code of the software program
 * Vampire. It is protected by applicable
 * copyright laws.
 *
 * This source code is distributed under the licence found here
 * https://vprover.github.io/license.html
 * and in the source directory
 */
/**
 * @file GlobalSubsumption.cpp
 * Implements class GlobalSubsumption.
 */

#include "Debug/RuntimeStatistics.hpp"

#include "Lib/Metaiterators.hpp"
#include "Lib/SharedSet.hpp"
#include "Debug/TimeProfiling.hpp"
#include "Lib/VirtualIterator.hpp"

#include "Kernel/Clause.hpp"
#include "Kernel/Grounder.hpp"
#include "Kernel/Inference.hpp"

#include "Indexing/Index.hpp"
#include "Indexing/IndexManager.hpp"
#include "Indexing/GroundingIndex.hpp"

#include "SAT/SATClause.hpp"
#include "SAT/SATSolver.hpp"
#include "SAT/SATInference.hpp"

#include "Saturation/SaturationAlgorithm.hpp"

#include "Shell/Options.hpp"
#include "Shell/Statistics.hpp"

#include "GlobalSubsumption.hpp"
#include "Saturation/Splitter.hpp"

#undef LOGGING
#define LOGGING 0

namespace Inferences {

using namespace Lib;
using namespace Kernel;
using namespace Indexing;
using namespace Saturation;

void GlobalSubsumption::attach(SaturationAlgorithm* salg)
{
  ASS(!_index);

  ForwardSimplificationEngine::attach(salg);
  _index=static_cast<GroundingIndex*>(
	  _salg->getIndexManager()->request(GLOBAL_SUBSUMPTION_INDEX) );

  if (_salg->getOptions().globalSubsumptionAvatarAssumptions() == Options::GlobalSubsumptionAvatarAssumptions::FULL_MODEL) {
    _splitter=_salg->getSplitter();
  } else {
    _splitter = 0;
  }
}

void GlobalSubsumption::detach()
{
  _index=0;
  _salg->getIndexManager()->release(GLOBAL_SUBSUMPTION_INDEX);
  ForwardSimplificationEngine::detach();
}

/**
 * Perform GS on cl and return the reduced clause,
 * or cl itself if GS does not reduce.
 *
 * If reduced, initialize prems with reduction premises (including cl).
 */
Clause* GlobalSubsumption::perform(Clause* cl, Stack<Unit*>& prems)
{
  TIME_TRACE("global subsumption");

  if(cl->color()==COLOR_LEFT) {
    return cl;
  }

  if(!_splittingAssumps && cl->splits() && cl->splits()->size()!=0) {
    return cl;
  }

  Grounder& grounder = _index->getGrounder();

  // SAT literals of the prop. abstraction of cl
  static SATLiteralStack plits;
  plits.reset();

  // assumptions corresponding to the negation of the new prop clause
  // (and perhaps additional ones used to "activate" AVATAR-conditional clauses)
  static SATLiteralStack assumps;
  assumps.reset();

  // lookup to retrieve the FO lits later back
  static DHMap<SATLiteral,Literal*> lookup;
  lookup.reset();

  // first abstract cl's FO literals using grounder,
  // start filling assumps and initialize lookup
  grounder.groundNonProp(cl, plits);

  unsigned clen = plits.size();
  for (unsigned i = 0; i < clen; i++) {
    lookup.insert(plits[i],(*cl)[i]);
    assumps.push(plits[i].opposite());
  }

  // then add literals corresponding to cl's split levels
  //
  // also keep filling assumps for gsaa=crom_curent
  if (cl->splits() && cl->splits()->size()!=0) {
    ASS(_splittingAssumps);

    auto sit = cl->splits()->iter();
    while(sit.hasNext()) {
      SplitLevel l = sit.next();
      unsigned var = splitLevelToVar(l);

      plits.push(SATLiteral(var,false)); // negative
      if (!_splitter) {
        assumps.push(SATLiteral(var,true)); // positive
      }
    }
  }

  // for gsaa=full_model, assume all active split levels instead
  if (_splitter) {
    ASS(_splittingAssumps);

    SplitLevel bound = _splitter->splitLevelBound();
    for (SplitLevel lev = 0; lev < bound; lev++) {
      if (_splitter->splitLevelActive(lev)) {
        unsigned var = splitLevelToVar(lev);
        assumps.push(SATLiteral(var,true)); // positive
      }
    }
  }

  SATSolverWithAssumptions& solver = _index->getSolver();

  // Would be nice to have this:
  // ASS_NEQ(solver.solve(_uprOnly),SATSolver::UNSATISFIABLE);
  // But even if the last addition made the SAT solver's content unconditionally inconsistent
  // the last call to solveUnderAssumptions might have missed that

  // create SAT clause and add to solver
  SATClause* scl = SATClause::fromStack(plits);
  SATInference* inf = new FOConversionInference(cl);
  scl->setInference(inf);
  solver.addClause(scl);

  // check for subsuming clause by looking for a proper subset of used assumptions
  SATSolver::Status res = solver.solveUnderAssumptions(assumps, _uprOnly, true /* only proper subsets */);

  if (res == SATSolver::Status::UNSATISFIABLE) {
    // it should always be UNSAT with full assumps,
    // but we may not get that far with limited solving power (_uprOnly)

    const SATLiteralStack& failed = solver.failedAssumptions();

    if (failed.size() < assumps.size()) {
      // proper subset sufficed for UNSAT - that's the interesting case
      const SATLiteralStack& failedFinal = _explicitMinim ? solver.explicitlyMinimizedFailedAssumptions(_uprOnly,_randomizeMinim) : failed;

      static LiteralStack survivors;
      survivors.reset();

      static Set<SATLiteral> splitAssumps;
      splitAssumps.reset();

      for (unsigned i = 0; i < failedFinal.size(); i++) {
        SATLiteral olit = failedFinal[i].opposite(); // back to the original polarity

        Literal* lit;
        if (lookup.find(olit,lit)) { // lookup the corresponding FO literal
          survivors.push(lit);
        } else { // otherwise it was a split level assumption
          splitAssumps.insert(olit);
        }
      }

      // TODO: what about GS being proper only on the split level assumption side? (But then it is not a reduction from the FO perspective!)

      // this is the main check -- whether we have a proper subclause (no matter the split level assumptions)
      if (survivors.size() < clen) {
        RSTAT_MCTR_INC("global_subsumption_by_number_of_removed_literals",clen-survivors.size());

        SATClause* ref = solver.getRefutation();

        prems.reset();
        prems.push(cl);

        SATInference::collectFilteredFOPremises(ref, prems,
          // Some solvers may return "all the clauses added so far" in the refutation.
          // That must be filtered since a derived clause cannot depend on inactive splits
          [this] (SATClause* prem) {

            // ignore ASSUMPTION clauses (they don't have FO premises anyway)
            if (prem->inference()->getType() == SATInference::ASSUMPTION) {
              ASS_EQ(prem->size(),1);
              return false;
            }

            // and don't keep any premise which mentions an unassumed split level assumption
            unsigned prem_sz = prem->size();
            for (unsigned i = 0; i < prem_sz; i++ ) {
              SATLiteral lit = (*prem)[i];
              SplitLevel lev;
              if (isSplitLevelVar(lit.var(),lev)) {
                ASS(lit.isNegative());
                if (!splitAssumps.contains(lit)) {
                  return false;
                }
              }
            }
            return true;
          } );

        UnitList* premList = 0;
        Stack<Unit*>::Iterator it(prems);
        while (it.hasNext()) {
          Unit* us = it.next();
          UnitList::push(us, premList);
        }

        SATClauseList* satPremises = env.options->minimizeSatProofs() ?
            solver.getRefutationPremiseList() : nullptr; // getRefutationPremiseList may be nullptr already, if our solver does not support minimization

        Inference inf(FromSatRefutation(InferenceRule::GLOBAL_SUBSUMPTION, premList, satPremises, failedFinal));
        // CAREFUL:
        // FromSatRefutation does not automatically propagate age
        inf.setAge(cl->age());
        // also, let's not propagate inputType from the whole big (non-minimized) set of premises (which probably already contains a piece of the conjecture)
        inf.setInputType(cl->inputType());
        // Splitter will set replacement's splitSet, so we don't have to do it here

        Clause* replacement = Clause::fromIterator(LiteralStack::BottomFirstIterator(survivors),inf);

        env.statistics->globalSubsumption++;
        ASS_L(replacement->length(), clen);

<<<<<<< HEAD
        if (cl->getSupInfo()) {
          replacement->setSupInfo(cl->getSupInfo());
          // cl->setSupInfo(nullptr);
        }
        
        return replacement;       
      }                  
=======
        return replacement;
      }
>>>>>>> 039fa0ef
    }
  }

  return cl;
}

/**
 * Functor that extracts a clause from UnitSpec.
 */
struct GlobalSubsumption::Unit2ClFn
{
  Clause* operator() (Unit* us) {
    return us->asClause();
  }
};

bool GlobalSubsumption::perform(Clause* cl, Clause*& replacement, ClauseIterator& premises)
{
  static Stack<Unit*> prems;

  Clause* newCl = perform(cl,prems);
  if(newCl==cl) {
    return false;
  }

  Stack<Unit*>::BottomFirstIterator it(prems);

  replacement = newCl;
  premises = pvi( getMappingIterator(it, Unit2ClFn()) );
  return true;
}

}<|MERGE_RESOLUTION|>--- conflicted
+++ resolved
@@ -248,18 +248,13 @@
         env.statistics->globalSubsumption++;
         ASS_L(replacement->length(), clen);
 
-<<<<<<< HEAD
         if (cl->getSupInfo()) {
           replacement->setSupInfo(cl->getSupInfo());
           // cl->setSupInfo(nullptr);
         }
-        
-        return replacement;       
-      }                  
-=======
+
         return replacement;
       }
->>>>>>> 039fa0ef
     }
   }
 
