/*
 * This file is part of the source code of the software program
 * Vampire. It is protected by applicable
 * copyright laws.
 *
 * This source code is distributed under the licence found here
 * https://vprover.github.io/license.html
 * and in the source directory
 */
/**
 * @file GlobalSubsumption.cpp
 * Implements class GlobalSubsumption.
 */

#include "Debug/RuntimeStatistics.hpp"

#include "Lib/Metaiterators.hpp"
#include "Lib/SharedSet.hpp"
#include "Debug/TimeProfiling.hpp"
#include "Lib/VirtualIterator.hpp"

#include "Kernel/Clause.hpp"
#include "Kernel/Grounder.hpp"
#include "Kernel/Inference.hpp"

#include "SAT/SATClause.hpp"
#include "SAT/SATSolver.hpp"
#include "SAT/SATInference.hpp"
#include "SAT/MinisatInterfacing.hpp"

#include "Saturation/SaturationAlgorithm.hpp"

#include "Shell/Options.hpp"
#include "Shell/Statistics.hpp"

#include "GlobalSubsumption.hpp"
#include "Saturation/Splitter.hpp"

#undef LOGGING
#define LOGGING 0

namespace Inferences {

using namespace Lib;
using namespace Kernel;
using namespace Indexing;
using namespace Saturation;

GlobalSubsumption::GlobalSubsumption(const Options& opts) :
  _randomizeMinim(opts.randomTraversals())
{
  _solver = new MinisatInterfacing;
  _grounder = new GlobalSubsumptionGrounder(*_solver);
}

void GlobalSubsumption::attach(SaturationAlgorithm* salg)
{
  ForwardSimplificationEngine::attach(salg);
}

void GlobalSubsumption::detach()
{
  ForwardSimplificationEngine::detach();
}

/**
 * Perform GS on cl and return the reduced clause,
 * or cl itself if GS does not reduce.
 *
 * If reduced, initialize prems with reduction premises (including cl).
 */
Clause* GlobalSubsumption::perform(Clause* cl, Stack<Unit*>& prems)
{
  TIME_TRACE("global subsumption");

  if(cl->color()==COLOR_LEFT) {
    return cl;
  }

  // SAT literals of the prop. abstraction of cl
  static SATLiteralStack plits;
  plits.reset();

  // assumptions corresponding to the negation of the new prop clause
  // (and perhaps additional ones used to "activate" AVATAR-conditional clauses)
  static SATLiteralStack assumps;
  assumps.reset();

  // lookup to retrieve the FO lits later back
  static DHMap<SATLiteral,Literal*> lookup;
  lookup.reset();

  // first abstract cl's FO literals using grounder,
  // start filling assumps and initialize lookup
  _grounder->groundNonProp(cl, plits);

  unsigned clen = plits.size();
  for (unsigned i = 0; i < clen; i++) {
    lookup.insert(plits[i],(*cl)[i]);
    assumps.push(plits[i].opposite());
  }

  // then add literals corresponding to cl's split levels
  //
  // also keep filling assumps for gsaa=crom_curent
  if (cl->splits() && cl->splits()->size()!=0) {
    auto sit = cl->splits()->iter();
    while(sit.hasNext()) {
      SplitLevel l = sit.next();
      unsigned var = splitLevelToVar(l);

      plits.push(SATLiteral(var,false)); // negative
      assumps.push(SATLiteral(var,true)); // positive
    }
  }

  // Would be nice to have this:
  // ASS_NEQ(solver.solve(_uprOnly),SATSolver::UNSATISFIABLE);
  // But even if the last addition made the SAT solver's content unconditionally inconsistent
  // the last call to solveUnderAssumptions might have missed that

  // create SAT clause and add to solver
  SATClause* scl = SATClause::fromStack(plits);
  SATInference* inf = new FOConversionInference(cl);
  scl->setInference(inf);
  _solver->addClause(scl);

  // check for subsuming clause by looking for a subset of used assumptions
  SATSolver::Status res = _solver->solveUnderAssumptions(assumps, /* onlyPropagate = */ true);

  if (res == SATSolver::Status::UNSATISFIABLE) {
    // it should always be UNSAT with full assumps,
    // but we may not get that far with limited solving power (_uprOnly)

    SATLiteralStack failed = _solver->failedAssumptions();

    if (failed.size() < assumps.size()) {
      // proper subset sufficed for UNSAT - that's the interesting case
<<<<<<< HEAD
      SATLiteralStack failedFinal = _solver->explicitlyMinimizedFailedAssumptions(/* onlyPropagate = */ true, _randomizeMinim);
=======
      SATLiteralStack failedFinal = _explicitMinim ? _solver->explicitlyMinimizedFailedAssumptions(_uprOnly,_randomizeMinim) : std::move(failed);
>>>>>>> d71e8adf

      static LiteralStack survivors;
      survivors.reset();

      static Set<SATLiteral> splitAssumps;
      splitAssumps.reset();

      for (unsigned i = 0; i < failedFinal.size(); i++) {
        SATLiteral olit = failedFinal[i].opposite(); // back to the original polarity

        Literal* lit;
        if (lookup.find(olit,lit)) { // lookup the corresponding FO literal
          survivors.push(lit);
        } else { // otherwise it was a split level assumption
          splitAssumps.insert(olit);
        }
      }

      // TODO: what about GS being proper only on the split level assumption side? (But then it is not a reduction from the FO perspective!)

      // this is the main check -- whether we have a proper subclause (no matter the split level assumptions)
      if (survivors.size() < clen) {
        RSTAT_MCTR_INC("global_subsumption_by_number_of_removed_literals",clen-survivors.size());

        SATClause* ref = _solver->getRefutation();

        prems.reset();
        prems.push(cl);

        SATInference::collectFilteredFOPremises(ref, prems,
          // Some solvers may return "all the clauses added so far" in the refutation.
          // That must be filtered since a derived clause cannot depend on inactive splits
          [this] (SATClause* prem) {
            // don't keep any premise which mentions an unassumed split level assumption
            unsigned prem_sz = prem->size();
            for (unsigned i = 0; i < prem_sz; i++ ) {
              SATLiteral lit = (*prem)[i];
              SplitLevel lev;
              if (isSplitLevelVar(lit.var(),lev)) {
                ASS(!lit.positive());
                if (!splitAssumps.contains(lit)) {
                  return false;
                }
              }
            }
            return true;
          } );

        UnitList* premList = 0;
        Stack<Unit*>::Iterator it(prems);
        while (it.hasNext()) {
          Unit* us = it.next();
          UnitList::push(us, premList);
        }

        SATClauseList* satPremises = env.options->minimizeSatProofs() ?
          _solver->getRefutationPremiseList() : nullptr; // getRefutationPremiseList may be nullptr already, if our solver does not support minimization

        Inference inf(FromSatRefutation(InferenceRule::GLOBAL_SUBSUMPTION, premList, satPremises, failedFinal));
        // CAREFUL:
        // FromSatRefutation does not automatically propagate age
        inf.setAge(cl->age());
        // also, let's not propagate inputType from the whole big (non-minimized) set of premises (which probably already contains a piece of the conjecture)
        inf.setInputType(cl->inputType());
        // Splitter will set replacement's splitSet, so we don't have to do it here

        Clause* replacement = Clause::fromIterator(LiteralStack::BottomFirstIterator(survivors),inf);

        env.statistics->globalSubsumption++;
        ASS_L(replacement->length(), clen);

        return replacement;
      }
    }
  }

  return cl;
}

/**
 * Functor that extracts a clause from UnitSpec.
 */
struct GlobalSubsumption::Unit2ClFn
{
  Clause* operator() (Unit* us) {
    return us->asClause();
  }
};

bool GlobalSubsumption::perform(Clause* cl, Clause*& replacement, ClauseIterator& premises)
{
  static Stack<Unit*> prems;

  Clause* newCl = perform(cl,prems);
  if(newCl==cl) {
    return false;
  }

  Stack<Unit*>::BottomFirstIterator it(prems);

  replacement = newCl;
  premises = pvi( getMappingIterator(it, Unit2ClFn()) );
  return true;
}

}<|MERGE_RESOLUTION|>--- conflicted
+++ resolved
@@ -136,11 +136,7 @@
 
     if (failed.size() < assumps.size()) {
       // proper subset sufficed for UNSAT - that's the interesting case
-<<<<<<< HEAD
       SATLiteralStack failedFinal = _solver->explicitlyMinimizedFailedAssumptions(/* onlyPropagate = */ true, _randomizeMinim);
-=======
-      SATLiteralStack failedFinal = _explicitMinim ? _solver->explicitlyMinimizedFailedAssumptions(_uprOnly,_randomizeMinim) : std::move(failed);
->>>>>>> d71e8adf
 
       static LiteralStack survivors;
       survivors.reset();
