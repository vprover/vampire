--- conflicted
+++ resolved
@@ -670,13 +670,9 @@
 #endif
 
 #if VDEBUG && BSD_VDEBUG_REDUNDANCY_ASSERTIONS
-<<<<<<< HEAD
         if (getOptions().literalComparisonMode() != Options::LiteralComparisonMode::REVERSE
             && getOptions().termOrdering() != Shell::Options::TermOrdering::QKBO) {  // see note above
           // TODO integrate this properly with LASCA/QKBO
-=======
-        if (getOptions().literalComparisonMode() != Options::LiteralComparisonMode::REVERSE) {  // see note above
->>>>>>> e7b2fd1b
           // Check replacement < mainCl.
           ASS(SDHelper::clauseIsSmaller(replacement, mainCl, ordering));
         }
