/*
 * This file is part of the source code of the software program
 * Vampire. It is protected by applicable
 * copyright laws.
 *
 * This source code is distributed under the licence found here
 * https://vprover.github.io/license.html
 * and in the source directory
 */


#include "Debug/RuntimeStatistics.hpp"

#include "Lib/DArray.hpp"
#include "Lib/DHSet.hpp"
#include "Lib/Environment.hpp"
#include "Lib/List.hpp"
#include "Lib/Metaiterators.hpp"
#include "Lib/ScopeGuard.hpp"
#include "Lib/VirtualIterator.hpp"

#include "Kernel/Clause.hpp"
#include "Kernel/ColorHelper.hpp"
#include "Kernel/EqHelper.hpp"
#include "Kernel/Inference.hpp"
#include "Kernel/LiteralByMatchability.hpp"
#include "Kernel/MLMatcherSD.hpp"
#include "Kernel/Matcher.hpp"
#include "Kernel/Ordering.hpp"
#include "Kernel/Signature.hpp"
#include "Kernel/OperatorType.hpp"
#include "Kernel/Term.hpp"

#include "Indexing/Index.hpp"
#include "Indexing/LiteralIndex.hpp"
#include "Indexing/LiteralMiniIndex.hpp"
#include "Indexing/IndexManager.hpp"

#include "Saturation/SaturationAlgorithm.hpp"

#include "Shell/Statistics.hpp"
#include "Shell/TPTPPrinter.hpp"

#include "BackwardSubsumptionDemodulation.hpp"
#include "SubsumptionDemodulationHelper.hpp"



namespace Inferences
{

using namespace Lib;
using namespace Kernel;
using namespace Indexing;
using namespace Saturation;


BackwardSubsumptionDemodulation::BackwardSubsumptionDemodulation(bool enableOrderingOptimizations)
  : _preorderedOnly{false}
  , _allowIncompleteness{false}
  , _enableOrderingOptimizations{enableOrderingOptimizations}
{ }


void BackwardSubsumptionDemodulation::attach(SaturationAlgorithm* salg)
{
  BackwardSimplificationEngine::attach(salg);

  _index.request(salg->getIndexManager(), BACKWARD_SUBSUMPTION_SUBST_TREE);
}


void BackwardSubsumptionDemodulation::detach()
{
  _index.release();
  BackwardSimplificationEngine::detach();
}


void BackwardSubsumptionDemodulation::perform(Clause* sideCl, BwSimplificationRecordIterator& simplifications)
{
  ASSERT_VALID(*sideCl);

  TIME_TRACE("backward subsumption demodulation");

  simplifications = BwSimplificationRecordIterator::getEmpty();

  if (sideCl->length() == 0) {
    // No BSD with empty side clause possible
    return;
  }

  if (sideCl->length() == 1) {
    // Handled by regular backward demodulation
    return;
  }

  bool hasPositiveEquality = false;
  for (unsigned i = 0; i < sideCl->length(); ++i) {
    Literal* lit = (*sideCl)[i];
    if (lit->isEquality() && lit->isPositive()) {
      hasPositiveEquality = true;
      break;
    }
  }
  if (!hasPositiveEquality) {
    // no SD is possible if we do not have a positive equality in the side premise
    return;
  }

  // We use clause aux value to store whether a candidate clause has been checked already
  Clause::requestAux();
  ON_SCOPE_EXIT({ Clause::releaseAux(); });

  auto best2 = LiteralByMatchability::find_two_least_matchable_in(sideCl);
  Literal* lmLit1 = best2.first.lit();
  Literal* lmLit2 = best2.second.lit();

  static std::vector<BwSimplificationRecord> simplificationsStorage;
  ASS_EQ(simplificationsStorage.size(), 0);

  if (!lmLit1->isEquality() || !lmLit1->isPositive()) {
    // lmLit1 is not a positive equality, so we don't need to check the other one
    performWithQueryLit(sideCl, lmLit1, simplificationsStorage);
  } else if (!lmLit2->isEquality() || !lmLit2->isPositive()) {
    performWithQueryLit(sideCl, lmLit2, simplificationsStorage);
  } else {
    // both are positive equalities so we need to check both of them
    performWithQueryLit(sideCl, lmLit1, simplificationsStorage);
    performWithQueryLit(sideCl, lmLit2, simplificationsStorage);
  }

  simplifications = getPersistentIterator(getSTLIterator(simplificationsStorage.begin(), simplificationsStorage.end()));
  simplificationsStorage.clear();
}  // perform


void BackwardSubsumptionDemodulation::performWithQueryLit(Clause* sideCl, Literal* candidateQueryLit, std::vector<BwSimplificationRecord>& simplifications)
{
  //   sideCl
  // vvvvvvvvvv
  //
  // l = r \/ C      CΘ \/ L[lΘ] \/ D
  // --------------------------------
  //       CΘ \/ L[rΘ] \/ D

#if VDEBUG
  // make sure DuplicateLiteralRemovalISE has been run on this
  DHSet<Literal*> lits;
  for (unsigned i = 0; i < sideCl->length(); ++i) {
    ALWAYS(lits.insert((*sideCl)[i]));
  }
#endif

  bool mustPredInit = false;
  bool mustPredActive = false;
  unsigned mustPred;

  auto rit = _index->getInstances(candidateQueryLit, false, false);
  while (rit.hasNext()) {
    auto qr = rit.next();
    Clause* candidate = qr.data->clause;

    // not enough literals to fit match and rewritten literal (performance)
    if (sideCl->length() > candidate->length()) {
      continue;
    }

    // this is impossible
    // (if it triggers, then skip the candidate. SD with twice the same clause is impossible. even if it were, FSD should have dealt with it.)
    ASS_NEQ(sideCl, candidate);

    if (candidate->hasAux()) {
      continue;  // we've already checked this premise
    }
    candidate->setAux(nullptr);

    if (!ColorHelper::compatible(sideCl->color(), candidate->color())) {
      continue;
    }

    RSTAT_CTR_INC("bsd 0 candidates");

    // Here we pick one literal header of the base clause and make sure that
    // every instance clause has it
    //
    // Possibilities to consider:
    // 1. Choose one that is not a positive equality, the other clause must contain it.
    // 2. Choose two positive equalities, the other clause must contain at least one of them. (but those are indistinguishable by literal header)
    // 3. If it's a two-literal clause where the only thing left here is the positive equality, we cannot (and should not) exclude anything with this check.
    //
    // Case A: candidateQueryLit is not a positive equality.
    // - there is at least one positive equality in the remaining literals
    // - we need to skip one positive equality for the "mustPred" check.
    // Case B: candidateQueryLit is a positive equality.
    // - in this case, there is another positive equality in sideCl due to selection of the candidateQueryLit.
    // - Case B.1: BSD where candidateQueryLit is the rewriting equality:
    //             => any of the others can be chosen as mustPred
    //             (this case doesn't really matter since it will be found by the other call to this function; with the other candidateQueryLit.)
    //   Case B.2: BSD where candidateQueryLit is not the rewriting equality:
    //             => we must skip one positive equality for the "mustPred" check
    //
    // Summary: must skip one positive equality in the remaining literals for this "mustPred" check.
    if (!mustPredInit) {
      unsigned const positiveEqualityHeader = 1;
#if VDEBUG
      // To verify the hard-coded value of positiveEqualityHeader
      Literal* posEq = Literal::createEquality(true, TermList(0, false), TermList(1, false), AtomicSort::defaultSort());
      ASS_EQ(posEq->header(), positiveEqualityHeader);
#endif
      unsigned numPosEqs = 0;
      //since the base clause has at least two children, this will always
      //contain an existing literal header after the loop
      mustPred = 0;  // header value 0 means positive equality
      for (unsigned bi = 0; bi < sideCl->length(); ++bi) {
        Literal* blit = (*sideCl)[bi];
        if (blit == candidateQueryLit) {
          continue;
        }
        // only count in the other literals (see case B.2)
        if (blit->isPositive() && blit->isEquality()) {
          ++numPosEqs;
        }
        unsigned pred = blit->header();
        if (pred > mustPred) {
          mustPred = pred;
        }
      }
      if (mustPred == positiveEqualityHeader) {
        // for positive equality we need to have skipped at least in the remaining literals
        mustPredActive = (numPosEqs >= 2);
      } else {
        mustPredActive = true;
      }
    }
    if (mustPredActive) {
      bool haveMustPred = false;
      for (unsigned ii = 0; ii < candidate->length(); ++ii) {
        Literal* lit = (*candidate)[ii];
        if (lit == qr.data->literal) {
          continue;
        }
        unsigned pred = lit->header();
        if (pred == mustPred) {
          haveMustPred = true;
          break;
        }
      }
      if (!haveMustPred) {
        continue;
      }
    }
    RSTAT_CTR_INC("bsd 1 mustPred survivors");

    simplifyCandidate(sideCl, candidate, simplifications);
  }
}  // performWithQueryLit


/// Handles the matching part.
/// Returns true iff the main premise has been simplified.
bool BackwardSubsumptionDemodulation::simplifyCandidate(Clause* sideCl, Clause* mainCl, std::vector<BwSimplificationRecord>& simplifications)
{
    static std::vector<LiteralList*> alts;

    alts.clear();
    alts.resize(sideCl->length(), LiteralList::empty());

    unsigned baseLitsWithoutAlternatives = 0;
    for (unsigned bi = 0; bi < sideCl->length(); ++bi) {
      Literal* baseLit = (*sideCl)[bi];

      for (unsigned ii = 0; ii < mainCl->length(); ++ii) {
        Literal* instLit = (*mainCl)[ii];
        if (MatchingUtils::match(baseLit, instLit, false)) {
          LiteralList::push(instLit, alts[bi]);
        }
      }  // for(ii)

      if (LiteralList::isEmpty(alts[bi])) {
        // baseLit does not have any suitable alternative at all!
        //
        // If there are base literals without any suitable alternatives:
        // 1. If there is only one literal without alternative and it is a positive equality,
        //    then it might still be possible to get an SD inference by choosing this literal
        //    as equality for demodulation.
        // 2. If there is a literal without alternative but it is not a positive equality,
        //    then it is impossible to get an SD inference.
        // 3. If there are two literals without alternatives, then it is impossible as well.
        //
        // (This check exists purely for performance reasons.
        // MLMatcher would exclude cases 2 and 3 as well, but with additional overhead.)
        baseLitsWithoutAlternatives += 1;
        if (baseLitsWithoutAlternatives == 1) {
          if (!baseLit->isEquality() || !baseLit->isPositive()) {
            // We are in case 2 => skip
            baseLitsWithoutAlternatives += 1;  // a hack so we don't need another variable to check whether to skip below (in other words, merge case 2 into case 3 for purpose of the "if" below)
            break;
          }
        } else {
          // We are in case 3 => skip
          ASS_G(baseLitsWithoutAlternatives, 1);
          break;
        }
      }
    }  // for(bi)

    // Ensure cleanup of LiteralLists
    ON_SCOPE_EXIT({
      for (LiteralList* ll : alts) {
        LiteralList::destroy(ll);
      }
    });

    // Skip due to missing alternatives? (see comment above, "baseLit does not have any suitable alternative")
    if (baseLitsWithoutAlternatives > 1) {
      RSTAT_CTR_INC("BSD, skipped candidate main premise due to baseLitsWithoutAlternatives");
      return false;
    }

    ASS_LE(baseLitsWithoutAlternatives, 1);
    ASS_EQ(sideCl->length(), alts.size());

    static MLMatcherSD matcher;
    matcher.init(sideCl, mainCl, alts.data());

    static unsigned const maxMatches =
      getOptions().backwardSubsumptionDemodulationMaxMatches() == 0
      ? std::numeric_limits<decltype(maxMatches)>::max()
      : getOptions().backwardSubsumptionDemodulationMaxMatches();

    unsigned numMatches = 0;
    for (; numMatches < maxMatches; ++numMatches) {
      if (!matcher.nextMatch()) {
        break;
      }

      Clause* replacement = nullptr;
      if (rewriteCandidate(sideCl, mainCl, matcher, replacement)) {
        RSTAT_MCTR_INC("BSD, successes by MLMatch", numMatches + 1);  // +1 so it fits with the previous output
        simplifications.emplace_back(mainCl, replacement);
        return true;
      }
    }  // for (numMatches)

    if (numMatches > 0) {
      RSTAT_CTR_INC("BSD, MLMatch but no subsumption demodulation");
    }

    return false;
}  // simplifyCandidate


/// Handles the rewriting part.
/// Returns true iff the main premise has been simplified.
bool BackwardSubsumptionDemodulation::rewriteCandidate(Clause* sideCl, Clause* mainCl, MLMatcherSD const& matcher, Clause*& replacement)
{
  Ordering const& ordering = _salg->getOrdering();
  // to see why we use this have a look at the respective line in ForwardSubsumptionDemodulation
<<<<<<< HEAD
  DEBUG_CODE(
  static bool isAlascaOrdering = env.options->termOrdering () == Shell::Options::TermOrdering::QKBO
                              || env.options->termOrdering () == Shell::Options::TermOrdering::LAKBO;
      )
=======
  DEBUG_CODE(static bool isAlascaOrdering = env.options->termOrdering () == Shell::Options::TermOrdering::QKBO
                              || env.options->termOrdering () == Shell::Options::TermOrdering::LAKBO;)
>>>>>>> fd2f69ff
  Literal* eqLit = matcher.getEqualityForDemodulation();
  if (!eqLit) {
    // eqLit == nullptr means that the whole side premise can be instantiated to some subset of the candidate,
    // i.e., we have subsumption.
#if VDEBUG && BSD_VDEBUG_REDUNDANCY_ASSERTIONS
    if (getOptions().literalComparisonMode() != Options::LiteralComparisonMode::REVERSE) {
      OverlayBinder tmpBinder;
      matcher.getBindings(tmpBinder.base());
      ASS(SDHelper::substClauseIsSmallerOrEqual(sideCl, tmpBinder, mainCl, ordering));
    }
#endif
    ASS(replacement == nullptr);
    env.statistics->backwardSubsumed++;
    return true;
  }
  ASS(eqLit->isEquality());
  ASS(eqLit->isPositive());

  TermList const eqSort = SortHelper::getEqualityArgumentSort(eqLit);

  Ordering::Result const eqArgOrder = ordering.getEqualityArgumentOrder(eqLit);
  bool const preordered = (eqArgOrder == Ordering::LESS) || (eqArgOrder == Ordering::GREATER);
  if (_preorderedOnly && !preordered) {
    return false;
  }

  // isMatched[i] is true iff (*mainCl)[i] is matched by some literal in sideCl (other than eqLit)
  static std::vector<bool> isMatched;
  matcher.getMatchedAltsBitmap(isMatched);

  static OverlayBinder binder;
  binder.clear();
  matcher.getBindings(binder.base());

  // NOTE: for explanation see comments in ForwardSubsumptionDemodulation::perform
  static std::vector<TermList> lhsVector;
  lhsVector.clear();
  {
    TermList t0 = *eqLit->nthArgument(0);
    TermList t1 = *eqLit->nthArgument(1);

    OverlayBinder::UnboundVariableOffsetApplicator applicator(binder, mainCl->maxVar()+1);
    switch (eqArgOrder) {
      case Ordering::INCOMPARABLE:
        ASS(!_preorderedOnly);  // would've skipped earlier already

        // If t0S does not contain all variables of t1S,
        // then t0Θ cannot be larger than t1Θ, where Θ is the final substitution (and S is the partial substitution after MLMatch).
        // (note this doesn't hold for occurrences: consider t0 = f(f(x,c)), t1 = f(x,x), θ = { x -> c }, then t0θ > t1θ)
        if (termContainsAllVariablesOfOtherUnderSubst(t0, t1, applicator)) {
          lhsVector.push_back(t0);
        }
        if (termContainsAllVariablesOfOtherUnderSubst(t1, t0, applicator)) {
          lhsVector.push_back(t1);
        }

        RSTAT_MCTR_INC("BSD, lhsVector.size() when INCOMPARABLE", lhsVector.size());
        break;
      case Ordering::GREATER:
        ASS(termContainsAllVariablesOfOtherUnderSubst(t0, t1, applicator));
        lhsVector.push_back(t0);
        break;
      case Ordering::LESS:
        ASS(termContainsAllVariablesOfOtherUnderSubst(t1, t0, applicator));
        lhsVector.push_back(t1);
        break;
      case Ordering::EQUAL:
        // This case may happen due to the partial substitution from the MLMatcher
        RSTAT_CTR_INC("BSD, terms equal after partial substitution");
        break;
      default:
        ASSERTION_VIOLATION;
    }
  }

  if (lhsVector.size() == 0) {
    RSTAT_CTR_INC("BSD, skipped match due to no LHS term candidates");
    return false;
  }



  static DHSet<TermList> attempted;  // Terms we already attempted to demodulate
  attempted.reset();

  for (unsigned dli = 0; dli < mainCl->length(); ++dli) {
    Literal* dlit = (*mainCl)[dli];  // literal to be demodulated

    // Only demodulate in literals that are not matched by the subsumption check
    if (isMatched[dli]) {
      continue;
    }

    // TODO higher-order support not yet implemented; see forward demodulation
    //      (maybe it's enough to just use the different iterator)
    ASS(!env.options->combinatorySup());
    NonVariableNonTypeIterator nvi(dlit);
    while (nvi.hasNext()) {
      TypedTermList lhsS = nvi.next();  // named 'lhsS' because it will be matched against 'lhs'

      if (!attempted.insert(lhsS)) {
        // We have already tried to demodulate the term lhsS and did not
        // succeed (otherwise we would have returned from the function).
        // If we have tried the term lhsS, we must have tried to
        // demodulate also its subterms, so we can skip them too.
        nvi.right();
        continue;
      }

      TermList const lhsSSort = lhsS.sort();

      ASS_LE(lhsVector.size(), 2);
      for (TermList lhs : lhsVector) {
        TermList rhs = EqHelper::getOtherEqualitySide(eqLit, lhs);

#if VDEBUG
        if (preordered) {
          if (eqArgOrder == Ordering::LESS) {
            ASS_EQ(rhs, *eqLit->nthArgument(0));
          } else {
            ASS_EQ(rhs, *eqLit->nthArgument(1));
          }
        }
#endif

        binder.reset();  // reset binder to state after subsumption check
        if (!MatchingUtils::matchTerms(lhs, lhsS, binder)) {
          continue;
        }
        // If lhs is a variable, we need to match its sort separately.
        if (lhs.isVar() && !MatchingUtils::matchTerms(eqSort, lhsSSort, binder)) {
          continue;
        }

#if VDEBUG
        {
          // There can be no unbound variables at this point;
          // otherwise we would have excluded the LHS already
          // in the ordering pre-check above
          auto mclVarIt = sideCl->getVariableIterator();  // includes vars in rhs
          while (mclVarIt.hasNext()) {
            unsigned int var = mclVarIt.next();
            ASS(binder.isBound(var));
          }
        }
#endif

        TermList rhsS = binder.applyTo(rhs);
        ASS_EQ(lhsS, binder.applyTo(lhs));

        if (!preordered && ordering.compare(lhsS, rhsS) != Ordering::GREATER) {
          continue;
        }

        // NOTE: see comments in ForwardSubsumptionDemodulation::perform for explanation
        if (!_allowIncompleteness) {
          bool dli_was_checked = false;
          if (!_enableOrderingOptimizations) {
            goto afterOptimizations;
          }
          {
          if (!dlit->isEquality()) {
            // non-equality literals are always larger than equality literals ==>  eqLitS < dlit
            ASS_EQ(ordering.compare(binder.applyTo(eqLit), dlit), Ordering::LESS);
            goto isRedundant;
          }
          if (lhsS != *dlit->nthArgument(0) && lhsS != *dlit->nthArgument(1)) {
            // lhsS appears as argument to some function, e.g. f(lhsS) = t
            // from subterm property of simplification ordering we know that lhsS < f(lhsS) and thus eqLitS < dlit
            ASS_EQ(ordering.compare(binder.applyTo(eqLit), dlit), Ordering::LESS);
            goto isRedundant;
          }
          // Now we are in the following situation:
          //
          //      eqLit              dlit
          //    vvvvvvvvv          vvvvvvvvv
          //    lhs = rhs \/ C     lhsS ?= t \/ CΘ \/ D
          //   ------------------------------------------
          //             rhsS ?= t \/ CΘ \/ D
          //
          //  where "?=" is either "=" or "≠".
          TermList t = EqHelper::getOtherEqualitySide(dlit, lhsS);
          if (t == rhsS) {
            ASS(eqLit->isPositive());
            if (dlit->isPositive()) {
              // in this case, eqLitS == dlit; and we have subsumption
              ASS_EQ(binder.applyTo(eqLit), dlit);  // eqLitS == dlit
#if VDEBUG && BSD_VDEBUG_REDUNDANCY_ASSERTIONS
              if (getOptions().literalComparisonMode() != Options::LiteralComparisonMode::REVERSE) {
                ASS(SDHelper::substClauseIsSmallerOrEqual(sideCl, binder, mainCl, ordering));
              }
#endif
              ASS(replacement == nullptr);
              env.statistics->backwardSubsumed++;
              return true;
            } else {
              // Here, we have subsumption resolution
              ASS_EQ(binder.applyTo(eqLit), Literal::complementaryLiteral(dlit));  // ¬eqLitS == dlit
              ASS_EQ(ordering.compare(binder.applyTo(eqLit), dlit), Ordering::GREATER);  // L > ¬L
              ASS(SDHelper::checkForSubsumptionResolution(mainCl, SDClauseMatches{sideCl,LiteralMiniIndex{mainCl}}, dlit));
              replacement = SDHelper::generateSubsumptionResolutionClause(mainCl, dlit, sideCl);
#if VDEBUG && BSD_VDEBUG_REDUNDANCY_ASSERTIONS
              if (getOptions().literalComparisonMode() != Options::LiteralComparisonMode::REVERSE) {
                // Note that mclθ < cl does not always hold here,
                // but we don't need it to ensure redundancy of cl
                // because cl is already entailed by replacement alone
                ASS(SDHelper::clauseIsSmaller(replacement, mainCl, ordering));
              }
#endif
              env.statistics->backwardSubsumptionResolution++;
              return true;
            }
          }
          dli_was_checked = true;
          Ordering::Result r_cmp_t = ordering.compare(rhsS, t);
          if (r_cmp_t == Ordering::LESS) {
            // rhsS < t implies eqLitS < dlit
            ASS_EQ(ordering.compare(binder.applyTo(eqLit), dlit), Ordering::LESS);
            goto isRedundant;
          }
          }
afterOptimizations:
          // We could not show redundancy with dlit alone,
          // so now we have to look at the other literals of the main premise
          Literal* eqLitS = Literal::createEquality(true, lhsS, rhsS, lhsSSort);
          ASS_EQ(eqLitS, binder.applyTo(eqLit));
          for (unsigned li2 = 0; li2 < mainCl->length(); li2++) {
            // skip dlit (already checked with r_cmp_t above) and matched literals (i.e., CΘ)
            if ((!dli_was_checked || dli != li2) && !isMatched[li2]) {
              Literal* lit2 = (*mainCl)[li2];
              if (ordering.compare(eqLitS, lit2) == Ordering::LESS) {
                // we found that eqLitS < lit2; and thus sideCl < mainCl => after inference, mainCl is redundant
                goto isRedundant;
              }
            }
          }
          // mainCl is not be redundant after the inference, possibly leading to incompleteness => skip
          RSTAT_CTR_INC("BSD, main premise not redundant");
          continue;
        }  // if (!_allowIncompleteness)
isRedundant:

#if VDEBUG && BSD_VDEBUG_REDUNDANCY_ASSERTIONS
        if (getOptions().literalComparisonMode() != Options::LiteralComparisonMode::REVERSE) {
          // Check mclΘ < cl.
          // This is not clear and might easily be violated if we have a bug above.
          if (!SDHelper::substClauseIsSmaller(sideCl, binder, mainCl, ordering)) {
            std::cerr << "BSD: redundancy violated!" << std::endl;
            std::cerr << "side: " << sideCl->toString() << std::endl;
            std::cerr << "main: " << mainCl->toString() << std::endl;
            std::cerr << "sideS < main required but it doesn't seem to be the case" << std::endl;
            ASSERTION_VIOLATION;
          }
        }
#endif

        /**
         * Step 4: found application of SD; now create the conclusion
         */
        Literal* newLit = EqHelper::replace(dlit, lhsS, rhsS);
#if VDEBUG
        if (!isAlascaOrdering)
          ASS_EQ(ordering.compare(lhsS, rhsS), Ordering::GREATER);
        if (getOptions().literalComparisonMode() != Options::LiteralComparisonMode::REVERSE 
            && !isAlascaOrdering) {
          // blows up with "-lcm reverse"; but the same thing happens with normal demodulation, so this might be intended?
          ASS_EQ(ordering.compare(dlit, newLit), Ordering::GREATER);
        }
#endif

        if (EqHelper::isEqTautology(newLit)) {
          env.statistics->backwardSubsumptionDemodulationsToEqTaut++;
          ASS(replacement == nullptr);
          return true;
        }

        RStack<Literal*> resLits;

        for (unsigned i = 0; i < mainCl->length(); ++i) {
          if (i == dli) {
            resLits->push(newLit);
          } else {
            resLits->push((*mainCl)[i]);
          }
        }

        env.statistics->backwardSubsumptionDemodulations++;

        replacement = Clause::fromStack(*resLits,
            SimplifyingInference2(InferenceRule::BACKWARD_SUBSUMPTION_DEMODULATION, mainCl, sideCl));

#if BSD_LOG_INFERENCES
        std::cout << "\% Begin Inference \"BSD-" << replacement->number() << "\"\n";
        std::cout << "\% eqLit: " << eqLit->toString() << "\n";
        std::cout << "\% eqLitS: " << binder.applyTo(eqLit)->toString() << "\n";
        std::cout << "\% dlit: " << dlit->toString() << "\n";
        // std::cout << "\% numMatches+1: success at match #" << (numMatches+1) << "\n";
        TPTPPrinter tptp;
        // NOTE: do not output the splitLevels here, because those will be set for replacement only later
        tptp.printWithRole("side_premise", "hypothesis", sideCl, false);
        tptp.printWithRole("main_premise", "hypothesis", mainCl, false);
        tptp.printWithRole("conclusion  ", "conjecture", replacement, false);
        // TODO: Some problems (seems to be only the CSR category; it happens, e.g., in CSR104+4)
        //       use integer constants as sort $i but vampire parses them as $int when using tff.
        //       For these formulas we should use fof, then it works again.
        //       Problem: how to detect that situation??
        //       probably if the input only contains FOF and no TFF
        // TODO: Also don't output type defs for $$false and $$true, see problem SYO091^5.p
        std::cout << "\% End Inference \"BSD-" << replacement->number() << "\"" << std::endl;
#endif

#if VDEBUG && BSD_VDEBUG_REDUNDANCY_ASSERTIONS
        if (getOptions().literalComparisonMode() != Options::LiteralComparisonMode::REVERSE
            && !isAlascaOrdering) {  // see note above
          // Check replacement < mainCl.
          ASS(SDHelper::clauseIsSmaller(replacement, mainCl, ordering));
        }
#endif

        return true;
      }  // for (lhs)
    }  // while (nvi.hasNext())
  }  // for (dli)

  return false;
}  // rewriteCandidate


}<|MERGE_RESOLUTION|>--- conflicted
+++ resolved
@@ -357,15 +357,8 @@
 {
   Ordering const& ordering = _salg->getOrdering();
   // to see why we use this have a look at the respective line in ForwardSubsumptionDemodulation
-<<<<<<< HEAD
-  DEBUG_CODE(
-  static bool isAlascaOrdering = env.options->termOrdering () == Shell::Options::TermOrdering::QKBO
-                              || env.options->termOrdering () == Shell::Options::TermOrdering::LAKBO;
-      )
-=======
-  DEBUG_CODE(static bool isAlascaOrdering = env.options->termOrdering () == Shell::Options::TermOrdering::QKBO
-                              || env.options->termOrdering () == Shell::Options::TermOrdering::LAKBO;)
->>>>>>> fd2f69ff
+  DEBUG_CODE(static bool isAlascaOrdering = ordering.isAlascaLiteralOrdering();)
+
   Literal* eqLit = matcher.getEqualityForDemodulation();
   if (!eqLit) {
     // eqLit == nullptr means that the whole side premise can be instantiated to some subset of the candidate,
