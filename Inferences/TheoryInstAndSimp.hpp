/*
 * This file is part of the source code of the software program
 * Vampire. It is protected by applicable
 * copyright laws.
 *
 * This source code is distributed under the licence found here
 * https://vprover.github.io/license.html
 * and in the source directory
 */
/**
 * @file TheoryInstAndSimp.hpp
 * Defines class TheoryInstAndSimp
 *
 */

#ifndef __TheoryInstAndSimp__
#define __TheoryInstAndSimp__

#include "Lib/Allocator.hpp"
#if VZ3

#include "Forwards.hpp"
#include "InferenceEngine.hpp"
#include "Kernel/Substitution.hpp"
#include "Shell/Options.hpp"
#include "SAT/Z3Interfacing.hpp"

namespace Saturation { class Splitter; }

namespace Inferences
{

using namespace Kernel;
using namespace Saturation;

struct Solution{
  explicit Solution(Substitution subst) : sat(true), subst(std::move(subst)) {}
  static Solution unsat() { return Solution(); }
  const bool sat;
  Substitution subst;
  friend std::ostream& operator<<(std::ostream& out, Solution const&);
private:
  Solution() : sat(false) {}
};


class TheoryInstAndSimp
: public SimplifyingGeneratingInference
{
public:
  using SortId = SAT::Z3Interfacing::SortId;
<<<<<<< HEAD
  CLASS_NAME(TheoryInstAndSimp);
  USE_ALLOCATOR(TheoryInstAndSimp);

=======
  ~TheoryInstAndSimp();
>>>>>>> 1916f50e
  TheoryInstAndSimp() : TheoryInstAndSimp(*env.options) {}
  TheoryInstAndSimp(TheoryInstAndSimp&&) = default;

  TheoryInstAndSimp(Options& opts);
  TheoryInstAndSimp(Options::TheoryInstSimp mode, bool thiTautologyDeletion, bool showZ3, bool generalisation, vstring const& exportSmtlib);

  void attach(SaturationAlgorithm* salg);

  ClauseGenerationResult generateSimplify(Clause* premise);

private:
  struct SkolemizedLiterals {
    Stack<SATLiteral> lits;
    Stack<unsigned> vars;
    Substitution subst;
  };
  template<class IterLits> SkolemizedLiterals skolemize(IterLits lits);
  VirtualIterator<Solution> getSolutions(Stack<Literal*> const& theoryLiterals, Stack<Literal*> const& guards, unsigned freshVar);


  Option<Substitution> instantiateWithModel(SkolemizedLiterals skolemized);
  Option<Substitution> instantiateGeneralised(SkolemizedLiterals skolemized, unsigned freshVar);

  Stack<Literal*> selectTheoryLiterals(Clause* cl);

  void originalSelectTheoryLiterals(Clause* cl, Stack<Literal*>& theoryLits,bool forZ3);

  Stack<Literal*> applyFilters(Stack<Literal*> theoryLits);
  void filterUninterpretedPartialFunctionDeep(Stack<Literal*>& theoryLits, Stack<Literal*>& filteredLits);
  
  /** returns the set of literals trivial in cl */
  Stack<Literal*> selectTrivialLiterals(Clause* cl );
  bool isPure(Literal* lit);

  /**
   Checks if left = right is of the form X = t where X does not occur in t.
   */
  static inline bool isXeqTerm(TermList left, TermList right);

  unsigned varOfXeqTerm(const Literal* lit,bool flip=false);

  /**
     Checks if models for sort can be mapped back to terms.
  */
  bool isSupportedSort(SortId sort);
  bool calcIsSupportedSort(SortId sort);
  bool isSupportedFunction(Term* trm);
  bool isSupportedFunction(Theory::Interpretation trm);

  /**
     Checks if literal can be mapped back to terms. Works around
     Theory::interpretPredicate not reporting interpreted equality.
   */
  bool isSupportedLiteral(Literal* lit);


  /** Checks if literal lit contains the variable v
   */
  bool literalContainsVar(const Literal* lit, unsigned v);

  class GeneralisationTree;
  class ConstantCache 
  {
    class SortedConstantCache {
      unsigned _used;
      Stack<Term*> _constants;
    public:
      SortedConstantCache() : _used(0), _constants() {}
      void reset();
      Term* freshConstant(const char* prefix, SortId sort);
    };

    const char* _prefix;
    Map<SortId, SortedConstantCache> _inner;

  public:
    ConstantCache(const char* prefix) : _prefix(prefix), _inner() {}

    void reset();

    Term* freshConstant(SortId sort) ;
  };

  Splitter* _splitter;
  Options::TheoryInstSimp const _mode;
  bool const _thiTautologyDeletion;
  SAT2FO _naming;
  unique_ptr<Z3Interfacing, DeleteBypassingAllocator> _solver;
  Map<SortId, bool> _supportedSorts;
  bool _generalisation;
  ConstantCache _instantiationConstants;
  ConstantCache _generalizationConstants;
  friend struct InstanceFn;
};

};

#endif

#endif /*__TheoryInstAndSimp__*/<|MERGE_RESOLUTION|>--- conflicted
+++ resolved
@@ -49,13 +49,7 @@
 {
 public:
   using SortId = SAT::Z3Interfacing::SortId;
-<<<<<<< HEAD
-  CLASS_NAME(TheoryInstAndSimp);
-  USE_ALLOCATOR(TheoryInstAndSimp);
-
-=======
   ~TheoryInstAndSimp();
->>>>>>> 1916f50e
   TheoryInstAndSimp() : TheoryInstAndSimp(*env.options) {}
   TheoryInstAndSimp(TheoryInstAndSimp&&) = default;
 
