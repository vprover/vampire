/*
 * This file is part of the source code of the software program
 * Vampire. It is protected by applicable
 * copyright laws.
 *
 * This source code is distributed under the licence found here
 * https://vprover.github.io/license.html
 * and in the source directory
 */
/**
 * @file EqualityFactoring.hpp
 * Defines class EqualityFactoring.
 */


#ifndef __EqualityFactoring__
#define __EqualityFactoring__

#include "Forwards.hpp"

#include "InferenceEngine.hpp"
#include "Shell/Options.hpp"

namespace Inferences {

using namespace Kernel;
using namespace Indexing;
using namespace Saturation;

class EqualityFactoring
: public GeneratingInferenceEngine
{
public:
  CLASS_NAME(EqualityFactoring);
  USE_ALLOCATOR(EqualityFactoring);
  EqualityFactoring();

  void attach(SaturationAlgorithm* salg);

  ClauseIterator generateClauses(Clause* premise);
private:
  struct IsPositiveEqualityFn;
  struct IsDifferentPositiveEqualityFn;
  struct FactorablePairsFn;
  struct ResultFn;
  friend struct ResultFn;

<<<<<<< HEAD
  MismatchHandler* _handler;
=======
  MismatchHandler _mismatchHandler;
  bool _uwaFixedPointIteration;
>>>>>>> 93bb9c6c
};


};

#endif /* __EqualityFactoring__ */<|MERGE_RESOLUTION|>--- conflicted
+++ resolved
@@ -33,7 +33,7 @@
 public:
   CLASS_NAME(EqualityFactoring);
   USE_ALLOCATOR(EqualityFactoring);
-  EqualityFactoring();
+  EqualityFactoring(){}
 
   void attach(SaturationAlgorithm* salg);
 
@@ -44,13 +44,6 @@
   struct FactorablePairsFn;
   struct ResultFn;
   friend struct ResultFn;
-
-<<<<<<< HEAD
-  MismatchHandler* _handler;
-=======
-  MismatchHandler _mismatchHandler;
-  bool _uwaFixedPointIteration;
->>>>>>> 93bb9c6c
 };
 
 
