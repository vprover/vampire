--- conflicted
+++ resolved
@@ -68,14 +68,9 @@
 
 public:
 
-<<<<<<< HEAD
   GenerationTester(Rule rule) 
     : _rule(std::move(rule)) 
   {  }
-=======
-  virtual bool eq(Kernel::Clause const* lhs, Kernel::Clause const* rhs)
-  { return TestUtils::eqModAC(lhs, rhs); }
->>>>>>> 9cda245d
 
   virtual bool eq(Kernel::Clause* lhs, Kernel::Clause* rhs)
   { return TestUtils::eqModACRect(lhs, rhs); }
