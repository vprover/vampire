--- conflicted
+++ resolved
@@ -28,38 +28,24 @@
 #include "Saturation/Otter.hpp"
 #include "Kernel/Problem.hpp"
 #include "Shell/Options.hpp"
+#include "Lib/STL.hpp"
 #include "Test/MockedSaturationAlgorithm.hpp"
 #include "Test/SyntaxSugar.hpp"
 
 namespace Test {
 
-<<<<<<< HEAD
-#define TEST_FN_ASS_EQ(VAL1, VAL2)                                                                  \
-  [] (vstring& s1, vstring& s2) {                                                                   \
-    bool res = (VAL1 == VAL2);                                                                      \
-    if (!res) {                                                                                     \
-      s1 = Int::toString(VAL1);                                                                     \
-      s1.append(" != ");                                                                            \
-      s1.append(Int::toString(VAL2));                                                               \
-      s2 = vstring(#VAL1);                                                                          \
-      s2.append(" == ");                                                                            \
-      s2.append(#VAL2);                                                                             \
-    }                                                                                               \
-    return res;                                                                                     \
-=======
-#define TEST_FN_ASS_EQ(VAL1, VAL2)                         \
-  [] (std::string& s1, std::string& s2) {                          \
-    bool res = (VAL1 == VAL2);                             \
-    if (!res) {                                            \
-      s1 = Int::toString(VAL1);                            \
-      s1.append(" != ");                                   \
-      s1.append(Int::toString(VAL2));                      \
-      s2 = std::string(#VAL1);                                 \
-      s2.append(" == ");                                   \
-      s2.append(#VAL2);                                    \
-    }                                                      \
-    return res;                                            \
->>>>>>> e7b2fd1b
+#define TEST_FN_ASS_EQ(VAL1, VAL2)                                                        \
+  [] (std::string& s1, std::string& s2) {                                                 \
+    bool res = (VAL1 == VAL2);                                                            \
+    if (!res) {                                                                           \
+      s1 = Int::toString(VAL1);                                                           \
+      s1.append(" != ");                                                                  \
+      s1.append(Int::toString(VAL2));                                                     \
+      s2 = std::string(#VAL1);                                                            \
+      s2.append(" == ");                                                                  \
+      s2.append(#VAL2);                                                                   \
+    }                                                                                     \
+    return res;                                                                           \
   }
 
 namespace Generation {
@@ -233,12 +219,12 @@
 
   AsymmetricTest() : _rule(), _input(NULL), _expected(), _premiseRedundant(false), _selfApplications(true), _options() {}
 
-#define BUILDER_METHOD(type, field)                                                                 \
-  AsymmetricTest field(type field)                                                                  \
-  {                                                                                                 \
-    this->_##field = decltype(_##field)(std::move(field));                                          \
-    return *this;                                                                                   \
-  }                                                                                                 \
+#define BUILDER_METHOD(type, field)                                                       \
+  AsymmetricTest field(type field)                                                        \
+  {                                                                                       \
+    this->_##field = decltype(_##field)(std::move(field));                                \
+    return *this;                                                                         \
+  }                                                                                       \
 
   BUILDER_METHOD(Clause*, input)
   BUILDER_METHOD(ClauseStack, context)
@@ -374,12 +360,12 @@
 
   SymmetricTest() : _rule(), _expected(), _premiseRedundant(false), _selfApplications(true) {}
 
-#define _BUILDER_METHOD(type, field)                                                                \
-  SymmetricTest field(type field)                                                                   \
-  {                                                                                                 \
-    this->_##field = decltype(_##field)(std::move(field));                                          \
-    return *this;                                                                                   \
-  }                                                                                                 \
+#define _BUILDER_METHOD(type, field)                                                      \
+  SymmetricTest field(type field)                                                         \
+  {                                                                                       \
+    this->_##field = decltype(_##field)(std::move(field));                                \
+    return *this;                                                                         \
+  }                                                                                       \
 
   _BUILDER_METHOD(Stack<Clause*>, inputs)
   _BUILDER_METHOD(StackMatcher, expected)
@@ -420,16 +406,16 @@
 
 #define REGISTER_GEN_TESTER(t) const auto __CREATE_GEN_TESTER = []()  { return t; };
 
-#define TEST_GENERATION(name, ...)                                                                  \
+#define TEST_GENERATION(name, ...)                                                        \
         TEST_GENERATION_WITH_SUGAR(name, MY_SYNTAX_SUGAR, __VA_ARGS__) 
 
-#define TEST_GENERATION_WITH_SUGAR(name, syntax_sugar, ...)                                         \
-  TEST_FUN(name) {                                                                                  \
-    auto tester = __CREATE_GEN_TESTER();                                                            \
-    __ALLOW_UNUSED(syntax_sugar)                                                                    \
-    auto test = __VA_ARGS__;                                                                        \
-    test.run(tester);                                                                               \
-  }                                                                                                 \
+#define TEST_GENERATION_WITH_SUGAR(name, syntax_sugar, ...)                               \
+  TEST_FUN(name) {                                                                        \
+    auto tester = __CREATE_GEN_TESTER();                                                  \
+    __ALLOW_UNUSED(syntax_sugar)                                                          \
+    auto test = __VA_ARGS__;                                                              \
+    test.run(tester);                                                                     \
+  }                                                                                       \
 
 } // namespace Simplification
 
