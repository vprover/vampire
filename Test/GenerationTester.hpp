--- conflicted
+++ resolved
@@ -72,13 +72,8 @@
     : _rule(std::move(rule)) 
   {  }
 
-<<<<<<< HEAD
-  virtual bool eq(Kernel::Clause const* lhs, Kernel::Clause const* rhs, BacktrackData& btd)
+  virtual bool eq(Kernel::Clause const* lhs, Kernel::Clause const* rhs)
   { return TestUtils::eqModACRect(lhs, rhs); }
-=======
-  virtual bool eq(Kernel::Clause const* lhs, Kernel::Clause const* rhs)
-  { return TestUtils::eqModAC(lhs, rhs); }
->>>>>>> ee956faa
 
   friend class AsymmetricTest;
   friend class SymmetricTest;
