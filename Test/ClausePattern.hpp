--- conflicted
+++ resolved
@@ -24,22 +24,8 @@
  */
 struct AnyOf 
 {
-<<<<<<< HEAD
-  shared_ptr<ClausePattern> lhs;
-  shared_ptr<ClausePattern> rhs;
-// friend bool operator==( ClausePattern const& l, ClausePattern const& r)
-//   { return operator==((Copro const&)l,(Copro const&)r); }
-
-  friend bool operator==(AnyOf const& l, AnyOf const& r)
-  { return std::tie(l.lhs,l.rhs) == std::tie(r.lhs,r.rhs) ; }
-
-  friend bool operator<(AnyOf const& l, AnyOf const& r)
-  { return std::tie(l.lhs,l.rhs) < std::tie(r.lhs,r.rhs) ; }
-
-=======
   std::shared_ptr<ClausePattern> lhs;
   std::shared_ptr<ClausePattern> rhs;
->>>>>>> 1916f50e
 };
 
 /**
@@ -48,30 +34,14 @@
  * A Clause matches a pattern Clause, if they are equal.
  * A Clause matches an AnyOf pattern if it matches both of the subpatterns.
  */
-class ClausePattern : Coproduct<Kernel::Clause*, AnyOf>
+class ClausePattern : Coproduct<Kernel::Clause const*, AnyOf>
 {
-  using Copro =  Coproduct<Kernel::Clause*, AnyOf>;
+  using Copro =  Coproduct<Kernel::Clause const*, AnyOf>;
 public:
-  ClausePattern(Kernel::Clause* clause) 
+  ClausePattern(Kernel::Clause const* clause) 
     : Copro(clause) {}
 
-<<<<<<< HEAD
   ClausePattern(ClausePattern l, ClausePattern r) : Copro(AnyOf {
-        Lib::make_unique<ClausePattern>(std::move(l)),
-        Lib::make_unique<ClausePattern>(std::move(r))
-      }) {}
-
-  template<class EqualityOperator>
-  bool matches(EqualityOperator& equality, Kernel::Clause* result);
-  friend ostream& operator<<(ostream& out, ClausePattern const& self);
-
-  friend bool operator==( ClausePattern const& l, ClausePattern const& r)
-  { return operator==((Copro const&)l,(Copro const&)r); }
-
-  friend bool operator<( ClausePattern const& l, ClausePattern const& r)
-  { return operator<((Copro const&)l,(Copro const&)r); }
-=======
-  ClausePattern(ClausePattern l, ClausePattern r) : Coproduct<Kernel::Clause const*, AnyOf>(AnyOf {
         std::make_unique<ClausePattern>(std::move(l)),
         std::make_unique<ClausePattern>(std::move(r))
       }) {}
@@ -79,29 +49,23 @@
   template<class EqualityOperator>
   bool matches(EqualityOperator& equality, Kernel::Clause const* result);
   friend std::ostream& operator<<(std::ostream& out, ClausePattern const& self);
->>>>>>> 1916f50e
 };
 
 inline std::ostream& operator<<(std::ostream& out, ClausePattern const& self) 
 {
   return self.match(
-<<<<<<< HEAD
-      [&](Kernel::Clause* const& self) -> ostream&
-      { return out << pretty(*self); },
-=======
       [&](Kernel::Clause const* const& self) -> std::ostream&
       { return out << pretty(self); },
->>>>>>> 1916f50e
 
       [&](AnyOf const& self)  -> std::ostream&
       { return out << pretty(self.lhs) << " or " << pretty(self.rhs); });
 }
 
 template<class EqualityOperator>
-bool ClausePattern::matches(EqualityOperator& equality, Kernel::Clause* result)
+bool ClausePattern::matches(EqualityOperator& equality, Kernel::Clause const* result)
 {
   return match(
-      [&](Kernel::Clause*& self) 
+      [&](Kernel::Clause const* self) 
       { return equality.eq(result, self); },
 
       [&](AnyOf& self) 
