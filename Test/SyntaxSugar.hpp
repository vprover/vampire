--- conflicted
+++ resolved
@@ -67,14 +67,6 @@
 #define __ARGS_EXPR(Type, arity) __ARGS_EXPR_ ## arity(Type)
 #define __ARGS_EXPR_1(Type) arg0_
 #define __ARGS_EXPR_2(Type) arg0_, arg1_
-
-#define __CLSR_FUN_INTERPRETED(arity, mul, INT, _MULTIPLY)                                          \
-    auto mul = [](__ARGS_DECL(TermSugar, arity)) -> TermSugar {                                     \
-      return TermList(Term::create ## arity(                                                        \
-            env.signature->getInterpretingSymbol(Theory::Interpretation:: INT ## _MULTIPLY),        \
-            __ARGS_EXPR(Type, arity))                                                               \
-          );                                                                                        \
-    };                                                                                              \
 
 #define __REPEAT_1(sort) sort
 #define __REPEAT_2(sort) sort, __REPEAT_1(sort)
@@ -92,7 +84,7 @@
 #define DECL_SKOLEM_CONST(f, sort) auto f = ConstSugar(#f, sort, true);
 #define DECL_FUNC(f, ...)   auto f = FuncSugar(#f, __VA_ARGS__);
 #define DECL_POLY_FUNC(f, i, ...)   auto f = FuncSugar(#f, __VA_ARGS__, i); 
-#define DECL_POLY_CONST(f, i, sort)   auto f = FuncSugar(#f, Stack<SortSugar>(0), sort, i);    
+#define DECL_POLY_CONST(f, i, sort)   auto f = FuncSugar(#f, {}, sort, i);    
 #define DECL_PRED(f, ...)   auto f = PredSugar(#f, __VA_ARGS__);
 #define DECL_POLY_PRED(f, i, ...)   auto f = PredSugar(#f, __VA_ARGS__, i);    
 #define DECL_TYPE_CON(f, arity) auto f = TypeConSugar(#f, arity);    
@@ -186,7 +178,6 @@
  *
  * For examples see UnitTesting/tSyntaxSugar.cpp.
  */
-<<<<<<< HEAD
 #define NUMBER_SUGAR(Sort)                                                                          \
   __ALLOW_UNUSED(                                                                                   \
     using NumTraits = Sort##Traits;                                                                 \
@@ -196,14 +187,6 @@
     auto minus = FuncSugar(NumTraits::minusF());                                                    \
     auto Sort = SortSugar(NumTraits::sort());                                                       \
   )                                                                                                 \
-=======
-#define NUMBER_SUGAR(Sort)                                                                                    \
-  __ALLOW_UNUSED(                                                                                             \
-    using NumTraits = Sort##Traits;                                                                           \
-    syntaxSugarGlobals().setNumTraits(NumTraits{});                                            \
-    auto Sort = SortSugar(NumTraits::sort());                                                                 \
-  )
->>>>>>> 24a4ce92
 
 #define DECL_TERM_ALGEBRA(...) createTermAlgebra(__VA_ARGS__);
 
@@ -211,36 +194,13 @@
 // implementation
 //////////////////////////////////////////////////////////////////////////////////////////////////////////////
 
-<<<<<<< HEAD
-
 class SyntaxSugar {
 public:
   static void reset() {
     env.signature = new Signature();
   }
 };
-struct SortSugar 
-{
-  SortId _srt;
-
-  SortSugar(SortId srt) : _srt(srt) {}
-public:
-  SortSugar(const char* name) 
-    : SortSugar([&]() {
-        bool added = false;
-        unsigned functor = env.signature->addTypeCon(name, 0, added);
-        if(added) {
-          env.signature->getTypeCon(functor)->setType(OperatorType::getConstantsType(AtomicSort::superSort()));
-        }
-        return TermList(AtomicSort::createConstant(functor));
-      }()) 
-  {  }
-
-  SortId sortId() const { return _srt; }
-};
-
-=======
->>>>>>> 24a4ce92
+
 class TermSugar;
 
 class SyntaxSugarGlobals 
@@ -284,6 +244,7 @@
   }
 
 
+  // TODO why do we have setApply? can't this function just be a normal function? Why do we need a closure here?
   void setApply()
   {
     apply = [](TermList sort, TermList t1, TermList t2) {
@@ -311,6 +272,7 @@
   void setNumTraits(RealTraits)
   { setFracTraits<RealTraits>(); }
 
+  // TODO: This is a constant function. we do not need to store a closure here, right?
   std::function<TermList(TermList, TermList, TermList)> apply;
 
   std::function<TermList(int, int)> createFraction;
@@ -344,13 +306,10 @@
 inline SyntaxSugarGlobals& syntaxSugarGlobals() 
 { return SyntaxSugarGlobals::instance(); }
 
-<<<<<<< HEAD
-class TermSugar 
-=======
-
 class ExpressionSugar
 {
 public: 
+  // TODO get rid of this default constructor. we never want to create uninitialized instances
   ExpressionSugar(){
     _sugaredExpr.makeEmpty();
   }
@@ -359,6 +318,7 @@
     _sugaredExpr(sugaredExpr){}
 
   /** explicit conversion */ 
+  // TODO rename to what it actually is (an explicit concersion) toTermList
   TermList sugaredExpr() const { return _sugaredExpr;} 
 
   /** implicit conversion */ 
@@ -394,7 +354,6 @@
 };
 
 class TermSugar : public ExpressionSugar
->>>>>>> 24a4ce92
 {
   SortId _srt;
 
@@ -423,7 +382,6 @@
     _srt = sort.sugaredExpr();
   }
 
-  /** explicit conversion */ 
   SortId sort() const { return _srt; }
 
   static TermSugar createConstant(const char* name, SortSugar s, bool skolem) {
@@ -482,13 +440,10 @@
 
 ////////////////////////// operators to create terms ////////////////////////// 
 
-<<<<<<< HEAD
 inline TermSugar operator-(TermSugar x) { return syntaxSugarGlobals().minus(x); }
-=======
 inline TermSugar ap(TermSugar lhs, TermSugar rhs)  { 
   return syntaxSugarGlobals().apply(lhs.sort(), lhs, rhs); 
 }  
->>>>>>> 24a4ce92
 
 inline TermSugar operator+(TermSugar lhs, TermSugar rhs)  { return syntaxSugarGlobals().add(lhs, rhs); }  
 inline TermSugar operator-(TermSugar lhs, TermSugar rhs)  { return lhs + -rhs; }  
@@ -522,10 +477,10 @@
 
 
 inline Lit operator==(SortedTermSugar lhs, TermSugar rhs) 
-{ return Literal::createEquality(true, lhs, rhs, lhs.sort().sortId()); }
+{ return Literal::createEquality(true, lhs, rhs, lhs.sort().sugaredExpr()); }
 
 inline Lit operator==(TermSugar lhs, SortedTermSugar rhs) 
-{ return Literal::createEquality(true, lhs, rhs, rhs.sort().sortId()); }
+{ return Literal::createEquality(true, lhs, rhs, rhs.sort().sugaredExpr()); }
 
 inline Lit operator==(TermSugar lhs, TermSugar rhs) 
 {
@@ -571,7 +526,7 @@
     : _functor(functor)
     , _arity(env.signature->getFunction(functor)->arity()) {}
 
-  FuncSugar(vstring const& name, Stack<SortSugar> as_, 
+  FuncSugar(vstring const& name, std::initializer_list<SortSugar> as_, 
     ExpressionSugar result, unsigned taArity = 0) 
   {
     Stack<SortId> as;
@@ -676,11 +631,7 @@
   unsigned _functor;
 
 public:
-<<<<<<< HEAD
-  PredSugar(const char* name, std::initializer_list<SortSugar> args) 
-=======
-  PredSugar(const char* name, Stack<SortSugar> args, unsigned taArity = 0) 
->>>>>>> 24a4ce92
+  PredSugar(const char* name, std::initializer_list<SortSugar> args, unsigned taArity = 0) 
   {
     BYPASSING_ALLOCATOR
     Stack<SortId> as;
@@ -688,7 +639,9 @@
       as.push(a.sugaredExpr());
     }
     
+    // TODO rename taArity to something more descriptfy like nTypeArgs
     if(taArity){
+      // TODO don't haredcode these varible numbers?!
       TermStack vars = {TermList(101, false), TermList(102, false), TermList(103, false)};      
       SortHelper::normaliseArgSorts(vars, as);
     }
@@ -696,11 +649,7 @@
     _functor = env.signature->addPredicate(name, as.size() + taArity);
     env.signature
       ->getPredicate(_functor)
-<<<<<<< HEAD
-      ->setType(OperatorType::getPredicateType(as.size(), as.size() == 0 ? nullptr : &as[0]));    
-=======
-      ->setType(OperatorType::getPredicateType(as.size(), &as[0], taArity));    
->>>>>>> 24a4ce92
+      ->setType(OperatorType::getPredicateType(as.size(), as.size() == 0 ? nullptr : &as[0], taArity));    
   }
 
   template<class... As>
@@ -774,12 +723,7 @@
 
     cons.push(new TermAlgebraConstructor(f.functor(), dtors));
   }
-<<<<<<< HEAD
-  env.signature->addTermAlgebra(new TermAlgebra(sort.sortId(), cons.size(), cons.begin()));
-=======
-  auto ta = new TermAlgebra(sort.sugaredExpr(), cons.size(), cons.begin());
-  env.signature->addTermAlgebra(ta);
->>>>>>> 24a4ce92
+  env.signature->addTermAlgebra(new TermAlgebra(sort.sugaredExpr(), cons.size(), cons.begin()));
 }
 
 #endif // __TEST__SYNTAX_SUGAR__H__