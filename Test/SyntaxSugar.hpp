/*
 * This file is part of the source code of the software program
 * Vampire. It is protected by applicable
 * copyright laws.
 *
 * This source code is distributed under the licence found here
 * https://vprover.github.io/license.html
 * and in the source directory
 */
/**! This file contains macros to provide syntax sugar for building formulas,
 * terms, etc. for test cases.
 *
 * Macros that are not meant to be used from outside of this file are prefixed 
 * with two underscores.
 *
 * @autor Johannes Schoisswohl
 * @date 2020-04-29
 */

#ifndef __TEST__SYNTAX_SUGAR__H__
#define __TEST__SYNTAX_SUGAR__H__

#include<functional>

#include "Forwards.hpp"
#include "Lib/Environment.hpp"
#include "Kernel/Inference.hpp"
#include "Kernel/Clause.hpp"
#include "Kernel/SortHelper.hpp"
#include "Kernel/NumTraits.hpp"
#include "Kernel/ApplicativeHelper.hpp"

#include "Indexing/TermSharing.hpp"
#include "Kernel/Signature.hpp"
#include "Shell/TermAlgebra.hpp"

#define __TO_SORT_RAT RationalConstantType::getSort()
#define __TO_SORT_INT IntegerConstantType::getSort()
#define __TO_SORT_REAL RealConstantType::getSort()

#define __CONSTANT_TYPE_INT  IntegerConstantType
#define __CONSTANT_TYPE_REAL RealConstantType
#define __CONSTANT_TYPE_RAT  RationalConstantType
#if defined(__clang__)
#  define __ALLOW_UNUSED(...)                                                                       \
    _Pragma("GCC diagnostic push")                                                                  \
    _Pragma("GCC diagnostic ignored \"-Wunused\"")                                                  \
    __VA_ARGS__                                                                                     \
    _Pragma("GCC diagnostic pop")                                                                   \

#elif defined(__GNUC__) || defined(__GNUG__)

#  define __ALLOW_UNUSED(...)                                                                       \
    _Pragma("GCC diagnostic push")                                                                  \
    _Pragma("GCC diagnostic ignored \"-Wunused-but-set-variable\"")                                 \
    __VA_ARGS__                                                                                     \
    _Pragma("GCC diagnostic pop")                                                                   \

#else
#  define __ALLOW_UNUSED(...) __VA_ARGS__             
#endif
 
#define __ARGS_DECL(Type, arity) __ARGS_DECL_ ## arity(Type)
#define __ARGS_DECL_1(Type) Type arg0_ 
#define __ARGS_DECL_2(Type) Type arg0_ , Type arg1_ 

#define __ARGS_EXPR(Type, arity) __ARGS_EXPR_ ## arity(Type)
#define __ARGS_EXPR_1(Type) arg0_
#define __ARGS_EXPR_2(Type) arg0_, arg1_

#define __REPEAT_1(sort) sort
#define __REPEAT_2(sort) sort, __REPEAT_1(sort)
#define __REPEAT_3(sort) sort, __REPEAT_2(sort)
#define __REPEAT_4(sort) sort, __REPEAT_3(sort)
#define __REPEAT_5(sort) sort, __REPEAT_4(sort)
#define __REPEAT_6(sort) sort, __REPEAT_5(sort)
#define __REPEAT_7(sort) sort, __REPEAT_6(sort)
#define __REPEAT_8(sort) sort, __REPEAT_7(sort)
#define __REPEAT_9(sort) sort, __REPEAT_8(sort)
#define __REPEAT_10(sort) sort, __REPEAT_9(sort)
#define __REPEAT(arity, sort) __REPEAT_ ## arity(sort)

#define DECL_CONST(f, sort) auto f = ConstSugar(#f, sort);
#define DECL_SKOLEM_CONST(f, sort) auto f = ConstSugar(#f, sort, true);
#define DECL_FUNC(f, ...)   auto f = FuncSugar(#f, __VA_ARGS__);
#define DECL_POLY_FUNC(f, i, ...)   auto f = FuncSugar(#f, __VA_ARGS__, i); 
#define DECL_POLY_CONST(f, i, sort)   auto f = FuncSugar(#f, {}, sort, i);    
#define DECL_PRED(f, ...)   auto f = PredSugar(#f, __VA_ARGS__);
#define DECL_TYPE_CON(f, arity) auto f = TypeConSugar(#f, arity);    
#define DECL_SORT(s)        auto s = TypeConstSugar(#s);
#define DECL_SORT_BOOL      auto Bool = SortSugar(AtomicSort::boolSort());
#define DECL_VAR(x, i) auto x = TermSugar(TermList::var(i));
#define DECL_SORT_VAR(x, i) auto x = SortSugar(TermList::var(i));    
#define DECL_VAR_SORTED(x, i, s) auto x = TermSugar(TermList::var(i), s);
#define DECL_I_COMB(i) auto i = FuncSugar(env.signature->getCombinator(Signature::I_COMB));
#define DECL_K_COMB(k) auto k = FuncSugar(env.signature->getCombinator(Signature::K_COMB));
#define DECL_B_COMB(b) auto b = FuncSugar(env.signature->getCombinator(Signature::B_COMB));
#define DECL_C_COMB(c) auto c = FuncSugar(env.signature->getCombinator(Signature::C_COMB));
#define DECL_S_COMB(s) auto s = FuncSugar(env.signature->getCombinator(Signature::S_COMB));

#define DECL_DEFAULT_VARS                                                                           \
  __ALLOW_UNUSED(                                                                                   \
    DECL_VAR(x, 0)                                                                                  \
    DECL_VAR(y, 1)                                                                                  \
    DECL_VAR(z, 2)                                                                                  \
  )                                                                                                 \

// Sort variables are just variables 
// numbers chosen to make a clash with term variables unlikely
// Only these vars should be used when creating polymorphic sorts
// if more are required this macro should be modified. 
#define DECL_DEFAULT_SORT_VARS                                                                                \
  __ALLOW_UNUSED(                                                                                             \
    DECL_SORT_VAR(alpha, 101)                                                                                 \
    DECL_SORT_VAR(beta, 102)                                                                                  \
    DECL_SORT_VAR(gamma, 103)                                                                                 \
  )

#define DECL_COMBINATORS                                                                                      \
  __ALLOW_UNUSED(                                                                                             \
    DECL_I_COMB(I)                                                                                            \
    DECL_K_COMB(K)                                                                                            \
    DECL_B_COMB(B)                                                                                            \
    DECL_C_COMB(C)                                                                                            \
    DECL_S_COMB(S)                                                                                            \
  )


/** tldr: For examples on usage see UnitTesting/tSyntaxSugar.cpp
 *
 * This macro provides syntax sugar for building terms and clauses in a one-sorted theory of numbers. 
 *
 * i.e. the theories supported are:
 * NUMBER_SUGAR(Int) ==> integer arithmetic 
 * NUMBER_SUGAR(Rat) ==> rational arithmetic 
 * NUMBER_SUGAR(Real) ==> rational arithmetic 
 *
 * The macro is meant to be called within a TEST_FUN(...){...} block to import the syntax sugar for 
 * the corresponding test case. It provides a class TermSugar that implicitly converts number literals 
 * to terms in the corresponding sort, and operators to build complex terms and literals. Further it sets 
 * some (C++) variables to variable terms and some to constant terms.
 *
 * Additionally the macros `DECL_FUNC`, `DECL_CONST`, and `DECL_PRED` can be 
 * used to declare uninterpreted functions/predicates/constants over the sort.
 *
 * These are the automatically defined operators and variables
 *
 * local variables:
 * x ... variable X0
 * y ... variable X1
 * z ... variable X2
 *
 * Operators for creating complex terms:
 * operator* ... interpreted multiplication
 * operator+ ... interpreted addition
 * operator- ... interpreted unary minus
 *
 * Operators for creating literals:
 * operator>   ... interpreted greater relation
 * operator>=  ... interpreted greater or equal relation
 * operator<   ... interpreted less relation
 * operator<=  ... interpreted less or equal relation
 * operator==  ... interpreted equality relation
 * operator!=  ... interpreted equality relation
 * operator~   ... flipping a literal's polarity
 *
 * Other closures:
 * frac(int,int) ... creates a fractional interpreted constant (only for REAL, and RAT)
 * num(int)      ... explicity converts a number to an interpreted constant 
 *                   this can be needed in order to prevent the compiler from pre-evaluating integer expressions.
 *                   e.g. {
 *                      Literal* l1 = (a == (3 * 2));
 *                                          ^^^^^^^ this will be evaluated to 6 before transforming it into a term
 *                                                  in order to prevent this we can write:
 *                      Literal* l2 = (a == (num(3) * 2));
 *                   }
 *
 * For examples see UnitTesting/tSyntaxSugar.cpp.
 */
#define NUMBER_SUGAR(Sort)                                                                          \
  __ALLOW_UNUSED(                                                                                   \
    using NumTraits = Sort##Traits;                                                                 \
    syntaxSugarGlobals().setNumTraits(NumTraits{});                                                 \
    auto add = FuncSugar(NumTraits::addF());                                                        \
    auto mul = FuncSugar(NumTraits::mulF());                                                        \
    auto minus = FuncSugar(NumTraits::minusF());                                                    \
    auto Sort = SortSugar(NumTraits::sort());                                                       \
  )                                                                                                 \

#define DECL_TERM_ALGEBRA(...) createTermAlgebra(__VA_ARGS__);

//////////////////////////////////////////////////////////////////////////////////////////////////////////////
// implementation
//////////////////////////////////////////////////////////////////////////////////////////////////////////////

class SyntaxSugar {
public:
  static void reset() {
    env.signature = new Signature();
  }
};

class TermSugar;

class SyntaxSugarGlobals 
{
  static SyntaxSugarGlobals _instance;

  template<class NumTraits>
  void setAllNumTraits() 
  {
    createNumeral = [](int i) {return NumTraits::constantTl(i);};

    add = NumTraits::add;
    mul = NumTraits::mul;

    minus = NumTraits::minus;

    less = NumTraits::less;
    leq  = NumTraits::leq;
    greater = NumTraits::greater;
    geq  = NumTraits::geq;

    isInt = NumTraits::isInt;
    isRat = NumTraits::isRat;
    isReal = NumTraits::isReal;

  }


  template<class NumTraits>
  void setFracTraits() 
  { 
    setAllNumTraits<NumTraits>();
    div = NumTraits::div; 
    createFraction = [](int a, int b) {return NumTraits::constantTl(a,b);};
  }

public:
  static SyntaxSugarGlobals& instance() 
  { return _instance; }


  void setNumTraits(IntTraits)
  {
    setAllNumTraits<IntTraits>();

    quotientT = IntTraits::quotientT;
    remainderT = IntTraits::remainderT;
    quotientF = IntTraits::quotientF;
    remainderF = IntTraits::remainderF;
    quotientE = IntTraits::quotientE;
    remainderE = IntTraits::remainderE;
  }

  void setNumTraits(RatTraits)
  { setFracTraits<RatTraits>(); }


  void setNumTraits(RealTraits)
  { setFracTraits<RealTraits>(); }

  std::function<TermList(int, int)> createFraction;
  std::function<TermList(int)> createNumeral;

  std::function<TermList(TermList, TermList)> add;
  std::function<TermList(TermList, TermList)> mul;
  std::function<TermList(TermList, TermList)> div;

  std::function<TermList(TermList, TermList)> quotientT;
  std::function<TermList(TermList, TermList)> remainderT;
  std::function<TermList(TermList, TermList)> quotientF;
  std::function<TermList(TermList, TermList)> remainderF;
  std::function<TermList(TermList, TermList)> quotientE;
  std::function<TermList(TermList, TermList)> remainderE;

  std::function<TermList(TermList)> minus;


  std::function<Literal*(bool, TermList, TermList)> less;
  std::function<Literal*(bool, TermList, TermList)> leq ;
  std::function<Literal*(bool, TermList, TermList)> greater;
  std::function<Literal*(bool, TermList, TermList)> geq ;

  std::function<Literal*(bool, TermList)> isInt;
  std::function<Literal*(bool, TermList)> isRat;
  std::function<Literal*(bool, TermList)> isReal;

};

inline SyntaxSugarGlobals& syntaxSugarGlobals() 
{ return SyntaxSugarGlobals::instance(); }

class ExpressionSugar
{
public: 
<<<<<<< HEAD
  // TODO get rid of this default constructor. we never want to create uninitialized instances
  ExpressionSugar(){
    _sugaredExpr.makeEmpty();
  }
=======
  ExpressionSugar() 
   : _sugaredExpr(TermList::empty())
  { }
>>>>>>> 05f90687

  ExpressionSugar(TermList sugaredExpr) : 
    _sugaredExpr(sugaredExpr){}

  /** explicit conversion */ 
  // TODO rename to what it actually is (an explicit concersion) toTermList
  TermList sugaredExpr() const { return _sugaredExpr;} 

  /** implicit conversion */ 
  operator TermList() const {return _sugaredExpr;}

protected:
  TermList _sugaredExpr;
};


struct SortSugar : public ExpressionSugar
{
public:

  SortSugar(SortId srt) : ExpressionSugar(srt) {
    ASS(srt.isVar() || srt.term()->isSort());    
  }

  SortSugar(const char* name, Stack<SortSugar> as_) 
  {
    if(as_.isEmpty()){
      _sugaredExpr = TermList(AtomicSort::createConstant(name));
    } else {
      Stack<SortId> as;     
      for (auto a : as_){ as.push(a.sugaredExpr()); }
      _sugaredExpr = AtomicSort::arrowSort(as, as.pop());      
    }
  }

  SortSugar(const char* name) 
    : SortSugar(TermList(AtomicSort::createConstant(name))) 
  {  }
};

class TermSugar : public ExpressionSugar
{
  SortId _srt;

public:
  TermSugar(bool foolConst) 
    : TermSugar(TermList(foolConst ? Term::foolTrue() : Term::foolFalse()))
  {}

  TermSugar(int trm) 
    : TermSugar(TermList(syntaxSugarGlobals().createNumeral(trm)))
  {}

  TermSugar(TermList trm) 
    : ExpressionSugar(trm)
  { 
    ASS_REP(!_sugaredExpr.isEmpty(), _sugaredExpr);
    if (_sugaredExpr.isVar()) {
      _srt = TermList::empty();
    } else {
      _srt = SortHelper::getResultSort(_sugaredExpr.term());
    }
  }

  TermSugar(TermList trm, SortSugar sort)
    : ExpressionSugar(trm)
  {
    ASS(_sugaredExpr.isVar());
    _srt = sort.sugaredExpr();
  }

  SortId sort() const { return _srt; }

  TermSugar sort(SortId s) { _srt = s; return *this; }

  static TermSugar createConstant(const char* name, SortSugar s, bool skolem) {
    unsigned f = env.signature->addFunction(name,0);                                                                

    env.signature->getFunction(f)->setType(OperatorType::getFunctionType({}, s.sugaredExpr()));
    if (skolem) {
      env.signature->getFunction(f)->markSkolem();
    }
    return TermSugar(TermList(Term::createConstant(f)));                                                          
  }                                                                                                                 

  operator TypedTermList() const { return TypedTermList(TermList(*this), sort()); }
};

class SortedTermSugar : public TermSugar
{
  SortSugar _sort;
public:
  SortedTermSugar(TermList term, SortSugar sort) : TermSugar(term), _sort(sort) 
  {}

  SortSugar sort() const { return _sort; }
};


class Lit
{
  Literal* _lit;
  bool _selected;
public:
  Lit(Literal* lit) : _lit(lit), _selected(false) {}

  operator Literal*() const 
  { return _lit; }

  bool selected() const 
  { return _selected; }

  friend Lit selected(Lit l) 
  {
    l._selected = true;
    return l;
  }
};

inline SortedTermSugar sorted(TermList var, SortSugar sort) 
{ return SortedTermSugar(var, sort); }

inline TermSugar frac(int a, int b) 
{ return syntaxSugarGlobals().createFraction(a,b); }

inline TermSugar num(int a)
{ return syntaxSugarGlobals().createNumeral(a); }

inline TermSugar fool(bool b)
{ return TermSugar(b); }

////////////////////////// operators to create terms ////////////////////////// 

inline TermSugar operator-(TermSugar x) { return syntaxSugarGlobals().minus(x); }

inline TermSugar ap(SortSugar sort, TermSugar lhs, TermSugar rhs) 
{ return ApplicativeHelper::createAppTerm(sort, lhs, rhs); }  

inline TermSugar ap(TermSugar lhs, TermSugar rhs) 
{ return ap(lhs.sort(), lhs, rhs); }  

inline TermSugar operator+(TermSugar lhs, TermSugar rhs)  { return syntaxSugarGlobals().add(lhs, rhs); }  
inline TermSugar operator-(TermSugar lhs, TermSugar rhs)  { return lhs + -rhs; }  
inline TermSugar operator*(TermSugar lhs, TermSugar rhs)  { return syntaxSugarGlobals().mul(lhs, rhs); }  
inline TermSugar operator/(TermSugar lhs, TermSugar rhs)  { return syntaxSugarGlobals().div(lhs, rhs); }  

#define __IMPL_NUMBER_BIN_FUN(op, result_t)                                                         \
  inline result_t op(int lhs, TermSugar rhs) { return op(TermSugar(lhs), rhs); }                    \
  inline result_t op(TermSugar lhs, int rhs) { return op(lhs, TermSugar(rhs)); }                    \

__IMPL_NUMBER_BIN_FUN(operator+, TermSugar)
__IMPL_NUMBER_BIN_FUN(operator*, TermSugar)
__IMPL_NUMBER_BIN_FUN(operator/, TermSugar)

#define __BIN_FUNC_QUOTIENT_REMAINDER(X)                                                            \
  inline TermSugar  quotient##X(TermSugar lhs, TermSugar rhs){ return syntaxSugarGlobals(). quotient##X(lhs, rhs); }   \
  inline TermSugar remainder##X(TermSugar lhs, TermSugar rhs){ return syntaxSugarGlobals().remainder##X(lhs, rhs); }   \
                                                                                                    \
  __IMPL_NUMBER_BIN_FUN( quotient##X, TermSugar)                                                    \
  __IMPL_NUMBER_BIN_FUN(remainder##X, TermSugar)                                                    \

__BIN_FUNC_QUOTIENT_REMAINDER(E)
__BIN_FUNC_QUOTIENT_REMAINDER(T)
__BIN_FUNC_QUOTIENT_REMAINDER(F)

#undef __BIN_FUNC_QUOTIENT_REMAINDER



////////////////////////// operators to create literals ////////////////////////// 


inline Lit operator==(SortedTermSugar lhs, TermSugar rhs) 
{ return Literal::createEquality(true, lhs, rhs, lhs.sort().sugaredExpr()); }

inline Lit operator==(TermSugar lhs, SortedTermSugar rhs) 
{ return Literal::createEquality(true, lhs, rhs, rhs.sort().sugaredExpr()); }

inline Lit operator==(TermSugar lhs, TermSugar rhs) 
{
  SortId sort;
  ALWAYS(SortHelper::tryGetResultSort(lhs, sort) || SortHelper::tryGetResultSort(rhs, sort));
  return Literal::createEquality(true, lhs, rhs, sort);
}


inline Lit operator< (TermSugar lhs, TermSugar rhs) { return syntaxSugarGlobals().less   (true, lhs, rhs); }
inline Lit operator<=(TermSugar lhs, TermSugar rhs) { return syntaxSugarGlobals().leq    (true, lhs, rhs); }
inline Lit operator> (TermSugar lhs, TermSugar rhs) { return syntaxSugarGlobals().greater(true, lhs, rhs); }
inline Lit operator>=(TermSugar lhs, TermSugar rhs) { return syntaxSugarGlobals().geq    (true, lhs, rhs); }

inline Lit isInt (TermSugar trm) { return syntaxSugarGlobals().isInt (true, trm); }
inline Lit isRat (TermSugar trm) { return syntaxSugarGlobals().isRat (true, trm); }
inline Lit isReal(TermSugar trm) { return syntaxSugarGlobals().isReal(true, trm); }

inline Lit operator~(Lit lit) 
{
  Literal* l = lit;
  return Literal::create(l, !l->polarity());
}

inline Lit operator!=(SortedTermSugar lhs, TermSugar rhs)  { return ~(lhs == rhs); }
inline Lit operator!=(TermSugar lhs, SortedTermSugar rhs)  { return ~(lhs == rhs); }
inline Lit operator!=(TermSugar lhs, TermSugar rhs) { return ~(lhs == rhs); }

__IMPL_NUMBER_BIN_FUN(operator==, Lit)
__IMPL_NUMBER_BIN_FUN(operator!=, Lit)
__IMPL_NUMBER_BIN_FUN(operator< , Lit)
__IMPL_NUMBER_BIN_FUN(operator<=, Lit)
__IMPL_NUMBER_BIN_FUN(operator> , Lit)
__IMPL_NUMBER_BIN_FUN(operator>=, Lit)


inline SortSugar arrow(TermList args, TermList res) 
{ return AtomicSort::arrowSort({ args }, res);      }

inline SortSugar arrow(Stack<TermList> args, TermList res) 
{ return AtomicSort::arrowSort(args, res);      }
  
class FuncSugar {
  unsigned _functor;
  unsigned _arity;

public:
  explicit FuncSugar(unsigned functor) 
    : _functor(functor)
    , _arity(env.signature->getFunction(functor)->arity()) {}

  FuncSugar(vstring const& name, std::initializer_list<SortSugar> as_, 
    ExpressionSugar result, unsigned taArity = 0) 
  {
    Stack<SortId> as;
    for (auto a : as_) 
      as.push(a.sugaredExpr());

    bool added = false;
    _functor = env.signature->addFunction(name, as.size() + taArity, added);
    _arity = as.size();
    if (added){
      TermList res = result.sugaredExpr();

      if(taArity){
        TermStack vars = {TermList(101, false), TermList(102, false), TermList(103, false)};
        SortHelper::normaliseArgSorts(vars, as);
        SortHelper::normaliseSort(vars, res);
      }

      env.signature
        ->getFunction(_functor)
        ->setType(OperatorType::getFunctionType(as.size(), as.begin(), res, taArity));    
    }
  }

  FuncSugar dtor(unsigned i) const {
    ASS_L(i, arity())
    ASS (symbol()->termAlgebraCons()) 
    return FuncSugar(
        env.signature->getTermAlgebraConstructor(functor())
          ->destructorFunctor(i));
  }

  auto result()        const { return symbol()->fnType()->result(); }
  auto arg(unsigned i) const { return symbol()->fnType()->arg(i); }

  template<class... As>
  TermSugar operator()(As... args) const {
    Stack<TermList> as { TermSugar(args).sugaredExpr()... };
    return TermList(Term::create(_functor, 
        as.size(), 
        as.begin()));
  }
  unsigned functor() const { return _functor; }
  unsigned arity() const { return _arity; }
  Signature::Symbol* symbol() const { return env.signature->getFunction(functor()); }

  friend std::ostream& operator<<(std::ostream& out, FuncSugar const& self) 
  { return out << self.symbol()->name(); }
};

class ConstSugar : public TermSugar, public FuncSugar
{
public:

  ConstSugar(const char* name, SortSugar s, bool skolem = false)
    : TermSugar(TermSugar::createConstant(name, s, skolem).sugaredExpr())
    , FuncSugar(functor())
  { }
  unsigned functor() const { return this->sugaredExpr().term()->functor(); }
};

class TypeConSugar {
  unsigned _functor;

public:
  TypeConSugar(const char* name, unsigned arity)
  {
    bool added = false;
    _functor = env.signature->addTypeCon(name, arity, added);
    if (added)
      env.signature
        ->getTypeCon(_functor)
        ->setType(OperatorType::getTypeConType(arity));   
  }

  template<class... As>
  SortSugar operator()(As... args) const {
    Stack<TermList> as { SortSugar(args).sugaredExpr()... };
    return TermList(AtomicSort::create(_functor, 
        as.size(), 
        as.begin() ));
  }
  unsigned functor() const { return _functor; }
};

class TypeConstSugar : public SortSugar, public TypeConSugar
{
public:

  TypeConstSugar(const char* name) 
    : SortSugar(name) 
    , TypeConSugar(name, 0)
  { }
  unsigned functor() const { return this->sugaredExpr().term()->functor(); }
};

class PredSugar {
  unsigned _functor;

public:
  PredSugar(const char* name, std::initializer_list<SortSugar> args, unsigned taArity = 0) 
  {
    Stack<SortId> as;
    for (auto a : args) {
      as.push(a.sugaredExpr());
    }

    if(taArity){
      // TODO don't haredcode these varible numbers?!
      TermStack vars = {TermList(101, false), TermList(102, false), TermList(103, false)};      
      SortHelper::normaliseArgSorts(vars, as);
    }

    _functor = env.signature->addPredicate(name, as.size() + taArity);
    env.signature
      ->getPredicate(_functor)
      ->setType(OperatorType::getPredicateType(as.size(), as.begin(), taArity));    
  }

  template<class... As>
  Lit operator()(As... args) const {
    Stack<TermList> as { TermSugar(args).sugaredExpr()... };
    return Literal::create(_functor, 
        as.size(), 
        /* polarity */ true, 
        /* commutative */ false, 
        as.begin() );
  }
  unsigned functor() const { return _functor; }
};

inline Clause* clause(Stack<Lit> ls) { 
  static Inference testInf = Kernel::NonspecificInference0(UnitInputType::ASSUMPTION, InferenceRule::INPUT); 

  std::stable_sort(ls.begin(), ls.end(), [](Lit const& l1, Lit const& l2){ return l1.selected() > l2.selected(); });
  auto nSelected = iterTraits(ls.iterFifo())
    .findPosition([](Lit const& l) 
        { return !l.selected(); })
    .unwrapOrElse( [&]() {return ls.size(); });

  Clause& out = *new(ls.size()) Clause(ls.size(), testInf); 

  auto l = ls.begin(); 
  for (unsigned i = 0; i < ls.size(); i++) { 
    Literal* lit = *l;
    out[i] = lit; 
    l++; 
  }
  out.setSelected(nSelected);
  return &out; 
}

inline Clause* clause(std::initializer_list<Lit> ls) 
{ return clause(Stack<Lit>(ls)); }

inline Stack<Clause*> clauses(std::initializer_list<std::initializer_list<Lit>> cls) { 
  auto out = Stack<Clause*>();
  for (auto cl : cls) {
    out.push(clause(cl));
  }
  return out;
}

inline void createTermAlgebra(SortSugar sort, std::initializer_list<FuncSugar> fs) {

  using namespace Shell;

  Stack<FuncSugar> funcs = fs;
  Stack<TermAlgebraConstructor*> cons;

  for (auto f : funcs) {
    env.signature->getFunction(f.functor())
      ->markTermAlgebraCons();

    auto dtor = [&](unsigned i) {
      vstringstream name;
      name << f << "@" << i;
      auto d = FuncSugar(name.str(), { f.result() }, f.arg(i));
      env.signature->getFunction(d.functor())
        ->markTermAlgebraDest();
      return d;
    };

    Array<unsigned> dtors(f.arity()); 
    for (unsigned i = 0; i < f.arity(); i++) {
      dtors[i] = dtor(i).functor();
    }

    cons.push(new TermAlgebraConstructor(f.functor(), dtors));
  }
  env.signature->addTermAlgebra(new TermAlgebra(sort.sugaredExpr(), cons.size(), cons.begin()));
}

#endif // __TEST__SYNTAX_SUGAR__H__<|MERGE_RESOLUTION|>--- conflicted
+++ resolved
@@ -294,16 +294,10 @@
 class ExpressionSugar
 {
 public: 
-<<<<<<< HEAD
   // TODO get rid of this default constructor. we never want to create uninitialized instances
-  ExpressionSugar(){
-    _sugaredExpr.makeEmpty();
-  }
-=======
   ExpressionSugar() 
    : _sugaredExpr(TermList::empty())
   { }
->>>>>>> 05f90687
 
   ExpressionSugar(TermList sugaredExpr) : 
     _sugaredExpr(sugaredExpr){}
