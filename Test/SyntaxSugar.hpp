/*
 * This file is part of the source code of the software program
 * Vampire. It is protected by applicable
 * copyright laws.
 *
 * This source code is distributed under the licence found here
 * https://vprover.github.io/license.html
 * and in the source directory
 */
/**! This file contains macros to provide syntax sugar for building formulas,
 * terms, etc. for test cases.
 *
 * Macros that are not meant to be used from outside of this file are prefixed 
 * with two underscores.
 *
 * @autor Johannes Schoisswohl
 * @date 2020-04-29
 */

#ifndef __TEST__SYNTAX_SUGAR__H__
#define __TEST__SYNTAX_SUGAR__H__

#include<functional>

#include "Forwards.hpp"
#include "Lib/Environment.hpp"
#include "Kernel/Inference.hpp"
#include "Kernel/Clause.hpp"
#include "Kernel/SortHelper.hpp"
#include "Kernel/NumTraits.hpp"
#include "Kernel/ApplicativeHelper.hpp"

#include "Indexing/TermSharing.hpp"
#include "Kernel/Signature.hpp"
#include "Kernel/TermIterators.hpp"
#include "Kernel/OperatorType.hpp"
#include "Shell/TermAlgebra.hpp"
#include "Shell/FunctionDefinitionHandler.hpp"

#define __TO_SORT_RAT RationalConstantType::getSort()
#define __TO_SORT_INT IntegerConstantType::getSort()
#define __TO_SORT_REAL RealConstantType::getSort()

#define __CONSTANT_TYPE_INT  IntegerConstantType
#define __CONSTANT_TYPE_REAL RealConstantType
#define __CONSTANT_TYPE_RAT  RationalConstantType


#define __ARGS_DECL(Type, arity) __ARGS_DECL_ ## arity(Type)
#define __ARGS_DECL_1(Type) Type arg0_ 
#define __ARGS_DECL_2(Type) Type arg0_ , Type arg1_ 

#define __ARGS_EXPR(Type, arity) __ARGS_EXPR_ ## arity(Type)
#define __ARGS_EXPR_1(Type) arg0_
#define __ARGS_EXPR_2(Type) arg0_, arg1_

#define __REPEAT_1(sort) sort
#define __REPEAT_2(sort) sort, __REPEAT_1(sort)
#define __REPEAT_3(sort) sort, __REPEAT_2(sort)
#define __REPEAT_4(sort) sort, __REPEAT_3(sort)
#define __REPEAT_5(sort) sort, __REPEAT_4(sort)
#define __REPEAT_6(sort) sort, __REPEAT_5(sort)
#define __REPEAT_7(sort) sort, __REPEAT_6(sort)
#define __REPEAT_8(sort) sort, __REPEAT_7(sort)
#define __REPEAT_9(sort) sort, __REPEAT_8(sort)
#define __REPEAT_10(sort) sort, __REPEAT_9(sort)
#define __REPEAT(arity, sort) __REPEAT_ ## arity(sort)

#define DECL_CONST(f, sort) auto f = ConstSugar(#f, sort);
#define DECL_SKOLEM_CONST(f, sort) auto f = ConstSugar(#f, sort, true);
#define DECL_FUNC(f, ...)   auto f = FuncSugar(#f, __VA_ARGS__);
#define DECL_POLY_FUNC(f, i, ...)   auto f = FuncSugar(#f, __VA_ARGS__, i); 
#define DECL_POLY_CONST(f, i, sort)   auto f = FuncSugar(#f, {}, sort, i);    
#define DECL_PRED(f, ...)   auto f = PredSugar(#f, __VA_ARGS__);
#define DECL_TYPE_CON(f, arity) auto f = TypeConSugar(#f, arity);    
#define DECL_SORT(s)        auto s = TypeConstSugar(#s);
#define DECL_SORT_BOOL      auto Bool = SortSugar(AtomicSort::boolSort());
#define DECL_VAR(x, i) auto x = TermSugar(TermList::var(i));
#define DECL_SORT_VAR(x, i) auto x = SortSugar(TermList::var(i));    
#define DECL_VAR_SORTED(x, i, s) auto x = TermSugar(TermList::var(i), s);
#define DECL_I_COMB(i) auto i = FuncSugar(env.signature->getCombinator(Signature::I_COMB));
#define DECL_K_COMB(k) auto k = FuncSugar(env.signature->getCombinator(Signature::K_COMB));
#define DECL_B_COMB(b) auto b = FuncSugar(env.signature->getCombinator(Signature::B_COMB));
#define DECL_C_COMB(c) auto c = FuncSugar(env.signature->getCombinator(Signature::C_COMB));
#define DECL_S_COMB(s) auto s = FuncSugar(env.signature->getCombinator(Signature::S_COMB));
#define DECL_FUN_DEF(d, t)  auto d = PredSugar(env.signature->getFnDef(t.sugaredExpr().term()->functor()));
#define DECL_PRED_DEF(d, t) auto d = PredSugar(env.signature->getBoolDef(((Literal*)t)->functor()));

#define DECL_DEFAULT_VARS                                                                 \
  __ALLOW_UNUSED(                                                                         \
    DECL_VAR(x, 0)                                                                        \
    DECL_VAR(y, 1)                                                                        \
    DECL_VAR(z, 2)                                                                        \
  )                                                                                       \

// Sort variables are just variables 
// numbers chosen to make a clash with term variables unlikely
// Only these vars should be used when creating polymorphic sorts
// if more are required this macro should be modified. 
#define DECL_DEFAULT_SORT_VARS                                                            \
  __ALLOW_UNUSED(                                                                         \
    DECL_SORT_VAR(alpha, 101)                                                             \
    DECL_SORT_VAR(beta, 102)                                                              \
    DECL_SORT_VAR(gamma, 103)                                                             \
  )

#define DECL_COMBINATORS                                                                  \
  __ALLOW_UNUSED(                                                                         \
    DECL_I_COMB(I)                                                                        \
    DECL_K_COMB(K)                                                                        \
    DECL_B_COMB(B)                                                                        \
    DECL_C_COMB(C)                                                                        \
    DECL_S_COMB(S)                                                                        \
  )


/** tldr: For examples on usage see UnitTesting/tSyntaxSugar.cpp
 *
 * This macro provides syntax sugar for building terms and clauses in a one-sorted theory of numbers. 
 *
 * i.e. the theories supported are:
 * NUMBER_SUGAR(Int) ==> integer arithmetic 
 * NUMBER_SUGAR(Rat) ==> rational arithmetic 
 * NUMBER_SUGAR(Real) ==> rational arithmetic 
 *
 * The macro is meant to be called within a TEST_FUN(...){...} block to import the syntax sugar for 
 * the corresponding test case. It provides a class TermSugar that implicitly converts number literals 
 * to terms in the corresponding sort, and operators to build complex terms and literals. Further it sets 
 * some (C++) variables to variable terms and some to constant terms.
 *
 * Additionally the macros `DECL_FUNC`, `DECL_CONST`, and `DECL_PRED` can be 
 * used to declare uninterpreted functions/predicates/constants over the sort.
 *
 * These are the automatically defined operators and variables
 *
 * local variables:
 * x ... variable X0
 * y ... variable X1
 * z ... variable X2
 *
 * Operators for creating complex terms:
 * operator* ... interpreted multiplication
 * operator+ ... interpreted addition
 * operator- ... interpreted unary minus
 *
 * Operators for creating literals:
 * operator>   ... interpreted greater relation
 * operator>=  ... interpreted greater or equal relation
 * operator<   ... interpreted less relation
 * operator<=  ... interpreted less or equal relation
 * operator==  ... interpreted equality relation
 * operator!=  ... interpreted equality relation
 * operator~   ... flipping a literal's polarity
 *
 * Other closures:
 * frac(int,int) ... creates a fractional interpreted constant (only for REAL, and RAT)
 * num(int)      ... explicity converts a number to an interpreted constant 
 *                   this can be needed in order to prevent the compiler from pre-evaluating integer expressions.
 *                   e.g. {
 *                      Literal* l1 = (a == (3 * 2));
 *                                          ^^^^^^^ this will be evaluated to 6 before transforming it into a term
 *                                                  in order to prevent this we can write:
 *                      Literal* l2 = (a == (num(3) * 2));
 *                   }
 *
 * For examples see UnitTesting/tSyntaxSugar.cpp.
 */
#define NUMBER_SUGAR(Sort)                                                                \
  __ALLOW_UNUSED(                                                                         \
    using NumTraits = Sort##Traits;                                                       \
    syntaxSugarGlobals().setNumTraits(NumTraits{});                                       \
    auto add = FuncSugar(NumTraits::addF());                                              \
    auto mul = FuncSugar(NumTraits::mulF());                                              \
    auto minus = FuncSugar(NumTraits::minusF());                                          \
    auto floor = FuncSugar(NumTraits::floorF());                                          \
    auto ceil = [&](auto t) { return minus(floor(minus(t))); };                           \
<<<<<<< HEAD
    auto binMinus = FuncSugar(NumTraits::binMinusF());                                    \
=======
    auto toReal = FuncSugar(NumTraits::toRealF());                                        \
>>>>>>> 7977bb74
    auto Sort = SortSugar(NumTraits::sort());                                             \
  )                                                                                       \

#define DECL_TERM_ALGEBRA(...) createTermAlgebra(__VA_ARGS__);

//////////////////////////////////////////////////////////////////////////////////////////////////////////////
// implementation
//////////////////////////////////////////////////////////////////////////////////////////////////////////////

class SyntaxSugar {
public:
  static void reset() {
    env.signature = new Signature();
  }
};

class TermSugar;

class SyntaxSugarGlobals 
{
  static SyntaxSugarGlobals _instance;

  template<class NumTraits>
  void setAllNumTraits() 
  {
    createNumeral = [](int i) {return NumTraits::constantTl(i);};

    add = NumTraits::add;
    mul = NumTraits::mul;

    minus = NumTraits::minus;

    less = NumTraits::less;
    leq  = NumTraits::leq;
    greater = NumTraits::greater;
    geq  = NumTraits::geq;

    isInt = NumTraits::isInt;
    isRat = NumTraits::isRat;
    isReal = NumTraits::isReal;

  }

  template<class NumTraits>
  void setFracTraits() 
  { 
    setAllNumTraits<NumTraits>();
    div = NumTraits::div; 
    createFraction = [](int a, int b) {return NumTraits::constantTl(a,b);};
  }

public:
  static SyntaxSugarGlobals& instance() 
  { return _instance; }

  template<class F>
  void overrideMulOperator(F f)
  { mul = std::move(f); }

  template<class F>
  void overrideNumeralCreation(F f)
  { createNumeral = std::move(f); }

  template<class F>
  void overrideFractionCreation(F f)
  { createFraction = std::move(f); }

  template<class F>
  void overrideMinus(F f)
  { minus = std::move(f); }

  void setNumTraits(IntTraits)
  {
    setAllNumTraits<IntTraits>();

    quotientT = IntTraits::quotientT;
    remainderT = IntTraits::remainderT;
    quotientF = IntTraits::quotientF;
    remainderF = IntTraits::remainderF;
    quotientE = IntTraits::quotientE;
    remainderE = IntTraits::remainderE;
  }

  void setNumTraits(RatTraits)
  { setFracTraits<RatTraits>(); }


  void setNumTraits(RealTraits)
  { setFracTraits<RealTraits>(); }

  std::function<TermList(int, int)> createFraction;
  std::function<TermList(int)> createNumeral;

  std::function<TermList(TermList, TermList)> add;
  std::function<TermList(TermList, TermList)> mul;
  std::function<TermList(TermList, TermList)> div;

  std::function<TermList(TermList, TermList)> quotientT;
  std::function<TermList(TermList, TermList)> remainderT;
  std::function<TermList(TermList, TermList)> quotientF;
  std::function<TermList(TermList, TermList)> remainderF;
  std::function<TermList(TermList, TermList)> quotientE;
  std::function<TermList(TermList, TermList)> remainderE;

  std::function<TermList(TermList)> minus;


  std::function<Literal*(bool, TermList, TermList)> less;
  std::function<Literal*(bool, TermList, TermList)> leq ;
  std::function<Literal*(bool, TermList, TermList)> greater;
  std::function<Literal*(bool, TermList, TermList)> geq ;

  std::function<Literal*(bool, TermList)> isInt;
  std::function<Literal*(bool, TermList)> isRat;
  std::function<Literal*(bool, TermList)> isReal;

};

inline SyntaxSugarGlobals& syntaxSugarGlobals() 
{ return SyntaxSugarGlobals::instance(); }

class ExpressionSugar
{
public: 
  // TODO get rid of this default constructor. we never want to create uninitialized instances
  ExpressionSugar() 
   : _sugaredExpr(TermList::empty())
  { }

  ExpressionSugar(TermList sugaredExpr) : 
    _sugaredExpr(sugaredExpr){}

  /** explicit conversion */ 
  // TODO rename to what it actually is (an explicit concersion) toTermList
  TermList sugaredExpr() const { return _sugaredExpr;} 

  /** implicit conversion */ 
  operator TermList() const {return _sugaredExpr;}

protected:
  TermList _sugaredExpr;
};


struct SortSugar : public ExpressionSugar
{
public:

  SortSugar(SortId srt) : ExpressionSugar(srt) {
    ASS(srt.isVar() || srt.term()->isSort());    
  }

  SortSugar(const char* name, Stack<SortSugar> as_) 
  {
    if(as_.isEmpty()){
      _sugaredExpr = TermList(AtomicSort::createConstant(name));
    } else {
      Stack<SortId> as;     
      for (auto a : as_){ as.push(a.sugaredExpr()); }
      _sugaredExpr = AtomicSort::arrowSort(as, as.pop());      
    }
  }

  SortSugar(const char* name) 
    : SortSugar(TermList(AtomicSort::createConstant(name))) 
  {  }
};

class TermSugar : public ExpressionSugar
{
  SortId _srt;

public:
  TermSugar(bool foolConst) 
    : TermSugar(TermList(foolConst ? Term::foolTrue() : Term::foolFalse()))
  {}

  TermSugar(int trm) 
    : TermSugar(TermList(syntaxSugarGlobals().createNumeral(trm)))
  {}

  TermSugar(TermList trm) 
    : ExpressionSugar(trm)
  { 
    ASS_REP(!_sugaredExpr.isEmpty(), _sugaredExpr);
    if (_sugaredExpr.isVar()) {
      _srt = TermList::empty();
    } else {
      if (_sugaredExpr.term()->isLiteral()) {
        _srt = AtomicSort::boolSort();
      } else {
        _srt = SortHelper::getResultSort(_sugaredExpr.term());
      }
    }
  }

  TermSugar(TermList trm, SortSugar sort)
    : TermSugar(trm)
  {
    ASS(_sugaredExpr.isVar());
    _srt = sort.sugaredExpr();
  }

  SortId sort() const { return _srt; }

  TermSugar sort(SortId s) { _srt = s; return *this; }

  static TermSugar createConstant(const char* name, SortSugar s, bool skolem) {
    unsigned f = env.signature->addFunction(name,0);                                                                

    env.signature->getFunction(f)->setType(OperatorType::getFunctionType({}, s.sugaredExpr()));
    if (skolem) {
      env.signature->getFunction(f)->markSkolem();
    }
    return TermSugar(TermList(Term::createConstant(f)));                                                          
  }                                                                                                                 

  operator TypedTermList() const { return TypedTermList(TermList(*this), sort()); }
};

class SortedTermSugar : public TermSugar
{
  SortSugar _sort;
public:
  SortedTermSugar(TermList term, SortSugar sort) : TermSugar(term), _sort(sort) 
  {}

  SortSugar sort() const { return _sort; }
};


class Lit
{
  Literal* _lit;
  bool _selected;
public:
  Lit(Literal* lit) : _lit(lit), _selected(false) {}

  operator Literal*() const 
  { return _lit; }

  bool selected() const 
  { return _selected; }

  friend Lit selected(Lit l) 
  {
    l._selected = true;
    return l;
  }

  TermSugar wrapInTerm()
  {
    return TermSugar(TermList(_lit));
  }
};

inline SortedTermSugar sorted(TermList var, SortSugar sort) 
{ return SortedTermSugar(var, sort); }

inline TermSugar frac(int a, int b) 
{ return syntaxSugarGlobals().createFraction(a,b); }

inline TermSugar num(int a)
{ return syntaxSugarGlobals().createNumeral(a); }

inline TermSugar fool(bool b)
{ return TermSugar(b); }

////////////////////////// operators to create terms ////////////////////////// 

inline TermSugar operator-(TermSugar x) { return syntaxSugarGlobals().minus(x); }

inline TermSugar ap(SortSugar sort, TermSugar lhs, TermSugar rhs) 
{ return ApplicativeHelper::createAppTerm(sort, lhs, rhs); }  

inline TermSugar ap(TermSugar lhs, TermSugar rhs) 
{ return ap(lhs.sort(), lhs, rhs); }  

inline TermSugar operator+(TermSugar lhs, TermSugar rhs)  { return syntaxSugarGlobals().add(lhs, rhs); }  
inline TermSugar operator-(TermSugar lhs, TermSugar rhs)  { return lhs + -rhs; }  
inline TermSugar operator*(TermSugar lhs, TermSugar rhs)  { 
  return syntaxSugarGlobals().mul(lhs, rhs); 
}
// inline TermSugar operator*(TermSugar lhs, TermSugar rhs)  { 
//   auto linMul = [](auto lhs, auto rhs) {
//     return forAnyNumTraits([&](auto n) {
//       return n.ifNumeral(lhs, [&](auto num) {
//           return n.linMul(num, rhs);
//       });
//     });
//   };
//   return linMul(lhs,rhs) || linMul(rhs, lhs) || syntaxSugarGlobals().mul(lhs, rhs); 
// }
inline TermSugar operator/(TermSugar lhs, TermSugar rhs)  { return syntaxSugarGlobals().div(lhs, rhs); }  

#define __IMPL_NUMBER_BIN_FUN(op, result_t)                                               \
  inline result_t op(int lhs, TermSugar rhs) { return op(TermSugar(lhs), rhs); }          \
  inline result_t op(TermSugar lhs, int rhs) { return op(lhs, TermSugar(rhs)); }          \

__IMPL_NUMBER_BIN_FUN(operator+, TermSugar)
__IMPL_NUMBER_BIN_FUN(operator*, TermSugar)
__IMPL_NUMBER_BIN_FUN(operator/, TermSugar)

#define __BIN_FUNC_QUOTIENT_REMAINDER(X)                                                  \
  inline TermSugar  quotient##X(TermSugar lhs, TermSugar rhs){ return syntaxSugarGlobals(). quotient##X(lhs, rhs); }   \
  inline TermSugar remainder##X(TermSugar lhs, TermSugar rhs){ return syntaxSugarGlobals().remainder##X(lhs, rhs); }   \
                                                                                          \
  __IMPL_NUMBER_BIN_FUN( quotient##X, TermSugar)                                          \
  __IMPL_NUMBER_BIN_FUN(remainder##X, TermSugar)                                          \

__BIN_FUNC_QUOTIENT_REMAINDER(E)
__BIN_FUNC_QUOTIENT_REMAINDER(T)
__BIN_FUNC_QUOTIENT_REMAINDER(F)

#undef __BIN_FUNC_QUOTIENT_REMAINDER



////////////////////////// operators to create literals ////////////////////////// 


inline Lit operator==(SortedTermSugar lhs, TermSugar rhs) 
{ return Literal::createEquality(true, lhs, rhs, lhs.sort().sugaredExpr()); }

inline Lit operator==(TermSugar lhs, SortedTermSugar rhs) 
{ return Literal::createEquality(true, lhs, rhs, rhs.sort().sugaredExpr()); }

inline Lit operator==(TermSugar lhs, TermSugar rhs) 
{
  SortId sort = lhs.sort().isNonEmpty() ? lhs.sort() : rhs.sort();
  return Literal::createEquality(true, lhs, rhs, sort);
}


inline Lit operator< (TermSugar lhs, TermSugar rhs) { return syntaxSugarGlobals().less   (true, lhs, rhs); }
inline Lit operator<=(TermSugar lhs, TermSugar rhs) { return syntaxSugarGlobals().leq    (true, lhs, rhs); }
inline Lit operator> (TermSugar lhs, TermSugar rhs) { return syntaxSugarGlobals().greater(true, lhs, rhs); }
inline Lit operator>=(TermSugar lhs, TermSugar rhs) { return syntaxSugarGlobals().geq    (true, lhs, rhs); }

inline Lit isInt (TermSugar trm) { return syntaxSugarGlobals().isInt (true, trm); }
inline Lit isRat (TermSugar trm) { return syntaxSugarGlobals().isRat (true, trm); }
inline Lit isReal(TermSugar trm) { return syntaxSugarGlobals().isReal(true, trm); }

inline Lit operator~(Lit lit) 
{
  Literal* l = lit;
  return Literal::create(l, !l->polarity());
}

inline Lit operator!=(SortedTermSugar lhs, TermSugar rhs)  { return ~(lhs == rhs); }
inline Lit operator!=(TermSugar lhs, SortedTermSugar rhs)  { return ~(lhs == rhs); }
inline Lit operator!=(TermSugar lhs, TermSugar rhs) { return ~(lhs == rhs); }

__IMPL_NUMBER_BIN_FUN(operator==, Lit)
__IMPL_NUMBER_BIN_FUN(operator!=, Lit)
__IMPL_NUMBER_BIN_FUN(operator< , Lit)
__IMPL_NUMBER_BIN_FUN(operator<=, Lit)
__IMPL_NUMBER_BIN_FUN(operator> , Lit)
__IMPL_NUMBER_BIN_FUN(operator>=, Lit)


inline SortSugar arrow(TermList args, TermList res) 
{ return AtomicSort::arrowSort({ args }, res);      }

inline SortSugar arrow(Stack<TermList> args, TermList res) 
{ return AtomicSort::arrowSort(args, res);      }
  
class FuncSugar {
  unsigned _functor;
  unsigned _arity;

public:
  explicit FuncSugar(unsigned functor) 
    : _functor(functor)
    , _arity(env.signature->getFunction(functor)->arity()) {}

  FuncSugar(std::string const& name, std::initializer_list<SortSugar> as_, 
    ExpressionSugar result, unsigned taArity = 0) 
  {
    Stack<SortId> as;
    for (auto a : as_) 
      as.push(a.sugaredExpr());

    bool added = false;
    _functor = env.signature->addFunction(name, as.size() + taArity, added);
    _arity = as.size();
    if (added){
      TermList res = result.sugaredExpr();

      if(taArity){
        TermStack vars = {TermList(101, false), TermList(102, false), TermList(103, false)};
        SortHelper::normaliseArgSorts(vars, as);
        SortHelper::normaliseSort(vars, res);
      }

      env.signature
        ->getFunction(_functor)
        ->setType(OperatorType::getFunctionType(as.size(), as.begin(), res, taArity));    
    }
  }

  FuncSugar dtor(unsigned i) const {
    ASS_L(i, arity())
    ASS (symbol()->termAlgebraCons()) 
    return FuncSugar(
        env.signature->getTermAlgebraConstructor(functor())
          ->destructorFunctor(i));
  }

  auto result()        const { return symbol()->fnType()->result(); }
  auto arg(unsigned i) const { return symbol()->fnType()->arg(i); }

  template<class... As>
  TermSugar operator()(As... args) const {
    Stack<TermList> as { TermSugar(args).sugaredExpr()... };
    return TermList(Term::create(_functor, 
        as.size(), 
        as.begin()));
  }
  unsigned functor() const { return _functor; }
  unsigned arity() const { return _arity; }
  Signature::Symbol* symbol() const { return env.signature->getFunction(functor()); }

  friend std::ostream& operator<<(std::ostream& out, FuncSugar const& self) 
  { return out << self.symbol()->name(); }
};

class ConstSugar : public TermSugar, public FuncSugar
{
public:

  ConstSugar(const char* name, SortSugar s, bool skolem = false)
    : TermSugar(TermSugar::createConstant(name, s, skolem).sugaredExpr())
    , FuncSugar(functor())
  { }
  unsigned functor() const { return this->sugaredExpr().term()->functor(); }
};

class TypeConSugar {
  unsigned _functor;

public:
  TypeConSugar(const char* name, unsigned arity)
  {
    bool added = false;
    _functor = env.signature->addTypeCon(name, arity, added);
    if (added)
      env.signature
        ->getTypeCon(_functor)
        ->setType(OperatorType::getTypeConType(arity));   
  }

  template<class... As>
  SortSugar operator()(As... args) const {
    Stack<TermList> as { SortSugar(args).sugaredExpr()... };
    return TermList(AtomicSort::create(_functor, 
        as.size(), 
        as.begin() ));
  }
  unsigned functor() const { return _functor; }
};

class TypeConstSugar : public SortSugar, public TypeConSugar
{
public:

  TypeConstSugar(const char* name) 
    : SortSugar(name) 
    , TypeConSugar(name, 0)
  { }
  unsigned functor() const { return this->sugaredExpr().term()->functor(); }
};

class PredSugar {
  unsigned _functor;

public:
  PredSugar(unsigned functor)  : _functor(functor) {}

  PredSugar(const char* name, std::initializer_list<SortSugar> args, unsigned taArity = 0)
  {
    Stack<SortId> as;
    for (auto a : args) {
      as.push(a.sugaredExpr());
    }

    if(taArity){
      // TODO don't haredcode these varible numbers?!
      TermStack vars = {TermList(101, false), TermList(102, false), TermList(103, false)};      
      SortHelper::normaliseArgSorts(vars, as);
    }

    _functor = env.signature->addPredicate(name, as.size() + taArity);
    env.signature
      ->getPredicate(_functor)
      ->setType(OperatorType::getPredicateType(as.size(), as.begin(), taArity));    
  }

  template<class... As>
  Lit operator()(As... args) const {
    Stack<TermList> as { TermSugar(args).sugaredExpr()... };
    return Literal::create(_functor,
        as.size(),
        /* polarity */ true,
        as.begin() );
  }
  unsigned functor() const { return _functor; }
};

inline Clause* clause(Stack<Lit> ls) { 
  static Inference testInf = Kernel::NonspecificInference0(UnitInputType::ASSUMPTION, InferenceRule::INPUT); 

  std::stable_sort(ls.begin(), ls.end(), [](Lit const& l1, Lit const& l2){ return l1.selected() > l2.selected(); });
  auto nSelected = iterTraits(ls.iterFifo())
    .findPosition([](Lit const& l) 
        { return !l.selected(); })
    .unwrapOrElse( [&]() {return ls.size(); });

  Clause& out = *Clause::fromIterator(arrayIter(ls)
      .map([](Lit l) -> Literal* { return l; }), testInf);

  out.setSelected(nSelected);
  return &out; 
}

inline Clause* clause(std::initializer_list<Lit> ls) 
{ return clause(Stack<Lit>(ls)); }

inline Stack<Clause*> clauses(std::initializer_list<std::initializer_list<Lit>> cls) { 
  auto out = Stack<Clause*>();
  for (auto cl : cls) {
    out.push(clause(cl));
  }
  return out;
}

inline void createTermAlgebra(SortSugar sort, std::initializer_list<FuncSugar> fs) {
  // avoid redeclaration
  if (env.signature->isTermAlgebraSort(sort.sugaredExpr())) {
    return;
  }

  using namespace Shell;

  Stack<FuncSugar> funcs = fs;
  Stack<TermAlgebraConstructor*> cons;

  for (auto f : funcs) {
    env.signature->getFunction(f.functor())
      ->markTermAlgebraCons();

    auto dtor = [&](unsigned i) {
      std::stringstream name;
      name << f << "@" << i;
      auto d = FuncSugar(name.str(), { f.result() }, f.arg(i));
      env.signature->getFunction(d.functor())
        ->markTermAlgebraDest();
      return d;
    };

    Array<unsigned> dtors(f.arity()); 
    for (unsigned i = 0; i < f.arity(); i++) {
      dtors[i] = dtor(i).functor();
    }

    cons.push(new TermAlgebraConstructor(f.functor(), dtors));
  }
  env.signature->addTermAlgebra(new TermAlgebra(sort.sugaredExpr(), cons.size(), cons.begin()));
}

#endif // __TEST__SYNTAX_SUGAR__H__<|MERGE_RESOLUTION|>--- conflicted
+++ resolved
@@ -174,11 +174,8 @@
     auto minus = FuncSugar(NumTraits::minusF());                                          \
     auto floor = FuncSugar(NumTraits::floorF());                                          \
     auto ceil = [&](auto t) { return minus(floor(minus(t))); };                           \
-<<<<<<< HEAD
     auto binMinus = FuncSugar(NumTraits::binMinusF());                                    \
-=======
     auto toReal = FuncSugar(NumTraits::toRealF());                                        \
->>>>>>> 7977bb74
     auto Sort = SortSugar(NumTraits::sort());                                             \
   )                                                                                       \
 
