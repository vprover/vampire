--- conflicted
+++ resolved
@@ -690,15 +690,11 @@
   return out;
 }
 
-<<<<<<< HEAD
-inline void createTermAlgebra(SortSugar sort, initializer_list<FuncSugar> fs) {
+inline void createTermAlgebra(SortSugar sort, std::initializer_list<FuncSugar> fs) {
   // avoid redeclaration
   if (env.signature->isTermAlgebraSort(sort.sugaredExpr())) {
     return;
   }
-=======
-inline void createTermAlgebra(SortSugar sort, std::initializer_list<FuncSugar> fs) {
->>>>>>> bd104379
 
   using namespace Shell;
 
