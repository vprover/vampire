/**
 * @file DiffOrdering.hpp
 * Defines class DiffOrdering.
 */

#ifndef __DiffOrdering__
#define __DiffOrdering__

#include "Forwards.hpp"

#include "Lib/SmartPtr.hpp"

#include "Kernel/Ordering.hpp"
#include "Kernel/Signature.hpp"
#include "Kernel/Term.hpp"

namespace Test {

using namespace Kernel;

/**
 * An ordering class that takes two orderings and outputs a message
 * if their results differ. The result of the first ordering is always
 * returned.
 */
class DiffOrdering
: public Ordering
{
public:
  DiffOrdering(OrderingSP o1, OrderingSP o2)
  : o1(o1), o2(o2)
  {
  }

  virtual Result compare(Literal* l1,Literal* l2)
  {
    Result r1=o1->compare(l1,l2);
    Result r2=o2->compare(l1,l2);
    return r1;
  }
  virtual Result compare(TermList t1,TermList t2)
  {
    Result r1=o1->compare(t1,t2);
    Result r2=o2->compare(t1,t2);
    return r1;
  }

  virtual Comparison compareFunctors(unsigned fun1, unsigned fun2)
  {
    Comparison r1=o1->compareFunctors(fun1,fun2);
<<<<<<< HEAD
    Comparison r2=o2->compareFunctors(fun1,fun2);
    if(r1!=r2) {
      TRACE("ord_diff",
	  tout << "fun1: " << env -> signature->functionName(fun1) << endl;
	  tout << "fun2: " << env -> signature->functionName(fun2) << endl;
	  tout << "res1: " << r1 << endl;
	  tout << "res2: " << r2 << endl;
      );
    }
=======
    Comparison r2=o2->compareFunctors(fun1,fun2);    
>>>>>>> eaef0d47
    return r1;
  }

private:
  OrderingSP o1;
  OrderingSP o2;
};

}

#endif // __DiffOrdering__<|MERGE_RESOLUTION|>--- conflicted
+++ resolved
@@ -48,19 +48,7 @@
   virtual Comparison compareFunctors(unsigned fun1, unsigned fun2)
   {
     Comparison r1=o1->compareFunctors(fun1,fun2);
-<<<<<<< HEAD
-    Comparison r2=o2->compareFunctors(fun1,fun2);
-    if(r1!=r2) {
-      TRACE("ord_diff",
-	  tout << "fun1: " << env -> signature->functionName(fun1) << endl;
-	  tout << "fun2: " << env -> signature->functionName(fun2) << endl;
-	  tout << "res1: " << r1 << endl;
-	  tout << "res2: " << r2 << endl;
-      );
-    }
-=======
     Comparison r2=o2->compareFunctors(fun1,fun2);    
->>>>>>> eaef0d47
     return r1;
   }
 
