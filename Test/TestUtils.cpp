--- conflicted
+++ resolved
@@ -28,7 +28,6 @@
 
 namespace Test {
 
-using namespace std;
 using namespace Kernel;
 using namespace Shell;
 
@@ -53,7 +52,6 @@
   return SATClause::fromStack(lits);
 }
 
-<<<<<<< HEAD
 std::ostream& printOp(std::ostream& out, const Term* t, const char* op, bool par = true) {
   auto l = *t->nthArgument(0);
   auto r = *t->nthArgument(1);
@@ -140,7 +138,7 @@
 std::ostream& Pretty<Literal>::prettyPrint(std::ostream& out) const
 {
   const Literal& lit = _self;
-  auto print = [&]() -> ostream& {
+  auto print = [&]() -> std::ostream& {
 
     auto func = lit.functor();
     if(theory->isInterpretedPredicate(func)) {
@@ -188,8 +186,6 @@
 }
 
 
-=======
->>>>>>> 1916f50e
 bool TestUtils::isAC(Term* t) 
 {
   auto f = t->functor();
@@ -201,7 +197,6 @@
     return theory->isInterpretedFunction(f) && isAC(theory->interpretFunction(f));
   }
 }
-
 bool TestUtils::isAC(Theory::Interpretation i) 
 {
   switch (i) {
