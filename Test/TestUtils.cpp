/*
 * This file is part of the source code of the software program
 * Vampire. It is protected by applicable
 * copyright laws.
 *
 * This source code is distributed under the licence found here
 * https://vprover.github.io/license.html
 * and in the source directory
 */
/**
 * @file TestUtils.cpp
 * Implements class TestUtils.
 */

#include <cstdarg>


#include "Lib/List.hpp"
#include "Kernel/TermIterators.hpp"

#include "Kernel/Formula.hpp"
#include "Kernel/Unit.hpp"

#include "SAT/SATClause.hpp"
#include "SAT/SATLiteral.hpp"

#include "TestUtils.hpp"

namespace Test {

using namespace Kernel;
using namespace Shell;

SAT::SATClause* TestUtils::buildSATClause(unsigned len,...)
{
  using namespace SAT;

  va_list litArgs;
  va_start(litArgs,len);

  static SATLiteralStack lits;
  lits.reset();
  for(unsigned i=0; i<len; ++i) {
    int litVal = va_arg(litArgs, int);
    bool pos = litVal>0;
    unsigned var = pos ? litVal : -litVal;
    lits.push(SATLiteral(var, pos));
  }

  va_end(litArgs);

  return SATClause::fromStack(lits);
}

std::ostream& printOp(std::ostream& out, const Term* t, const char* op, bool par = true) {
  auto l = *t->nthArgument(0);
  auto r = *t->nthArgument(1);
  if (par) out << "(";
  out << pretty(l) << " " << op << " " << pretty(r);
  if (par) out << ")";
  return out;
}

template<>
std::ostream& Pretty<Kernel::TermList>::prettyPrint(std::ostream& out) const
{ return out << _self; }

template<>
std::ostream& Pretty<Literal*>::prettyPrint(std::ostream& out) const
{ return out << pretty(*_self); }


template<>
std::ostream& Pretty<Clause>::prettyPrint(std::ostream& out) const
{ 
  if (_self.isEmpty()) {
    return out << "_|_";
  }
  auto iter = _self.iterLits();
    out << "{ ";
  if (iter.hasNext()) {
    out << pretty(*iter.next());
    while(iter.hasNext()) {
      out << " | " << pretty(*iter.next());
    }
  } else {
    // out << "[]";
  }
    out << " }";
  return out;
}

template<>
std::ostream& Pretty<Literal>::prettyPrint(std::ostream& out) const
{
  const Literal& lit = _self;
  auto print = [&]() -> std::ostream& {

    auto func = lit.functor();
    if(theory->isInterpretedPredicate(func)) {
      switch(theory->interpretPredicate(func)) {
#define NUM_CASE(oper) \
        case Kernel::Theory::INT_  ## oper: \
        case Kernel::Theory::REAL_ ## oper: \
        case Kernel::Theory::RAT_  ## oper

        NUM_CASE(GREATER):
          return printOp(out, &lit, ">", /* par = */ false);
        NUM_CASE(GREATER_EQUAL):
          return printOp(out, &lit, ">=", /* par = */ false);
        NUM_CASE(LESS_EQUAL):
          return printOp(out, &lit, "<=", /* par = */ false);
        case Kernel::Theory::EQUAL:
          return printOp(out, &lit, "=", /* par = */ false);
        default: 
        {
        }
#undef NUM_CASE
      }
    }
    Signature::Symbol* sym = env.signature->getPredicate(func);
    out << sym->name();
    if (sym->arity() > 0) {
      out << "(" << pretty(*lit.nthArgument(0));
      for (unsigned i = 1; i < sym->arity(); i++) {
        out << ", " << pretty(*lit.nthArgument(i));
      }
      out << ")";
    }
    return out;
  };


  if (!lit.polarity()) {
    out << "~(";
  }
  print();
  if (!lit.polarity()) {
    out << ")";
  }
  return out;
}


bool TestUtils::isAC(Term* t) 
{
  auto f = t->functor();
  if (t->isLiteral()) {
    return theory->isInterpretedPredicate(f) && isAC(theory->interpretPredicate(f));
  } else if (t->isSort()) {
    return false;
  } else {
    return theory->isInterpretedFunction(f) && isAC(theory->interpretFunction(f));
  }
}
bool TestUtils::isAC(Theory::Interpretation i) 
{
  switch (i) {
#define NUM_CASE(oper) \
    case Kernel::Theory::INT_  ## oper: \
    case Kernel::Theory::REAL_ ## oper: \
    case Kernel::Theory::RAT_  ## oper

    NUM_CASE(PLUS):
    NUM_CASE(MULTIPLY):
    case Kernel::Theory::EQUAL:
      return true;
    default: 
      return false;

#undef NUM_CASE
  }
}

bool TestUtils::eqModAC(const Kernel::Clause* lhs, const Kernel::Clause* rhs)
{ return permEq(*lhs, *rhs, [](Literal* l, Literal* r) -> bool { return TestUtils::eqModAC(l, r); }); }

bool TestUtils::eqModAC(Kernel::Literal* lhs, Kernel::Literal* rhs)
{ return lhs->isPositive() == rhs->isPositive() 
      && TestUtils::eqModAC(TermList(lhs), TermList(rhs)); }


void __collect(unsigned functor, Term* t, Stack<TermList>& out) {
  ASS_EQ(t->functor(), functor);
  for (unsigned i = 0; i < t->arity(); i++) {
    auto trm = t->nthArgument(i);
    if (trm->isVar()) {
      out.push(*trm);
    } else {
      ASS(trm->isTerm());
      if (trm->term()->functor() == functor) {
        __collect(functor, trm->term(), out);
      } else {
        out.push(*trm);
      }
    }
  }
}

Stack<TermList> collect(unsigned functor, Term* t) {
  Stack<TermList> out;
  __collect(functor, t, out);
  return out;
}


template<class Comparisons>
bool TestUtils::eqModAC_(TermList lhs, TermList rhs, Comparisons comp)
{
  if (lhs == rhs) { return true; }
  if (lhs.isVar() && rhs.isVar()) {
    return comp.var(lhs.var(), rhs.var());
  } else if (lhs.isTerm() && rhs.isTerm()) {
    auto& l = *lhs.term();
    auto& r = *rhs.term();
    if ( l.functor() != r.functor() ) return false;
    auto fun = l.functor();
    if (isAC(&l)) {
      Stack<TermList> lstack = collect(fun, &l);
      Stack<TermList> rstack = collect(fun, &r);
      return permEq(lstack, rstack, [&](TermList l, TermList r) -> bool {
            return comp.subterm(l, r);
      });
    } else {
      for (unsigned i = 0; i < l.arity(); i++) {
        if (!comp.subterm(*l.nthArgument(i), *r.nthArgument(i))) {
          return false;
        }
      }
      return true;
    }
  } else {
    return false;
  }
}

bool TestUtils::eqModAC(TermList lhs, TermList rhs) 
{
  struct Comparisons {
    bool var(unsigned lhs, unsigned rhs) const 
    { return lhs == rhs; }

    bool subterm(TermList lhs, TermList rhs) const 
    { return eqModAC(lhs,rhs); }
  };
  Comparisons c {};

  return eqModAC_(lhs, rhs, c);
}

struct AcRectComp {
  Stack<TermList> const& vl;
  Stack<TermList> const& vr;
  DArray<unsigned> const& perm;

  bool var(unsigned lhs, unsigned rhs) const 
  { 
    auto l = iterTraits(getRangeIterator<unsigned>(0, vl.size()))
              .find([&](auto i) { return vl[i].var() == lhs; })
              .unwrap();
    auto r = iterTraits(getRangeIterator<unsigned>(0, vr.size()))
              .find([&](auto i) { return vr[perm[i]].var() == rhs; })
              .unwrap();
    return l == r;
  }

  bool subterm(TermList lhs, TermList rhs) const 
  { return TestUtils::eqModAC_(lhs, rhs, *this); }
};

bool TestUtils::eqModACRect(Kernel::TermList lhs, Kernel::TermList rhs)
{ 
  auto vl = iterTraits(vi(new VariableIterator(lhs))).collect<Stack>();
  vl.sort();
  vl.dedup();
  auto vr = iterTraits(vi(new VariableIterator(lhs))).collect<Stack>();
  vr.sort();
  vr.dedup();

  if (vl.size() != vr.size()) return false;

  return anyPerm(vl.size(), [&](auto const& perm) {
    AcRectComp c {vl, vr, perm};
    return eqModAC_(lhs, rhs, c);
  });
}


template<class Lits>
bool TestUtils::_eqModACRect(Lits const& lhs, Lits const& rhs)
{ 
  auto vars = [](Lits const& lits) {
    auto vs = iterTraits(getRangeIterator(0u, (unsigned) lits.size()))
      .map([&](auto i) { return lits[i]; })
      .flatMap([](Literal* lit) { return vi(new VariableIterator(lit)); })
      .template collect<Stack>();
    vs.sort();
    vs.dedup();
    return vs;
  };
  auto vl = vars(lhs);
  auto vr = vars(rhs);

  if (vl.size() != vr.size()) return false;

  return anyPerm(vl.size(), [&](auto& perm) {
<<<<<<< HEAD
     AcRectComp c {vl, vr, perm};
=======
      AcRectComp c {vl, vr, perm};
>>>>>>> b6962adf
      return permEq(lhs, rhs, [&](Literal* l, Literal* r) {
        return l->isPositive() == r->isPositive() 
            && eqModAC_(TermList(l), TermList(r), c); 
      });
  });
}


bool TestUtils::eqModACRect(const Clause* lhs, const Clause* rhs)
{ return _eqModACRect(*lhs, *rhs); }

bool TestUtils::eqModACRect(Stack<Literal*> const& lhs, Stack<Literal*> const& rhs)
{ return _eqModACRect(lhs, rhs); }


bool TestUtils::eqModACRect(Literal* lhs, Literal* rhs)
{ return lhs->isPositive() == rhs->isPositive() 
      && TestUtils::eqModACRect(TermList(lhs), TermList(rhs)); }


} // namespace Test<|MERGE_RESOLUTION|>--- conflicted
+++ resolved
@@ -304,11 +304,7 @@
   if (vl.size() != vr.size()) return false;
 
   return anyPerm(vl.size(), [&](auto& perm) {
-<<<<<<< HEAD
-     AcRectComp c {vl, vr, perm};
-=======
       AcRectComp c {vl, vr, perm};
->>>>>>> b6962adf
       return permEq(lhs, rhs, [&](Literal* l, Literal* r) {
         return l->isPositive() == r->isPositive() 
             && eqModAC_(TermList(l), TermList(r), c); 
