--- conflicted
+++ resolved
@@ -250,11 +250,7 @@
 struct AcRectComp {
   Stack<TermList> const& vl;
   Stack<TermList> const& vr;
-<<<<<<< HEAD
-  DArray<unsigned>& perm;
-=======
   DArray<unsigned> const& perm;
->>>>>>> bbc1d2b5
 
   bool var(unsigned lhs, unsigned rhs) const 
   { 
@@ -282,11 +278,7 @@
 
   if (vl.size() != vr.size()) return false;
 
-<<<<<<< HEAD
-  return anyPerm(vl.size(), [&](DArray<unsigned> perm) {
-=======
   return anyPerm(vl.size(), [&](auto const& perm) {
->>>>>>> bbc1d2b5
     AcRectComp c {vl, vr, perm};
     return eqModAC_(lhs, rhs, c);
   });
