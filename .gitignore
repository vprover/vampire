# ignore CMake/Doxygen output
cmake-build
build/
doc/

# ignore TPTP directories/symlinks
Problems
Axioms
tptp

# ctags
tags

# Callgrind?
.kdbgrc.vampire*
callgrind.out.*
valgrind.supp

# Mac things?
._*
.DS_Store
.cproject
.project
.vscode/
.settings/

# Problem files
*.p
*.tptp
*.txt
*.smt2
*.cnf
tags
cmake-build
.exrc
.clang-format
.clangd
.lldbinit

# vim swap files
<<<<<<< HEAD
**/.*.swp
=======
.*.swo
.*.swp
>>>>>>> e2c0692b
<|MERGE_RESOLUTION|>--- conflicted
+++ resolved
@@ -38,9 +38,5 @@
 .lldbinit
 
 # vim swap files
-<<<<<<< HEAD
-**/.*.swp
-=======
 .*.swo
-.*.swp
->>>>>>> e2c0692b
+.*.swp