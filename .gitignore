--- conflicted
+++ resolved
@@ -38,10 +38,5 @@
 .lldbinit
 
 # vim swap files
-<<<<<<< HEAD
-**/.*.swp
-**/.*.swo
-=======
 .*.swo
-.*.swp
->>>>>>> 1b962d70
+.*.swp