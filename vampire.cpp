/*
 * This file is part of the source code of the software program
 * Vampire. It is protected by applicable
 * copyright laws.
 *
 * This source code is distributed under the licence found here
 * https://vprover.github.io/license.html
 * and in the source directory
 */
/**
 * @file vampire.cpp. Implements the top-level procedures of Vampire.
 */

#include <iostream>
#include <ostream>
#include <fstream>

#if VZ3
#include "z3++.h"
#endif

#include "Debug/TimeProfiling.hpp"
#include "Lib/Exception.hpp"
#include "Lib/Environment.hpp"
#include "Lib/Random.hpp"
#include "Lib/Timer.hpp"
#include "Lib/List.hpp"
#include "Lib/System.hpp"
#include "Lib/StringUtils.hpp"
#include "Lib/Sys/Multiprocessing.hpp"
#include "Lib/Int.hpp"

#include "Kernel/Clause.hpp"
#include "Kernel/Formula.hpp"
#include "Kernel/FormulaUnit.hpp"
#include "Kernel/Problem.hpp"
#include "Kernel/Signature.hpp"
#include "Kernel/Term.hpp"

#include "Inferences/InferenceEngine.hpp"
#include "Inferences/TautologyDeletionISE.hpp"

#include "CASC/PortfolioMode.hpp"
#include "Shell/CommandLine.hpp"
#include "Shell/Normalisation.hpp"
#include "Shell/Options.hpp"
#include "Shell/Property.hpp"
#include "Saturation/ProvingHelper.hpp"
#include "Shell/Preprocess.hpp"
#include "Shell/TheoryFinder.hpp"
#include "Shell/TPTPPrinter.hpp"
#include "Parse/TPTP.hpp"
#include "Shell/FOOLElimination.hpp"
#include "Shell/Statistics.hpp"
#include "Shell/UIHelper.hpp"
#include "Shell/LaTeX.hpp"
#include "Shell/SineUtils.hpp"

#include "Saturation/SaturationAlgorithm.hpp"

#include "FMB/ModelCheck.hpp"

using namespace std;

/**
 * Return value is non-zero unless we were successful.
 *
 * Being successful for modes that involve proving means that we have
 * either found refutation or established satisfiability.
 *
 *
 * If Vampire was interrupted (e.g. SIGINT, SIGHUP), value VAMP_RESULT_STATUS_INTERRUPTED is returned,
 * and in case of other signal we return VAMP_RESULT_STATUS_OTHER_SIGNAL. For implementation
 * of these return values see Lib/System.hpp.
 *
 * In case of an unhandled exception or user error, we return value
 * VAMP_RESULT_STATUS_UNHANDLED_EXCEPTION.
 *
 * In case Vampire was terminated by the timer, return value is
 * uncertain (but definitely not zero), probably it will be 134
 * (we terminate by a call to the @b abort() function in this case).
 */
int vampireReturnValue = VAMP_RESULT_STATUS_UNKNOWN;

/**
 * Preprocess the given problem (in dependence of env.options).
 *
 * The problem is modified destructively.
 */
[[nodiscard]]
Problem* preprocessProblem(Problem* prb)
{
  // Here officially starts preprocessing of vampireMode
  // and that's the moment we want to set the random seed (no randomness in parsing, for the peace of mind)
  // the main reason being that we want to stay in sync with what profolio mode will do
  // cf ProvingHelper::runVampire
  Lib::Random::setSeed(env.options->randomSeed());

  TIME_TRACE(TimeTrace::PREPROCESSING);

  // this will provide warning if options don't make sense for problem
  if (env.options->mode()!=Options::Mode::SPIDER) {
    env.options->checkProblemOptionConstraints(prb->getProperty(), /*before_preprocessing = */ true);
  }

  Shell::Preprocess prepro(*env.options);
  //phases for preprocessing are being set inside the preprocess method
  prepro.preprocess(*prb);

  return prb;
} // getPreprocessedProblem

void explainException(Exception& exception)
{
  exception.cry(std::cout);
} // explainException

[[nodiscard]]
Problem *doProving(Problem* problem)
{
  // a new strategy randomization mechanism
  if (!env.options->strategySamplerFilename().empty()) {
    env.options->sampleStrategy(env.options->strategySamplerFilename());
  }

  env.options->setForcedOptionValues();
  env.options->checkGlobalOptionConstraints();

<<<<<<< HEAD
  Property* property = prb->getProperty();

  env.beginOutput();
  env.out()
    << property->categoryString() << ' '
    << property->props() << ' '
	  << property->atoms() << ' '

	  << property->_goalClauses << ' '
	  << property->_axiomClauses << ' '

	  << property->_positiveEqualityAtoms << ' '
	  << property->_equalityAtoms << ' '
    << property->_atoms << ' '

	  << property->_goalFormulas << ' '
	  << property->_axiomFormulas << ' '
	  << property->_subformulas << ' '

    << property->_unitGoals << ' '
    << property->_unitAxioms << ' '

    << property->_hornGoals << ' '
    << property->_hornAxioms << ' '
    << property->_equationalClauses << ' '
    << property->_pureEquationalClauses << ' '
    << property->_groundUnitAxioms << ' '
    << property->_positiveAxioms << ' '

    << property->_groundPositiveAxioms << ' '
    << property->_groundGoals << ' '
    << property->_maxFunArity << ' '
    << property->_maxPredArity << ' '
    << property->_maxTypeConArity << ' '

    << property->_totalNumberOfVariables << ' '
    << property->_maxVariablesInClause << ' '

    << property->_hasInterpreted << ' '
    << property->hasNumerals() << ' '  // can be derived from Prop

    << property->_hasNonDefaultSorts << ' '
    << property->_sortsUsed << ' '

	  << "\n";
  env.endOutput();

  //we have succeeded with the profile mode, so we'll terminate with zero return value
  vampireReturnValue = VAMP_RESULT_STATUS_SUCCESS;

  return;

  // Then again when the property is here (this will only randomize non-default things if an option is set to do so)
  env.options->randomizeStrategy(prb->getProperty());
=======
  Problem *prb = preprocessProblem(problem);
>>>>>>> 1d4a45a3

  // this will provide warning if options don't make sense for problem
  if (env.options->mode()!=Options::Mode::SPIDER) {
    env.options->checkProblemOptionConstraints(prb->getProperty(), /*before_preprocessing = */ false);
  }

  ProvingHelper::runVampireSaturation(*prb, *env.options);
  return prb;
}

/**
 * Read a problem and output profiling information about it.
 * @since 03/08/2008 Torrevieja
 */
void profileMode(Problem* problem)
{
  ScopedPtr<Problem> prb(problem);

  /* CAREFUL: Make sure that the order
   * 1) getProperty, 2) normalise, 3) TheoryFinder::search
   * is the same as in PortfolioMode::searchForProof
   * also, cf. the beginning of Preprocessing::preprocess*/
  Property* property = prb->getProperty();
  Normalisation().normalise(*prb);
  TheoryFinder(prb->units(), property).search();

<<<<<<< HEAD
  env.beginOutput();
  env.out()
    << property->categoryString() << ' '
    << property->props() << ' '
	  << property->atoms() << ' '

	  << property->_goalClauses << ' '
	  << property->_axiomClauses << ' '

	  << property->_positiveEqualityAtoms << ' '
	  << property->_equalityAtoms << ' '
    << property->_atoms << ' '

	  << property->_goalFormulas << ' '
	  << property->_axiomFormulas << ' '
	  << property->_subformulas << ' '

    << property->_unitGoals << ' '
    << property->_unitAxioms << ' '

    << property->_hornGoals << ' '
    << property->_hornAxioms << ' '
    << property->_equationalClauses << ' '
    << property->_pureEquationalClauses << ' '
    << property->_groundUnitAxioms << ' '
    << property->_positiveAxioms << ' '

    << property->_groundPositiveAxioms << ' '
    << property->_groundGoals << ' '
    << property->_maxFunArity << ' '
    << property->_maxPredArity << ' '
    << property->_maxTypeConArity << ' '

    << property->_totalNumberOfVariables << ' '
    << property->_maxVariablesInClause << ' '

    << property->_hasInterpreted << ' '
    << property->hasNumerals() << ' '  // can be derived from Prop

    << property->_hasNonDefaultSorts << ' '
    << property->_sortsUsed << ' '

	  << "\n";
  env.endOutput();
=======
  std::cout << property->categoryString() << ' ' << property->props() << ' '
	  << property->atoms() << "\n";
>>>>>>> 1d4a45a3

  //we have succeeded with the profile mode, so we'll terminate with zero return value
  vampireReturnValue = VAMP_RESULT_STATUS_SUCCESS;
} // profileMode

// prints Unit u at an index to latexOut using the LaTeX object
void outputUnitToLaTeX(LaTeX& latex, ofstream& latexOut, Unit* u,unsigned index)
{
    std::string stringform = latex.toString(u);
    latexOut << index++ << " & ";
    unsigned count = 0;
    for(const char* p = stringform.c_str();*p;p++){
      latexOut << *p;
      count++;
      if(count>80 && *p==' '){
        latexOut << "\\\\ \n & ~~~~~";
        count=0;
      }
    }
    latexOut << "\\\\" << endl;
}

// print the clauses of a problem to a LaTeX file
void outputClausesToLaTeX(Problem* prb)
{
  ASS(env.options->latexOutput()!="off");

  LaTeX latex;
  ofstream latexOut(env.options->latexOutput().c_str());
  latexOut << latex.header() << endl;
  latexOut << "\\section{Problem "<<env.options->problemName() << "}" << endl;
  //TODO output more header
  latexOut << "\\[\n\\begin{array}{ll}" << endl;

  CompositeISE simplifier;
  simplifier.addFront(new TrivialInequalitiesRemovalISE());
  simplifier.addFront(new TautologyDeletionISE());
  simplifier.addFront(new DuplicateLiteralRemovalISE());

  unsigned index=0;
  ClauseIterator cit = prb->clauseIterator();
  while (cit.hasNext()) {
    Clause* cl = cit.next();
    cl = simplifier.simplify(cl);
    if (!cl) {
      continue;
    }
    outputUnitToLaTeX(latex,latexOut,cl,index++);
  }
  latexOut  << "\\end{array}\n\\]" << latex.footer() << "\n";

  //close ofstream?
}

// print the formulas of a problem to a LaTeX file
void outputProblemToLaTeX(Problem* prb)
{
  ASS(env.options->latexOutput()!="off");

  LaTeX latex;
  ofstream latexOut(env.options->latexOutput().c_str());
  latexOut << latex.header() << endl;
  latexOut << "\\section{Problem "<<env.options->problemName() << "}" << endl;
  //TODO output more header
  latexOut << "\\[\n\\begin{array}{ll}" << endl;

  //TODO  get symbol and sort declarations into LaTeX

  UnitList::Iterator units(prb->units());

  unsigned index = 0;
  while (units.hasNext()) {
    Unit* u = units.next();
    outputUnitToLaTeX(latex,latexOut,u,index++);
  }
  latexOut  << "\\end{array}\n\\]" << latex.footer() << "\n";

  //close ofstream?
}

/**
 * This mode only preprocesses the input using the current preprocessing
 * options and outputs it to stdout. It is useful for either preprocessing
 * per se or also for converting one syntax to another. For the latter, the input
 * and the output syntaxes must be set to different values. Note that for
 * simply translating one syntax to another, output mode is the right one.
 *
 * @author Andrei Voronkov
 * @since 02/07/2013 Manchester
 */
void preprocessMode(Problem* problem, bool theory)
{
  ScopedPtr<Problem> prb(problem);

  TIME_TRACE(TimeTrace::PREPROCESSING);

  // preprocess without clausification
  Shell::Preprocess prepro(*env.options);
  prepro.turnClausifierOff();
  if(env.options->mode() == Options::Mode::PREPROCESS2){
    prepro.keepSimplifyStep();
  }
  prepro.preprocess(*prb);

  //outputSymbolDeclarations also deals with sorts for now
  //UIHelper::outputSortDeclarations(std::cout);
  UIHelper::outputSymbolDeclarations(std::cout);
  UnitList::Iterator units(prb->units());
  while (units.hasNext()) {
    Unit* u = units.next();
    if (!env.options->showFOOL()) {
      if (u->inference().rule() == InferenceRule::FOOL_AXIOM_TRUE_NEQ_FALSE || u->inference().rule() == InferenceRule::FOOL_AXIOM_ALL_IS_TRUE_OR_FALSE) {
        continue;
      }
    }

    if (theory) {
      Formula* f = u->getFormula();

      // CONJECTURE as inputType is evil, as it cannot occur multiple times
      if (u->inference().inputType() == UnitInputType::CONJECTURE) {
        u->inference().setInputType(UnitInputType::NEGATED_CONJECTURE);
      }

      FormulaUnit* fu = new FormulaUnit(f,u->inference()); // we are stealing u's inference which is not nice
      std::cout << TPTPPrinter::toString(fu) << "\n";
    } else {
      std::cout << TPTPPrinter::toString(u) << "\n";
    }
  }

  if(env.options->latexOutput()!="off"){ outputProblemToLaTeX(prb.ptr()); }

  //we have successfully output all clauses, so we'll terminate with zero return value
  vampireReturnValue = VAMP_RESULT_STATUS_SUCCESS;
} // preprocessMode

/**
 *
 * @author Giles
 * @since 6/10/2015
 */
void modelCheckMode(Problem* problem)
{
  ScopedPtr<Problem> prb(problem);
  
  if(env.getMainProblem()->hasPolymorphicSym() || env.getMainProblem()->isHigherOrder()){
    USER_ERROR("Polymorphic Vampire is not yet compatible with theory reasoning");
  }

  FMB::ModelCheck::doCheck(prb->units());
} // modelCheckMode


/**
 * This mode only outputs the input problem. It is useful for converting
 * one syntax to another.
 * @author Laura Kovacs and Andrei Voronkov
 * @since 02/07/2013 Gothenburg and Manchester
 */
void outputMode(Problem* problem)
{
  ScopedPtr<Problem> prb(problem);

  //outputSymbolDeclarations also deals with sorts for now
  //UIHelper::outputSortDeclarations(std::cout);
  UIHelper::outputSymbolDeclarations(std::cout);
  UnitList::Iterator units(prb->units());

  while (units.hasNext()) {
    Unit* u = units.next();
    std::cout << TPTPPrinter::toString(u) << "\n";
  }

  if(env.options->latexOutput()!="off"){ outputProblemToLaTeX(prb.ptr()); }

  //we have successfully output all clauses, so we'll terminate with zero return value
  vampireReturnValue = VAMP_RESULT_STATUS_SUCCESS;
} // outputMode

void vampireMode(Problem* problem)
{
  if (env.options->mode() == Options::Mode::CONSEQUENCE_ELIMINATION) {
    env.options->setUnusedPredicateDefinitionRemoval(false);
  }

  ScopedPtr<Problem> prb(doProving(problem));

  UIHelper::outputResult(std::cout);

  if (env.statistics->terminationReason == Statistics::REFUTATION
      || env.statistics->terminationReason == Statistics::SATISFIABLE) {
      vampireReturnValue = VAMP_RESULT_STATUS_SUCCESS;
  }
} // vampireMode

void spiderMode(Problem* problem)
{
  env.options->setBadOptionChoice(Options::BadOption::HARD);
  env.options->setOutputMode(Options::Output::SPIDER);
  env.options->setNormalize(true);

  Exception* exception = 0;
#if VZ3
  z3::exception* z3_exception = 0;
#endif

  bool exceptionRaised = false;
  ScopedPtr<Problem> prb;
  try {
    prb = doProving(problem);
  } catch (Exception& e) {
    exception = &e;
    exceptionRaised = true;
#if VZ3
  } catch(z3::exception& e){
    z3_exception = &e;
    exceptionRaised = true;
#endif
  } catch (...) {
    exceptionRaised = true;
  }

  if (!exceptionRaised) {
    switch (env.statistics->terminationReason) {
    case Statistics::REFUTATION:
      reportSpiderStatus('+');
      vampireReturnValue = VAMP_RESULT_STATUS_SUCCESS;
      break;
    case Statistics::TIME_LIMIT:
      reportSpiderStatus('t');
      break;
    case Statistics::MEMORY_LIMIT:
      reportSpiderStatus('m');
      break;
    case Statistics::UNKNOWN:
    case Statistics::INAPPROPRIATE:
      reportSpiderStatus('u');
      break;
    case Statistics::REFUTATION_NOT_FOUND:
      if (env.statistics->discardedNonRedundantClauses > 0) {
        reportSpiderStatus('n');
      }
      else{
        reportSpiderStatus('i');
      }
      break;
    case Statistics::SATISFIABLE:
      reportSpiderStatus('-');
      vampireReturnValue = VAMP_RESULT_STATUS_SUCCESS;
      break;
    default:
      ASSERTION_VIOLATION;
    }
    return;
  }

  // exception
  vampireReturnValue = VAMP_RESULT_STATUS_UNHANDLED_EXCEPTION;

#if VZ3
  if (z3_exception) {
    if (strcmp(z3_exception->msg(),"out of memory\n")) {
      reportSpiderStatus('m');
    }
    else {
      reportSpiderFail();
    }

    return;
  }
#endif

  reportSpiderFail();

  ASS(exception);
  explainException(*exception);
} // spiderMode

void clausifyMode(Problem* problem, bool theory)
{
  CompositeISE simplifier;
  simplifier.addFront(new TrivialInequalitiesRemovalISE());
  simplifier.addFront(new TautologyDeletionISE());
  simplifier.addFront(new DuplicateLiteralRemovalISE());

  if (!env.options->strategySamplerFilename().empty()) {
    env.options->sampleStrategy(env.options->strategySamplerFilename());
  }

  ScopedPtr<Problem> prb(preprocessProblem(problem));

  //outputSymbolDeclarations deals with sorts as well for now
  //UIHelper::outputSortDeclarations(std::cout);
  UIHelper::outputSymbolDeclarations(std::cout);

  ClauseIterator cit = prb->clauseIterator();
  bool printed_conjecture = false;
  while (cit.hasNext()) {
    Clause* cl = cit.next();
    cl = simplifier.simplify(cl);
    if (!cl) {
      continue;
    }
    printed_conjecture |= cl->inputType() == UnitInputType::CONJECTURE || cl->inputType() == UnitInputType::NEGATED_CONJECTURE;
    if (theory) {
      Formula* f = Formula::fromClause(cl);

      // CONJECTURE as inputType is evil, as it cannot occur multiple times
      if (cl->inference().inputType() == UnitInputType::CONJECTURE) {
        cl->inference().setInputType(UnitInputType::NEGATED_CONJECTURE);
      }

      FormulaUnit* fu = new FormulaUnit(f,cl->inference()); // we are stealing cl's inference, which is not nice!
      fu->overwriteNumber(cl->number()); // we are also making sure it's number is the same as that of the original (for Kostya from Russia to CASC, with love, and back again)
      std::cout << TPTPPrinter::toString(fu) << "\n";
    } else {
      std::cout << TPTPPrinter::toString(cl) << "\n";
    }
  }
  if(!printed_conjecture && UIHelper::haveConjecture()){
    unsigned p = env.signature->addFreshPredicate(0,"p");
    auto c = Clause::fromLiterals({
        Literal::create(p, /* polarity */ true , {}),
        Literal::create(p, /* polarity */ false, {})
      }, 
      NonspecificInference0(UnitInputType::NEGATED_CONJECTURE,InferenceRule::INPUT));
    std::cout << TPTPPrinter::toString(c) << "\n";
  }

  if (env.options->latexOutput() != "off") { outputClausesToLaTeX(prb.ptr()); }

  //we have successfully output all clauses, so we'll terminate with zero return value
  vampireReturnValue = VAMP_RESULT_STATUS_SUCCESS;
} // clausifyMode

void axiomSelectionMode(Problem* problem)
{
  ScopedPtr<Problem> prb(problem);

  env.options->setSineSelection(Options::SineSelection::AXIOMS);

  if (prb->hasFOOL()) {
    FOOLElimination().apply(*prb);
  }

  // reorder units
  if (env.options->normalize()) {
    env.statistics->phase = Statistics::NORMALIZATION;
    Normalisation norm;
    norm.normalise(*prb);
  }

  env.statistics->phase = Statistics::SINE_SELECTION;
  Shell::SineSelector(*env.options).perform(*prb);

  env.statistics->phase = Statistics::FINALIZATION;

  UnitList::Iterator uit(prb->units());
  while (uit.hasNext()) {
    Unit* u = uit.next();
    std::cout << TPTPPrinter::toString(u) << "\n";
  }

  //we have successfully output the selected units, so we'll terminate with zero return value
  vampireReturnValue = VAMP_RESULT_STATUS_SUCCESS;
}

void dispatchByMode(Problem* problem)
{
  switch (env.options->mode())
  {
  case Options::Mode::AXIOM_SELECTION:
    axiomSelectionMode(problem);
    break;
  case Options::Mode::SPIDER:
    spiderMode(problem);
    break;
  case Options::Mode::CONSEQUENCE_ELIMINATION:
  case Options::Mode::VAMPIRE:
    vampireMode(problem);
    break;

  case Options::Mode::CASC:
    env.options->setIgnoreMissing(Options::IgnoreMissing::WARN);
    env.options->setSchedule(Options::Schedule::CASC);
    env.options->setInputSyntax(Options::InputSyntax::TPTP);
    env.options->setOutputMode(Options::Output::SZS);
    env.options->setProof(Options::Proof::TPTP);
    env.options->setOutputAxiomNames(true);
    env.options->setNormalize(true);
    env.options->setRandomizeSeedForPortfolioWorkers(false);

    if (CASC::PortfolioMode::perform(problem)) {
      vampireReturnValue = VAMP_RESULT_STATUS_SUCCESS;
    }
    break;

  case Options::Mode::CASC_HOL: {
    env.options->setIgnoreMissing(Options::IgnoreMissing::WARN);
    env.options->setSchedule(Options::Schedule::CASC_HOL_2020);
    env.options->setInputSyntax(Options::InputSyntax::TPTP);
    env.options->setOutputMode(Options::Output::SZS);
    env.options->setProof(Options::Proof::TPTP);
    env.options->setOutputAxiomNames(true);

    if (CASC::PortfolioMode::perform(problem)) {
      vampireReturnValue = VAMP_RESULT_STATUS_SUCCESS;
    }
    break;
  }
  case Options::Mode::CASC_SAT:
    env.options->setIgnoreMissing(Options::IgnoreMissing::WARN);
    env.options->setSchedule(Options::Schedule::CASC_SAT);
    env.options->setInputSyntax(Options::InputSyntax::TPTP);
    env.options->setOutputMode(Options::Output::SZS);
    env.options->setProof(Options::Proof::TPTP);
    env.options->setOutputAxiomNames(true);
    env.options->setNormalize(true);
    env.options->setRandomizeSeedForPortfolioWorkers(false);

    if (CASC::PortfolioMode::perform(problem)) {
      vampireReturnValue = VAMP_RESULT_STATUS_SUCCESS;
    }
    break;

  case Options::Mode::SMTCOMP:
    env.options->setIgnoreMissing(Options::IgnoreMissing::OFF);
    env.options->setInputSyntax(Options::InputSyntax::SMTLIB2);
    if(env.options->outputMode() != Options::Output::UCORE){
      env.options->setOutputMode(Options::Output::SMTCOMP);
    }
    env.options->setSchedule(Options::Schedule::SMTCOMP);
    env.options->setProof(Options::Proof::OFF);
    env.options->setNormalize(true);
    env.options->setRandomizeSeedForPortfolioWorkers(false);

    env.options->setMulticore(0); // use all available cores
    env.options->setTimeLimitInSeconds(1800);
    env.options->setStatistics(Options::Statistics::NONE);

    //TODO needed?
    // to prevent from terminating by time limit
    env.options->setTimeLimitInSeconds(100000);

    if (CASC::PortfolioMode::perform(problem)){
      vampireReturnValue = VAMP_RESULT_STATUS_SUCCESS;
    }
    else {
      cout << "unknown" << endl;
    }
    break;

  case Options::Mode::PORTFOLIO:
    env.options->setIgnoreMissing(Options::IgnoreMissing::WARN);

    if (CASC::PortfolioMode::perform(problem)) {
      vampireReturnValue = VAMP_RESULT_STATUS_SUCCESS;
    }
    break;
  case Options::Mode::MODEL_CHECK:
    modelCheckMode(problem);
    break;

  case Options::Mode::CLAUSIFY:
    clausifyMode(problem,false);
    break;

  case Options::Mode::TCLAUSIFY:
    clausifyMode(problem,true);
    break;

  case Options::Mode::OUTPUT:
    outputMode(problem);
    break;

  case Options::Mode::PROFILE:
    profileMode(problem);
    break;

  case Options::Mode::PREPROCESS:
  case Options::Mode::PREPROCESS2:
    preprocessMode(problem,false);
    break;

  case Options::Mode::TPREPROCESS:
    preprocessMode(problem,true);
    break;
  }
}

void interactiveMetamode()
{
  Options& opts = *env.options;
  opts.setInteractive(false); // so that we don't pass the interactivity on to the workers

  ScopedPtr<Problem> prb;
  if (!opts.inputFile().empty()) {
    UIHelper::parseFile(opts.inputFile(),opts.inputSyntax(),true);
    opts.resetInputFile();
  } // no parsing of the whole cin in interactiveMetamode
  prb = UIHelper::getInputProblem();

  while (true) {
    std::string line;
    if (!getline(cin, line) || line.rfind("exit",0) == 0) {
      cout << "Bye." << endl;
      break;
    } else if (line.rfind("run",0) == 0) {
      // the whole running happens in a child (don't modify our options, don't crash here when parsing option rubbish, etc.)
      pid_t process = Lib::Sys::Multiprocessing::instance()->fork();
      ASS_NEQ(process, -1);
      if(process == 0) {
        Timer::reinitialise(); // start our timer (in the child)
        UIHelper::unsetExpecting(); // probably garbage at this point

        Stack<std::string> pieces;
        StringUtils::splitStr(line.c_str(),' ',pieces);
        StringUtils::dropEmpty(pieces);
        Stack<const char*> argv(pieces.size());
        for(auto it = pieces.iterFifo(); it.hasNext();) {
          argv.push(it.next().c_str());
        }
        Shell::CommandLine cl(argv.size(), argv.begin());
        cl.interpret(opts);
        if (!opts.inputFile().empty()) {
          UIHelper::parseFile(opts.inputFile(),opts.inputSyntax(),true);
          prb = UIHelper::getInputProblem();
        }
        dispatchByMode(prb.ptr());
        exit(vampireReturnValue);
      }
    } else if (line.rfind("load",0) == 0) {
      Stack<std::string> pieces;
      StringUtils::splitStr(line.c_str(),' ',pieces);
      StringUtils::dropEmpty(pieces);
      auto it = pieces.iterFifo();
      ALWAYS(it.next() == "load");
      while (it.hasNext()) {
        UIHelper::parseFile(it.next(),opts.inputSyntax(),true);
      }
      prb = UIHelper::getInputProblem();
    } else if (line.rfind("tptp ",0) == 0) {
      try {
        UIHelper::parseSingleLine(line.substr(5),Options::InputSyntax::TPTP);
        prb = UIHelper::getInputProblem();
      } catch (ParsingRelatedException& exception) {
        explainException(exception);
      }
    } else if (line.rfind("smt2 ",0) == 0) {
      try {
        UIHelper::parseSingleLine(line.substr(5),Options::InputSyntax::SMTLIB2);
        prb = UIHelper::getInputProblem();
      } catch (ParsingRelatedException& exception) {
        explainException(exception);
      }
    } else if (line.rfind("list",0) == 0) {
      UIHelper::listLoadedPieces(cout);
    } else if (line.rfind("pop",0) == 0) {
      Stack<std::string> pieces;
      StringUtils::splitStr(line.c_str(),' ',pieces);
      StringUtils::dropEmpty(pieces);
      int numPops = 1;
      if (pieces.size() > 1) {
        Int::stringToInt(pieces[1],numPops);
      }
      UIHelper::popLoadedPiece(numPops);
      prb = UIHelper::getInputProblem();
    } else {
      cout << "Unreconginzed command! Try 'run [options] [filename_to_load]', 'load <filenames>', 'tptp <one_line_input_in_tptp>',\n"
              "'smt2 <one_line_input_in_smt2>' 'pop [how_many_levels] (one is default)', 'list', or 'exit'." << endl;
    }
  }
}

/**
 * The main function.
 * @since 03/12/2003 many changes related to logging
 *        and exception handling.
 * @since 10/09/2004, Manchester changed to use knowledge bases
 */
int main(int argc, char* argv[])
{
  System::setSignalHandlers();

  try {
    Options& opts = *env.options;

    // read the command line and interpret it
    Shell::CommandLine cl(argc, argv);
    cl.interpret(opts);

    if(opts.encodeStrategy()){
      cout << opts.generateEncodedOptions() << "\n";
    }

#if VTIME_PROFILING
    TimeTrace::instance().setEnabled(opts.timeStatistics());
#endif

    // If any of these options are set then we just need to output and exit
    if (opts.showHelp() || opts.showOptions() || opts.showExperimentalOptions() ||
       !opts.explainOption().empty() || opts.printAllTheoryAxioms()) {
      opts.output(std::cout);
      exit(0);
    }

    Lib::setMemoryLimit(env.options->memoryLimit() * 1048576ul);

    if (opts.mode() == Options::Mode::MODEL_CHECK) {
      opts.setOutputAxiomNames(true);
    }

    if (opts.interactive()) {
      interactiveMetamode();
    } else {
      // can only happen after reading options as it relies on `env.options`
      Timer::reinitialise(); // start our timer, so that we also limit parsing

#if VAMPIRE_PERF_EXISTS
      unsigned saveInstrLimit = env.options->instructionLimit();
      if (env.options->parsingDoesNotCount()) {
        env.options->setInstructionLimit(0);
      }
#endif

      if (opts.inputFile().empty()) {
        UIHelper::parseStandardInput(opts.inputSyntax());
      } else {
        UIHelper::parseFile(opts.inputFile(),opts.inputSyntax(),
                            opts.mode() != Options::Mode::SPIDER && opts.mode() != Options::Mode::PROFILE);
      }

#if VAMPIRE_PERF_EXISTS
      if (env.options->parsingDoesNotCount()) {
        Timer::updateInstructionCount();
        unsigned burnedParsing = Timer::elapsedMegaInstructions();

        addCommentSignForSZS(std::cout);
        std::cout << "Instructions burned parsing: " << burnedParsing << " (million)" << endl;

        env.options->setInstructionLimit(saveInstrLimit+burnedParsing);
      }
#endif

      dispatchByMode(UIHelper::getInputProblem());
    }

#if CHECK_LEAKS
    delete env.signature;
    env.signature = 0;
#endif
  }
#if VZ3
  catch (z3::exception& exception) {
    vampireReturnValue = VAMP_RESULT_STATUS_UNHANDLED_EXCEPTION;
    if (outputAllowed()) {
      cout << "Z3 exception:\n" << exception.msg() << endl;
    }
    reportSpiderFail();
  }
#endif
  catch (UserErrorException& exception) {
    vampireReturnValue = VAMP_RESULT_STATUS_UNHANDLED_EXCEPTION;
    reportSpiderFail();
    explainException(exception);
  }
catch (Parse::TPTP::ParseErrorException& exception) {
    vampireReturnValue = VAMP_RESULT_STATUS_UNHANDLED_EXCEPTION;
    reportSpiderFail();
    explainException(exception);
  }
  catch (Exception& exception) {
    vampireReturnValue = VAMP_RESULT_STATUS_UNHANDLED_EXCEPTION;
    reportSpiderFail();
    explainException(exception);
  } catch (std::bad_alloc& _) {
    vampireReturnValue = VAMP_RESULT_STATUS_UNHANDLED_EXCEPTION;
    reportSpiderFail();
    std::cout << "Insufficient system memory" << '\n';
  }

  return vampireReturnValue;
} // main<|MERGE_RESOLUTION|>--- conflicted
+++ resolved
@@ -126,11 +126,10 @@
   env.options->setForcedOptionValues();
   env.options->checkGlobalOptionConstraints();
 
-<<<<<<< HEAD
+  Problem *prb = preprocessProblem(problem);
+
   Property* property = prb->getProperty();
-
-  env.beginOutput();
-  env.out()
+  std::cout
     << property->categoryString() << ' '
     << property->props() << ' '
 	  << property->atoms() << ' '
@@ -172,18 +171,10 @@
     << property->_sortsUsed << ' '
 
 	  << "\n";
-  env.endOutput();
 
   //we have succeeded with the profile mode, so we'll terminate with zero return value
   vampireReturnValue = VAMP_RESULT_STATUS_SUCCESS;
-
-  return;
-
-  // Then again when the property is here (this will only randomize non-default things if an option is set to do so)
-  env.options->randomizeStrategy(prb->getProperty());
-=======
-  Problem *prb = preprocessProblem(problem);
->>>>>>> 1d4a45a3
+  return prb;
 
   // this will provide warning if options don't make sense for problem
   if (env.options->mode()!=Options::Mode::SPIDER) {
@@ -210,9 +201,7 @@
   Normalisation().normalise(*prb);
   TheoryFinder(prb->units(), property).search();
 
-<<<<<<< HEAD
-  env.beginOutput();
-  env.out()
+  std::cout
     << property->categoryString() << ' '
     << property->props() << ' '
 	  << property->atoms() << ' '
@@ -254,11 +243,6 @@
     << property->_sortsUsed << ' '
 
 	  << "\n";
-  env.endOutput();
-=======
-  std::cout << property->categoryString() << ' ' << property->props() << ' '
-	  << property->atoms() << "\n";
->>>>>>> 1d4a45a3
 
   //we have succeeded with the profile mode, so we'll terminate with zero return value
   vampireReturnValue = VAMP_RESULT_STATUS_SUCCESS;
@@ -446,6 +430,8 @@
   }
 
   ScopedPtr<Problem> prb(doProving(problem));
+
+  return;
 
   UIHelper::outputResult(std::cout);
 
