--- conflicted
+++ resolved
@@ -139,27 +139,6 @@
   env.endOutput();
 } // explainException
 
-<<<<<<< HEAD
-void getRandomStrategy()
-{
-  // We might have set random_strategy sat
-  if(env.options->randomStrategy()==Options::RandomStrategy::OFF){
-    env.options->setRandomStrategy(Options::RandomStrategy::ON);
-  }
-
-  // One call to randomize before preprocessing (see Options)
-  env.options->randomizeStrategy(0);
-  ScopedPtr<Problem> prb(getPreprocessedProblem());
-  // Then again when the property is here
-  env.options->randomizeStrategy(prb->getProperty());
-
-  // It is possible that the random strategy is still incorrect as we don't
-  // have access to the Property when setting preprocessing
-  env.options->checkProblemOptionConstraints(prb->getProperty(), /*before_preprocessing = */ false);
-}
-
-=======
->>>>>>> dd1c1e0f
 VWARN_UNUSED
 Problem *doProving()
 {
