/*
 * This file is part of the source code of the software program
 * Vampire. It is protected by applicable
 * copyright laws.
 *
 * This source code is distributed under the licence found here
 * https://vprover.github.io/license.html
 * and in the source directory
 */
/**
 * @file vampire.cpp. Implements the top-level procedures of Vampire.
 */

#include <iostream>
#include <ostream>
#include <fstream>

#if VZ3
#include "z3++.h"
#endif

#include "Debug/TimeProfiling.hpp"
#include "Lib/Exception.hpp"
#include "Lib/Environment.hpp"
#include "Lib/Random.hpp"
#include "Lib/Timer.hpp"
#include "Lib/VString.hpp"
#include "Lib/List.hpp"
#include "Lib/System.hpp"
#include "Lib/Metaiterators.hpp"
<<<<<<< HEAD
#include "Lib/STL.hpp"
=======
#include "Lib/StringUtils.hpp"
#include "Lib/Sys/Multiprocessing.hpp"
#include "Lib/Int.hpp"
>>>>>>> c7564c1d

#include "Kernel/Clause.hpp"
#include "Kernel/Formula.hpp"
#include "Kernel/FormulaUnit.hpp"
#include "Kernel/Problem.hpp"
#include "Kernel/Signature.hpp"
#include "Kernel/Term.hpp"

#include "Inferences/InferenceEngine.hpp"
#include "Inferences/TautologyDeletionISE.hpp"

#include "CASC/PortfolioMode.hpp"
#include "Shell/CommandLine.hpp"
#include "Shell/Normalisation.hpp"
#include "Shell/Options.hpp"
#include "Shell/Property.hpp"
#include "Saturation/ProvingHelper.hpp"
#include "Shell/Preprocess.hpp"
#include "Shell/TheoryFinder.hpp"
#include "Shell/TPTPPrinter.hpp"
#include "Parse/TPTP.hpp"
#include "Shell/FOOLElimination.hpp"
#include "Shell/Statistics.hpp"
#include "Shell/UIHelper.hpp"
#include "Shell/LaTeX.hpp"
#include "Shell/SineUtils.hpp"

#include "Saturation/SaturationAlgorithm.hpp"

#include "FMB/ModelCheck.hpp"

#include "SATSubsumption/SubsumptionLogger.hpp"

#if CHECK_LEAKS
#include "Lib/MemoryLeak.hpp"
#endif

using namespace std;

/**
 * Return value is non-zero unless we were successful.
 *
 * Being successful for modes that involve proving means that we have
 * either found refutation or established satisfiability.
 *
 *
 * If Vampire was interrupted by a SIGINT, value
 * VAMP_RESULT_STATUS_SIGINT is returned,
 * and in case of other signal we return VAMP_RESULT_STATUS_OTHER_SIGNAL. For implementation
 * of these return values see Lib/System.hpp.
 *
 * In case of an unhandled exception or user error, we return value
 * VAMP_RESULT_STATUS_UNHANDLED_EXCEPTION.
 *
 * In case Vampire was terminated by the timer, return value is
 * uncertain (but definitely not zero), probably it will be 134
 * (we terminate by a call to the @b abort() function in this case).
 */
int vampireReturnValue = VAMP_RESULT_STATUS_UNKNOWN;

/**
 * Preprocess the given problem (in dependence of env.options).
 *
 * The problem is modified destructively.
 */
[[nodiscard]]
Problem* preprocessProblem(Problem* prb)
{
#if VAMPIRE_PERF_EXISTS
  unsigned saveInstrLimit = env.options->instructionLimit();
  if (env.options->parsingDoesNotCount()) {
    env.options->setInstructionLimit(0);
  }
#endif

#if VAMPIRE_PERF_EXISTS
  if (env.options->parsingDoesNotCount()) {
    Timer::updateInstructionCount();
    unsigned burnedParsing = Timer::elapsedMegaInstructions();

    addCommentSignForSZS(std::cout);
    std::cout << "Instructions burned parsing: " << burnedParsing << " (million)" << endl;

    env.options->setInstructionLimit(saveInstrLimit+burnedParsing);
  }
#endif

  // Here officially starts preprocessing of vampireMode
  // and that's the moment we want to set the random seed (no randomness in parsing, for the peace of mind)
  // the main reason being that we want to stay in sync with what profolio mode will do
  // cf ProvingHelper::runVampire
  Lib::Random::setSeed(env.options->randomSeed());

  TIME_TRACE(TimeTrace::PREPROCESSING);

  // this will provide warning if options don't make sense for problem
  if (env.options->mode()!=Options::Mode::SPIDER) {
    env.options->checkProblemOptionConstraints(prb->getProperty(), /*before_preprocessing = */ true);
  }

  Shell::Preprocess prepro(*env.options);
  //phases for preprocessing are being set inside the preprocess method
  prepro.preprocess(*prb);

  return prb;
} // getPreprocessedProblem

void explainException(Exception& exception)
{
  exception.cry(std::cout);
} // explainException

[[nodiscard]]
Problem *doProving(Problem* problem)
{
  // a new strategy randomization mechanism
  if (!env.options->strategySamplerFilename().empty()) {
    env.options->sampleStrategy(env.options->strategySamplerFilename());
  }

  env.options->setForcedOptionValues();
  env.options->checkGlobalOptionConstraints();

  Problem *prb = preprocessProblem(problem);

  // this will provide warning if options don't make sense for problem
  if (env.options->mode()!=Options::Mode::SPIDER) {
    // env.options->checkProblemOptionConstraints(prb->getProperty(), /*before_preprocessing = */ false);
  }

  ProvingHelper::runVampireSaturation(*prb, *env.options);
  return prb;
}

/**
 * Read a problem and output profiling information about it.
 * @since 03/08/2008 Torrevieja
 */
void profileMode(Problem* problem)
{
  ScopedPtr<Problem> prb(problem);

  /* CAREFUL: Make sure that the order
   * 1) getProperty, 2) normalise, 3) TheoryFinder::search
   * is the same as in PortfolioMode::searchForProof
   * also, cf. the beginning of Preprocessing::preprocess*/
  Property* property = prb->getProperty();
  Normalisation().normalise(*prb);
  TheoryFinder(prb->units(), property).search();

  std::cout << property->categoryString() << ' ' << property->props() << ' '
	  << property->atoms() << "\n";

  //we have succeeded with the profile mode, so we'll terminate with zero return value
  vampireReturnValue = VAMP_RESULT_STATUS_SUCCESS;
} // profileMode

// prints Unit u at an index to latexOut using the LaTeX object
void outputUnitToLaTeX(LaTeX& latex, ofstream& latexOut, Unit* u,unsigned index)
{
    vstring stringform = latex.toString(u);
    latexOut << index++ << " & ";
    unsigned count = 0;
    for(const char* p = stringform.c_str();*p;p++){
      latexOut << *p;
      count++;
      if(count>80 && *p==' '){
        latexOut << "\\\\ \n & ~~~~~";
        count=0;
      }
    }
    latexOut << "\\\\" << endl;
}

// print the clauses of a problem to a LaTeX file
void outputClausesToLaTeX(Problem* prb)
{
  ASS(env.options->latexOutput()!="off");

  LaTeX latex;
  ofstream latexOut(env.options->latexOutput().c_str());
  latexOut << latex.header() << endl;
  latexOut << "\\section{Problem "<<env.options->problemName() << "}" << endl;
  //TODO output more header
  latexOut << "\\[\n\\begin{array}{ll}" << endl;

  CompositeISE simplifier;
  simplifier.addFront(new TrivialInequalitiesRemovalISE());
  simplifier.addFront(new TautologyDeletionISE());
  simplifier.addFront(new DuplicateLiteralRemovalISE());

  unsigned index=0;
  ClauseIterator cit = prb->clauseIterator();
  while (cit.hasNext()) {
    Clause* cl = cit.next();
    cl = simplifier.simplify(cl);
    if (!cl) {
      continue;
    }
    outputUnitToLaTeX(latex,latexOut,cl,index++);
  }
  latexOut  << "\\end{array}\n\\]" << latex.footer() << "\n";

  //close ofstream?
}

// print the formulas of a problem to a LaTeX file
void outputProblemToLaTeX(Problem* prb)
{
  ASS(env.options->latexOutput()!="off");

  LaTeX latex;
  ofstream latexOut(env.options->latexOutput().c_str());
  latexOut << latex.header() << endl;
  latexOut << "\\section{Problem "<<env.options->problemName() << "}" << endl;
  //TODO output more header
  latexOut << "\\[\n\\begin{array}{ll}" << endl;

  //TODO  get symbol and sort declarations into LaTeX

  UnitList::Iterator units(prb->units());

  unsigned index = 0;
  while (units.hasNext()) {
    Unit* u = units.next();
    outputUnitToLaTeX(latex,latexOut,u,index++);
  }
  latexOut  << "\\end{array}\n\\]" << latex.footer() << "\n";

  //close ofstream?
}

/**
 * This mode only preprocesses the input using the current preprocessing
 * options and outputs it to stdout. It is useful for either preprocessing
 * per se or also for converting one syntax to another. For the latter, the input
 * and the output syntaxes must be set to different values. Note that for
 * simply translating one syntax to another, output mode is the right one.
 *
 * @author Andrei Voronkov
 * @since 02/07/2013 Manchester
 */
void preprocessMode(Problem* problem, bool theory)
{
  ScopedPtr<Problem> prb(problem);

  TIME_TRACE(TimeTrace::PREPROCESSING);

  // preprocess without clausification
  Shell::Preprocess prepro(*env.options);
  prepro.turnClausifierOff();
  if(env.options->mode() == Options::Mode::PREPROCESS2){
    prepro.keepSimplifyStep();
  }
  prepro.preprocess(*prb);

  //outputSymbolDeclarations also deals with sorts for now
  //UIHelper::outputSortDeclarations(std::cout);
  UIHelper::outputSymbolDeclarations(std::cout);
  UnitList::Iterator units(prb->units());
  while (units.hasNext()) {
    Unit* u = units.next();
    if (!env.options->showFOOL()) {
      if (u->inference().rule() == InferenceRule::FOOL_AXIOM_TRUE_NEQ_FALSE || u->inference().rule() == InferenceRule::FOOL_AXIOM_ALL_IS_TRUE_OR_FALSE) {
        continue;
      }
    }

    if (theory) {
      Formula* f = u->getFormula();

      // CONJECTURE as inputType is evil, as it cannot occur multiple times
      if (u->inference().inputType() == UnitInputType::CONJECTURE) {
        u->inference().setInputType(UnitInputType::NEGATED_CONJECTURE);
      }

      FormulaUnit* fu = new FormulaUnit(f,u->inference()); // we are stealing u's inference which is not nice
      std::cout << TPTPPrinter::toString(fu) << "\n";
    } else {
      std::cout << TPTPPrinter::toString(u) << "\n";
    }
  }

  if(env.options->latexOutput()!="off"){ outputProblemToLaTeX(prb.ptr()); }

  //we have successfully output all clauses, so we'll terminate with zero return value
  vampireReturnValue = VAMP_RESULT_STATUS_SUCCESS;
} // preprocessMode

/**
 *
 * @author Giles
 * @since 6/10/2015
 */
void modelCheckMode(Problem* problem)
{
  ScopedPtr<Problem> prb(problem);
  env.options->setOutputAxiomNames(true);

  if(env.getMainProblem()->hasPolymorphicSym() || env.getMainProblem()->isHigherOrder()){
    USER_ERROR("Polymorphic Vampire is not yet compatible with theory reasoning");
  }

  FMB::ModelCheck::doCheck(prb->units());
} // modelCheckMode


/**
 * This mode only outputs the input problem. It is useful for converting
 * one syntax to another.
 * @author Laura Kovacs and Andrei Voronkov
 * @since 02/07/2013 Gothenburg and Manchester
 */
void outputMode(Problem* problem)
{
  ScopedPtr<Problem> prb(problem);

  //outputSymbolDeclarations also deals with sorts for now
  //UIHelper::outputSortDeclarations(std::cout);
  UIHelper::outputSymbolDeclarations(std::cout);
  UnitList::Iterator units(prb->units());

  while (units.hasNext()) {
    Unit* u = units.next();
    std::cout << TPTPPrinter::toString(u) << "\n";
  }

  if(env.options->latexOutput()!="off"){ outputProblemToLaTeX(prb.ptr()); }

  //we have successfully output all clauses, so we'll terminate with zero return value
  vampireReturnValue = VAMP_RESULT_STATUS_SUCCESS;
} // outputMode

void vampireMode(Problem* problem)
{
  if (env.options->mode() == Options::Mode::CONSEQUENCE_ELIMINATION) {
    env.options->setUnusedPredicateDefinitionRemoval(false);
  }

  ScopedPtr<Problem> prb(doProving(problem));

  UIHelper::outputResult(std::cout);

  if (env.statistics->terminationReason == Statistics::REFUTATION
      || env.statistics->terminationReason == Statistics::SATISFIABLE) {
      vampireReturnValue = VAMP_RESULT_STATUS_SUCCESS;
  }
} // vampireMode

<<<<<<< HEAD









/// Implements mode 'sreplay'
void subsumptionReplayMode()
{
  Timer::setLimitEnforcement(false);  // don't terminate in signal handler

  // We need to set this option to make the parser save axiom names
  env.options->setOutputAxiomNames(true);

  ScopedPtr<Problem> prb(UIHelper::getInputProblem(*env.options));
  Shell::Preprocess prepro(*env.options);
  prepro.preprocess_very_lightly(*prb);

  vstring const& tptp_file = env.options->inputFile();
  vstring slog_file = tptp_file.substr(0, tptp_file.find_last_of('.')) + ".slog";

  SATSubsumption::SubsumptionBenchmark b;
  b.load_from(prb->units(), slog_file);

  uint64_t num_s = 0;
  uint64_t num_sr = 0;
  for (auto const& l : b.fwd_loops) {
    for (auto const& ssr : l.instances) {
      if (ssr.do_subsumption)
        num_s += 1;
      if (ssr.do_subsumption_resolution)
        num_sr += 1;
    }
  }

  std::cout << "\% Loaded " << b.fwd_loops.size() << " forward loops with a total of " << num_s << " subsumptions and " << num_sr << " subsumption resolutions.\n";

  SATSubsumption::SubsumptionReplay r;
  r.run(b);

  vampireReturnValue = VAMP_RESULT_STATUS_SUCCESS;
}










void spiderMode()
=======
void spiderMode(Problem* problem)
>>>>>>> c7564c1d
{
  env.options->setBadOptionChoice(Options::BadOption::HARD);
  env.options->setOutputMode(Options::Output::SPIDER);
  env.options->setNormalize(true);
  // to start counting instructions
#if VAMPIRE_PERF_EXISTS
  Timer::ensureTimerInitialized();
#endif

  Exception* exception = 0;
#if VZ3
  z3::exception* z3_exception = 0;
#endif

  bool exceptionRaised = false;
  ScopedPtr<Problem> prb;
  try {
    prb = doProving(problem);
  } catch (Exception& e) {
    exception = &e;
    exceptionRaised = true;
#if VZ3
  } catch(z3::exception& e){
    z3_exception = &e;
    exceptionRaised = true;
#endif
  } catch (...) {
    exceptionRaised = true;
  }

  if (!exceptionRaised) {
    switch (env.statistics->terminationReason) {
    case Statistics::REFUTATION:
      reportSpiderStatus('+');
      vampireReturnValue = VAMP_RESULT_STATUS_SUCCESS;
      break;
<<<<<<< HEAD

    case Statistics::TIME_LIMIT:
      reportSpiderStatus('t');
      break;

    case Statistics::MEMORY_LIMIT:
      reportSpiderStatus('m');
      break;

=======
    case Statistics::TIME_LIMIT:
      reportSpiderStatus('t');
      break;
    case Statistics::MEMORY_LIMIT:
      reportSpiderStatus('m');
      break;
>>>>>>> c7564c1d
    case Statistics::UNKNOWN:
    case Statistics::INAPPROPRIATE:
      reportSpiderStatus('u');
      break;
<<<<<<< HEAD

=======
>>>>>>> c7564c1d
    case Statistics::REFUTATION_NOT_FOUND:
      if (env.statistics->discardedNonRedundantClauses > 0) {
        reportSpiderStatus('n');
      }
      else{
        reportSpiderStatus('i');
      }
      break;
<<<<<<< HEAD

=======
>>>>>>> c7564c1d
    case Statistics::SATISFIABLE:
      reportSpiderStatus('-');
      vampireReturnValue = VAMP_RESULT_STATUS_SUCCESS;
      break;
<<<<<<< HEAD

    default:
      ASSERTION_VIOLATION;
    }

    env.endOutput();
=======
    default:
      ASSERTION_VIOLATION;
    }
>>>>>>> c7564c1d
    return;
  }

  // exception
  vampireReturnValue = VAMP_RESULT_STATUS_UNHANDLED_EXCEPTION;

#if VZ3
  if (z3_exception) {
    if (strcmp(z3_exception->msg(),"out of memory\n")) {
      reportSpiderStatus('m');
    }
    else {
      reportSpiderFail();
    }

<<<<<<< HEAD
    env.endOutput();
=======
>>>>>>> c7564c1d
    return;
  }
#endif

  reportSpiderFail();
<<<<<<< HEAD
  env.endOutput();
=======
>>>>>>> c7564c1d

  ASS(exception);
  explainException(*exception);
} // spiderMode

void clausifyMode(Problem* problem, bool theory)
{
  CompositeISE simplifier;
  simplifier.addFront(new TrivialInequalitiesRemovalISE());
  simplifier.addFront(new TautologyDeletionISE());
  simplifier.addFront(new DuplicateLiteralRemovalISE());

  ScopedPtr<Problem> prb(preprocessProblem(problem));

  //outputSymbolDeclarations deals with sorts as well for now
  //UIHelper::outputSortDeclarations(std::cout);
  UIHelper::outputSymbolDeclarations(std::cout);

  ClauseIterator cit = prb->clauseIterator();
  bool printed_conjecture = false;
  while (cit.hasNext()) {
    Clause* cl = cit.next();
    cl = simplifier.simplify(cl);
    if (!cl) {
      continue;
    }
    printed_conjecture |= cl->inputType() == UnitInputType::CONJECTURE || cl->inputType() == UnitInputType::NEGATED_CONJECTURE;
    if (theory) {
      Formula* f = Formula::fromClause(cl);

      // CONJECTURE as inputType is evil, as it cannot occur multiple times
      if (cl->inference().inputType() == UnitInputType::CONJECTURE) {
        cl->inference().setInputType(UnitInputType::NEGATED_CONJECTURE);
      }

      FormulaUnit* fu = new FormulaUnit(f,cl->inference()); // we are stealing cl's inference, which is not nice!
      fu->overwriteNumber(cl->number()); // we are also making sure it's number is the same as that of the original (for Kostya from Russia to CASC, with love, and back again)
      std::cout << TPTPPrinter::toString(fu) << "\n";
    } else {
      std::cout << TPTPPrinter::toString(cl) << "\n";
    }
  }
  if(!printed_conjecture && UIHelper::haveConjecture()){
    unsigned p = env.signature->addFreshPredicate(0,"p");
    Clause* c = new(2) Clause(2,NonspecificInference0(UnitInputType::NEGATED_CONJECTURE,InferenceRule::INPUT));
    (*c)[0] = Literal::create(p, /* polarity */ true , {});
    (*c)[1] = Literal::create(p, /* polarity */ false, {});
    std::cout << TPTPPrinter::toString(c) << "\n";
  }

  if (env.options->latexOutput() != "off") { outputClausesToLaTeX(prb.ptr()); }

  //we have successfully output all clauses, so we'll terminate with zero return value
  vampireReturnValue = VAMP_RESULT_STATUS_SUCCESS;
} // clausifyMode

void axiomSelectionMode(Problem* problem)
{
  ScopedPtr<Problem> prb(problem);

  env.options->setSineSelection(Options::SineSelection::AXIOMS);

  if (prb->hasFOOL()) {
    FOOLElimination().apply(*prb);
  }

  // reorder units
  if (env.options->normalize()) {
    env.statistics->phase = Statistics::NORMALIZATION;
    Normalisation norm;
    norm.normalise(*prb);
  }

  env.statistics->phase = Statistics::SINE_SELECTION;
  Shell::SineSelector(*env.options).perform(*prb);

  env.statistics->phase = Statistics::FINALIZATION;

  UnitList::Iterator uit(prb->units());
  while (uit.hasNext()) {
    Unit* u = uit.next();
    std::cout << TPTPPrinter::toString(u) << "\n";
  }

  //we have successfully output the selected units, so we'll terminate with zero return value
  vampireReturnValue = VAMP_RESULT_STATUS_SUCCESS;
}

void dispatchByMode(Problem* problem)
{
  Timer::instance()->start();
  switch (env.options->mode())
  {
  case Options::Mode::AXIOM_SELECTION:
    axiomSelectionMode(problem);
    break;
  case Options::Mode::SPIDER:
    spiderMode(problem);
    break;
  case Options::Mode::CONSEQUENCE_ELIMINATION:
  case Options::Mode::VAMPIRE:
    vampireMode(problem);
    break;

  case Options::Mode::CASC:
    env.options->setIgnoreMissing(Options::IgnoreMissing::WARN);
    env.options->setSchedule(Options::Schedule::CASC);
    env.options->setOutputMode(Options::Output::SZS);
    env.options->setProof(Options::Proof::TPTP);
    env.options->setOutputAxiomNames(true);
    env.options->setNormalize(true);
    env.options->setRandomizeSeedForPortfolioWorkers(false);

    if (CASC::PortfolioMode::perform(problem)) {
      vampireReturnValue = VAMP_RESULT_STATUS_SUCCESS;
    }
    break;

  case Options::Mode::CASC_HOL: {
    env.options->setIgnoreMissing(Options::IgnoreMissing::WARN);
    env.options->setSchedule(Options::Schedule::CASC_HOL_2020);
    env.options->setOutputMode(Options::Output::SZS);
    env.options->setProof(Options::Proof::TPTP);
    env.options->setOutputAxiomNames(true);

    if (CASC::PortfolioMode::perform(problem)) {
      vampireReturnValue = VAMP_RESULT_STATUS_SUCCESS;
    }
    break;
  }
  case Options::Mode::CASC_SAT:
    env.options->setIgnoreMissing(Options::IgnoreMissing::WARN);
    env.options->setSchedule(Options::Schedule::CASC_SAT);
    env.options->setOutputMode(Options::Output::SZS);
    env.options->setProof(Options::Proof::TPTP);
    env.options->setOutputAxiomNames(true);
    env.options->setNormalize(true);
    env.options->setRandomizeSeedForPortfolioWorkers(false);

    if (CASC::PortfolioMode::perform(problem)) {
      vampireReturnValue = VAMP_RESULT_STATUS_SUCCESS;
    }
    break;

  case Options::Mode::SMTCOMP:
    env.options->setIgnoreMissing(Options::IgnoreMissing::OFF);
    env.options->setInputSyntax(Options::InputSyntax::SMTLIB2);
    if(env.options->outputMode() != Options::Output::UCORE){
      env.options->setOutputMode(Options::Output::SMTCOMP);
    }
    env.options->setSchedule(Options::Schedule::SMTCOMP);
    env.options->setProof(Options::Proof::OFF);
    env.options->setNormalize(true);
    env.options->setRandomizeSeedForPortfolioWorkers(false);

<<<<<<< HEAD
    case Options::Mode::SUBSUMPTION_REPLAY:
      subsumptionReplayMode();
      break;

    case Options::Mode::CASC:
      env.options->setIgnoreMissing(Options::IgnoreMissing::WARN);
      env.options->setSchedule(Options::Schedule::CASC);
      env.options->setOutputMode(Options::Output::SZS);
      env.options->setProof(Options::Proof::TPTP);
      env.options->setOutputAxiomNames(true);
      env.options->setNormalize(true);
      env.options->setRandomizeSeedForPortfolioWorkers(false);

      if (CASC::PortfolioMode::perform(env.options->slowness())) {
        vampireReturnValue = VAMP_RESULT_STATUS_SUCCESS;
      }
      break;
=======
    env.options->setMulticore(0); // use all available cores
    env.options->setTimeLimitInSeconds(1800);
    env.options->setStatistics(Options::Statistics::NONE);
>>>>>>> c7564c1d

    //TODO needed?
    // to prevent from terminating by time limit
    env.options->setTimeLimitInSeconds(100000);

    if (CASC::PortfolioMode::perform(problem)){
      vampireReturnValue = VAMP_RESULT_STATUS_SUCCESS;
    }
    else {
      cout << "unknown" << endl;
    }
    break;

  case Options::Mode::PORTFOLIO:
    env.options->setIgnoreMissing(Options::IgnoreMissing::WARN);

    if (CASC::PortfolioMode::perform(problem)) {
      vampireReturnValue = VAMP_RESULT_STATUS_SUCCESS;
    }
    break;
  case Options::Mode::MODEL_CHECK:
    modelCheckMode(problem);
    break;

  case Options::Mode::CLAUSIFY:
    clausifyMode(problem,false);
    break;

  case Options::Mode::TCLAUSIFY:
    clausifyMode(problem,true);
    break;

  case Options::Mode::OUTPUT:
    outputMode(problem);
    break;

  case Options::Mode::PROFILE:
    profileMode(problem);
    break;

  case Options::Mode::PREPROCESS:
  case Options::Mode::PREPROCESS2:
    preprocessMode(problem,false);
    break;

  case Options::Mode::TPREPROCESS:
    preprocessMode(problem,true);
    break;
  }
}

void interactiveMetamode()
{
  Options& opts = *env.options;
  opts.setInteractive(false); // so that we don't pass the interactivity on to the workers

  ScopedPtr<Problem> prb;
  if (!opts.inputFile().empty()) {
    UIHelper::parseFile(opts.inputFile(),opts.inputSyntax(),true);
    opts.resetInputFile();
  } // no parsing of the whole cin in interactiveMetamode
  prb = UIHelper::getInputProblem();

  while (true) {
    vstring line;
    if (!getline(cin, line) || line.rfind("exit",0) == 0) {
      cout << "Bye." << endl;
      break;
    } else if (line.rfind("run",0) == 0) {
      // the whole running happens in a child (don't modify our options, don't crash here when parsing option rubbish, etc.)
      pid_t process = Lib::Sys::Multiprocessing::instance()->fork();
      ASS_NEQ(process, -1);
      if(process == 0) {
        // probably garbage at this point
        UIHelper::unsetExpecting();

        Stack<vstring> pieces;
        StringUtils::splitStr(line.c_str(),' ',pieces);
        StringUtils::dropEmpty(pieces);
        Stack<const char*> argv(pieces.size());
        for(auto it = pieces.iterFifo(); it.hasNext();) {
          argv.push(it.next().c_str());
        }
        Shell::CommandLine cl(argv.size(), argv.begin());
        cl.interpret(opts);
        if (!opts.inputFile().empty()) {
          UIHelper::parseFile(opts.inputFile(),opts.inputSyntax(),true);
          prb = UIHelper::getInputProblem();
        }
        dispatchByMode(prb.ptr());
        exit(vampireReturnValue);
      }
    } else if (line.rfind("load",0) == 0) {
      Stack<vstring> pieces;
      StringUtils::splitStr(line.c_str(),' ',pieces);
      StringUtils::dropEmpty(pieces);
      auto it = pieces.iterFifo();
      ALWAYS(it.next() == "load");
      while (it.hasNext()) {
        UIHelper::parseFile(it.next(),opts.inputSyntax(),true);
      }
      prb = UIHelper::getInputProblem();
    } else if (line.rfind("tptp ",0) == 0) {
      try {
        UIHelper::parseSingleLine(line.substr(5),Options::InputSyntax::TPTP);
        prb = UIHelper::getInputProblem();
      } catch (ParsingRelatedException& exception) {
        explainException(exception);
      }
    } else if (line.rfind("smt2 ",0) == 0) {
      try {
        UIHelper::parseSingleLine(line.substr(5),Options::InputSyntax::SMTLIB2);
        prb = UIHelper::getInputProblem();
      } catch (ParsingRelatedException& exception) {
        explainException(exception);
      }
    } else if (line.rfind("list",0) == 0) {
      UIHelper::listLoadedPieces(cout);
    } else if (line.rfind("pop",0) == 0) {
      Stack<vstring> pieces;
      StringUtils::splitStr(line.c_str(),' ',pieces);
      StringUtils::dropEmpty(pieces);
      int numPops = 1;
      if (pieces.size() > 1) {
        Int::stringToInt(pieces[1],numPops);
      }
      UIHelper::popLoadedPiece(numPops);
      prb = UIHelper::getInputProblem();
    } else {
      cout << "Unreconginzed command! Try 'run [options] [filename_to_load]', 'load <filenames>', 'tptp <one_line_input_in_tptp>',\n"
              "'smt2 <one_line_input_in_smt2>' 'pop [how_many_levels] (one is default)', 'list', or 'exit'." << endl;
    }
<<<<<<< HEAD
    case Options::Mode::MODEL_CHECK:
      modelCheckMode();
      break;
=======
  }
}
>>>>>>> c7564c1d

/**
 * The main function.
 * @since 03/12/2003 many changes related to logging
 *        and exception handling.
 * @since 10/09/2004, Manchester changed to use knowledge bases
 */
int main(int argc, char* argv[])
{
  System::registerArgv0(argv[0]);
  System::setSignalHandlers();

  try {
    Options& opts = *env.options;

    // read the command line and interpret it
    Shell::CommandLine cl(argc, argv);
    cl.interpret(opts);

    if(opts.encodeStrategy()){
      cout << opts.generateEncodedOptions() << "\n";
    }

#if VTIME_PROFILING
    TimeTrace::instance().setEnabled(opts.timeStatistics());
#endif

    // If any of these options are set then we just need to output and exit
    if (opts.showHelp() || opts.showOptions() || opts.showExperimentalOptions() ||
       !opts.explainOption().empty() || opts.printAllTheoryAxioms()) {
      opts.output(std::cout);
      exit(0);
    }

    Lib::setMemoryLimit(env.options->memoryLimit() * 1048576ul);

    if (opts.interactive()) {
      interactiveMetamode();
    } else {
      if (opts.inputFile().empty()) {
        UIHelper::parseStandardInput(opts.inputSyntax());
      } else {
        UIHelper::parseFile(opts.inputFile(),opts.inputSyntax(),
                            opts.mode() != Options::Mode::SPIDER && opts.mode() != Options::Mode::PROFILE);
      }
      dispatchByMode(UIHelper::getInputProblem());
    }

#if CHECK_LEAKS
    delete env.signature;
    env.signature = 0;
#endif
  }
#if VZ3
  catch (z3::exception& exception) {
    vampireReturnValue = VAMP_RESULT_STATUS_UNHANDLED_EXCEPTION;
    if (outputAllowed()) {
      cout << "Z3 exception:\n" << exception.msg() << endl;
    }
    reportSpiderFail();
  }
#endif
  catch (UserErrorException& exception) {
    vampireReturnValue = VAMP_RESULT_STATUS_UNHANDLED_EXCEPTION;
    reportSpiderFail();
#if CHECK_LEAKS
    MemoryLeak::cancelReport();
#endif
    explainException(exception);
  }
catch (Parse::TPTP::ParseErrorException& exception) {
    vampireReturnValue = VAMP_RESULT_STATUS_UNHANDLED_EXCEPTION;
    reportSpiderFail();
#if CHECK_LEAKS
    MemoryLeak::cancelReport();
#endif
    explainException(exception);
  }
  catch (Exception& exception) {
    vampireReturnValue = VAMP_RESULT_STATUS_UNHANDLED_EXCEPTION;
    reportSpiderFail();
#if CHECK_LEAKS
    MemoryLeak::cancelReport();
#endif
    explainException(exception);
  } catch (std::bad_alloc& _) {
    vampireReturnValue = VAMP_RESULT_STATUS_UNHANDLED_EXCEPTION;
    reportSpiderFail();
#if CHECK_LEAKS
    MemoryLeak::cancelReport();
#endif
    std::cout << "Insufficient system memory" << '\n';
  }

  return vampireReturnValue;
} // main<|MERGE_RESOLUTION|>--- conflicted
+++ resolved
@@ -28,13 +28,9 @@
 #include "Lib/List.hpp"
 #include "Lib/System.hpp"
 #include "Lib/Metaiterators.hpp"
-<<<<<<< HEAD
-#include "Lib/STL.hpp"
-=======
 #include "Lib/StringUtils.hpp"
 #include "Lib/Sys/Multiprocessing.hpp"
 #include "Lib/Int.hpp"
->>>>>>> c7564c1d
 
 #include "Kernel/Clause.hpp"
 #include "Kernel/Formula.hpp"
@@ -384,18 +380,9 @@
   }
 } // vampireMode
 
-<<<<<<< HEAD
-
-
-
-
-
-
-
-
 
 /// Implements mode 'sreplay'
-void subsumptionReplayMode()
+void subsumptionReplayMode(Problem* problem)
 {
   Timer::setLimitEnforcement(false);  // don't terminate in signal handler
 
@@ -441,9 +428,7 @@
 
 
 void spiderMode()
-=======
 void spiderMode(Problem* problem)
->>>>>>> c7564c1d
 {
   env.options->setBadOptionChoice(Options::BadOption::HARD);
   env.options->setOutputMode(Options::Output::SPIDER);
@@ -480,32 +465,16 @@
       reportSpiderStatus('+');
       vampireReturnValue = VAMP_RESULT_STATUS_SUCCESS;
       break;
-<<<<<<< HEAD
-
-    case Statistics::TIME_LIMIT:
-      reportSpiderStatus('t');
-      break;
-
-    case Statistics::MEMORY_LIMIT:
-      reportSpiderStatus('m');
-      break;
-
-=======
     case Statistics::TIME_LIMIT:
       reportSpiderStatus('t');
       break;
     case Statistics::MEMORY_LIMIT:
       reportSpiderStatus('m');
       break;
->>>>>>> c7564c1d
     case Statistics::UNKNOWN:
     case Statistics::INAPPROPRIATE:
       reportSpiderStatus('u');
       break;
-<<<<<<< HEAD
-
-=======
->>>>>>> c7564c1d
     case Statistics::REFUTATION_NOT_FOUND:
       if (env.statistics->discardedNonRedundantClauses > 0) {
         reportSpiderStatus('n');
@@ -514,26 +483,13 @@
         reportSpiderStatus('i');
       }
       break;
-<<<<<<< HEAD
-
-=======
->>>>>>> c7564c1d
     case Statistics::SATISFIABLE:
       reportSpiderStatus('-');
       vampireReturnValue = VAMP_RESULT_STATUS_SUCCESS;
       break;
-<<<<<<< HEAD
-
     default:
       ASSERTION_VIOLATION;
     }
-
-    env.endOutput();
-=======
-    default:
-      ASSERTION_VIOLATION;
-    }
->>>>>>> c7564c1d
     return;
   }
 
@@ -549,19 +505,11 @@
       reportSpiderFail();
     }
 
-<<<<<<< HEAD
-    env.endOutput();
-=======
->>>>>>> c7564c1d
     return;
   }
 #endif
 
   reportSpiderFail();
-<<<<<<< HEAD
-  env.endOutput();
-=======
->>>>>>> c7564c1d
 
   ASS(exception);
   explainException(*exception);
@@ -717,29 +665,9 @@
     env.options->setNormalize(true);
     env.options->setRandomizeSeedForPortfolioWorkers(false);
 
-<<<<<<< HEAD
-    case Options::Mode::SUBSUMPTION_REPLAY:
-      subsumptionReplayMode();
-      break;
-
-    case Options::Mode::CASC:
-      env.options->setIgnoreMissing(Options::IgnoreMissing::WARN);
-      env.options->setSchedule(Options::Schedule::CASC);
-      env.options->setOutputMode(Options::Output::SZS);
-      env.options->setProof(Options::Proof::TPTP);
-      env.options->setOutputAxiomNames(true);
-      env.options->setNormalize(true);
-      env.options->setRandomizeSeedForPortfolioWorkers(false);
-
-      if (CASC::PortfolioMode::perform(env.options->slowness())) {
-        vampireReturnValue = VAMP_RESULT_STATUS_SUCCESS;
-      }
-      break;
-=======
     env.options->setMulticore(0); // use all available cores
     env.options->setTimeLimitInSeconds(1800);
     env.options->setStatistics(Options::Statistics::NONE);
->>>>>>> c7564c1d
 
     //TODO needed?
     // to prevent from terminating by time limit
@@ -872,14 +800,8 @@
       cout << "Unreconginzed command! Try 'run [options] [filename_to_load]', 'load <filenames>', 'tptp <one_line_input_in_tptp>',\n"
               "'smt2 <one_line_input_in_smt2>' 'pop [how_many_levels] (one is default)', 'list', or 'exit'." << endl;
     }
-<<<<<<< HEAD
-    case Options::Mode::MODEL_CHECK:
-      modelCheckMode();
-      break;
-=======
   }
 }
->>>>>>> c7564c1d
 
 /**
  * The main function.
