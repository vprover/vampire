/*
 * This file is part of the source code of the software program
 * Vampire. It is protected by applicable
 * copyright laws.
 *
 * This source code is distributed under the licence found here
 * https://vprover.github.io/license.html
 * and in the source directory
 */
/**
 *  @file Timer.hpp
 *  Defines class Timer
 *  @since 12/04/2006
 */

#ifndef __Timer__
#define __Timer__

#include <iostream>

#include "Debug/Assertion.hpp"
#include "Forwards.hpp"               // to declare checked_delete a fried for ScopedPtr's destruction to work
#include "Allocator.hpp"
#include "VString.hpp"

#ifndef UNIX_USE_SIGALRM
//SIGALRM causes some problems with debugging
//[one problem might have been removed, so it's worth checking if the demand for UNIX_USE_SIGALRM in VDEBUG arises]
#define UNIX_USE_SIGALRM 1 // MS: only the UNIX_USE_SIGALRM seems to be working currently (experiment with SMTCOMP mode); the problem with debugging under UNIX_USE_SIGALRM might have really gone, so let's try
#endif

//we don't need SIGALRM in Api, and it causes problems debugging
#ifdef VAPI_LIBRARY
#if VAPI_LIBRARY

#undef UNIX_USE_SIGALRM
#define UNIX_USE_SIGALRM 0

#endif
#endif

namespace Lib
{

using namespace std;

/**
 * Class implementing timers.
 * @since 12/04/2006 Bellevue
 */
class Timer
{
  Timer(bool mustIncludeChildren=false)
    :
    _mustIncludeChildren(mustIncludeChildren),
    _running(false),
    _elapsed(0)
  { (void)_mustIncludeChildren; // MS: to get it of the unused private field warning when UNIX_USE_SIGALRM
    ensureTimerInitialized(); }

  ~Timer() { deinitializeTimer(); }
  friend void ::checked_delete<Timer>(Timer*);
  
public:
  CLASS_NAME(Timer);
  USE_ALLOCATOR(Timer);

  static Timer* instance();
  
  /** stop the timer and reset the clock */
  inline void reset()
  { _running = false;
    _elapsed = 0; }

  /** Stop the timer. Precondition: the timer must be running */
  inline void stop()
  {
    ASS(_running);

    _elapsed += miliseconds() - _start;
    _running = false;
  }

  /** Start the timer. Precondition: the timer must not be running */
  inline void start()
  {
    ASS(! _running);

    _running = true;
    _start = miliseconds();
  } // start

  /** elapsed time in seconds */
  int elapsedSeconds()
  {
    return elapsed()/1000;
  }

  /** elapsed time in deciseconds */
  int elapsedDeciseconds()
  {
    return elapsed()/100;
  }

  /** elapsed time in milliseconds */
  int elapsedMilliseconds()
  {
    return elapsed();
  }

  void makeChildrenIncluded();

  static void ensureTimerInitialized();
  static void deinitializeTimer();
  static vstring msToSecondsString(int ms);
  static void printMSString(ostream& str, int ms);

  static void setLimitEnforcement(bool enabled)
  { s_limitEnforcement = enabled; }

  static void syncClock();

<<<<<<< HEAD
  VTHREAD_LOCAL static bool s_timeLimitEnforcement;
=======
  // only returns non-zero, if actually measuring
  // (when instruction counting is supported and an instruction limit is set)
  static unsigned elapsedMegaInstructions();

  static bool s_limitEnforcement;
>>>>>>> b96158b4
private:

  /** true if the timer must account for the time spent in
   * children (otherwise it may or may not) */
  bool _mustIncludeChildren;
  /** true if the timer is running */
  bool _running;
  /** last start time */
  int _start;
  /** total elapsed time */
  int _elapsed;

  int miliseconds();

#if UNIX_USE_SIGALRM
  static void suspendTimerBeforeFork();
  static void restoreTimerAfterFork();

  static int guaranteedMilliseconds();

  static long s_ticksPerSec;
  static int s_initGuarantedMiliseconds;
#endif

  /** elapsed time in ticks */
  inline
  int elapsed()
  {
    return _running ? miliseconds() - _start + _elapsed : _elapsed;
  }
}; // class Timer

/**
 * Delays calling timeLimitReached until the destructor of the last TimeoutProtector in scope(s).
 * Typical use:
 *
 * {
 *    TimeoutProtector tp{};
 *    do something potentially incompatible with time-outing, like memory allocation
 * } // end of scope, tp's destructor will call timeLimitReached only now, if appropriate
 *      (unless we are in the scope of another TimeoutProtector higher up on stack)
 */
struct TimeoutProtector {
  TimeoutProtector();
  ~TimeoutProtector();
}; // struct TimeoutProtector

} // namespace Lib

#endif /* __Timer__ */<|MERGE_RESOLUTION|>--- conflicted
+++ resolved
@@ -120,15 +120,11 @@
 
   static void syncClock();
 
-<<<<<<< HEAD
-  VTHREAD_LOCAL static bool s_timeLimitEnforcement;
-=======
   // only returns non-zero, if actually measuring
   // (when instruction counting is supported and an instruction limit is set)
   static unsigned elapsedMegaInstructions();
 
-  static bool s_limitEnforcement;
->>>>>>> b96158b4
+  VTHREAD_LOCAL static bool s_limitEnforcement;
 private:
 
   /** true if the timer must account for the time spent in
