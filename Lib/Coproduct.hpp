--- conflicted
+++ resolved
@@ -654,17 +654,10 @@
   IMPL_COMPARISONS_FROM_COMPARE(Coproduct)
 
   unsigned defaultHash() const
-<<<<<<< HEAD
-  { return Lib::HashUtils::combine( std::hash<unsigned>{}(tag()), this->apply([](auto const& x){ return x.defaultHash(); })); }
-
-  unsigned defaultHash2() const
-  { return Lib::HashUtils::combine( std::hash<unsigned>{}(tag()), this->apply([](auto const& x){ return x.defaultHash2(); })); }
-=======
   { return Lib::HashUtils::combine( std::hash<unsigned>{}(tag()), this->apply([](auto const& x){ return DefaultHash::hash(x); })); }
 
   unsigned defaultHash2() const
   { return Lib::HashUtils::combine( std::hash<unsigned>{}(tag()), this->apply([](auto const& x){ return DefaultHash2::hash(x); })); }
->>>>>>> ac19ae79
 
   inline Coproduct clone() const { return apply([](auto& x){ return Coproduct(x.clone()); }); }
 }; // class Coproduct<As...>
