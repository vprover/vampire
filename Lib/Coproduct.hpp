/*
 * This file is part of the source code of the software program
 * Vampire. It is protected by applicable
 * copyright laws.
 *
 * This source code is distributed under the licence found here
 * https://vprover.github.io/license.html
 * and in the source directory
 */

/**
 * This file defines the class Coproduct, which is a generic tagged union.
 *
 * \see UnitTests/tCoproduct.cpp for a tutorial
 */
#ifndef __LIB_COPRODUCT__H__
#define __LIB_COPRODUCT__H__

#include <type_traits>
#define MACRO_EXPANSION true

#include "Debug/Assertion.hpp"
#include "Lib/Hash.hpp"
#include "Lib/Comparison.hpp"
#include "Lib/Sort.hpp"
#include "Lib/TypeList.hpp"
#include "Lib/Option.hpp"
#include <memory>
#include <functional>
#include <type_traits>
#include <vector>
#include <tuple>

namespace Lib {

namespace TL = TypeList;

template <class... As>
class Coproduct;

/* a type level function that maps a List<F, A> to the result std::invoke_result_t<F,A> */
template<class A>
struct ApplyFuncToArg;

template<>
struct ApplyFuncToArg<unsigned&>
{
  template<class Pair>
  using apply = std::invoke_result_t<TL::Get<0, Pair>, TL::Get<1, Pair>&>;
};

template<>
struct ApplyFuncToArg<unsigned const&>
{
  template<class Pair>
  using apply = std::invoke_result_t<TL::Get<0, Pair>, TL::Get<1, Pair> const&>;
};

template<>
struct ApplyFuncToArg<unsigned &&>
{
  template<class Pair>
  using apply = std::invoke_result_t<TL::Get<0, Pair>, TL::Get<1, Pair>>;
};


#define USE_SWITCH 0

#if USE_SWITCH

template<unsigned maxExcl> struct SwitchImpl{};

#define SWITCH_CONT_0
#define SWITCH_CONT_1  SWITCH_CONT_0  case 0:  return f(Constant<0>{});
#define SWITCH_CONT_2  SWITCH_CONT_1  case 1:  return f(Constant<1>{});
#define SWITCH_CONT_3  SWITCH_CONT_2  case 2:  return f(Constant<2>{});
#define SWITCH_CONT_4  SWITCH_CONT_3  case 3:  return f(Constant<3>{});
#define SWITCH_CONT_5  SWITCH_CONT_4  case 4:  return f(Constant<4>{});
#define SWITCH_CONT_6  SWITCH_CONT_5  case 5:  return f(Constant<5>{});
#define SWITCH_CONT_7  SWITCH_CONT_6  case 6:  return f(Constant<6>{});
#define SWITCH_CONT_8  SWITCH_CONT_7  case 7:  return f(Constant<7>{});
#define SWITCH_CONT_9  SWITCH_CONT_8  case 8:  return f(Constant<8>{});
#define SWITCH_CONT_10 SWITCH_CONT_9  case 9:  return f(Constant<9>{});
#define SWITCH_CONT_11 SWITCH_CONT_10 case 10: return f(Constant<10>{});
#define SWITCH_CONT_12 SWITCH_CONT_11 case 11: return f(Constant<11>{});
#define SWITCH_CONT_13 SWITCH_CONT_12 case 12: return f(Constant<12>{});
#define SWITCH_CONT_14 SWITCH_CONT_13 case 13: return f(Constant<13>{});
#define SWITCH_CONT_15 SWITCH_CONT_14 case 14: return f(Constant<14>{});
#define SWITCH_CONT_16 SWITCH_CONT_15 case 15: return f(Constant<15>{});

#define DECL_SWITCH_STRUCT(N)                                                             \
  template<>                                                                              \
  struct SwitchImpl<N> {                                                                  \
    template<class F>                                                                     \
    static auto apply(unsigned tag, F f) -> decltype(auto) {                              \
      if (tag < N) {                                                                      \
        switch (tag) {                                                                    \
          SWITCH_CONT_ ## N                                                               \
        }                                                                                 \
      }                                                                                   \
      ASSERTION_VIOLATION                                                                 \
    }                                                                                     \
  };                                                                                      \

DECL_SWITCH_STRUCT(1)
DECL_SWITCH_STRUCT(2)
DECL_SWITCH_STRUCT(3)
DECL_SWITCH_STRUCT(4)
DECL_SWITCH_STRUCT(5)
DECL_SWITCH_STRUCT(6)
DECL_SWITCH_STRUCT(7)
DECL_SWITCH_STRUCT(8)
DECL_SWITCH_STRUCT(9)
DECL_SWITCH_STRUCT(10)
DECL_SWITCH_STRUCT(11)
DECL_SWITCH_STRUCT(12)
DECL_SWITCH_STRUCT(13)
DECL_SWITCH_STRUCT(14)
DECL_SWITCH_STRUCT(15)
DECL_SWITCH_STRUCT(16)


template<unsigned N, class F> 
ResultOf<F, Constant<0>> switchN(unsigned tag, F fun)
{ return SwitchImpl<N>::apply(tag, std::move(fun)); }

#else // !USE_SWITCH

template<unsigned I, unsigned N>
struct SwitchImpl
{
  static_assert(I < N, "out of bounds");
  template<class F>
  inline static ResultOf<F, Constant<0>> apply(unsigned tag, F f) {
    if (tag == I) {
      return f(Constant<I>{});
    }
    return SwitchImpl<I + 1, N>::apply(tag, std::move(f));
  }
};

template<unsigned N>
struct SwitchImpl<N, N> {
  template<class F>
  inline static ResultOf<F, Constant<0>> apply(unsigned tag, F f)
  {
    ASS_EQ(tag, N)
    return f(Constant<N>{});
  }
};


template<unsigned N, class F> 
inline ResultOf<F, Constant<0>> switchN(unsigned tag, F fun)
{ return SwitchImpl<0, N - 1>::apply(tag, std::move(fun)); }

#endif  // if(USE_SWITCH) else


constexpr unsigned neededBits(unsigned i)
{ return i <= 1       ? 0
       : (i & 1) == 1 ? neededBits(i + 1)
                      : 1 + neededBits(i >> 1); }

constexpr unsigned bitMask(unsigned i)
{ return ~(unsigned(-1) << neededBits(i)); }


template<class... As>
class Coproduct;

/** This namespace constains helper classes and functions to implement the coproduct */
namespace CoproductImpl {

  template<class... As>
  class RawCoproduct;

  namespace TrivialOperations {

    template<class Op, class T> using trivial     = typename Op::template trivial<T>;
    template<class Op, class T> using DefaultImpl = typename Op::template DefaultImpl<T>;

    template<class A> struct RawCoproductTypes;

    template<class... As>
    struct RawCoproductTypes<RawCoproduct<As...>>
    { using type = TL::List<As...>; };

    template<template<class> class W, class A>
    struct RawCoproductTypes<W<A>>
    { using type = typename RawCoproductTypes<A>::type; };

    template<class Union> using Ts       = typename RawCoproductTypes<Union>::type;

    template<class Op, class ToWrap>
    using DefaultImplIfNeeded =
      std::conditional_t<TL::All<Op::template trivial , Ts<ToWrap>>::val,                 ToWrap ,
      std::conditional_t<TL::All<Op::template possible, Ts<ToWrap>>::val, DefaultImpl<Op, ToWrap>,
                                                                             ToWrap >>;

    struct Nothing {};

    template<class Op, class Ts>
    using DisableIfNeeded =
      std::conditional_t<TL::All<Op::template trivial, Ts>::val, Nothing, typename Op::Disable>;

    struct Destr {

      template<class A> using possible = std::is_destructible<A>;
      template<class A> using trivial  = std::is_trivially_destructible<A>;

      struct Disable { Disable() {}; ~Disable() {} };

      template<class T>
      struct DefaultImpl : public T {
        DefaultImpl() : T() {}
        ~DefaultImpl()
        {
          this->switchN([&](auto N) {
              using A = TL::Get<N.value, typename T::Ts>;
              this->template cast<A>().~A();
          });
        }
      };
    };

#define MK_CONS(ConsClass, REF, MOVE, move_OR_copy, OTHER_REF)                            \
    struct ConsClass {                                                                    \
                                                                                          \
      template<class A> using possible                                                    \
        = std::is_          ## move_OR_copy ## _constructible<A>;                         \
      template<class A> using trivial                                                     \
       = std::is_trivially_ ## move_OR_copy ## _constructible<A>;                         \
                                                                                          \
      struct Disable { Disable() {}; Disable(Disable REF) = delete; };                    \
                                                                                          \
      template<class T>                                                                   \
      struct DefaultImpl : public T {                                                     \
        DefaultImpl() : T() {}                                                            \
        ~DefaultImpl() = default;                                                         \
        DefaultImpl(DefaultImpl OTHER_REF other) = default;                               \
        DefaultImpl(DefaultImpl       REF other)                                          \
          : T()                                                                           \
        {                                                                                 \
          this->assignTag(other.tag());                                                   \
          this->switchN([&](auto N) {                                                     \
              using A = TL::Get<N.value, typename T::Ts>;                                 \
              ::new(&this->template cast<A>())                                            \
                A(MOVE(other.template cast<A>()));                                        \
          });                                                                             \
        }                                                                                 \
                                                                                          \
        DefaultImpl& operator=(DefaultImpl OTHER_REF other) = default;                    \
        DefaultImpl& operator=(DefaultImpl       REF other)                               \
        {                                                                                 \
          if (this == &other) return *this;                                               \
          this->switchN([&](auto N) {                                                     \
              using A = TL::Get<N.value, typename T::Ts>;                                 \
              this->template cast<A>().~A();                                              \
          });                                                                             \
          ::new(this) DefaultImpl(MOVE(other));                                           \
          return *this;                                                                   \
        }                                                                                 \
      };                                                                                  \
    };


  MK_CONS(CopyCons, const&,          , copy,     &&)
  MK_CONS(MoveCons,     &&, std::move, move, const&)


  }


  template<class... Ts>
  struct MaxSize;

  template<>
  struct MaxSize<>
  { static constexpr unsigned value = 0; };

  template<class T, class... Ts>
  struct MaxSize<T, Ts...>
  { static constexpr unsigned value = std::max<unsigned>(sizeof(T), MaxSize<Ts...>::value); };


  template<class... As>
  class RawCoproduct {

    template<class> friend struct TrivialOperations::CopyCons::DefaultImpl;
    template<class> friend struct TrivialOperations::MoveCons::DefaultImpl;
    template<class> friend struct TrivialOperations::Destr::DefaultImpl;
    template<class... Bs> friend class Lib::Coproduct;

    /** a type-level list of all types of this Coproduct */
    using Ts = TL::List<As...>;

    /** the number of alternatives */
    static constexpr unsigned size = TL::Size<Ts>::val;

    static constexpr unsigned nTags =
#if VDEBUG
                                size + 1;
#else //!VDEBUG
                                size;
#endif // VDEBUG
    static constexpr unsigned bitMask = ::bitMask(nTags);

    static_assert(nTags == 0 || nTags - 1 == ((nTags - 1) & bitMask), "bug in function neededBits");

    using Bytes = char [MaxSize<As...>::value];
    unsigned _tag: neededBits(nTags);
    Bytes _content;


    TrivialOperations::DisableIfNeeded<TrivialOperations::CopyCons, Ts> _copyCons;
    TrivialOperations::DisableIfNeeded<TrivialOperations::MoveCons, Ts> _moveCons;
    TrivialOperations::DisableIfNeeded<TrivialOperations::Destr   , Ts> _destr;

#define __COPRODUCT_CONTENT_INIT 0

#if VDEBUG
    RawCoproduct()
      : _tag(size)
    {
#if __COPRODUCT_CONTENT_INIT 
      for (unsigned i = 0; i < sizeof(Bytes); i++) {
        _content[i] = 0xFF;
      }
#endif // __COPRODUCT_CONTENT_INIT
    }
#else // !VDEBUG
    RawCoproduct() = default;
#endif // VDEBUG

    IGNORE_MAYBE_UNINITIALIZED(
    template<class F>
    ResultOf<F, Constant<0>> switchN(F f) const
<<<<<<< HEAD
    { 
      ASS(_tag < size)
      return Lib::switchN<size>(_tag, std::move(f)); }
=======
    { return Lib::switchN<size>(_tag, std::move(f)); }
    )
>>>>>>> 5066f29a

#define CONST_POLYMORPIHIC(CONST)                                                         \
    template<class B>                                                                     \
    B CONST& cast() CONST                                                                 \
    {                                                                                     \
      static_assert(TL::Contains<B, TL::List<As...>>::val, "invalid cast");               \
      return *(B CONST*)_content;                                                         \
    }                                                                                     \
                                                                                          \

    CONST_POLYMORPIHIC(const)
    CONST_POLYMORPIHIC(     )
#undef CONST_POLYMORPIHIC

    unsigned tag() const
    {
      ASS_REP(_tag < size, "access to uninitialized Coproduct")
      return _tag;
    }

    template<unsigned tag>
    void assignTag()
    {
      static_assert(tag < size, "tag out of bounds");
      static_assert((tag & bitMask) == tag, "unexpected lib author error");
      _tag = tag;
    }

    void assignTag(unsigned tag)
    {
      ASS_REP(tag < size, "tag out of bounds");
      ASS_REP((tag & bitMask) == tag, "unexpected lib author error");
      _tag = tag;
    }
  };

  template<class A>
  class RawCoproduct<A> {

    template<class> friend struct TrivialOperations::CopyCons::DefaultImpl;
    template<class> friend struct TrivialOperations::MoveCons::DefaultImpl;
    template<class> friend struct TrivialOperations::Destr::DefaultImpl;

    template<class... Bs> friend class Lib::Coproduct;

    /** a type-level list of all types of this Coproduct */
    using Ts = TL::List<A>;

    /** the number of alternatives */
    static constexpr unsigned size = 1;
    A _content;

    template<unsigned tag>
    void assignTag()
    { static_assert(tag == 0, "tag out of bounds"); }

    void assignTag(unsigned tag)
    { ASS_REP(tag == 0, "tag out of bounds"); }


    template<class F>
    ResultOf<F, Constant<0>> switchN(F f) const
    { return f(Constant<0>{}); }

    constexpr unsigned tag() const { return 0; }
  };


  template<class... As>
  using RawWithDefaultImpls =
     TrivialOperations::DefaultImplIfNeeded<TrivialOperations::CopyCons,
     TrivialOperations::DefaultImplIfNeeded<TrivialOperations::MoveCons,
     TrivialOperations::DefaultImplIfNeeded<TrivialOperations::Destr,
       RawCoproduct<As...>
      >>>;

  static_assert( std::is_trivially_copyable<RawCoproduct<int, int>>::value, "test 01");
  static_assert(!std::is_trivially_copyable<std::vector<int>>::value, "test 02");
  static_assert(!TL::All<std::is_trivially_copyable, TL::List<std::vector<int>, int>>::val, "test 03");
  static_assert(!std::is_trivially_copyable<RawCoproduct<std::vector<int>, int>>::value, "test 04");

  static_assert( std::is_trivially_destructible<RawCoproduct<int, int>>::value, "test 01");
  static_assert(!std::is_trivially_destructible<std::vector<int>>::value, "test 02");
  static_assert(!TL::All<std::is_trivially_destructible, TL::List<std::vector<int>, int>>::val, "test 03");
  static_assert(!std::is_trivially_destructible<RawCoproduct<std::vector<int>, int>>::value, "test 04");


} // namespace CoproductImpl



template<unsigned i, class A>
class Variant {
  A _self;
  template<class...>
  friend class Coproduct;
public:
  Variant(A a) : _self(move_if_value<A>(a)) {}
};

template<unsigned i, class A>
Variant<i, A> variant(A a)
{ return Variant<i, A>(move_if_value<A>(a)); };




/**
 * The actual Coproduct class.
 * A coproduct, also called Sum type, is a union of types, tagged with indices. It can be constructed with
 * either of the type/index pairs, and in this implementation the index can be left away if all types in this
 * coproduct are distinct.
 *
 * It is implemented as a tagged union.
 *
 * \see UnitTests/tCoproduct.cpp for usage
 */
template <class... As>
class Coproduct
{
  CoproductImpl::RawWithDefaultImpls<As...> _inner;


  /** a type-level list of all types of this Coproduct */
  using Ts = TL::List<As...>;

  /** the number of alternatives */
  static constexpr unsigned size = TL::Size<Ts>::val;

  /** unsafe default constructor, content will be uninit */
  // TODO allow uninit constructor if all alternatives are uninit constructible
  Coproduct() {}

public:

  inline unsigned tag() const { return _inner.tag(); }

  Coproduct fromTail(Coproduct<As...> tail) 
  { return Coproduct(std::move(tail)); }


  /** Returns whether this coproduct is the variant idx */
  template<unsigned idx> bool is() const
  {
    static_assert(idx < size, "out of bounds");
    return tag() == idx;
  }

  /**
   * Returns whether this coproduct is the variant witht he given type.
   * \pre is exactly one occurence of the type B in this Coproduct's types (As...).
   */
  template <class B> bool is() const
  { return is<TL::IdxOf<B, Ts>::val>(); }
                                                                                          \
  /**
   * constructs a new Coproduct with the variant idx.
   * \pre B must occur exactly once in As...
   */
  template<class B, std::enable_if_t<TL::Contains<B, Ts>::val, int> = 0>
  explicit Coproduct(B b)
    : Coproduct(Variant<TL::IdxOf<B, Ts>::val, B>(move_if_value<B>(b)))
  { }

#define REF_POLYMORPIHIC(REF, MOVE)                                                       \
                                                                                          \
   /**                                                                                    \
   * transforms all variants of this Coproduct to the same type and retuns the result     \
   *                                                                                      \
   * The arguments F... must all be function whichs argument type must match the type of  \
   * the corresponding * variant of this Coproduct. The output types of the functions must\
   * all be the same type, which will be the return type of this function.                \
   */                                                                                     \
  template <class... F>                                                                   \
  inline ResultOf<TL::Get<0, TL::List<F...>>, TL::Get<0, Ts> REF> match(F... fs) REF {    \
    auto fs_ = std::tie(fs...);                                                           \
    return _inner.switchN([&](auto N) -> decltype(auto) {                                 \
        auto& f = std::get<N.value>(fs_);                                                 \
        return f(unwrap<N.value>());                                                      \
    });                                                                                   \
  }                                                                                       \
                                                                                          \
  /**                                                                                     \
   * transforms all variants of this Coproduct to the same type and retuns the result     \
   *                                                                                      \
   * This function works basically in the same way as match, but takes one polymorphic    \
   * function object that can transform any variant instead of multiple functions per     \
   * variant.                                                                             \
   */                                                                                     \
  template <class F>                                                                      \
  inline auto apply(F f) REF -> decltype(auto) {                                          \
    return _inner.switchN([&](auto N) -> decltype(auto) {                                 \
        return f((TL::Get<N.value, Ts> REF)MOVE(unwrap<N.value>()));                      \
    });                                                                                   \
  }                                                                                       \
  /**                                                                                     \
   * Like `apply` but not expecting that the function F will return the same type for any \
   * variant but instead `applyCo` returns a coproduct itself.                            \
   */                                                                                     \
  template <class F>                                                                      \
  inline auto applyCo(F f) REF -> decltype(auto) {                                        \
    using Out = TL::Into<Coproduct, TL::Map<ApplyFuncToArg<unsigned REF>,                 \
          TL::Zip<TL::Repeat<TL::Size<Ts>::val, F>, TL::List<As REF...>>>>;               \
    return _inner.switchN([&](auto N) -> decltype(auto) {                                 \
        return Out::template variant<N.value>(                                            \
            f((TL::Get<N.value, Ts> REF)MOVE(unwrap<N.value>())));                        \
    });                                                                                   \
  }                                                                                       \
                                                                                          \
  template <class F>                                                                      \
  auto applyWithIdx(F f) REF -> decltype(auto) {                                          \
    return _inner.switchN([&](auto N) -> decltype(auto) {                                 \
        return f(MOVE(unwrap<N.value>()), N);                                             \
    });                                                                                   \
  }                                                                                       \
                                                                                          \
  /**                                                                                     \
   * Like `match` but not expecting that the function F will return the same type for any \
   * variant but instead `map` returns a coproduct itself.                                \
   */                                                                                     \
  template <class... F>                                                                   \
  auto map(F... fs) REF {                                                                 \
    auto fs_ = std::tie(fs...);                                                           \
    using Fs = TL::List<F...>;                                                            \
    using Out = TL::Into<Coproduct, TL::Map<ApplyFuncToArg<unsigned REF>, TL::Zip<Fs, Ts>>>;            \
    return _inner.switchN([&](auto N) -> decltype(auto) {                                 \
        auto& f = std::get<N.value>(fs_);                                                 \
        return Out::template variant<N.value>(f(unwrap<N.value>()));                      \
    });                                                                                   \
  }                                                                                       \
                                                                                          \
                                                                                          \
  /**                                                                                     \
   * returns the value of this Coproduct if its variant is of type B. If ifs variant is   \
   * of another type the result is undefined.                                             \
   *                                                                                      \
   * \pre B must occur exactly once in As...                                              \
   */                                                                                     \
  template <class B> inline auto unwrap() REF -> decltype(auto)                           \
  { return MOVE(unwrap<TL::IdxOf<B, Ts>::val>()); }                                       \
                                                                                          \
  /**                                                                                     \
   * returns the value of this Coproduct if its variant's index is idx. otherwise the     \
   * result is undefined.                                                                 \
   *                                                                                      \
   * \pre idx must be less than the number of variants of this Coproduct                  \
   */                                                                                     \
  template <unsigned idx>                                                                 \
  inline TL::Get<idx, Ts> REF unwrap() REF {                                              \
    static_assert(idx < size, "out of bounds");                                           \
    ASS_EQ(idx, tag());                                                                   \
    return MOVE(_inner.template cast<TL::Get<idx, Ts>>());                                \
  }                                                                                       \
                                                                                          \
  /**                                                                                     \
   * returns the value of this Coproduct if its variant is of type B. If ifs variant is   \
   * of another type                                                                      \
   * an empty Option is returned.                                                         \
   *                                                                                      \
   * \pre B must occur exactly once in As...                                              \
   */                                                                                     \
  template<class B> auto as() REF                                                         \
  { return MOVE((*this)).template as<TL::IdxOf<B, Ts>::val>(); }                                   \

  FOR_REF_QUALIFIER(REF_POLYMORPIHIC)
#undef REF_POLYMORPIHIC

  /**
   * returns the value of this Coproduct if its variant's index is idx. otherwise an
   * empty Option is returned.
   *
   * \pre idx must be less than the number of variants of this Coproduct
   */
  template<unsigned idx>
  inline Option<TL::Get<idx, Ts>> as() &&
  {
    using B = TL::Get<idx, Ts>;
    return is<idx>() ? Option<B>(move_if_value<B>(unwrap<idx>()))
                     : Option<B>();
  }

  /**
   * returns the value of this Coproduct if its variant's index is idx. otherwise an
   * empty Option is returned.
   *
   * \pre idx must be less than the number of variants of this Coproduct
   */
  template<unsigned idx>
  inline Option<TL::Get<idx, Ts> const&> as() const&
  {
    using B = TL::Get<idx, Ts>;
    return is<idx>() ? Option<B const&>(unwrap<idx>())
                     : Option<B const&>();
  }

  /**
   * returns the value of this Coproduct if its variant's index is idx. otherwise an
   * empty Option is returned.
   *
   * \pre idx must be less than the number of variants of this Coproduct
   */
  template<unsigned idx>
  inline Option<TL::Get<idx, Ts>&> as() &
  {
    using B = TL::Get<idx, Ts>;
    return is<idx>() ? Option<B &>(unwrap<idx>())
                     : Option<B &>();
  }

  // TODO trivial one
  friend bool operator==(const Coproduct &lhs, const Coproduct &rhs)
  {
    return lhs.tag() == rhs.tag()
      && lhs.applyWithIdx([&](auto& lhs, auto N) -> bool {
          return lhs == rhs.template unwrap<N.value>();
      });
  }

  // TODO trivial one
  friend bool operator!=(const Coproduct &lhs, const Coproduct &rhs)
  { return !(lhs == rhs); }

  template <unsigned idx, class B>
  Coproduct(Variant<idx, B> value)
  {
    static_assert(TL::Contains<B, Ts>::val, "not a variant of Coproduct");
    static_assert(idx < size, "variant index out of bounds");
    static_assert(std::is_same<B, TL::Get<idx, Ts>>::value, "illegal index for variant");

    _inner.template assignTag<idx>();
    ::new(&_inner._content) B(move_if_value<B>(value._self));
  }

  /**
   * constructs a new Coproduct with the variant idx. The argument type must match
   * `idx`th type of this * corpoduct's variants types (As...).
   */
  template <unsigned idx>
  static Coproduct variant(TL::Get<idx, Ts> value)
  { return Coproduct(Variant<idx, TL::Get<idx, Ts>>(move_if_value<TL::Get<idx, Ts>>(value))); }

  friend std::ostream &operator<<(std::ostream &out, const Coproduct &self)
  { return self.apply([&](auto const& x)  -> std::ostream&
        { return out << "var" << self.tag() << "(" << x << ")"; }); }

  friend struct std::hash<Coproduct>;

  inline Lib::Comparison compare(Coproduct const& rhs) const
  {
    auto& lhs = *this;
    return  lexCompare(DefaultComparator::compare(lhs.tag(), rhs.tag()),
        [&](){
          return lhs._inner.switchN([&](auto N){
              return DefaultComparator::compare(
                  lhs.template unwrap<N.value>(),
                  rhs.template unwrap<N.value>());
           });
        });
  }


  IMPL_COMPARISONS_FROM_COMPARE(Coproduct)

  unsigned defaultHash() const
  { return Lib::HashUtils::combine( DefaultHash ::hash(tag()), this->apply([](auto const& x){ return DefaultHash::hash(x); })); }

  unsigned defaultHash2() const
  { return Lib::HashUtils::combine( DefaultHash2::hash(tag()), this->apply([](auto const& x){ return DefaultHash2::hash(x); })); }

  inline Coproduct clone() const { return apply([](auto& x){ return Coproduct(x.clone()); }); }
}; // class Coproduct<As...>



} // Lib

template<class... Ts> struct std::hash<Lib::Coproduct<Ts...>>
{
  size_t operator()(Lib::Coproduct<Ts...> const& self) const
  {
    return Lib::HashUtils::combine(
        std::hash<unsigned>{}(self.tag()),
        self.apply([](auto const& x){ return std::hash<std::remove_const_t<std::remove_reference_t<decltype(x)>>>{}(x); }));
  }
};
template<class... As> struct SelectOutput;

template<class Cons> struct SelectOutput<Cons> { using type = Coproduct<std::invoke_result_t<Cons>>; };

template<class Cond, class Cons, class... Rest>
struct SelectOutput<Cond, Cons, Rest...> {
  using type = TypeList::Into<Coproduct, 
     TypeList::Concat< TypeList::List<std::invoke_result_t<Cons>>
                     , typename SelectOutput<Rest...>::type::Ts 
                     >>;
};

template<class Cons>
auto select(Cons cons) -> Coproduct<decltype(cons())>
{ return Coproduct<decltype(cons())>::template variant<0>(cons()); }

template<class Cond, class Cons, class... Rest>
auto select(Cond cond, Cons cons, Rest... rest) ->  SelectOutput<Cond, Cons, Rest...>
{
  return cond() ? SelectOutput<Cond, Cons, Rest...>::template variant<0>(cons())
                : SelectOutput<Cond, Cons, Rest...>::fromTail(select(std::move(rest)...));
}




#endif // __LIB_COPRODUCT__H__
<|MERGE_RESOLUTION|>--- conflicted
+++ resolved
@@ -336,14 +336,9 @@
     IGNORE_MAYBE_UNINITIALIZED(
     template<class F>
     ResultOf<F, Constant<0>> switchN(F f) const
-<<<<<<< HEAD
-    { 
-      ASS(_tag < size)
+    { ASS(_tag < size)
       return Lib::switchN<size>(_tag, std::move(f)); }
-=======
-    { return Lib::switchN<size>(_tag, std::move(f)); }
     )
->>>>>>> 5066f29a
 
 #define CONST_POLYMORPIHIC(CONST)                                                         \
     template<class B>                                                                     \
