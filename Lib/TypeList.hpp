--- conflicted
+++ resolved
@@ -17,6 +17,9 @@
 
   template<class F, class... As> using ResultOf = typename std::invoke_result<F, As...>::type;
 
+  template<unsigned v>
+  struct Constant { static constexpr unsigned value = v; };
+
 namespace TypeList {
 
 
@@ -63,6 +66,19 @@
   template<class A, class B>
   using Concat = typename ConcatImpl<A,B>::type;
 
+  /*
+   * E.g. Repeat<4, A> ==>  List<A,A,A,A>
+   */
+  template<unsigned N, class A> struct RepeatImpl
+  { using type = Concat<List<A>, typename RepeatImpl<N-1, A>::type>; };
+
+  template<class A>
+  struct RepeatImpl<0, A>
+  { using type = List<>; };
+
+  template<unsigned N, class A>
+  using Repeat = typename RepeatImpl<N,A>::type;
+
 
   /* Meta level type function.
    * get : List [class] -> unsigned -> class
@@ -228,26 +244,50 @@
     using type = Concat<List<Indexed<acc, A>>, typename WithIndicesImpl<acc + 1, List<As...>>::type>;
   };
 
+
+
   /* 
-   * Zipps the list of types terms with indices.
-   *
-   * E.g. WithIndices<List<A, B, A>> ==> List<Indexed<0, A>, Indexed<1, B>, Indexed<2, A>>
+   * Returns the list of indices of a list
+   *
+   * E.g. Indices<List<A, B, A>> ==> List<Constant<0>, Constant<1>, Constant<2>>
    */  
-  template<class A> struct IndicesImpl;
-
-  template<class As> using Indices = typename IndicesImpl<WithIndices<As>>::type;
-
-<<<<<<< HEAD
-  template<int...>
-  struct UnsignedList {};
-
-
-  template<class ...As> struct IndicesImpl<List<As...>>
-  { using type = UnsignedList<As::index...>; };
-  ///
-=======
-
->>>>>>> 1916f50e
+  template<unsigned acc, class A> struct IndicesImpl;
+
+  template<unsigned acc> struct IndicesImpl<acc, List<>>
+  {
+    using type = List<>;
+  };
+
+  template<unsigned acc, class A, class... As> struct IndicesImpl<acc, List<A, As...>>
+  {
+    using type = Concat<List<Constant<acc>>, typename IndicesImpl<acc + 1, List<As...>>::type>;
+  };
+
+  template<class As> using Indices = typename IndicesImpl<0, As>::type;
+
+
+  /* 
+   * Maps a list A using the function F
+   * struct Function { 
+   *   template<class A> 
+   *   using apply = std::tuple<A, A>;
+   * }
+   * E.g. Map<F, List<A, B, A>> ==> List<std::tuple<A, A>, std::tuple<B, B>, std::tuple<A, A>>
+   */  
+  template<class F, class A> struct MapImpl;
+
+  template<class F> struct MapImpl<F, List<>>
+  {
+    using type = List<>;
+  };
+
+  template<class F, class A, class... As> struct MapImpl<F, List<A, As...>>
+  {
+    using type = Concat<List<typename F::template apply<A>>, typename MapImpl<F, List<As...>>::type>;
+  };
+
+  template<class F, class As> using Map = typename MapImpl<F, As>::type;
+
   /////////////////////////////////////////////////////////////////////////////////////////////////////////////////////////////
   ////// COMPILE TIME TESTS
   ////////////////////////////////
@@ -322,23 +362,43 @@
        IdxOf<C, List<A,B,C,B>>::val == 2)
 
     STATIC_TEST_TYPE_EQ(
+       Indices<List<A, B, A>>,
+       List<Constant<0>, Constant<1>, Constant<2>>)
+
+    template<class A> class TestFunctor { };
+    struct TestFunctorFunction { 
+      template<class A> using apply = TestFunctor<A>;
+    };
+
+    STATIC_TEST_TYPE_EQ(
+       Map<TestFunctorFunction, List<A, B, A>>,
+       List<TestFunctor<A>, TestFunctor<B>, TestFunctor<A>>)
+
+    STATIC_TEST_TYPE_EQ(
        WithIndices<List<A, B, A>>,
        List<Indexed<0, A>, Indexed<1, B>, Indexed<2, A>>)
 
-<<<<<<< HEAD
-    STATIC_TEST_TYPE_EQ(
-       Indices<List<A, B, A>>,
-       UnsignedList<0, 1, 2>)
-
     STATIC_TEST_TYPE_EQ(
        Zip<List<A, B>, List<C, D>>  ,
        List<List<A, C>, List<B, D>> )
 
+
     STATIC_TEST_TYPE_EQ(
        Zip<List<A, B, A>, List<B, A, B>>,
        List<List<A, B>, List<B, A>, List<A, B>>)
 
-=======
+    STATIC_TEST_TYPE_EQ(
+       Repeat<5, A> ,
+       List<A, A, A, A, A> )
+
+    STATIC_TEST_TYPE_EQ(
+       Repeat<1, A> ,
+       List<A> )
+
+    STATIC_TEST_TYPE_EQ(
+       Repeat<0, A> ,
+       List<> )
+
     struct NotTrivCopy {
       NotTrivCopy(NotTrivCopy const&) {}
     };
@@ -354,7 +414,6 @@
 
     STATIC_TEST_VAL_EQ(
              All<std::is_trivially_copyable, List<int,bool       >>::val == true)
->>>>>>> 1916f50e
 
   }
 
