--- conflicted
+++ resolved
@@ -23,11 +23,8 @@
 #include "Exception.hpp"
 #include "DHMap.hpp"
 #include "Kernel/Problem.hpp"
-<<<<<<< HEAD
 #include "Lib/DArray.hpp"
-=======
 #include "Lib/ProofExtra.hpp"
->>>>>>> a327cc62
 
 namespace Lib {
 
