--- conflicted
+++ resolved
@@ -64,11 +64,8 @@
   /** Currently used timer, this is used by all timers as a global clock */
   Timer* timer;
 
-<<<<<<< HEAD
-  char maxSineLevel;
-=======
   unsigned char maxSineLevel;
->>>>>>> f4cbb935
+
   DHMap<unsigned, unsigned>* predicateSineLevels;
 
   DHMap<void*,vstring>* proofExtra; // maps Unit* pointers to the associated proof extra string, if available
