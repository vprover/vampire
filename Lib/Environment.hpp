--- conflicted
+++ resolved
@@ -54,25 +54,8 @@
 
   DHMap<const Kernel::Unit*,std::string>* proofExtra; // maps Unit* pointers to the associated proof extra string, if available
 
-<<<<<<< HEAD
   DArray<float> inferenceAgeCorrections; // for each inference rule, what is the age correction of the clause we obtain using that rule?
 
-  bool timeLimitReached() const;
-
-  template<int Period>
-  void checkTimeSometime() const
-  {
-    static int counter=0;
-    counter++;
-    if(counter==Period) {
-      counter=0;
-      if(timeLimitReached()) {
-        throw TimeLimitExceededException();
-      }
-    }
-  }
-=======
->>>>>>> 06f2f899
   /** Time remaining until the end of the time-limit in miliseconds */
   int remainingTime() const;
   /** set to true when coloring is used for symbol elimination or interpolation */
