--- conflicted
+++ resolved
@@ -51,13 +51,9 @@
 
   ProofExtra proofExtra;
 
-<<<<<<< HEAD
   DArray<float> inferenceAgeCorrections; // for each inference rule, what is the age correction of the clause we obtain using that rule?
 
-  /** Time remaining until the end of the time-limit in miliseconds */
-=======
   /** Time remaining until the end of the time-limit in milliseconds */
->>>>>>> f22aac94
   int remainingTime() const;
   /** set to true when coloring is used for symbol elimination or interpolation */
   bool colorUsed;
