/*
 * This file is part of the source code of the software program
 * Vampire. It is protected by applicable
 * copyright laws.
 *
 * This source code is distributed under the licence found here
 * https://vprover.github.io/license.html
 * and in the source directory
 */
/**
 * @file MultiCounter.hpp
 * Defines a class MultiCounter that is, essentially, an array of counters
 * indexed by unsigned integers.
 *
 * @since 06/01/2004, Manchester
 * @since 22/08/2023, just ZIArray
 */

#ifndef __MultiCounter__
#define __MultiCounter__

#include "Lib/Array.hpp"

namespace Lib {

/**
 * Implements a class that counts the number of occurrences of
 * variables.
 */
class MultiCounter
{
public:
  /**
   * Increment the counter number v by one.
   * @since 06/01/2004 Manchester
   */
  void inc(int v) { _counts[v]++; }

  /**
   * Decrement the counter number v by one.
   * @since 16/01/2004 Manchester
   */
  void dec(int v) { _counts[v]--; }

  /** 
   * Get the value of the counter v.
   * @since 16/01/2004 Manchester changed to new representation of variables
   */
  int get(int v) { return _counts[v]; }
<<<<<<< HEAD

  /** 
   * Set the value of the counter v.
   * @since 16/01/2004 Manchester changed to new representation of variables
   */
  void set(int v, int c) { _counts[v] = c; }
=======
>>>>>>> ccebeaf1

private:
  ZIArray<int> _counts;
}; // class MultiCounter

}

#endif // __MultiCounter__<|MERGE_RESOLUTION|>--- conflicted
+++ resolved
@@ -47,15 +47,6 @@
    * @since 16/01/2004 Manchester changed to new representation of variables
    */
   int get(int v) { return _counts[v]; }
-<<<<<<< HEAD
-
-  /** 
-   * Set the value of the counter v.
-   * @since 16/01/2004 Manchester changed to new representation of variables
-   */
-  void set(int v, int c) { _counts[v] = c; }
-=======
->>>>>>> ccebeaf1
 
 private:
   ZIArray<int> _counts;
