--- conflicted
+++ resolved
@@ -56,11 +56,7 @@
     : Array(contents.size()) 
   {
     auto iter = contents.begin();
-<<<<<<< HEAD
-    int i = 0;
-=======
     unsigned i = 0;
->>>>>>> b713bc15
     while(iter != contents.end()) {
       ASS(i < _capacity)
       _array[i] = std::move(*iter);
