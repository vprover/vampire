--- conflicted
+++ resolved
@@ -27,17 +27,6 @@
 
 #include "Allocator.hpp"
 #include "Lib/Reflection.hpp"
-<<<<<<< HEAD
-#include "Debug/Output.hpp"
-// #include "Backtrackable.hpp"
-//
-namespace Lib
-{
-template<class T>
-class Stack;
-}
-=======
->>>>>>> 1916f50e
 
 namespace std
 {
