--- conflicted
+++ resolved
@@ -66,9 +66,6 @@
   return out.str();
 }
 
-<<<<<<< HEAD
-} // namespace Lib
-=======
 // TODO deprecate
 template<class A>
 std::string toString(A const& a) {
@@ -76,7 +73,6 @@
   out << a;
   return out.str();
 }
->>>>>>> b6962adf
 
 
 } // namespace Lib
