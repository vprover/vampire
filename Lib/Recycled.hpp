--- conflicted
+++ resolved
@@ -199,19 +199,9 @@
 
   ~Recycled()
   {
-<<<<<<< HEAD
-    store(std::move(_ptr), std::move(_reset), std::move(_keep));
-  }
-
-  static void store(T t, Reset reset = Reset(), Keep keep = Keep())  {
-    if (keep(t) && alive) {
-      reset(t);
-      mem().push(std::move(t));
-=======
     if (IF_USE_PTRS(_self, true) && _keep(self()) && memAlive) {
       _reset(self());
       mem().push(std::move(_self));
->>>>>>> 1916f50e
     }
   }
 
