/*
 * This file is part of the source code of the software program
 * Vampire. It is protected by applicable
 * copyright laws.
 *
 * This source code is distributed under the licence found here
 * https://vprover.github.io/license.html
 * and in the source directory
 */
/**
 * @file Metaiterators.hpp
 * Defines class Metaiterators.
 */


#ifndef __Metaiterators__
#define __Metaiterators__

#include <utility>
#include <functional>

#include "Forwards.hpp"

#include "Lib/Recycled.hpp"
#include "Lib/Reflection.hpp"
#include "List.hpp"
#include "DHSet.hpp"
#include "VirtualIterator.hpp"
#include "Debug/TimeProfiling.hpp"
#include "Lib/Option.hpp"
#include "Lib/Coproduct.hpp"

namespace Lib {

///@addtogroup Iterators
///@{


/**
 * Return iterator on the container C
 *
 * The getContentIterator method makes it possible to
 * iterate on arbitrary containers, provided the @b ITERATOR_TYPE
 * macro can obtain the iterator type of the container.
 *
 * For types where the use of the @b ITERATOR_TYPE macro is not
 * suitable, this method can be overloaded to obtain the
 * iterator by some other means.
 */
template<class C>
ITERATOR_TYPE(C) getContentIterator(C& c)
{
  return ITERATOR_TYPE(C)(c);
}

/**
 * Iterator returning a single element
 *
 * The single element is being passed to the constructor of the iterator.
 */
template<typename T>
class SingletonIterator
{
public:
  DECL_ELEMENT_TYPE(T);
  DEFAULT_CONSTRUCTORS(SingletonIterator)
  explicit SingletonIterator(T el) : _finished(false), _el(el) {}
  inline bool hasNext() { return !_finished; };
  inline T next() { ASS(!_finished); _finished=true; return _el; };
  inline bool knowsSize() const { return true; }
  inline size_t size() const { return 1; }
private:
  bool _finished;
  T _el;
};

/**
 * Return iterator returning @b el as a single element
 *
 * @see SingletonIterator
 */
template<typename T>
inline
SingletonIterator<T> getSingletonIterator(T el)
{
  return SingletonIterator<T>(el);
}

/**
 * A functor class that returns true if the argument is non-zero
 *
 * The nonzeroness is tested by @b x!=0 .
 */
struct NonzeroFn
{
  template<typename T>
  bool operator()(T obj)
  {
    return obj!=0;
  }
};

template<bool cond> struct __doDeletion
{ template<class Iter> void operator()(Iter& iter) { } };

template<> struct __doDeletion<true>
{ template<class Iter> void operator()(Iter& iter) { iter.del(); } };


/**
 * Iterator class that returns elements of the inner iterator
 * for which the functor returns true
 *
 * @tparam Inner type of the inner iterator
 * @tparam Functor type of the functor used for filtering the
 *   elements returned by the inner iterator
 */
template<class Inner, class Functor, bool deleteFilteredOut = false>
class FilteredIterator
{
public:
  DECL_ELEMENT_TYPE(ELEMENT_TYPE(Inner));
  DEFAULT_CONSTRUCTORS(FilteredIterator)

  FilteredIterator(Inner inn, Functor func)
  : _func(std::move(func)), _inn(std::move(inn)), _next() {}


  bool hasNext()
  {
    if(_next.isSome()) {
      return true;
    }
    while(_inn.hasNext()) {
      OWN_ELEMENT_TYPE next = move_if_value<OWN_ELEMENT_TYPE>(_inn.next());
      if(_func(next)) {
        _next = Option<OWN_ELEMENT_TYPE>(move_if_value<OWN_ELEMENT_TYPE>(next));
        return true;
      } else {
        __doDeletion<deleteFilteredOut>{}(_inn);
      }
    }
    return false;
  }

  OWN_ELEMENT_TYPE next()
  {
    ALWAYS(hasNext());
    ASS(_next.isSome());
    OWN_ELEMENT_TYPE out = move_if_value<OWN_ELEMENT_TYPE>(_next.unwrap());
    _next = Option<OWN_ELEMENT_TYPE>();
    return out;
  }

private:
  
  Functor _func;
  Inner _inn;
  Option<OWN_ELEMENT_TYPE> _next;
};

template<class Iter, class Pred>
class TakeWhileIter
{
public:
  DECL_ELEMENT_TYPE(ELEMENT_TYPE(Iter));
  DEFAULT_CONSTRUCTORS(TakeWhileIter)

  TakeWhileIter(Iter iter, Pred pred)
  : _pred(std::move(pred)), _iter(std::move(iter)), _next(), _break(false) {}

  bool hasNext()
  {
    if (_break) return false;
    if(_next.isSome()) return true;
    
    while(_iter.hasNext()) {
      OWN_ELEMENT_TYPE next = move_if_value<OWN_ELEMENT_TYPE>(_iter.next());
      if(_pred(next)) {
        _next = Option<OWN_ELEMENT_TYPE>(move_if_value<OWN_ELEMENT_TYPE>(next));
        return true;
      } else {
        _break = true;
        return false;
      }
    }
    return false;
  }

  OWN_ELEMENT_TYPE next()
  {
    ASS(!_break)
    ALWAYS(hasNext());
    ASS(_next.isSome());
    OWN_ELEMENT_TYPE out = move_if_value<OWN_ELEMENT_TYPE>(_next.unwrap());
    _next = Option<OWN_ELEMENT_TYPE>();
    return out;
  }

private:
  
  Pred _pred;
  Iter _iter;
  Option<OWN_ELEMENT_TYPE> _next;
  bool _break;
};

template<class I1, class I2, class Cmp>
class SortedIterDiff {
public:
  DECL_ELEMENT_TYPE(ELEMENT_TYPE(I1));
  DEFAULT_CONSTRUCTORS(SortedIterDiff)

  SortedIterDiff(I1 i1, I2 i2, Cmp cmp)
    : _i1(std::move(i1))
    , _i2(std::move(i2))
    , _curr1()
    , _curr2(someIf(_i2.hasNext(), [&]() -> OWN_ELEMENT_TYPE { return move_if_value<OWN_ELEMENT_TYPE>(_i2.next()); })) 
    , _cmp(std::move(cmp))
    {}

  void moveToNext() 
  {
#   if VDEBUG
    Option<OWN_ELEMENT_TYPE> old1;
#   endif
    while (_curr1.isNone() && _i1.hasNext()) {
      _curr1 = Option<OWN_ELEMENT_TYPE>(move_if_value<OWN_ELEMENT_TYPE>(_i1.next()));
      ASS_REP(!_curr1.isSome() || !old1.isSome() || _cmp(*old1, *_curr1) <= 0, "iterator I1 must be sorted");
      while (_curr2.isSome() && _cmp(*_curr2, *_curr1) < 0) {
#       if VDEBUG
        Option<OWN_ELEMENT_TYPE> old2 = _curr2.take();
#       endif
        _curr2 = someIf(_i2.hasNext(), [&]() -> OWN_ELEMENT_TYPE 
            { return move_if_value<OWN_ELEMENT_TYPE>(_i2.next()); });
        ASS_REP(!_curr2.isSome() || !old2.isSome() || _cmp(*old2, *_curr2) <= 0, "iterator I2 must be sorted");
      }
      if (( _curr1.isSome() && _curr2.isSome() && _cmp(*_curr1, *_curr2) == 0 )
          || (_curr1.isNone() && _curr2.isNone())) {
#   if VDEBUG
    old1 = _curr1.take();
#   endif
        _curr1 = Option<OWN_ELEMENT_TYPE>();
        _curr2 = someIf(_i2.hasNext(), [&]() -> OWN_ELEMENT_TYPE 
            { return move_if_value<OWN_ELEMENT_TYPE>(_i2.next()); });
      }
    }
  }

  bool hasNext()
  {
    moveToNext();
    return _curr1.isSome();
  }

  OWN_ELEMENT_TYPE next()
  {
    moveToNext();
    return move_if_value<OWN_ELEMENT_TYPE>(_curr1.take().unwrap());
  }
private:
  I1 _i1;
  I2 _i2;
  Option<OWN_ELEMENT_TYPE> _curr1;
  Option<OWN_ELEMENT_TYPE> _curr2;
  Cmp _cmp;
};

/**
 * Iterator that maps the contents of another iterator by a function. Whenever the function retuns a non-empty Option
 * this iterator will return the corresponding value. 
 */
template<class Inner, class Functor>
class FilterMapIter
{
public:
  DECL_ELEMENT_TYPE(typename std::invoke_result<Functor, ELEMENT_TYPE(Inner)>::type::Content);
  DEFAULT_CONSTRUCTORS(FilterMapIter)

  FilterMapIter(Inner inn, Functor func)
  : _func(std::move(func)), _inn(std::move(inn)), _next() {}

  bool hasNext()
  {
    if(_next.isSome()) {
      return true;
    }
    while(_inn.hasNext()) {
      _next = _func(move_if_value<ELEMENT_TYPE(Inner)>(_inn.next()));
      if(_next.isSome()) {
        return true;
      }
    }
    return false;
  };

  OWN_ELEMENT_TYPE next()
  {
    ALWAYS(hasNext());
    ASS(_next.isSome());
    OWN_ELEMENT_TYPE out = move_if_value<OWN_ELEMENT_TYPE>(_next.unwrap());
    _next = Option<OWN_ELEMENT_TYPE>();
    return out;
  };

private:
  Functor _func;
  Inner _inn;
  Option<OWN_ELEMENT_TYPE> _next;
};

/**
 * Return an iterator object that returns elements of the @b inn iterator
 * for which the functor @b func returns true
 *
 * @see FilteredIterator
 */
template<class Inner, class Functor>
inline
FilteredIterator<Inner,Functor> getFilteredIterator(Inner inn, Functor func)
{
  return FilteredIterator<Inner,Functor>(std::move(inn), std::move(func));
}

template<class Inner, class Functor>
inline
auto getFilteredDelIterator(Inner inn, Functor func)
{ return FilteredIterator<Inner, Functor, /*deleteFilteredOut=*/true>(inn, func); }


/**
 * Iterator class that returns elements of an inner iterator
 * only until the specified functor returns false for some element
 * (this element is already not returned)
 */
template<class Inner, class Functor>
class WhileLimitedIterator
{
public:
  DECL_ELEMENT_TYPE(ELEMENT_TYPE(Inner));
  DEFAULT_CONSTRUCTORS(WhileLimitedIterator)
  WhileLimitedIterator(Inner inn, Functor func)
  : _func(std::move(func)), _inn(std::move(inn)), _nextStored(false) {}
  bool hasNext()
  {
    if(!_nextStored) {
      if(!_inn.hasNext()) {
        return false;
      }
      _next=_inn.next();
      _nextStored=true;
    }
    return _func(_next);
  };
  OWN_ELEMENT_TYPE next()
  {
    if(!_nextStored) {
      ALWAYS(hasNext());
      ASS(_nextStored);
    }
    _nextStored=false;
    return _next;
  };
private:
  Functor _func;
  Inner _inn;
  OWN_ELEMENT_TYPE _next;
  bool _nextStored;
};

/**
 * Return iterator object that returns elements of an inner iterator
 * @b inn only until the functor @b func returns false for some element
 * (this element is already not returned)
 *
 * @see WhileLimitedIterator
 */
template<class Inner, class Functor>
inline
WhileLimitedIterator<Inner,Functor> getWhileLimitedIterator(Inner inn, Functor func)
{
  return WhileLimitedIterator<Inner,Functor>(inn, func);
}


/**
 * Iterator that concatenates two other iterators
 *
 * The @b knowsSize() and @b size() functions of this iterator can be
 * called only if both underlying iterators contain these functions.
 */
template<class It1,class It2>
class CatIterator
{
public:
  DECL_ELEMENT_TYPE(ELEMENT_TYPE(It1));
  DEFAULT_CONSTRUCTORS(CatIterator)

  CatIterator(It1 it1, It2 it2)
  	:_first(true), _it1(std::move(it1)), _it2(std::move(it2)) {}
  bool hasNext()
  {
    if(_first) {
      if(_it1.hasNext()) {
	return true;
      }
      _first=false;
    }
    return  _it2.hasNext();
  };
  /**
   * Return the next value
   * @warning hasNext() must have been called before
   */
  OWN_ELEMENT_TYPE next()
  {
    if(_first) {
      //_it1 contains the next value, as hasNext must have
      //been called before. (It would have updated the
      //_first value otherwise.)
      return _it1.next();
    }
    return  _it2.next();
  };

  /**
   * Return true the size of the iterator can be obtained
   *
   * This function can be called only if both underlying iterators contain
   * the @b knowsSize() function.
   */
  bool knowsSize() const { return _it1.knowsSize() && _it2.knowsSize(); }
  /**
   * Return the initial number of elements of this iterator
   *
   * This function can be called only if both underlying iterators contain
   * the @b size() function, and if the @b knowsSize() function returns true.
   */
  size_t size() const { return _it1.size()+_it2.size(); }
private:
  /** False if we have already iterated through the first iterator */
  bool _first;
  It1 _it1;
  It2 _it2;
};

/**
 * Iterator that transforms elements of its inner iterator by
 * a specified functor
 *
 * The @b knowsSize() and @b size() functions of this iterator can be
 * called only if the underlying iterator contains these functions.
 */
template<typename Inner, typename Functor, typename ResultType=std::invoke_result_t<Functor, ELEMENT_TYPE(Inner)>>
class MappingIterator
{
public:
  DECL_ELEMENT_TYPE(ResultType);
  DEFAULT_CONSTRUCTORS(MappingIterator)
  explicit MappingIterator(Inner inner, Functor func)
  : _func(std::move(func)), _inner(std::move(inner)) {}
  inline bool hasNext() { return _inner.hasNext(); };
  inline ResultType next() { return _func(move_if_value<ELEMENT_TYPE(Inner)>(_inner.next())); };

  /**
   * Return true the size of the iterator can be obtained
   *
   * This function can be called only if the underlying iterator contains
   * the @b knowsSize() function.
   */
  inline bool knowsSize() const { return _inner.knowsSize(); }
  /**
   * Return the initial number of elements of this iterator
   *
   * This function can be called only if the underlying iterator contains
   * the @b size() function, and if the @b knowsSize() function returns true.
   */
  inline size_t size() const { return _inner.size(); }

  auto reverse() && 
  { return MappingIterator<decltype(std::move(_inner).reverse()), Functor, ResultType>(std::move(_inner).reverse(), std::move(_func)); }
private:
  Functor _func;
  Inner _inner;
};


/**
 * Return iterator that returns elements of @b it transformed by
 * the functor @b f
 *
 * @see MappingIterator
 */
template<typename Inner, typename Functor>
MappingIterator<Inner,Functor,ResultOf<Functor, ELEMENT_TYPE(Inner)>> getMappingIterator(Inner it, Functor f)
{
  return MappingIterator<Inner,Functor, ResultOf<Functor, ELEMENT_TYPE(Inner)>>(std::move(it), std::move(f));
}

/**
 * Return iterator that returns elements of @b it transformed by
 * the functor @b f
 *
 * @see MappingIterator
 */
template<typename ResultType, typename Inner, typename Functor>
MappingIterator<Inner,Functor,ResultType> getMappingIteratorKnownRes(Inner it, Functor f)
{
  return MappingIterator<Inner,Functor,ResultType>(it, f);
}


/**
 * Iterator that uses elements of its inner iterator as argments to
 * single-parameter constructor @b Constructor, and yields created
 * objects.
 */
template<typename Constructor, typename Inner>
class ConstructingIterator
{
public:
  DECL_ELEMENT_TYPE(Constructor*);
  DEFAULT_CONSTRUCTORS(ConstructingIterator)
  explicit ConstructingIterator(Inner inner)
  : _inner(inner) {}
  inline bool hasNext() { return _inner.hasNext(); };
  inline Constructor* next() { return new Constructor(_inner.next()); };
private:
  Inner _inner;
};

/**
 * Return iterator that uses elements of @b it as arguments to
 * the single-paramater constructor of type @b Constructor and
 * returns the created elements
 *
 * @see ConstructingIterator
 */
template<typename Constructor, typename Inner>
inline
ConstructingIterator<Constructor,Inner> getConstructingIterator(Inner it)
{
  return ConstructingIterator<Constructor,Inner>(it);
}


/**
 * Iterator that takes iterator over iterators as its argument and
 * flattens it, returning elements of the inner iterators.
 *
 * @tparam Master The outer iterator to be flattened. It must be
 *   an iterator over iterators, which also means that the macro
 *   @b ELEMENT_TYPE() must be applicable to the result of
 *   @b ELEMENT_TYPE(Master)
 */
template<typename Master>
class FlatteningIterator
{
public:
  using Inner = ELEMENT_TYPE(Master);
  DECL_ELEMENT_TYPE(ELEMENT_TYPE(Inner));
  DEFAULT_CONSTRUCTORS(FlatteningIterator)

  explicit FlatteningIterator(Master master)
  : _master(std::move(master))
  , _current(_master.hasNext() 
        ? Option<Inner>(move_if_value<Inner>(_master.next()))
        : Option<Inner>())
  { }

  bool hasNext()
  {
    while (_current.isSome()) {
      if (_current->hasNext()) {
        return true;
      } else {
        _current = _master.hasNext() 
          ? Option<Inner>(move_if_value<Inner>(_master.next())) 
          : Option<Inner>();
      }
    }
    return false;
  }

  inline
  ELEMENT_TYPE(FlatteningIterator) next()
  {
    ASS(_current.isSome());
    ASS(_current.unwrap().hasNext());
    return move_if_value<OWN_ELEMENT_TYPE>(_current.unwrap().next());
  }
private:
  Master _master;
  Option<Inner> _current;
};

/**
 * Return iterator that flattens the iterator over iterators @b it
 * into an iterator over elements the inner elements
 *
 * @b it must be an iterator over iterators
 *
 * @see FlatteningIterator, FlatteningIterator<VirtualIterator<VirtualIterator<T>>>
 */
template<typename T>
inline
FlatteningIterator<T> getFlattenedIterator(T it)
{ return FlatteningIterator<T>(std::move(it)); }

template<class Inner, class Functor>
using FlatMapIter = FlatteningIterator<MappingIterator<Inner,Functor>>;

/**
 * Return iterator that applies functor @b f to elements of the @b it
 * iterator, treats the result as iterators and flattens them
 *
 * This function is a combination of the @b getMappingIterator() and
 * @b getFlattenedIterator() functions.
 *
 * The functor @b f must return an iterator
 *
 * @see getMappingIterator(), getFlattenedIterator()
 */
template<typename Inner, typename Functor>
inline
FlatMapIter<Inner,Functor> getMapAndFlattenIterator(Inner it, Functor f)
{
  return FlatteningIterator<MappingIterator<Inner,Functor> >(
	  MappingIterator<Inner,Functor>(std::move(it), f) );
}

/**
 * Iterator that in its constructor stores elements of an inner iterator
 * and then returns these elements later in the same order
 *
 * The iterator object does not contain the copy constructor or
 * the operator=. If this behavior is required, it should be created
 * on the heap and pointer to it put inside a VirtualIterator object.
 *
 * This iterator should be used when a resource held by an iterator
 * needs to be released before the elements of the iterator are required.
 *
 * @see VirtualIterator
 */
template<class Inner>
class PersistentIterator
: public IteratorCore<ELEMENT_TYPE(Inner)>
{
public:
  typedef ELEMENT_TYPE(Inner) T;
  explicit PersistentIterator(Inner inn)
  : _items(0)
  {
    List<T>** ptr=&_items;
    while(inn.hasNext()) {
      *ptr=new List<T>(inn.next());
      ptr=&(*ptr)->tailReference();
    }
  }
  ~PersistentIterator()
  {
    if(_items) {
      List<T>::destroy(_items);
    }
  }
  inline bool hasNext() { return _items; };
  inline
  T next()
  {
    return List<T>::pop(_items);
  };
private:
  List<T>* _items;
};

/**
 * Return iterator that stores values of @b it in its constructor,
 * and then yields them in the same order
 *
 * After the call to this function, the iterator @b it and any resources
 * it holds may be released, since the elements are stored independently
 * of it.
 *
 * @see PersistentIterator
 */
template<class Inner>
inline
VirtualIterator<ELEMENT_TYPE(Inner)> getPersistentIterator(Inner it)
{
  return vi( new PersistentIterator<Inner>(it) );
}


/**
 * Iterator that in its constructor stores elements of an inner iterator
 * and then returns these elements later in a deterministic order, skipping
 * the duplicate ones
 *
 * The iterator object does not contain the copy constructor or
 * the operator=. If this behavior is required, it should be created
 * on the heap and pointer to it put inside a VirtualIterator object.
 *
 * @see VirtualIterator
 */
template<class Inner>
class UniquePersistentIterator
: public IteratorCore<ELEMENT_TYPE(Inner)>
{
public:
  typedef ELEMENT_TYPE(Inner) T;
private:
  typedef List<T> ItemList;
public:

  explicit UniquePersistentIterator(Inner& inn)
  {
    _items=getUniqueItemList(inn, _size);
  }
  ~UniquePersistentIterator()
  {
    if(_items) {
      ItemList::destroy(_items);
    }
  }
  inline bool hasNext() { return _items; };
  inline T next()
  {
    return ItemList::pop(_items);
  };

  inline bool knowsSize() const { return true; }
  inline size_t size() const { return _size; }
private:
  typedef DHSet<T> ItemSet;

  static ItemList* getUniqueItemList(Inner& inn, size_t& sizeRef)
  {
    ItemList* res=0;
    Recycled<ItemSet> iset;

    sizeRef=0;
    while(inn.hasNext()) {
      T el=inn.next();
      if(iset->insert(el)) {
	ItemList::push(el, res);
	sizeRef++;
      }
    }

    return res;
  }

  ItemList* _items;
  size_t _size;
};

/**
 * Return iterator that stores values of @b it in its constructor,
 * and then yields them in a deterministic order, skipping duplicate values
 *
 * After the call to this function, the iterator @b it and any resources
 * it holds may be released, since the elements are stored independently
 * of it.
 *
 * @see UniquePersistentIterator
 */
template<class Inner>
inline
VirtualIterator<ELEMENT_TYPE(Inner)> getUniquePersistentIterator(Inner it)
{
  if(!it.hasNext()) {
    return VirtualIterator<ELEMENT_TYPE(Inner)>::getEmpty();
  }
  return vi( new UniquePersistentIterator<Inner>(it) );
}


/**
 * Return iterator that stores values of the iterator pointed to by @b it
 * in its constructor, and then yields them in a deterministic order,
 * skipping duplicate values
 *
 * After the call to this function, the iterator pointed to by @b it and
 * any resources it holds may be released, since the elements are stored
 * independently of it.
 *
 * @see UniquePersistentIterator
 */
template<class Inner>
inline
VirtualIterator<ELEMENT_TYPE(Inner)> getUniquePersistentIteratorFromPtr(Inner* it)
{
  if(!it->hasNext()) {
    return VirtualIterator<ELEMENT_TYPE(Inner)>::getEmpty();
  }
  return vi( new UniquePersistentIterator<Inner>(*it) );
}

/**
 * Remove duplicate elements from the container @c cont
 */
template<class Container>
void makeUnique(Container& cont)
{
  VirtualIterator<ELEMENT_TYPE(Container)> uniqueIt = pvi(
      getUniquePersistentIterator(ITERATOR_TYPE(Container)(cont)) );
}

/**
 * Return number of elements in iterator @c it
 */
template<class It>
size_t countIteratorElements(It it)
{
  size_t res = 0;
  while(it.hasNext()) {
    it.next();
    res++;
  }
  return res;
}


/**
 * Iterator that goes from object @b from to the object @b to using the
 * postfix @b operator++. (The objects are passed in the constructor.)
 * The object @b to is not returned.
 */
template<typename T>
class RangeIterator
{
public:
  DECL_ELEMENT_TYPE(T);
  DEFAULT_CONSTRUCTORS(RangeIterator)
  inline
  RangeIterator(T from, T to)
  : _next(from), _from(from), _to(to) {}
  inline bool hasNext() { return _next<_to; };
  inline T next() { return _next++; };
  inline bool knowsSize() const { return true; }
  inline size_t size() const { return (_to>_from) ? (_to-_from) : 0; }
  auto reverse() &&
  { 
    auto to = _to;
    return getMappingIterator(std::move(*this), [to](auto i) { return to - 1 - i; }); 
  }
private:
  T _next;
  T _from;
  T _to;
};

/**
 * Return iterator that goes from object @b from to the object @b to
 * using the postfix @b operator++; the object @b to is not returned
 *
 * @see RangeIterator
 */
template<typename T>
RangeIterator<T> getRangeIterator(T from, T to)
{
  return RangeIterator<T>(from, to);
}

template<typename T>
class CombinationIterator
{
public:
  DECL_ELEMENT_TYPE(std::pair<T,T>);
  DEFAULT_CONSTRUCTORS(CombinationIterator)
  CombinationIterator(T from, T to)
  : _first(from), _second(from), _afterLast(to)
  {
    ASS_LE(from,to);
    if(from!=to) {
      if(from+1==to) {
	_second=_afterLast;
      } else {
	moveToNext();
      }
    }
  }
  inline bool hasNext()
  { ASS_LE(_first,_afterLast); return _second!=_afterLast; }
  std::pair<T,T> next()
  {
    ASS(hasNext());
    std::pair<T,T> res=std::pair<T,T>(_first,_second);
    moveToNext();
    return res;
  }
private:
  void moveToNext()
  {
    _second++;
    ASS_LE(_second,_afterLast);
    if(_second==_afterLast) {
      _first++;
      _second=_first;
      _second++;
      //now, if _second==_afterLast, there's no combination left
    }
  }
  T _first;
  T _second;
  T _afterLast;
};

/**
 * Return iterator, that yields all unordered pairs from set {@b from,
 * (@b from)+1, (@b from)+2,..., (@b to)-1}. (The addition is performed
 * by the operator++.) For a singleton set, nothing is yielded.
 */
template<typename T>
inline
CombinationIterator<T> getCombinationIterator(T from, T to)
{
  return CombinationIterator<T>(from, to);
}

template<typename T>
class Combination2Iterator
{
public:
  DECL_ELEMENT_TYPE(std::pair<T,T>);
  DEFAULT_CONSTRUCTORS(Combination2Iterator)
  Combination2Iterator(T from, T to1, T to2)
  : _first(from), _second(from), _afterLast1(to1), _afterLast2(to2)
  {
    ASS_LE(from,to1);
    ASS_LE(to1,to2);
    if(from!=to1) {
      moveToNext();
    }
  }
  inline bool hasNext()
  { return _first!=_afterLast1 && _second!=_afterLast2; }
  std::pair<T,T> next()
  {
    ASS(hasNext());
    std::pair<T,T> res=std::pair<T,T>(_first,_second);
    ASS_LE(_first,_afterLast1);
    ASS_LE(_second,_afterLast2);
    moveToNext();
    return res;
  }
private:
  void moveToNext()
  {
    _second++;
    ASS_LE(_second,_afterLast2);
    if(_second==_afterLast2) {
      _first++;
      _second=_first;
      _second++;
      //now, if _second==_afterLast, there's no combination left
    }
  }
  T _first;
  T _second;
  T _afterLast1;
  T _afterLast2;
};

/**
 * Return iterator, that yields all unordered pairs from set {@b from,
 * (@b from)+1, (@b from)+2,..., (@b to2)-1} where one of the pair is
 * less than @b to1. (The addition is performed by the operator++.)
 * For a singleton set, nothing is yielded.
 *
 * Parameter @b to1 must be less than or equal to @b to2.
 */
template<typename T>
inline
Combination2Iterator<T> getCombinationIterator(T from, T to1, T to2)
{
  return Combination2Iterator<T>(from, to1, to2);
}


/**
 * Wraps a context around specified iterator.
 *
 * Context is an object of type @b Ctx with methods
 * bool enter(T)
 * void leave(T)
 * where @b T is the return type of inner iterator.
 * Method @b enter is called before an element of inner
 * iterator is yielded (with this element as a parameter).
 * If @b enter returns false, the element is skipped (@b leave is
 * not called for it).
 * @b leave is called when an element becomes no longer
 * needed (after the hasNext method is called next time,
 * or when the iterator is being destroyed).
 */
template<class Inner, class Ctx>
class ContextualIterator
{
public:
  DECL_ELEMENT_TYPE(ELEMENT_TYPE(Inner));
  DEFAULT_CONSTRUCTORS(ContextualIterator)

  ContextualIterator(Inner iit, Ctx context)
  : _inContext(false), _used(true), _context(std::move(context)), _iit(std::move(iit)) {}

  ~ContextualIterator()
  {
    assureContextLeft();
  }
  bool hasNext()
  {
    if(!_used) {
      return true;
    }
    assureContextLeft();
    do {
      if(!_iit.hasNext()) {
	return false;
      }
      _current = Option<ELEMENT_TYPE(Inner)>(_iit.next());
    } while (!_context.enter(_current.unwrap()));
    _inContext=true;

    _used=false;
    return true;
  }
  inline
  ELEMENT_TYPE(Inner) next()
  {
    ASS(!_used);
    _used=true;
    return move_if_value<ELEMENT_TYPE(Inner)>(_current.unwrap());
  }
private:
  void assureContextLeft()
  {
    if(_inContext) {
      _context.leave(_current.unwrap());
      _inContext=false;
    }
  }

  bool _inContext;
  bool _used;
  Ctx _context;
  Inner _iit;
  Option<ELEMENT_TYPE(Inner)> _current;
};

template<class Inner, class Ctx>
inline
ContextualIterator<Inner,Ctx> getContextualIterator(Inner it, Ctx context)
{
  return ContextualIterator<Inner,Ctx>(it, context);
}

#if VTIME_PROFILING

template<class Iter>
class TimeTracedIter
{
  const char* _name;
  Iter _iter;
public:
  TimeTracedIter(const char* name, Iter iter) 
    : _name(name)
    , _iter(std::move(iter)) 
  {}

  DECL_ELEMENT_TYPE(ELEMENT_TYPE(Iter));

  OWN_ELEMENT_TYPE next() { TIME_TRACE(_name); return _iter.next(); }
  bool hasNext() { TIME_TRACE(_name); return _iter.hasNext(); }

  bool knowsSize() const 
  { return _iter.knowsSize(); }

  size_t size() const
  { return _iter.size(); }

};

template<class Iter>
auto timeTraceIter(const char* name, Iter iter) 
{ return TimeTracedIter<Iter>(name, std::move(iter)); }

#define TIME_TRACE_ITER(name, iter) timeTraceIter(name, iter)

#else // !VTIME_PROFILING

#define TIME_TRACE_ITER(name, iter) iter

#endif // VTIME_PROFILING


/**
 * Return true iff @c it1 and it2 contain the same values in the same order
 */
template<class It1, class It2>
bool iteratorsEqual(It1 it1, It2 it2)
{
  while(it1.hasNext()) {
    if(!it2.hasNext()) {
      return false;
    }
    if(it1.next()!=it2.next()) {
      return false;
    }
  }
  return !it2.hasNext();
}

template<typename T>
static bool lessThan(T a, T b) { return a<b; }

/**
 * Return true iff @c it is sorted according to the default < ordering
 * (each element is less than its successive element).
 */
template<class It>
bool isSorted(It it)
{
  if(!it.hasNext()) { return true; }

  ELEMENT_TYPE(It) prev = it.next();

  while(it.hasNext()) {
    ELEMENT_TYPE(It) curr = it.next();
    if(!(prev<curr)) {
      return false;
    }
    prev = curr;
  }
  return true;
}

/**
 * Return true iff @c it is sorted according to ordering specified by lessThan
 * (each element is less than its successive element).
 *
 * Transitivity of @c lessThan is assumed.
 */
template<class It, typename Pred>
bool isSorted(It it, Pred lessThan)
{
  if(!it.hasNext()) { return true; }

  ELEMENT_TYPE(It) prev = it.next();

  while(it.hasNext()) {
    ELEMENT_TYPE(It) curr = it.next();
    if(!lessThan(prev, curr)) {
      return false;
    }
    prev = curr;
  }
  return true;
}

/**
 * Return true iff pred returns true for all elements of it
 */
template<class It, typename Pred>
bool forAll(It it, Pred pred)
{
  while(it.hasNext()) {
    if(!pred(it.next())) {
      return false;
    }
  }
  return true;
}

/**
 * Return first element for which pred returns true.
 * There must be an element for which true is returned in the iterator.
 */
template<class It, typename Pred>
ELEMENT_TYPE(It) getFirstTrue(It it, Pred pred)
{
  while(it.hasNext()) {
    ELEMENT_TYPE(It) el = it.next();
    if(pred(el)) {
      return el;
    }
  }
  ASSERTION_VIOLATION;
}

/**
 * Do folding on iterator it using fn which is a function taking
 * iterator element as first argument and the intermediate result
 * as the second.
 */
template<class It, typename Fun, typename Res>
Res fold(It it, Fun fn, Res init)
{
  Res res = init;
  while(it.hasNext()) {
    res = fn(it.next(), res);
  }
  return res;
}

/**
 * Do folding on iterator it using fn which is a function taking
 * iterator element as first argument and the intermediate result
 * as the second.
 * it must be a non-empty iterator.
 */
template<class It, typename Fun>
ELEMENT_TYPE(It) fold(It it, Fun fn)
{
  ALWAYS(it.hasNext());
  ELEMENT_TYPE(It) init = it.next();
  return fold(it,fn,init);
}

/** sum function, useful for fold */
template<typename T>
T sumFn(T a1, T a2) { return a1+a2; }

/** max function, useful for fold */
template<typename T>
T maxFn(T a1, T a2) { return std::max(a1,a2); }

/** min function, useful for fold */
template<typename T>
T minFn(T a1, T a2) { return std::min(a1,a2); }


template<class It>
struct StmJoinAuxStruct
{
  StmJoinAuxStruct(vstring glue, It it) : _glue(glue), _it(it) {}
  vstring _glue;
  It _it;
};

template<class It>
StmJoinAuxStruct<It> join(vstring glue, It it)
{
  return StmJoinAuxStruct<It>(glue, it);
}
template<typename It>
std::ostream& operator<< (std::ostream& out, const StmJoinAuxStruct<It>& info )
{
  It it = info._it;
  while(it.hasNext()) {
    out << it.next();
    if(it.hasNext()) {
      out << info._glue;
    }
  }
  return out;
}


/**
 * Split iterator @c it into two iterators in the element satisfying
 * the @c edge predicate. If there is no element satisfying @c edge,
 * return false, put the original iterator into res1 and make res2 empty.
 * The first element for which edge succeeded is not present in any
 * of the resulting iterators.
 */
template<class It, class Pred>
bool splitIterator(It it, Pred edge, VirtualIterator<ELEMENT_TYPE(It)>& res1, VirtualIterator<ELEMENT_TYPE(It)>& res2)
{
  typedef ELEMENT_TYPE(It) T;

  bool success = false;
  List<T>* firstPart = 0;
  while(it.hasNext()) {
    T itm = it.next();
    if(edge(itm)) {
      success = true;
      break;
    }
    List<T>::push(itm, firstPart);
  }
  firstPart = firstPart->reverse();
  res1 = fpvi(typename List<T>::DestructiveIterator(firstPart));
  res2 = pvi(it);
  return success;
}

template<typename Inner>
struct NegPred
{
  NegPred(const Inner& inner) : _inner(inner) {}
  template<typename Arg>
  bool operator()(Arg a) { return !_inner(a); }
private:
  Inner _inner;
};

template<typename Inner>
NegPred<Inner> negPred(Inner inner) {
  return NegPred<Inner>(inner);
}

template<typename T>
struct ConstEqPred
{
  ConstEqPred(const T& val) : _val(val) {}
  template<typename Arg>
  bool operator()(Arg a) { return a==_val; }
private:
  T _val;
};

template<typename T>
ConstEqPred<T> constEqPred(const T& val) {
  return ConstEqPred<T>(val);
}

template<typename OuterFn, typename InnerFn>
struct CompositionFn {
  CompositionFn(OuterFn outer, InnerFn inner)
   : _outer(outer), _inner(inner) { }

  template<typename Arg>
  std::invoke_result_t<OuterFn, std::invoke_result_t<InnerFn, Arg>> operator()(Arg a) {
    return _outer(_inner(a));
  }
private:
  OuterFn _outer;
  InnerFn _inner;
};

template<typename OuterFn, typename InnerFn>
CompositionFn<OuterFn,InnerFn> getCompositionFn(OuterFn outer, InnerFn inner)
{
  return CompositionFn<OuterFn,InnerFn>(outer,inner);
}

template<class P>
struct GetFirstOfPair {
  typename P::first_type operator()(P p) {
    return p.first;
  }
};

template<class P>
struct GetSecondOfPair {
  typename P::second_type operator()(P p) {
    return p.second;
  }
};


template<class... Is>
class CoproductIter 
{
  Coproduct<Is...> _inner;
public:
  DECL_ELEMENT_TYPE(ELEMENT_TYPE(TypeList::Get<0, TypeList::List<Is...>>));
  DEFAULT_CONSTRUCTORS(CoproductIter)

  CoproductIter(Coproduct<Is...> i) : _inner(Coproduct<Is...>(std::move(i))) {}

  bool hasNext() const
  { 
    Coproduct<Is...> const& inner = _inner;;
    return inner.apply([](auto& x) { return x.hasNext();}); }

  bool hasNext()
  { 
    Coproduct<Is...> & inner = _inner;;
    return inner.apply([](auto& x) { return x.hasNext();}); }

  OWN_ELEMENT_TYPE next()
  { 
    Coproduct<Is...> & inner = _inner;;
    return inner.apply([](auto&& x) { return x.next();}); }

  bool knowsSize() const 
  { 
    Coproduct<Is...> const& inner = _inner;;
    return inner.apply([](auto& x) { return x.knowsSize();}); }

  size_t size() const
  { 
    Coproduct<Is...> const& inner = _inner;;
    return inner.apply([](auto& x) { return x.size();}); }
};

template<class... Is>
auto coproductIter(Coproduct<Is...> is)
{ return iterTraits(CoproductIter<Is...>(std::move(is))); }


template<class IfIterCons, class ElseIterCons>
static auto ifElseIter(bool cond, IfIterCons ifCons, ElseIterCons elseCons) 
{ 
  using C = Coproduct<ResultOf<IfIterCons>, ResultOf<ElseIterCons>>;
  return coproductIter(cond ? C::template variant<0>(ifCons()) : C::template variant<1>(elseCons()));
}



template<class IfIterCons>
static auto ifIter(bool cond, IfIterCons ifCons) 
{ return iterTraits(someIf(cond, std::move(ifCons)).intoIter()).flatten(); }


template<class T>
struct EmptyIter
{
  DECL_ELEMENT_TYPE(T);
  bool hasNext() { return false; }
  T next() { ASSERTION_VIOLATION }
  unsigned size() { return 0; }
  bool knownSize() { return true; }
};

/** If Pointer references a type that can be used as an iterator, then this wrapper type makes Pointer an Iterator.
 * This is useful for example if you want to have IterTraits methods for some `shared_pointer<I> ptr` where `I` is an iterator.
 */
template<class Pointer>
class IterPointer
{
  Pointer _p;
public:
  IterPointer(Pointer p) : _p(std::move(p)) {}
  DEFAULT_CONSTRUCTORS(IterPointer);
  DECL_ELEMENT_TYPE(ELEMENT_TYPE(std::remove_reference_t<decltype(*_p)>));
  bool hasNext()       { return (*_p).hasNext(); }
  bool hasNext() const { return (*_p).hasNext(); }
  OWN_ELEMENT_TYPE next() { return (*_p).next(); }
  unsigned size() { return (*_p).size(); }
  bool knownSize() { return (*_p).knownSize(); }
};

template<class Iter>
class IterTraits
{
  Iter _iter;
public:
  DECL_ELEMENT_TYPE(ELEMENT_TYPE(Iter));
  DEFAULT_CONSTRUCTORS(IterTraits)
  using Elem = ELEMENT_TYPE(Iter);

  explicit IterTraits(Iter iter) : _iter(std::move(iter)) {}

  Elem next() 
  { return move_if_value<Elem>(_iter.next()); }

  bool hasNext() 
  { return _iter.hasNext(); }

  Option<Elem> tryNext() 
  { 
    return _iter.hasNext() 
        ? Option<Elem>(move_if_value<Elem>(_iter.next()))
        : Option<Elem>();
  }


  template<class P>
  bool any(P f) 
  {
    while (hasNext()) {
      if (f(next())) return true;
    }
    return false;
  }

  template<class P>
  bool all(P f) 
  {
    while (hasNext()) {
      if (!f(next())) return false;
    }
    return true;
  }

  template<class F>
  void forEach(F f) 
  {
    while (hasNext()) {
      f(next());
    }
  }

  template<class P>
  Option<Elem> find(P p) 
  {
    while (hasNext()) {
      Elem x = next();
      if (p(x)) {
        return some<Elem>(x);
      }
    }
    return none<Elem>();
  }

  template<class P>
  Option<unsigned> findPosition(P p) 
  {
    unsigned i = 0;
    while (hasNext()) {
      Elem x = next();
      if (p(x)) {
        return some<unsigned>(i);
      }
      i++;
    }
    return none<unsigned>();
  }

  template<class... Is>
  auto concat(Is... is) 
  { return concatIters(std::move(_iter), std::move(is)...); }

  template<class F>
  IterTraits<MappingIterator<Iter, F>> map(F f)
  { return iterTraits(getMappingIterator<Iter, F>(std::move(_iter), std::move(f))); }

  template<class F>
  auto inspect(F f)
  { return map([f = std::move(f)](auto x) { f(x); return x; }); }

  template<class F>
  IterTraits<FilteredIterator<Iter, F>> filter(F f)
  { return iterTraits(getFilteredIterator<Iter, F>(std::move(_iter), std::move(f))); }

  template<class F>
  IterTraits<FilterMapIter<Iter, F>> filterMap(F f)
  { return iterTraits(FilterMapIter<Iter, F>(std::move(_iter), std::move(f))); }

  template<class F>
  IterTraits<FlatMapIter<Iter, F>> flatMap(F f)
  { return iterTraits(getFlattenedIterator(getMappingIterator(std::move(_iter), std::move(f)))); }

  auto flatten()
  { return iterTraits(getFlattenedIterator(std::move(_iter))); }

  template<class Pred>
  auto takeWhile(Pred p)
  { return iterTraits(TakeWhileIter<Iter, Pred>(std::move(_iter), std::move(p))); }

  auto unique()
  { 
    Map<OWN_ELEMENT_TYPE, std::tuple<>> found;
    return iterTraits(std::move(*this)
        .filterMap([found = std::move(found)](OWN_ELEMENT_TYPE next) mutable {
          if (found.tryGet(next).isSome()) {
            return Option<OWN_ELEMENT_TYPE>();
          } else {
            found.insert(next, std::make_tuple());
            return Option<OWN_ELEMENT_TYPE>(std::move(next));
          }
        })); 
  }

  auto persistent()
  { 
    auto stack = collect<Stack>();
    return iterTraits(arrayIter(std::move(stack)));
  }

  /** 
   * returns the first minimal element wrt the function `less` 
   * less takes two arguments of this iterators element type and 
   * returns the wheter the first is smaller than the second.
   * */
  template<class IsLess>
  Option<Elem> minBy(IsLess isLess)
  { 
    if (hasNext()) {
      Elem min = next();
      while (hasNext()) {
        Elem e = next();
        if (isLess(e, min)) {
          min = e;
        }
      }
      return some<Elem>(min);
    } else {
      return none<Elem>();
    }
  }

  unsigned count()
  { 
    unsigned i = 0;
    while (hasNext()) {
      i++;
      next();
    }
    return i;
  }

  Option<Elem> min()
  { return minBy(std::less<Elem>{}); }

  template<class IsLess>
  Option<Elem> maxBy(IsLess isLess)
  { return minBy([isLess = std::move(isLess)](Elem const& l, Elem const& r) { return isLess(r,l); }); }

  Option<Elem> max()
  { return maxBy(std::less<Elem>{}); }

  auto timeTraced(const char* name)
  { return iterTraits(timeTraceIter(name, std::move(_iter))); }

  template<class Result, class F>
  auto fold(Result init, F f) -> Result
  { 
    Result accum = std::move(init);
    while (hasNext()) {
      accum = f(std::move(accum), next());
    }
    return accum;
  }

  template<class F> 
  auto fold(F fun) -> Option<Elem>
  { return someIf(hasNext(), [&]() { return fold(next(), std::move(fun)); }); }

  template<class OtherIter>
  auto zip(OtherIter other)
  { return map([other = std::move(other)](Elem x) mutable { return std::make_pair(std::move(x), other.next()); }); }

  auto zipWithIndex()
  { return map([idx = 0](Elem x) mutable { return make_pair(std::move(x), idx++); }); }

  auto reverse() &&
  { return iterTraits(std::move(_iter).reverse()); }

  auto sum()
  { return fold([](Elem l, Elem r) { return l + r; }) || []() { return Elem(0); }; }

  template<class Container>
  Container collect()
  { 
    return Container::fromIterator(*this); 
  }
  
  template<template<class> class Container>
  Container<Elem> collect()
  { 
    return Container<Elem>::fromIterator(std::move(*this)); 
  }

  IterTraits clone() 
  { return *this; }
  
  /** This class is to be used in the context of a for (auto x : ...) loop only. */
  class StlIter 
  {
    Option<IterTraits&> _iter; // <- nothing here encodes that this == end()
    Option<Elem>  _cur;

  public:
    StlIter(IterTraits& iter)  : _iter(Option<IterTraits&>(iter)), _cur(iter.tryNext()) {}
    StlIter()  : _iter(), _cur() {}

    void operator++() 
    { _cur = _iter.unwrap().tryNext(); }

    Elem operator*() 
    { return move_if_value<Elem>(_cur.unwrap()); } 

    friend bool operator!=(StlIter const& lhs, StlIter const& rhs) 
    { return !(lhs == rhs); }

    friend bool operator==(StlIter const& lhs, StlIter const& rhs) 
    { 
      ASS(rhs._iter.isNone()); 
      ASS(lhs._iter.isSome()); 
      return lhs._cur.isNone(); 
    }
  };

public:
  StlIter begin() { return StlIter(*this); }
  StlIter end() { return StlIter(); }
};

template<class Iter> 
IterTraits<Iter> iterTraits(Iter i) { return IterTraits<Iter>(std::move(i)); }

template<class I1>
static auto concatIters(I1 i1) 
{ return iterTraits(std::move(i1)); }

template<class I1, class I2, class... Is>
static auto concatIters(I1 i1, I2 i2, Is... is) 
{ return iterTraits(CatIterator<I1, decltype(concatIters(std::move(i2), std::move(is)...))>(std::move(i1), concatIters(std::move(i2), std::move(is)...))); }

// TODO optimize (?)
/** returns an itertor that returns exatly `items` as elements */
template<class... Items>
auto iterItems(Items... items)
{ return concatIters(getSingletonIterator(items)...); }

static const auto range = [](auto from, auto to) 
  { return iterTraits(getRangeIterator<decltype(to)>(from, to)); };

template<class I1, class I2, class Cmp>
auto iterSortedDiff(I1 i1, I2 i2, Cmp cmp) 
{ return iterTraits(SortedIterDiff<I1,I2, Cmp>(std::move(i1), std::move(i2), std::move(cmp))); }

template<class I1, class I2>
auto iterSortedDiff(I1 i1, I2 i2) 
{ return iterSortedDiff(std::move(i1), std::move(i2), [&](auto& l, auto& r) { return l == r ? 0 : l < r ? -1 : 1;  }); }


template<class P>
auto iterPointer(P p) { return iterTraits(IterPointer<P>(std::move(p))); }

///@}

template<class Iterator>
auto dropElementType(Iterator iter) 
<<<<<<< HEAD
{ return iterTraits(std::move(iter)).map([](auto _) { return make_tuple(); }); }

template<class Array>
auto arrayIter(Array const& x) 
{ return range(0, x.size())
     .map([&x](auto i) -> decltype(auto) { return x[i]; }); }


template<class Array>
auto arrayIter(Array& x) 
{ return range(0, x.size())
     .map([&x](auto i) -> decltype(auto) { return x[i]; }); }


template<class Array>
auto arrayIter(Array&& x) 
{ return range(0, x.size())
     .map([x = std::move(x)](auto i) { return std::move(x[i]); }); }

// template<class Array>
// auto arrayIter(Array const& x) 
// { return iterTraits(getArrayishObjectIterator<const_ref_t>(x)); }
//
// template<class Array>
// auto arrayIter(Array      & x) 
// { return iterTraits(getArrayishObjectIterator<mut_ref_t>(x)); }
//
// template<class Array>
// auto arrayIter(Array     && x) 
// { return iterTraits(ownedArrayishIterator(std::move(x))); }

// template<class CreateIer>
// class IterAsData {
//   CreateIter _iter;
// public:
//   friend bool operator<(IterAsData const&l, IterAsData const&r)
//   { 
//     auto i1 = iterTraits(l._iter());
//     auto i2 = iterTraits(l._iter());
//     while (i1.hasNext() && i2.hasNext>())
//   }
// };
//
// template<class Iter>
// auto iterAsData(Iter iter) { return IterAsData<Iter>(std::move(iter)); }
=======
{ return iterTraits(std::move(iter)).map([](auto _) { return std::make_tuple(); }); }

template<class Array, class Size>
auto arrayIter(Array const& a, Size s) { return range(0, s).map([&](auto i) -> decltype(auto) { return a[i]; }); }

template<class Array, class Size>
auto arrayIter(Array      & a, Size s) { return range(0, s).map([&](auto i) -> decltype(auto) { return a[i]; }); }

template<class Array, class Size>
auto arrayIter(Array     && a, Size s) { return range(0, s).map([a = std::move(a)](auto i) { return std::move(a[i]); }); }

template<class Array> auto arrayIter(Array const& a) { return arrayIter(          a , a.size()); }
template<class Array> auto arrayIter(Array     && a) { return arrayIter(std::move(a), a.size()); }
template<class Array> auto arrayIter(Array      & a) { return arrayIter(          a , a.size()); }

}

template <typename Iterator>
class STLIterator
{
  private:
    Iterator begin;
    Iterator end;

  public:
    using value_type = typename Iterator::value_type;
    DECL_ELEMENT_TYPE(value_type);

    STLIterator(Iterator begin, Iterator end)
      : begin(begin), end(end)
    { }

    bool hasNext() {
      return begin != end;
    }

    value_type next() {
      value_type x = *begin;
      ++begin;
      return x;
    }
};

template <typename Iterator>
STLIterator<Iterator> getSTLIterator(Iterator begin, Iterator end)
{
  return STLIterator<Iterator>(begin, end);
>>>>>>> 1916f50e
}

#endif /* __Metaiterators__ */<|MERGE_RESOLUTION|>--- conflicted
+++ resolved
@@ -26,7 +26,6 @@
 #include "List.hpp"
 #include "DHSet.hpp"
 #include "VirtualIterator.hpp"
-#include "Debug/TimeProfiling.hpp"
 #include "Lib/Option.hpp"
 #include "Lib/Coproduct.hpp"
 
@@ -1397,6 +1396,16 @@
   return coproductIter(cond ? C::template variant<0>(ifCons()) : C::template variant<1>(elseCons()));
 }
 
+template<class IfIterCons, class ElseIterCons, class... Rest>
+static auto ifElseIter(
+    bool c1, IfIterCons if1, 
+    bool c2, IfIterCons if2, 
+    Rest... rest
+    ) 
+{ 
+  return ifElseIter(c1, std::move(if1), [=]() { return ifElseIter(c2, std::move(if2), std::move(rest)...); });
+}
+
 
 
 template<class IfIterCons>
@@ -1448,6 +1457,12 @@
 
   bool hasNext() 
   { return _iter.hasNext(); }
+
+  bool knowsSize()       { return _iter.knowsSize(); }
+  bool knowsSize() const { return _iter.knowsSize(); }
+
+  auto size()       { return _iter.size(); }
+  auto size() const { return _iter.size(); }
 
   Option<Elem> tryNext() 
   { 
@@ -1603,7 +1618,7 @@
   { return maxBy(std::less<Elem>{}); }
 
   auto timeTraced(const char* name)
-  { return iterTraits(timeTraceIter(name, std::move(_iter))); }
+  { return iterTraits(TIME_TRACE_ITER(name, std::move(_iter))); }
 
   template<class Result, class F>
   auto fold(Result init, F f) -> Result
@@ -1715,53 +1730,6 @@
 
 template<class Iterator>
 auto dropElementType(Iterator iter) 
-<<<<<<< HEAD
-{ return iterTraits(std::move(iter)).map([](auto _) { return make_tuple(); }); }
-
-template<class Array>
-auto arrayIter(Array const& x) 
-{ return range(0, x.size())
-     .map([&x](auto i) -> decltype(auto) { return x[i]; }); }
-
-
-template<class Array>
-auto arrayIter(Array& x) 
-{ return range(0, x.size())
-     .map([&x](auto i) -> decltype(auto) { return x[i]; }); }
-
-
-template<class Array>
-auto arrayIter(Array&& x) 
-{ return range(0, x.size())
-     .map([x = std::move(x)](auto i) { return std::move(x[i]); }); }
-
-// template<class Array>
-// auto arrayIter(Array const& x) 
-// { return iterTraits(getArrayishObjectIterator<const_ref_t>(x)); }
-//
-// template<class Array>
-// auto arrayIter(Array      & x) 
-// { return iterTraits(getArrayishObjectIterator<mut_ref_t>(x)); }
-//
-// template<class Array>
-// auto arrayIter(Array     && x) 
-// { return iterTraits(ownedArrayishIterator(std::move(x))); }
-
-// template<class CreateIer>
-// class IterAsData {
-//   CreateIter _iter;
-// public:
-//   friend bool operator<(IterAsData const&l, IterAsData const&r)
-//   { 
-//     auto i1 = iterTraits(l._iter());
-//     auto i2 = iterTraits(l._iter());
-//     while (i1.hasNext() && i2.hasNext>())
-//   }
-// };
-//
-// template<class Iter>
-// auto iterAsData(Iter iter) { return IterAsData<Iter>(std::move(iter)); }
-=======
 { return iterTraits(std::move(iter)).map([](auto _) { return std::make_tuple(); }); }
 
 template<class Array, class Size>
@@ -1809,7 +1777,6 @@
 STLIterator<Iterator> getSTLIterator(Iterator begin, Iterator end)
 {
   return STLIterator<Iterator>(begin, end);
->>>>>>> 1916f50e
 }
 
 #endif /* __Metaiterators__ */