--- conflicted
+++ resolved
@@ -1395,7 +1395,6 @@
   >
 auto makeLazy(A a) 
 { return [a = std::move(a)]() mutable -> A { return std::move(a); }; }
-<<<<<<< HEAD
 
 template<class A
   , std::enable_if_t<std::is_invocable_v<A>, bool> = true
@@ -1403,15 +1402,6 @@
 auto makeLazy(A a) -> A
 { return a; }
 
-=======
-
-template<class A
-  , std::enable_if_t<std::is_invocable_v<A>, bool> = true
-  >
-auto makeLazy(A a) -> A
-{ return a; }
-
->>>>>>> b6962adf
 template<class... Args>
 static auto __ifElseIter(Args... args)
 { 
@@ -1690,12 +1680,6 @@
   auto zipWithIndex()
   { return map([idx = 0](Elem x) mutable { return std::make_pair(std::move(x), idx++); }); }
 
-<<<<<<< HEAD
-  auto zipWithIndex()
-  { return map([idx = 0](Elem x) mutable { return std::make_pair(std::move(x), idx++); }); }
-
-=======
->>>>>>> b6962adf
   template<class Val>
   auto store(Val v) 
   { return map([v = std::move(v)](Elem x) -> Elem { return x; }); }
@@ -1802,11 +1786,7 @@
 
 template<class Item, class... Items>
 auto iterItems(Item item, Items... items) 
-<<<<<<< HEAD
-{ return arrayIter(Stack<Item>{std::move(item), std::move(items)...}); }
-=======
 { return arrayIter(Stack<Item>{Item(std::move(item)), Item(std::move(items))...}); }
->>>>>>> b6962adf
 
 template<class Item>
 auto iterItems()
@@ -1860,11 +1840,8 @@
 auto getPersistentIterator(Inner it)
 { return pvi(arrayIter(iterTraits(it).template collect<Stack>())); }
 
-<<<<<<< HEAD
-=======
 /* wrapper around an iterator that implements ==, <, > and hash functions.
  * <,> are implemented as lexicographic comparison of the iterator elements */
->>>>>>> b6962adf
 template<class Iter>
 class IterContOps {
   Iter const _iter;
@@ -1902,8 +1879,6 @@
 template<class Iter>
 auto iterContOps(Iter iter) { return IterContOps<Iter>(std::move(iter)); }
 
-<<<<<<< HEAD
-=======
 template<class A, class Iter>
 Iter assertIter(Iter iter) {
   static_assert(std::is_same_v<A   ,ELEMENT_TYPE(Iter)> 
@@ -1913,5 +1888,4 @@
   return iter;
 }
 
->>>>>>> b6962adf
 #endif /* __Metaiterators__ */