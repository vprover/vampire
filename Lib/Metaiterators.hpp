--- conflicted
+++ resolved
@@ -155,11 +155,7 @@
   }
 
   bool knowsSize() const { return false; }
-<<<<<<< HEAD
-  bool size() const { ASSERTION_VIOLATION }
-=======
   size_t size() const { ASSERTION_VIOLATION }
->>>>>>> bbc1d2b5
 
 private:
   
