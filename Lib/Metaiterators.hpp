--- conflicted
+++ resolved
@@ -808,24 +808,12 @@
 template<class It1,class It2>
 inline
 CatIterator<It1,It2> getConcatenatedIterator(It1 it1, It2 it2)
-<<<<<<< HEAD
-{
-  return CatIterator<It1,It2>(std::move(it1), std::move(it2));
-}
-=======
 { return CatIterator<It1,It2>(std::move(it1), std::move(it2)); }
->>>>>>> e2c0692b
 
 template<class I1, class I2, class I3, class... Is>
 inline
 auto getConcatenatedIterator(I1 i1, I2 i2, I3 i3, Is... is)
-<<<<<<< HEAD
-{
-  return getConcatenatedIterator(getConcatenatedIterator(std::move(i1), std::move(i2)), std::move(i3), std::move(is)...);
-}
-=======
 { return getConcatenatedIterator(getConcatenatedIterator(std::move(i1), std::move(i2)), std::move(i3), std::move(is)...); }
->>>>>>> e2c0692b
 
 
 
@@ -1818,13 +1806,10 @@
 
   CoproductIter(Coproduct<Is...> i) : _inner(Coproduct<Is...>(std::move(i))) {}
 
-<<<<<<< HEAD
-=======
   bool hasNext() const
   { Coproduct<Is...>& inner = _inner;
     return inner.apply([](auto& x) { return x.hasNext();}); }
 
->>>>>>> e2c0692b
   bool hasNext()
   { Coproduct<Is...>& inner = _inner;
     return inner.apply([](auto& x) { return x.hasNext();}); }
@@ -1856,11 +1841,7 @@
 
 template<class IfIter, class... ElseIters>
 static auto ifElseIter(bool cond, IfIter ifIter, ElseIters... elseIters) 
-<<<<<<< HEAD
-{ return _ifElseIter(cond, ifIter, [&]() { return ifElseIter(elseIters...); }); }
-=======
 { return _ifElseIter(cond, std::move(ifIter), [&]() { return ifElseIter(std::move(elseIters)...); }); }
->>>>>>> e2c0692b
 
 
 template<class I1>
@@ -1985,13 +1966,10 @@
   auto flatten()
   { return iterTraits(getFlattenedIterator(std::move(_iter))); }
 
-<<<<<<< HEAD
-=======
   template<class Pred>
   auto takeWhile(Pred p)
   { return iterTraits(TakeWhileIter<Iter, Pred>(std::move(_iter), std::move(p))); }
 
->>>>>>> e2c0692b
   /** 
    * returns the first minimal element wrt the function `less` 
    * less takes two arguments of this iterators element type and 
@@ -2050,13 +2028,6 @@
   }
 
   template<class F> 
-<<<<<<< HEAD
-  auto fold(F fun)
-  { return fold(next(), std::move(fun)); }
-
-  auto sum()
-  { return fold(Elem(0), [](Elem l, Elem r) { return l + r; }); }
-=======
   auto fold(F fun) -> Option<Elem>
   { return someIf(hasNext(), [&]() { return fold(next(), std::move(fun)); }); }
 
@@ -2072,7 +2043,6 @@
 
   auto sum()
   { return fold([](Elem l, Elem r) { return l + r; }) || []() { return Elem(0); }; }
->>>>>>> e2c0692b
 
   template<class Container>
   Container collect()
@@ -2081,20 +2051,6 @@
     return Container::fromIterator(*this); 
   }
   
-<<<<<<< HEAD
-
-
-  template<class F>
-  auto fold(F f) -> Elem
-  { 
-    CALL("IterTraits::fold/2")
-    ASS(hasNext())
-    return fold(next(), f);
-  }
-
-
-=======
->>>>>>> e2c0692b
   template<template<class> class Container>
   Container<Elem> collect()
   { 
@@ -2147,8 +2103,6 @@
 static const auto range = [](auto from, auto to) 
   { return iterTraits(getRangeIterator<decltype(to)>(from, to)); };
 
-<<<<<<< HEAD
-=======
 template<class I1, class I2, class Cmp>
 auto iterSortedDiff(I1 i1, I2 i2, Cmp cmp) 
 { return iterTraits(SortedIterDiff<I1,I2, Cmp>(std::move(i1), std::move(i2), std::move(cmp))); }
@@ -2157,7 +2111,6 @@
 auto iterSortedDiff(I1 i1, I2 i2) 
 { return iterSortedDiff(std::move(i1), std::move(i2), [&](auto& l, auto& r) { return l == r ? 0 : l < r ? -1 : 1;  }); }
 
->>>>>>> e2c0692b
 ///@}
 
 template<class Iterator>
