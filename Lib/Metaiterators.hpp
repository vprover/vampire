/*
 * This file is part of the source code of the software program
 * Vampire. It is protected by applicable
 * copyright laws.
 *
 * This source code is distributed under the licence found here
 * https://vprover.github.io/license.html
 * and in the source directory
 */
/**
 * @file Metaiterators.hpp
 * Defines class Metaiterators.
 */


#ifndef __Metaiterators__
#define __Metaiterators__

#include <tuple>
#include <utility>
#include <functional>

#include "Forwards.hpp"

#include "Lib/Recycled.hpp"
#include "Lib/Reflection.hpp"
#include "List.hpp"
#include "DHSet.hpp"
#include "VirtualIterator.hpp"
#include "Lib/Option.hpp"
#include "Lib/Coproduct.hpp"
#include "Debug/TimeProfiling.hpp"

namespace Lib {

///@addtogroup Iterators
///@{


/**
 * Return iterator on the container C
 *
 * The getContentIterator method makes it possible to
 * iterate on arbitrary containers, provided the @b ITERATOR_TYPE
 * macro can obtain the iterator type of the container.
 *
 * For types where the use of the @b ITERATOR_TYPE macro is not
 * suitable, this method can be overloaded to obtain the
 * iterator by some other means.
 */
template<class C>
ITERATOR_TYPE(C) getContentIterator(C& c)
{
  return ITERATOR_TYPE(C)(c);
}

/**
 * Iterator returning a single element
 *
 * The single element is being passed to the constructor of the iterator.
 */
template<typename T>
class SingletonIterator
{
public:
  DECL_ELEMENT_TYPE(T);
  DEFAULT_CONSTRUCTORS(SingletonIterator)
  explicit SingletonIterator(T el) : _finished(false), _el(el) {}
  inline bool hasNext() { return !_finished; };
  inline T next() { ASS(!_finished); _finished=true; return _el; };
  inline bool knowsSize() const { return true; }
  inline size_t size() const { return 1; }
private:
  bool _finished;
  T _el;
};

/**
 * Return iterator returning @b el as a single element
 *
 * @see SingletonIterator
 */
template<typename T>
inline
SingletonIterator<T> getSingletonIterator(T el)
{
  return SingletonIterator<T>(el);
}

/**
 * A functor class that returns true if the argument is non-zero
 *
 * The nonzeroness is tested by @b x!=0 .
 */
struct NonzeroFn
{
  template<typename T>
  bool operator()(T obj)
  {
    return obj!=0;
  }
};

template<bool cond> struct __doDeletion
{ template<class Iter> void operator()(Iter& iter) { } };

template<> struct __doDeletion<true>
{ template<class Iter> void operator()(Iter& iter) { iter.del(); } };


/**
 * Iterator class that returns elements of the inner iterator
 * for which the functor returns true
 *
 * @tparam Inner type of the inner iterator
 * @tparam Functor type of the functor used for filtering the
 *   elements returned by the inner iterator
 */
template<class Inner, class Functor, bool deleteFilteredOut = false>
class FilteredIterator
{
public:
  DECL_ELEMENT_TYPE(ELEMENT_TYPE(Inner));
  DEFAULT_CONSTRUCTORS(FilteredIterator)

  FilteredIterator(Inner inn, Functor func)
  : _func(std::move(func)), _inn(std::move(inn)), _next() {}


  bool hasNext()
  {
    if(_next.isSome()) {
      return true;
    }
    while(_inn.hasNext()) {
      OWN_ELEMENT_TYPE next = move_if_value<OWN_ELEMENT_TYPE>(_inn.next());
      if(_func(next)) {
        _next = Option<OWN_ELEMENT_TYPE>(move_if_value<OWN_ELEMENT_TYPE>(next));
        return true;
      } else {
        __doDeletion<deleteFilteredOut>{}(_inn);
      }
    }
    return false;
  }

  OWN_ELEMENT_TYPE next()
  {
    ALWAYS(hasNext());
    ASS(_next.isSome());
    OWN_ELEMENT_TYPE out = move_if_value<OWN_ELEMENT_TYPE>(_next.unwrap());
    _next = Option<OWN_ELEMENT_TYPE>();
    return out;
  }

  bool knowsSize() const { return false; }
  size_t size() const { ASSERTION_VIOLATION }

private:
  
  Functor _func;
  Inner _inn;
  Option<OWN_ELEMENT_TYPE> _next;
};

template<class Iter, class Pred>
class TakeWhileIter
{
public:
  DECL_ELEMENT_TYPE(ELEMENT_TYPE(Iter));
  DEFAULT_CONSTRUCTORS(TakeWhileIter)

  TakeWhileIter(Iter iter, Pred pred)
  : _pred(std::move(pred)), _iter(std::move(iter)), _next(), _break(false) {}

  bool hasNext()
  {
    if (_break) return false;
    if(_next.isSome()) return true;
    
    while(_iter.hasNext()) {
      OWN_ELEMENT_TYPE next = move_if_value<OWN_ELEMENT_TYPE>(_iter.next());
      if(_pred(next)) {
        _next = Option<OWN_ELEMENT_TYPE>(move_if_value<OWN_ELEMENT_TYPE>(next));
        return true;
      } else {
        _break = true;
        return false;
      }
    }
    return false;
  }

  OWN_ELEMENT_TYPE next()
  {
    ASS(!_break)
    ALWAYS(hasNext());
    ASS(_next.isSome());
    OWN_ELEMENT_TYPE out = move_if_value<OWN_ELEMENT_TYPE>(_next.unwrap());
    _next = Option<OWN_ELEMENT_TYPE>();
    return out;
  }

private:
  
  Pred _pred;
  Iter _iter;
  Option<OWN_ELEMENT_TYPE> _next;
  bool _break;
};

template<class I1, class I2, class Cmp>
class SortedIterDiff {
public:
  DECL_ELEMENT_TYPE(ELEMENT_TYPE(I1));
  DEFAULT_CONSTRUCTORS(SortedIterDiff)

  SortedIterDiff(I1 i1, I2 i2, Cmp cmp)
    : _i1(std::move(i1))
    , _i2(std::move(i2))
    , _curr1()
    , _curr2(someIf(_i2.hasNext(), [&]() -> OWN_ELEMENT_TYPE { return move_if_value<OWN_ELEMENT_TYPE>(_i2.next()); })) 
    , _cmp(std::move(cmp))
    {}

  void moveToNext() 
  {
#   if VDEBUG
    Option<OWN_ELEMENT_TYPE> old1;
#   endif
    while (_curr1.isNone() && _i1.hasNext()) {
      _curr1 = Option<OWN_ELEMENT_TYPE>(move_if_value<OWN_ELEMENT_TYPE>(_i1.next()));
      ASS_REP(!_curr1.isSome() || !old1.isSome() || _cmp(*old1, *_curr1) <= 0, "iterator I1 must be sorted");
      while (_curr2.isSome() && _cmp(*_curr2, *_curr1) < 0) {
#       if VDEBUG
        Option<OWN_ELEMENT_TYPE> old2 = _curr2.take();
#       endif
        _curr2 = someIf(_i2.hasNext(), [&]() -> OWN_ELEMENT_TYPE 
            { return move_if_value<OWN_ELEMENT_TYPE>(_i2.next()); });
        ASS_REP(!_curr2.isSome() || !old2.isSome() || _cmp(*old2, *_curr2) <= 0, "iterator I2 must be sorted");
      }
      if (( _curr1.isSome() && _curr2.isSome() && _cmp(*_curr1, *_curr2) == 0 )
          || (_curr1.isNone() && _curr2.isNone())) {
#   if VDEBUG
    old1 = _curr1.take();
#   endif
        _curr1 = Option<OWN_ELEMENT_TYPE>();
        _curr2 = someIf(_i2.hasNext(), [&]() -> OWN_ELEMENT_TYPE 
            { return move_if_value<OWN_ELEMENT_TYPE>(_i2.next()); });
      }
    }
  }

  bool hasNext()
  {
    moveToNext();
    return _curr1.isSome();
  }

  OWN_ELEMENT_TYPE next()
  {
    moveToNext();
    return move_if_value<OWN_ELEMENT_TYPE>(_curr1.take().unwrap());
  }
private:
  I1 _i1;
  I2 _i2;
  Option<OWN_ELEMENT_TYPE> _curr1;
  Option<OWN_ELEMENT_TYPE> _curr2;
  Cmp _cmp;
};

/**
 * Iterator that maps the contents of another iterator by a function. Whenever the function retuns a non-empty Option
 * this iterator will return the corresponding value. 
 */
template<class Inner, class Functor>
class FilterMapIter
{
public:
  DECL_ELEMENT_TYPE(typename std::invoke_result<Functor, ELEMENT_TYPE(Inner)>::type::Content);
  DEFAULT_CONSTRUCTORS(FilterMapIter)

  FilterMapIter(Inner inn, Functor func)
  : _func(std::move(func)), _inn(std::move(inn)), _next() {}

  bool hasNext()
  {
    if(_next.isSome()) {
      return true;
    }
    while(_inn.hasNext()) {
      _next = _func(move_if_value<ELEMENT_TYPE(Inner)>(_inn.next()));
      if(_next.isSome()) {
        return true;
      }
    }
    return false;
  };

  OWN_ELEMENT_TYPE next()
  {
    ALWAYS(hasNext());
    ASS(_next.isSome());
    OWN_ELEMENT_TYPE out = move_if_value<OWN_ELEMENT_TYPE>(_next.unwrap());
    _next = Option<OWN_ELEMENT_TYPE>();
    return out;
  };

private:
  Functor _func;
  Inner _inn;
  Option<OWN_ELEMENT_TYPE> _next;
};

/**
 * Return an iterator object that returns elements of the @b inn iterator
 * for which the functor @b func returns true
 *
 * @see FilteredIterator
 */
template<class Inner, class Functor>
inline
FilteredIterator<Inner,Functor> getFilteredIterator(Inner inn, Functor func)
{
  return FilteredIterator<Inner,Functor>(std::move(inn), std::move(func));
}

template<class Inner, class Functor>
inline
auto getFilteredDelIterator(Inner inn, Functor func)
{ return FilteredIterator<Inner, Functor, /*deleteFilteredOut=*/true>(inn, func); }


/**
 * Iterator class that returns elements of an inner iterator
 * only until the specified functor returns false for some element
 * (this element is already not returned)
 */
template<class Inner, class Functor>
class WhileLimitedIterator
{
public:
  DECL_ELEMENT_TYPE(ELEMENT_TYPE(Inner));
  DEFAULT_CONSTRUCTORS(WhileLimitedIterator)
  WhileLimitedIterator(Inner inn, Functor func)
  : _func(std::move(func)), _inn(std::move(inn)), _nextStored(false) {}
  bool hasNext()
  {
    if(!_nextStored) {
      if(!_inn.hasNext()) {
        return false;
      }
      _next=_inn.next();
      _nextStored=true;
    }
    return _func(_next);
  };
  OWN_ELEMENT_TYPE next()
  {
    if(!_nextStored) {
      ALWAYS(hasNext());
      ASS(_nextStored);
    }
    _nextStored=false;
    return _next;
  };
private:
  Functor _func;
  Inner _inn;
  OWN_ELEMENT_TYPE _next;
  bool _nextStored;
};

/**
 * Return iterator object that returns elements of an inner iterator
 * @b inn only until the functor @b func returns false for some element
 * (this element is already not returned)
 *
 * @see WhileLimitedIterator
 */
template<class Inner, class Functor>
inline
WhileLimitedIterator<Inner,Functor> getWhileLimitedIterator(Inner inn, Functor func)
{
  return WhileLimitedIterator<Inner,Functor>(inn, func);
}


/**
 * Iterator that concatenates two other iterators
 *
 * The @b knowsSize() and @b size() functions of this iterator can be
 * called only if both underlying iterators contain these functions.
 */
template<class It1,class It2>
class CatIterator
{
public:
  DECL_ELEMENT_TYPE(ELEMENT_TYPE(It1));
  DEFAULT_CONSTRUCTORS(CatIterator)

  CatIterator(It1 it1, It2 it2)
  	:_first(true), _it1(std::move(it1)), _it2(std::move(it2)) {}
  bool hasNext()
  {
    if(_first) {
      if(_it1.hasNext()) {
	return true;
      }
      _first=false;
    }
    return  _it2.hasNext();
  };
  /**
   * Return the next value
   * @warning hasNext() must have been called before
   */
  OWN_ELEMENT_TYPE next()
  {
    ALWAYS(hasNext())
    if(_first) {
      //_it1 contains the next value, as hasNext must have
      //been called before. (It would have updated the
      //_first value otherwise.)
      return _it1.next();
    }
    return  _it2.next();
  };

  /**
   * Return true the size of the iterator can be obtained
   *
   * This function can be called only if both underlying iterators contain
   * the @b knowsSize() function.
   */
  bool knowsSize() const { return _it1.knowsSize() && _it2.knowsSize(); }
  /**
   * Return the initial number of elements of this iterator
   *
   * This function can be called only if both underlying iterators contain
   * the @b size() function, and if the @b knowsSize() function returns true.
   */
  size_t size() const { return _it1.size()+_it2.size(); }
private:
  /** False if we have already iterated through the first iterator */
  bool _first;
  It1 _it1;
  It2 _it2;
};

/**
 * Iterator that transforms elements of its inner iterator by
 * a specified functor
 *
 * The @b knowsSize() and @b size() functions of this iterator can be
 * called only if the underlying iterator contains these functions.
 */
template<typename Inner, typename Functor, typename ResultType=std::invoke_result_t<Functor, ELEMENT_TYPE(Inner)>>
class MappingIterator
{
public:
  DECL_ELEMENT_TYPE(ResultType);
  DEFAULT_CONSTRUCTORS(MappingIterator)
  explicit MappingIterator(Inner inner, Functor func)
  : _func(std::move(func)), _inner(std::move(inner)) {}
  inline bool hasNext() { return _inner.hasNext(); };
  inline ResultType next() { return _func(move_if_value<ELEMENT_TYPE(Inner)>(_inner.next())); };

  /**
   * Return true the size of the iterator can be obtained
   *
   * This function can be called only if the underlying iterator contains
   * the @b knowsSize() function.
   */
  inline bool knowsSize() const { return _inner.knowsSize(); }
  /**
   * Return the initial number of elements of this iterator
   *
   * This function can be called only if the underlying iterator contains
   * the @b size() function, and if the @b knowsSize() function returns true.
   */
  inline size_t size() const { return _inner.size(); }

  auto reverse() && 
  { return MappingIterator<decltype(std::move(_inner).reverse()), Functor, ResultType>(std::move(_inner).reverse(), std::move(_func)); }
private:
  Functor _func;
  Inner _inner;
};

template<typename Iter>
class IterTraits;

template<typename Iter>
IterTraits<Iter> iterTraits(Iter);

template<typename Iter>
class IterFromTryNext
{
public:
  DECL_ELEMENT_TYPE(ELEMENT_TYPE(Iter));
  DEFAULT_CONSTRUCTORS(IterFromTryNext)
  IterFromTryNext(Iter iter)
    : _iter(std::move(iter)) {}


  bool hasNext() {
    if (!_nextCached) { _nextCached = some(_iter.tryNext()); }
    return _nextCached->isSome();
  }

  OWN_ELEMENT_TYPE next() {
    if (!_nextCached) { _nextCached = some(_iter.tryNext()); }
    return _nextCached.take()->unwrap();
  }

private:
  Iter _iter;
  Option<Option<OWN_ELEMENT_TYPE>> _nextCached;
};

template<typename Iter>
IterFromTryNext<Iter> iterFromTryNext(Iter iter)
{ return IterFromTryNext<Iter>(std::move(iter)); }


/**
 * Return iterator that returns elements of @b it transformed by
 * the functor @b f
 *
 * @see MappingIterator
 */
template<typename Inner, typename Functor>
MappingIterator<Inner,Functor,ResultOf<Functor, ELEMENT_TYPE(Inner)>> getMappingIterator(Inner it, Functor f)
{
  return MappingIterator<Inner,Functor, ResultOf<Functor, ELEMENT_TYPE(Inner)>>(std::move(it), std::move(f));
}

/**
 * Return iterator that returns elements of @b it transformed by
 * the functor @b f
 *
 * @see MappingIterator
 */
template<typename ResultType, typename Inner, typename Functor>
MappingIterator<Inner,Functor,ResultType> getMappingIteratorKnownRes(Inner it, Functor f)
{
  return MappingIterator<Inner,Functor,ResultType>(it, f);
}


/**
 * Iterator that uses elements of its inner iterator as argments to
 * single-parameter constructor @b Constructor, and yields created
 * objects.
 */
template<typename Constructor, typename Inner>
class ConstructingIterator
{
public:
  DECL_ELEMENT_TYPE(Constructor*);
  DEFAULT_CONSTRUCTORS(ConstructingIterator)
  explicit ConstructingIterator(Inner inner)
  : _inner(inner) {}
  inline bool hasNext() { return _inner.hasNext(); };
  inline Constructor* next() { return new Constructor(_inner.next()); };
private:
  Inner _inner;
};

/**
 * Return iterator that uses elements of @b it as arguments to
 * the single-paramater constructor of type @b Constructor and
 * returns the created elements
 *
 * @see ConstructingIterator
 */
template<typename Constructor, typename Inner>
inline
ConstructingIterator<Constructor,Inner> getConstructingIterator(Inner it)
{
  return ConstructingIterator<Constructor,Inner>(it);
}


/**
 * Iterator that takes iterator over iterators as its argument and
 * flattens it, returning elements of the inner iterators.
 *
 * @tparam Master The outer iterator to be flattened. It must be
 *   an iterator over iterators, which also means that the macro
 *   @b ELEMENT_TYPE() must be applicable to the result of
 *   @b ELEMENT_TYPE(Master)
 */
template<typename Master>
class FlatteningIterator
{
public:
  using Inner = ELEMENT_TYPE(Master);
  DECL_ELEMENT_TYPE(ELEMENT_TYPE(Inner));
  DEFAULT_CONSTRUCTORS(FlatteningIterator)

  explicit FlatteningIterator(Master master)
  : _master(std::move(master))
  , _current(_master.hasNext() 
        ? Option<Inner>(move_if_value<Inner>(_master.next()))
        : Option<Inner>())
  { }

  bool hasNext()
  {
    while (_current.isSome()) {
      if (_current->hasNext()) {
        return true;
      } else {
        _current = _master.hasNext() 
          ? Option<Inner>(move_if_value<Inner>(_master.next())) 
          : Option<Inner>();
      }
    }
    return false;
  }

  inline
  ELEMENT_TYPE(FlatteningIterator) next()
  {
    ASS(_current.isSome());
    ASS(_current.unwrap().hasNext());
    return move_if_value<OWN_ELEMENT_TYPE>(_current.unwrap().next());
  }
private:
  Master _master;
  Option<Inner> _current;
};

/**
 * Return iterator that flattens the iterator over iterators @b it
 * into an iterator over elements the inner elements
 *
 * @b it must be an iterator over iterators
 *
 * @see FlatteningIterator, FlatteningIterator<VirtualIterator<VirtualIterator<T>>>
 */
template<typename T>
inline
FlatteningIterator<T> getFlattenedIterator(T it)
{ return FlatteningIterator<T>(std::move(it)); }

template<class Inner, class Functor>
using FlatMapIter = FlatteningIterator<MappingIterator<Inner,Functor>>;

/**
 * Return iterator that applies functor @b f to elements of the @b it
 * iterator, treats the result as iterators and flattens them
 *
 * This function is a combination of the @b getMappingIterator() and
 * @b getFlattenedIterator() functions.
 *
 * The functor @b f must return an iterator
 *
 * @see getMappingIterator(), getFlattenedIterator()
 */
template<typename Inner, typename Functor>
inline
FlatMapIter<Inner,Functor> getMapAndFlattenIterator(Inner it, Functor f)
{
  return FlatteningIterator<MappingIterator<Inner,Functor> >(
	  MappingIterator<Inner,Functor>(std::move(it), f) );
}


/**
 * Iterator that in its constructor stores elements of an inner iterator
 * and then returns these elements later in a deterministic order, skipping
 * the duplicate ones
 *
 * The iterator object does not contain the copy constructor or
 * the operator=. If this behavior is required, it should be created
 * on the heap and pointer to it put inside a VirtualIterator object.
 *
 * @see VirtualIterator
 */
template<class Inner>
class UniquePersistentIterator
: public IteratorCore<ELEMENT_TYPE(Inner)>
{
public:
  typedef ELEMENT_TYPE(Inner) T;
private:
  typedef List<T> ItemList;
public:

  explicit UniquePersistentIterator(Inner& inn)
  {
    _items=getUniqueItemList(inn, _size);
  }
  ~UniquePersistentIterator()
  {
    if(_items) {
      ItemList::destroy(_items);
    }
  }
  inline bool hasNext() { return _items; };
  inline T next()
  {
    return ItemList::pop(_items);
  };

  inline bool knowsSize() const { return true; }
  inline size_t size() const { return _size; }
private:
  typedef DHSet<T> ItemSet;

  static ItemList* getUniqueItemList(Inner& inn, size_t& sizeRef)
  {
    ItemList* res=0;
    Recycled<ItemSet> iset;

    sizeRef=0;
    while(inn.hasNext()) {
      T el=inn.next();
      if(iset->insert(el)) {
	ItemList::push(el, res);
	sizeRef++;
      }
    }

    return res;
  }

  ItemList* _items;
  size_t _size;
};

/**
 * Return iterator that stores values of @b it in its constructor,
 * and then yields them in a deterministic order, skipping duplicate values
 *
 * After the call to this function, the iterator @b it and any resources
 * it holds may be released, since the elements are stored independently
 * of it.
 *
 * @see UniquePersistentIterator
 */
template<class Inner>
inline
VirtualIterator<ELEMENT_TYPE(Inner)> getUniquePersistentIterator(Inner it)
{
  if(!it.hasNext()) {
    return VirtualIterator<ELEMENT_TYPE(Inner)>::getEmpty();
  }
  return vi( new UniquePersistentIterator<Inner>(it) );
}


/**
 * Return iterator that stores values of the iterator pointed to by @b it
 * in its constructor, and then yields them in a deterministic order,
 * skipping duplicate values
 *
 * After the call to this function, the iterator pointed to by @b it and
 * any resources it holds may be released, since the elements are stored
 * independently of it.
 *
 * @see UniquePersistentIterator
 */
template<class Inner>
inline
VirtualIterator<ELEMENT_TYPE(Inner)> getUniquePersistentIteratorFromPtr(Inner* it)
{
  if(!it->hasNext()) {
    return VirtualIterator<ELEMENT_TYPE(Inner)>::getEmpty();
  }
  return vi( new UniquePersistentIterator<Inner>(*it) );
}

/**
 * Remove duplicate elements from the container @c cont
 */
template<class Container>
void makeUnique(Container& cont)
{
  VirtualIterator<ELEMENT_TYPE(Container)> uniqueIt = pvi(
      getUniquePersistentIterator(ITERATOR_TYPE(Container)(cont)) );
}

/**
 * Return number of elements in iterator @c it
 */
template<class It>
size_t countIteratorElements(It it)
{
  size_t res = 0;
  while(it.hasNext()) {
    it.next();
    res++;
  }
  return res;
}


/**
 * Iterator that goes from object @b from to the object @b to using the
 * postfix @b operator++. (The objects are passed in the constructor.)
 * The object @b to is not returned.
 */
template<typename T>
class RangeIterator
{
public:
  DECL_ELEMENT_TYPE(T);
  DEFAULT_CONSTRUCTORS(RangeIterator)
  inline
  RangeIterator(T from, T to)
  : _next(from), _from(from), _to(to) {}
  inline bool hasNext() { return _next<_to; };
  inline T next() { return _next++; };
  inline bool knowsSize() const { return true; }
  inline size_t size() const { return (_to>_from) ? (_to-_from) : 0; }
  auto reverse() &&
  { 
    auto to = _to;
    return getMappingIterator(std::move(*this), [to](auto i) { return to - 1 - i; }); 
  }
private:
  T _next;
  T _from;
  T _to;
};

/**
 * Return iterator that goes from object @b from to the object @b to
 * using the postfix @b operator++; the object @b to is not returned
 *
 * @see RangeIterator
 */
template<typename T>
RangeIterator<T> getRangeIterator(T from, T to)
{
  return RangeIterator<T>(from, to);
}

template<typename T>
class CombinationIterator
{
public:
  DECL_ELEMENT_TYPE(std::pair<T,T>);
  DEFAULT_CONSTRUCTORS(CombinationIterator)
  CombinationIterator(T from, T to)
  : _first(from), _second(from), _afterLast(to)
  {
    ASS_LE(from,to);
    if(from!=to) {
      if(from+1==to) {
	_second=_afterLast;
      } else {
	moveToNext();
      }
    }
  }
  inline bool hasNext()
  { ASS_LE(_first,_afterLast); return _second!=_afterLast; }
  std::pair<T,T> next()
  {
    ASS(hasNext());
    std::pair<T,T> res=std::pair<T,T>(_first,_second);
    moveToNext();
    return res;
  }
private:
  void moveToNext()
  {
    _second++;
    ASS_LE(_second,_afterLast);
    if(_second==_afterLast) {
      _first++;
      _second=_first;
      _second++;
      //now, if _second==_afterLast, there's no combination left
    }
  }
  T _first;
  T _second;
  T _afterLast;
};

/**
 * Return iterator, that yields all unordered pairs from set {@b from,
 * (@b from)+1, (@b from)+2,..., (@b to)-1}. (The addition is performed
 * by the operator++.) For a singleton set, nothing is yielded.
 */
template<typename T>
inline
CombinationIterator<T> getCombinationIterator(T from, T to)
{
  return CombinationIterator<T>(from, to);
}

template<typename T>
class Combination2Iterator
{
public:
  DECL_ELEMENT_TYPE(std::pair<T,T>);
  DEFAULT_CONSTRUCTORS(Combination2Iterator)
  Combination2Iterator(T from, T to1, T to2)
  : _first(from), _second(from), _afterLast1(to1), _afterLast2(to2)
  {
    ASS_LE(from,to1);
    ASS_LE(to1,to2);
    if(from!=to1) {
      moveToNext();
    }
  }
  inline bool hasNext()
  { return _first!=_afterLast1 && _second!=_afterLast2; }
  std::pair<T,T> next()
  {
    ASS(hasNext());
    std::pair<T,T> res=std::pair<T,T>(_first,_second);
    ASS_LE(_first,_afterLast1);
    ASS_LE(_second,_afterLast2);
    moveToNext();
    return res;
  }
private:
  void moveToNext()
  {
    _second++;
    ASS_LE(_second,_afterLast2);
    if(_second==_afterLast2) {
      _first++;
      _second=_first;
      _second++;
      //now, if _second==_afterLast, there's no combination left
    }
  }
  T _first;
  T _second;
  T _afterLast1;
  T _afterLast2;
};

/**
 * Return iterator, that yields all unordered pairs from set {@b from,
 * (@b from)+1, (@b from)+2,..., (@b to2)-1} where one of the pair is
 * less than @b to1. (The addition is performed by the operator++.)
 * For a singleton set, nothing is yielded.
 *
 * Parameter @b to1 must be less than or equal to @b to2.
 */
template<typename T>
inline
Combination2Iterator<T> getCombinationIterator(T from, T to1, T to2)
{
  return Combination2Iterator<T>(from, to1, to2);
}


/**
 * Wraps a context around specified iterator.
 *
 * Context is an object of type @b Ctx with methods
 * bool enter(T)
 * void leave(T)
 * where @b T is the return type of inner iterator.
 * Method @b enter is called before an element of inner
 * iterator is yielded (with this element as a parameter).
 * If @b enter returns false, the element is skipped (@b leave is
 * not called for it).
 * @b leave is called when an element becomes no longer
 * needed (after the hasNext method is called next time,
 * or when the iterator is being destroyed).
 */
template<class Inner, class Ctx>
class ContextualIterator
{
public:
  DECL_ELEMENT_TYPE(ELEMENT_TYPE(Inner));
  DEFAULT_CONSTRUCTORS(ContextualIterator)

  ContextualIterator(Inner iit, Ctx context)
  : _inContext(false), _used(true), _context(std::move(context)), _iit(std::move(iit)) {}

  ~ContextualIterator()
  {
    assureContextLeft();
  }
  bool hasNext()
  {
    if(!_used) {
      return true;
    }
    assureContextLeft();
    do {
      if(!_iit.hasNext()) {
	return false;
      }
      _current = Option<ELEMENT_TYPE(Inner)>(_iit.next());
    } while (!_context.enter(_current.unwrap()));
    _inContext=true;

    _used=false;
    return true;
  }
  inline
  ELEMENT_TYPE(Inner) next()
  {
    ASS(!_used);
    _used=true;
    return move_if_value<ELEMENT_TYPE(Inner)>(_current.unwrap());
  }
private:
  void assureContextLeft()
  {
    if(_inContext) {
      _context.leave(_current.unwrap());
      _inContext=false;
    }
  }

  bool _inContext;
  bool _used;
  Ctx _context;
  Inner _iit;
  Option<ELEMENT_TYPE(Inner)> _current;
};

template<class Inner, class Ctx>
inline
ContextualIterator<Inner,Ctx> getContextualIterator(Inner it, Ctx context)
{
  return ContextualIterator<Inner,Ctx>(it, context);
}

#if VTIME_PROFILING

template<class Iter>
class TimeTracedIter
{
  const char* _name;
  Iter _iter;
public:
  TimeTracedIter(const char* name, Iter iter) 
    : _name(name)
    , _iter(std::move(iter)) 
  {}

  DECL_ELEMENT_TYPE(ELEMENT_TYPE(Iter));

  OWN_ELEMENT_TYPE next() { TIME_TRACE(_name); return _iter.next(); }
  bool hasNext() { TIME_TRACE(_name); return _iter.hasNext(); }

  bool knowsSize() const 
  { return _iter.knowsSize(); }

  size_t size() const
  { return _iter.size(); }

};

template<class Iter>
auto timeTraceIter(const char* name, Iter iter) 
{ return TimeTracedIter<Iter>(name, std::move(iter)); }

#define TIME_TRACE_ITER(name, iter) timeTraceIter(name, iter)

#else // !VTIME_PROFILING

#define TIME_TRACE_ITER(name, iter) iter

#endif // VTIME_PROFILING


/**
 * Return true iff @c it1 and it2 contain the same values in the same order
 */
template<class It1, class It2>
bool iteratorsEqual(It1 it1, It2 it2)
{
  while(it1.hasNext()) {
    if(!it2.hasNext()) {
      return false;
    }
    if(it1.next()!=it2.next()) {
      return false;
    }
  }
  return !it2.hasNext();
}

template<typename T>
static bool lessThan(T a, T b) { return a<b; }

/**
 * Return true iff @c it is sorted according to the default < ordering
 * (each element is less than its successive element).
 */
template<class It>
bool isSorted(It it)
{
  if(!it.hasNext()) { return true; }

  ELEMENT_TYPE(It) prev = it.next();

  while(it.hasNext()) {
    ELEMENT_TYPE(It) curr = it.next();
    if(!(prev<curr)) {
      return false;
    }
    prev = curr;
  }
  return true;
}

/**
 * Return true iff @c it is sorted according to ordering specified by lessThan
 * (each element is less than its successive element).
 *
 * Transitivity of @c lessThan is assumed.
 */
template<class It, typename Pred>
bool isSorted(It it, Pred lessThan)
{
  if(!it.hasNext()) { return true; }

  ELEMENT_TYPE(It) prev = it.next();

  while(it.hasNext()) {
    ELEMENT_TYPE(It) curr = it.next();
    if(!lessThan(prev, curr)) {
      return false;
    }
    prev = curr;
  }
  return true;
}

/**
 * Return true iff pred returns true for all elements of it
 */
template<class It, typename Pred>
bool forAll(It it, Pred pred)
{
  while(it.hasNext()) {
    if(!pred(it.next())) {
      return false;
    }
  }
  return true;
}

/**
 * Return first element for which pred returns true.
 * There must be an element for which true is returned in the iterator.
 */
template<class It, typename Pred>
ELEMENT_TYPE(It) getFirstTrue(It it, Pred pred)
{
  while(it.hasNext()) {
    ELEMENT_TYPE(It) el = it.next();
    if(pred(el)) {
      return el;
    }
  }
  ASSERTION_VIOLATION;
}

/**
 * Do folding on iterator it using fn which is a function taking
 * iterator element as first argument and the intermediate result
 * as the second.
 */
template<class It, typename Fun, typename Res>
Res fold(It it, Fun fn, Res init)
{
  Res res = init;
  while(it.hasNext()) {
    res = fn(it.next(), res);
  }
  return res;
}

/**
 * Do folding on iterator it using fn which is a function taking
 * iterator element as first argument and the intermediate result
 * as the second.
 * it must be a non-empty iterator.
 */
template<class It, typename Fun>
ELEMENT_TYPE(It) fold(It it, Fun fn)
{
  ALWAYS(it.hasNext());
  ELEMENT_TYPE(It) init = it.next();
  return fold(it,fn,init);
}

/** sum function, useful for fold */
template<typename T>
T sumFn(T a1, T a2) { return a1+a2; }

/** max function, useful for fold */
template<typename T>
T maxFn(T a1, T a2) { return std::max(a1,a2); }

/** min function, useful for fold */
template<typename T>
T minFn(T a1, T a2) { return std::min(a1,a2); }


template<class It>
struct StmJoinAuxStruct
{
  StmJoinAuxStruct(std::string glue, It it) : _glue(glue), _it(it) {}
  std::string _glue;
  It _it;
};

template<class It>
StmJoinAuxStruct<It> join(std::string glue, It it)
{
  return StmJoinAuxStruct<It>(glue, it);
}
template<typename It>
std::ostream& operator<< (std::ostream& out, const StmJoinAuxStruct<It>& info )
{
  It it = info._it;
  while(it.hasNext()) {
    out << it.next();
    if(it.hasNext()) {
      out << info._glue;
    }
  }
  return out;
}


/**
 * Split iterator @c it into two iterators in the element satisfying
 * the @c edge predicate. If there is no element satisfying @c edge,
 * return false, put the original iterator into res1 and make res2 empty.
 * The first element for which edge succeeded is not present in any
 * of the resulting iterators.
 */
template<class It, class Pred>
bool splitIterator(It it, Pred edge, VirtualIterator<ELEMENT_TYPE(It)>& res1, VirtualIterator<ELEMENT_TYPE(It)>& res2)
{
  typedef ELEMENT_TYPE(It) T;

  bool success = false;
  List<T>* firstPart = 0;
  while(it.hasNext()) {
    T itm = it.next();
    if(edge(itm)) {
      success = true;
      break;
    }
    List<T>::push(itm, firstPart);
  }
  firstPart = firstPart->reverse();
  res1 = fpvi(typename List<T>::DestructiveIterator(firstPart));
  res2 = pvi(it);
  return success;
}

template<typename Inner>
struct NegPred
{
  NegPred(const Inner& inner) : _inner(inner) {}
  template<typename Arg>
  bool operator()(Arg a) { return !_inner(a); }
private:
  Inner _inner;
};

template<typename Inner>
NegPred<Inner> negPred(Inner inner) {
  return NegPred<Inner>(inner);
}

template<typename T>
struct ConstEqPred
{
  ConstEqPred(const T& val) : _val(val) {}
  template<typename Arg>
  bool operator()(Arg a) { return a==_val; }
private:
  T _val;
};

template<typename T>
ConstEqPred<T> constEqPred(const T& val) {
  return ConstEqPred<T>(val);
}

template<typename OuterFn, typename InnerFn>
struct CompositionFn {
  CompositionFn(OuterFn outer, InnerFn inner)
   : _outer(outer), _inner(inner) { }

  template<typename Arg>
  std::invoke_result_t<OuterFn, std::invoke_result_t<InnerFn, Arg>> operator()(Arg a) {
    return _outer(_inner(a));
  }
private:
  OuterFn _outer;
  InnerFn _inner;
};

template<typename OuterFn, typename InnerFn>
CompositionFn<OuterFn,InnerFn> getCompositionFn(OuterFn outer, InnerFn inner)
{
  return CompositionFn<OuterFn,InnerFn>(outer,inner);
}

template<class P>
struct GetFirstOfPair {
  typename P::first_type operator()(P p) {
    return p.first;
  }
};

template<class P>
struct GetSecondOfPair {
  typename P::second_type operator()(P p) {
    return p.second;
  }
};


template<class... Is>
class CoproductIter 
{
  Coproduct<Is...> _inner;
public:
  DECL_ELEMENT_TYPE(ELEMENT_TYPE(TypeList::Get<0, TypeList::List<Is...>>));
  DEFAULT_CONSTRUCTORS(CoproductIter)

  CoproductIter(Coproduct<Is...> i) : _inner(Coproduct<Is...>(std::move(i))) {}

  bool hasNext() const
  { 
    Coproduct<Is...> const& inner = _inner;;
    return inner.apply([](auto& x) { return x.hasNext();}); }

  bool hasNext()
  { 
    Coproduct<Is...> & inner = _inner;;
    return inner.apply([](auto& x) { return x.hasNext();}); }

  OWN_ELEMENT_TYPE next()
  { 
    Coproduct<Is...> & inner = _inner;;
    return inner.apply([](auto&& x) { return x.next();}); }

  bool knowsSize() const 
  { 
    Coproduct<Is...> const& inner = _inner;;
    return inner.apply([](auto& x) { return x.knowsSize();}); }

  size_t size() const
  { 
    Coproduct<Is...> const& inner = _inner;;
    return inner.apply([](auto& x) { return x.size();}); }
};

template<class... Is>
auto coproductIter(Coproduct<Is...> is)
{ return iterTraits(CoproductIter<Is...>(std::move(is))); }

template<class Closure>
struct ApplyClosure {
   template<class A> 
   using apply = std::invoke_result_t<Closure, A>;
};

template<unsigned N>
struct Times {
  template<class C>
  using apply = Constant<C::value * N>;
};

template<unsigned N>
struct Plus {
  template<class C>
  using apply = Constant<C::value + N>;
};

#define LAZY(...)  [&]() { return __VA_ARGS__; }

template<class A
  , std::enable_if_t<!std::is_invocable_v<A>, bool> = true
  >
auto makeLazy(A a) 
{ return [a = std::move(a)]() mutable -> A { return std::move(a); }; }

template<class A
  , std::enable_if_t<std::is_invocable_v<A>, bool> = true
  >
auto makeLazy(A a) -> A
{ return a; }

template<class... Args>
static auto __ifElseIter(Args... args)
{ 
  auto tuple = std::tie(args...);
  constexpr unsigned total = TL::Size<TL::List<Args...>>::val;
  auto tupleGetApplied = [&](auto N) -> decltype(auto) { return std::get<N.value>(tuple)(); };
  static_assert(total % 2 == 1);

  using Out = TL::Into<Coproduct, 
        TL::Map<
          TL::Closure<decltype(tupleGetApplied)>,
          TL::Concat<
            TL::Map<Plus<1>, TL::Map<Times<2>, TL::Range<0, total / 2>>>,
            TL::List<Constant<total - 1>>
          >>>;

  Option<Out> out;
  TL::Range<0, total / 2>::forEach([&](auto token){
      constexpr unsigned i = TL::TokenType<decltype(token)>::value;
      if (out.isNone()) {
        if (tupleGetApplied(Constant<2*i>{})) {
          out = some(Out::template variant<i>(tupleGetApplied(Constant<2*i + 1>{})));
        }
      }
  });
  return coproductIter(out ? *out : Out::template variant<total/2>(tupleGetApplied(Constant<total - 1>{})));
}

template<class... Args>
static auto ifElseIter(Args... args) 
{ return __ifElseIter(makeLazy(std::move(args))...); }

#define ifElseIter2(i0, t0, e) ifElseIter(LAZY(i0), LAZY(t0), LAZY(e))
#define ifElseIter3(i0, t0, i1, t1, e) ifElseIter(LAZY(i0), LAZY(t0), LAZY(i1), LAZY(t1), LAZY(e))
#define ifElseIter4(i0, t0, i1, t1, i2, t2, e) ifElseIter(LAZY(i0), LAZY(t0), LAZY(i1), LAZY(t1), LAZY(i2), LAZY(t2), LAZY(e))

template<class IfIterCons>
static auto ifIter(bool cond, IfIterCons ifCons) 
{ return iterTraits(someIf(cond, std::move(ifCons)).intoIter()).flatten(); }

template<class T>
struct EmptyIter
{
  DECL_ELEMENT_TYPE(T);
  bool hasNext() { return false; }
  T next() { ASSERTION_VIOLATION }
  unsigned size() { return 0; }
  bool knowsSize() { return true; }
};

/** If Pointer references a type that can be used as an iterator, then this wrapper type makes Pointer an Iterator.
 * This is useful for example if you want to have IterTraits methods for some `shared_pointer<I> ptr` where `I` is an iterator.
 */
template<class Pointer>
class IterPointer
{
  Pointer _p;
public:
  IterPointer(Pointer p) : _p(std::move(p)) {}
  DEFAULT_CONSTRUCTORS(IterPointer);
  DECL_ELEMENT_TYPE(ELEMENT_TYPE(std::remove_reference_t<decltype(*_p)>));
  bool hasNext()       { return (*_p).hasNext(); }
  bool hasNext() const { return (*_p).hasNext(); }
  OWN_ELEMENT_TYPE next() { return (*_p).next(); }
  unsigned size() { return (*_p).size(); }
  bool knowsSize() { return (*_p).knowsSize(); }
};

template<class Iter>
class IterTraits
{
  Iter _iter;
public:
  DECL_ELEMENT_TYPE(ELEMENT_TYPE(Iter));
  DEFAULT_CONSTRUCTORS(IterTraits)
  using Elem = ELEMENT_TYPE(Iter);

  explicit IterTraits(Iter iter) : _iter(std::move(iter)) {}

  Elem next() 
  { return move_if_value<Elem>(_iter.next()); }

  bool hasNext() 
  { return _iter.hasNext(); }

  bool knowsSize()       { return _iter.knowsSize(); }
  bool knowsSize() const { return _iter.knowsSize(); }

  auto size()       { return _iter.size(); }
  auto size() const { return _iter.size(); }

  Option<Elem> tryNext() 
  { 
    return _iter.hasNext() 
        ? Option<Elem>(move_if_value<Elem>(_iter.next()))
        : Option<Elem>();
  }


  template<class P>
  bool any(P f) 
  {
    while (hasNext()) {
      if (f(next())) return true;
    }
    return false;
  }

  template<class P>
  bool all(P f) 
  {
    while (hasNext()) {
      if (!f(next())) return false;
    }
    return true;
  }

  template<class F>
  void forEach(F f) 
  {
    while (hasNext()) {
      f(next());
    }
  }

  template<class P>
  Option<Elem> find(P p) 
  {
    while (hasNext()) {
      Elem x = next();
      if (p(x)) {
        return some<Elem>(x);
      }
    }
    return none<Elem>();
  }

  template<class P>
  Option<unsigned> findPosition(P p) 
  {
    unsigned i = 0;
    while (hasNext()) {
      Elem x = next();
      if (p(x)) {
        return some<unsigned>(i);
      }
      i++;
    }
    return none<unsigned>();
  }

  template<class... Is>
  auto concat(Is... is) 
  { return concatIters(std::move(_iter), std::move(is)...); }

  template<class F>
  IterTraits<MappingIterator<Iter, F>> map(F f)
  { return iterTraits(getMappingIterator<Iter, F>(std::move(_iter), std::move(f))); }

  auto eval()
  { return map([](auto f){ return f(); }); }

  template<class F>
  auto inspect(F f)
  { return map([f = std::move(f)](auto x) { f(x); return x; }); }

  template<class F>
  IterTraits<FilteredIterator<Iter, F>> filter(F f)
  { return iterTraits(getFilteredIterator<Iter, F>(std::move(_iter), std::move(f))); }

  template<class F>
  IterTraits<FilterMapIter<Iter, F>> filterMap(F f)
  { return iterTraits(FilterMapIter<Iter, F>(std::move(_iter), std::move(f))); }

  template<class F>
  IterTraits<FlatMapIter<Iter, F>> flatMap(F f)
  { return iterTraits(getFlattenedIterator(getMappingIterator(std::move(_iter), std::move(f)))); }

  auto flatten()
  { return iterTraits(getFlattenedIterator(std::move(_iter))); }

  template<class Pred>
  auto takeWhile(Pred p)
  { return iterTraits(TakeWhileIter<Iter, Pred>(std::move(_iter), std::move(p))); }

  auto unique()
  { 
    Map<OWN_ELEMENT_TYPE, std::tuple<>> found;
    return iterTraits(std::move(*this)
        .filterMap([found = std::move(found)](OWN_ELEMENT_TYPE next) mutable {
          if (found.tryGet(next).isSome()) {
            return Option<OWN_ELEMENT_TYPE>();
          } else {
            found.insert(next, std::make_tuple());
            return Option<OWN_ELEMENT_TYPE>(std::move(next));
          }
        })); 
  }

  auto persistent()
  { 
    auto stack = collect<Stack>();
    return iterTraits(arrayIter(std::move(stack)));
  }

  /** 
   * returns the first minimal element wrt the function `less` 
   * less takes two arguments of this iterators element type and 
   * returns the wheter the first is smaller than the second.
   * */
  template<class IsLess>
  Option<Elem> minBy(IsLess isLess)
  { 
    if (hasNext()) {
      Elem min = next();
      while (hasNext()) {
        Elem e = next();
        if (isLess(e, min)) {
          min = e;
        }
      }
      return some<Elem>(min);
    } else {
      return none<Elem>();
    }
  }

  unsigned count()
  { 
    unsigned i = 0;
    while (hasNext()) {
      i++;
      next();
    }
    return i;
  }

  Option<Elem> min()
  { return minBy(std::less<Elem>{}); }

  template<class IsLess>
  Option<Elem> maxBy(IsLess isLess)
  { return minBy([isLess = std::move(isLess)](Elem const& l, Elem const& r) { return isLess(r,l); }); }

  Option<Elem> max()
  { return maxBy(std::less<Elem>{}); }

<<<<<<< HEAD
=======
  auto timeTraced(const char* name)
  { return iterTraits(TIME_TRACE_ITER(name, std::move(_iter))); }

>>>>>>> e0a91a05
  template<class Result, class F>
  auto fold(Result init, F f) -> Result
  { 
    Result accum = std::move(init);
    while (hasNext()) {
      accum = f(std::move(accum), next());
    }
    return accum;
  }

  template<class F> 
  auto fold(F fun) -> Option<Elem>
  { return someIf(hasNext(), [&]() { return fold(next(), std::move(fun)); }); }

  template<class OtherIter>
  auto zip(OtherIter other)
  { return map([other = std::move(other)](Elem x) mutable { return std::make_pair(std::move(x), other.next()); }); }

  auto zipWithIndex()
  { return map([idx = 0](Elem x) mutable { return std::make_pair(std::move(x), idx++); }); }

  template<class Val>
  auto store(Val v) 
  { return map([v = std::move(v)](Elem x) -> Elem { return x; }); }

  auto reverse() &&
  { return iterTraits(std::move(_iter).reverse()); }

  auto sum()
  { return fold([](Elem l, Elem r) { return l + r; }) || []() { return Elem(0); }; }

  template<unsigned n>
  auto collectTuple()
  { return TL::Range<0, n>::toTuple([&](auto i) { return next(); }); }
 
  template<class Container>
  auto collect()
  { return Container::fromIterator(*this); }
  
  template<template<class> class Container>
  Container<Elem> collect()
  { 
    return Container<Elem>::fromIterator(std::move(*this)); 
  }

  IterTraits clone() 
  { return *this; }
  
  /** This class is to be used in the context of a for (auto x : ...) loop only. */
  class StlIter 
  {
    Option<IterTraits&> _iter; // <- nothing here encodes that this == end()
    Option<Elem>  _cur;

  public:
    StlIter(IterTraits& iter)  : _iter(Option<IterTraits&>(iter)), _cur(iter.tryNext()) {}
    StlIter()  : _iter(), _cur() {}

    void operator++() 
    { _cur = _iter.unwrap().tryNext(); }

    Elem operator*() 
    { return move_if_value<Elem>(_cur.unwrap()); } 

    friend bool operator!=(StlIter const& lhs, StlIter const& rhs) 
    { return !(lhs == rhs); }

    friend bool operator==(StlIter const& lhs, StlIter const& rhs) 
    { 
      ASS(rhs._iter.isNone()); 
      ASS(lhs._iter.isSome()); 
      return lhs._cur.isNone(); 
    }
  };

public:
  StlIter begin() { return StlIter(*this); }
  StlIter end() { return StlIter(); }
};

template<class Iter> 
IterTraits<Iter> iterTraits(Iter i) { return IterTraits<Iter>(std::move(i)); }

static const auto range = [](auto from, auto to) 
  { return iterTraits(getRangeIterator<decltype(to)>(decltype(to)(from), to)); };

template<class I1>
static auto concatIters(I1 i1) 
{ return iterTraits(std::move(i1)); }

template<class I1, class I2, class... Is>
static auto concatIters(I1 i1, I2 i2, Is... is) 
{ return iterTraits(CatIterator<I1, decltype(concatIters(std::move(i2), std::move(is)...))>(std::move(i1), concatIters(std::move(i2), std::move(is)...))); }

template<class I1, class I2, class Cmp>
auto iterSortedDiff(I1 i1, I2 i2, Cmp cmp) 
{ return iterTraits(SortedIterDiff<I1,I2, Cmp>(std::move(i1), std::move(i2), std::move(cmp))); }

template<class I1, class I2>
auto iterSortedDiff(I1 i1, I2 i2) 
{ return iterSortedDiff(std::move(i1), std::move(i2), [&](auto& l, auto& r) { return l == r ? 0 : l < r ? -1 : 1;  }); }


template<class P>
auto iterPointer(P p) { return iterTraits(IterPointer<P>(std::move(p))); }

///@}

template<class Iterator>
auto dropElementType(Iterator iter) 
{ return iterTraits(std::move(iter)).map([](auto _) { return std::make_tuple(); }); }

template<class Array, class Size>
auto arrayIter(Array const& a, Size s) { return range(0, s).map([&](auto i) -> decltype(auto) { return a[i]; }); }

template<class Array, class Size>
auto arrayIter(Array      & a, Size s) { return range(0, s).map([&](auto i) -> decltype(auto) { return a[i]; }); }

template<class Array, class Size>
auto arrayIter(Array     && a, Size s) { return range(0, s).map([a = std::move(a)](auto i) { return std::move(a[i]); }); }

template<class Array> auto arrayIter(Array const& a) { return arrayIter(          a , a.size()); }
template<class Array> auto arrayIter(Array     && a) { return arrayIter(std::move(a), a.size()); }
template<class Array> auto arrayIter(Array      & a) { return arrayIter(          a , a.size()); }

template<class Item, class... Items>
auto iterItems(Item item, Items... items) 
{ return arrayIter(Stack<Item>{std::move(item), std::move(items)...}); }

template<class Item>
auto iterItems()
{ return arrayIter(Stack<Item>{}); }

} // namespace Lib

template <typename Iterator>
class STLIterator
{
  private:
    Iterator begin;
    Iterator end;

  public:
    using value_type = typename Iterator::value_type;
    DECL_ELEMENT_TYPE(value_type);

    STLIterator(Iterator begin, Iterator end)
      : begin(begin), end(end)
    { }

    bool hasNext() {
      return begin != end;
    }

    value_type next() {
      value_type x = *begin;
      ++begin;
      return x;
    }
};

template <typename Iterator>
STLIterator<Iterator> getSTLIterator(Iterator begin, Iterator end)
{
  return STLIterator<Iterator>(begin, end);
}

/**
 * Return iterator that stores values of @b it in its constructor,
 * and then yields them in the same order
 *
 * After the call to this function, the iterator @b it and any resources
 * it holds may be released, since the elements are stored independently
 * of it.
 *
 * @see PersistentIterator
 */
template<class Inner>
auto getPersistentIterator(Inner it)
{ return pvi(arrayIter(iterTraits(it).template collect<Stack>())); }

template<class Iter>
class IterContOps {
  Iter const _iter;

public:
  IterContOps(Iter iter) : _iter(std::move(iter)) {}

  auto defaultHash() const { return DefaultHash::hashIter(Iter(_iter).map([](ELEMENT_TYPE(Iter) x) -> unsigned { return DefaultHash::hash(x); })); }
  auto defaultHash2() const { return DefaultHash::hashIter(Iter(_iter).map([](ELEMENT_TYPE(Iter) x) -> unsigned { return DefaultHash2::hash(x); })); }

  static int cmp(IterContOps const& lhs, IterContOps const& rhs) {
    auto l = lhs._iter;
    auto r = rhs._iter;
    while (l.hasNext() && r.hasNext()) {
      auto ln = l.next();
      auto rn = r.next();
      if (ln < rn) {
        return -1;
      } else if (rn < ln) {
        return 1;
      }
    }
    return !l.hasNext() ? (r.hasNext() ? -1 : 0) : 1;
  }
  friend bool operator<(IterContOps const& lhs, IterContOps const& rhs) 
  { return cmp(lhs, rhs) < 0; }

  friend bool operator==(IterContOps const& lhs, IterContOps const& rhs)
  { return cmp(lhs, rhs) == 0; }

  friend bool operator!=(IterContOps const& lhs, IterContOps const& rhs) 
  { return !(lhs == rhs); }
};

template<class Iter>
auto iterContOps(Iter iter) { return IterContOps<Iter>(std::move(iter)); }

#endif /* __Metaiterators__ */<|MERGE_RESOLUTION|>--- conflicted
+++ resolved
@@ -1647,12 +1647,9 @@
   Option<Elem> max()
   { return maxBy(std::less<Elem>{}); }
 
-<<<<<<< HEAD
-=======
   auto timeTraced(const char* name)
   { return iterTraits(TIME_TRACE_ITER(name, std::move(_iter))); }
 
->>>>>>> e0a91a05
   template<class Result, class F>
   auto fold(Result init, F f) -> Result
   { 
