--- conflicted
+++ resolved
@@ -1404,8 +1404,6 @@
 auto timeTraceIter(const char* name, Iter iter) 
 { return TimeTracedIter<Iter>(name, std::move(iter)); }
 
-<<<<<<< HEAD
-=======
 #else // !ENABLE_TIME_PROFILING
 
 
@@ -1416,7 +1414,6 @@
 #endif // ENABLE_TIME_PROFILING
 
 
->>>>>>> 8403a6e5
 /**
  * Return true iff @c it1 and it2 contain the same values in the same order
  */
