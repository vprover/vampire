/*
 * This file is part of the source code of the software program
 * Vampire. It is protected by applicable
 * copyright laws.
 *
 * This source code is distributed under the licence found here
 * https://vprover.github.io/license.html
 * and in the source directory
 */

/** 
 * This file mainly defined the class Option, which can be thought of as a NULLable pointer, that is 
 * stack-allocated, with RAII semantics. 
 *
 * \see UnitTests/tOption.cpp for examples of the usage
 */
#ifndef __OPTIONAL_H__
#define __OPTIONAL_H__

#include <type_traits>
#include "Debug/Assertion.hpp"
#include <iostream>
#include "Lib/Reflection.hpp"


namespace Lib {

template<
  class T,
  typename std::enable_if<std::is_reference<T>::value, bool>::type = true
  > 
T move_if_value(std::remove_reference_t<T> && t) 
{ return t; }


template<
  class T,
  typename std::enable_if<std::is_reference<T>::value, bool>::type = true
  > 
T move_if_value(std::remove_reference_t<T>& t) 
{ return t; }


template<
  class T,
  typename std::enable_if< !std::is_reference<T>::value , bool>::type = true
  > 
T move_if_value(T& t) 
{ return std::move(t); }

template<
  class T,
  typename std::enable_if< !std::is_reference<T>::value , bool>::type = true
  > 
T move_if_value(T const& t) 
{ return std::move(t); }


template<
  class T,
  typename std::enable_if< !std::is_reference<T>::value , bool>::type = true
  > 
T move_if_value(T && t) 
{ return std::move(t); }

#define FOR_REF_QUALIFIER(macro)                                                          \
  macro(const &, ) macro(&, ) macro(&&, std::move)

template<class T>
struct MaybeUninit {
  union Value { 
    T init; int uninint[0]; 
    Value() : uninint{} {};
    ~Value() {};
  } _elem;

   MaybeUninit() : _elem() {}
  ~MaybeUninit() {}
// This macro will b expanded for (REF,MV) in { (`&&`, `std::move`), (`&`, ``), (`const &`, ``) }
#define methods(REF, MV)                                                                  \
  operator T REF() REF                                                                    \
  { return MV(_elem.init); }                                                              \
                                                                                          \
  void init(T REF content)                                                                \
  { ::new(&_elem)T(MV(content)); }                                                        \
                                                                                          \
  MaybeUninit& operator=(T REF content)                                                   \
  {                                                                                       \
    _elem.init = MV(content);                                                             \
    return *this;                                                                         \
  }                                                                                       \

  FOR_REF_QUALIFIER(methods)

#undef methods 
};

template<class A>
class OptionBase 
{

  bool _isSome;
  MaybeUninit<A> _elem;
public:

  constexpr OptionBase() : _isSome(false) {}

  ~OptionBase() 
  { 
    if (isSome()) { 
      unwrap().~A(); 
    }
  }

#define methods(REF, MV)                                                                  \
  constexpr explicit OptionBase(A REF content)                                            \
    : _isSome(true)                                                                       \
      , _elem()                                                                           \
  {                                                                                       \
    _elem.init(move_if_value<A>(content));                                                \
  }                                                                                       \
                                                                                          \
  A REF unwrap() REF                                                                      \
  {                                                                                       \
    ASS(_isSome);                                                                         \
    return MV(_elem);                                                                     \
  }                                                                                       \
                                                                                          \
  OptionBase(OptionBase REF a) : _isSome(a._isSome)                                       \
  {                                                                                       \
    if (isSome()) {                                                                       \
      _elem.init(MV(a).unwrap());                                                         \
    }                                                                                     \
  }                                                                                       \

  FOR_REF_QUALIFIER(methods)

#undef methods

  OptionBase& operator=(OptionBase&& other)
  {
    if (_isSome) {
      unwrap().~A();
    }
    if (other._isSome) {
      _elem.init(move_if_value<A>(other.unwrap()));
    }
    _isSome = other._isSome;
    return *this;
  }

  OptionBase& operator=(OptionBase const& other)
  {
    if (_isSome) {
      unwrap().~A();
    }
    if (other._isSome) {
      _elem.init(other.unwrap());
    }
    _isSome = other._isSome;
    return *this;
  }


  bool isSome() const { return _isSome;   }
  bool isNone() const { return !isSome(); }

  static OptionBase fromPtr(A* ptr) 
  { return ptr == nullptr ? OptionBase() : OptionBase(*ptr); }

  friend bool operator==(OptionBase const& lhs, OptionBase const& rhs) 
  { 
    if (lhs._isSome != rhs._isSome) return false;
    
    if (lhs._isSome) {
      return lhs.unwrap() == rhs.unwrap();
    } else {
      return true;
    }
  }
    
};



template<class Ptr>
class OptionBaseRef
{

  Ptr _elem;
public:

  constexpr OptionBaseRef(           ) : _elem(nullptr) {  }
  constexpr OptionBaseRef(Ptr content) : _elem(content) { }

  bool isSome() const { return _elem != nullptr;   }

  auto unwrap() const& -> decltype(auto) { ASS(isSome()); return           *_elem ; }
  auto unwrap()     && -> decltype(auto) { ASS(isSome()); return std::move(*_elem); }
  auto unwrap()      & -> decltype(auto) { ASS(isSome()); return           *_elem ; }

  constexpr OptionBaseRef(OptionBaseRef      & a) = default;
  constexpr OptionBaseRef(OptionBaseRef     && a) = default;
  constexpr OptionBaseRef(OptionBaseRef const& a) = default;

  OptionBaseRef& operator=(OptionBaseRef      & a) = default;
  OptionBaseRef& operator=(OptionBaseRef     && a) = default;
  OptionBaseRef& operator=(OptionBaseRef const& a) = default;

  // static OptionBaseRef fromPtr(A* ptr) 
  // { return ptr == nullptr ? OptionBaseRef() : *ptr; }

  friend bool operator==(OptionBaseRef const& lhs, OptionBaseRef const& rhs) 
  { return (lhs._elem == nullptr && rhs._elem == nullptr)
        || (lhs._elem != nullptr && rhs._elem != nullptr && (lhs._elem == rhs._elem || *lhs._elem == *rhs._elem )); }
};

template<class A>
class OptionBase<A const&> : public OptionBaseRef<A const*>
{
public:
  constexpr OptionBase() : OptionBaseRef<A const*>() {}
  constexpr OptionBase(A const& item) : OptionBaseRef<A const*>(&item) {}
  constexpr OptionBase(OptionBase const& b) : OptionBaseRef<A const*>(b) {}
};

template<class A>
class OptionBase<A&> : public OptionBaseRef<A*>
{
public:
  constexpr OptionBase() : OptionBaseRef<A*>() {}
  constexpr OptionBase(A& item) : OptionBaseRef<A*>(&item) {}
  constexpr OptionBase(OptionBase const& b) : OptionBaseRef<A*>(b) {}
};

/** The actual Option class
 * An Option<A> is a class that holds either a value of type A, or is none/empty.
 * It can be thought of a nullable pointer, that has the advantage that does not need to be allocated 
 * in a separate structure, and does not expose any uninitialized memory to the user. Further it 
 * automatically calls the destructor when it goes out of scope.
 *
 * \see UnitTests/tOption.cpp for usage examples
 */
template<class A>
class Option : OptionBase<A> {

  explicit constexpr Option(OptionBase<A>&& base) : OptionBase<A>(std::move(base)) {  }
public:
  using Content = A;

  /** constructs an option from a value of type A&, A const&, or A&&. */
  using OptionBase<A>::OptionBase;

  /** checks whether the Option holds a value */
  using OptionBase<A>::isSome;

  /** returns the Options value if it holds one */
  using OptionBase<A>::unwrap;

  friend bool operator==(Option const& lhs, Option const& rhs) 
  { return static_cast<OptionBase<A>const&>(lhs) == static_cast<OptionBase<A>const&>(rhs); }

  friend bool operator!=(Option const& lhs, Option const& rhs) 
  { return !(lhs == rhs); }

  /** creates an Option<A&>, or Option<A const&> from a pointer A*. if the pointer is NULL the option will be empty */
  template<class C> static Option<A> fromPtr(C self) 
  { return Option(OptionBase<A>::fromPtr(self)); }

  /** checks whether the option is empty */
  bool isNone() const { return !this->isSome(); }

  operator bool() const { return isSome(); }
  template<class T, std::enable_if_t<!std::is_same_v<T, bool>, bool> = true>
  operator T() const = delete;

  A const& operator*() const { return unwrap(); }
  A      & operator*()       { return unwrap(); }

  std::remove_reference_t<A> const* operator->() const { return &unwrap(); }
  std::remove_reference_t<A>      * operator->()       { return &unwrap(); }

  std::remove_reference_t<A>      * asPtr()       { return isSome() ? &unwrap() : nullptr; }
  std::remove_reference_t<A> const* asPtr() const { return isSome() ? &unwrap() : nullptr; }


  Option take() 
  {
    Option out;
    std::swap(*this,out);
    return out;
  }
  /** 
   * returns the value held by this option if there is one, or calls the given function f without arguments, 
   * initializes the closuer with the returned value, and returns a reference to the value afterwards.
   */ 
  template<class Clsr>
  A& unwrapOrInit(Clsr f) { 
    if (isNone()) {
      ::new(this) Option(f());
    }
    return this->unwrap();
  }

#define ref_polymorphic(REF, MOVE, MOVE_IF_VALUE)                                         \
                                                                                          \
  /**                                                                                     \
   * applies the given function to the value of this option and returns an option of the return type. \
   * if the Option was None an empty option of the function's return type is returned.    \
   */                                                                                     \
  template<class Clsr>                                                                    \
  Option<typename std::invoke_result<Clsr, A REF>::type> map(Clsr clsr) REF {             \
    using OptOut = Option<typename std::invoke_result<Clsr, A REF>::type>;                \
    return this->isSome() ? OptOut(clsr(MOVE_IF_VALUE(unwrap(), A)))                      \
                          : OptOut();                                                     \
  }                                                                                       \
                                                                                          \
  /**                                                                                     \
   * if the Option holds a value the first function is applied to the value.              \
   * if the Option is none the second function is called without arguments and the result is returned.\
   * \pre both CaseSome and CaseNone must have the same return type                       \
   */                                                                                     \
  template<class CaseSome, class CaseNone>                                                \
  typename std::invoke_result<CaseSome, A REF>::type match(CaseSome present, CaseNone none) REF {      \
    if (this->isSome()) {                                                                 \
      return present(MOVE((*this)).unwrap());                                             \
    } else {                                                                              \
      return none();                                                                      \
    }                                                                                     \
  }                                                                                       \
                                                                                          \
  /**                                                                                     \
   * returns the value held by this option if there is one, or returns the value alt otherwise      \
   */                                                                                     \
  A REF unwrapOr(A REF alt) REF {                                                         \
    if (this->isSome()) {                                                                 \
      return MOVE(*this).unwrap();                                                        \
    } else {                                                                              \
      return MOVE(alt);                                                                   \
    }                                                                                     \
  }                                                                                       \
                                                                                          \
  /**                                                                                     \
   * returns the value held by this option if there is one, or calls the given function f without arguments   \
   * and returns the value otherwise.                                                     \
   */                                                                                     \
  template<class Clsr>                                                                    \
  A unwrapOrElse(Clsr f) REF {                                                            \
    if (this->isSome()) {                                                                 \
      return MOVE(*this).unwrap();                                                        \
    } else {                                                                              \
      return f();                                                                         \
    }                                                                                     \
  }                                                                                       \
                                                                                          \
  /**                                                                                     \
   * Returns this, if this is Some, or uses the closure to create an alternative option if this is None.      \
   */                                                                                     \
  template<class Clsr,                                                                    \
           typename std::enable_if<std::is_same< typename std::invoke_result<Clsr>::type  \
                                      , Option                                            \
                                      >::value                                            \
                         , bool                                                           \
                         >::type = true                                                   \
          >                                                                               \
  auto orElse(Clsr clsr) REF -> Option                                                    \
  { return this->isSome() ? MOVE(*this) : clsr(); }                                       \
                                                                                          \
  /** Returns the value of this, if this is Some, or uses the closure to create a value othewise. */\
  template<class Clsr,                                                                    \
           typename std::enable_if<std::is_same< typename std::invoke_result<Clsr>::type  \
                                      , A                                                 \
                                      >::value                                            \
                         , bool                                                           \
                         >::type = true                                                   \
          >                                                                               \
  auto orElse(Clsr clsr) REF -> A                                                         \
  { return this->isSome() ? MOVE(*this).unwrap() : clsr(); }                              \
                                                                                          \
   /**                                                                                    \
   * applies a function to the value of this closure if ther is one. the function is expected to return\
   * another option. the resulting Option<Option<Result>> will then be flattened to an Option<Result>.\
   *                                                                                      \
   * This function is the same as flatMap/andThen/(>>=)  in other programming languages with monads.\
   */                                                                                     \
  template<class Clsr>                                                                    \
  typename std::invoke_result<Clsr, A REF>::type andThen(Clsr clsr) REF {                 \
    using OptOut = typename std::invoke_result<Clsr, A REF>::type;                        \
    return this->isSome() ? clsr(MOVE(*this).unwrap())                                    \
                          : OptOut();                                                     \
  }                                                                                       \
                                                                                          \
  template<class Clsr> auto flatMap(Clsr clsr) REF { return andThen(clsr); }              \
                                                                                          \
  template<class Pred>                                                                    \
  Option filter(Pred p) REF {                                                             \
    return isSome() && p(unwrap())                                                        \
                ? MOVE(*this)                                                             \
                : Option();                                                               \
  }                                                                                       \
                                                                                          \


#define MV_IF_VAL(e, ...) move_if_value<__VA_ARGS__>(e)
#define NO_MV_IF_VAL(e, ...) e

  ref_polymorphic(     &,        , NO_MV_IF_VAL)
  ref_polymorphic(const&,        , NO_MV_IF_VAL)
  ref_polymorphic(    &&, std::move, MV_IF_VAL)

#undef ref_polymorphic

  /**
   * turns an Option<A&>, Option<A const&>, or Option<A&&> into an Option<A> by calling the 
   * appropriate move or copy constructor.
   */
<<<<<<< HEAD
  Option<typename std::remove_const<typename std::remove_reference<A>::type>::type>  toOwned() const
=======
  Option<typename std::remove_const<typename std::remove_reference<A>::type>::type> toOwned() const&
>>>>>>> 86f9b954
  {
    using Out = typename std::remove_const<typename std::remove_reference<A>::type>::type;
    return map([](A elem) -> Out { return Out(std::move(elem)); });
  }

<<<<<<< HEAD
=======

  /**
   * turns an Option<A&>, Option<A const&>, or Option<A&&> into an Option<A> by calling the 
   * appropriate move or copy constructor.
   */
  Option<typename std::remove_const<typename std::remove_reference<A>::type>::type> toOwned() &&
  {
    using Out = typename std::remove_const<typename std::remove_reference<A>::type>::type;
    return map([](A elem) -> Out { return Out(move_if_value<A>(elem)); });
  }

>>>>>>> 86f9b954
  class OptionIter {
    Option _self;
    OptionIter(Option self) : _self(std::move(self)) {}
  public:
    friend class Option;
    DECL_ELEMENT_TYPE(A);
    inline bool hasNext() const { return _self.isSome(); }
    inline bool hasNext()       { return _self.isSome(); }
    inline A next() { return _self.take().unwrap(); }
  };
  
  Option<A const&> asRef() const { return someIf(isSome(), [&]() -> decltype(auto) { return unwrap(); }); }
  Option<A      &> asRef()       { return someIf(isSome(), [&]() -> decltype(auto) { return unwrap(); }); }

  OptionIter intoIter() &&
  { return OptionIter(std::move(*this)); }

  auto iter() const& { return asRef().intoIter(); }
  auto iter()      & { return asRef().intoIter(); }

  friend std::ostream& operator<<(std::ostream& out, Option const& self) 
  { return self.isSome() ?  out << self.unwrap() : out << "None"; }


  auto flatten()      & { return andThen([](auto x) { return  std::move(x); }); }
  auto flatten()     && { return std::move(*this).andThen([](auto x) { return  std::move(x); }); }
  auto flatten() const& { return andThen([](auto x) { return  std::move(x); }); }

  friend bool operator<(Option const& lhs, Option const& rhs) 
  { 
    if (lhs.isSome() < rhs.isSome()) {
      return true;
    } else if (lhs.isSome() > rhs.isSome()) {
      return false;
    } else if (lhs.isNone()) {
      ASS(rhs.isNone()) 
      return false;
    } else {
      ASS(rhs.isSome()) 
      ASS(lhs.isSome()) 
      return lhs.unwrap() < rhs.unwrap();
    }
  }
};


template<class F> 
auto someIf(bool condition, F create) -> Option<decltype(create())> 
{ return condition ? Option<decltype(create())>(create()) 
                   : Option<decltype(create())>(); }


template<class T> constexpr Option<T> some(T const& t) { return Option<T>(t);            }
template<class T> constexpr Option<T> some(T      & t) { return Option<T>(t);            }
template<class T> constexpr Option<T> some(T     && t) { return Option<T>(std::move(t)); }

template<class T> constexpr Option<T> none() { return Option<T>(); }

template<class T> constexpr Option<T> optionalFromPtr(T* t) { return Option<T>::fromPtr(t); }
template<class T> constexpr Option<T> optionFromPtr(T* t) { return Option<T>::fromPtr(t); }

template<class T>
T operator||(Option<T> t, T c)
{ return std::move(t).unwrapOr(std::move(c)); }

template<class T, class Clsr>
auto operator||(Option<T> t, Clsr f) -> decltype(f())
{ return std::move(t).orElse(f); }

template<class T>
Option<T> operator||(Option<T> t, Option<T> c)
{ return std::move(t).orElse([&](){ return std::move(c); }); }


template<class T, class Clsr>
Option<T> operator&&(Option<T> t, Clsr c)
{ return std::move(t).andThen(c); }

template<class T>
Option<T> operator&&(Option<T> t, Option<T> c)
{ return std::move(t).andThen([&](){ return std::move(c); }); }

} // namespace Lib

#endif // __OPTIONAL_H__<|MERGE_RESOLUTION|>--- conflicted
+++ resolved
@@ -414,18 +414,12 @@
    * turns an Option<A&>, Option<A const&>, or Option<A&&> into an Option<A> by calling the 
    * appropriate move or copy constructor.
    */
-<<<<<<< HEAD
-  Option<typename std::remove_const<typename std::remove_reference<A>::type>::type>  toOwned() const
-=======
   Option<typename std::remove_const<typename std::remove_reference<A>::type>::type> toOwned() const&
->>>>>>> 86f9b954
   {
     using Out = typename std::remove_const<typename std::remove_reference<A>::type>::type;
     return map([](A elem) -> Out { return Out(std::move(elem)); });
   }
 
-<<<<<<< HEAD
-=======
 
   /**
    * turns an Option<A&>, Option<A const&>, or Option<A&&> into an Option<A> by calling the 
@@ -437,7 +431,6 @@
     return map([](A elem) -> Out { return Out(move_if_value<A>(elem)); });
   }
 
->>>>>>> 86f9b954
   class OptionIter {
     Option _self;
     OptionIter(Option self) : _self(std::move(self)) {}
