/*
 * This file is part of the source code of the software program
 * Vampire. It is protected by applicable
 * copyright laws.
 *
 * This source code is distributed under the licence found here
 * https://vprover.github.io/license.html
 * and in the source directory
 */
/**
 * @file DHMap.hpp
 * Defines class DHMap<Key,Val,Hash1,Hash2> of maps, implemented as
 * double hashed hashtables.
 */

#ifndef __DHMap__
#define __DHMap__

#include <cstdlib>
#include <utility>

#if VDEBUG
#include <typeinfo>
#endif

#include "Debug/Assertion.hpp"
#include "Allocator.hpp"
#include "Exception.hpp"
#include "Hash.hpp"
#include "VirtualIterator.hpp"

namespace Lib {

#define DHMAP_MAX_CAPACITY_INDEX 29


/**
 * Traits class for hash classes, which should be specialized
 * for classes whose hash functions have second parameter for
 * hashtable capacity.
 */
template<typename Hash>
struct HashTraits
{
  enum {SINGLE_PARAM_HASH=1};
};

/**
 * Auxiliary class for computing of hash values which depends on
 * specializations of HashTraits class.
 */
template<int I, class Hash, typename Key>
class HashCompClass {
};

/**
 * Auxiliary class for computing of hash values which depends on
 * specializations of HashTraits class.
 */
template<class Hash, typename Key>
struct HashCompClass<1,Hash,Key> {
  static inline unsigned compute(Key& key, int capacity)
  {
    return Hash::hash(key);
  }
};

/**
 * Auxiliary class for computing of hash values which depends on
 * specializations of HashTraits class.
 */
template<class Hash, typename Key>
struct HashCompClass<0,Hash,Key> {
  static inline unsigned compute(Key& key, int capacity)
  {
    return Hash::hash(key, capacity);
  }
};

/** Computes hash value of given key for hashtable with specified capacity */
template<class Hash, typename Key>
inline
unsigned computeHash(Key& key, int capacity)
{
  return HashCompClass<HashTraits<Hash>::SINGLE_PARAM_HASH,Hash,Key>::compute(key, capacity);
};

extern const unsigned DHMapTableCapacities[];
extern const unsigned DHMapTableNextExpansions[];

/**
 * Class DHMap implements generic maps with keys of a class Key
 * and values of a class Value. If you implement a map with
 * a new class Key, Hash1 and Hash2 are classes containing a function
 * hash() mapping keys to unsigned integer values.
 *
 * @param Key a pointer or integral value (e.g., integer or long):
 *        anything that can be hashed to an unsigned integer
 *        and compared using ==
 * @param Val values, can be anything
 * @param Hash1 class containig the hash function for keys which
 *	  determines position of entry in hashtable when no collision
 *	  occurs. This function can also take second int parameter,
 * 	  which will contain current capacity of the hashtable. In
 * 	  this case, HashTraits struct has to be specialized for this
 * 	  class, so that enum member SINGLE_PARAM_HASH is equal to 0.
 * @param Hash2 class containig the hash function for keys which
 *	  will be used when collision occurs. Otherwise it will not be
 *	  enumerated.
 */
template <typename Key, typename Val, class Hash1, class Hash2>
class DHMap
{
public:
  CLASS_NAME(DHMap);
  USE_ALLOCATOR(DHMap);
  
  /** Create a new DHMap */
  DHMap()
  : _timestamp(1), _size(0), _deleted(0), _capacityIndex(0), _capacity(0),
  _nextExpansionOccupancy(0), _entries(0), _afterLast(0)
  {
    ensureExpanded();
  }

  DHMap(const DHMap& obj)
  : _timestamp(1), _size(0), _deleted(0), _capacityIndex(0), _capacity(0),
  _nextExpansionOccupancy(0), _entries(0), _afterLast(0)
  {
    ensureExpanded();

    typename DHMap::Iterator iit(obj);
    while(iit.hasNext()) {
      Key k;
      Val v;
      iit.next(k, v);
      ALWAYS(insert(k,v));
    }
  }

  /** Deallocate the DHMap */
  ~DHMap()
  {
    if(_entries) {
      ASS_EQ(_afterLast-_entries,_capacity);
      array_delete(_entries, _capacity);
      DEALLOC_KNOWN(_entries,_capacity*sizeof(Entry),"DHMap::Entry");
//      DEALLOC_KNOWN(_entries,_capacity*sizeof(Entry),typeid(Entry).name());
    }
  }

  /** Empty the DHMap */
  void reset()
  {
    CALL("DHMap::reset");
    unsigned oldTS=_timestamp;
    _timestamp++;
    _size=0;
    _deleted=0;

    if(oldTS>(_timestamp&0x3FFFFFFF)) {
      //We store timestamp only in 30 bits in entries,
      //and they've just overflowed.
      _timestamp=1;
      Entry* pe=_afterLast;
      while(pe--!=_entries) {
	pe->_info.timestamp=0;
      }
    }
  }

  /**
   *  Find value by the @b key. The result is true if a pair
   *  with this key is in the map. If such a pair is found,
   *  then its value is returned in @b val. Otherwise, the
   *  value of @b val remains unchanged.
   */
  inline
  bool find(Key key, Val& val) const
  {
    CALL("DHMap::find/2");
    const Entry* e=findEntry(key);
    if(!e) {
      return false;
    }
    val=e->_val;
    return true;
  }

  /**
   * Return a pointer to Val inside the map
   * if entry corresponding to Key exists.
   * Otherwise return nullptr.
   */
  Val* findPtr(Key key)
  {
    CALL("DHMap::findPtr");
    Entry* e=findEntry(key);
    if(!e) {
      return nullptr;
    }
    return &e->_val;
  }

  /**
   *  Return true iff a pair with @b key as a key is in the map.
   */
  inline
  bool find(Key key) const
  {
    CALL("DHMap::find/1");
    return findEntry(key);
  }

  /**
   *  Return value associated with given key. A pair with
   *  this key has to be present.
   */
  inline
  const Val& get(Key key) const
  {
    const Entry* e=findEntry(key);
    ASS(e);
    return e->_val;
  }

  /**
   *  Return value associated with given key. A pair with
   *  this key has to be present.
   */
  inline
  Val& get(Key key)
  {
    Entry* e=findEntry(key);
    ASS(e);
    return e->_val;
  }

  /**
   *  If @b key is present in the map, return value associated
   *  with it; otherwise return @b def
   */
  inline
  Val get(Key key, Val def) const
  {
    const Entry* e=findEntry(key);
    if(!e) {
      return def;
    }
    return e->_val;
  }


  /** Load key-value pairs from a DHMap. The current map must not contain any elements from @c map. */
  void loadFromMap(const DHMap& map)
  {
    Iterator iit(map);
    while(iit.hasNext()) {
      Key k;
      Val v;
      iit.next(k, v);
      ALWAYS(insert(k,v));
    }
  }

  /** Load key-value pairs from an inverted DHMap. The @b inverted map must be one-to-one. */
  template<class HashX1, class HashX2>
  void loadFromInverted(const DHMap<Val, Key, HashX1, HashX2>& inverted)
  {
    typename DHMap<Val, Key, HashX1, HashX2>::Iterator iit(inverted);
    while(iit.hasNext()) {
      Key k;
      Val v;
      iit.next(v, k);
      ALWAYS(insert(k,v));
    }
  }

  /** same as @b insert but using move semantics instead of copying */
  bool emplace(Key key, Val&& val)
  {
    CALL("DHMap::emplace");
    ensureExpanded();
    Entry* e=findEntryToInsert(key);
    bool exists = e->_info.timestamp==_timestamp && !e->_info.deleted;
    if(!exists) {
      if(e->_info.timestamp!=_timestamp) {
	e->_info.timestamp=_timestamp;
	//no collision has occured on this entry while this _timestamp is set
	e->_info.collision=0;
      } else {
	ASS(e->_info.deleted);
	_deleted--;
      }
      e->_info.deleted=0;
      e->_key=key;
      e->_val=std::move(val);
      _size++;
    }
    return !exists;

  }

  /**
   * If there is no value stored under @b key in the map,
   * insert pair (key,value) and return true. Otherwise,
   * return false.
   * This function copies copies @b val.
   */
  bool insert(Key key, const Val& val)
  {
    CALL("DHMap::insert");
    return emplace(key, Val(val));
  }

  /**
   * If there is no value stored under @b key in the map,
   * insert pair (key,value). Return value stored under @b key.
   */
  Val findOrInsert(Key key, const Val& val)
  {
    CALL("DHMap::insert");
    ensureExpanded();
    Entry* e=findEntryToInsert(key);
    bool exists = e->_info.timestamp==_timestamp && !e->_info.deleted;
    if(!exists) {
      if(e->_info.timestamp!=_timestamp) {
	e->_info.timestamp=_timestamp;
	//no collision has occured on this entry while this _timestamp is set
	e->_info.collision=0;
      } else {
	ASS(e->_info.deleted);
	_deleted--;
      }
      e->_info.deleted=0;
      e->_key=key;
      e->_val=val;
      _size++;
    }
    return e->_val;
  }

  /**
   * If there is no value stored under @b key in the map,
   * insert pair (key,initial). Assign value stored under
   * @b key into @b val. Return true iff the new value was
   * inserted.
   */
  bool findOrInsert(Key key, Val& val, const Val& initial)
  {
    CALL("DHMap::insert");
    ensureExpanded();
    Entry* e=findEntryToInsert(key);
    bool exists = e->_info.timestamp==_timestamp && !e->_info.deleted;
    if(!exists) {
      if(e->_info.timestamp!=_timestamp) {
	e->_info.timestamp=_timestamp;
	//no collision has occured on this entry while this _timestamp is set
	e->_info.collision=0;
      } else {
	ASS(e->_info.deleted);
	_deleted--;
      }
      e->_info.deleted=0;
      e->_key=key;
      e->_val=initial;
      _size++;
    }
    val=e->_val;
    return !exists;
  }

  /**
   * Assign pointer to value stored under @b key into @b pval.
   * If nothing was previously stored under @b key, initialize
   * the value with @b initial, and return true. Otherwise,
   * return false.
   */
  bool getValuePtr(Key key, Val*& pval, const Val& initial)
  {
    CALL("DHMap::getValuePtr/3");
    ensureExpanded();
    Entry* e=findEntryToInsert(key);
    bool exists = e->_info.timestamp==_timestamp && !e->_info.deleted;
    if(!exists) {
      if(e->_info.timestamp!=_timestamp) {
	e->_info.timestamp=_timestamp;
	//no collision has occured on this entry while this _timestamp is set
	e->_info.collision=0;
      } else {
	ASS(e->_info.deleted);
	_deleted--;
      }
      e->_info.deleted=0;
      e->_key=key;
      e->_val=initial;
      _size++;
    }
    pval=&e->_val;
    return !exists;
  }

  /**
   * Assign pointer to value stored under @b key into @b pval.
   * If nothing was previously stored under @b key, return true
   * and recreate the value object default constructor.
   * Otherwise, return false.
   */
  bool getValuePtr(Key key, Val*& pval)
  {
    CALL("DHMap::getValuePtr/2");
    ensureExpanded();
    Entry* e=findEntryToInsert(key);
    bool exists = e->_info.timestamp==_timestamp && !e->_info.deleted;
    if(!exists) {
      if(e->_info.timestamp!=_timestamp) {
	e->_info.timestamp=_timestamp;
	//no collision has occured on this entry while this _timestamp is set
	e->_info.collision=0;
      } else {
	ASS(e->_info.deleted);
	_deleted--;
      }
      e->_info.deleted=0;
      e->_key=key;
      e->_val.~Val();
      new(&e->_val) Val();
      _size++;
    }
    pval=&e->_val;
    return !exists;
  }

  /**
   * Store @b value under @b key. Return true if nothing was
   * previously stored under @b key. Otherwise,
   * return false.
   */
  bool set(Key key, const Val& val)
  {
    CALL("DHMap::set");
    ensureExpanded();
    Entry* e=findEntryToInsert(key);
    bool exists = e->_info.timestamp==_timestamp && !e->_info.deleted;
    if(!exists) {
      if(e->_info.timestamp!=_timestamp) {
	e->_info.timestamp=_timestamp;
	//no collision has occured on this entry while this _timestamp is set
	e->_info.collision=0;
      } else {
	ASS(e->_info.deleted);
	_deleted--;
      }
      e->_info.deleted=0;
      e->_key=key;
      _size++;
    }
    e->_val=val;
    return !exists;
  }


  /**
   *  Find value by the @b key. The result is true iff a pair
   *  with this key is in the map. If such a pair is found,
   *  then its value is returned in @b val, and the pair is
   *  removed. Otherwise, the value of @b val remains unchanged.
   */
  inline
  bool pop(Key key, Val& val)
  {
    CALL("DHMap::pop");
    Entry* e=findEntry(key);
    if(!e) {
      return false;
    }
    val=e->_val;
    e->_info.deleted=1;
    _size--;
    _deleted++;
    return true;
  }


  /**
   * If there is a value stored under the @b key, remove
   * it and return true. Otherwise, return false.
   */
  bool remove(Key key)
  {
    CALL("DHMap::remove");
    Entry* e=findEntry(key);
    if(!e) {
      return false;
    }
    e->_info.deleted=1;
    _size--;
    _deleted++;
    return true;
  }


  /** Return mumber of entries stored in this DHMap */
  inline
  unsigned size() const
  {
    ASS(_size>=0);
    return _size;
  }

  /** Return true iff there are any entries stored in this DHMap */
  inline
  bool isEmpty() const
  {
    ASS(_size>=0);
    return _size==0;
  }

  /** Return one arbitrary key, that is present in the map */
  Key getOneKey()
  {
    Iterator it(*this);
    ALWAYS(it.hasNext());
    return it.nextKey();
  }

  /** move assignment operator */
  DHMap& operator=(DHMap&& obj) = default;

<<<<<<< HEAD
=======
  /** applies the function f to every value */
  template<class F> 
  void mapValues(F f) 
  { 
    for (Entry* e = _entries; e != _afterLast; e++) {
      if (e->_info.timestamp==_timestamp && !e->_info.deleted) {
        e->_val = f(std::move(e->_val));
      }
    }
  }


>>>>>>> b713bc15

private:
  struct Entry
  {
    /** Create a new Entry */
    Entry() : _infoData(0) {}
    union {
      struct {
	unsigned deleted : 1;
	/** 1 if first collision occured on this entry during some insertion */
	unsigned collision : 1;
	unsigned timestamp : 30;
      } _info;
      int _infoData;
    };
    Key _key;
    Val _val;
  };

  /** operator= is private and without a body, because we don't want any. */
  DHMap& operator=(const DHMap& obj);


  /** Check whether an expansion is needed and if so, expand */
  inline
  void ensureExpanded()
  {
    if(_size+_deleted>=_nextExpansionOccupancy) {
      //cout << this << ", " << _size << ", " << _deleted << ", " << _nextExpansionOccupancy << endl;
      expand();
    }
  }

  /** Expand DHMap to about double of its current size */
  void expand()
  {
    CALL("DHMap::expand");

    if(_capacityIndex>=DHMAP_MAX_CAPACITY_INDEX) {
      throw Exception("Lib::DHMap::expand: MaxCapacityIndex reached.");
    }

    int newCapacity=DHMapTableCapacities[_capacityIndex+1];
    void* mem = ALLOC_KNOWN(newCapacity*sizeof(Entry),"DHMap::Entry");
//    void* mem = ALLOC_KNOWN(newCapacity*sizeof(Entry),typeid(Entry).name());

    //std::cout << (_size+_deleted) << std::endl;

    Entry* oldEntries=_entries;
    Entry* oldAfterLast=_afterLast;
    unsigned oldTimestamp=_timestamp;
    int oldCapacity=_capacity;

    _timestamp=1;
    _size=0;
    _deleted=0;
    _capacityIndex++;
    _capacity = newCapacity;
    _nextExpansionOccupancy = DHMapTableNextExpansions[_capacityIndex];

    _entries = array_new<Entry>(mem, _capacity);
    _afterLast = _entries + _capacity;

    Entry* ep=oldEntries;
    while(ep!=oldAfterLast) {
      ASS(ep);
      if(ep->_info.timestamp==oldTimestamp && !ep->_info.deleted) {
	insert(ep->_key, ep->_val);
      }
      (ep++)->~Entry();
    }
    //std::cout << "copied" << std::endl;
    if(oldCapacity) {
      DEALLOC_KNOWN(oldEntries,oldCapacity*sizeof(Entry),"DHMap::Entry");
//      DEALLOC_KNOWN(oldEntries,oldCapacity*sizeof(Entry),typeid(Entry).name());
    }
  }

  /** Return pointer to an Entry object which contains specified key,
   * or 0, if there is no such */
  inline
  Entry* findEntry(Key key)
  {
    return const_cast<Entry*>(static_cast<const DHMap*>(this)->findEntry(key));
  }

  /** Return pointer to an Entry object which contains specified key,
   * or 0, if there is no such */
  const Entry* findEntry(Key key) const
  {
    CALL("DHMap::findEntry");
    ASS(_capacity>_size+_deleted);

    unsigned h1=computeHash<Hash1>(key, _capacity);
    int pos=h1%_capacity;
    Entry* res=&_entries[pos];
    if(res->_info.timestamp != _timestamp ) {
      return 0;
    }
    if(res->_key==key) {
      return res->_info.deleted ? 0 : res;
    }

    //We have a collision...

    if(!res->_info.collision) {
      //There were no collisions on this position during inserting,
      //so the key we're searching for isn't here anyway
      return 0;
    }

    unsigned h2=Hash2::hash(key)%_capacity;
    if(h2==0) {
      h2=1;
    }
    do {
      pos=(pos+h2)%_capacity;
      res=&_entries[pos];
    } while (res->_info.timestamp == _timestamp && res->_key!=key);

    if(res->_info.timestamp != _timestamp ) {
      return 0;
    }

    ASS(res->_key==key);
    return res->_info.deleted ? 0 : res;
  }

  /** Return pointer to an Entry object which contains, or could contain
   * specified key */
  Entry* findEntryToInsert(Key key)
  {
    CALL("DHMap::findEntryToInsert");
    ASS(_capacity>_size+_deleted);

    unsigned h1=computeHash<Hash1>(key, _capacity);
    int pos=h1%_capacity;
    Entry* res=&_entries[pos];
    if(res->_info.timestamp != _timestamp || res->_key==key) {
      return res;
    }

    //We have a collision...

    //mark the entry where the collision occured
    res->_info.collision=1;

    unsigned h2=Hash2::hash(key)%_capacity;
    if(h2==0) {
      h2=1;
    }
    do {
      pos=(pos+h2)%_capacity;
      res=&_entries[pos];
    } while (res->_info.timestamp == _timestamp && res->_key!=key);
    return res;
  }

  /** Entries with _timestamp different from this are considered empty */
  unsigned _timestamp;
  /** Number of entries stored in this DHMap */
  int _size;
  /** Number of entries marked as deleted */
  int _deleted;
  /** Index of current _capacity in the TableCapacities array */
  int _capacityIndex;
  /** Size of the _entries array */
  int _capacity;
  /** When _size+_deleted reaches this, expansion will occur */
  int _nextExpansionOccupancy;

  /** Array containing hashtable storing content of this map */
  Entry* _entries;
  /** Pointer to element after the last element of _entries array */
  Entry* _afterLast;

private:
  class IteratorBase {
  public:
    /** Create a new IteratorBase */
    inline IteratorBase(const DHMap& map)
    : _next(map._entries), _last(map._afterLast),
    _timestamp(map._timestamp) {}

    /**
     * True if there exists next element
     */
    bool hasNext()
    {
      CALL("DHMap::DomainIteratorCore::hasNext");
      while (_next != _last) {
	if (_next->_info.timestamp==_timestamp && !_next->_info.deleted) {
	  return true;
	}
	_next++;
      }
      return false;
    }

    /**
     * Return the next entry
     * @warning hasNext() must have been called before
     */
    inline
    Entry* next()
    {
      CALL("DHMap::DomainIteratorCore::next");
      ASS(_next != _last);
      ASS(_next->_info.timestamp==_timestamp && !_next->_info.deleted);
      return _next++;
    }

  private:
    /** iterator will look for the next occupied cell starting with this one */
    Entry* _next;
    /** iterator will stop looking for the next cell after reaching this one */
    Entry* _last;
    /** only cells with _timestamp equal to this are considered occupied */
    unsigned _timestamp;
  }; // class DHMap::IteratorBase

  class DomainIteratorCore
  : public IteratorCore<Key> {
  public:
    /** Create a new iterator */
    inline DomainIteratorCore(const DHMap& map) : _base(map) {}
    /** True if there exists next element */
    inline bool hasNext() { return _base.hasNext(); }

    /**
     * Return the next key
     * @warning hasNext() must have been called before
     */
    inline Key next() { return _base.next()->_key; }
  private:
    IteratorBase _base;
  }; // class DHMap::DomainIteratorCore
    
    class RangeIteratorCore
    : public IteratorCore<Val> {
    public:
        /** Create a new iterator */
        inline RangeIteratorCore(const DHMap& map) : _base(map) {}
        /** True if there exists next element */
        inline bool hasNext() { return _base.hasNext(); }
        
        /**
         * Return the next key
         * @warning hasNext() must have been called before
         */
        inline Val next() { return _base.next()->_val; }
    private:
        IteratorBase _base;
    }; // class DHMap::RangeIteratorCore
    
public:
  VirtualIterator<Key> domain() const
  {
    return VirtualIterator<Key>(new DomainIteratorCore(*this));
  }
  VirtualIterator<Val> range() const
  {
    return VirtualIterator<Val>(new RangeIteratorCore(*this));
  }
    
  typedef std::pair<Key,Val> Item;

private:
  class ItemIteratorCore
  : public IteratorCore<Item> {
  public:
    /** Create a new iterator */
    inline ItemIteratorCore(const DHMap& map) : _base(map) {}
    /** True if there exists next element */
    inline bool hasNext() { return _base.hasNext(); }

    /**
     * Return the next key
     * @warning hasNext() must have been called before
     */
    inline Item next()
    {
      Entry* e=_base.next();
      return Item(e->_key, e->_val);
    }
  private:
    IteratorBase _base;
  }; // class DHMap::DomainIteratorCore
public:

  VirtualIterator<Item> items() const
  {
    return VirtualIterator<Item>(new ItemIteratorCore(*this));
  }


  /**
   * Class to allow iteration over keys and values stored in the map.
   */
  class Iterator {
  public:
    /** Create a new iterator */
    inline Iterator(const DHMap& map) : _base(map) {}

    /** True if there exists next element */
    bool hasNext() { return _base.hasNext(); }

    /**
     * Assign key and value of the next entry to respective parameters
     * @warning hasNext() must have been called before
     */
    inline
    void next(Key& key, Val& val)
    {
      Entry* e=_base.next();
      key=e->_key;
      val=e->_val;
    }

    /**
     * Return next value via reference and pass corresponding key via argument.
     * @warning hasNext() must have been called before
     */
    inline
    Val& nextRef(Key& key)
    {
      Entry* e= _base.next();
      key= e->_key;
      return e->_val;
    }

    /**
     * Return the next value
     * @warning hasNext() must have been called before
     */
    inline Val next() { return _base.next()->_val; }

    /**
     * Return the key of next entry
     * @warning hasNext() must have been called before
     */
    inline Key nextKey() { return _base.next()->_key; }

  private:
    IteratorBase _base;
  }; // class DHMap::Iterator

  /**
   * Class to allow iteration over keys and values stored in the map,
   * modification of the value and deleteion of the entry.
   */
  class DelIterator {
  public:
    /** Create a new iterator */
    inline DelIterator(DHMap& map) : _base(map), _map(map), _curr(nullptr) {}

    /** True if there exists next element */
    bool hasNext() { return _base.hasNext(); }

    /**
     * Assign key and value of the next entry to respective parameters
     * @warning hasNext() must have been called before
     */
    inline
    void next(Key& key, Val& val)
    {
      Entry* e=getNextEntry();
      key=e->_key;
      val=e->_val;
    }

    /**
     * Return the next value
     * @warning hasNext() must have been called before
     */
    inline Val next() { return getNextEntry()->_val; }

    /**
     * Return the key of next entry
     * @warning hasNext() must have been called before
     */
    inline Key nextKey() { return getNextEntry()->_key; }

    void del() {
      CALL("DHMap::DelIterator::del");
      _curr->_info.deleted=1;
      _map._size--;
      _map._deleted++;
    }

    void setValue(Val val) {
      CALL("DHMap::DelIterator::setValue");
      _curr->_val = val;
    }

  private:
    Entry* getNextEntry() {
      _curr = _base.next();
      return _curr;
    }

    IteratorBase _base;
    DHMap& _map;
    Entry* _curr;
  }; // class DHMap::Iterator

  friend std::ostream& operator<<(std::ostream& out, DHMap const& self) 
  { 
    out << "{";
    auto iter = self.items();
    if (iter.hasNext()) {
      out << iter.next();
      while (iter.hasNext()) {
        out << ", " << iter.next();
      }
    }
    return out << "}";
  }


}; // class DHMap

}

#endif // __DHMap__
<|MERGE_RESOLUTION|>--- conflicted
+++ resolved
@@ -527,8 +527,6 @@
   /** move assignment operator */
   DHMap& operator=(DHMap&& obj) = default;
 
-<<<<<<< HEAD
-=======
   /** applies the function f to every value */
   template<class F> 
   void mapValues(F f) 
@@ -541,7 +539,6 @@
   }
 
 
->>>>>>> b713bc15
 
 private:
   struct Entry
