/*
 * This file is part of the source code of the software program
 * Vampire. It is protected by applicable
 * copyright laws.
 *
 * This source code is distributed under the licence found here
 * https://vprover.github.io/license.html
 * and in the source directory
 */
/**
 * @file DHMap.hpp
 * Defines class DHMap<Key,Val,Hash1,Hash2> of maps, implemented as
 * double hashed hashtables.
 */

#ifndef __DHMap__
#define __DHMap__

#include <cstdlib>
#include <utility>

#if VDEBUG
#include <typeinfo>
#endif

#include "Debug/Assertion.hpp"
#include "Allocator.hpp"
#include "Exception.hpp"
#include "Hash.hpp"
#include "VirtualIterator.hpp"

namespace Lib {

#define DHMAP_MAX_CAPACITY_INDEX 29

extern const unsigned DHMapTableCapacities[];
extern const unsigned DHMapTableNextExpansions[];

/**
 * Class DHMap implements generic maps with keys of a class Key
 * and values of a class Value. If you implement a map with
 * a new class Key, Hash1 and Hash2 are classes containing a function
 * hash() mapping keys to unsigned integer values.
 *
 * @param Key a pointer or integral value (e.g., integer or long):
 *        anything that can be hashed to an unsigned integer
 *        and compared using ==
 * @param Val values, can be anything
 * @param Hash1 class containig the hash function for keys which
 *	  determines position of entry in hashtable when no collision
 *	  occurs.
 * @param Hash2 class containig the hash function for keys which
 *	  will be used when collision occurs. Otherwise it will not be
 *	  enumerated.
 */
template <typename Key, typename Val, class Hash1, class Hash2>
class DHMap
{
public:
  CLASS_NAME(DHMap);
  USE_ALLOCATOR(DHMap);
  
  /** Create a new DHMap */
  DHMap()
  : _timestamp(1), _size(0), _deleted(0), _capacityIndex(0), _capacity(0),
  _nextExpansionOccupancy(0), _entries(0), _afterLast(0)
  { }

  DHMap(const DHMap& obj)
  : _timestamp(1), _size(0), _deleted(0), _capacityIndex(0), _capacity(0),
  _nextExpansionOccupancy(0), _entries(0), _afterLast(0)
  {
    typename DHMap::IteratorBase iit(obj);
    while(iit.hasNext()) {
      auto e = iit.next();
      ALWAYS(insert(e->_key,e->_val));
    }
  }

  friend void swap(DHMap& l, DHMap& r) 
  {
    std::swap(l._timestamp, r._timestamp);
    std::swap(l._size, r._size);
    std::swap(l._deleted, r._deleted);
    std::swap(l._capacityIndex, r._capacityIndex);
    std::swap(l._capacity, r._capacity);
    std::swap(l._nextExpansionOccupancy, r._nextExpansionOccupancy);
    std::swap(l._entries, r._entries);
    std::swap(l._afterLast, r._afterLast);
  }

  DHMap& operator=(DHMap&& obj)
  { swap(*this, obj); return *this; }


  DHMap(DHMap&& obj) : DHMap()
  { swap(*this, obj); }

  /** Deallocate the DHMap */
  ~DHMap()
  {
    if(_entries) {
      ASS_EQ(_afterLast-_entries,_capacity);
      array_delete(_entries, _capacity);
      DEALLOC_KNOWN(_entries,_capacity*sizeof(Entry),"DHMap::Entry");
//      DEALLOC_KNOWN(_entries,_capacity*sizeof(Entry),typeid(Entry).name());
    }
  }

  /** Empty the DHMap */
  void reset()
  {
    CALL("DHMap::reset");
    unsigned oldTS=_timestamp;
    _timestamp++;
    _size=0;
    _deleted=0;

    if(oldTS>(_timestamp&0x3FFFFFFF)) {
      //We store timestamp only in 30 bits in entries,
      //and they've just overflowed.
      _timestamp=1;
      Entry* pe=_afterLast;
      while(pe--!=_entries) {
	pe->_info.timestamp=0;
      }
    }
  }

  bool keepRecycled() const { return _capacity > 0; }

  Option<Val const&> find(Key const& k) const
  {
    auto e = findEntry(k);
    return someIf(e != nullptr, [&]() -> Val const& { return e->_val; });
  }


  Option<Val&> find(Key const& k)
  {
    auto e = findEntry(k);
    return someIf(e != nullptr, [&]() -> Val      & { return e->_val; });
  }

  /**
   *  Find value by the @b key. The result is true if a pair
   *  with this key is in the map. If such a pair is found,
   *  then its value is returned in @b val. Otherwise, the
   *  value of @b val remains unchanged.
   */
  inline
  bool find(Key const& key, Val& val) const
  {
    CALL("DHMap::find/2");
    const Entry* e=findEntry(key);
    if(!e) {
      return false;
    }
    val=e->_val;
    return true;
  }

  /**
   * Return a pointer to Val inside the map
   * if entry corresponding to Key exists.
   * Otherwise return nullptr.
   */
  Val* findPtr(Key key)
  {
    CALL("DHMap::findPtr");
    Entry* e=findEntry(key);
    if(!e) {
      return nullptr;
    }
    return &e->_val;
  }

  // /**
  //  *  Return true iff a pair with @b key as a key is in the map.
  //  */
  // inline
  // bool find(Key key) const
  // {
  //   CALL("DHMap::find/1");
  //   return findEntry(key);
  // }

  /**
   *  Return value associated with given key. A pair with
   *  this key has to be present.
   */
  inline
  const Val& get(Key key) const
  {
    const Entry* e=findEntry(key);
    ASS(e);
    return e->_val;
  }

  /**
   *  Return value associated with given key. A pair with
   *  this key has to be present.
   */
  inline
  Val& get(Key key)
  {
    Entry* e=findEntry(key);
    ASS(e);
    return e->_val;
  }

  /**
   *  If @b key is present in the map, return value associated
   *  with it; otherwise return @b def
   */
  inline
  Val get(Key key, Val def) const
  {
    const Entry* e=findEntry(key);
    if(!e) {
      return def;
    }
    return e->_val;
  }


  /** Load key-value pairs from a DHMap. The current map must not contain any elements from @c map. */
  void loadFromMap(const DHMap& map)
  {
    Iterator iit(map);
    while(iit.hasNext()) {
      Key k;
      Val v;
      iit.next(k, v);
      ALWAYS(insert(k,v));
    }
  }

  /** Load key-value pairs from an inverted DHMap. The @b inverted map must be one-to-one. */
  template<class HashX1, class HashX2>
  void loadFromInverted(const DHMap<Val, Key, HashX1, HashX2>& inverted)
  {
    typename DHMap<Val, Key, HashX1, HashX2>::Iterator iit(inverted);
    while(iit.hasNext()) {
      Key k;
      Val v;
      iit.next(v, k);
      ALWAYS(insert(k,v));
    }
  }

  /**
   * If there is no value stored under @b key in the map,
   * insert pair (key,value) and return true. Otherwise, 
   * return false.
   */
  bool insert(Key key, Val val)
  {
    CALL("DHMap::insert");
    ensureExpanded();
    Entry* e=findEntryToInsert(key);
    bool exists = e->_info.timestamp==_timestamp && !e->_info.deleted;
    if(!exists) {
      if(e->_info.timestamp!=_timestamp) {
	e->_info.timestamp=_timestamp;
	//no collision has occured on this entry while this _timestamp is set
	e->_info.collision=0;
      } else {
	ASS(e->_info.deleted);
	_deleted--;
      }
      e->_info.deleted=0;
      e->_key = std::move(key);
      e->_val = std::move(val);
      _size++;
    }
    return !exists;

  }


  /**
   * If there is no value stored under @b key in the map,
   * insert pair (key,value). Return value stored under @b key.
   */
  Val findOrInsert(Key key, const Val& val)
  {
    CALL("DHMap::insert");
    ensureExpanded();
    Entry* e=findEntryToInsert(key);
    bool exists = e->_info.timestamp==_timestamp && !e->_info.deleted;
    if(!exists) {
      if(e->_info.timestamp!=_timestamp) {
	e->_info.timestamp=_timestamp;
	//no collision has occured on this entry while this _timestamp is set
	e->_info.collision=0;
      } else {
	ASS(e->_info.deleted);
	_deleted--;
      }
      e->_info.deleted=0;
      e->_key=key;
      e->_val=val;
      _size++;
    }
    return e->_val;
  }

  /**
   * If there is no value stored under @b key in the map,
   * insert pair (key,initial). Assign value stored under
   * @b key into @b val. Return true iff the new value was
   * inserted.
   */
  bool findOrInsert(Key key, Val& val, const Val& initial)
  {
    CALL("DHMap::insert");
    ensureExpanded();
    Entry* e=findEntryToInsert(key);
    bool exists = e->_info.timestamp==_timestamp && !e->_info.deleted;
    if(!exists) {
      if(e->_info.timestamp!=_timestamp) {
	e->_info.timestamp=_timestamp;
	//no collision has occured on this entry while this _timestamp is set
	e->_info.collision=0;
      } else {
	ASS(e->_info.deleted);
	_deleted--;
      }
      e->_info.deleted=0;
      e->_key=key;
      e->_val=initial;
      _size++;
    }
    val=e->_val;
    return !exists;
  }

  /**
   * Assign pointer to value stored under @b key into @b pval.
   * If nothing was previously stored under @b key, initialize
   * the value with @b initial, and return true. Otherwise,
   * return false.
   */
  bool getValuePtr(Key key, Val*& pval, const Val& initial)
  {
    CALL("DHMap::getValuePtr/3");
    ensureExpanded();
    Entry* e=findEntryToInsert(key);
    bool exists = e->_info.timestamp==_timestamp && !e->_info.deleted;
    if(!exists) {
      if(e->_info.timestamp!=_timestamp) {
	e->_info.timestamp=_timestamp;
	//no collision has occured on this entry while this _timestamp is set
	e->_info.collision=0;
      } else {
	ASS(e->_info.deleted);
	_deleted--;
      }
      e->_info.deleted=0;
      e->_key=key;
      e->_val=initial;
      _size++;
    }
    pval=&e->_val;
    return !exists;
  }

  /**
   * Assign pointer to value stored under @b key into @b pval.
   * If nothing was previously stored under @b key, return true
   * and recreate the value object default constructor.
   * Otherwise, return false.
   */
  bool getValuePtr(Key key, Val*& pval)
  {
    CALL("DHMap::getValuePtr/2");
    ensureExpanded();
    Entry* e=findEntryToInsert(key);
    bool exists = e->_info.timestamp==_timestamp && !e->_info.deleted;
    if(!exists) {
      if(e->_info.timestamp!=_timestamp) {
	e->_info.timestamp=_timestamp;
	//no collision has occured on this entry while this _timestamp is set
	e->_info.collision=0;
      } else {
	ASS(e->_info.deleted);
	_deleted--;
      }
      e->_info.deleted=0;
      e->_key=key;
      e->_val.~Val();
<<<<<<< HEAD
      ::new(&e->_val) Val();
=======
      ::new (&e->_val) Val();
>>>>>>> e2c0692b
      _size++;
    }
    pval=&e->_val;
    return !exists;
  }

  /**
   * Store @b value under @b key. Return true if nothing was
   * previously stored under @b key. Otherwise,
   * return false.
   */
  bool set(Key key, Val val)
  {
    CALL("DHMap::set");
    ensureExpanded();
    Entry* e = findEntryToInsert(std::move(key));
    bool exists = e->_info.timestamp==_timestamp && !e->_info.deleted;
    if(!exists) {
      if(e->_info.timestamp!=_timestamp) {
	e->_info.timestamp=_timestamp;
	//no collision has occured on this entry while this _timestamp is set
	e->_info.collision=0;
      } else {
	ASS(e->_info.deleted);
	_deleted--;
      }
      e->_info.deleted=0;
      e->_key=key;
      _size++;
    }
    e->_val = std::move(val);
    return !exists;
  }


  /**
   *  Find value by the @b key. The result is true iff a pair
   *  with this key is in the map. If such a pair is found,
   *  then its value is returned in @b val, and the pair is
   *  removed. Otherwise, the value of @b val remains unchanged.
   */
  inline
  bool pop(Key key, Val& val)
  {
    CALL("DHMap::pop");
    Entry* e=findEntry(key);
    if(!e) {
      return false;
    }
    val=e->_val;
    e->_info.deleted=1;
    _size--;
    _deleted++;
    return true;
  }


  /**
   * If there is a value stored under the @b key, remove
   * it and return true. Otherwise, return false.
   */
  bool remove(Key const& key)
  {
    CALL("DHMap::remove");
    Entry* e=findEntry(key);
    if(!e) {
      return false;
    }
    e->_info.deleted=1;
    _size--;
    _deleted++;
    return true;
  }


  /** Return mumber of entries stored in this DHMap */
  inline
  unsigned size() const
  {
    ASS(_size>=0);
    return _size;
  }

  /** Return true iff there are any entries stored in this DHMap */
  inline
  bool isEmpty() const
  {
    ASS(_size>=0);
    return _size==0;
  }

  /** Return one arbitrary key, that is present in the map */
  Key getOneKey()
  {
    Iterator it(*this);
    ALWAYS(it.hasNext());
    return it.nextKey();
  }

  /** applies the function f to every value */
  template<class F> 
  void mapValues(F f) 
  { 
    for (Entry* e = _entries; e != _afterLast; e++) {
      if (e->_info.timestamp==_timestamp && !e->_info.deleted) {
        e->_val = f(std::move(e->_val));
      }
    }
  }



private:
  struct Entry
  {
    /** Create a new Entry */
    Entry() : _infoData(0) {}
    union {
      struct {
	unsigned deleted : 1;
	/** 1 if first collision occured on this entry during some insertion */
	unsigned collision : 1;
	unsigned timestamp : 30;
      } _info;
      int _infoData;
    };
    Key _key;
    Val _val;
  };

  /** operator= is private and without a body, because we don't want any. */
  DHMap& operator=(const DHMap& obj);


  /** Check whether an expansion is needed and if so, expand */
  inline
  void ensureExpanded()
  {
    if(_size+_deleted>=_nextExpansionOccupancy) {
      //cout << this << ", " << _size << ", " << _deleted << ", " << _nextExpansionOccupancy << endl;
      expand();
    }
  }

  /** Expand DHMap to about double of its current size */
  void expand()
  {
    CALL("DHMap::expand");

    if(_capacityIndex>=DHMAP_MAX_CAPACITY_INDEX) {
      throw Exception("Lib::DHMap::expand: MaxCapacityIndex reached.");
    }

    int newCapacity=DHMapTableCapacities[_capacityIndex+1];
    void* mem = ALLOC_KNOWN(newCapacity*sizeof(Entry),"DHMap::Entry");
//    void* mem = ALLOC_KNOWN(newCapacity*sizeof(Entry),typeid(Entry).name());

    //std::cout << (_size+_deleted) << std::endl;

    Entry* oldEntries=_entries;
    Entry* oldAfterLast=_afterLast;
    unsigned oldTimestamp=_timestamp;
    int oldCapacity=_capacity;

    _timestamp=1;
    _size=0;
    _deleted=0;
    _capacityIndex++;
    _capacity = newCapacity;
    _nextExpansionOccupancy = DHMapTableNextExpansions[_capacityIndex];

    _entries = array_new<Entry>(mem, _capacity);
    _afterLast = _entries + _capacity;

    Entry* ep=oldEntries;
    while(ep!=oldAfterLast) {
      ASS(ep);
      if(ep->_info.timestamp==oldTimestamp && !ep->_info.deleted) {
	insert(std::move(ep->_key), std::move(ep->_val));
      }
      (ep++)->~Entry();
    }
    //std::cout << "copied" << std::endl;
    if(oldCapacity) {
      DEALLOC_KNOWN(oldEntries,oldCapacity*sizeof(Entry),"DHMap::Entry");
//      DEALLOC_KNOWN(oldEntries,oldCapacity*sizeof(Entry),typeid(Entry).name());
    }
  }


  /** Return pointer to an Entry object which contains specified key,
   * or 0, if there is no such */
  inline
  Entry* findEntry(Key const& key)
  {
    return const_cast<Entry*>(static_cast<const DHMap*>(this)->findEntry(key));
  }

  /** Return pointer to an Entry object which contains specified key,
   * or 0, if there is no such */
  const Entry* findEntry(Key const& key) const
  {
    CALL("DHMap::findEntry");
    if (_capacity == 0) return nullptr;
    ASS(_capacity>_size+_deleted);

    unsigned h1=Hash1::hash(key);
    int pos=h1%_capacity;
    Entry* res=&_entries[pos];
    if(res->_info.timestamp != _timestamp ) {
      return 0;
    }
    if(res->_key==key) {
      return res->_info.deleted ? 0 : res;
    }

    //We have a collision...

    if(!res->_info.collision) {
      //There were no collisions on this position during inserting,
      //so the key we're searching for isn't here anyway
      return 0;
    }

    unsigned h2=Hash2::hash(key)%_capacity;
    if(h2==0) {
      h2=1;
    }
    do {
      pos=(pos+h2)%_capacity;
      res=&_entries[pos];
    } while (res->_info.timestamp == _timestamp && res->_key!=key);

    if(res->_info.timestamp != _timestamp ) {
      return 0;
    }

    ASS(res->_key==key);
    return res->_info.deleted ? 0 : res;
  }

  /** Return pointer to an Entry object which contains, or could contain
   * specified key */
  Entry* findEntryToInsert(Key const& key)
  {
    CALL("DHMap::findEntryToInsert");
    ensureExpanded();
    ASS(_capacity>_size+_deleted);

    unsigned h1=Hash1::hash(key);
    int pos=h1%_capacity;
    Entry* res=&_entries[pos];
    if(res->_info.timestamp != _timestamp || res->_key==key) {
      return res;
    }

    //We have a collision...

    //mark the entry where the collision occured
    res->_info.collision=1;

    unsigned h2=Hash2::hash(key)%_capacity;
    if(h2==0) {
      h2=1;
    }
    do {
      pos=(pos+h2)%_capacity;
      res=&_entries[pos];
    } while (res->_info.timestamp == _timestamp && res->_key!=key);
    return res;
  }

  /** Entries with _timestamp different from this are considered empty */
  unsigned _timestamp;
  /** Number of entries stored in this DHMap */
  int _size;
  /** Number of entries marked as deleted */
  int _deleted;
  /** Index of current _capacity in the TableCapacities array */
  int _capacityIndex;
  /** Size of the _entries array */
  int _capacity;
  /** When _size+_deleted reaches this, expansion will occur */
  int _nextExpansionOccupancy;

  /** Array containing hashtable storing content of this map */
  Entry* _entries;
  /** Pointer to element after the last element of _entries array */
  Entry* _afterLast;

private:
  class IteratorBase {
  public:
    /** Create a new IteratorBase */
    inline IteratorBase(const DHMap& map)
    : _next(map._entries), _last(map._afterLast),
    _timestamp(map._timestamp) {}

    /**
     * True if there exists next element
     */
    bool hasNext()
    {
      CALL("DHMap::DomainIteratorCore::hasNext");
      while (_next != _last) {
	if (_next->_info.timestamp==_timestamp && !_next->_info.deleted) {
	  return true;
	}
	_next++;
      }
      return false;
    }

    /**
     * Return the next entry
     * @warning hasNext() must have been called before
     */
    inline
    Entry* next()
    {
      CALL("DHMap::DomainIteratorCore::next");
      ASS(_next != _last);
      ASS(_next->_info.timestamp==_timestamp && !_next->_info.deleted);
      return _next++;
    }

  private:
    /** iterator will look for the next occupied cell starting with this one */
    Entry* _next;
    /** iterator will stop looking for the next cell after reaching this one */
    Entry* _last;
    /** only cells with _timestamp equal to this are considered occupied */
    unsigned _timestamp;
  }; // class DHMap::IteratorBase

  class DomainIteratorCore
  : public IteratorCore<Key> {
  public:
    /** Create a new iterator */
    inline DomainIteratorCore(const DHMap& map) : _base(map) {}
    /** True if there exists next element */
    inline bool hasNext() { return _base.hasNext(); }

    /**
     * Return the next key
     * @warning hasNext() must have been called before
     */
    inline Key next() { return _base.next()->_key; }
  private:
    IteratorBase _base;
  }; // class DHMap::DomainIteratorCore
    
    class RangeIteratorCore
    : public IteratorCore<Val> {
    public:
        /** Create a new iterator */
        inline RangeIteratorCore(const DHMap& map) : _base(map) {}
        /** True if there exists next element */
        inline bool hasNext() { return _base.hasNext(); }
        
        /**
         * Return the next key
         * @warning hasNext() must have been called before
         */
        inline Val next() { return _base.next()->_val; }
    private:
        IteratorBase _base;
    }; // class DHMap::RangeIteratorCore
    
public:
  VirtualIterator<Key> domain() const
  {
    return VirtualIterator<Key>(new DomainIteratorCore(*this));
  }
  VirtualIterator<Val> range() const
  {
    return VirtualIterator<Val>(new RangeIteratorCore(*this));
  }
    
  typedef std::pair<Key const&, Val const&> Item;

private:
  class ItemIteratorCore
  : public IteratorCore<Item> {
  public:
    /** Create a new iterator */
    inline ItemIteratorCore(const DHMap& map) : _base(map) {}
    /** True if there exists next element */
    inline bool hasNext() { return _base.hasNext(); }

    /**
     * Return the next key
     * @warning hasNext() must have been called before
     */
    inline Item next()
    {
      Entry* e=_base.next();
      return Item(e->_key, e->_val);
    }
  private:
    IteratorBase _base;
  }; // class DHMap::DomainIteratorCore
public:

  VirtualIterator<Item> items() const
  {
    return VirtualIterator<Item>(new ItemIteratorCore(*this));
  }


  /**
   * Class to allow iteration over keys and values stored in the map.
   */
  class Iterator {
  public:
    /** Create a new iterator */
    inline Iterator(const DHMap& map) : _base(map) {}

    /** True if there exists next element */
    bool hasNext() { return _base.hasNext(); }

    /**
     * Assign key and value of the next entry to respective parameters
     * @warning hasNext() must have been called before
     */
    inline
    void next(Key& key, Val& val)
    {
      Entry* e=_base.next();
      key=e->_key;
      val=e->_val;
    }

    /**
     * Return next value via reference and pass corresponding key via argument.
     * @warning hasNext() must have been called before
     */
    inline
    Val& nextRef(Key& key)
    {
      Entry* e= _base.next();
      key= e->_key;
      return e->_val;
    }

    /**
     * Return the next value
     * @warning hasNext() must have been called before
     */
    inline Val next() { return _base.next()->_val; }

    /**
     * Return the key of next entry
     * @warning hasNext() must have been called before
     */
    inline Key nextKey() { return _base.next()->_key; }

  private:
    IteratorBase _base;
  }; // class DHMap::Iterator

  /**
   * Class to allow iteration over keys and values stored in the map,
   * modification of the value and deleteion of the entry.
   */
  class DelIterator {
  public:
    /** Create a new iterator */
    inline DelIterator(DHMap& map) : _base(map), _map(map), _curr(nullptr) {}

    /** True if there exists next element */
    bool hasNext() { return _base.hasNext(); }

    /**
     * Assign key and value of the next entry to respective parameters
     * @warning hasNext() must have been called before
     */
    inline
    void next(Key& key, Val& val)
    {
      Entry* e=getNextEntry();
      key=e->_key;
      val=e->_val;
    }

    /**
     * Return the next value
     * @warning hasNext() must have been called before
     */
    inline Val next() { return getNextEntry()->_val; }

    /**
     * Return the key of next entry
     * @warning hasNext() must have been called before
     */
    inline Key nextKey() { return getNextEntry()->_key; }

    void del() {
      CALL("DHMap::DelIterator::del");
      _curr->_info.deleted=1;
      _map._size--;
      _map._deleted++;
    }

    void setValue(Val val) {
      CALL("DHMap::DelIterator::setValue");
      _curr->_val = val;
    }

  private:
    Entry* getNextEntry() {
      _curr = _base.next();
      return _curr;
    }

    IteratorBase _base;
    DHMap& _map;
    Entry* _curr;
  }; // class DHMap::Iterator

  friend std::ostream& operator<<(std::ostream& out, DHMap const& self) 
  {
    auto iter = self.items();
    auto write = [&](auto itm) { out << itm.first << " -> " << itm.second; };
    out << "{ ";
    if (iter.hasNext()) {
      write(iter.next());
      while (iter.hasNext()) {
        out << ", ";
        write(iter.next());
      }
    }
    return out << " }";
  }


}; // class DHMap

}

#endif // __DHMap__
<|MERGE_RESOLUTION|>--- conflicted
+++ resolved
@@ -390,11 +390,7 @@
       e->_info.deleted=0;
       e->_key=key;
       e->_val.~Val();
-<<<<<<< HEAD
       ::new(&e->_val) Val();
-=======
-      ::new (&e->_val) Val();
->>>>>>> e2c0692b
       _size++;
     }
     pval=&e->_val;
