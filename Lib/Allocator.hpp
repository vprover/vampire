--- conflicted
+++ resolved
@@ -358,118 +358,4 @@
   }
 }
 
-<<<<<<< HEAD
-#if VDEBUG
-
-std::ostream& operator<<(std::ostream& out, const Allocator::Descriptor& d);
-
-#define USE_ALLOCATOR_UNK                                            \
-  void* operator new (size_t sz)                                       \
-  { return Lib::Allocator::current->allocateUnknown(sz,className()); } \
-  void operator delete (void* obj)                                  \
-  { if (obj) Lib::Allocator::current->deallocateUnknown(obj,className()); }
-#define USE_ALLOCATOR(C)                                            \
-  void* operator new (size_t sz)                                       \
-  { ASS_EQ(sz,sizeof(C)); return Lib::Allocator::current->allocateKnown(sizeof(C),className()); } \
-  void operator delete (void* obj)                                  \
-  { if (obj) Lib::Allocator::current->deallocateKnown(obj,sizeof(C),className()); }
-#define USE_ALLOCATOR_ARRAY \
-  void* operator new[] (size_t sz)                                       \
-  { return Lib::Allocator::current->allocateUnknown(sz,className()); } \
-  void operator delete[] (void* obj)                                  \
-  { if (obj) Lib::Allocator::current->deallocateUnknown(obj,className()); }
-
-
-#if USE_PRECISE_CLASS_NAMES
-#  if defined(__GNUC__)
-
-     std::string ___prettyFunToClassName(std::string str);
-
-#    define CLASS_NAME(C) \
-       static const char* className () { \
-	  static std::string res = ___prettyFunToClassName(std::string(__PRETTY_FUNCTION__)); return res.c_str(); }
-#  else
-#    define CLASS_NAME(C) \
-       static const char* className () { return typeid(C).name(); }
-#  endif
-#else
-#  define CLASS_NAME(C) \
-    static const char* className () { return #C; }
-#endif
-
-#define ALLOC_KNOWN(size,className)				\
-  (Lib::Allocator::current->allocateKnown(size,className))
-#define ALLOC_UNKNOWN(size,className)				\
-  (Lib::Allocator::current->allocateUnknown(size,className))
-#define DEALLOC_KNOWN(obj,size,className)		        \
-  (Lib::Allocator::current->deallocateKnown(obj,size,className))
-#define REALLOC_UNKNOWN(obj,newsize,className)                    \
-    (Lib::Allocator::current->reallocateUnknown(obj,newsize,className))
-#define DEALLOC_UNKNOWN(obj,className)		                \
-  (Lib::Allocator::current->deallocateUnknown(obj,className))
-
-#define __CAT(x,y) x ## y
-
-#define BYPASSING_ALLOCATOR_(SEED) Allocator::AllowBypassing __CAT(_tmpBypass_, SEED);
-#define BYPASSING_ALLOCATOR BYPASSING_ALLOCATOR_(__LINE__)
-
-#define START_CHECKING_FOR_BYPASSES(SEED) Allocator::EnableBypassChecking __CAT(_tmpBypass_, SEED);
-#define START_CHECKING_FOR_ALLOCATOR_BYPASSES START_CHECKING_FOR_BYPASSES(__LINE__)
-
-#define STOP_CHECKING_FOR_BYPASSES(SEED) Allocator::DisableBypassChecking __CAT(_tmpBypass_, SEED);
-#define STOP_CHECKING_FOR_ALLOCATOR_BYPASSES STOP_CHECKING_FOR_BYPASSES(__LINE__)
-
-#else
-
-#define CLASS_NAME(name)
-#define ALLOC_KNOWN(size,className)				\
-  (Lib::Allocator::current->allocateKnown(size))
-#define DEALLOC_KNOWN(obj,size,className)		        \
-  (Lib::Allocator::current->deallocateKnown(obj,size))
-#define USE_ALLOCATOR_UNK                                            \
-  inline void* operator new (size_t sz)                                       \
-  { return Lib::Allocator::current->allocateUnknown(sz); } \
-  inline void operator delete (void* obj)                                  \
-  { if (obj) Lib::Allocator::current->deallocateUnknown(obj); }
-#define USE_ALLOCATOR(C)                                        \
-  inline void* operator new (size_t)                                   \
-    { return Lib::Allocator::current->allocateKnown(sizeof(C)); }\
-  inline void operator delete (void* obj)                               \
-   { if (obj) Lib::Allocator::current->deallocateKnown(obj,sizeof(C)); }
-#define USE_ALLOCATOR_ARRAY                                            \
-  inline void* operator new[] (size_t sz)                                       \
-  { return Lib::Allocator::current->allocateUnknown(sz); } \
-  inline void operator delete[] (void* obj)                                  \
-  { if (obj) Lib::Allocator::current->deallocateUnknown(obj); }          
-#define ALLOC_UNKNOWN(size,className)				\
-  (Lib::Allocator::current->allocateUnknown(size))
-#define REALLOC_UNKNOWN(obj,newsize,className)                    \
-    (Lib::Allocator::current->reallocateUnknown(obj,newsize))
-#define DEALLOC_UNKNOWN(obj,className)		         \
-  (Lib::Allocator::current->deallocateUnknown(obj))
-
-#define START_CHECKING_FOR_ALLOCATOR_BYPASSES
-#define STOP_CHECKING_FOR_ALLOCATOR_BYPASSES
-#define BYPASSING_ALLOCATOR
-     
-#endif
-
-/* can be used as deleter for std::unique_ptr. 
- * useful e.g. for z3 things that do not use the vampire alloactor */
-struct DeleteBypassingAllocator {
-  template<class T>
-  void operator()(T* t) {
-    BYPASSING_ALLOCATOR
-    delete t;
-  };
-};
-
-
-} // namespace Lib
-
-#undef ALLOC_SIZE_ATTR
-
-#endif // __Allocator__
-=======
-#endif
->>>>>>> 1916f50e
+#endif