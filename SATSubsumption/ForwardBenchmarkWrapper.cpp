#include "Inferences/InferenceEngine.hpp"
#include "Saturation/SaturationAlgorithm.hpp"
#include "Indexing/LiteralIndex.hpp"
#include <chrono>

#include "SATSubsumption/ForwardBenchmarkWrapper.hpp"

using namespace std;
using namespace Lib;
using namespace Kernel;
using namespace Indexing;
using namespace Saturation;
using namespace Inferences;

static std::chrono::high_resolution_clock::duration totalDuration = chrono::duration<int64_t, std::nano>::zero();
static ofstream outputFile;
static ofstream problemFile;

ForwardBenchmarkWrapper::ForwardBenchmarkWrapper(bool subsumptionResolution) : _forwardBenchmark(subsumptionResolution), _forwardOracle(subsumptionResolution), _subsumptionResolution(subsumptionResolution)
{
}

ForwardBenchmarkWrapper::~ForwardBenchmarkWrapper()
{
}

void ForwardBenchmarkWrapper::attach(SaturationAlgorithm *salg)
{
  ForwardSimplificationEngine::attach(salg);
  _unitIndex = static_cast<UnitClauseLiteralIndex *>(
      _salg->getIndexManager()->request(FW_SUBSUMPTION_UNIT_CLAUSE_SUBST_TREE));
  _fwIndex = static_cast<FwSubsSimplifyingLiteralIndex *>(
      _salg->getIndexManager()->request(FW_SUBSUMPTION_SUBST_TREE));

  _forwardBenchmark.attach(salg);
  _forwardOracle.attach(salg);

  // replace the '.' with '_' in the file name
  vstring problemName = env.options->problemName();
<<<<<<< HEAD
  for (unsigned i = 0; i < problemName.length(); i++)
  {
    if (problemName[i] == '.')
    {
      problemName[i] = '_';
    }
  }
  vstring fileName = "BenchmarkResult/" + env.options->problemName();
#if USE_SAT_SUBSUMPTION_FORWARD || USE_SAT_SUBSUMPTION_RESOLUTION_FORWARD
#if USE_SAT_SUBSUMPTION_FORWARD
  fileName += "_s";
#endif
#if USE_SAT_SUBSUMPTION_RESOLUTION_FORWARD
  fileName += "_sr";
#endif
#if SAT_SR_IMPL == 1
  fileName += "_sat_1";
#elif SAT_SR_IMPL == 2
  fileName += "_sat_2";
#endif
#else
  fileName += "_no_sat";
=======
  for (unsigned i = 0; i < problemName.length(); i++) {
    if (problemName[i] == '.') {
      problemName[i] = '_';
    }
  }
  vstring fileName = "outputs/" + env.options->problemName();
#if SAT_SR_IMPL == 0
  fileName += "_no_sat";
#elif SAT_SR_IMPL == 1
  fileName += "_direct";
#elif SAT_SR_IMPL == 2
  fileName += "_indirect";
#elif SAT_SR_IMPL == 3
  fileName += "_dynamic";
#else
  fileName += "_unknown";
>>>>>>> 453d107e
#endif
#if USE_OPTIMIZED_FORWARD
  fileName += "_opt";
#endif
#if !CORRELATE_LENGTH_TIME
<<<<<<< HEAD
=======
  cout << "Opening file " << fileName << endl;
>>>>>>> 453d107e
  outputFile.open(fileName.c_str());
#endif
}

void ForwardBenchmarkWrapper::detach()
{
  _forwardBenchmark.detach();
  _forwardOracle.detach();
  _unitIndex = nullptr;
  _fwIndex = nullptr;
  _salg->getIndexManager()->release(FW_SUBSUMPTION_UNIT_CLAUSE_SUBST_TREE);
  _salg->getIndexManager()->release(FW_SUBSUMPTION_SUBST_TREE);
  ForwardSimplificationEngine::detach();
}

bool ForwardBenchmarkWrapper::perform(Clause *cl, Clause *&replacement, ClauseIterator &premises)
{
  replacement = nullptr;
  premises = ClauseIterator::getEmpty();

  /* First measure the time for the method */
  ClauseIterator premiseAux;
  Clause *replacementAux = nullptr;
#if !CORRELATE_LENGTH_TIME
  auto start = chrono::high_resolution_clock::now();
#endif
  bool resultAux = _forwardBenchmark.perform(cl, replacementAux, premiseAux);
#if !CORRELATE_LENGTH_TIME
  auto stop = chrono::high_resolution_clock::now();

  auto duration = chrono::duration_cast<chrono::microseconds>(stop - start);
  totalDuration += duration;
  outputFile << duration.count() << endl;
#endif

  /* Then compute the output using the oracle */
  auto start_oracle = chrono::high_resolution_clock::now();
  bool result = _forwardOracle.perform(cl, replacement, premises);
  auto stop_oracle = chrono::high_resolution_clock::now();
  auto duration_oracle = chrono::duration_cast<chrono::microseconds>(stop_oracle - start_oracle);

  const double threshold = 5;
  bool enable_symmetric = false;
  if ((false && duration_oracle.count() > threshold * duration.count() && duration_oracle.count() > 500)
  ||  (enable_symmetric && duration_oracle.count() * threshold < duration.count() && duration.count() > 500)) {
    string file_name = "log/oracle_faster_instances.txt";
    if (duration_oracle.count() > duration.count()) {
      file_name = "log/oracle_slower_instances.txt";
    }

    // open to append at the end of the file
    ofstream log_file(file_name, ios_base::app);
    log_file << "------------------------------------------------------------" << endl;
    log_file << "Configuration: ";
#if SAT_SR_IMPL == 0
    log_file << "no_sat";
#elif SAT_SR_IMPL == 1
    log_file << "direct";
#elif SAT_SR_IMPL == 2
    log_file << "indirect";
#elif SAT_SR_IMPL == 3
    log_file << "dynamic";
#else
    log_file << "unknown";
#endif
#if USE_OPTIMIZED_FORWARD
    log_file << " optimized";
#endif
    log_file << endl;
    log_file << "Problem: " << env.options->problemName() << endl;
    log_file << "duration of the method: " << duration.count() << endl;
    log_file << "duration of the oracle: " << duration_oracle.count() << endl;
    log_file << "result: " << resultAux << endl;
    log_file << "replacement: " << (replacement == nullptr ? "nullptr" : replacement->toString()) << endl;
    log_file << "cl: " << cl->toString() << endl;

    DHSet<Clause *>  seen;
    for (unsigned li = 0; li < cl->length(); li++) {
      Literal *lit = (*cl)[li];
      auto it = _fwIndex->getGeneralizations(lit, false, false);
      while (it.hasNext()) {
        Clause *mcl = it.next().clause;
        if (!seen.insert(mcl)) {
          continue;
        }
        log_file << "positive generalizations: " << mcl->toString() << endl;
      }
    }
    for (unsigned li = 0; li < cl->length(); li++) {
      Literal *lit = (*cl)[li];
      auto it = _fwIndex->getGeneralizations(lit, true, false);
      while (it.hasNext()) {
        Clause *mcl = it.next().clause;
        if (!seen.insert(mcl)) {
          continue;
        }
        seen.insert(mcl);
        log_file << "complementary generalizations: " << mcl->toString() << endl;
      }
    }

    log_file.close();
  }

<<<<<<< HEAD
  if(result != resultAux || (replacement == nullptr) != (replacementAux == nullptr)) {
    if(!problemFile.is_open()) {
      vstring fileName = "BenchmarkResult/_mistakes_" + env.options->problemName() + ".txt";
      problemFile.open(fileName.c_str());
=======
  if (result != resultAux || (replacement == nullptr) != (replacementAux == nullptr)) {
    if (!problemFile.is_open()) {
      BYPASSING_ALLOCATOR
      {
        vstring fileName = "log/mistakes_" + env.options->problemName() + ".txt";
        problemFile.open(fileName.c_str());
      }
>>>>>>> 453d107e
    }
    problemFile << "------------------------------------------------------------" << endl;
    problemFile << "Configuration: ";
#if SAT_SR_IMPL == 0
    problemFile << "no_sat";
#elif SAT_SR_IMPL == 1
    problemFile << "direct";
#elif SAT_SR_IMPL == 2
    problemFile << "indirect";
#elif SAT_SR_IMPL == 3
    problemFile << "dynamic";
#else
    problemFile << "unknown";
#endif
#if USE_OPTIMIZED_FORWARD
    problemFile << " optimized";
#endif
    problemFile << endl;
    problemFile << "ForwardBenchmarkWrapper::perform: result != resultAux" << endl;
    problemFile << "result: " << result << endl;
    problemFile << "resultAux: " << resultAux << endl;
    problemFile << "cl:             " << *cl << endl;
    if (result) {
      problemFile << "premises:       ";
      while (premises.hasNext()) {
        Clause *mcl = premises.next();
        problemFile << *mcl << endl;
      }
    }
    else {
      problemFile << "premises Aux:   " << endl;
      while (premiseAux.hasNext()) {
        problemFile << *premiseAux.next() << endl;
      }
    }
    if (replacement) {
      problemFile << "replacement:    " << *replacement << endl;
    }
    if (replacementAux) {
      problemFile << "replacementAux: " << *replacementAux << endl;
    }
  }
  return result;
}

void ForwardBenchmarkWrapper::printStats(std::ostream &out)
{
  out << "**** ForwardBenchmarkWrapper ****" << endl;
  out << "Total time for perform: " << ((double)totalDuration.count() / 1000000000) << " seconds" << endl;
<<<<<<< HEAD
#if CORRELATE_LENGTH_TIME
  outputFile.close();
#endif
  if(problemFile.is_open()) {
    problemFile.close();
=======
  BYPASSING_ALLOCATOR
  {
#if !CORRELATE_LENGTH_TIME
    outputFile.close();
#endif
    if (problemFile.is_open()) {
      problemFile.close();
    }
>>>>>>> 453d107e
  }
}<|MERGE_RESOLUTION|>--- conflicted
+++ resolved
@@ -37,30 +37,6 @@
 
   // replace the '.' with '_' in the file name
   vstring problemName = env.options->problemName();
-<<<<<<< HEAD
-  for (unsigned i = 0; i < problemName.length(); i++)
-  {
-    if (problemName[i] == '.')
-    {
-      problemName[i] = '_';
-    }
-  }
-  vstring fileName = "BenchmarkResult/" + env.options->problemName();
-#if USE_SAT_SUBSUMPTION_FORWARD || USE_SAT_SUBSUMPTION_RESOLUTION_FORWARD
-#if USE_SAT_SUBSUMPTION_FORWARD
-  fileName += "_s";
-#endif
-#if USE_SAT_SUBSUMPTION_RESOLUTION_FORWARD
-  fileName += "_sr";
-#endif
-#if SAT_SR_IMPL == 1
-  fileName += "_sat_1";
-#elif SAT_SR_IMPL == 2
-  fileName += "_sat_2";
-#endif
-#else
-  fileName += "_no_sat";
-=======
   for (unsigned i = 0; i < problemName.length(); i++) {
     if (problemName[i] == '.') {
       problemName[i] = '_';
@@ -77,16 +53,12 @@
   fileName += "_dynamic";
 #else
   fileName += "_unknown";
->>>>>>> 453d107e
 #endif
 #if USE_OPTIMIZED_FORWARD
   fileName += "_opt";
 #endif
 #if !CORRELATE_LENGTH_TIME
-<<<<<<< HEAD
-=======
   cout << "Opening file " << fileName << endl;
->>>>>>> 453d107e
   outputFile.open(fileName.c_str());
 #endif
 }
@@ -191,20 +163,10 @@
     log_file.close();
   }
 
-<<<<<<< HEAD
-  if(result != resultAux || (replacement == nullptr) != (replacementAux == nullptr)) {
-    if(!problemFile.is_open()) {
-      vstring fileName = "BenchmarkResult/_mistakes_" + env.options->problemName() + ".txt";
-      problemFile.open(fileName.c_str());
-=======
   if (result != resultAux || (replacement == nullptr) != (replacementAux == nullptr)) {
     if (!problemFile.is_open()) {
-      BYPASSING_ALLOCATOR
-      {
-        vstring fileName = "log/mistakes_" + env.options->problemName() + ".txt";
-        problemFile.open(fileName.c_str());
-      }
->>>>>>> 453d107e
+      vstring fileName = "log/mistakes_" + env.options->problemName() + ".txt";
+      problemFile.open(fileName.c_str());
     }
     problemFile << "------------------------------------------------------------" << endl;
     problemFile << "Configuration: ";
@@ -254,21 +216,10 @@
 {
   out << "**** ForwardBenchmarkWrapper ****" << endl;
   out << "Total time for perform: " << ((double)totalDuration.count() / 1000000000) << " seconds" << endl;
-<<<<<<< HEAD
-#if CORRELATE_LENGTH_TIME
+#if !CORRELATE_LENGTH_TIME
   outputFile.close();
 #endif
-  if(problemFile.is_open()) {
+  if (problemFile.is_open()) {
     problemFile.close();
-=======
-  BYPASSING_ALLOCATOR
-  {
-#if !CORRELATE_LENGTH_TIME
-    outputFile.close();
-#endif
-    if (problemFile.is_open()) {
-      problemFile.close();
-    }
->>>>>>> 453d107e
   }
 }