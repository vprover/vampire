--- conflicted
+++ resolved
@@ -7,45 +7,45 @@
  * https://vprover.github.io/license.html
  * and in the source directory
  */
-/**
- * @file SATSubsumptionAndResolution.cpp
- * Implements class SATSubsumptionAndResolution.
- */
-
-/**
- * THEORETICAL BACKGROUND
- *
- * The SAT-based subsumption and subsumption resolution inference are defined as follows:
- *
- * ----- Subsumption: -----
- * Let L and M be two clauses considered as multisets. L subsumes M iff there exists a substitution s
- * such that s(L) is a sub-multiset of M.
- * Subsumption can occurs iff the three following conditions are satisfied:
- * 1. Completeness : All literals of L have a substitution to M.
- *    There exists s such that forall l_i in L, s(l_i) in M
- * 2. Multiplicity conservation : For each literal l_i in L, there exists at most one
- *    literal m_j in M such that s(l_i) = m_j.
- * 3. Substitution validity : The substitution s is compatible with all the sub-substitutions.
- *
- * ----- Subsumption Resolution: -----
- * Let L and M be two clauses considered as sets. L and M are said to be the base and instance
- * of a subsumption resolution inference, respectively iif
- *    there exists a substitution s,
- *                 a set of literal L' included in L
- *                 a literal m' in M
- *    such that s(L') = {~m'} and s(L) is a subset of M.
- * Subsumption resolution can occur if the 5 following conditions are satisfied:
- * 1. Existence             : There exists a literal l_i in L and a literal m_j such that
- *    s(l_i) = m_j (m' exists).
- * 2. Uniqueness   : There is only one literal m_j such that there exists a literal l_i in L
- *    such that s(l_i) = ~m_j. (m' is unique)
- * 3. Completeness          : All literals of L must either have a substitution to M - {m'} or {~m'}.
- *    Forall l_i in L, there exists m_j in M such that s(l_i) = m_j or s(l_i) = ~m_j
- * 4. Coherence             : Literals in M cannot be mapped by both positive and negative substitutions.
- *    Forall m_j in M, forall l_i, l_i' != l_i in L, s(l_i) = m_j => s(l_i') != ~m_j
- * 5. Substitution validity : The substitution s is compatible with all the sub-substitutions.
- *
- */
+ /**
+  * @file SATSubsumptionAndResolution.cpp
+  * Implements class SATSubsumptionAndResolution.
+  */
+
+  /**
+   * THEORETICAL BACKGROUND
+   *
+   * The SAT-based subsumption and subsumption resolution inference are defined as follows:
+   *
+   * ----- Subsumption: -----
+   * Let L and M be two clauses considered as multisets. L subsumes M iff there exists a substitution s
+   * such that s(L) is a sub-multiset of M.
+   * Subsumption can occurs iff the three following conditions are satisfied:
+   * 1. Completeness : All literals of L have a substitution to M.
+   *    There exists s such that forall l_i in L, s(l_i) in M
+   * 2. Multiplicity conservation : For each literal l_i in L, there exists at most one
+   *    literal m_j in M such that s(l_i) = m_j.
+   * 3. Substitution validity : The substitution s is compatible with all the sub-substitutions.
+   *
+   * ----- Subsumption Resolution: -----
+   * Let L and M be two clauses considered as sets. L and M are said to be the base and instance
+   * of a subsumption resolution inference, respectively iif
+   *    there exists a substitution s,
+   *                 a set of literal L' included in L
+   *                 a literal m' in M
+   *    such that s(L') = {~m'} and s(L) is a subset of M.
+   * Subsumption resolution can occur if the 5 following conditions are satisfied:
+   * 1. Existence             : There exists a literal l_i in L and a literal m_j such that
+   *    s(l_i) = m_j (m' exists).
+   * 2. Uniqueness   : There is only one literal m_j such that there exists a literal l_i in L
+   *    such that s(l_i) = ~m_j. (m' is unique)
+   * 3. Completeness          : All literals of L must either have a substitution to M - {m'} or {~m'}.
+   *    Forall l_i in L, there exists m_j in M such that s(l_i) = m_j or s(l_i) = ~m_j
+   * 4. Coherence             : Literals in M cannot be mapped by both positive and negative substitutions.
+   *    Forall m_j in M, forall l_i, l_i' != l_i in L, s(l_i) = m_j => s(l_i') != ~m_j
+   * 5. Substitution validity : The substitution s is compatible with all the sub-substitutions.
+   *
+   */
 
 #include "Kernel/Matcher.hpp"
 #include "Lib/Environment.hpp"
@@ -77,16 +77,16 @@
     return;
 
   ASS_EQ(_matchesByJ.size(), 0)
-  ASS_EQ(_indexI.size(), 0)
-  ASS_EQ(_indexJ.size(), 0)
-
-  for (Match match : _matchesByI)
-    _matchesByJ.push_back(match);
+    ASS_EQ(_indexI.size(), 0)
+    ASS_EQ(_indexJ.size(), 0)
+
+    for (Match match : _matchesByI)
+      _matchesByJ.push_back(match);
 
   std::sort(
-      _matchesByJ.begin(),
-      _matchesByJ.end(),
-      [](Match left, Match right) { return left.j < right.j; });
+    _matchesByJ.begin(),
+    _matchesByJ.end(),
+    [](Match left, Match right) { return left.j < right.j; });
 
   for (unsigned i = 0, idx = 0; i < _m; i++) {
     _indexI.push_back(idx);
@@ -107,28 +107,28 @@
 {
   // the wizardry is explained in the header file
   ASS(j < _n)
-  return (_jStates[j / 4] & (1 << (2 * (j % 4)))) != 0;
+    return (_jStates[j / 4] & (1 << (2 * (j % 4)))) != 0;
 }
 
 bool SATSubsumptionAndResolution::MatchSet::hasNegativeMatchJ(unsigned j)
 {
   // the wizardry is explained in the header file
   ASS(j < _n)
-  return (_jStates[j / 4] & (2 << (2 * (j % 4)))) != 0;
+    return (_jStates[j / 4] & (2 << (2 * (j % 4)))) != 0;
 }
 
 /****************************************************************************/
 /*       SATSubsumptionAndResolution::SATSubsumptionAndResolution           */
 /****************************************************************************/
 
-void SATSubsumptionAndResolution::loadProblem(Clause *L,
-                                              Clause *M)
+void SATSubsumptionAndResolution::loadProblem(Clause* L,
+  Clause* M)
 {
   ASS(L)
-  ASS(M)
+    ASS(M)
 #if VDEBUG
-  // Check that two literals are not the same in L and M
-  static DHSet<Literal *> lits;
+    // Check that two literals are not the same in L and M
+    static DHSet<Literal*> lits;
   lits.reset();
   for (unsigned i = 0; i < L->length(); i++) {
     if (!lits.insert((*L)[i])) {
@@ -175,20 +175,20 @@
 bool SATSubsumptionAndResolution::pruneSubsumption()
 {
   ASS(_L)
-  ASS(_M)
-
-  if (_L->length() > _M->length()) {
-    // if #(L) > #(M) than it is impossible that s(L) is a sub-multiset of M
-    _subsumptionImpossible = true;
-    return true;
-  }
-
-  auto &headerMultiset = _pruneStorage;
-  prune_t &timestamp = _pruneTimestamp;
+    ASS(_M)
+
+    if (_L->length() > _M->length()) {
+      // if #(L) > #(M) than it is impossible that s(L) is a sub-multiset of M
+      _subsumptionImpossible = true;
+      return true;
+    }
+
+  auto& headerMultiset = _pruneStorage;
+  prune_t& timestamp = _pruneTimestamp;
   static_assert(
-      std::is_same<std::remove_reference_t<decltype(timestamp)>,
-                   std::remove_reference_t<decltype(headerMultiset)>::value_type>::value,
-      "timestamp and storage should be the same type");
+    std::is_same<std::remove_reference_t<decltype(timestamp)>,
+    std::remove_reference_t<decltype(headerMultiset)>::value_type>::value,
+    "timestamp and storage should be the same type");
 
   // multiset of signed predicates in M
   headerMultiset.resize(2 * env.signature->predicates(), 0);
@@ -232,7 +232,7 @@
   //    _srImpossible = pruneSubsumptionResolution();
   //    _subsumptionImpossible = _srImpossible || pruneSubsumption();
   ASS(!pruneSubsumptionResolution())
-  return false;
+    return false;
 } // SATSubsumptionAndResolution::pruneSubsumption
 
 /**
@@ -251,10 +251,10 @@
 bool SATSubsumptionAndResolution::pruneSubsumptionResolution()
 {
   ASS(_L)
-  ASS(_M)
-
-  auto &functorSet = _pruneStorage;
-  auto &timestamp = _pruneTimestamp;
+    ASS(_M)
+
+    auto& functorSet = _pruneStorage;
+  auto& timestamp = _pruneTimestamp;
 
   functorSet.resize(env.signature->predicates(), 0);
   ASS(all_of(functorSet, [&](prune_t x) { return x <= timestamp; }));
@@ -277,18 +277,18 @@
   return false;
 } // SATSubsumptionAndResolution::pruneSubsumptionResolution
 
-void SATSubsumptionAndResolution::addBinding(BindingsManager::Binder *binder,
-                                             unsigned i,
-                                             unsigned j,
-                                             bool polarity,
-                                             bool isNullary)
+void SATSubsumptionAndResolution::addBinding(BindingsManager::Binder* binder,
+  unsigned i,
+  unsigned j,
+  bool polarity,
+  bool isNullary)
 {
   ASS(binder || isNullary)
-  ASS(i < _m)
-  ASS(j < _n)
-  ASS_EQ((*_L)[i]->functor(), (*_M)[j]->functor())
-  ASS_EQ((*_L)[i]->polarity() == (*_M)[j]->polarity(), polarity)
-  subsat::Var satVar = _solver.new_variable();
+    ASS(i < _m)
+    ASS(j < _n)
+    ASS_EQ((*_L)[i]->functor(), (*_M)[j]->functor())
+    ASS_EQ((*_L)[i]->polarity() == (*_M)[j]->polarity(), polarity)
+    subsat::Var satVar = _solver.new_variable();
 #if PRINT_CLAUSES_SUBS
   cout << satVar << " -> (" << (*_L)[i]->toString() << " " << (*_M)[j]->toString() << " " << (polarity ? "+" : "-") << ")" << endl;
 #endif
@@ -299,7 +299,7 @@
 
 double SATSubsumption::SATSubsumptionAndResolution::getSparsity()
 {
-  return (double)_matchSet.allMatches().size() / (double)(_n * _m);
+  return (double) _matchSet.allMatches().size() / (double) (_n * _m);
 }
 #if CORRELATE_LENGTH_TIME
 unsigned SATSubsumption::SATSubsumptionAndResolution::getNumMatches()
@@ -308,20 +308,20 @@
 }
 #endif
 
-bool SATSubsumptionAndResolution::checkAndAddMatch(Literal *l_i,
-                                                   Literal *m_j,
-                                                   unsigned i,
-                                                   unsigned j,
-                                                   bool polarity)
+bool SATSubsumptionAndResolution::checkAndAddMatch(Literal* l_i,
+  Literal* m_j,
+  unsigned i,
+  unsigned j,
+  bool polarity)
 {
   ASS(l_i)
-  ASS(m_j)
-  ASS_EQ((*_L)[i], l_i)
-  ASS_EQ((*_M)[j], m_j)
-  ASS_EQ(l_i->functor(), m_j->functor())
-  ASS_EQ(l_i->polarity() == m_j->polarity(), polarity)
-
-  bool match = false;
+    ASS(m_j)
+    ASS_EQ((*_L)[i], l_i)
+    ASS_EQ((*_M)[j], m_j)
+    ASS_EQ(l_i->functor(), m_j->functor())
+    ASS_EQ(l_i->polarity() == m_j->polarity(), polarity)
+
+    bool match = false;
   {
     auto binder = _bindingsManager.start_binder();
     if (MatchingUtils::matchArgs(l_i, m_j, binder)) {
@@ -342,13 +342,13 @@
 bool SATSubsumptionAndResolution::fillMatchesS()
 {
   ASS(_L)
-  ASS(_M)
-  ASS(_m > 0)
-  ASS(_n > 0)
-  ASS(_matchSet._m == _m)
-  ASS(_matchSet._n == _n)
-
-  Literal *l_i, *m_j;
+    ASS(_M)
+    ASS(_m > 0)
+    ASS(_n > 0)
+    ASS(_matchSet._m == _m)
+    ASS(_matchSet._n == _n)
+
+    Literal* l_i, * m_j;
 
   // number of matches found is equal to the number of variables in the SAT solver
   for (unsigned i = 0; i < _m; ++i) {
@@ -362,8 +362,8 @@
       }
       if (l_i->arity() == 0) {
         ASS(m_j->arity() == 0)
-        ASS(l_i->functor() == m_j->functor())
-        addBinding(nullptr, i, j, true, true);
+          ASS(l_i->functor() == m_j->functor())
+          addBinding(nullptr, i, j, true, true);
         foundMatch = true;
         continue;
       }
@@ -384,20 +384,20 @@
 void SATSubsumptionAndResolution::fillMatchesSR()
 {
   ASS(_L)
-  ASS(_M)
-  ASS(_m > 0)
-  ASS(_n > 0)
-  ASS(_matchSet._m == _m)
-  ASS(_matchSet._n == _n)
-
-  // stores whether on all the literals in L there is a negative match in M
-  bool clauseHasNegativeMatch = false;
+    ASS(_M)
+    ASS(_m > 0)
+    ASS(_n > 0)
+    ASS(_matchSet._m == _m)
+    ASS(_matchSet._n == _n)
+
+    // stores whether on all the literals in L there is a negative match in M
+    bool clauseHasNegativeMatch = false;
 
   // the first literal in L that only has a negative match (no positive)
-  Literal *firstOnlyNegativeMatch = nullptr;
+  Literal* firstOnlyNegativeMatch = nullptr;
 
   for (unsigned i = 0; i < _m; ++i) {
-    Literal *l_i = _L->literals()[i];
+    Literal* l_i = _L->literals()[i];
 
     // does l_i have a positive match in M?
     bool literalHasPositiveMatch = false;
@@ -405,17 +405,17 @@
     bool literalHasNegativeMatch = false;
 
     for (unsigned j = 0; j < _n; ++j) {
-      Literal *m_j = _M->literals()[j];
+      Literal* m_j = _M->literals()[j];
       if (l_i->functor() != m_j->functor())
         continue;
       if (l_i->arity() == 0) {
         ASS(m_j->arity() == 0)
-        ASS(l_i->functor() == m_j->functor())
-        if (l_i->polarity() == m_j->polarity()) {
-          addBinding(nullptr, i, j, true, true);
-          literalHasPositiveMatch = true;
-          continue;
-        }
+          ASS(l_i->functor() == m_j->functor())
+          if (l_i->polarity() == m_j->polarity()) {
+            addBinding(nullptr, i, j, true, true);
+            literalHasPositiveMatch = true;
+            continue;
+          }
         addBinding(nullptr, i, j, false, true);
         clauseHasNegativeMatch = true;
         literalHasNegativeMatch = true;
@@ -463,14 +463,14 @@
 bool SATSubsumptionAndResolution::cnfForSubsumption()
 {
   ASS(_L)
-  ASS(_M)
-  ASS_GE(_matchSet.allMatches().size(), _L->length())
-  ASS_G(_L->length(), 0)
-  ASS(!_subsumptionImpossible)
-
-  _matchSet.indexMatrix();
-
-  Solver &solver = _solver;
+    ASS(_M)
+    ASS_GE(_matchSet.allMatches().size(), _L->length())
+    ASS_G(_L->length(), 0)
+    ASS(!_subsumptionImpossible)
+
+    _matchSet.indexMatrix();
+
+  Solver& solver = _solver;
 
   /**** Completeness ****/
   // Build clauses stating that l_i must be matched to at least one corresponding m_j.
@@ -559,21 +559,21 @@
 bool SATSubsumptionAndResolution::directEncodingForSubsumptionResolution()
 {
   ASS(_L)
-  ASS(_M)
-  ASS_GE(_matchSet.allMatches().size(), _L->length())
-
-  _matchSet.indexMatrix();
-
-  Solver &solver = _solver;
-
-/**** Existence ****/
+    ASS(_M)
+    ASS_GE(_matchSet.allMatches().size(), _L->length())
+
+    _matchSet.indexMatrix();
+
+  Solver& solver = _solver;
+
+  /**** Existence ****/
 #if PRINT_CLAUSE_COMMENTS_SUBS
   cout << "Existence" << endl;
 #endif
 #if PRINT_CLAUSES_SUBS
   vstring s = "";
 #endif
-  const vvector<Match> &allMatches = _matchSet.allMatches();
+  const vvector<Match>& allMatches = _matchSet.allMatches();
   solver.constraint_start();
   for (Match match : allMatches) {
     if (!match.polarity) {
@@ -589,7 +589,7 @@
   auto build = solver.constraint_end();
   solver.add_clause_unsafe(build);
 
-/**** Uniqueness ****/
+  /**** Uniqueness ****/
 #if PRINT_CLAUSE_COMMENTS_SUBS
   cout << "Uniqueness" << endl;
 #endif
@@ -614,7 +614,7 @@
     }
   }
 
-/**** Completeness ****/
+  /**** Completeness ****/
 #if PRINT_CLAUSE_COMMENTS_SUBS
   cout << "Completeness" << endl;
 #endif
@@ -636,7 +636,7 @@
     solver.add_clause_unsafe(build);
   }
 
-/**** Coherence ****/
+  /**** Coherence ****/
 #if PRINT_CLAUSE_COMMENTS_SUBS
   cout << "Coherence" << endl;
 #endif
@@ -707,13 +707,13 @@
 bool SATSubsumptionAndResolution::indirectEncodingForSubsumptionResolution()
 {
   ASS(_L)
-  ASS(_M)
-  // This should be pruned when filling the match set.
-  ASS_GE(_matchSet.allMatches().size(), _L->length())
-
-  atMostOneVars.clear();
+    ASS(_M)
+    // This should be pruned when filling the match set.
+    ASS_GE(_matchSet.allMatches().size(), _L->length())
+
+    atMostOneVars.clear();
   _matchSet.indexMatrix();
-  Solver &solver = _solver;
+  Solver& solver = _solver;
 
   /**** Existence ****/
 #if PRINT_CLAUSE_COMMENTS_SUBS
@@ -727,16 +727,30 @@
     // Do not add useless variables in the solver
     // It would compromise correctness since a c_j without binding could be true and satisfy c_1 V ... V c_n without making any other clause false.
     if (_matchSet.hasNegativeMatchJ(j)) {
-      subsat::Var c_j = solver.new_variable();
-      atMostOneVars.push_back(make_pair(j, c_j));
-      solver.constraint_push_literal(c_j);
+      // Do not create a new SAT variable if there is only one negative match to m_j
+      bool more_than_one_match = false;
+      subsat::Var negative_match_var;
+      for (Match match : matchSet.getJMatches(j)) {
+        if (!match.polarity)
+        {
+          more_than_one_match = !more_than_one_match;
+        }
+      }
+      if (more_than_one_match) {
+        subsat::Var c_j = solver.new_variable();
+        atMostOneVars.push_back(make_pair(j, c_j));
+        solver.constraint_push_literal(c_j);
+      } else {
+        atMostOneVars.push_back(make_pair(j, c_j));
+        solver.constraint_push_literal(c_j);
+      }
 #if PRINT_CLAUSES_SUBS
       s += Int::toString(c_j.index()) + " V ";
 #endif
     }
   }
   ASS(!atMostOneVars.empty())
-  auto build = solver.constraint_end();
+    auto build = solver.constraint_end();
   solver.add_clause_unsafe(build);
 #if PRINT_CLAUSES_SUBS
   cout << s.substr(0, s.size() - 3) << endl;
@@ -820,7 +834,7 @@
   //    for each j : c_j <=> b_ij- for some i
   //    for each j :(~c_j V b_1j- V ... V b_nj-)
   //            /\ (c_j V ~b_1j-) /\ ... /\ (c_j V ~b_nj-)
-  for (auto &pair : atMostOneVars) {
+  for (auto& pair : atMostOneVars) {
     unsigned j = pair.first;
     Slice<Match> matches = _matchSet.getJMatches(j);
     subsat::Var c_j = pair.second;
@@ -860,41 +874,41 @@
   return !solver.inconsistent();
 } // cnfForSubsumptionResolution
 
-Clause *SATSubsumptionAndResolution::getSubsumptionResolutionConclusion(Clause *M,
-                                                                        Literal *m_j,
-                                                                        Clause *L)
+Clause* SATSubsumptionAndResolution::getSubsumptionResolutionConclusion(Clause* M,
+  Literal* m_j,
+  Clause* L)
 {
   int mlen = M->length();
   int nlen = mlen - 1;
 
-  Clause *res = new (nlen) Clause(nlen,
-                                  SimplifyingInference2(InferenceRule::SUBSUMPTION_RESOLUTION, M, L));
+  Clause* res = new (nlen) Clause(nlen,
+    SimplifyingInference2(InferenceRule::SUBSUMPTION_RESOLUTION, M, L));
 
   int next = 0;
   for (int i = 0; i < mlen; i++) {
-    Literal *curr = (*M)[i];
+    Literal* curr = (*M)[i];
     if (curr == m_j)
       continue;
     (*res)[next++] = curr;
   }
   ASS_EQ(next, nlen)
-  return res;
+    return res;
 }
 
-Clause *SATSubsumptionAndResolution::generateConclusion()
+Clause* SATSubsumptionAndResolution::generateConclusion()
 {
   ASS(_L)
-  ASS(_M)
-  ASS(_m > 0)
-  ASS(_n > 0)
-  ASS_EQ(_matchSet._m, _m)
-  ASS_EQ(_matchSet._n, _n)
-  ASS(_model.size() > 0)
-  ASS_GE(_matchSet.allMatches().size(), _L->length())
-
-// Provided the solution of the sat solver, we can create the conclusion clause
+    ASS(_M)
+    ASS(_m > 0)
+    ASS(_n > 0)
+    ASS_EQ(_matchSet._m, _m)
+    ASS_EQ(_matchSet._n, _n)
+    ASS(_model.size() > 0)
+    ASS_GE(_matchSet.allMatches().size(), _L->length())
+
+    // Provided the solution of the sat solver, we can create the conclusion clause
 #if VDEBUG
-  unsigned j = INVALID;
+    unsigned j = INVALID;
   // Check that there is only one negative polarity match to j inside the model
   for (subsat::Lit lit : _model) {
     if (lit.is_positive()) {
@@ -914,7 +928,7 @@
   }
 #endif
   unsigned toRemove = INVALID;
-// find the negative polarity match to j inside the model
+  // find the negative polarity match to j inside the model
 #if PRINT_CLAUSES_SUBS
   cout << "Model: ";
   for (subsat::Lit lit : _model) {
@@ -935,13 +949,13 @@
     }
   }
   ASS_EQ(_n, _M->size())
-  ASS(toRemove != INVALID)
-  return SATSubsumptionAndResolution::getSubsumptionResolutionConclusion(_M, (*_M)[toRemove], _L);
+    ASS(toRemove != INVALID)
+    return SATSubsumptionAndResolution::getSubsumptionResolutionConclusion(_M, (*_M)[toRemove], _L);
 } // SATSubsumptionResolution::generateConclusion
 
-bool SATSubsumptionAndResolution::checkSubsumption(Clause *L,
-                                                   Clause *M,
-                                                   bool setSR)
+bool SATSubsumptionAndResolution::checkSubsumption(Clause* L,
+  Clause* M,
+  bool setSR)
 {
   bool result = checkSubsumptionImpl(L, M, setSR);
 #if LOG_SSR_CLAUSES
@@ -950,17 +964,17 @@
   return result;
 }
 
-bool SATSubsumptionAndResolution::checkSubsumptionImpl(Clause *L,
-                                                       Clause *M,
-                                                       bool setSR)
+bool SATSubsumptionAndResolution::checkSubsumptionImpl(Clause* L,
+  Clause* M,
+  bool setSR)
 {
   using namespace std::chrono_literals;
 
   env.statistics->subsumptionTried++;
   ASS(L)
-  ASS(M)
-
-  loadProblem(L, M);
+    ASS(M)
+
+    loadProblem(L, M);
 
   // Fill the matches
   if (setSR) {
@@ -975,7 +989,7 @@
     }
     else {
       ASS(!_srImpossible)
-      fillMatchesSR();
+        fillMatchesSR();
     }
     if (_subsumptionImpossible) {
       env.statistics->subsumptionPruned++;
@@ -990,7 +1004,7 @@
   ASS_GE(_matchSet.allMatches().size(), _L->length())
 
 #if CORRELATE_LENGTH_TIME
-  COMPILER_FENCE;
+    COMPILER_FENCE;
   start = clock::now();
   COMPILER_FENCE;
 #endif
@@ -1004,13 +1018,13 @@
     auto const duration_ns = std::chrono::duration_cast<std::chrono::nanoseconds>(stop - start);
     if (log /* && (duration_ns > 1ms || _solver.stats().ticks >= 100) */) {
       logFile << 0 /* S */ << ","
-              << _L->length() << ","
-              << _M->length() << ","
-              << getNumMatches() << ","
-              << duration_ns.count() << ","
-              << 0 /* result */ << ","
-              << 0 /* no SAT call */ << ","
-              << 0 /* SAT ticks */ << std::endl;
+        << _L->length() << ","
+        << _M->length() << ","
+        << getNumMatches() << ","
+        << duration_ns.count() << ","
+        << 0 /* result */ << ","
+        << 0 /* no SAT call */ << ","
+        << 0 /* SAT ticks */ << std::endl;
     }
 #endif
     return false;
@@ -1037,75 +1051,71 @@
   auto const duration_ns = std::chrono::duration_cast<std::chrono::nanoseconds>(stop - start);
   if (log /* && (duration_ns > 1ms || _solver.stats().ticks >= 100) */) {
     logFile << 0 /* S */ << ","
-            << _L->length() << ","
-            << _M->length() << ","
-            << getNumMatches() << ","
-            << duration_ns.count() << ","
-            << result << ","
-            << 1 /* SAT call */ << ","
-            << _solver.stats().ticks << std::endl;
-  }
-#endif
-<<<<<<< HEAD
+      << _L->length() << ","
+      << _M->length() << ","
+      << getNumMatches() << ","
+      << duration_ns.count() << ","
+      << result << ","
+      << 1 /* SAT call */ << ","
+      << _solver.stats().ticks << std::endl;
+  }
+#endif
   env.statistics->subsumptionSucceeded += subsumed;
-=======
-
->>>>>>> 4a9c6614
   return subsumed;
 } // SATSubsumptionAndResolution::checkSubsumption
 
-Clause *SATSubsumptionAndResolution::checkSubsumptionResolution(Clause *L,
-                                                                Clause *M,
-                                                                bool usePreviousSetUp)
-{
-  Clause *result = checkSubsumptionResolutionImpl(L, M, usePreviousSetUp);
+Clause* SATSubsumptionAndResolution::checkSubsumptionResolution(Clause* L,
+  Clause* M,
+  bool usePreviousSetUp)
+{
+  Clause* result = checkSubsumptionResolutionImpl(L, M, usePreviousSetUp);
 #if LOG_SSR_CLAUSES
   _logger->logSubsumptionResolution(L, M, result);
 #endif
   return result;
 }
 
-Clause *SATSubsumptionAndResolution::checkSubsumptionResolutionImpl(Clause *L,
-                                                                    Clause *M,
-                                                                    bool usePreviousSetUp)
+Clause* SATSubsumptionAndResolution::checkSubsumptionResolutionImpl(Clause* L,
+  Clause* M,
+  bool usePreviousSetUp)
 {
   env.statistics->subsumptionResolutionTried++;
   using namespace std::chrono_literals;
 
   ASS(L)
-  ASS(M)
-  if (usePreviousSetUp) {
-    ASS(_L == L)
-    ASS(_M == M)
-    if (_srImpossible) {
-#if PRINT_CLAUSES_SUBS
-      cout << "SR impossible" << endl;
-#endif
-      env.statistics->subsumptionResolutionPruned++;
-      return nullptr;
-    }
-    ASS_GE(_matchSet.allMatches().size(), _L->length())
-    // do not clear the variables and bindings
-    _solver.clear_constraints();
-  }
-  else {
-    loadProblem(L, M);
-    if (pruneSubsumptionResolution()) {
-#if PRINT_CLAUSES_SUBS
-      cout << "SR pruned" << endl;
-#endif
-      env.statistics->subsumptionResolutionPruned++;
-      return nullptr;
-    }
-    fillMatchesSR();
-    if (_srImpossible) {
-#if PRINT_CLAUSES_SUBS
-      cout << "SR impossible" << endl;
-#endif
-      env.statistics->subsumptionResolutionPrunedAfterMatching++;
-      return nullptr;
-    }
-  }
+    ASS(M)
+    if (usePreviousSetUp) {
+      ASS(_L == L)
+        ASS(_M == M)
+        if (_srImpossible) {
+#if PRINT_CLAUSES_SUBS
+          cout << "SR impossible" << endl;
+#endif
+          env.statistics->subsumptionResolutionPruned++;
+          return nullptr;
+        }
+      ASS_GE(_matchSet.allMatches().size(), _L->length())
+        // do not clear the variables and bindings
+        _solver.clear_constraints();
+    }
+    else {
+      loadProblem(L, M);
+      if (pruneSubsumptionResolution()) {
+#if PRINT_CLAUSES_SUBS
+        cout << "SR pruned" << endl;
+#endif
+        env.statistics->subsumptionResolutionPruned++;
+        return nullptr;
+      }
+      fillMatchesSR();
+      if (_srImpossible) {
+#if PRINT_CLAUSES_SUBS
+        cout << "SR impossible" << endl;
+#endif
+        env.statistics->subsumptionResolutionPrunedAfterMatching++;
+        return nullptr;
+      }
+    }
 
 #if CORRELATE_LENGTH_TIME
   COMPILER_FENCE;
@@ -1115,14 +1125,14 @@
   // set up the clauses
   bool encodingSuccess;
   switch (chooseEncoding()) {
-    case EncodingMethod::DIRECT:
-      encodingSuccess = directEncodingForSubsumptionResolution();
-      break;
-    case EncodingMethod::INDIRECT:
-      encodingSuccess = indirectEncodingForSubsumptionResolution();
-      break;
-    default:
-      ASS(false);
+  case EncodingMethod::DIRECT:
+  encodingSuccess = directEncodingForSubsumptionResolution();
+  break;
+  case EncodingMethod::INDIRECT:
+  encodingSuccess = indirectEncodingForSubsumptionResolution();
+  break;
+  default:
+  ASS(false);
   }
 
   if (!encodingSuccess) {
@@ -1136,13 +1146,13 @@
     auto const duration_ns = std::chrono::duration_cast<std::chrono::nanoseconds>(stop - start);
     if (log /* && (duration_ns > 1ms || _solver.stats().ticks >= 100) */) {
       logFile << 1 /* SR */ << ","
-              << _L->length() << ","
-              << _M->length() << ","
-              << getNumMatches() << ","
-              << duration_ns.count() << ","
-              << 0 /* result */ << ","
-              << 0 /* no SAT call */ << ","
-              << 0 /* SAT ticks */ << std::endl;
+        << _L->length() << ","
+        << _M->length() << ","
+        << getNumMatches() << ","
+        << duration_ns.count() << ","
+        << 0 /* result */ << ","
+        << 0 /* no SAT call */ << ","
+        << 0 /* SAT ticks */ << std::endl;
     }
 #endif
     return nullptr;
@@ -1155,7 +1165,7 @@
     // These constraints are created in the fillMatches() function by filling the _bindingsManager
     _solver.theory().setBindings(&_bindingsManager);
   }
-  Clause *conclusion = nullptr;
+  Clause* conclusion = nullptr;
 #if ENABLE_SAT_SR_CUTOFF
   _solver.set_max_ticks(SAT_SR_CUTOFF_MAX_TICKS);
 #endif
@@ -1187,13 +1197,13 @@
   auto const duration_ns = std::chrono::duration_cast<std::chrono::nanoseconds>(stop - start);
   if (log /* && (duration_ns > 1ms || _solver.stats().ticks >= 100) */) {
     logFile << 1 /* SR */ << ","
-            << _L->length() << ","
-            << _M->length() << ","
-            << getNumMatches() << ","
-            << duration_ns.count() << ","
-            << result << ","
-            << 1 /* SAT call */ << ","
-            << _solver.stats().ticks << std::endl;
+      << _L->length() << ","
+      << _M->length() << ","
+      << getNumMatches() << ","
+      << duration_ns.count() << ","
+      << result << ","
+      << 1 /* SAT call */ << ","
+      << _solver.stats().ticks << std::endl;
   }
 #endif
   // If the problem is SAT, then generate the conclusion clause
