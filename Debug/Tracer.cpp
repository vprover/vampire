--- conflicted
+++ resolved
@@ -76,15 +76,7 @@
   else
     std::cout << "(use '--traceback on' to invoke a debugger and get a human-readable stack trace)\n";
 
-<<<<<<< HEAD
-#else
-  // TODO backtrace support for other platforms
-  str << "no call stack support for this platform yet" << std::endl;
-#endif
-} // Tracer::printStack (std::ostream& str)
-=======
   // usually causes debuggers to break here
   // if not under a debugger, ignored
   std::raise(SIGTRAP);
-}
->>>>>>> e7b2fd1b
+}