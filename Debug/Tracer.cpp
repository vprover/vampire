/*
 * This file is part of the source code of the software program
 * Vampire. It is protected by applicable
 * copyright laws.
 *
 * This source code is distributed under the licence found here
 * https://vprover.github.io/license.html
 * and in the source directory
 */
/**
 * @file Tracer.cpp
 * Try and work out where we crashed and print out a call stack.
 *
 * You don't typically _want_ to use this for debugging,
 * but sometimes Vampire crashes on some server somewhere,
 * and this is the best you're going to get. Good luck!
 *
 * @since 01/05/2002 Manchester
 * @since 25/12/2023 Mísečky invoke system binary for backtrace
 */

#if __has_include(<execinfo.h>)
#include <execinfo.h>
#define HAVE_EXECINFO
#endif

#include <cstdlib>
#include <sstream>

#include "Tracer.hpp"
#include "Lib/System.hpp"
#include "Lib/Environment.hpp"
#include "Shell/Options.hpp"

// define in version.cpp.in
extern const char* VERSION_STRING;

<<<<<<< HEAD
#if VDEBUG

// output nothing
#define CP_FIRST_POINT UINT_MAX
#define CP_LAST_POINT 0u

// output all
// #define CP_FIRST_POINT 0u
// #define CP_LAST_POINT  1481000u

 //#define CP_FIRST_POINT UINT_MAX //185539 
 //#define CP_LAST_POINT UINT_MAX 

using namespace std;
using namespace Debug;

const char* Tracer::_lastControlPoint;
Tracer* Tracer::_current = 0;
unsigned Tracer::_depth = 0;
unsigned Tracer::_passedControlPoints = 0L;
ControlPointKind Tracer::_lastPointKind = CP_MID;
bool Tracer::_forced = false;

/** This variable is needed when all changes in the value of an
 *  an address are traced. To make it work one should define
 *  WATCH_ADDRESS in Allocator.cpp to the watched address. When
 *  the allocator discovers that WATCH_ADDRESS gets allocated
 *  it will set canWatch to true. Allocator will also print to
 *  cout all allocations and deallocations relevant to WATCH_ADDRESS.
 *  In order to watch also all changes of the address one should
 *  define WATCH_ADDR in this file. 
 */
bool Tracer::canWatch = false;

/** To understand how to use the following variable read documentation
 *  to Tracer::canWatch */
// #define WATCH_ADDR 0x38001a0
#define WATCH_ADDR 0
#if WATCH_ADDR
void* watchAddrLastValue = (void*)0;
#endif

Tracer::Tracer (const char* fun) 
  :
  _fun (fun),
  _previous (_current)
{
//   cout << '+' << fun << std::endl;
  _current = this;
  controlPoint(_fun,CP_ENTRY);
  _depth++;
} // Tracer::Tracer


Tracer::~Tracer () 
{
//   cout << '-' << _fun << std::endl;
  _current = _previous;
  _depth--;
  controlPoint(_fun,CP_EXIT);
} // Tracer::~Tracer


/**
 * Increase the control point counter and remember the description
 * of the last control point. If the control point number is
 * greater than CP_OUTPUT_THRESHOLD, then output the description to
 * cout.
 *
 * @since 12/12/2003 Manchester
 */
void Tracer::controlPoint (const char* description, ControlPointKind cpk)
{
//   AFTER(12339,
// 	cout << "A: " << *((int*)0x88d84b4) << std::endl;);
//   if (Allocator<10>::_freeList) {
//     cout << (void*)Allocator<10>::_freeList << " "
// 	 << (void*)Allocator<10>::_freeList->_next
// 	 << " (" <<_passedControlPoints << ")" << std::endl;
//   }

  _lastPointKind = cpk;

#if WATCH_ADDR
  if (canWatch) {
    void* newVal = *((void**)WATCH_ADDR);
    if (newVal != watchAddrLastValue) {
      cout << "W! " << newVal << " (timestamp: "
	   << _passedControlPoints << ")" << std::endl;
      watchAddrLastValue = newVal;
      cout << "Stack on " << (cpk == CP_EXIT ? "exiting" : "entering")
	   << " the last function on the stack:" << std::endl;
      printStack(cout);
    }
  }
#endif

  _passedControlPoints++;

  _lastControlPoint = description;
  if (_forced ||
      (_passedControlPoints <= CP_LAST_POINT &&
       _passedControlPoints >= CP_FIRST_POINT)) {
    outputLastControlPoint(cout);
  }
} // Tracer::controlPoint


/**
 * Increase the control point counter and remember the description
 * of the last control point. If the control point number is
 * greater than CP_OUTPUT_THRESHOLD, then output the description to
 * cout.
 *
 * @since 12/12/2003 Manchester
 */
void Tracer::controlPoint (const char* description)
{
  controlPoint (description,CP_MID);
} // Tracer::controlPoint


/**
 * Output the last control point to an ostream.
 * @since 12/12/2003 Manchester
 */
void Tracer::outputLastControlPoint (ostream& str)
{
  spaces(str,_depth);
  str << (_lastPointKind == CP_ENTRY ? '+' : 
          _lastPointKind == CP_EXIT ? '-' : ' ')
      << _lastControlPoint 
      << " ("
      << _passedControlPoints 
      << ")" << std::endl;
} // Tracer::outputLastControlPoint

=======
// if we have a callstack, the maximum number to actually retrieve
const unsigned MAX_CALLS = 1024;
>>>>>>> 1916f50e

/**
 * Print the stack.
 * @since 24/10/2002 Manchester
 * @since 12/7/2023 using platform-specific calls to get the stack trace
 */
<<<<<<< HEAD
void Tracer::printOnlyStack (ostream& str)
{
  int depth = 0;
  printStackRec (_current, str, depth);
} // Tracer::printStack (ostream& str)


/**
 * Print the stack.
 * @since 24/10/2002 Manchester
 */
void Tracer::printStack (ostream& str)
{
  int depth = 0;

  str << "Version : " << VERSION_STRING << std::endl;
  str << "Control points passed: " << _passedControlPoints << std::endl
      << "last control point:" << std::endl;
  outputLastControlPoint(str);
  printStackRec (_current, str, depth);
} // Tracer::printStack (ostream& str)


/**
 * Print the stack at a certain depth. The depth is used
 * for indentation.
 * @since 24/10/2002 Manchester
 */
void Tracer::printStackRec(Tracer* current, ostream& str, int& depth)
{
  if (!current) { // beginning of the stack
    return;
  }
  printStackRec(current->_previous,str,depth);
  spaces(str,depth);
  str << current->_fun << std::endl;
  depth ++;
} // Tracer::printStack (ostream& str, int& depth)


/**
 * Print n spaces to the stream
 */
void Tracer::spaces (ostream& str,int n)
{
  while (n > 0) {
    n--;
    str << ' ';
=======
void Debug::Tracer::printStack(std::ostream& str) {
  str << "Version : " << VERSION_STRING << "\n";

#ifdef HAVE_EXECINFO
  void *call_stack[MAX_CALLS];
  int sz = ::backtrace(call_stack, MAX_CALLS);
  str << "call stack:";
  for(int i = 0; i < sz; i++)
    str << ' ' << call_stack[sz - (i + 1)];
  str << std::endl;

  if (env.options->traceback()) {
// UNIX-like systems, including BSD and Linux but not MacOS
#if defined(__unix__)
  str << "invoking addr2line(1) ..." << std::endl;
  std::stringstream out;
  out << "addr2line -Cfe " << Lib::System::getArgv0();
  for(int i = 0; i < sz; i++)
    out << ' ' << call_stack[sz - (i + 1)];
  std::system(out.str().c_str());
// Apple things
#elif defined(__APPLE__)
  str << "invoking atos(1) ..." << std::endl;
  std::stringstream out;
  out << "atos -o " << Lib::System::getArgv0();
  for(int i = 0; i < sz; i++)
    out << ' ' << call_stack[sz - (i + 1)];
  std::system(out.str().c_str());
#else
  // TODO symbol lookup support for other platforms
  str << "no symbol lookup support for this platform yet" << std::endl;
#endif
>>>>>>> 1916f50e
  }
  else
    str << "(use '--traceback on' to get a human-readable stack trace)" << std::endl;

#else
  // TODO backtrace support for other platforms
  str << "no call stack support for this platform yet" << std::endl;
#endif
} // Tracer::printStack (ostream& str)<|MERGE_RESOLUTION|>--- conflicted
+++ resolved
@@ -35,204 +35,14 @@
 // define in version.cpp.in
 extern const char* VERSION_STRING;
 
-<<<<<<< HEAD
-#if VDEBUG
-
-// output nothing
-#define CP_FIRST_POINT UINT_MAX
-#define CP_LAST_POINT 0u
-
-// output all
-// #define CP_FIRST_POINT 0u
-// #define CP_LAST_POINT  1481000u
-
- //#define CP_FIRST_POINT UINT_MAX //185539 
- //#define CP_LAST_POINT UINT_MAX 
-
-using namespace std;
-using namespace Debug;
-
-const char* Tracer::_lastControlPoint;
-Tracer* Tracer::_current = 0;
-unsigned Tracer::_depth = 0;
-unsigned Tracer::_passedControlPoints = 0L;
-ControlPointKind Tracer::_lastPointKind = CP_MID;
-bool Tracer::_forced = false;
-
-/** This variable is needed when all changes in the value of an
- *  an address are traced. To make it work one should define
- *  WATCH_ADDRESS in Allocator.cpp to the watched address. When
- *  the allocator discovers that WATCH_ADDRESS gets allocated
- *  it will set canWatch to true. Allocator will also print to
- *  cout all allocations and deallocations relevant to WATCH_ADDRESS.
- *  In order to watch also all changes of the address one should
- *  define WATCH_ADDR in this file. 
- */
-bool Tracer::canWatch = false;
-
-/** To understand how to use the following variable read documentation
- *  to Tracer::canWatch */
-// #define WATCH_ADDR 0x38001a0
-#define WATCH_ADDR 0
-#if WATCH_ADDR
-void* watchAddrLastValue = (void*)0;
-#endif
-
-Tracer::Tracer (const char* fun) 
-  :
-  _fun (fun),
-  _previous (_current)
-{
-//   cout << '+' << fun << std::endl;
-  _current = this;
-  controlPoint(_fun,CP_ENTRY);
-  _depth++;
-} // Tracer::Tracer
-
-
-Tracer::~Tracer () 
-{
-//   cout << '-' << _fun << std::endl;
-  _current = _previous;
-  _depth--;
-  controlPoint(_fun,CP_EXIT);
-} // Tracer::~Tracer
-
-
-/**
- * Increase the control point counter and remember the description
- * of the last control point. If the control point number is
- * greater than CP_OUTPUT_THRESHOLD, then output the description to
- * cout.
- *
- * @since 12/12/2003 Manchester
- */
-void Tracer::controlPoint (const char* description, ControlPointKind cpk)
-{
-//   AFTER(12339,
-// 	cout << "A: " << *((int*)0x88d84b4) << std::endl;);
-//   if (Allocator<10>::_freeList) {
-//     cout << (void*)Allocator<10>::_freeList << " "
-// 	 << (void*)Allocator<10>::_freeList->_next
-// 	 << " (" <<_passedControlPoints << ")" << std::endl;
-//   }
-
-  _lastPointKind = cpk;
-
-#if WATCH_ADDR
-  if (canWatch) {
-    void* newVal = *((void**)WATCH_ADDR);
-    if (newVal != watchAddrLastValue) {
-      cout << "W! " << newVal << " (timestamp: "
-	   << _passedControlPoints << ")" << std::endl;
-      watchAddrLastValue = newVal;
-      cout << "Stack on " << (cpk == CP_EXIT ? "exiting" : "entering")
-	   << " the last function on the stack:" << std::endl;
-      printStack(cout);
-    }
-  }
-#endif
-
-  _passedControlPoints++;
-
-  _lastControlPoint = description;
-  if (_forced ||
-      (_passedControlPoints <= CP_LAST_POINT &&
-       _passedControlPoints >= CP_FIRST_POINT)) {
-    outputLastControlPoint(cout);
-  }
-} // Tracer::controlPoint
-
-
-/**
- * Increase the control point counter and remember the description
- * of the last control point. If the control point number is
- * greater than CP_OUTPUT_THRESHOLD, then output the description to
- * cout.
- *
- * @since 12/12/2003 Manchester
- */
-void Tracer::controlPoint (const char* description)
-{
-  controlPoint (description,CP_MID);
-} // Tracer::controlPoint
-
-
-/**
- * Output the last control point to an ostream.
- * @since 12/12/2003 Manchester
- */
-void Tracer::outputLastControlPoint (ostream& str)
-{
-  spaces(str,_depth);
-  str << (_lastPointKind == CP_ENTRY ? '+' : 
-          _lastPointKind == CP_EXIT ? '-' : ' ')
-      << _lastControlPoint 
-      << " ("
-      << _passedControlPoints 
-      << ")" << std::endl;
-} // Tracer::outputLastControlPoint
-
-=======
 // if we have a callstack, the maximum number to actually retrieve
 const unsigned MAX_CALLS = 1024;
->>>>>>> 1916f50e
 
 /**
  * Print the stack.
  * @since 24/10/2002 Manchester
  * @since 12/7/2023 using platform-specific calls to get the stack trace
  */
-<<<<<<< HEAD
-void Tracer::printOnlyStack (ostream& str)
-{
-  int depth = 0;
-  printStackRec (_current, str, depth);
-} // Tracer::printStack (ostream& str)
-
-
-/**
- * Print the stack.
- * @since 24/10/2002 Manchester
- */
-void Tracer::printStack (ostream& str)
-{
-  int depth = 0;
-
-  str << "Version : " << VERSION_STRING << std::endl;
-  str << "Control points passed: " << _passedControlPoints << std::endl
-      << "last control point:" << std::endl;
-  outputLastControlPoint(str);
-  printStackRec (_current, str, depth);
-} // Tracer::printStack (ostream& str)
-
-
-/**
- * Print the stack at a certain depth. The depth is used
- * for indentation.
- * @since 24/10/2002 Manchester
- */
-void Tracer::printStackRec(Tracer* current, ostream& str, int& depth)
-{
-  if (!current) { // beginning of the stack
-    return;
-  }
-  printStackRec(current->_previous,str,depth);
-  spaces(str,depth);
-  str << current->_fun << std::endl;
-  depth ++;
-} // Tracer::printStack (ostream& str, int& depth)
-
-
-/**
- * Print n spaces to the stream
- */
-void Tracer::spaces (ostream& str,int n)
-{
-  while (n > 0) {
-    n--;
-    str << ' ';
-=======
 void Debug::Tracer::printStack(std::ostream& str) {
   str << "Version : " << VERSION_STRING << "\n";
 
@@ -265,7 +75,6 @@
   // TODO symbol lookup support for other platforms
   str << "no symbol lookup support for this platform yet" << std::endl;
 #endif
->>>>>>> 1916f50e
   }
   else
     str << "(use '--traceback on' to get a human-readable stack trace)" << std::endl;
@@ -274,4 +83,4 @@
   // TODO backtrace support for other platforms
   str << "no call stack support for this platform yet" << std::endl;
 #endif
-} // Tracer::printStack (ostream& str)+} // Tracer::printStack (std::ostream& str)