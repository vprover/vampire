--- conflicted
+++ resolved
@@ -46,21 +46,12 @@
 void Assertion::violated(const char* file, int line, const char* cond)
 {
   if (outputAllowed(true)) {
-<<<<<<< HEAD
-    cout << "Condition in file " << file << ", line " << line
-         << " violated:" << std::endl
-         << cond << std::endl
-         << "----- stack dump -----" << std::endl;
-    Tracer::printStack(cout);
-    cout << "----- end of stack dump -----" << std::endl;
-=======
     std::cout << "Condition in file " << file << ", line " << line
          << " violated:\n"
          << cond << "\n"
          << "----- stack dump -----\n";
     Tracer::printStack(std::cout);
     std::cout << "----- end of stack dump -----" << std::endl;
->>>>>>> 1916f50e
   }
   abortAfterViolation();
 } // Assertion::violated
@@ -71,69 +62,16 @@
   if (outputAllowed(true)) {
     std::cout << "Condition for string equality " << val1Str << " == " << val2Str
               << " in file " << file << ", line " << line
-<<<<<<< HEAD
-              << " was violated, as:" << std::endl
-              << val1Str << " == \"" << val1 << "\"" << std::endl
-              << val2Str << " == \"" << val2 << "\"" << std::endl
-              << "----- stack dump -----" << std::endl;
-    Tracer::printStack(cout);
-    std::cout << "----- end of stack dump -----" << std::endl;
-=======
               << " was violated, as:\n"
               << val1Str << " == \"" << val1 << "\"\n"
               << val2Str << " == \"" << val2 << "\"\n"
               << "----- stack dump -----\n";
     Tracer::printStack(std::cout);
     std::cout << "----- end of stack dump -----\n";
->>>>>>> 1916f50e
   }
   abortAfterViolation();
 }
 
-<<<<<<< HEAD
-void Assertion::checkType(const char* file, int line, const void* ptr, const char* assumed,
-                          const char* ptrStr)
-{
-  Allocator::Descriptor* desc = Allocator::Descriptor::find(ptr);
-
-  if (!desc) {
-    if (outputAllowed(true)) {
-      cout << "Type condition in file " << file << ", line " << line
-           << " violated:" << std::endl
-           << ptrStr << " was not allocated by Lib::Allocator." << std::endl;
-    }
-  }
-  else if (!USE_PRECISE_CLASS_NAMES && strcmp(assumed, desc->cls)) {
-    //TODO: the use of precise class names disrupts the check, fix it in the future!
-    if (outputAllowed(true)) {
-      cout << "Type condition in file " << file << ", line " << line
-           << " violated:" << std::endl
-           << ptrStr << " was allocated as \"" << desc->cls
-           << "\" instead of \"" << assumed << "\"." << std::endl;
-    }
-  }
-  else if (!desc->allocated) {
-    if (outputAllowed(true)) {
-      cout << "Type condition in file " << file << ", line " << line
-           << " violated:" << std::endl
-           << ptrStr << " was allocated as \"" << desc->cls
-           << "\", but no longer is." << std::endl;
-    }
-  }
-  else {
-    return;
-  }
-
-  if (outputAllowed(true)) {
-    cout << "----- stack dump -----" << std::endl;
-    Tracer::printStack(cout);
-    cout << "----- end of stack dump -----" << std::endl;
-  }
-  abortAfterViolation();
-} // Assertion::violated
-
-=======
->>>>>>> 1916f50e
 /**
  * Called when an exception is thrown as part of the ASSERT_VALID call.
  * Simply print the location and argument of the ASSERT_VALID statement.
@@ -141,13 +79,8 @@
 void Assertion::reportAssertValidException(const char* file, int line, const char* obj)
 {
   if (outputAllowed(true)) {
-<<<<<<< HEAD
-    cout << "An exception was thrown by ASSERT_VALID on object " << obj
-         << " in file " << file << ", line " << line << "." << std::endl;
-=======
     std::cout << "An exception was thrown by ASSERT_VALID on object " << obj
          << " in file " << file << ", line " << line << ".\n";
->>>>>>> 1916f50e
   }
   abortAfterViolation();
 } // Assertion::violated
