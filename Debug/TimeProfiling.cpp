--- conflicted
+++ resolved
@@ -321,11 +321,7 @@
     node->measurements.remove(now - start);
   }
 
-<<<<<<< HEAD
-  if (env.options->timeStatisticsFocus() != "") {
-=======
   if (!env.options->timeStatisticsFocus().empty()) {
->>>>>>> bbc1d2b5
     out <<                                                  std::endl;
 
     auto focus = root.focus(env.options->timeStatisticsFocus().c_str());
