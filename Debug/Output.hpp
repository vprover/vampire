/*
 * This file is part of the source code of the software program
 * Vampire. It is protected by applicable
 * copyright laws.
 *
 * This source code is distributed under the licence found here
 * https://vprover.github.io/license.html
 * and in the source directory
 */
/**
 * @file Forwards.hpp
 * Forward declarations of some classes
 */
#ifndef __Debug_Output_HPP__
#define __Debug_Output_HPP__

#include <iostream>
#include <utility>
#include <tuple>

template<class... As> 
std::ostream& operator<<(std::ostream& out, std::tuple<As...> const& self);

namespace Kernel {


/** Newtype in order to nicely output a pointer.
 * Usage: `out << outputPtr(ptr) << std::endl;` 
 */
template<class T>
struct OutputPtr { T* self; };

template<class T>
OutputPtr<T> outputPtr(T* self) { return { .self = self, }; }

template<class T>
<<<<<<< HEAD
struct RepeatOutput {
  T const& to_repeat;
  unsigned times;
};

template<class T>
RepeatOutput<T> repeatOutput(T const& c, unsigned times)
{ return RepeatOutput<T>{c, times}; }

} // namespace Kernel

template<class T>
std::ostream& operator<<(std::ostream& out, Kernel::RepeatOutput<T> const& self)
{ for (int i = 0; i < self.times; i++) out << self.to_repeat; return out; };

namespace Kernel {
=======
struct RepeatOutput { T const& to_repeat; unsigned times; };
>>>>>>> bb04747a

template<class T>
RepeatOutput<T> repeatOutput(T const& c, unsigned times)
{ return RepeatOutput<T>{c, times}; }

/** Newtype for outputting a datatype that implements it in multiline format.
 * Usage: `out << multiline(substitutioTree) << std::endl;` 
 *
 * You can implement this for a `MyType` by implementing 
 * std::ostream& operator<<(std::ostream&, OutputMultiline<MyType>)
 */
template<class T>
struct OutputMultiline { 
  T const& self; 
  unsigned indent; 

<<<<<<< HEAD
  static void outputIndent(std::ostream& out, unsigned indent)
  // { repeat(out, "    ", indent); };
  { out << repeatOutput("    ", indent); };
=======
  static void outputIndent(std::ostream& out, unsigned indent);
>>>>>>> bb04747a
};

template<class T>
OutputMultiline<T> multiline(T const& self, unsigned indent = 0)
{ return { self, indent, }; }

template<class Sep, class Iter>
struct OutputInterleaved { Sep const& sep; Iter iter; };

template<class Sep, class Iter>
struct OutputInterleaved<Sep,Iter> outputInterleaved(Sep const& s, Iter i)
{ return OutputInterleaved<Sep, Iter>{s, std::move(i)}; }

template<class Iter>
auto commaSep(Iter i) { return outputInterleaved(", ", std::move(i)); }
<<<<<<< HEAD

} // namespace Kernel

template<class... As> 
std::ostream& operator<<(std::ostream& out, std::tuple<As...> const& self);
=======
>>>>>>> bb04747a

namespace Kernel {

template<unsigned i, unsigned sz, class Tup> 
struct __OutputTuple
{
  static void apply(std::ostream& out, Tup const& self)
  {
   out << ", " << std::get<i>(self);
    __OutputTuple<i + 1, sz, Tup>::apply(out, self);
  }
};

template<> 
struct __OutputTuple<0, 0, std::tuple<>>  
{ static void apply(std::ostream& out, std::tuple<> const& self) { } };

template<unsigned sz, class Tup> 
struct __OutputTuple<sz, sz, Tup>  
{ static void apply(std::ostream& out, Tup const& self) { } };


template<unsigned sz, class Tup> 
struct __OutputTuple<0, sz, Tup>  
{
  static void apply(std::ostream& out, Tup const& self)
  {
    out << std::get<0>(self);
    __OutputTuple<1, sz, Tup>::apply(out, self);
  }
};

<<<<<<< HEAD
} // namespace Kernel

template<class... As> 
std::ostream& operator<<(std::ostream& out, std::tuple<As...> const& self)
{ 
  out << "(";
  Kernel::__OutputTuple<0, std::tuple_size<std::tuple<As...>>::value, std::tuple<As...>>::apply(out, self);
  out << ")";
  return out;
}
=======
>>>>>>> bb04747a

template<class Sep, class Iter>
std::ostream& operator<<(std::ostream& out, Kernel::OutputInterleaved<Sep, Iter> self)
{
  if (self.iter.hasNext()) {
    out << self.iter.next();
    while (self.iter.hasNext()) {
      out << self.sep << self.iter.next();
    }
  }
  return out;
}
template<class T>
std::ostream& operator<<(std::ostream& out, Kernel::RepeatOutput<T> const& self)
{ for (int i = 0; i < self.times; i++) out << self.to_repeat; return out; };

template<class T>
std::ostream& operator<<(std::ostream& out, Kernel::OutputPtr<T> const& self)
{ return self.self ? out << *self.self : out << "NULL"; }
template<class T>
void Kernel::OutputMultiline<T>::outputIndent(std::ostream& out, unsigned indent)
{ out << repeatOutput("    ", indent); };



template<class A, class B>
std::ostream& operator<<(std::ostream& out, std::pair<A,B> const& self)
{ return out << "(" << self.first << ", " << self.second << ")"; }


template<class... As> 
std::ostream& operator<<(std::ostream& out, std::tuple<As...> const& self)
{ 
  out << "(";
  Kernel::__OutputTuple<0, std::tuple_size<std::tuple<As...>>::value, std::tuple<As...>>::apply(out, self);
  out << ")";
  return out;
}


#endif // __Debug_Output_HPP__<|MERGE_RESOLUTION|>--- conflicted
+++ resolved
@@ -23,7 +23,6 @@
 
 namespace Kernel {
 
-
 /** Newtype in order to nicely output a pointer.
  * Usage: `out << outputPtr(ptr) << std::endl;` 
  */
@@ -34,26 +33,7 @@
 OutputPtr<T> outputPtr(T* self) { return { .self = self, }; }
 
 template<class T>
-<<<<<<< HEAD
-struct RepeatOutput {
-  T const& to_repeat;
-  unsigned times;
-};
-
-template<class T>
-RepeatOutput<T> repeatOutput(T const& c, unsigned times)
-{ return RepeatOutput<T>{c, times}; }
-
-} // namespace Kernel
-
-template<class T>
-std::ostream& operator<<(std::ostream& out, Kernel::RepeatOutput<T> const& self)
-{ for (int i = 0; i < self.times; i++) out << self.to_repeat; return out; };
-
-namespace Kernel {
-=======
 struct RepeatOutput { T const& to_repeat; unsigned times; };
->>>>>>> bb04747a
 
 template<class T>
 RepeatOutput<T> repeatOutput(T const& c, unsigned times)
@@ -70,13 +50,7 @@
   T const& self; 
   unsigned indent; 
 
-<<<<<<< HEAD
-  static void outputIndent(std::ostream& out, unsigned indent)
-  // { repeat(out, "    ", indent); };
-  { out << repeatOutput("    ", indent); };
-=======
   static void outputIndent(std::ostream& out, unsigned indent);
->>>>>>> bb04747a
 };
 
 template<class T>
@@ -92,16 +66,7 @@
 
 template<class Iter>
 auto commaSep(Iter i) { return outputInterleaved(", ", std::move(i)); }
-<<<<<<< HEAD
 
-} // namespace Kernel
-
-template<class... As> 
-std::ostream& operator<<(std::ostream& out, std::tuple<As...> const& self);
-=======
->>>>>>> bb04747a
-
-namespace Kernel {
 
 template<unsigned i, unsigned sz, class Tup> 
 struct __OutputTuple
@@ -132,19 +97,6 @@
   }
 };
 
-<<<<<<< HEAD
-} // namespace Kernel
-
-template<class... As> 
-std::ostream& operator<<(std::ostream& out, std::tuple<As...> const& self)
-{ 
-  out << "(";
-  Kernel::__OutputTuple<0, std::tuple_size<std::tuple<As...>>::value, std::tuple<As...>>::apply(out, self);
-  out << ")";
-  return out;
-}
-=======
->>>>>>> bb04747a
 
 template<class Sep, class Iter>
 std::ostream& operator<<(std::ostream& out, Kernel::OutputInterleaved<Sep, Iter> self)
@@ -170,6 +122,8 @@
 
 
 
+} // namespace Kernel
+
 template<class A, class B>
 std::ostream& operator<<(std::ostream& out, std::pair<A,B> const& self)
 { return out << "(" << self.first << ", " << self.second << ")"; }
