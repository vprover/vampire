--- conflicted
+++ resolved
@@ -14,28 +14,24 @@
 #ifndef __Debug_Output_HPP__
 #define __Debug_Output_HPP__
 
+// TODO turn into move Debug -> Lib
+
 #include <iostream>
 #include <utility>
 #include <tuple>
 
-<<<<<<< HEAD
 namespace std {
 template<class... As> 
 std::ostream& operator<<(std::ostream& out, tuple<As...> const& self);
 } // namespace std
-=======
-template<class... As> 
-std::ostream& operator<<(std::ostream& out, std::tuple<As...> const& self);
->>>>>>> e7b2fd1b
-
+
+// TODO change namespace
 namespace Kernel {
-
 
 /** Newtype in order to nicely output a pointer.
  * Usage: `out << outputPtr(ptr) << std::endl;` 
  */
 template<class T>
-<<<<<<< HEAD
 struct OutputMaybePtr { T const& self; };
 
 template<class T>
@@ -45,8 +41,6 @@
  * Usage: `out << outputPtr(ptr) << std::endl;` 
  */
 template<class T>
-=======
->>>>>>> e7b2fd1b
 struct OutputPtr { T* self; };
 
 template<class T>
@@ -150,16 +144,6 @@
   }
   return out;
 }
-template<class T>
-std::ostream& operator<<(std::ostream& out, Kernel::RepeatOutput<T> const& self)
-{ for (unsigned i = 0; i < self.times; i++) out << self.to_repeat; return out; };
-
-template<class T>
-std::ostream& operator<<(std::ostream& out, Kernel::OutputPtr<T> const& self)
-{ return self.self ? out << *self.self : out << "NULL"; }
-template<class T>
-void Kernel::OutputMultiline<T>::outputIndent(std::ostream& out, unsigned indent)
-{ out << repeatOutput("    ", indent); };
 
 template<class... As> 
 std::ostream& operator<<(std::ostream& out, OutputCat<As...> const& self)
@@ -194,10 +178,7 @@
 
 } // namespace Kernel
 
-<<<<<<< HEAD
 namespace std {
-=======
->>>>>>> e7b2fd1b
 
 template<class A, class B>
 std::ostream& operator<<(std::ostream& out, pair<A,B> const& self)
@@ -205,27 +186,16 @@
 
 
 template<class... As> 
-<<<<<<< HEAD
 std::ostream& operator<<(std::ostream& out, tuple<As...> const& self)
 { 
   out << "(";
   Kernel::__OutputTuple<0, std::tuple_size<std::tuple<As...>>::value, std::tuple<As...>, Kernel::OutputComma>::apply(out, self);
-=======
-std::ostream& operator<<(std::ostream& out, std::tuple<As...> const& self)
-{ 
-  out << "(";
-  Kernel::__OutputTuple<0, std::tuple_size<std::tuple<As...>>::value, std::tuple<As...>>::apply(out, self);
->>>>>>> e7b2fd1b
   out << ")";
   return out;
 }
 
-<<<<<<< HEAD
 } // namespace std
 
 // namespace Kernel { using ::operator<<; }
-=======
-namespace Kernel { using ::operator<<; }
->>>>>>> e7b2fd1b
 
 #endif // __Debug_Output_HPP__