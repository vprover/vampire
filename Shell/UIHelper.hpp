/*
 * This file is part of the source code of the software program
 * Vampire. It is protected by applicable
 * copyright laws.
 *
 * This source code is distributed under the licence found here
 * https://vprover.github.io/license.html
 * and in the source directory
 */
/**
 * @file UIHelper.hpp
 * Defines class UIHelper.
 */

#ifndef __UIHelper__
#define __UIHelper__

#include <ostream>

#include "Forwards.hpp"
#include "Options.hpp"

#include "Lib/Stack.hpp"

namespace Shell {

using namespace Lib;
using namespace Kernel;

bool szsOutputMode();
std::ostream& addCommentSignForSZS(std::ostream&);
void reportSpiderFail();
void reportSpiderStatus(char status);
bool outputAllowed(bool debug=false);

class UIHelper {
private:
  // a helper class to live on a stack of loaded pieces in interactive metamode
  // (in the standard modes, only a single instance lives on top of _loadedPieces)
  struct LoadedPiece {
    std::string _id;
    UnitList::FIFO _units;
<<<<<<< HEAD
    ESList* _externals = 0;
    SMTLIBLogic _smtLibLogic = SMT_UNDEFINED;
=======
    SMTLIBLogic _smtLibLogic = SMTLIBLogic::UNDEFINED;
>>>>>>> b7ce420a
    bool _hasConjecture = false;
  };
  static Stack<LoadedPiece> _loadedPieces;

  static void tryParseTPTP(std::istream& input);
  static void tryParseSMTLIB2(std::istream& input);
public:
  static void parseSingleLine(const std::string& lineToParse, Options::InputSyntax inputSyntax);

  static void parseStream(std::istream& input, Options::InputSyntax inputSyntax, bool verbose, bool preferSMTonAuto);
  static void parseStandardInput(Options::InputSyntax inputSyntax);
  static void parseFile(const std::string& inputFile, Options::InputSyntax inputSyntax, bool verbose);

  static Problem* getInputProblem();

  static void listLoadedPieces(std::ostream& out);
  static void popLoadedPiece(int numPops);

  static void outputResult(std::ostream& out);

  /**
   * Return true if there was a conjecture formula among the parsed units
   *
   * The purpose of this information is that when we report success in the
   * SZS ontology, we decide whether to output "Theorem"/"ContradictoryAxioms" or "Unsatisfiable"
   * based on this value.
   */
  static bool haveConjecture() { return _loadedPieces.top()._hasConjecture; }

  static void outputAllPremises(std::ostream& out, UnitList* units, std::string prefix="");

  static void outputSatisfiableResult(std::ostream& out);
  static void outputSaturatedSet(std::ostream& out, UnitIterator uit);

  static void outputSymbolDeclarations(std::ostream& out);
  static void outputSymbolTypeDeclarationIfNeeded(std::ostream& out, bool function, bool typecon, unsigned symNumber);

  /**
   * A hacky global flag distinguishing the parent and the child in portfolio modes.
   * Currently affects how things are reported during timeout (see Timer.cpp)
   */
  static bool portfolioParent;
  /**
   * Hack not to output satisfiable status twice (we may output it earlier in
   * FiniteModelBuilder, before we start generating model)
   */
  static bool satisfiableStatusWasAlreadyOutput;

  static void unsetExpecting() { s_expecting_sat = s_expecting_unsat = false; }
  static void setExpectingSat(){ s_expecting_sat=true; }
  static void setExpectingUnsat(){ s_expecting_unsat=true; }

  /** To avoid duplicate Spider outputs, which are are hard to control
   *  in presence of exceptions */
  static bool spiderOutputDone;

private:
  static bool s_expecting_sat;
  static bool s_expecting_unsat;
};

}

#endif // __UIHelper__<|MERGE_RESOLUTION|>--- conflicted
+++ resolved
@@ -40,12 +40,8 @@
   struct LoadedPiece {
     std::string _id;
     UnitList::FIFO _units;
-<<<<<<< HEAD
     ESList* _externals = 0;
-    SMTLIBLogic _smtLibLogic = SMT_UNDEFINED;
-=======
     SMTLIBLogic _smtLibLogic = SMTLIBLogic::UNDEFINED;
->>>>>>> b7ce420a
     bool _hasConjecture = false;
   };
   static Stack<LoadedPiece> _loadedPieces;
