/*
 * This file is part of the source code of the software program
 * Vampire. It is protected by applicable
 * copyright laws.
 *
 * This source code is distributed under the licence found here
 * https://vprover.github.io/license.html
 * and in the source directory
 */
/**
 * @file AnswerExtractor.cpp
 * Implements class AnswerExtractor.
 */

#include "Lib/DArray.hpp"
#include "Lib/Environment.hpp"
#include "Lib/Stack.hpp"

#include "Kernel/Signature.hpp"
#include "Kernel/Formula.hpp"
#include "Kernel/FormulaUnit.hpp"
#include "Kernel/Inference.hpp"
#include "Kernel/MainLoop.hpp"
#include "Kernel/Problem.hpp"
#include "Kernel/RobSubstitution.hpp"
#include "Kernel/SortHelper.hpp"
#include "Kernel/OperatorType.hpp"
#include "Kernel/InterpretedLiteralEvaluator.hpp"

// #include "Tabulation/TabulationAlgorithm.hpp" // MS: Tabulation discontinued, AnswerExtractor needs fixing
#include "Indexing/Index.hpp"
#include "Indexing/LiteralIndexingStructure.hpp"

#include "Shell/Flattening.hpp"
#include "Shell/Options.hpp"

#include "AnswerExtractor.hpp"


namespace Shell
{

void AnswerExtractor::tryOutputAnswer(Clause* refutation)
{
  CALL("AnswerExtractor::tryOutputAnswer");

  Stack<TermList> answer;

  if(!AnswerLiteralManager::getInstance()->tryGetAnswer(refutation, answer)) {
    ConjunctionGoalAnswerExractor cge;
    if(!cge.tryGetAnswer(refutation, answer)) {
      return;
    }
  }
  env.beginOutput();
  env.out() << "% SZS answers Tuple [[";
  Stack<TermList>::BottomFirstIterator ait(answer);
  while(ait.hasNext()) {
    TermList aLit = ait.next();
    // try evaluating aLit
    if(aLit.isTerm()){
      InterpretedLiteralEvaluator eval;
      unsigned p = env.signature->addFreshPredicate(1,"p"); 
      TermList sort = SortHelper::getResultSort(aLit.term());
      OperatorType* type = OperatorType::getPredicateType({sort});
      env.signature->getPredicate(p)->setType(type);
      Literal* l = Literal::create1(p,true,aLit); 
      Literal* res =0;
      bool constant, constTrue;
      Stack<Literal*> sideConditions;
      bool litMod = eval.evaluate(l,constant,res,constTrue,sideConditions);
      if(litMod && res && sideConditions.isEmpty()){
        aLit.setTerm(res->nthArgument(0)->term());
      }
    }

    env.out() << aLit.toString();
    if(ait.hasNext()) {
      env.out() << ',';
    }
  }
  env.out() << "]|_] for " << env.options->problemName() << endl;
  env.endOutput();
}


void AnswerExtractor::getNeededUnits(Clause* refutation, ClauseStack& premiseClauses, Stack<Unit*>& conjectures)
{
  CALL("AnswerExtractor::getNeededUnits");

  InferenceStore& is = *InferenceStore::instance();

  DHSet<Unit*> seen;
  Stack<Unit*> toDo;
  toDo.push(refutation);

  while(toDo.isNonEmpty()) {
    Unit* curr = toDo.pop();
    if(!seen.insert(curr)) {
      continue;
    }
    InferenceRule infRule;
    UnitIterator parents = is.getParents(curr, infRule);
    if(infRule==InferenceRule::NEGATED_CONJECTURE) {
      conjectures.push(curr);
    }
    if(infRule==InferenceRule::CLAUSIFY ||
	(curr->isClause() && (infRule==InferenceRule::INPUT || infRule==InferenceRule::NEGATED_CONJECTURE )) ){
      ASS(curr->isClause());
      premiseClauses.push(curr->asClause());
    }
    while(parents.hasNext()) {
      Unit* premise = parents.next();
      toDo.push(premise);
    }
  }
}


class ConjunctionGoalAnswerExractor::SubstBuilder
{
public:
  SubstBuilder(LiteralStack& goalLits, LiteralIndexingStructure<LiteralClause>& lemmas, RobSubstitution& subst)
   : _goalLits(goalLits), _lemmas(lemmas), _subst(subst),
     _goalCnt(goalLits.size()), _btData(_goalCnt), _unifIts(_goalCnt), _triedEqUnif(_goalCnt)
  {}
  ~SubstBuilder()
  {
    CALL("ConjunctionGoalAnswerExractor::SubstBuilder::~SubstBuilder");
    for(unsigned i=0; i<_goalCnt; i++) {
      _btData[i].drop();
    }
  }

  bool run()
  {
    CALL("ConjunctionGoalAnswerExractor::SubstBuilder::run");

    _depth = 0;
    enterGoal();
    for(;;) {
      if(nextGoalUnif()) {
	_depth++;
	if(_depth==_goalCnt) {
	  break;
	}
	enterGoal();
      }
      else {
	leaveGoal();
	if(_depth==0) {
	  return false;
	}
	_depth--;
      }
    }
    ASS_EQ(_depth, _goalCnt);
    //pop the recording data
    for(unsigned i=0; i<_depth; i++) {
      _subst.bdDone();
    }
    return true;
  }

  void enterGoal()
  {
    CALL("ConjunctionGoalAnswerExractor::SubstBuilder::enterGoal");

    _unifIts[_depth] = _lemmas.getUnifications(_goalLits[_depth], false, false);
    _triedEqUnif[_depth] = false;
    _subst.bdRecord(_btData[_depth]);
  }
  void leaveGoal()
  {
    CALL("ConjunctionGoalAnswerExractor::SubstBuilder::leaveGoal");

    _subst.bdDone();
    _btData[_depth].backtrack();
  }
  bool nextGoalUnif()
  {
    CALL("ConjunctionGoalAnswerExractor::SubstBuilder::nextGoalUnif");

    Literal* goalLit = _goalLits[_depth];

    while(_unifIts[_depth].hasNext()) {
<<<<<<< HEAD
      SLQueryResult qres = _unifIts[_depth].next();
      ASS_EQ(goalLit->header(), qres.data->literal->header());
      if(_subst.unifyArgs(goalLit, 0, qres.data->literal, 1)) {
=======
      auto qres = _unifIts[_depth].next();
      ASS_EQ(goalLit->header(), qres.literal->header());
      if(_subst.unifyArgs(goalLit, 0, qres.literal, 1)) {
>>>>>>> 5170a7bc
	return true;
      }
    }
    if(!_triedEqUnif[_depth] && goalLit->isEquality() && goalLit->isPositive()) {
      _triedEqUnif[_depth] = true;
      if(_subst.unify(*goalLit->nthArgument(0), 0, *goalLit->nthArgument(1), 0)) {
	return true;
      }
    }
    return false;
  }

private:
  LiteralStack& _goalLits;
  LiteralIndexingStructure<LiteralClause>& _lemmas;
  RobSubstitution& _subst;

  unsigned _goalCnt;
  DArray<BacktrackData> _btData;
  DArray<VirtualIterator<LQueryRes<SmartPtr<ResultSubstitution>>>> _unifIts;
  DArray<bool> _triedEqUnif;

  unsigned _depth;
};

bool ConjunctionGoalAnswerExractor::tryGetAnswer(Clause* refutation, Stack<TermList>& answer)
{
  CALL("ConjunctionGoalAnswerExractor::tryGetAnswer");

  ClauseStack premiseClauses;
  Stack<Unit*> conjectures;
  getNeededUnits(refutation, premiseClauses, conjectures);

  if(conjectures.size()!=1 || conjectures[0]->isClause()) {
    return false;
  }
  Formula* form = static_cast<FormulaUnit*>(conjectures[0])->formula();

  form = Flattening::flatten(form);

  if(form->connective()!=NOT) {
    return false;
  }
  form = form->uarg();
  if(form->connective()!=EXISTS) {
    return false;
  }
  VList* answerVariables = form->vars();
  form = form->qarg();

  LiteralStack goalLits;
  if(form->connective()==LITERAL) {
    goalLits.push(form->literal());
  }
  else if(form->connective()==AND) {
    FormulaList::Iterator git(form->args());
    while(git.hasNext()) {
      Formula* gf = git.next();
      if(gf->connective()!=LITERAL) {
        return false;
      }
      goalLits.push(gf->literal());
    }
  }
  else {
    return false;
  }

  Options tabulationOpts;
  //tabulationOpts.setSaturationAlgorithm(Options::SaturationAlgorithm::TABULATION);
  //NOT_IMPLEMENTED;

  // MS: Tabulation discontinued, AnswerExtractor needs fixing
  (void)answerVariables;
  /*
  Problem tabPrb(pvi( ClauseStack::Iterator(premiseClauses) ), true);
  Tabulation::TabulationAlgorithm talg(tabPrb, tabulationOpts);
  talg.run();

  LiteralIndexingStructure& lemmas = talg.getLemmaIndex();

  RobSubstitution subst;

  VirtualIterator<LQueryRes<SmartPtr<ResultSubstitution>>> alit = lemmas.getAll();
  while(alit.hasNext()) {
    auto aqr = alit.next();
  }

  if(!SubstBuilder(goalLits, lemmas, subst).run()) {
    cout << "Answer not found in proof" << endl;
    return false;
  }

  Formula::VarList::Iterator vit(answerVariables);
  while(vit.hasNext()) {
    int var = vit.next();
    TermList varTerm(var, false);
    TermList asgn = subst.apply(varTerm, 0); //goal variables have index 0
    answer.push(asgn);
  }

  */

  return true;
}


///////////////////////
// AnswerLiteralManager
//

AnswerLiteralManager* AnswerLiteralManager::getInstance()
{
  CALL("AnswerLiteralManager::getInstance");

  static AnswerLiteralManager instance;

  return &instance;
}

bool AnswerLiteralManager::tryGetAnswer(Clause* refutation, Stack<TermList>& answer)
{
  CALL("AnswerLiteralManager::tryGetAnswer");

  RCClauseStack::Iterator cit(_answers);
  while(cit.hasNext()) {
    Clause* ansCl = cit.next();
    if(ansCl->length()!=1) {
      continue;
    }
    Literal* lit = (*ansCl)[0];
    unsigned arity = lit->arity();
    for(unsigned i=0; i<arity; i++) {
      answer.push(*lit->nthArgument(i));
    }
    return true;
  }
  return false;
}

Literal* AnswerLiteralManager::getAnswerLiteral(VList* vars,Formula* f)
{
  CALL("AnswerLiteralManager::getAnswerLiteral");

  static Stack<TermList> litArgs;
  litArgs.reset();
  VList::Iterator vit(vars);
  TermStack sorts;
  while(vit.hasNext()) {
    unsigned var = vit.next();
    TermList sort;
    if(SortHelper::tryGetVariableSort(var,f,sort)){
      sorts.push(sort);
      litArgs.push(TermList(var, false));
    }
  }

  unsigned vcnt = litArgs.size();
  unsigned pred = env.signature->addFreshPredicate(vcnt,"ans");
  Signature::Symbol* predSym = env.signature->getPredicate(pred);
  predSym->setType(OperatorType::getPredicateType(sorts.size(), sorts.begin()));
  predSym->markAnswerPredicate();
  return Literal::create(pred, vcnt, true, false, litArgs.begin());
}

Unit* AnswerLiteralManager::tryAddingAnswerLiteral(Unit* unit)
{
  CALL("AnswerLiteralManager::tryAddingAnswerLiteral");

  if(unit->isClause() || unit->inputType()!=UnitInputType::CONJECTURE) {
    return unit;
  }

  FormulaUnit* fu = static_cast<FormulaUnit*>(unit);
  Formula* form = fu->formula();

  if(form->connective()!=NOT || form->uarg()->connective()!=EXISTS) {
    return unit;
  }

  Formula* quant =form->uarg();
  VList* vars = quant->vars();
  ASS(vars);

  FormulaList* conjArgs = 0;
  FormulaList::push(quant->qarg(), conjArgs);
  Literal* ansLit = getAnswerLiteral(vars,quant);
  FormulaList::push(new AtomicFormula(ansLit), conjArgs);

  Formula* conj = new JunctionFormula(AND, conjArgs);
  Formula* newQuant = new QuantifiedFormula(EXISTS, vars, 0,conj);
  Formula* newForm = new NegatedFormula(newQuant);

  newForm = Flattening::flatten(newForm);

  Unit* res = new FormulaUnit(newForm,FormulaTransformation(InferenceRule::ANSWER_LITERAL, unit));

  return res;
}

void AnswerLiteralManager::addAnswerLiterals(Problem& prb)
{
  CALL("AnswerLiteralManager::addAnswerLiterals");

  if(addAnswerLiterals(prb.units())) {
    prb.invalidateProperty();
  }
}

/**
 * Attempt adding answer literals into questions among the units
 * in the list @c units. Return true is some answer literal was added.
 */
bool AnswerLiteralManager::addAnswerLiterals(UnitList*& units)
{
  CALL("AnswerLiteralManager::addAnswerLiterals");

  bool someAdded = false;
  UnitList::DelIterator uit(units);
  while(uit.hasNext()) {
    Unit* u = uit.next();
    Unit* newU = tryAddingAnswerLiteral(u);
    if(u!=newU) {
      someAdded = true;
      uit.replace(newU);
    }
  }
  return someAdded;
}

bool AnswerLiteralManager::isAnswerLiteral(Literal* lit)
{
  CALL("AnswerLiteralManager::isAnswerLiteral");

  unsigned pred = lit->functor();
  Signature::Symbol* sym = env.signature->getPredicate(pred);
  return sym->answerPredicate();
}

void AnswerLiteralManager::onNewClause(Clause* cl)
{
  CALL("AnswerLiteralManager::onNewClause");

  if(!cl->noSplits()) {
    return;
  }

  unsigned clen = cl->length();
  for(unsigned i=0; i<clen; i++) {
    if(!isAnswerLiteral((*cl)[i])) {
      return;
    }
  }

  _answers.push(cl);

  Clause* refutation = getRefutation(cl);

  throw MainLoop::RefutationFoundException(refutation);

//  env.beginOutput();
//  env.out()<<cl->toString()<<endl;
//  env.endOutput();
}

Clause* AnswerLiteralManager::getResolverClause(unsigned pred)
{
  CALL("AnswerLiteralManager::getResolverClause");

  Clause* res;
  if(_resolverClauses.find(pred, res)) {
    return res;
  }

  static Stack<TermList> args;
  args.reset();

  Signature::Symbol* predSym = env.signature->getPredicate(pred);
  ASS(predSym->answerPredicate());
  unsigned arity = predSym->arity();

  for(unsigned i=0; i<arity; i++) {
    args.push(TermList(i, false));
  }
  Literal* lit = Literal::create(pred, arity, true, false, args.begin());
  res = Clause::fromIterator(getSingletonIterator(lit),NonspecificInference0(UnitInputType::AXIOM,InferenceRule::ANSWER_LITERAL_RESOLVER));

  _resolverClauses.insert(pred, res);
  return res;
}

Clause* AnswerLiteralManager::getRefutation(Clause* answer)
{
  CALL("AnswerLiteralManager::getRefutation");

  unsigned clen = answer->length();
  UnitList* premises = 0;
  UnitList::push(answer, premises);

  for(unsigned i=0; i<clen; i++) {
    Clause* resolvingPrem = getResolverClause((*answer)[i]->functor());
    UnitList::push(resolvingPrem, premises);
  }

  Clause* refutation = Clause::fromIterator(LiteralIterator::getEmpty(),
      GeneratingInferenceMany(InferenceRule::UNIT_RESULTING_RESOLUTION, premises));
  return refutation;
}

}









<|MERGE_RESOLUTION|>--- conflicted
+++ resolved
@@ -184,15 +184,9 @@
     Literal* goalLit = _goalLits[_depth];
 
     while(_unifIts[_depth].hasNext()) {
-<<<<<<< HEAD
-      SLQueryResult qres = _unifIts[_depth].next();
+      auto qres = _unifIts[_depth].next();
       ASS_EQ(goalLit->header(), qres.data->literal->header());
       if(_subst.unifyArgs(goalLit, 0, qres.data->literal, 1)) {
-=======
-      auto qres = _unifIts[_depth].next();
-      ASS_EQ(goalLit->header(), qres.literal->header());
-      if(_subst.unifyArgs(goalLit, 0, qres.literal, 1)) {
->>>>>>> 5170a7bc
 	return true;
       }
     }
@@ -212,7 +206,7 @@
 
   unsigned _goalCnt;
   DArray<BacktrackData> _btData;
-  DArray<VirtualIterator<LQueryRes<SmartPtr<ResultSubstitution>>>> _unifIts;
+  DArray<VirtualIterator<QueryRes<SmartPtr<ResultSubstitution>, LiteralClause>>> _unifIts;
   DArray<bool> _triedEqUnif;
 
   unsigned _depth;
@@ -276,7 +270,7 @@
 
   RobSubstitution subst;
 
-  VirtualIterator<LQueryRes<SmartPtr<ResultSubstitution>>> alit = lemmas.getAll();
+  VirtualIterator<QueryRes<SmartPtr<ResultSubstitution>, LiteralClause>> alit = lemmas.getAll();
   while(alit.hasNext()) {
     auto aqr = alit.next();
   }
