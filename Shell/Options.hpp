/*
 * This file is part of the source code of the software program
 * Vampire. It is protected by applicable
 * copyright laws.
 *
 * This source code is distributed under the licence found here
 * https://vprover.github.io/license.html
 * and in the source directory
 */
/**
 * @file Options.hpp
 * Defines Vampire options.
 *
 * INSTRUCTIONS on Adding a new Option
 *
 * Firstly, the easiest thing to do is copy what's been done for an existing option
 *
 * In Options.hpp
 * - Add an OptionValue object (see NOTE on OptionValues below)
 * - Add enum for choices if ChoiceOptionValue
 * - Add getter for OptionValue
 * - Only if necessary (usually not), add setter for OptionValue
 *
 * In Options.cpp
 * - Initialise the OptionValue member, to do this you need to
 * -- Call the constructor with at least a long name, short name and default value
 * -- Provide a description
 * -- Insert the option into lookup (this is essential)
 * -- Tag the option, otherwise it will not appear nicely in showOptions
 * -- Add value constraints, they can be soft or hard (see NOTE on OptionValueConstraints below)
 * -- Add problem constraints (see NOTE on OptionProblemConstraints)
 *
 */

#ifndef __Options__
#define __Options__

#include <iterator>
#include <type_traits>
#include <cstring>
#include <memory>
#include "Lib/StringUtils.hpp"

#include "Forwards.hpp"

#include "Debug/Assertion.hpp"

#include "Lib/VirtualIterator.hpp"
#include "Lib/DHMap.hpp"
#include "Lib/StringUtils.hpp"
#include "Lib/DArray.hpp"
#include "Lib/Stack.hpp"
#include "Lib/Int.hpp"
#include "Lib/Comparison.hpp"

#include "Property.hpp"

#ifndef VAMPIRE_CLAUSE_TRACING
#  if VDEBUG
#    define VAMPIRE_CLAUSE_TRACING 1
#  else 
#    define VAMPIRE_CLAUSE_TRACING 0
#  endif
#endif // ndef VAMPIRE_CLAUSE_TRACINGE

namespace Shell {

using namespace Lib;
using namespace Kernel;

class Property;

/**
 * Class that represents Vampire's options.
 * 11/11/2004 Shrigley Hall, completely reimplemented
 *
 * @since Sep 14 reimplemented by Giles
 */
class Options
{
public:

    Options ();
    // It is important that we can safely copy Options for use in CASC mode
    void init();
    void copyValuesFrom(const Options& that);
    Options(const Options& that);
    Options& operator=(const Options& that);

    // used to print help and options
    void output (std::ostream&) const;

    // Dealing with encoded options. Used by --decode option
    void readFromEncodedOptions (std::string testId);
    void readOptionsString (std::string testId,bool assign=true);
    std::string generateEncodedOptions() const;

    // deal with completeness
    bool complete(const Problem&) const;

    // deal with constraints
    void setForcedOptionValues(); // not currently used effectively
    bool checkGlobalOptionConstraints(bool fail_early=false);
    bool checkProblemOptionConstraints(Property*, bool before_preprocessing, bool fail_early=false);

    /**
     * Sample a random strategy from a distribution described by the given file.
     *
     * The format of the sampler file should be easy to understant (Look for examples samplerFOL.txt, samplerFNT.txt, samplerSMT.txt under vampire root).
     * The file describes a sequence of sampling rules (one on each line, barring empty lines and comment lines starting with a #),
     * which are executed in order, and each rule (provided its preconditions are satisfied) triggers
     * sampling of a value for a particular option from a specified distribution.
     * The most common sampler is for the categorical distribution (~cat), which is specified by a list of values with corresponding integer frequencies.
     * Other samplers include ratios, uniform floats and integers, and a (shifted) geometric distribution for potentially unbounded integers.
     * A notable feature is the ability to sample also fake (non-existent) options, recognized by a $-sign prefixed, whose value can later be reference in the conditions.
     *
     * Example:
     *
     * # naming
     * > $nm ~cat Z:1,NZ:5
     * $nm=Z > nm ~cat 0:1
     * $nm=NZ > nm ~sgd 0.07,2
     *
     * First samples a fake option $nm with either a value Z (1 out of 6) or Nz (5 out of 6).
     * Then, if $nm is set to Z samples the (actual) naming option with value 0 (nm ~cat 0:1 is simply an assignment to the effect of nm := 0),
     * and if $nm is set to NZ, samples from a shifted geometric distribution with p=0.07 and a shift=2. (So 2 gets selected with a probability p,
     * 3 with a probability p(1-p), ... and 2+i with a probability p(1-p)^i).
     */
    void sampleStrategy(const std::string& samplerFileName);

    /**
     * Return the problem name
     *
     * The problem name is computed from the input file name in
     * the @b setInputFile function. If the input file is not set,
     * the problem name is equal to "unknown". The problem name can
     * be set to a specific value using setProblemName().
     */
    const std::string& problemName () const { return _problemName.actualValue; }
    void setProblemName(std::string str) { _problemName.actualValue = str; }
    
    void setInputFile(const std::string& newVal){ _inputFile.set(newVal); }
    std::string includeFileName (const std::string& relativeName);

    // standard ways of creating options
    void set(const std::string& name, const std::string& value); // implicitly the long version used here
    void set(const char* name, const char* value, bool longOpt);

public:
  //==========================================================
  // The Enums for Option Values
  //==========================================================
  //
  // If you create a ChoiceOptionValue you will also need to create an enum


    /**
     * Possible tags to group options by
     * Update _tagNames at the end of Options constructor if you add a tag
     * @author Giles
     */
    enum class OptionTag: unsigned int {
        UNUSED,
        OTHER,
        DEVELOPMENT,
        OUTPUT,
        FMB,
        SAT,
        AVATAR,
        INFERENCES,
        INDUCTION,
        THEORIES,
        LRS,
        SATURATION,
        PREPROCESSING,
        INPUT,
        HELP,
        HIGHER_ORDER,
        LAST_TAG // Used for counting the number of tags
    };
    // update _tagNames at the end of Options constructor if you add a tag

  enum class TheoryInstSimp : unsigned int {
    OFF,
    ALL,    // select all interpreted
    STRONG, // select strong only
    NEG_EQ, // select only positive equalities
    OVERLAP,
    FULL,   // <-+- deprecated. only exists to not break portfolio modes. behaves exactly like `ALL` now
    NEW,    // <-+
  };
  enum class UnificationWithAbstraction : unsigned int {
    OFF,
    INTERP_ONLY,
    ONE_INTERP,
    CONSTANT,
    ALL,
    GROUND,
    FUNC_EXT,
    AC1,
    AC2,
    LPAR_ONE_INTERP,
    LPAR_CAN_ABSTRACT,
    LPAR_MAIN,
    LPAR_MAIN_FLOOR,
  };
  friend std::ostream& operator<<(std::ostream& out, UnificationWithAbstraction const& self)
  { 
    switch (self) {
      case UnificationWithAbstraction::OFF:               return out << "off";
      case UnificationWithAbstraction::INTERP_ONLY:       return out << "interp_only";
      case UnificationWithAbstraction::ONE_INTERP:        return out << "one_interp";
      case UnificationWithAbstraction::CONSTANT:          return out << "constant";
      case UnificationWithAbstraction::ALL:               return out << "all";
      case UnificationWithAbstraction::GROUND:            return out << "ground";
      case UnificationWithAbstraction::FUNC_EXT:          return out << "func_ext";
      case UnificationWithAbstraction::AC1:               return out << "ac1";
      case UnificationWithAbstraction::AC2:               return out << "ac2";
      case UnificationWithAbstraction::LPAR_ONE_INTERP:   return out << "lpar_one_interp";
      case UnificationWithAbstraction::LPAR_CAN_ABSTRACT: return out << "lpar_can_abstract";
      case UnificationWithAbstraction::LPAR_MAIN:         return out << "lpar_main";
      case UnificationWithAbstraction::LPAR_MAIN_FLOOR:   return out << "lpar_floor";
    }
    ASSERTION_VIOLATION
  }

  enum class Induction : unsigned int {
    NONE,
    STRUCTURAL,
    INTEGER,
    BOTH
  };
  enum class StructuralInductionKind : unsigned int {
    ONE,
    TWO,
    THREE,
    RECURSION,
    ALL
  };
  enum class IntInductionKind : unsigned int {
    ONE,
    TWO
  };
  enum class IntegerInductionInterval : unsigned int {
    INFINITE,
    FINITE,
    BOTH
  };
  enum class IntegerInductionLiteralStrictness: unsigned int {
    NONE,
    TOPLEVEL_NOT_IN_OTHER,
    ONLY_ONE_OCCURRENCE,
    NOT_IN_BOTH,
    ALWAYS
  };
  enum class IntegerInductionTermStrictness: unsigned int {
    NONE,
    INTERPRETED_CONSTANT,
    NO_SKOLEMS
  };

  enum class PredicateSineLevels : unsigned int {
    NO,   // no means 1) the reverse of "on", 2) use with caution, it is predicted to be the worse value
    OFF,
    ON
  };


  enum class InductionChoice : unsigned int {
    ALL,
    GOAL,                     // only apply induction to goal constants
                              // a goal constant is one appearing in an explicit goal, or if gtg is used
                              // a constant that is used to lift a clause to a goal (uniqueness or Skolem)
    GOAL_PLUS,                // above plus skolem terms introduced in induction inferences
  };

  enum class DemodulationRedundancyCheck : unsigned int {
    OFF,
    ENCOMPASS,
    ON
  };

  enum class TheoryAxiomLevel : unsigned int {
    ON,  // all of them
    OFF, // none of them
    CHEAP
  };

  enum class ProofExtra : unsigned int {
    OFF,
    FREE,
    FULL
  };
  enum class FMBWidgetOrders : unsigned int {
    FUNCTION_FIRST, // f(1) f(2) f(3) ... g(1) g(2) ...
    ARGUMENT_FIRST, // f(1) g(1) h(1) ... f(2) g(2) ...
    DIAGONAL,       // f(1) g(2) h(3) f(2) g(3) h(1) f(3) g(1) h(2)
  };
  enum class FMBSymbolOrders : unsigned int {
    OCCURENCE,
    INPUT_USAGE,
    PREPROCESSED_USAGE
  };
  enum class FMBAdjustSorts : unsigned int {
    OFF,
    EXPAND,
    GROUP,
    PREDICATE,
    FUNCTION
  };
  enum class FMBEnumerationStrategy : unsigned int {
    SBMEAM,
#if VZ3
    SMT,
#endif
    CONTOUR
  };

  enum class BadOption : unsigned int {
    HARD,
    FORCED,
    OFF,
    SOFT
  };

  enum class IgnoreMissing : unsigned int {
    ON,
    OFF,
    WARN
  };

  /**
   * Possible values for function_definition_elimination.
   * @since 29/05/2004 Manchester
   */
  enum class FunctionDefinitionElimination : unsigned int {
    ALL = 0,
    NONE = 1,
    UNUSED = 2
  };

  /**
   *
   *
   */
  enum class Instantiation : unsigned int {
    OFF = 0,
    ON = 1
  };

  /**
   * Possible values for the input syntax
   * @since 26/08/2009 Redmond
   */
  enum class InputSyntax : unsigned int {
    SMTLIB2 = 0,
    /** syntax of the TPTP prover */
    TPTP = 1,
    AUTO = 2
    //HUMAN = 4,
    //MPS = 5,
    //NETLIB = 6
  };


  /**
   * Possible values for mode_name.
   * @since 06/05/2007 Manchester
   */
  enum class Mode : unsigned int {
    AXIOM_SELECTION,
    CASC,
    CASC_HOL,
    CLAUSIFY,
    CONSEQUENCE_ELIMINATION,
    MODEL_CHECK,
    /** this mode only outputs the input problem, without any preprocessing */
    OUTPUT,
    PORTFOLIO,
    PREPROCESS,
    PREPROCESS2,
    PROFILE,
    SMTCOMP,
    SPIDER,
    TCLAUSIFY,
    TPREPROCESS,
    VAMPIRE
  };

  enum class Intent : unsigned int {
    UNSAT, // preferentially look for refutations, proofs, arguments of unsatisfiability etc.
    SAT    // preferentially look for (finite) models, saturations, etc.
  };

  enum class Schedule : unsigned int {
    CASC,
    CASC_2024,
    CASC_2023,
    CASC_2019,
    CASC_SAT,
    CASC_SAT_2024,
    CASC_SAT_2023,
    CASC_SAT_2019,
    CASC_HOL_2020,
    FILE,
    INDUCTION,
    INTEGER_INDUCTION,
    INTIND_OEIS,
    LTB_DEFAULT_2017,
    LTB_HH4_2017,
    LTB_HLL_2017,
    LTB_ISA_2017,
    LTB_MZR_2017,
    SMTCOMP,
    SMTCOMP_2018,
    SNAKE_TPTP_UNS,
    SNAKE_TPTP_SAT,
    STRUCT_INDUCTION,
    STRUCT_INDUCTION_TIP
  };

/* TODO: use an enum for Selection. The current issue is the way these values are manipulated as ints
 *
  enum class Selection : unsigned int {
    TOTAL,
    MAXIMAL,
    TWO,
    THREE,
    FOUR,
    TEN,
    LOOKAHEAD,
    BEST_TWO,
    BEST_THREE,
    BEST_FOUR,
    BEST_TEN,
    BEST_LOOKAHED
  }
*/

  /** Various options for the output of statistics in Vampire */
  enum class Statistics : unsigned int {
    /** changed by the option "--statistics brief" */
    BRIEF = 0,
    /** changed by the option "--statistics full */
    FULL = 1,
    /** changed by the option "--statistics off" */
    NONE = 2
  };

  /** how much we want vampire talking and in what language */
  enum class Output : unsigned int {
    SMTCOMP,
    SPIDER,
    SZS,
    VAMPIRE,
    UCORE
  };

  /** Possible values for sat_solver */
  enum class SatSolver : unsigned int {
     MINISAT = 0
#if VZ3
     ,Z3 = 1
#endif
  };

  /** Possible values for saturation_algorithm */
  enum class SaturationAlgorithm : unsigned int {
     DISCOUNT,
     FINITE_MODEL_BUILDING,
     LRS,
     OTTER,
     Z3
   };

  /** Possible values for activity of some inference rules */
  enum class RuleActivity : unsigned int {
    INPUT_ONLY = 0,
    OFF = 1,
    ON = 2
  };

  enum class QuestionAnsweringMode : unsigned int {
    PLAIN = 0,
    SYNTHESIS = 1,
    OFF = 2
  };

  enum class InterpolantMode : unsigned int {
    NEW_HEUR,
#if VZ3
    NEW_OPT,
#endif
    OFF,
  };

  enum class LiteralComparisonMode : unsigned int {
    PREDICATE = 0,
    REVERSE = 1,
    STANDARD = 2
  };

  enum class Condensation : unsigned int {
    FAST = 0,
    OFF = 1,
    ON = 2
  };

  enum class Demodulation : unsigned int {
    ALL = 0,
    OFF = 1,
    PREORDERED = 2
  };

  enum class Subsumption : unsigned int {
    OFF = 0,
    ON = 1,
    UNIT_ONLY = 2
  };

  enum class URResolution : unsigned int {
    EC_ONLY = 0,
    OFF = 1,
    ON = 2,
    FULL = 3
  };

  enum class TermOrdering : unsigned int {
    KBO = 0,
    LPO = 1,
    LALPO = 2,
    QKBO = 3,
    ALL_INCOMPARABLE = 4,
  };

  enum class SymbolPrecedence : unsigned int {
    ARITY = 0,
    OCCURRENCE = 1,
    REVERSE_ARITY = 2,
    UNARY_FIRST = 3,
    CONST_MAX = 4,
    CONST_MIN = 5,
    SCRAMBLE = 6,
    FREQUENCY = 7,
    UNARY_FREQ = 8,
    CONST_FREQ = 9,
    REVERSE_FREQUENCY = 10,
    WEIGHTED_FREQUENCY = 11,
    REVERSE_WEIGHTED_FREQUENCY = 12
  };
  enum class SymbolPrecedenceBoost : unsigned int {
    NONE = 0,
    GOAL = 1,
    UNIT = 2,
    GOAL_UNIT = 3,
    NON_INTRO = 4,
    INTRO = 5,
  };
  enum class IntroducedSymbolPrecedence : unsigned int {
    TOP = 0,
    BOTTOM = 1
  };

  enum class SineSelection : unsigned int {
    AXIOMS = 0,
    INCLUDED = 1,
    OFF = 2
  };

  enum class Proof : unsigned int {
    OFF = 0,
    ON = 1,
    PROOFCHECK = 2,
    TPTP = 3,
    PROPERTY = 4,
    SMT2_PROOFCHECK = 5,
  };

  /** Values for --equality_proxy */
  enum class EqualityProxy : unsigned int {
    R = 0,
    RS = 1,
    RST = 2,
    RSTC = 3,
    OFF = 4,
  };

  /** Values for --extensionality_resolution */
  enum class ExtensionalityResolution : unsigned int {
    FILTER = 0,
    KNOWN = 1,
    TAGGED = 2,
    OFF = 3
  };

  enum class SplittingLiteralPolarityAdvice : unsigned int {
    FALSE,
    TRUE,
    NONE,
    RANDOM
  };

  enum class SplittingMinimizeModel : unsigned int {
    OFF = 0,
    SCO = 1,
    ALL = 2
  };

  enum class SplittingDeleteDeactivated : unsigned int {
    ON,
    LARGE_ONLY,
    OFF
  };

  enum class SplittingAddComplementary : unsigned int {
    GROUND = 0,
    NONE = 1
  };

  enum class SplittingCongruenceClosure : unsigned int {
    MODEL = 0,
    OFF = 1,
    ON = 2
  };

  enum class SplittingNonsplittableComponents : unsigned int {
    ALL = 0,
    ALL_DEPENDENT = 1,
    KNOWN = 2,
    NONE = 3
  };

  enum class TweeGoalTransformation : unsigned int {
    OFF = 0,
    GROUND = 1,
    FULL = 2
  };

  enum class CCUnsatCores : unsigned int {
    FIRST = 0,
    SMALL_ONES = 1,
    ALL = 2
  };

  enum class GlobalSubsumptionSatSolverPower : unsigned int {
    PROPAGATION_ONLY,
    FULL
  };

  enum class GlobalSubsumptionExplicitMinim : unsigned int {
    OFF,
    ON,
    RANDOMIZED
  };

  enum class GlobalSubsumptionAvatarAssumptions : unsigned int {
    OFF,
    FROM_CURRENT,
    FULL_MODEL
  };

  enum class Sos : unsigned int{
    ALL = 0,
    OFF = 1,
    ON = 2,
    THEORY = 3
  };

  enum class TARules : unsigned int {
    OFF = 0,
    INJECTGEN = 1,
    INJECTSIMPL = 2,
    INJECTOPT = 2,
    FULL = 3
  };

  enum class TACyclicityCheck : unsigned int {
    OFF = 0,
    AXIOM = 1,
    RULE = 2,
    RULELIGHT = 3
  };

  enum class GoalGuess : unsigned int {
    OFF = 0,
    ALL = 1,
    EXISTS_TOP = 2,
    EXISTS_ALL = 3,
    EXISTS_SYM = 4,
    POSITION = 5
  };

  enum class EvaluationMode : unsigned int {
    OFF,
    SIMPLE,
    POLYNOMIAL_FORCE,
    POLYNOMIAL_CAUTIOUS,
  };

  enum class ArithmeticSimplificationMode : unsigned int {
    FORCE,
    CAUTIOUS,
    OFF,
  };

  enum class AgeWeightRatioShape {
    CONSTANT,
    DECAY,
    CONVERGE
  };

  enum class KboWeightGenerationScheme : unsigned int {
    CONST = 0,
    RANDOM = 1,
    ARITY = 2,
    INV_ARITY = 3,
    ARITY_SQUARED = 4,
    INV_ARITY_SQUARED = 5,
    PRECEDENCE = 6,
    INV_PRECEDENCE = 7,
    FREQUENCY = 8,
    INV_FREQUENCY = 9,
  };

  enum class KboAdmissibilityCheck : unsigned int {
    ERROR = 0,
    WARNING = 1,
  };

  enum class FunctionExtensionality : unsigned int {
    OFF = 0,
    AXIOM = 1,
    ABSTRACTION = 2
  };

  enum class CNFOnTheFly : unsigned int {
    EAGER = 0,
    LAZY_GEN = 1,
    LAZY_SIMP = 2,
    LAZY_SIMP_NOT_GEN = 3,
    LAZY_SIMP_NOT_GEN_BOOL_EQ_OFF = 4,
    LAZY_SIMP_NOT_GEN_BOOL_EQ_GEN = 5,
    OFF = 6
  };

  enum class PISet : unsigned int {
    ALL = 0,
    ALL_EXCEPT_NOT_EQ = 1,
    FALSE_TRUE_NOT = 2,
    FALSE_TRUE_NOT_EQ_NOT_EQ = 3
  };

  enum class Narrow : unsigned int {
    ALL = 0,
    SK = 1,
    SKI = 2,
    OFF = 3
  };

  enum class ProblemExportSyntax : unsigned int {
    SMTLIB = 0,
    API_CALLS = 1,
  };

<<<<<<< HEAD
  enum class InstanceRedundancyCheck : unsigned int {
    LAZY = 0,
    EAGER = 1,
    OFF = 2,
  };

=======
>>>>>>> bbc1d2b5
    //==========================================================
    // The Internals
    //==========================================================
    // Here I define the internal structures used to specify Options
    // Normally these are not modified, see below for getters and values
    //
    // The internals consist of
    // - OptionChoiceValues: to store the names of a option choice
    // - OptionValue: stores an options value and meta-data
    // - OptionValueConstraint: to give a constraint on an option
    // - OptionProblemConstraint: to give a constraint on an option wrt the problem
    //
    // The details are explained in comments below
private:
    // helper function of sampleStrategy
    void strategySamplingAssign(std::string optname, std::string value, DHMap<std::string,std::string>& fakes);
    std::string strategySamplingLookup(std::string optname, DHMap<std::string,std::string>& fakes);

    /**
     * These store the names of the choices for an option.
     * They can be declared using initializer lists i.e. {"on","off","half_on"}
     *
     * TODO: this uses a linear search, for alternative see NameArray
     *
     * @author Giles
     * @since 30/07/14
     */
    class OptionChoiceValues{
      void check_names_are_short() {
        for (auto x : _names) {
          ASS(x.size() < 70) // or else cannot be printed on a line
        }
      }
    public:
        OptionChoiceValues() : _names() { };
        OptionChoiceValues(Stack<std::string> names) : _names(std::move(names))  
        {
          check_names_are_short();
        }

        OptionChoiceValues(std::initializer_list<std::string> list) : _names(list)
        {
          check_names_are_short();
        }
        
        int find(std::string value) const {
            for(unsigned i=0;i<_names.length();i++){
                if(value.compare(_names[i])==0) return i;
            }
            return -1;
        }
        const int length() const { return _names.length(); }
        const std::string operator[](int i) const{ return _names[i];}

    private:
        Stack<std::string> _names;
    };

    // Declare constraints here so they can be referred to, but define them below
    template<typename T>
    struct OptionValueConstraint;
    template<typename T>
    using OptionValueConstraintUP = std::unique_ptr<OptionValueConstraint<T>>;
    struct AbstractWrappedConstraint;
    typedef std::unique_ptr<AbstractWrappedConstraint> AbstractWrappedConstraintUP;
    struct OptionProblemConstraint;
    typedef std::unique_ptr<OptionProblemConstraint> OptionProblemConstraintUP;

    /**
     * An AbstractOptionValue includes all the information and functionality that does not
     * depend on the type of the stored option. This is inherited by the templated OptionValue.
     *
     * The main purpose of the AbstractOptionValue is to allow us to have a collection of pointers
     * to OptionValue objects
     *
     * @author Giles
     */
    struct AbstractOptionValue {
        AbstractOptionValue(){}
        AbstractOptionValue(std::string l,std::string s) :
        longName(l), shortName(s), experimental(false), is_set(false),_should_copy(true), _tag(OptionTag::LAST_TAG), supress_problemconstraints(false) {}

        // Never copy an OptionValue... the Constraint system would break
        AbstractOptionValue(const AbstractOptionValue&) = delete;
        AbstractOptionValue& operator=(const AbstractOptionValue&) = delete;

        // however move-assigment is needed for all the assigns in Options::init()
        AbstractOptionValue(AbstractOptionValue&&) = default;
        AbstractOptionValue& operator= (AbstractOptionValue && ) = default;

        virtual ~AbstractOptionValue() = default;

        // This is the main method, it sets the value of the option using an input string
        // Returns false if we cannot set (will cause a UserError in Options::set)
        virtual bool setValue(const std::string& value) = 0;

        bool set(const std::string& value, bool dont_touch_if_defaulting = false) {
          bool okay = setValue(value);
          if (okay && (!dont_touch_if_defaulting || !isDefault())) {
            is_set=true;
          }
          return okay;
        }

        // Experimental options are not included in help
        void setExperimental(){experimental=true;}

        // Meta-data
        std::string longName;
        std::string shortName;
        std::string description;
        bool experimental;
        bool is_set;

        // Checking constraits
        virtual bool checkConstraints() = 0;
        virtual bool checkProblemConstraints(Property* prop) = 0;

        // Tagging: options can be filtered by mode and are organised by Tag in showOptions
        void tag(OptionTag tag){ ASS(_tag==OptionTag::LAST_TAG);_tag=tag; }
        void tag(Options::Mode mode){ _modes.push(mode); }

        OptionTag getTag(){ return _tag;}
        bool inMode(Options::Mode mode){
            if(_modes.isEmpty()) return true;
            else return _modes.find(mode);
        }

        // This allows us to get the actual value in string form
        virtual std::string getStringOfActual() const = 0;
        // Check if default value
        virtual bool isDefault() const = 0;

        // For use in showOptions and explainOption
        virtual void output(std::ostream& out,bool linewrap) const {
            out << "--" << longName;
            if(!shortName.empty()){ out << " (-"<<shortName<<")"; }
            out << std::endl;

            if (experimental) {
              out << "\t[experimental]" << std::endl;
            }


            if(!description.empty()){
                // Break a the description into lines where there have been at least 70 characters
                // on the line at the next space
                out << "\t";
                int count=0;
                for(const char* p = description.c_str();*p;p++){
                    out << *p;
                    count++;
                    if(linewrap && count>70 && *p==' '){
                        out << std::endl << '\t';
                        count=0;
                    }
                    if(*p=='\n'){ count=0; out << '\t'; }
                }
                out << std::endl;
            }
            else{ out << "\tno description provided!" << std::endl; }
        }

        // Used to determine wheter the value of an option should be copied when
        // the Options object is copied.
        bool _should_copy;
        bool shouldCopy() const { return _should_copy; }
       
        typedef std::unique_ptr<DArray<std::string>> stringDArrayUP;

        typedef std::pair<OptionProblemConstraintUP,stringDArrayUP> RandEntry;
 
    private:
        // Tag state
        OptionTag _tag;
        Lib::Stack<Options::Mode> _modes;

        stringDArrayUP toArray(std::initializer_list<std::string>& list){
          DArray<std::string>* array = new DArray<std::string>(list.size());
          unsigned index=0;
          for(typename std::initializer_list<std::string>::iterator it = list.begin();
           it!=list.end();++it){ (*array)[index++] =*it; }
          return stringDArrayUP(array);
        }
    protected:
        // Note has LIFO semantics so use BottomFirstIterator
        bool supress_problemconstraints;
    };

    struct AbstractOptionValueCompatator{
      Comparison compare(AbstractOptionValue* o1, AbstractOptionValue* o2)
      {
        int value = strcmp(o1->longName.c_str(),o2->longName.c_str());
        return value < 0 ? LESS : (value==0 ? EQUAL : GREATER);
      }
    };

    /**
     * The templated OptionValue is used to store default and actual values for options
     *
     * There are also type-related helper functions
     *
     * @author Giles
     */
    template<typename T>
    struct OptionValue : public AbstractOptionValue {
        // We need to include an empty constructor as all the OptionValue objects need to be initialized
        // with something when the Options object is created. They should then all be reconstructed
        // This is annoying but preferable to the alternative in my opinion
        OptionValue(){}
        OptionValue(std::string l, std::string s,T def) : AbstractOptionValue(l,s),
        defaultValue(def), actualValue(def){}

        // We store the defaultValue separately so that we can check if the actualValue is non-default
        T defaultValue;
        T actualValue;

        virtual bool isDefault() const { return defaultValue==actualValue;}

        // Getting the string versions of values, useful for output
        virtual std::string getStringOfValue(T value) const{ ASSERTION_VIOLATION;}
        virtual std::string getStringOfActual() const { return getStringOfValue(actualValue); }
        
        // Adding and checking constraints
        // By default constraints are soft and reaction to them is controlled by the bad_option option
        // But a constraint can be added as Hard, meaning that it always causes a UserError
        void addConstraint(OptionValueConstraintUP<T> c){ _constraints.push(std::move(c)); }
        void addHardConstraint(OptionValueConstraintUP<T> c){ c->setHard();addConstraint(std::move(c)); }

        // A onlyUsefulWith constraint gives a constraint that must be true if this option's value is set
        // For example, split_at_activation is only useful with splitting being on
        // These are defined for OptionValueConstraints and WrappedConstraints - see below for explanation
        void onlyUsefulWith(AbstractWrappedConstraintUP c){
            _constraints.push(If(hasBeenSet<T>()).then(unwrap<T>(c)));
        }
        void onlyUsefulWith(OptionValueConstraintUP<T> c){
            _constraints.push(If(hasBeenSet<T>()).then(std::move(c)));
        }

        // similar to onlyUsefulWith, except the trigger is a non-default value
        // (as opposed to the explicitly-set flag)
        // we use it for selection and awr which cannot be not set via the decode string
        void onlyUsefulWith2(AbstractWrappedConstraintUP c){
            _constraints.push(If(getNotDefault()).then(unwrap<T>(c)));
        }
        void onlyUsefulWith2(OptionValueConstraintUP<T> c){
            _constraints.push(If(getNotDefault()).then(std::move(c)));
        }

        virtual OptionValueConstraintUP<T> getNotDefault(){ return isNotDefault<T>(); }

        // similar to onlyUsefulWith2, except its a hard constraint,
        // so that the user is strongly aware of situations when changing the
        // respective option has no effect
        void reliesOn(AbstractWrappedConstraintUP c){
            OptionValueConstraintUP<T> tc = If(getNotDefault()).then(unwrap<T>(c));
            tc->setHard();
            _constraints.push(std::move(tc));
        }
        void reliesOn(OptionValueConstraintUP<T> c){
            OptionValueConstraintUP<T> tc = If(getNotDefault()).then(c);
            tc->setHard();
            _constraints.push(std::move(tc));
        }
        // This checks the constraints and may cause a UserError
        bool checkConstraints();

        // Produces a separate constraint object based on this option
        /// Useful for IfThen constraints and onlyUsefulWith i.e. _splitting.is(equal(true))
        AbstractWrappedConstraintUP is(OptionValueConstraintUP<T> c);

        // Problem constraints place a restriction on problem properties and option values
        void addProblemConstraint(OptionProblemConstraintUP c){ _prob_constraints.push(std::move(c)); }
        bool hasProblemConstraints(){
          return !supress_problemconstraints && !_prob_constraints.isEmpty();
        }
        virtual bool checkProblemConstraints(Property* prop);

        virtual void output(std::ostream& out, bool linewrap) const {
            AbstractOptionValue::output(out,linewrap);
            out << "\tdefault: " << getStringOfValue(defaultValue) << std::endl;
        }

    private:
        Lib::Stack<OptionValueConstraintUP<T>> _constraints;
        Lib::Stack<OptionProblemConstraintUP> _prob_constraints;
    };

    /**
     * We now define particular OptionValues, see NOTE on OptionValues for high level usage
     */

    /**
     * A ChoiceOptionValue is templated by an enum, which must be defined above
     *
     * It is then necessary to provide names for the enum values.
     * We do not check that those names have the same length as the enum but this is very important.
     * The names must also be in the same order!
     *
     * @author Giles
     */
    template<typename T >
    struct ChoiceOptionValue : public OptionValue<T> {
        ChoiceOptionValue(){}
        ChoiceOptionValue(std::string l, std::string s,T def,OptionChoiceValues c) :
        OptionValue<T>(l,s,def), choices(c) {}
        ChoiceOptionValue(std::string l, std::string s,T d) : ChoiceOptionValue(l,s,d, T::optionChoiceValues()) {}
        
        bool setValue(const std::string& value){
            // makes reasonable assumption about ordering of every enum
            int index = choices.find(value.c_str());
            if(index<0) return false;
            this->actualValue = static_cast<T>(index);
            return true;
        }

        virtual void output(std::ostream& out,bool linewrap) const {
            AbstractOptionValue::output(out,linewrap);
            out << "\tdefault: " << choices[static_cast<unsigned>(this->defaultValue)];
            out << std::endl;
            std::string values_header = "values: ";
            out << "\t" << values_header;
            // Again we restrict line length to 70 characters
            int count=0;
            for(int i=0;i<choices.length();i++){
                if(i==0){
                    out << choices[i];
                }
                else{
                    out << ",";
                    std::string next = choices[i];
                    if(linewrap && next.size()+count>60){ // next.size() will be <70, how big is a tab?
                        out << std::endl << "\t";
                        for(unsigned j=0;j<values_header.size();j++){out << " ";}
                        count = 0;
                    }
                    out << next;
                    count += next.size();
                }
            }
            out << std::endl;
        }
        
        std::string getStringOfValue(T value) const {
            unsigned i = static_cast<unsigned>(value);
            return choices[i];
        }

    private:
        OptionChoiceValues choices;
    };


    /**
     * For Booleans - we use on/off rather than true/false
     * @author Giles
     */
    struct BoolOptionValue : public OptionValue<bool> {
        BoolOptionValue(){}
        BoolOptionValue(std::string l,std::string s, bool d) : OptionValue(l,s,d){}
        bool setValue(const std::string& value){
            if (! value.compare("on") || ! value.compare("true")) {
                actualValue=true;

            }
            else if (! value.compare("off") || ! value.compare("false")) {
                actualValue=false;
            }
            else return false;

            return true;
        }
        
        std::string getStringOfValue(bool value) const { return (value ? "on" : "off"); }
    };

    struct IntOptionValue : public OptionValue<int> {
        IntOptionValue(){}
        IntOptionValue(std::string l,std::string s, int d) : OptionValue(l,s,d){}
        bool setValue(const std::string& value){
            return Int::stringToInt(value.c_str(),actualValue);
        }
        std::string getStringOfValue(int value) const{ return Lib::Int::toString(value); }
    };

    struct UnsignedOptionValue : public OptionValue<unsigned> {
        UnsignedOptionValue(){}
        UnsignedOptionValue(std::string l,std::string s, unsigned d) : OptionValue(l,s,d){}

        bool setValue(const std::string& value){
            return Int::stringToUnsignedInt(value.c_str(),actualValue);
        }
        std::string getStringOfValue(unsigned value) const{ return Lib::Int::toString(value); }
    };
    
    struct StringOptionValue : public OptionValue<std::string> {
        StringOptionValue(){}
        StringOptionValue(std::string l,std::string s, std::string d) : OptionValue(l,s,d){}
        bool setValue(const std::string& value){
            actualValue = (value=="<empty>") ? "" : value;
            return true;
        }
        std::string getStringOfValue(std::string value) const{
            if(value.empty()) return "<empty>";
            return value;
        }
    };

    struct LongOptionValue : public OptionValue<long> {
        LongOptionValue(){}
        LongOptionValue(std::string l,std::string s, long d) : OptionValue(l,s,d){}
        bool setValue(const std::string& value){
            return Int::stringToLong(value.c_str(),actualValue);
        }
        std::string getStringOfValue(long value) const{ return Lib::Int::toString(value); }
    };

struct FloatOptionValue : public OptionValue<float>{
FloatOptionValue(){}
FloatOptionValue(std::string l,std::string s, float d) : OptionValue(l,s,d){}
bool setValue(const std::string& value){
    return Int::stringToFloat(value.c_str(),actualValue);
}
std::string getStringOfValue(float value) const{ return Lib::Int::toString(value); }
};

/**
* Ratios have two actual values and two default values
* Therefore, we often need to tread them specially
* @author Giles
*/
struct RatioOptionValue : public OptionValue<int> {
RatioOptionValue(){}
RatioOptionValue(std::string l, std::string s, int def, int other, char sp=':') :
OptionValue(l,s,def), sep(sp), defaultOtherValue(other), otherValue(other) {};

virtual OptionValueConstraintUP<int> getNotDefault() override { return isNotDefaultRatio(); }

virtual bool isDefault() const override { return defaultValue * otherValue == actualValue * defaultOtherValue; }

void addConstraintIfNotDefault(AbstractWrappedConstraintUP c){
    addConstraint(If(isNotDefaultRatio()).then(unwrap<int>(c)));
}

bool readRatio(const char* val,char seperator);
bool setValue(const std::string& value) override {
    return readRatio(value.c_str(),sep);
}

char sep;
int defaultOtherValue;
int otherValue;

virtual void output(std::ostream& out,bool linewrap) const override {
    AbstractOptionValue::output(out,linewrap);
    out << "\tdefault left: " << defaultValue << std::endl;
    out << "\tdefault right: " << defaultOtherValue << std::endl;
}

virtual std::string getStringOfValue(int value) const override { ASSERTION_VIOLATION;}
virtual std::string getStringOfActual() const override {
    return Lib::Int::toString(actualValue)+sep+Lib::Int::toString(otherValue);
}

};

// We now have a number of option-specific values
// These are necessary when the option needs to be read in a special way

/**
* Oddly gets set with a float value and then creates a ratio of value*100/100
* @author Giles
*/
struct NonGoalWeightOptionValue : public OptionValue<float>{
NonGoalWeightOptionValue(){}
NonGoalWeightOptionValue(std::string l, std::string s, float def) :
OptionValue(l,s,def), numerator(1), denominator(1) {};

bool setValue(const std::string& value);

// output does not output numerator and denominator as they
// are produced from defaultValue
int numerator;
int denominator;

virtual std::string getStringOfValue(float value) const{ return Lib::Int::toString(value); }
};

/**
* Selection is defined by a set of integers (TODO: make enum)
* For now we need to check the integer is a valid one
* @author Giles
*/
struct SelectionOptionValue : public OptionValue<int>{
SelectionOptionValue(){}
SelectionOptionValue(std::string l,std::string s, int def):
OptionValue(l,s,def){};

bool setValue(const std::string& value);

virtual void output(std::ostream& out,bool linewrap) const {
    AbstractOptionValue::output(out,linewrap);
    out << "\tdefault: " << defaultValue << std::endl;;
}

virtual std::string getStringOfValue(int value) const{ return Lib::Int::toString(value); }

AbstractWrappedConstraintUP isLookAheadSelection(){
  return AbstractWrappedConstraintUP(new WrappedConstraint<int>(*this,OptionValueConstraintUP<int>(new isLookAheadSelectionConstraint())));
}
};

/**
* This also updates problemName
* @author Giles
*/
struct InputFileOptionValue : public OptionValue<std::string>{
InputFileOptionValue(){}
InputFileOptionValue(std::string l,std::string s, std::string def,Options* p):
OptionValue(l,s,def), parent(p){};

bool setValue(const std::string& value);

virtual void output(std::ostream& out,bool linewrap) const {
    AbstractOptionValue::output(out,linewrap);
    out << "\tdefault: " << defaultValue << std::endl;;
}
virtual std::string getStringOfValue(std::string value) const{ return value; }
private:
Options* parent;

};
/**
* We need to decode the encoded option string
* @author Giles
*/
struct DecodeOptionValue : public OptionValue<std::string>{
DecodeOptionValue(){ AbstractOptionValue::_should_copy=false;}
DecodeOptionValue(std::string l,std::string s,Options* p):
OptionValue(l,s,""), parent(p){ AbstractOptionValue::_should_copy=false;}

bool setValue(const std::string& value){
    parent->readFromEncodedOptions(value);
    return true;
}
virtual std::string getStringOfValue(std::string value) const{ return value; }

private:
Options* parent;

};
/**
* Need to read the time limit. By default it assumes seconds (and stores deciseconds) but you can give
* a multiplier i.e. d,s,m,h,D for deciseconds,seconds,minutes,hours,Days
* @author Giles
*/
struct TimeLimitOptionValue : public OptionValue<int>{
TimeLimitOptionValue(){}
TimeLimitOptionValue(std::string l, std::string s, float def) :
OptionValue(l,s,def) {};

bool setValue(const std::string& value);

virtual void output(std::ostream& out,bool linewrap) const {
    AbstractOptionValue::output(out,linewrap);
    out << "\tdefault: " << defaultValue << "d" << std::endl;
}
virtual std::string getStringOfValue(int value) const{ return Lib::Int::toString(value)+"d"; }
};

/**
* NOTE on OptionValueConstraints
*
* OptionValueConstraints are used to declare constraints on and between option values
* these are checked in checkGlobalOptionConstraints, which should be called after
* Options is updated
*
* As usual, see Options.cpp for examples.
*
* There are two kinds of ValueConstraints (see below for ProblemConstraints)
*
* - Unary constraints such as greaterThan, equals, ...
* - If-then constraints that capture dependencies
*
* In both cases an attempt has been made to make the declaration of constraints
* in Options.cpp as readable as possible. For example, an If-then constraint is
* written as follows
*
*  If(equals(0)).then(_otherOption.is(lessThan(5)))
*
* Note that the equals(0) will apply to the OptionValue that the constraint belongs to
*
* WrappedConstraints are produced by OptionValue.is and are used to provide constraints
* on other OptionValues, as seen in the example above. Most functions work with both
* OptionValueConstraint and WrappedConstraint but in some cases one of these options
* may need to be added. In this case see examples from AndWrapper below.
*
* MS: While OptionValueConstraints are expressions which wait for a concrete value to be evaluated against:
* as in λ value. expression(value),
* WrappedConstraints have already been "closed" by providing a concrete value:
* as in (λ value. expression(value))[concrete_value]
* Finally, we can at anytime "unwrap" a WrappedConstraint by providing a "fake" lambda again on top, to turn it into a OptionValueConstraints again:
* as in λ value. expression_ignoring_value
*
* The tricky part (C++-technology-wise) here is that unwrapping needs to get a type for the value
* and this type is independent form the expression_ignoring_value for obvious reasons.
* So various overloads of things are needed until we get to the point, where the type is known and can be supplied.
* (e.g. there needs to be a separate hierarchy of Wrapped expressions along the one for OptionValueConstraint ones).
*/

template<typename T>
struct OptionValueConstraint{
OptionValueConstraint() : _hard(false) {}

virtual ~OptionValueConstraint() {} // virtual methods present -> there should be virtual destructor

virtual bool check(const OptionValue<T>& value) = 0;
virtual std::string msg(const OptionValue<T>& value) = 0;

// By default cannot force constraint
virtual bool force(OptionValue<T>* value){ return false;}
// TODO - allow for hard constraints
bool isHard(){ return _hard; }
void setHard(){ _hard=true;}
bool _hard;
};

    // A Wrapped Constraint takes an OptionValue and a Constraint
    // It allows us to supply a constraint on another OptionValue in an If constraint for example
    struct AbstractWrappedConstraint {
      virtual bool check() = 0;
      virtual std::string msg() = 0;
      virtual ~AbstractWrappedConstraint() {};
    };

    template<typename T>
    struct WrappedConstraint : AbstractWrappedConstraint {
        WrappedConstraint(const OptionValue<T>& v, OptionValueConstraintUP<T> c) : value(v), con(std::move(c)) {}

        bool check() override {
            return con->check(value);
        }
        std::string msg() override {
            return con->msg(value);
        }

        const OptionValue<T>& value;
        OptionValueConstraintUP<T> con;
    };

    struct WrappedConstraintOrWrapper : public AbstractWrappedConstraint {
        WrappedConstraintOrWrapper(AbstractWrappedConstraintUP l, AbstractWrappedConstraintUP r) : left(std::move(l)),right(std::move(r)) {}
        bool check() override {
            return left->check() || right->check();
        }
        std::string msg() override { return left->msg() + " or " + right->msg(); }

        AbstractWrappedConstraintUP left;
        AbstractWrappedConstraintUP right;
    };

    struct WrappedConstraintAndWrapper : public AbstractWrappedConstraint {
        WrappedConstraintAndWrapper(AbstractWrappedConstraintUP l, AbstractWrappedConstraintUP r) : left(std::move(l)),right(std::move(r)) {}
        bool check() override {
            return left->check() && right->check();
        }
        std::string msg() override { return left->msg() + " and " + right->msg(); }

        AbstractWrappedConstraintUP left;
        AbstractWrappedConstraintUP right;
    };

    template<typename T>
    struct OptionValueConstraintOrWrapper : public OptionValueConstraint<T>{
        OptionValueConstraintOrWrapper(OptionValueConstraintUP<T> l, OptionValueConstraintUP<T> r) : left(std::move(l)),right(std::move(r)) {}
        bool check(const OptionValue<T>& value){
            return left->check(value) || right->check(value);
        }
        std::string msg(const OptionValue<T>& value){ return left->msg(value) + " or " + right->msg(value); }

        OptionValueConstraintUP<T> left;
        OptionValueConstraintUP<T> right;
    };

    template<typename T>
    struct OptionValueConstraintAndWrapper : public OptionValueConstraint<T>{
        OptionValueConstraintAndWrapper(OptionValueConstraintUP<T> l, OptionValueConstraintUP<T> r) : left(std::move(l)),right(std::move(r)) {}
        bool check(const OptionValue<T>& value){
            return left->check(value) && right->check(value);
        }
        std::string msg(const OptionValue<T>& value){ return left->msg(value) + " and " + right->msg(value); }

        OptionValueConstraintUP<T> left;
        OptionValueConstraintUP<T> right;
    };

    template<typename T>
    struct UnWrappedConstraint : public OptionValueConstraint<T>{
        UnWrappedConstraint(AbstractWrappedConstraintUP c) : con(std::move(c)) {}

        bool check(const OptionValue<T>&){ return con->check(); }
        std::string msg(const OptionValue<T>&){ return con->msg(); }
        
        AbstractWrappedConstraintUP con;
    };

    template <typename T>
    static OptionValueConstraintUP<T> maybe_unwrap(OptionValueConstraintUP<T> c) { return c; }

    template <typename T>
    static OptionValueConstraintUP<T> unwrap(AbstractWrappedConstraintUP& c) { return OptionValueConstraintUP<T>(new UnWrappedConstraint<T>(std::move(c))); }

    template <typename T>
    static OptionValueConstraintUP<T> maybe_unwrap(AbstractWrappedConstraintUP& c) { return unwrap<T>(c); }

    /*
     * To avoid too many cases a certain discipline is required from the user.
     * Namely, OptionValueConstraints need to precede WrappedConstraints in the arguments of Or and And
     **/

    // the base case (the unary Or)
    template <typename T>
    OptionValueConstraintUP<T> Or(OptionValueConstraintUP<T> a) { return a; }
    AbstractWrappedConstraintUP Or(AbstractWrappedConstraintUP a) { return a; }

    template<typename T, typename... Args>
    OptionValueConstraintUP<T> Or(OptionValueConstraintUP<T> a, Args... args)
    {
      OptionValueConstraintUP<T> r = maybe_unwrap<T>(Or(std::move(args)...));
      return OptionValueConstraintUP<T>(new OptionValueConstraintOrWrapper<T>(std::move(a),std::move(r)));
    }

    template<typename... Args>
    AbstractWrappedConstraintUP Or(AbstractWrappedConstraintUP a, Args... args)
    {
      AbstractWrappedConstraintUP r = Or(std::move(args)...);
      return AbstractWrappedConstraintUP(new WrappedConstraintOrWrapper(std::move(a),std::move(r)));
    }

    // the base case (the unary And)
    template <typename T>
    OptionValueConstraintUP<T> And(OptionValueConstraintUP<T> a) { return a; }
    AbstractWrappedConstraintUP And(AbstractWrappedConstraintUP a) { return a; }

    template<typename T, typename... Args>
    OptionValueConstraintUP<T> And(OptionValueConstraintUP<T> a, Args... args)
    {
      OptionValueConstraintUP<T> r = maybe_unwrap<T>(And(std::move(args)...));
      return OptionValueConstraintUP<T>(new OptionValueConstraintAndWrapper<T>(std::move(a),std::move(r)));
    }

    template<typename... Args>
    AbstractWrappedConstraintUP And(AbstractWrappedConstraintUP a, Args... args)
    {
      AbstractWrappedConstraintUP r = And(std::move(args)...);
      return AbstractWrappedConstraintUP(new WrappedConstraintAndWrapper(std::move(a),std::move(r)));
    }

    template<typename T>
    struct Equal : public OptionValueConstraint<T>{
        Equal(T gv) : _goodvalue(gv) {}
        bool check(const OptionValue<T>& value){
            return value.actualValue == _goodvalue;
        }
        std::string msg(const OptionValue<T>& value){
            return value.longName+"("+value.getStringOfActual()+") is equal to " + value.getStringOfValue(_goodvalue);
        }
        T _goodvalue;
    };
    template<typename T>
    static OptionValueConstraintUP<T> equal(T bv){
        return OptionValueConstraintUP<T>(new Equal<T>(bv));
    }

    template<typename T>
    struct NotEqual : public OptionValueConstraint<T>{
        NotEqual(T bv) : _badvalue(bv) {}
        bool check(const OptionValue<T>& value){
            return value.actualValue != _badvalue;
        }
        std::string msg(const OptionValue<T>& value){ return value.longName+"("+value.getStringOfActual()+") is not equal to " + value.getStringOfValue(_badvalue); }
        T _badvalue;
    };
    template<typename T>
    static OptionValueConstraintUP<T> notEqual(T bv){
        return OptionValueConstraintUP<T>(new NotEqual<T>(bv));
    }

    // Constraint that the value should be less than a given value
    // optionally we can allow it be equal to that value also
    template<typename T>
    struct LessThan : public OptionValueConstraint<T>{
        LessThan(T gv,bool eq=false) : _goodvalue(gv), _orequal(eq) {}
        bool check(const OptionValue<T>& value){
            return (value.actualValue < _goodvalue || (_orequal && value.actualValue==_goodvalue));
        }
        std::string msg(const OptionValue<T>& value){
            if(_orequal) return value.longName+"("+value.getStringOfActual()+") is less than or equal to " + value.getStringOfValue(_goodvalue);
            return value.longName+"("+value.getStringOfActual()+") is less than "+ value.getStringOfValue(_goodvalue);
        }

        T _goodvalue;
        bool _orequal;
    };
    template<typename T>
    static OptionValueConstraintUP<T> lessThan(T bv){
        return OptionValueConstraintUP<T>(new LessThan<T>(bv,false));
    }
    template<typename T>
    static OptionValueConstraintUP<T> lessThanEq(T bv){
        return OptionValueConstraintUP<T>(new LessThan<T>(bv,true));
    }

    // Constraint that the value should be greater than a given value
    // optionally we can allow it be equal to that value also
    template<typename T>
    struct GreaterThan : public OptionValueConstraint<T>{
        GreaterThan(T gv,bool eq=false) : _goodvalue(gv), _orequal(eq) {}
        bool check(const OptionValue<T>& value){
            return (value.actualValue > _goodvalue || (_orequal && value.actualValue==_goodvalue));
        }
        
        std::string msg(const OptionValue<T>& value){
            if(_orequal) return value.longName+"("+value.getStringOfActual()+") is greater than or equal to " + value.getStringOfValue(_goodvalue);
            return value.longName+"("+value.getStringOfActual()+") is greater than "+ value.getStringOfValue(_goodvalue);
        }

        T _goodvalue;
        bool _orequal;
    };
    template<typename T>
    static OptionValueConstraintUP<T> greaterThan(T bv){
        return OptionValueConstraintUP<T>(new GreaterThan<T>(bv,false));
    }
    template<typename T>
    static OptionValueConstraintUP<T> greaterThanEq(T bv){
        return OptionValueConstraintUP<T>(new GreaterThan<T>(bv,true));
    }

    // Constraint that the value should be smaller than a given value
    // optionally we can allow it be equal to that value also
    template<typename T>
    struct SmallerThan : public OptionValueConstraint<T>{
        SmallerThan(T gv,bool eq=false) : _goodvalue(gv), _orequal(eq) {}
        bool check(const OptionValue<T>& value){
            return (value.actualValue < _goodvalue || (_orequal && value.actualValue==_goodvalue));
        }

        std::string msg(const OptionValue<T>& value){
            if(_orequal) return value.longName+"("+value.getStringOfActual()+") is smaller than or equal to " + value.getStringOfValue(_goodvalue);
            return value.longName+"("+value.getStringOfActual()+") is smaller than "+ value.getStringOfValue(_goodvalue);
        }

        T _goodvalue;
        bool _orequal;
    };
    template<typename T>
    static OptionValueConstraintUP<T> smallerThan(T bv){
        return OptionValueConstraintUP<T>(new SmallerThan<T>(bv,false));
    }
    template<typename T>
    static OptionValueConstraintUP<T> smallerThanEq(T bv){
        return OptionValueConstraintUP<T>(new SmallerThan<T>(bv,true));
    }

    /**
     * If constraints
     */

    template<typename T>
    struct IfConstraint;

    template<typename T>
    struct IfThenConstraint : public OptionValueConstraint<T>{
        IfThenConstraint(OptionValueConstraintUP<T> ic, OptionValueConstraintUP<T> c) :
        if_con(std::move(ic)), then_con(std::move(c)) {}

        bool check(const OptionValue<T>& value){
            ASS(then_con);
            return !if_con->check(value) || then_con->check(value);
        }
        
        std::string msg(const OptionValue<T>& value){
            return "if "+if_con->msg(value)+" then "+ then_con->msg(value);
        }

        OptionValueConstraintUP<T> if_con;
        OptionValueConstraintUP<T> then_con;
    };

    template<typename T>
    struct IfConstraint {
        IfConstraint(OptionValueConstraintUP<T> c) :if_con(std::move(c)) {}

        OptionValueConstraintUP<T> then(OptionValueConstraintUP<T> c){
          return OptionValueConstraintUP<T>(new IfThenConstraint<T>(std::move(if_con),std::move(c)));
        }
        OptionValueConstraintUP<T> then(AbstractWrappedConstraintUP c){
          return OptionValueConstraintUP<T>(new IfThenConstraint<T>(std::move(if_con),unwrap<T>(c)));
        }

        OptionValueConstraintUP<T> if_con;
    };

    template<typename T>
    static IfConstraint<T> If(OptionValueConstraintUP<T> c){
        return IfConstraint<T>(std::move(c));
    }
    template<typename T>
    static IfConstraint<T> If(AbstractWrappedConstraintUP c){
        return IfConstraint<T>(unwrap<T>(c));
    }

    /**
     * Option-(explicitly)-set constraint
     */
    template<typename T>
    struct HasBeenSet : public OptionValueConstraint<T> {
      HasBeenSet() {}

        bool check(const OptionValue<T>& value) override {
            return value.is_set;
        }
        std::string msg(const OptionValue<T>& value) override { return value.longName+"("+value.getStringOfActual()+") has been set";}
    };

    template<typename T>
    static OptionValueConstraintUP<T> hasBeenSet(){
        return OptionValueConstraintUP<T>(new HasBeenSet<T>());
    }

    /**
     * Default Value constraints
     */
    template<typename T>
    struct NotDefaultConstraint : public OptionValueConstraint<T> {
        NotDefaultConstraint() {}

        bool check(const OptionValue<T>& value){
            return value.defaultValue != value.actualValue;
        }
        std::string msg(const OptionValue<T>& value) { return value.longName+"("+value.getStringOfActual()+") is not default("+value.getStringOfValue(value.defaultValue)+")";}
    };
    struct NotDefaultRatioConstraint : public OptionValueConstraint<int> {
        NotDefaultRatioConstraint() {}

        bool check(const OptionValue<int>& value){
            const RatioOptionValue& rvalue = static_cast<const RatioOptionValue&>(value);
            return (rvalue.defaultValue != rvalue.actualValue ||
                    rvalue.defaultOtherValue != rvalue.otherValue);
        }
        std::string msg(const OptionValue<int>& value) { return value.longName+"("+value.getStringOfActual()+") is not default";}
        
    };

    // You will need to provide the type, optionally use addConstraintIfNotDefault
    template<typename T>
    static OptionValueConstraintUP<T> isNotDefault(){
        return OptionValueConstraintUP<T>(new NotDefaultConstraint<T>());
    }
    // You will need to provide the type, optionally use addConstraintIfNotDefault
    static OptionValueConstraintUP<int> isNotDefaultRatio(){
        return OptionValueConstraintUP<int>(new NotDefaultRatioConstraint());
    }

    struct isLookAheadSelectionConstraint : public OptionValueConstraint<int>{
        isLookAheadSelectionConstraint() {}
        bool check(const OptionValue<int>& value){
            return value.actualValue == 11 || value.actualValue == 1011 || value.actualValue == -11 || value.actualValue == -1011;
        }
        std::string msg(const OptionValue<int>& value){
            return value.longName+"("+value.getStringOfActual()+") is not lookahead selection";
        }
    };


    /**
     * NOTE on OptionProblemConstraint
     *
     * OptionProblemConstraints are used to capture properties of a problem that
     * should be present when an option is used. The idea being that a warning will
     * be emitted if an option is used for an inappropriate problem.
     *
     * TODO - this element of Options is still under development
     */

    struct OptionProblemConstraint{
      virtual bool check(Property* p) = 0;
      virtual std::string msg() = 0;
      virtual ~OptionProblemConstraint() {};
    };

    struct CategoryCondition : OptionProblemConstraint{
      CategoryCondition(Property::Category c,bool h) : cat(c), has(h) {}
      bool check(Property*p){
          ASS(p);
          return has ? p->category()==cat : p->category()!=cat;
      }
      std::string msg(){
        std::string m =" not useful for property ";
        if(has) m+="not";
        return m+" in category "+Property::categoryToString(cat);
      }
      Property::Category cat;
      bool has;
    };

    struct UsesEquality : OptionProblemConstraint{
      bool check(Property*p){
        ASS(p)
        return (p->equalityAtoms() != 0) ||
          // theories may introduce equality at various places of the pipeline!
          HasTheories::actualCheck(p);
      }
      std::string msg(){ return " only useful with equality"; }
    };

    struct NegatedOptionProblemConstraint : OptionProblemConstraint {
      OptionProblemConstraintUP  _inner;
      USE_ALLOCATOR(NegatedOptionProblemConstraint);

      bool check(Property*p){
        return !_inner->check(p);
      }
      std::string msg(){ return "not (" + _inner->msg() + ")"; }
    };
      
    friend OptionProblemConstraintUP operator~(OptionProblemConstraintUP x) {
      return OptionProblemConstraintUP({std::move(x)});
    }


    struct HasPolymorphism : OptionProblemConstraint{
      USE_ALLOCATOR(HasHigherOrder);

      bool check(Property*p){
        ASS(p)
        return (p->hasPolymorphicSym());
      }
      std::string msg(){ return " only useful with higher-order problems"; }
    };


    struct HasHigherOrder : OptionProblemConstraint{
      bool check(Property*p){
        ASS(p)
        return (p->higherOrder());
      }
      std::string msg(){ return " only useful with higher-order problems"; }
    };

    struct OnlyFirstOrder : OptionProblemConstraint{
      bool check(Property*p){
        ASS(p)
        return (!p->higherOrder());
      }
      std::string msg(){ return " not compatible with higher-order problems"; }
    };

    struct MayHaveNonUnits : OptionProblemConstraint{
      bool check(Property*p){
        return (p->formulas() > 0) // let's not try to guess what kind of clauses these will give rise to
          || (p->clauses() > p->unitClauses());
      }
      std::string msg(){ return " only useful with non-unit clauses"; }
    };

    struct NotJustEquality : OptionProblemConstraint{
      bool check(Property*p){
        return (p->category()!=Property::PEQ || p->category()!=Property::UEQ);
      }
      std::string msg(){ return " not useful with just equality"; }
    };

    struct AtomConstraint : OptionProblemConstraint{
      AtomConstraint(int a,bool g) : atoms(a),greater(g) {}
      int atoms;
      bool greater;
      bool check(Property*p){
        return greater ? p->atoms()>atoms : p->atoms()<atoms;
      }
          
      std::string msg(){ 
        std::string m = " not with ";
        if(greater){ m+="more";}else{m+="less";}
        return m+" than "+Lib::Int::toString(atoms)+" atoms";
      }
    };

    struct HasTheories : OptionProblemConstraint {
      static bool actualCheck(Property*p);

      bool check(Property*p);
      std::string msg(){ return " only useful with theories"; }
    };

    struct HasFormulas : OptionProblemConstraint {
      bool check(Property*p) {
        return p->hasFormulas();
      }
      std::string msg(){ return " only useful with (non-cnf) formulas"; }
    };

    struct HasGoal : OptionProblemConstraint {
      bool check(Property*p){
        return p->hasGoal();
      }
      std::string msg(){ return " only useful with a goal: (conjecture) formulas or (negated_conjecture) clauses"; }
    };

    // Factory methods
    static OptionProblemConstraintUP notWithCat(Property::Category c){
      return OptionProblemConstraintUP(new CategoryCondition(c,false));
    }
    static OptionProblemConstraintUP hasCat(Property::Category c){
      return OptionProblemConstraintUP(new CategoryCondition(c,true));
    }
    static OptionProblemConstraintUP hasEquality(){ return OptionProblemConstraintUP(new UsesEquality); }
    static OptionProblemConstraintUP hasPolymorphism(){ return OptionProblemConstraintUP(new HasPolymorphism); }
    static OptionProblemConstraintUP hasHigherOrder(){ return OptionProblemConstraintUP(new HasHigherOrder); }
    static OptionProblemConstraintUP onlyFirstOrder(){ return OptionProblemConstraintUP(new OnlyFirstOrder); }
    static OptionProblemConstraintUP mayHaveNonUnits(){ return OptionProblemConstraintUP(new MayHaveNonUnits); }
    static OptionProblemConstraintUP notJustEquality(){ return OptionProblemConstraintUP(new NotJustEquality); }
    static OptionProblemConstraintUP atomsMoreThan(int a){
      return OptionProblemConstraintUP(new AtomConstraint(a,true));
    }
    static OptionProblemConstraintUP atomsLessThan(int a){
      return OptionProblemConstraintUP(new AtomConstraint(a,false));
    }
    static OptionProblemConstraintUP hasFormulas() { return OptionProblemConstraintUP(new HasFormulas); }
    static OptionProblemConstraintUP hasTheories() { return OptionProblemConstraintUP(new HasTheories); }
    static OptionProblemConstraintUP hasGoal() { return OptionProblemConstraintUP(new HasGoal); }

    //Cheating - we refer to env.options to ask about option values
    // There is an assumption that the option values used have been
    // set to their final values
    // These are used in randomisation where we guarantee a certain
    // set of options will not be randomized and some will be randomized first

    struct OptionHasValue : OptionProblemConstraint{
      OptionHasValue(std::string ov,std::string v) : option_value(ov),value(v) {}
      bool check(Property*p);
      std::string msg(){ return option_value+" has value "+value; } 
      std::string option_value;
      std::string value; 
    };

    struct ManyOptionProblemConstraints : OptionProblemConstraint {
      ManyOptionProblemConstraints(bool a) : is_and(a) {}

      bool check(Property*p){
        bool res = is_and;
        Stack<OptionProblemConstraintUP>::RefIterator it(cons);
        while(it.hasNext()){
          bool n=it.next()->check(p);res = is_and ? (res && n) : (res || n);}
        return res;
      }

      std::string msg(){
        std::string res="";
        Stack<OptionProblemConstraintUP>::RefIterator it(cons);
        if(it.hasNext()){ res=it.next()->msg();}
        while(it.hasNext()){ res+=",and\n"+it.next()->msg();}
        return res;
      }

      void add(OptionProblemConstraintUP& c){ cons.push(std::move(c));}
      Stack<OptionProblemConstraintUP> cons;
      bool is_and;
    };

    static OptionProblemConstraintUP And(OptionProblemConstraintUP left,
                                        OptionProblemConstraintUP right){
       ManyOptionProblemConstraints* c = new ManyOptionProblemConstraints(true);
       c->add(left);c->add(right);
       return OptionProblemConstraintUP(c);
    }
    static OptionProblemConstraintUP And(OptionProblemConstraintUP left,
                                        OptionProblemConstraintUP mid,
                                        OptionProblemConstraintUP right){
       ManyOptionProblemConstraints* c = new ManyOptionProblemConstraints(true);
       c->add(left);c->add(mid);c->add(right);
       return OptionProblemConstraintUP(c);
    }
    static OptionProblemConstraintUP Or(OptionProblemConstraintUP left,
                                        OptionProblemConstraintUP right){
       ManyOptionProblemConstraints* c = new ManyOptionProblemConstraints(false);
       c->add(left);c->add(right);
       return OptionProblemConstraintUP(c);
    }
    static OptionProblemConstraintUP Or(OptionProblemConstraintUP left,
                                        OptionProblemConstraintUP mid,
                                        OptionProblemConstraintUP right){
       ManyOptionProblemConstraints* c = new ManyOptionProblemConstraints(false);
       c->add(left);c->add(mid);c->add(right);
       return OptionProblemConstraintUP(c);
    }

  //==========================================================
  // Getter functions
  // -currently disabled all unnecessary setter functions
  //==========================================================
  //
  // This is how options are accessed so if you add a new option you should add a getter
public:
  bool encodeStrategy() const{ return _encode.actualValue;}
  BadOption getBadOptionChoice() const { return _badOption.actualValue; }
  void setBadOptionChoice(BadOption newVal) { _badOption.actualValue = newVal; }
  std::string forcedOptions() const { return _forcedOptions.actualValue; }
  std::string forbiddenOptions() const { return _forbiddenOptions.actualValue; }
  std::string testId() const { return _testId.actualValue; }
  std::string protectedPrefix() const { return _protectedPrefix.actualValue; }
  Statistics statistics() const { return _statistics.actualValue; }
  void setStatistics(Statistics newVal) { _statistics.actualValue=newVal; }
  Proof proof() const { return _proof.actualValue; }
  bool minimizeSatProofs() const { return _minimizeSatProofs.actualValue; }
  ProofExtra proofExtra() const { return _proofExtra.actualValue; }
  bool traceback() const { return _traceback.actualValue; }
  void setTraceback(bool traceback) { _traceback.actualValue = traceback; }
  std::string printProofToFile() const { return _printProofToFile.actualValue; }
  int naming() const { return _naming.actualValue; }

  bool fmbNonGroundDefs() const { return _fmbNonGroundDefs.actualValue; }
  unsigned fmbStartSize() const { return _fmbStartSize.actualValue;}
  float fmbSymmetryRatio() const { return _fmbSymmetryRatio.actualValue; }
  FMBWidgetOrders fmbSymmetryWidgetOrders() { return _fmbSymmetryWidgetOrders.actualValue;}
  FMBSymbolOrders fmbSymmetryOrderSymbols() const {return _fmbSymmetryOrderSymbols.actualValue; }
  FMBAdjustSorts fmbAdjustSorts() const {return _fmbAdjustSorts.actualValue; }
  bool fmbDetectSortBounds() const { return _fmbDetectSortBounds.actualValue; }
  unsigned fmbDetectSortBoundsTimeLimit() const { return _fmbDetectSortBoundsTimeLimit.actualValue; }
  unsigned fmbSizeWeightRatio() const { return _fmbSizeWeightRatio.actualValue; }
  FMBEnumerationStrategy fmbEnumerationStrategy() const { return _fmbEnumerationStrategy.actualValue; }
  bool keepSbeamGenerators() const { return _fmbKeepSbeamGenerators.actualValue; }

  bool flattenTopLevelConjunctions() const { return _flattenTopLevelConjunctions.actualValue; }
  Mode mode() const { return _mode.actualValue; }
  void setMode(Mode mode) { _mode.actualValue = mode; }
  Intent intent() const { return _intent.actualValue; }
  Schedule schedule() const { return _schedule.actualValue; }
  std::string scheduleName() const { return _schedule.getStringOfValue(_schedule.actualValue); }
  void setSchedule(Schedule newVal) {  _schedule.actualValue = newVal; }
  std::string scheduleFile() const { return _scheduleFile.actualValue; }
  unsigned multicore() const { return _multicore.actualValue; }
  void setMulticore(unsigned newVal) { _multicore.actualValue = newVal; }
  float slowness() const {return _slowness.actualValue; }
  InputSyntax inputSyntax() const { return _inputSyntax.actualValue; }
  void setInputSyntax(InputSyntax newVal) { _inputSyntax.actualValue = newVal; }
  bool normalize() const { return _normalize.actualValue; }
  void setNormalize(bool normalize) { _normalize.actualValue = normalize; }
  GoalGuess guessTheGoal() const { return _guessTheGoal.actualValue; }
  unsigned gtgLimit() const { return _guessTheGoalLimit.actualValue; }
  void setMaxXX(unsigned max) { _maximumXXNarrows.actualValue = max; }

  void setNaming(int n){ _naming.actualValue = n;} //TODO: ensure global constraints
  std::string include() const { return _include.actualValue; }
  void setInclude(std::string val) { _include.actualValue = val; }
  std::string inputFile() const { return _inputFile.actualValue; }
  void resetInputFile() { _inputFile.actualValue = ""; }
  int activationLimit() const { return _activationLimit.actualValue; }
  unsigned randomSeed() const { return _randomSeed.actualValue; }
  void setRandomSeed(unsigned seed) { _randomSeed.actualValue = seed; }
  const std::string& strategySamplerFilename() const { return _sampleStrategy.actualValue; }
  bool printClausifierPremises() const { return _printClausifierPremises.actualValue; }

  // IMPORTANT, if you add a showX command then include showAll
  bool showAll() const { return _showAll.actualValue; }
  bool showActive() const { return showAll() || _showActive.actualValue; }
  bool showBlocked() const { return showAll() || _showBlocked.actualValue; }
  bool showDefinitions() const { return showAll() || _showDefinitions.actualValue; }
  bool showNew() const { return showAll() || _showNew.actualValue; }
  bool sineToAge() const { return _sineToAge.actualValue; }
  PredicateSineLevels sineToPredLevels() const { return _sineToPredLevels.actualValue; }
  bool showSplitting() const { return showAll() || _showSplitting.actualValue; }
  bool showNewPropositional() const { return showAll() || _showNewPropositional.actualValue; }
  bool showPassive() const { return showAll() || _showPassive.actualValue; }
  bool showReductions() const { return showAll() || _showReductions.actualValue; }
  bool showPreprocessing() const { return showAll() || _showPreprocessing.actualValue; }
  bool showSkolemisations() const { return showAll() || _showSkolemisations.actualValue; }
  bool showSymbolElimination() const { return showAll() || _showSymbolElimination.actualValue; }
  bool showTheoryAxioms() const { return showAll() || _showTheoryAxioms.actualValue; }
  bool showFOOL() const { return showAll() || _showFOOL.actualValue; }
  bool showFMBsortInfo() const { return showAll() || _showFMBsortInfo.actualValue; }
  bool showInduction() const { return showAll() || _showInduction.actualValue; }
  bool showSimplOrdering() const { return showAll() || _showSimplOrdering.actualValue; }
#if VAMPIRE_CLAUSE_TRACING
  int traceBackward() { return _traceBackward.actualValue; }
  int traceForward() { return _traceForward.actualValue; }
#endif // VAMPIRE_CLAUSE_TRACING

#if VZ3
  bool showZ3() const { return showAll() || _showZ3.actualValue; }
  ProblemExportSyntax problemExportSyntax() const { return _problemExportSyntax.actualValue; }
  std::string const& exportAvatarProblem() const { return _exportAvatarProblem.actualValue; }
  std::string const& exportThiProblem() const { return _exportThiProblem.actualValue; }
#endif

  // end of show commands

  bool showNonconstantSkolemFunctionTrace() const { return _showNonconstantSkolemFunctionTrace.actualValue; }
  void setShowNonconstantSkolemFunctionTrace(bool newVal) { _showNonconstantSkolemFunctionTrace.actualValue = newVal; }
  InterpolantMode showInterpolant() const { return _showInterpolant.actualValue; }
  bool showOptions() const { return _showOptions.actualValue; }
  bool lineWrapInShowOptions() const { return _showOptionsLineWrap.actualValue; }
  bool showExperimentalOptions() const { return _showExperimentalOptions.actualValue; }
  bool showHelp() const { return _showHelp.actualValue; }
  std::string explainOption() const { return _explainOption.actualValue; }

  bool printAllTheoryAxioms() const { return _printAllTheoryAxioms.actualValue; }

#if VZ3
  bool satFallbackForSMT() const { return _satFallbackForSMT.actualValue; }
  bool smtForGround() const { return _smtForGround.actualValue; }
  TheoryInstSimp theoryInstAndSimp() const { return _theoryInstAndSimp.actualValue; }
  bool thiGeneralise() const { return _thiGeneralise.actualValue; }
  bool thiTautologyDeletion() const { return _thiTautologyDeletion.actualValue; }
#endif
  UnificationWithAbstraction unificationWithAbstraction() const { return _unificationWithAbstraction.actualValue; }
  bool unificationWithAbstractionFixedPointIteration() const { return _unificationWithAbstractionFixedPointIteration.actualValue; }
  void setUWA(UnificationWithAbstraction value){ _unificationWithAbstraction.actualValue = value; } 
  // TODO make lasca independent of normal eveluation
  bool useACeval() const { return lasca() ? false : _useACeval.actualValue;}

  bool unusedPredicateDefinitionRemoval() const { return _unusedPredicateDefinitionRemoval.actualValue; }
  bool blockedClauseElimination() const { return _blockedClauseElimination.actualValue; }
  unsigned distinctGroupExpansionLimit() const { return _distinctGroupExpansionLimit.actualValue; }
  void setUnusedPredicateDefinitionRemoval(bool newVal) { _unusedPredicateDefinitionRemoval.actualValue = newVal; }
  SatSolver satSolver() const { return _satSolver.actualValue; }
  //void setSatSolver(SatSolver newVal) { _satSolver = newVal; }
  SaturationAlgorithm saturationAlgorithm() const { return _saturationAlgorithm.actualValue; }
  void setSaturationAlgorithm(SaturationAlgorithm newVal) { _saturationAlgorithm.actualValue = newVal; }
  int selection() const { return _selection.actualValue; }
  void setSelection(int v) { _selection.actualValue=v;}
  std::string latexOutput() const { return _latexOutput.actualValue; }
  bool latexUseDefault() const { return _latexUseDefaultSymbols.actualValue; }
  LiteralComparisonMode literalComparisonMode() const { return _literalComparisonMode.actualValue; }
  bool forwardSubsumptionResolution() const { return _forwardSubsumptionResolution.actualValue; }
  //void setForwardSubsumptionResolution(bool newVal) { _forwardSubsumptionResolution = newVal; }
  bool forwardSubsumptionDemodulation() const { return _forwardSubsumptionDemodulation.actualValue; }
  unsigned forwardSubsumptionDemodulationMaxMatches() const { return _forwardSubsumptionDemodulationMaxMatches.actualValue; }
  Demodulation forwardDemodulation() const { return _forwardDemodulation.actualValue; }
  bool binaryResolution() const { return _binaryResolution.actualValue; }
  bool superposition() const {return _superposition.actualValue; }
  URResolution unitResultingResolution() const { return _unitResultingResolution.actualValue; }
  bool simulatenousSuperposition() const { return _simultaneousSuperposition.actualValue; }
  bool innerRewriting() const { return _innerRewriting.actualValue; }
  bool equationalTautologyRemoval() const { return _equationalTautologyRemoval.actualValue; }
  bool conditionalRedundancyCheck() const { return _conditionalRedundancyCheck.actualValue; }
  bool conditionalRedundancyOrderingConstraints() const { return _conditionalRedundancyOrderingConstraints.actualValue; }
  bool conditionalRedundancyAvatarConstraints() const { return _conditionalRedundancyAvatarConstraints.actualValue; }
  bool conditionalRedundancyLiteralConstraints() const { return _conditionalRedundancyLiteralConstraints.actualValue; }
  bool arityCheck() const { return _arityCheck.actualValue; }
  //void setArityCheck(bool newVal) { _arityCheck=newVal; }
  Demodulation backwardDemodulation() const { return _backwardDemodulation.actualValue; }
  DemodulationRedundancyCheck demodulationRedundancyCheck() const { return _demodulationRedundancyCheck.actualValue; }
  bool demodulationPrecompiledComparison() const { return _demodulationPrecompiledComparison.actualValue; }
  bool demodulationOnlyEquational() const { return _demodulationOnlyEquational.actualValue; }

  //void setBackwardDemodulation(Demodulation newVal) { _backwardDemodulation = newVal; }
  Subsumption backwardSubsumption() const { return _backwardSubsumption.actualValue; }
  //void setBackwardSubsumption(Subsumption newVal) { _backwardSubsumption = newVal; }
  Subsumption backwardSubsumptionResolution() const { return _backwardSubsumptionResolution.actualValue; }
  bool backwardSubsumptionDemodulation() const { return _backwardSubsumptionDemodulation.actualValue; }
  unsigned backwardSubsumptionDemodulationMaxMatches() const { return _backwardSubsumptionDemodulationMaxMatches.actualValue; }
  bool forwardSubsumption() const { return _forwardSubsumption.actualValue; }
  bool forwardLiteralRewriting() const { return _forwardLiteralRewriting.actualValue; }
  int lrsFirstTimeCheck() const { return _lrsFirstTimeCheck.actualValue; }
  int lrsWeightLimitOnly() const { return _lrsWeightLimitOnly.actualValue; }
  int lookaheadDelay() const { return _lookaheadDelay.actualValue; }
  int simulatedTimeLimit() const { return _simulatedTimeLimit.actualValue; }
  void setSimulatedTimeLimit(int newVal) { _simulatedTimeLimit.actualValue = newVal; }
  float lrsEstimateCorrectionCoef() const { return _lrsEstimateCorrectionCoef.actualValue; }
  TermOrdering termOrdering() const { return _termOrdering.actualValue; }
  SymbolPrecedence symbolPrecedence() const { return _symbolPrecedence.actualValue; }
  SymbolPrecedenceBoost symbolPrecedenceBoost() const { return _symbolPrecedenceBoost.actualValue; }
  IntroducedSymbolPrecedence introducedSymbolPrecedence() const { return _introducedSymbolPrecedence.actualValue; }
  KboWeightGenerationScheme kboWeightGenerationScheme() const { return _kboWeightGenerationScheme.actualValue; }
  bool kboMaxZero() const { return _kboMaxZero.actualValue; }
  const KboAdmissibilityCheck kboAdmissabilityCheck() const { return _kboAdmissabilityCheck.actualValue; }
  const std::string& functionWeights() const { return _functionWeights.actualValue; }
  const std::string& predicateWeights() const { return _predicateWeights.actualValue; }
  const std::string& functionPrecedence() const { return _functionPrecedence.actualValue; }
  const std::string& typeConPrecedence() const { return _typeConPrecedence.actualValue; }
  const std::string& predicatePrecedence() const { return _predicatePrecedence.actualValue; }
  // Return time limit in deciseconds, or 0 if there is no time limit
  int timeLimitInDeciseconds() const { return _timeLimitInDeciseconds.actualValue; }
  size_t memoryLimit() const { return _memoryLimit.actualValue; }
  void setMemoryLimitOptionValue(size_t newVal) { _memoryLimit.actualValue = newVal; }
#if VAMPIRE_PERF_EXISTS
  unsigned instructionLimit() const { return _instructionLimit.actualValue; }
  void setInstructionLimit(unsigned newVal) { _instructionLimit.actualValue = newVal; }
  unsigned simulatedInstructionLimit() const { return _simulatedInstructionLimit.actualValue; }
  unsigned setSimulatedInstructionLimit() const { return _simulatedInstructionLimit.actualValue; }
  bool parsingDoesNotCount() const { return _parsingDoesNotCount.actualValue; }
#endif
  bool interactive() const { return _interactive.actualValue; }
  void setInteractive(bool v) { _interactive.actualValue = v; }
  int inequalitySplitting() const { return _inequalitySplitting.actualValue; }
  int ageRatio() const { return _ageWeightRatio.actualValue; }
  void setAgeRatio(int v){ _ageWeightRatio.actualValue = v; }
  int weightRatio() const { return _ageWeightRatio.otherValue; }
  bool useTheorySplitQueues() const { return _useTheorySplitQueues.actualValue; }
  std::vector<int> theorySplitQueueRatios() const;
  std::vector<float> theorySplitQueueCutoffs() const;
  int theorySplitQueueExpectedRatioDenom() const { return _theorySplitQueueExpectedRatioDenom.actualValue; }
  bool theorySplitQueueLayeredArrangement() const { return _theorySplitQueueLayeredArrangement.actualValue; }
  bool useAvatarSplitQueues() const { return _useAvatarSplitQueues.actualValue; }
  std::vector<int> avatarSplitQueueRatios() const;
  std::vector<float> avatarSplitQueueCutoffs() const;
  bool avatarSplitQueueLayeredArrangement() const { return _avatarSplitQueueLayeredArrangement.actualValue; }
  bool useSineLevelSplitQueues() const { return _useSineLevelSplitQueues.actualValue; }
  std::vector<int> sineLevelSplitQueueRatios() const;
  std::vector<float> sineLevelSplitQueueCutoffs() const;
  bool sineLevelSplitQueueLayeredArrangement() const { return _sineLevelSplitQueueLayeredArrangement.actualValue; }
  bool usePositiveLiteralSplitQueues() const { return _usePositiveLiteralSplitQueues.actualValue; }
  std::vector<int> positiveLiteralSplitQueueRatios() const;
  std::vector<float> positiveLiteralSplitQueueCutoffs() const;
  bool positiveLiteralSplitQueueLayeredArrangement() const { return _positiveLiteralSplitQueueLayeredArrangement.actualValue; }
  void setWeightRatio(int v){ _ageWeightRatio.otherValue = v; }
	AgeWeightRatioShape ageWeightRatioShape() const { return _ageWeightRatioShape.actualValue; }
	int ageWeightRatioShapeFrequency() const { return _ageWeightRatioShapeFrequency.actualValue; }
  bool literalMaximalityAftercheck() const { return _literalMaximalityAftercheck.actualValue; }
  bool superpositionFromVariables() const { return _superpositionFromVariables.actualValue; }
  EqualityProxy equalityProxy() const { return _equalityProxy.actualValue; }
  bool useMonoEqualityProxy() const { return _useMonoEqualityProxy.actualValue; }
  bool equalityResolutionWithDeletion() const { return _equalityResolutionWithDeletion.actualValue; }
  ExtensionalityResolution extensionalityResolution() const { return _extensionalityResolution.actualValue; }
  bool FOOLParamodulation() const { return _FOOLParamodulation.actualValue; }
  bool termAlgebraInferences() const { return _termAlgebraInferences.actualValue; }
  bool termAlgebraExhaustivenessAxiom() const { return _termAlgebraExhaustivenessAxiom.actualValue; }
  TACyclicityCheck termAlgebraCyclicityCheck() const { return _termAlgebraCyclicityCheck.actualValue; }
  unsigned extensionalityMaxLength() const { return _extensionalityMaxLength.actualValue; }
  bool extensionalityAllowPosEq() const { return _extensionalityAllowPosEq.actualValue; }
  unsigned nongoalWeightCoefficientNumerator() const { return _nonGoalWeightCoefficient.numerator; }
  unsigned nongoalWeightCoefficientDenominator() const { return _nonGoalWeightCoefficient.denominator; }
  bool restrictNWCtoGC() const { return _restrictNWCtoGC.actualValue; }
  Sos sos() const { return _sos.actualValue; }
  unsigned sosTheoryLimit() const { return _sosTheoryLimit.actualValue; }
  //void setSos(Sos newVal) { _sos = newVal; }

  bool shuffleInput() const { return _shuffleInput.actualValue; }
  bool randomPolarities() const { return _randomPolarities.actualValue; }
  bool randomAWR() const { return _randomAWR.actualValue; }
  bool randomTraversals() const { return _randomTraversals.actualValue; }
  bool randomizeSeedForPortfolioWorkers() const { return _randomizSeedForPortfolioWorkers.actualValue; }
  void setRandomizeSeedForPortfolioWorkers(bool val) { _randomizSeedForPortfolioWorkers.actualValue = val; }

  bool ignoreConjectureInPreprocessing() const {return _ignoreConjectureInPreprocessing.actualValue;}

  FunctionDefinitionElimination functionDefinitionElimination() const { return _functionDefinitionElimination.actualValue; }
  unsigned functionDefinitionIntroduction() const { return _functionDefinitionIntroduction.actualValue; }
  TweeGoalTransformation tweeGoalTransformation() const { return _tweeGoalTransformation.actualValue; }
  bool codeTreeSubsumption() const { return _codeTreeSubsumption.actualValue; }
  bool outputAxiomNames() const { return _outputAxiomNames.actualValue; }
  void setOutputAxiomNames(bool newVal) { _outputAxiomNames.actualValue = newVal; }
  QuestionAnsweringMode questionAnswering() const { return _questionAnswering.actualValue; }
  bool questionAnsweringGroundOnly() const { return _questionAnsweringGroundOnly.actualValue; }
  std::string questionAnsweringAvoidThese() const { return _questionAnsweringAvoidThese.actualValue; }
  Output outputMode() const { return _outputMode.actualValue; }
  void setOutputMode(Output newVal) { _outputMode.actualValue = newVal; }
  bool ignoreMissingInputsInUnsatCore() {  return _ignoreMissingInputsInUnsatCore.actualValue; }
  std::string thanks() const { return _thanks.actualValue; }
  void setQuestionAnswering(QuestionAnsweringMode newVal) { _questionAnswering.actualValue = newVal; }
  bool globalSubsumption() const { return _globalSubsumption.actualValue; }
  GlobalSubsumptionSatSolverPower globalSubsumptionSatSolverPower() const { return _globalSubsumptionSatSolverPower.actualValue; }
  GlobalSubsumptionExplicitMinim globalSubsumptionExplicitMinim() const { return _globalSubsumptionExplicitMinim.actualValue; }
  GlobalSubsumptionAvatarAssumptions globalSubsumptionAvatarAssumptions() const { return _globalSubsumptionAvatarAssumptions.actualValue; }

  /** true if calling set() on non-existing options does not result in a user error */
  IgnoreMissing ignoreMissing() const { return _ignoreMissing.actualValue; }
  void setIgnoreMissing(IgnoreMissing newVal) { _ignoreMissing.actualValue = newVal; }
  bool increasedNumeralWeight() const { return _increasedNumeralWeight.actualValue; }
  TheoryAxiomLevel theoryAxioms() const { return _theoryAxioms.actualValue; }
  //void setTheoryAxioms(bool newValue) { _theoryAxioms = newValue; }
  Condensation condensation() const { return _condensation.actualValue; }
  bool generalSplitting() const { return _generalSplitting.actualValue; }
#if VTIME_PROFILING
  bool timeStatistics() const { return _timeStatistics.actualValue; }
  std::string const& timeStatisticsFocus() const { return _timeStatisticsFocus.actualValue; }
#endif // VTIME_PROFILING
  bool splitting() const { return _splitting.actualValue; }
  void setSplitting(bool value){ _splitting.actualValue=value; }
  bool nonliteralsInClauseWeight() const { return _nonliteralsInClauseWeight.actualValue; }
  unsigned sineDepth() const { return _sineDepth.actualValue; }
  unsigned sineGeneralityThreshold() const { return _sineGeneralityThreshold.actualValue; }
  unsigned sineToAgeGeneralityThreshold() const { return _sineToAgeGeneralityThreshold.actualValue; }
  SineSelection sineSelection() const { return _sineSelection.actualValue; }
  void setSineSelection(SineSelection val) { _sineSelection.actualValue=val; }
  float sineTolerance() const { return _sineTolerance.actualValue; }
  float sineToAgeTolerance() const { return _sineToAgeTolerance.actualValue; }

  bool colorUnblocking() const { return _colorUnblocking.actualValue; }

  Instantiation instantiation() const { return _instantiation.actualValue; }
  bool theoryFlattening() const { return _theoryFlattening.actualValue; }
  bool ignoreUnrecognizedLogic() const { return _ignoreUnrecognizedLogic.actualValue; }

  Induction induction() const { return _induction.actualValue; }
  StructuralInductionKind structInduction() const { return _structInduction.actualValue; }
  IntInductionKind intInduction() const { return _intInduction.actualValue; }
  InductionChoice inductionChoice() const { return _inductionChoice.actualValue; }
  unsigned maxInductionDepth() const { return _maxInductionDepth.actualValue; }
  bool inductionNegOnly() const { return _inductionNegOnly.actualValue; }
  bool inductionUnitOnly() const { return _inductionUnitOnly.actualValue; }
  bool inductionGen() const { return _inductionGen.actualValue; }
  bool inductionGenHeur() const { return _inductionGenHeur.actualValue; }
  bool inductionStrengthenHypothesis() const { return _inductionStrengthenHypothesis.actualValue; }
  unsigned maxInductionGenSubsetSize() const { return _maxInductionGenSubsetSize.actualValue; }
  bool inductionOnComplexTerms() const {return _inductionOnComplexTerms.actualValue;}
  bool functionDefinitionRewriting() const { return _functionDefinitionRewriting.actualValue; }
  bool integerInductionDefaultBound() const { return _integerInductionDefaultBound.actualValue; }
  IntegerInductionInterval integerInductionInterval() const { return _integerInductionInterval.actualValue; }
  IntegerInductionLiteralStrictness integerInductionStrictnessEq() const {return _integerInductionStrictnessEq.actualValue; }
  IntegerInductionLiteralStrictness integerInductionStrictnessComp() const {return _integerInductionStrictnessComp.actualValue; }
  IntegerInductionTermStrictness integerInductionStrictnessTerm() const {return _integerInductionStrictnessTerm.actualValue; }
  bool nonUnitInduction() const { return _nonUnitInduction.actualValue; }
  bool inductionOnActiveOccurrences() const { return _inductionOnActiveOccurrences.actualValue; }

  bool useHashingVariantIndex() const { return _useHashingVariantIndex.actualValue; }

  void setTimeLimitInSeconds(int newVal) { _timeLimitInDeciseconds.actualValue = 10*newVal; }
  void setTimeLimitInDeciseconds(int newVal) { _timeLimitInDeciseconds.actualValue = newVal; }

  bool splitAtActivation() const{ return _splitAtActivation.actualValue; }
  SplittingNonsplittableComponents splittingNonsplittableComponents() const { return _splittingNonsplittableComponents.actualValue; }
  SplittingAddComplementary splittingAddComplementary() const { return _splittingAddComplementary.actualValue; }
  SplittingMinimizeModel splittingMinimizeModel() const { return _splittingMinimizeModel.actualValue; }
  SplittingLiteralPolarityAdvice splittingLiteralPolarityAdvice() const { return _splittingLiteralPolarityAdvice.actualValue; }
  SplittingDeleteDeactivated splittingDeleteDeactivated() const { return _splittingDeleteDeactivated.actualValue;}
  bool splittingFastRestart() const { return _splittingFastRestart.actualValue; }
  bool splittingBufferedSolver() const { return _splittingBufferedSolver.actualValue; }
  int splittingFlushPeriod() const { return _splittingFlushPeriod.actualValue; }
  float splittingFlushQuotient() const { return _splittingFlushQuotient.actualValue; }
  float splittingAvatimer() const { return _splittingAvatimer.actualValue; }
  bool splittingEagerRemoval() const { return _splittingEagerRemoval.actualValue; }
  SplittingCongruenceClosure splittingCongruenceClosure() const { return _splittingCongruenceClosure.actualValue; }
  CCUnsatCores ccUnsatCores() const { return _ccUnsatCores.actualValue; }

  void setProof(Proof p) { _proof.actualValue = p; }
  bool newCNF() const { return _newCNF.actualValue; }
  bool getIteInlineLet() const { return _inlineLet.actualValue; }

  bool useManualClauseSelection() const { return _manualClauseSelection.actualValue; }
  bool inequalityNormalization() const { return _inequalityNormalization.actualValue; }
  EvaluationMode evaluationMode() const { return _highSchool.actualValue ? EvaluationMode::POLYNOMIAL_FORCE : _evaluationMode.actualValue; }
  ArithmeticSimplificationMode gaussianVariableElimination() const { return _highSchool.actualValue ? ArithmeticSimplificationMode::CAUTIOUS : _gaussianVariableElimination.actualValue; }
  bool lasca() const { return _lasca.actualValue; }
  bool viras() const { return _viras.actualValue; }
  bool lascaDemodulation() const { return _lascaDemodulation.actualValue; }
  bool lascaStrongNormalization() const { return _lascaStrongNormalization.actualValue; }
  bool lascaIntegerConversion() const { return _lascaIntegerConversion.actualValue; }
  bool lascaAbstraction() const { return _lascaAbstraction.actualValue; }
  bool pushUnaryMinus() const { return _pushUnaryMinus.actualValue || _highSchool.actualValue; }
  ArithmeticSimplificationMode cancellation() const { return _highSchool.actualValue ? ArithmeticSimplificationMode::CAUTIOUS : _cancellation.actualValue; }
  ArithmeticSimplificationMode arithmeticSubtermGeneralizations() const { return  _highSchool.actualValue ? ArithmeticSimplificationMode::CAUTIOUS : _arithmeticSubtermGeneralizations.actualValue; }

  //Higher-order Options

  bool addCombAxioms() const { return _addCombAxioms.actualValue; }
  bool addProxyAxioms() const { return _addProxyAxioms.actualValue; }
  bool combinatorySup() const { return _combinatorySuperposition.actualValue; }
  bool choiceAxiom() const { return _choiceAxiom.actualValue; }
  bool injectivityReasoning() const { return _injectivity.actualValue; }
  bool pragmatic() const { return _pragmatic.actualValue; }
  bool choiceReasoning() const { return _choiceReasoning.actualValue; }
  bool prioritiseClausesProducedByLongReduction() const { return _priortyToLongReducts.actualValue; }
  int maxXXNarrows() const { return _maximumXXNarrows.actualValue; }
  FunctionExtensionality functionExtensionality() const { return _functionExtensionality.actualValue; }
  CNFOnTheFly cnfOnTheFly() const { return _clausificationOnTheFly.actualValue; }
  PISet piSet() const { return _piSet.actualValue; }
  Narrow narrow() const { return _narrow.actualValue; }
  bool equalityToEquivalence () const { return _equalityToEquivalence.actualValue; }
  bool complexBooleanReasoning () const { return _complexBooleanReasoning.actualValue; }
  bool booleanEqTrick() const { return _booleanEqTrick.actualValue; }
  bool casesSimp() const { return _casesSimp.actualValue; }
  bool cases() const { return _cases.actualValue; }
  bool newTautologyDel() const { return _newTautologyDel.actualValue; }
  bool lambdaFreeHol() const { return _lambdaFreeHol.actualValue; }
  bool complexVarCondition() const { return _complexVarCondition.actualValue; }
  // For unit testing
  void useCombSup() {
    _combinatorySuperposition.actualValue = true;
    _complexVarCondition.actualValue = true;
  }

private:

    /**
     * A LookupWrapper is used to wrap up two maps for long and short names and query them
     */
    struct LookupWrapper {

        LookupWrapper() {}

        private:
          LookupWrapper operator=(const LookupWrapper&){ NOT_IMPLEMENTED;}
        public:

        void insert(AbstractOptionValue* option_value){
            ASS(!option_value->longName.empty());
            bool new_long =  _longMap.insert(option_value->longName,option_value);
            bool new_short = true;
            if(!option_value->shortName.empty()){
                new_short = _shortMap.insert(option_value->shortName,option_value);
            }
            if(!new_long || !new_short){ std::cout << "Bad " << option_value->longName << std::endl; }
            ASS(new_long && new_short);
        }
        AbstractOptionValue* findLong(std::string longName) const{
            if(!_longMap.find(longName)){ throw ValueNotFoundException(); }
            return _longMap.get(longName);
        }
        AbstractOptionValue* findShort(std::string shortName) const{
            if(!_shortMap.find(shortName)){ throw ValueNotFoundException(); }
            return _shortMap.get(shortName);
        }

        VirtualIterator<AbstractOptionValue*> values() const {
            return _longMap.range();
        }

    private:
        DHMap<std::string,AbstractOptionValue*> _longMap;
        DHMap<std::string,AbstractOptionValue*> _shortMap;
    };

    LookupWrapper _lookup;

    // The const is a lie - we can alter the resulting OptionValue
    AbstractOptionValue* getOptionValueByName(std::string name) const{
        try{
          return _lookup.findLong(name);
        }
        catch(ValueNotFoundException&){
          try{
            return _lookup.findShort(name);
          }
          catch(ValueNotFoundException&){
            return 0;
          }
        }
    }
  
    Stack<std::string> getSimilarOptionNames(std::string name, bool is_short) const;
<<<<<<< HEAD
    
=======

>>>>>>> bbc1d2b5
    //==========================================================
    // Variables holding option values
    //==========================================================

 /**
  * NOTE on OptionValues
  *
  * An OptionValue stores the value for an Option as well as all the meta-data
  * See the definitions of different OptionValue objects above for details
  * but the main OptionValuse are
  *  - BoolOptionValue
  *  - IntOptionValue, UnsignedOptionValue, FloatOptionValue, LongOptionValue
  *  - StringOptionValue
  *  - ChoiceOptionValue
  *  - RatioOptionValue
  *
  * ChoiceOptionValue requires you to define an enum for the choice values
  *
  * For examples of how the different OptionValues are used see Options.cpp
  *
  * If an OptionValue needs custom assignment you will need to create a custom
  *  OptionValue. See DecodeOptionValue and SelectionOptionValue for examples.
  *
  */

  DecodeOptionValue _decode;
  BoolOptionValue _encode;

  RatioOptionValue _ageWeightRatio;
	ChoiceOptionValue<AgeWeightRatioShape> _ageWeightRatioShape;
	UnsignedOptionValue _ageWeightRatioShapeFrequency;

  BoolOptionValue _useTheorySplitQueues;
  StringOptionValue _theorySplitQueueRatios;
  StringOptionValue _theorySplitQueueCutoffs;
  IntOptionValue _theorySplitQueueExpectedRatioDenom;
  BoolOptionValue _theorySplitQueueLayeredArrangement;
  BoolOptionValue _useAvatarSplitQueues;
  StringOptionValue _avatarSplitQueueRatios;
  StringOptionValue _avatarSplitQueueCutoffs;
  BoolOptionValue _avatarSplitQueueLayeredArrangement;
  BoolOptionValue _useSineLevelSplitQueues;
  StringOptionValue _sineLevelSplitQueueRatios;
  StringOptionValue _sineLevelSplitQueueCutoffs;
  BoolOptionValue _sineLevelSplitQueueLayeredArrangement;
  BoolOptionValue _usePositiveLiteralSplitQueues;
  StringOptionValue _positiveLiteralSplitQueueRatios;
  StringOptionValue _positiveLiteralSplitQueueCutoffs;
  BoolOptionValue _positiveLiteralSplitQueueLayeredArrangement;
	BoolOptionValue _randomAWR;
  BoolOptionValue _literalMaximalityAftercheck;
  BoolOptionValue _arityCheck;

  BoolOptionValue _randomTraversals;

  ChoiceOptionValue<BadOption> _badOption;
  ChoiceOptionValue<Demodulation> _backwardDemodulation;
  ChoiceOptionValue<Subsumption> _backwardSubsumption;
  ChoiceOptionValue<Subsumption> _backwardSubsumptionResolution;
  BoolOptionValue _backwardSubsumptionDemodulation;
  UnsignedOptionValue _backwardSubsumptionDemodulationMaxMatches;
  BoolOptionValue _binaryResolution;

  BoolOptionValue _colorUnblocking;
  ChoiceOptionValue<Condensation> _condensation;

  ChoiceOptionValue<DemodulationRedundancyCheck> _demodulationRedundancyCheck;
  BoolOptionValue _demodulationPrecompiledComparison;
  BoolOptionValue _demodulationOnlyEquational;

  ChoiceOptionValue<EqualityProxy> _equalityProxy;
  BoolOptionValue _useMonoEqualityProxy;
  BoolOptionValue _equalityResolutionWithDeletion;
  BoolOptionValue _equivalentVariableRemoval;
  ChoiceOptionValue<ExtensionalityResolution> _extensionalityResolution;
  UnsignedOptionValue _extensionalityMaxLength;
  BoolOptionValue _extensionalityAllowPosEq;

  BoolOptionValue _FOOLParamodulation;

  BoolOptionValue _termAlgebraInferences;
  ChoiceOptionValue<TACyclicityCheck> _termAlgebraCyclicityCheck;
  BoolOptionValue _termAlgebraExhaustivenessAxiom;

  BoolOptionValue _fmbNonGroundDefs;
  UnsignedOptionValue _fmbStartSize;
  FloatOptionValue _fmbSymmetryRatio;
  ChoiceOptionValue<FMBWidgetOrders> _fmbSymmetryWidgetOrders;
  ChoiceOptionValue<FMBSymbolOrders> _fmbSymmetryOrderSymbols;
  ChoiceOptionValue<FMBAdjustSorts> _fmbAdjustSorts;
  BoolOptionValue _fmbDetectSortBounds;
  TimeLimitOptionValue _fmbDetectSortBoundsTimeLimit;
  UnsignedOptionValue _fmbSizeWeightRatio;
  ChoiceOptionValue<FMBEnumerationStrategy> _fmbEnumerationStrategy;
  BoolOptionValue _fmbKeepSbeamGenerators;

  BoolOptionValue _flattenTopLevelConjunctions;
  StringOptionValue _forbiddenOptions;
  BoolOptionValue _forceIncompleteness;
  StringOptionValue _forcedOptions;
  ChoiceOptionValue<Demodulation> _forwardDemodulation;
  BoolOptionValue _forwardLiteralRewriting;
  BoolOptionValue _forwardSubsumption;
  BoolOptionValue _forwardSubsumptionResolution;
  BoolOptionValue _forwardSubsumptionDemodulation;
  UnsignedOptionValue _forwardSubsumptionDemodulationMaxMatches;
  ChoiceOptionValue<FunctionDefinitionElimination> _functionDefinitionElimination;
  UnsignedOptionValue _functionDefinitionIntroduction;
  ChoiceOptionValue<TweeGoalTransformation> _tweeGoalTransformation;
  BoolOptionValue _codeTreeSubsumption;

  BoolOptionValue _generalSplitting;
  BoolOptionValue _globalSubsumption;
  ChoiceOptionValue<GlobalSubsumptionSatSolverPower> _globalSubsumptionSatSolverPower;
  ChoiceOptionValue<GlobalSubsumptionExplicitMinim> _globalSubsumptionExplicitMinim;
  ChoiceOptionValue<GlobalSubsumptionAvatarAssumptions> _globalSubsumptionAvatarAssumptions;
  ChoiceOptionValue<GoalGuess> _guessTheGoal;
  UnsignedOptionValue _guessTheGoalLimit;

  BoolOptionValue _simultaneousSuperposition;
  BoolOptionValue _innerRewriting;
  BoolOptionValue _equationalTautologyRemoval;
  BoolOptionValue _conditionalRedundancyCheck;
  BoolOptionValue _conditionalRedundancyOrderingConstraints;
  BoolOptionValue _conditionalRedundancyAvatarConstraints;
  BoolOptionValue _conditionalRedundancyLiteralConstraints;

  /** if true, then calling set() on non-existing options will not result in a user error */
  ChoiceOptionValue<IgnoreMissing> _ignoreMissing;
  StringOptionValue _include;
  /** if this option is true, Vampire will add the numeral weight of a clause
   * to its weight. The weight is defined as the sum of binary sizes of all
   * integers occurring in this clause. This option has not been tested and
   * may be extensive, see Clause::getNumeralWeight()
   */
  BoolOptionValue _increasedNumeralWeight;

  BoolOptionValue _ignoreConjectureInPreprocessing;

  IntOptionValue _inequalitySplitting;
  ChoiceOptionValue<InputSyntax> _inputSyntax;
  ChoiceOptionValue<Instantiation> _instantiation;
  BoolOptionValue _useHashingVariantIndex;

  ChoiceOptionValue<Induction> _induction;
  ChoiceOptionValue<StructuralInductionKind> _structInduction;
  ChoiceOptionValue<IntInductionKind> _intInduction;
  ChoiceOptionValue<InductionChoice> _inductionChoice;
  UnsignedOptionValue _maxInductionDepth;
  BoolOptionValue _inductionNegOnly;
  BoolOptionValue _inductionUnitOnly;
  BoolOptionValue _inductionGen;
  BoolOptionValue _inductionGenHeur;
  BoolOptionValue _inductionStrengthenHypothesis;
  UnsignedOptionValue _maxInductionGenSubsetSize;
  BoolOptionValue _inductionOnComplexTerms;
  BoolOptionValue _functionDefinitionRewriting;
  BoolOptionValue _integerInductionDefaultBound;
  ChoiceOptionValue<IntegerInductionInterval> _integerInductionInterval;
  ChoiceOptionValue<IntegerInductionLiteralStrictness> _integerInductionStrictnessEq;
  ChoiceOptionValue<IntegerInductionLiteralStrictness> _integerInductionStrictnessComp;
  ChoiceOptionValue<IntegerInductionTermStrictness> _integerInductionStrictnessTerm;
  BoolOptionValue _nonUnitInduction;
  BoolOptionValue _inductionOnActiveOccurrences;

  StringOptionValue _latexOutput;
  BoolOptionValue _latexUseDefaultSymbols;

  ChoiceOptionValue<LiteralComparisonMode> _literalComparisonMode;
  IntOptionValue _lookaheadDelay;
  IntOptionValue _lrsFirstTimeCheck;
  BoolOptionValue _lrsWeightLimitOnly;

#if VAMPIRE_PERF_EXISTS
  UnsignedOptionValue _instructionLimit;
  UnsignedOptionValue _simulatedInstructionLimit;
  BoolOptionValue _parsingDoesNotCount;
#endif

  UnsignedOptionValue _memoryLimit; // should be size_t, making an assumption

  BoolOptionValue _interactive;

  ChoiceOptionValue<Mode> _mode;
  ChoiceOptionValue<Intent> _intent;
  ChoiceOptionValue<Schedule> _schedule;
  StringOptionValue _scheduleFile;
  UnsignedOptionValue _multicore;
  FloatOptionValue _slowness;
  BoolOptionValue _randomizSeedForPortfolioWorkers;

  IntOptionValue _naming;
  BoolOptionValue _nonliteralsInClauseWeight;
  BoolOptionValue _normalize;
  BoolOptionValue _shuffleInput;
  BoolOptionValue _randomPolarities;

  BoolOptionValue _outputAxiomNames;

  StringOptionValue _printProofToFile;
  BoolOptionValue _printClausifierPremises;
  StringOptionValue _problemName;
  ChoiceOptionValue<Proof> _proof;
  BoolOptionValue _minimizeSatProofs;
  ChoiceOptionValue<ProofExtra> _proofExtra;
  BoolOptionValue _traceback;

  StringOptionValue _protectedPrefix;

  ChoiceOptionValue<QuestionAnsweringMode> _questionAnswering;
  BoolOptionValue _questionAnsweringGroundOnly;
  StringOptionValue _questionAnsweringAvoidThese;

  UnsignedOptionValue _randomSeed;

  StringOptionValue _sampleStrategy;

  IntOptionValue _activationLimit;

  ChoiceOptionValue<SatSolver> _satSolver;
  ChoiceOptionValue<SaturationAlgorithm> _saturationAlgorithm;
  BoolOptionValue _showAll;
  BoolOptionValue _showActive;
  BoolOptionValue _showBlocked;
  BoolOptionValue _showDefinitions;
  ChoiceOptionValue<InterpolantMode> _showInterpolant;
  BoolOptionValue _showNew;
  BoolOptionValue _sineToAge;
  ChoiceOptionValue<PredicateSineLevels> _sineToPredLevels;
  BoolOptionValue _showSplitting;
  BoolOptionValue _showNewPropositional;
  BoolOptionValue _showNonconstantSkolemFunctionTrace;
  BoolOptionValue _showOptions;
  BoolOptionValue _showOptionsLineWrap;
  BoolOptionValue _showExperimentalOptions;
  BoolOptionValue _showHelp;
  BoolOptionValue _printAllTheoryAxioms;
  StringOptionValue _explainOption;
  BoolOptionValue _showPassive;
  BoolOptionValue _showReductions;
  BoolOptionValue _showPreprocessing;
  BoolOptionValue _showSkolemisations;
  BoolOptionValue _showSymbolElimination;
  BoolOptionValue _showTheoryAxioms;
  BoolOptionValue _showFOOL;
  BoolOptionValue _showFMBsortInfo;
  BoolOptionValue _showInduction;
  BoolOptionValue _showSimplOrdering;
#if VAMPIRE_CLAUSE_TRACING
  // TODO make unsigned option value
  IntOptionValue _traceBackward;
  IntOptionValue _traceForward;
#endif // VAMPIRE_CLAUSE_TRACING
#if VZ3
  BoolOptionValue _showZ3;
  ChoiceOptionValue<ProblemExportSyntax> _problemExportSyntax;
  StringOptionValue _exportAvatarProblem;
  StringOptionValue _exportThiProblem;
  BoolOptionValue _satFallbackForSMT;
  BoolOptionValue _smtForGround;
  ChoiceOptionValue<TheoryInstSimp> _theoryInstAndSimp;
  BoolOptionValue _thiGeneralise;
  BoolOptionValue _thiTautologyDeletion;
#endif
  ChoiceOptionValue<UnificationWithAbstraction> _unificationWithAbstraction;
  BoolOptionValue _unificationWithAbstractionFixedPointIteration;
  BoolOptionValue _useACeval;
  TimeLimitOptionValue _simulatedTimeLimit;
  FloatOptionValue _lrsEstimateCorrectionCoef;
  UnsignedOptionValue _sineDepth;
  UnsignedOptionValue _sineGeneralityThreshold;
  UnsignedOptionValue _sineToAgeGeneralityThreshold;
  ChoiceOptionValue<SineSelection> _sineSelection;
  FloatOptionValue _sineTolerance;
  FloatOptionValue _sineToAgeTolerance;
  ChoiceOptionValue<Sos> _sos;
  UnsignedOptionValue _sosTheoryLimit;
  BoolOptionValue _splitting;
  BoolOptionValue _splitAtActivation;
  ChoiceOptionValue<SplittingAddComplementary> _splittingAddComplementary;
  ChoiceOptionValue<SplittingCongruenceClosure> _splittingCongruenceClosure;
  ChoiceOptionValue<CCUnsatCores> _ccUnsatCores;
  BoolOptionValue _splittingEagerRemoval;
  UnsignedOptionValue _splittingFlushPeriod;
  FloatOptionValue _splittingFlushQuotient;
  FloatOptionValue _splittingAvatimer;
  ChoiceOptionValue<SplittingNonsplittableComponents> _splittingNonsplittableComponents;
  ChoiceOptionValue<SplittingMinimizeModel> _splittingMinimizeModel;
  ChoiceOptionValue<SplittingLiteralPolarityAdvice> _splittingLiteralPolarityAdvice;
  ChoiceOptionValue<SplittingDeleteDeactivated> _splittingDeleteDeactivated;
  BoolOptionValue _splittingFastRestart;
  BoolOptionValue _splittingBufferedSolver;

  ChoiceOptionValue<Statistics> _statistics;
  BoolOptionValue _superpositionFromVariables;
  ChoiceOptionValue<TermOrdering> _termOrdering;
  ChoiceOptionValue<SymbolPrecedence> _symbolPrecedence;
  ChoiceOptionValue<SymbolPrecedenceBoost> _symbolPrecedenceBoost;
  ChoiceOptionValue<IntroducedSymbolPrecedence> _introducedSymbolPrecedence;
  ChoiceOptionValue<EvaluationMode> _evaluationMode;
  ChoiceOptionValue<KboWeightGenerationScheme> _kboWeightGenerationScheme;
  BoolOptionValue _kboMaxZero;
  ChoiceOptionValue<KboAdmissibilityCheck> _kboAdmissabilityCheck;
  StringOptionValue _functionWeights;
  StringOptionValue _predicateWeights;
  StringOptionValue _typeConPrecedence;
  StringOptionValue _functionPrecedence;
  StringOptionValue _predicatePrecedence;

  StringOptionValue _testId;
  ChoiceOptionValue<Output> _outputMode;
  BoolOptionValue _ignoreMissingInputsInUnsatCore;
  StringOptionValue _thanks;
  ChoiceOptionValue<TheoryAxiomLevel> _theoryAxioms;
  BoolOptionValue _theoryFlattening;
  BoolOptionValue _ignoreUnrecognizedLogic;

  /** Time limit in deciseconds */
  TimeLimitOptionValue _timeLimitInDeciseconds;
#if VTIME_PROFILING
  BoolOptionValue _timeStatistics;
  StringOptionValue _timeStatisticsFocus;
<<<<<<< HEAD
=======
#endif // VTIME_PROFILING
>>>>>>> bbc1d2b5

  ChoiceOptionValue<URResolution> _unitResultingResolution;
  BoolOptionValue _unusedPredicateDefinitionRemoval;
  BoolOptionValue _blockedClauseElimination;
  UnsignedOptionValue _distinctGroupExpansionLimit;

  OptionChoiceValues _tagNames;

  NonGoalWeightOptionValue _nonGoalWeightCoefficient;
  BoolOptionValue _restrictNWCtoGC;

  SelectionOptionValue _selection;

  InputFileOptionValue _inputFile;

  BoolOptionValue _newCNF;
  BoolOptionValue _inlineLet;

  BoolOptionValue _manualClauseSelection;
  // arithmeitc reasoning options
  BoolOptionValue _inequalityNormalization;
  BoolOptionValue _pushUnaryMinus;
  BoolOptionValue _highSchool;
  ChoiceOptionValue<ArithmeticSimplificationMode> _gaussianVariableElimination;
  BoolOptionValue _lasca;
  BoolOptionValue _viras;
  BoolOptionValue _lascaDemodulation;
  BoolOptionValue _lascaStrongNormalization;
  BoolOptionValue _lascaIntegerConversion;
  BoolOptionValue _lascaAbstraction;
  ChoiceOptionValue<ArithmeticSimplificationMode> _cancellation;
  ChoiceOptionValue<ArithmeticSimplificationMode> _arithmeticSubtermGeneralizations;


  //Higher-order options
  BoolOptionValue _addCombAxioms;
  BoolOptionValue _addProxyAxioms;
  BoolOptionValue _combinatorySuperposition;
  BoolOptionValue _choiceAxiom;
  BoolOptionValue _injectivity;
  BoolOptionValue _pragmatic;
  BoolOptionValue _choiceReasoning;
  BoolOptionValue _priortyToLongReducts;
  IntOptionValue  _maximumXXNarrows;
  ChoiceOptionValue<FunctionExtensionality> _functionExtensionality;
  ChoiceOptionValue<CNFOnTheFly> _clausificationOnTheFly;
  ChoiceOptionValue<PISet> _piSet;
  ChoiceOptionValue<Narrow> _narrow;
  BoolOptionValue _equalityToEquivalence;
  BoolOptionValue _complexBooleanReasoning;
  BoolOptionValue _booleanEqTrick;
  BoolOptionValue _superposition;
  BoolOptionValue _casesSimp;
  BoolOptionValue _cases;
  BoolOptionValue _newTautologyDel;
  BoolOptionValue _lambdaFreeHol;
  BoolOptionValue _complexVarCondition;

}; // class Options

// Allow printing of enums
template<typename T,
         typename = typename std::enable_if<std::is_enum<T>::value>::type>
std::ostream& operator<< (std::ostream& str,const T& val)
{
  return str << static_cast<typename std::underlying_type<T>::type>(val);
}

}

#endif<|MERGE_RESOLUTION|>--- conflicted
+++ resolved
@@ -762,15 +762,6 @@
     API_CALLS = 1,
   };
 
-<<<<<<< HEAD
-  enum class InstanceRedundancyCheck : unsigned int {
-    LAZY = 0,
-    EAGER = 1,
-    OFF = 2,
-  };
-
-=======
->>>>>>> bbc1d2b5
     //==========================================================
     // The Internals
     //==========================================================
@@ -2414,11 +2405,7 @@
     }
   
     Stack<std::string> getSimilarOptionNames(std::string name, bool is_short) const;
-<<<<<<< HEAD
-    
-=======
-
->>>>>>> bbc1d2b5
+
     //==========================================================
     // Variables holding option values
     //==========================================================
@@ -2741,10 +2728,7 @@
 #if VTIME_PROFILING
   BoolOptionValue _timeStatistics;
   StringOptionValue _timeStatisticsFocus;
-<<<<<<< HEAD
-=======
 #endif // VTIME_PROFILING
->>>>>>> bbc1d2b5
 
   ChoiceOptionValue<URResolution> _unitResultingResolution;
   BoolOptionValue _unusedPredicateDefinitionRemoval;
