/*
 * This file is part of the source code of the software program
 * Vampire. It is protected by applicable
 * copyright laws.
 *
 * This source code is distributed under the licence found here
 * https://vprover.github.io/license.html
 * and in the source directory
 */
/**
 * @file Options.hpp
 * Defines Vampire options.
 *
 * INSTRUCTIONS on Adding a new Option
 *
 * Firstly, the easiest thing to do is copy what's been done for an existing option
 *
 * In Options.hpp
 * - Add an OptionValue object (see NOTE on OptionValues below) 
 * - Add enum for choices if ChoiceOptionValue
 * - Add getter for OptionValue
 * - Only if necessary (usually not), add setter for OptionValue
 *
 * In Options.cpp
 * - Initialise the OptionValue member, to do this you need to
 * -- Call the constructor with at least a long name, short name and default value
 * -- Provide a description
 * -- Insert the option into lookup (this is essential)
 * -- Tag the option, otherwise it will not appear nicely in showOptions
 * -- Add value constraints, they can be soft or hard (see NOTE on OptionValueConstraints below)
 * -- Add problem constraints (see NOTE on OptionProblemConstraints)
 *
 */

#ifndef __Options__
#define __Options__

#include <type_traits>
#include <cstring>
#include <memory>
#include <sys/stat.h>

#include "Forwards.hpp"

#include "Debug/Assertion.hpp"

#include "Lib/VString.hpp"
#include "Lib/VirtualIterator.hpp"
#include "Lib/DHMap.hpp"
#include "Lib/DArray.hpp"
#include "Lib/Stack.hpp"
#include "Lib/Int.hpp"
#include "Lib/Allocator.hpp"
#include "Lib/Comparison.hpp"
#include "Lib/STL.hpp"

#include "Property.hpp"

namespace Shell {

using namespace Lib;
using namespace Kernel;

class Property;

/**
 * Let us define a similarity measure for strings, used to compare option names 
 * 
 * This is a Levenshtein (edit) distance and therefore gives the number
 * of edits needed to change s1 into s2
 *
 * TODO does not really belong here!
 *
 * @author Giles
 */
static size_t distance(const vstring &s1, const vstring &s2)
{
  const size_t m(s1.size());
  const size_t n(s2.size());

  if( m==0 ) return n;
  if( n==0 ) return m;

  DArray<size_t> costs = DArray<size_t>(n+1);

  for( size_t k=0; k<=n; k++ ) costs[k] = k;

  size_t i = 0;
  for ( vstring::const_iterator it1 = s1.begin(); it1 != s1.end(); ++it1, ++i )
  {
    costs[0] = i+1;
    size_t corner = i;

    size_t j = 0;
    for ( vstring::const_iterator it2 = s2.begin(); it2 != s2.end(); ++it2, ++j )
    {
      size_t upper = costs[j+1];
      if( *it1 == *it2 ){costs[j+1] = corner;}
      else{
        size_t t(upper<corner?upper:corner);
        costs[j+1] = (costs[j]<t?costs[j]:t)+1;
      }
      corner = upper;
    }
  }

  return costs[n];
}

<<<<<<< HEAD

template<class Enum>
Stack<vstring> enumValueNames();

=======
>>>>>>> b713bc15
/**
 * Class that represents Vampire's options.
 * 11/11/2004 Shrigley Hall, completely reimplemented
 *
 * @since Sep 14 reimplemented by Giles
 */
class Options
{
public:

    Options ();
    // It is important that we can safely copy Options for use in CASC mode
    void init();
    void copyValuesFrom(const Options& that);
    Options(const Options& that);
    Options& operator=(const Options& that);

    // used to print help and options
    void output (ostream&) const;

    // Dealing with encoded options. Used by --decode option
    void readFromEncodedOptions (vstring testId);
    void readOptionsString (vstring testId,bool assign=true);
    vstring generateEncodedOptions() const;

    // deal with completeness
    bool complete(const Problem&) const;
    bool completeForNNE() const;

    // deal with constraints
    void setForcedOptionValues(); // not currently used effectively
    bool checkGlobalOptionConstraints(bool fail_early=false);
    bool checkProblemOptionConstraints(Property*, bool fail_early=false); 

    // Randomize strategy (will only work if randomStrategy=on)
    // should only be called after all other options are set
    //
    // The usage is overloaded. If prop=0 then this function will randomize
    // options that do not require a Property (no ProblemConstraints) 
    // (note it is possible to supress the requirement, see Options.cpp)
    // Otherwise all other options will be randomized.
    //
    // This dual usage is required as the property object is created during
    // the preprocessing stage. This means that in vampire.cpp we call this twice
    void randomizeStrategy(Property* prop);
    
    /**
     * Return the problem name
     *
     * The problem name is computed from the input file name in
     * the @b setInputFile function. If the input file is not set,
     * the problem name is equal to "unknown". The problem name can
     * be set to a specific value using setProblemName().
     */
    const vstring& problemName () const { return _problemName.actualValue; }
    void setProblemName(vstring str) { _problemName.actualValue = str; }
    
    void setInputFile(const vstring& newVal){ _inputFile.set(newVal); }
    vstring includeFileName (const vstring& relativeName);

    CLASS_NAME(Options);
    USE_ALLOCATOR(Options);
    
    // standard ways of creating options
    void set(const vstring& name, const vstring& value); // implicitly the long version used here
    void set(const char* name, const char* value, bool longOpt);
    
public:
  //==========================================================
  // The Enums for Option Values
  //==========================================================
  //
  // If you create a ChoiceOptionValue you will also need to create an enum
   
 
    /**
     * Possible tags to group options by
     * Update _tagNames at the end of Options constructor if you add a tag
     * @author Giles
     */
    enum class OptionTag: unsigned int {
        UNUSED,
        OTHER,
        DEVELOPMENT,
        OUTPUT,
        INST_GEN,
        FMB,
        SAT,
        AVATAR,
        INFERENCES,
        LRS,
        SATURATION,
        PREPROCESSING,
        INPUT,
        HELP,
        HIGHER_ORDER,
        LAST_TAG // Used for counting the number of tags
    };
    // update _tagNames at the end of Options constructor if you add a tag
    
  enum class TheoryInstSimp : unsigned int {
    OFF,
    ALL,    // select all interpreted
    STRONG, // select strong only
    NEG_EQ, // select only positive equalities
    OVERLAP,
    FULL,   // <-+- deprecated. only exists to not break portfolio modes. behaves exactly like `ALL` now
    NEW,    // <-+
  };
  enum class UnificationWithAbstraction : unsigned int {
    OFF,
    INTERP_ONLY,
    ONE_INTERP,
    CONSTANT,
    ALL,
    GROUND,
    IRC1,
    IRC2,
    IRC3,
  };

  enum class Induction : unsigned int {
    NONE,
    STRUCTURAL,
    INTEGER,
    BOTH
  };
  enum class StructuralInductionKind : unsigned int {
    ONE,
    TWO,
    THREE,
    ALL
  };
  enum class IntInductionKind : unsigned int {
    ONE,
    TWO,
    ALL
  };
  enum class IntegerInductionInterval : unsigned int {
    INFINITE,
    FINITE,
    BOTH
  };


  enum class PredicateSineLevels : unsigned int {
    NO,   // no means 1) the reverse of "on", 2) use with caution, it is predicted to be the worse value
    OFF,
    ON
  };

 
  enum class InductionChoice : unsigned int {
    ALL,
    GOAL,                     // only apply induction to goal constants
                              // a goal constant is one appearing in an explicit goal, or if gtg is used
                              // a constant that is used to lift a clause to a goal (uniqueness or Skolem) 
    GOAL_PLUS,                // above plus skolem terms introduced in induction inferences
  };

  enum class TheoryAxiomLevel : unsigned int {
    ON,  // all of them
    OFF, // none of them
    CHEAP 
  };

  enum class ProofExtra : unsigned int {
    OFF,
    FREE,
    FULL
  };
  enum class FMBWidgetOrders : unsigned int {
    FUNCTION_FIRST, // f(1) f(2) f(3) ... g(1) g(2) ...
    ARGUMENT_FIRST, // f(1) g(1) h(1) ... f(2) g(2) ...
    DIAGONAL,       // f(1) g(2) h(3) f(2) g(3) h(1) f(3) g(1) h(2)
  };
  enum class FMBSymbolOrders : unsigned int {
    OCCURENCE,
    INPUT_USAGE,
    PREPROCESSED_USAGE
  };
  enum class FMBAdjustSorts : unsigned int {
    OFF,
    EXPAND,
    GROUP,
    PREDICATE,
    FUNCTION
  };
  enum class FMBEnumerationStrategy : unsigned int {
    SBMEAM,
#if VZ3
    SMT,
#endif
    CONTOUR
  };

  enum class RandomStrategy : unsigned int {
    ON,
    OFF,
    SAT,
    NOCHECK
  };

  enum class BadOption : unsigned int {
    HARD,
    FORCED,
    OFF,
    SOFT
  };

  enum class LTBLearning : unsigned int {
    ON,
    OFF,
    BIASED
  };

  enum class IgnoreMissing : unsigned int {
    ON,
    OFF,
    WARN
  };

  /**
   * Possible values for function_definition_elimination.
   * @since 29/05/2004 Manchester
   */
  enum class FunctionDefinitionElimination : unsigned int {
    ALL = 0,
    NONE = 1,
    UNUSED = 2
  };

  /**
   *
   *
   */
  enum class Instantiation : unsigned int {
    OFF = 0,
    ON = 1
  };

  /**
   * Possible values for the input syntax
   * @since 26/08/2009 Redmond
   */
  enum class InputSyntax : unsigned int {
    SMTLIB2 = 0,
    /** syntax of the TPTP prover */
    TPTP = 1, 
    AUTO = 2
    //HUMAN = 4,
    //MPS = 5, 
    //NETLIB = 6
  };


  /**
   * Possible values for mode_name.
   * @since 06/05/2007 Manchester
   */
  enum class Mode : unsigned int {
    AXIOM_SELECTION,
    CASC,
    CASC_HOL,
    CASC_SAT,
    CASC_LTB,
    CLAUSIFY,
    CONSEQUENCE_ELIMINATION,
    GROUNDING,
    MODEL_CHECK,
    /** this mode only outputs the input problem, without any preprocessing */
    OUTPUT,
    PORTFOLIO,
    PREPROCESS,
    PREPROCESS2,
    PROFILE,
    RANDOM_STRATEGY,
    SMTCOMP,
    SPIDER,
    TCLAUSIFY,
    TPREPROCESS,
    VAMPIRE
};

  enum class Schedule : unsigned int {
    CASC,
    CASC_2019,
    CASC_SAT,
    CASC_SAT_2019,
    CASC_HOL_2020,
    INDUCTION,
    INTEGER_INDUCTION,
    LTB_DEFAULT_2017,
    LTB_HH4_2017,
    LTB_HLL_2017,
    LTB_ISA_2017,
    LTB_MZR_2017,
    SMTCOMP,
    SMTCOMP_2018,
    STRUCT_INDUCTION
  };

/* TODO: use an enum for Selection. The current issue is the way these values are manipulated as ints
 *
  enum class Selection : unsigned int {
    TOTAL,
    MAXIMAL,
    TWO,
    THREE,
    FOUR,
    TEN,
    LOOKAHEAD,
    BEST_TWO,
    BEST_THREE,
    BEST_FOUR,
    BEST_TEN,
    BEST_LOOKAHED
  }
*/

  /** Various options for the output of statistics in Vampire */
  enum class Statistics : unsigned int {
    /** changed by the option "--statistics brief" */
    BRIEF = 0,
    /** changed by the option "--statistics full */
    FULL = 1,
    /** changed by the option "--statistics off" */
    NONE = 2
  };

  /** how much we want vampire talking and in what language */
  enum class Output : unsigned int {
    SMTCOMP,
    SPIDER,
    SZS,
    VAMPIRE,
    UCORE
  };

  /** Possible values for sat_solver */
  enum class SatSolver : unsigned int {
     MINISAT = 0
#if VZ3
     ,Z3 = 1
#endif
  };

  /** Possible values for saturation_algorithm */
  enum class SaturationAlgorithm : unsigned int {
     DISCOUNT = 0,
     FINITE_MODEL_BUILDING = 1,
     INST_GEN = 2,
     LRS = 3,
     OTTER = 4,
     Z3 = 5,
   };

  /** Possible values for activity of some inference rules */
  enum class RuleActivity : unsigned int {
    INPUT_ONLY = 0,
    OFF = 1,
    ON = 2
  };

  enum class QuestionAnsweringMode : unsigned int {
    ANSWER_LITERAL = 0,
    FROM_PROOF = 1,
    OFF = 2
  };

  enum class InterpolantMode : unsigned int {
    NEW_HEUR = 0,
    NEW_OPT = 1,
    OFF = 2,
    OLD = 3,
    OLD_OPT = 4
  };

  enum class LiteralComparisonMode : unsigned int {
    PREDICATE = 0,
    REVERSE = 1,
    STANDARD = 2
  };

  enum class Condensation : unsigned int {
    FAST = 0,
    OFF = 1,
    ON = 2
  };

  enum class Demodulation : unsigned int {
    ALL = 0,
    OFF = 1,
    PREORDERED = 2
  };

  enum class Subsumption : unsigned int {
    OFF = 0,
    ON = 1,
    UNIT_ONLY = 2
  };

  enum class URResolution : unsigned int {
    EC_ONLY = 0,
    OFF = 1,
    ON = 2
  };

  enum class TermOrdering : unsigned int {
    KBO = 0,
    LPO = 1,
    LALPO = 2,
    QKBO = 3,
  };

  enum class SymbolPrecedence : unsigned int {
    ARITY = 0,
    OCCURRENCE = 1,
    REVERSE_ARITY = 2,
    SCRAMBLE = 3,
    FREQUENCY = 4,
    REVERSE_FREQUENCY = 5,
    WEIGHTED_FREQUENCY = 6,
    REVERSE_WEIGHTED_FREQUENCY = 7
  };
  enum class SymbolPrecedenceBoost : unsigned int {
    NONE = 0,
    GOAL = 1,
    UNIT = 2,
    GOAL_UNIT = 3
  };
  enum class IntroducedSymbolPrecedence : unsigned int {
    TOP = 0,
    BOTTOM = 1
  };

  enum class SineSelection : unsigned int {
    AXIOMS = 0,
    INCLUDED = 1,
    OFF = 2
  };

  enum class Proof : unsigned int {
    OFF = 0,
    ON = 1,
    PROOFCHECK = 2,
    TPTP = 3,
    PROPERTY = 4
  };

  /** Values for --equality_proxy */
  enum class EqualityProxy : unsigned int {
    R = 0,
    RS = 1,
    RST = 2,
    RSTC = 3,
    OFF = 4,
  };

  /** Values for --extensionality_resolution */
  enum class ExtensionalityResolution : unsigned int {
    FILTER = 0,
    KNOWN = 1,
    TAGGED = 2,
    OFF = 3
  };

  enum class SplittingLiteralPolarityAdvice : unsigned int {
    FALSE,
    TRUE,
    NONE
  };

  enum class SplittingMinimizeModel : unsigned int {
    OFF = 0,
    SCO = 1,
    ALL = 2
  };

  enum class SplittingDeleteDeactivated : unsigned int {
    ON,
    LARGE_ONLY,
    OFF
  };
    
  enum class SplittingAddComplementary : unsigned int {
    GROUND = 0,
    NONE = 1
  };
  
  enum class SplittingCongruenceClosure : unsigned int {
    MODEL = 0,
    OFF = 1,
    ON = 2
  };

  enum class SplittingNonsplittableComponents : unsigned int {
    ALL = 0,
    ALL_DEPENDENT = 1,
    KNOWN = 2,
    NONE = 3
  };

  enum class CCUnsatCores : unsigned int {
    FIRST = 0,
    SMALL_ONES = 1,
    ALL = 2
  };

  enum class GlobalSubsumptionSatSolverPower : unsigned int {
    PROPAGATION_ONLY,
    FULL
  };

  enum class GlobalSubsumptionExplicitMinim : unsigned int {
    OFF,
    ON,
    RANDOMIZED
  };

  enum class GlobalSubsumptionAvatarAssumptions : unsigned int {
    OFF,
    FROM_CURRENT,
    FULL_MODEL
  };

  enum class Sos : unsigned int{
    ALL = 0,
    OFF = 1,
    ON = 2,
    THEORY = 3
  };

  enum class TARules : unsigned int {
    OFF = 0,
    INJECTGEN = 1,
    INJECTSIMPL = 2,
    INJECTOPT = 2,
    FULL = 3  
  };

  enum class TACyclicityCheck : unsigned int {
    OFF = 0,
    AXIOM = 1,
    RULE = 2,
    RULELIGHT = 3
  };

  enum class GoalGuess : unsigned int {
    OFF = 0,
    ALL = 1,
    EXISTS_TOP = 2,
    EXISTS_ALL = 3,
    EXISTS_SYM = 4,
    POSITION = 5
  };

  enum class EvaluationMode : unsigned int {
<<<<<<< HEAD
    OFF,
=======
>>>>>>> b713bc15
    SIMPLE,
    POLYNOMIAL_FORCE,
    POLYNOMIAL_CAUTIOUS,
  };

  enum class ArithmeticSimplificationMode : unsigned int {
    FORCE,
    CAUTIOUS,
    OFF,
  };

  enum class AgeWeightRatioShape {
    CONSTANT,
    DECAY,
    CONVERGE
  };

  enum class KboAdmissibilityCheck : unsigned int {
    ERROR = 0,
    WARNING = 1,
  };

  enum class FunctionExtensionality : unsigned int {
    OFF = 0,
    AXIOM = 1,
    ABSTRACTION = 2
  };

  enum class CNFOnTheFly : unsigned int {
    EAGER = 0,
    LAZY_GEN = 1,
    LAZY_SIMP = 2,
    LAZY_SIMP_NOT_GEN = 3,
    LAZY_SIMP_NOT_GEN_BOOL_EQ_OFF = 4,
    LAZY_SIMP_NOT_GEN_BOOL_EQ_GEN = 5,
    OFF = 6
  };

  enum class PISet : unsigned int {
    ALL = 0,
    ALL_EXCEPT_NOT_EQ = 1,
    FALSE_TRUE_NOT = 2,
    FALSE_TRUE_NOT_EQ_NOT_EQ = 3
  };

  enum class Narrow : unsigned int {
    ALL = 0,
    SK = 1,
    SKI = 2,
    OFF = 3
  };


    //==========================================================
    // The Internals
    //==========================================================
    // Here I define the internal structures used to specify Options
    // Normally these are not modified, see below for getters and values
    //
    // The internals consist of
    // - OptionChoiceValues: to store the names of a option choice
    // - OptionValue: stores an options value and meta-data
    // - OptionValueConstraint: to give a constraint on an option
    // - OptionProblemConstraint: to give a constraint on an option wrt the problem
    //
    // The details are explained in comments below
private:
    
    /**
     * These store the names of the choices for an option.
     * They can be declared using initializer lists i.e. {"on","off","half_on"}
     *
     * TODO: this uses a linear search, for alternative see NameArray
     *
     * @author Giles
     * @since 30/07/14
     */
<<<<<<< HEAD
    struct OptionChoiceValues{
        
        OptionChoiceValues() : _names() { };
        OptionChoiceValues(Stack<vstring> names) : _names(std::move(names))  
        {
          for (auto x : _names) {
            ASS(x.size() < 70)
          }
=======
    class OptionChoiceValues{
      void check_names_are_short() {
        for (auto x : _names) {
          ASS(x.size() < 70) // or else cannot be printed on a line
        }
      }
    public:
        OptionChoiceValues() : _names() { };
        OptionChoiceValues(Stack<vstring> names) : _names(std::move(names))  
        {
          check_names_are_short();
        }

        OptionChoiceValues(std::initializer_list<vstring> list) : _names(list)
        {
          check_names_are_short();
>>>>>>> b713bc15
        }

        OptionChoiceValues(std::initializer_list<vstring> list) : _names(list)
        { }
        
        int find(vstring value) const {
            for(unsigned i=0;i<_names.length();i++){
                if(value.compare(_names[i])==0) return i;
            }
            return -1;
        }
        const int length() const { return _names.length(); }
        const vstring operator[](int i) const{ return _names[i];}

    private:
        Stack<vstring> _names;
    };
    
    // Declare constraints here so they can be referred to, but define them below
    template<typename T>
    struct OptionValueConstraint;
    template<typename T>
    using OptionValueConstraintUP = std::unique_ptr<OptionValueConstraint<T>>;
    struct AbstractWrappedConstraint;
    typedef std::unique_ptr<AbstractWrappedConstraint> AbstractWrappedConstraintUP;
    struct OptionProblemConstraint;
    typedef std::unique_ptr<OptionProblemConstraint> OptionProblemConstraintUP;
    
    /**
     * An AbstractOptionValue includes all the information and functionality that does not
     * depend on the type of the stored option. This is inherited by the templated OptionValue.
     *
     * The main purpose of the AbstractOptionValue is to allow us to have a collection of pointers
     * to OptionValue objects
     *
     * @author Giles
     */
    struct AbstractOptionValue {

        CLASS_NAME(AbstractOptionValue);
        USE_ALLOCATOR(AbstractOptionValue);

        AbstractOptionValue(){}
        AbstractOptionValue(vstring l,vstring s) :
        longName(l), shortName(s), experimental(false), is_set(false),_should_copy(true), _tag(OptionTag::LAST_TAG), supress_problemconstraints(false) {}

        // Never copy an OptionValue... the Constraint system would break
        AbstractOptionValue(const AbstractOptionValue&) = delete;
        AbstractOptionValue& operator=(const AbstractOptionValue&) = delete;

        // however move-assigment is needed for all the assigns in Options::init()
        AbstractOptionValue(AbstractOptionValue&&) = default;
        AbstractOptionValue& operator= (AbstractOptionValue && ) = default;

        virtual ~AbstractOptionValue() = default;

        // This is the main method, it sets the value of the option using an input string
        // Returns false if we cannot set (will cause a UserError in Options::set)
        virtual bool setValue(const vstring& value) = 0;

        bool set(const vstring& value){
          bool okay = setValue(value); 
          if(okay) is_set=true;
          return okay;
        }
        
        // Set to a random value
        virtual bool randomize(Property* P) = 0;

        // Experimental options are not included in help
        void setExperimental(){experimental=true;}
        
        // Meta-data
        vstring longName;
        vstring shortName;
        vstring description;
        bool experimental;
        bool is_set;
        
        // Checking constraits
        virtual bool checkConstraints() = 0;
        virtual bool checkProblemConstraints(Property* prop) = 0;
        
        // Tagging: options can be filtered by mode and are organised by Tag in showOptions
        void tag(OptionTag tag){ ASS(_tag==OptionTag::LAST_TAG);_tag=tag; }
        void tag(Options::Mode mode){ _modes.push(mode); }
        
        OptionTag getTag(){ return _tag;}
        bool inMode(Options::Mode mode){
            if(_modes.isEmpty()) return true;
            else return _modes.find(mode);
        }
        
        // This allows us to get the actual value in string form
        virtual vstring getStringOfActual() const = 0;
        // Check if default value
        virtual bool isDefault() const = 0;
        
        // For use in showOptions and explainOption
        //virtual void output(vstringstream& out) const {
        virtual void output(ostream& out,bool linewrap) const {
            CALL("Options::AbstractOptionValue::output");
            out << "--" << longName;
            if(!shortName.empty()){ out << " (-"<<shortName<<")"; }
            out << endl;
            
            if (experimental) {
              out << "\t[experimental]" << endl;
            }
            

            if(!description.empty()){
                // Break a the description into lines where there have been at least 70 characters
                // on the line at the next space
                out << "\t";
                int count=0;
                for(const char* p = description.c_str();*p;p++){
                    out << *p;
                    count++;
                    if(linewrap && count>70 && *p==' '){
                        out << endl << '\t';
                        count=0;
                    }
                    if(*p=='\n'){ count=0; out << '\t'; }
                }
                out << endl;
            }
            else{ out << "\tno description provided!" << endl; }
        }
        
        // Used to determine wheter the value of an option should be copied when
        // the Options object is copied.
        bool _should_copy;
        bool shouldCopy() const { return _should_copy; }
       
        typedef std::unique_ptr<DArray<vstring>> vstringDArrayUP;

        typedef pair<OptionProblemConstraintUP,vstringDArrayUP> RandEntry;

        void setRandomChoices(std::initializer_list<vstring> list){
          CALL("AbstractOptionValue::setRandomChoices(std::initializer_list<vstring> list)");
          rand_choices.push(RandEntry(OptionProblemConstraintUP(),toArray(list)));
        }
        void setRandomChoices(std::initializer_list<vstring> list,
                              std::initializer_list<vstring> list_sat){
          CALL("AbstractOptionValue::setRandomChoices(std::initializer_list<vstring> list, std::initializer_list<vstring> list_sat)");
          rand_choices.push(RandEntry(isRandOn(),toArray(list)));
          rand_choices.push(RandEntry(isRandSat(),toArray(list_sat)));
        }
        void setRandomChoices(OptionProblemConstraintUP c,
                              std::initializer_list<vstring> list){
          CALL("AbstractOptionValue::setRandomChoices(OptionProblemConstraintUP c, std::initializer_list<vstring> list)");
          rand_choices.push(RandEntry(std::move(c),toArray(list)));
        }
        void setNoPropertyRandomChoices(std::initializer_list<vstring> list){
          CALL("AbstractOptionValue::setNoPropertyRandomChoices(std::initializer_list<vstring> list)");
          rand_choices.push(RandEntry(OptionProblemConstraintUP(),toArray(list)));
          supress_problemconstraints=true;
        }

 
    private:
        // Tag state
        OptionTag _tag;
        Lib::Stack<Options::Mode> _modes;

        vstringDArrayUP toArray(std::initializer_list<vstring>& list){
          DArray<vstring>* array = new DArray<vstring>(list.size());
          unsigned index=0;
          for(typename std::initializer_list<vstring>::iterator it = list.begin();
           it!=list.end();++it){ (*array)[index++] =*it; }
          return vstringDArrayUP(array);
        }
    protected:
        // Note has LIFO semantics so use BottomFirstIterator
        Stack<RandEntry> rand_choices;
        bool supress_problemconstraints;
    };
    
    struct AbstractOptionValueCompatator{
      Comparison compare(AbstractOptionValue* o1, AbstractOptionValue* o2)
      {
        int value = strcmp(o1->longName.c_str(),o2->longName.c_str());
        return value < 0 ? LESS : (value==0 ? EQUAL : GREATER);
      }
    };

    /**
     * The templated OptionValue is used to store default and actual values for options
     *
     * There are also type-related helper functions
     *
     * @author Giles
     */
    template<typename T>
    struct OptionValue : public AbstractOptionValue {
        
        CLASS_NAME(OptionValue);
        USE_ALLOCATOR(OptionValue);
        
        // We need to include an empty constructor as all the OptionValue objects need to be initialized
        // with something when the Options object is created. They should then all be reconstructed
        // This is annoying but preferable to the alternative in my opinion
        OptionValue(){}
        OptionValue(vstring l, vstring s,T def) : AbstractOptionValue(l,s),
        defaultValue(def), actualValue(def){}
        
        // We store the defaultValue separately so that we can check if the actualValue is non-default
        T defaultValue;
        T actualValue;
        
        virtual bool isDefault() const { return defaultValue==actualValue;}

        // Getting the string versions of values, useful for output
        virtual vstring getStringOfValue(T value) const{ ASSERTION_VIOLATION;}
        virtual vstring getStringOfActual() const { return getStringOfValue(actualValue); }
        
        // Adding and checking constraints
        // By default constraints are soft and reaction to them is controlled by the bad_option option
        // But a constraint can be added as Hard, meaning that it always causes a UserError
        void addConstraint(OptionValueConstraintUP<T> c){ _constraints.push(std::move(c)); }
        void addHardConstraint(OptionValueConstraintUP<T> c){ c->setHard();addConstraint(std::move(c)); }

        // A reliesOn constraint gives a constraint that must be true if a non-default value is used
        // For example, split_at_activation relies on splitting being on
        // These are defined for OptionValueConstraints and WrappedConstraints - see below for explanation
        void reliesOn(AbstractWrappedConstraintUP c){
            _constraints.push(If(getNotDefault()).then(unwrap<T>(c)));
        }
        void reliesOn(OptionValueConstraintUP<T> c){
            _constraints.push(If(getNotDefault()).then(std::move(c)));
        }
        virtual OptionValueConstraintUP<T> getNotDefault(){ return isNotDefault<T>(); }
        void reliesOnHard(AbstractWrappedConstraintUP c){
            OptionValueConstraintUP<T> tc = If(getNotDefault()).then(unwrap<T>(c));
            tc->setHard();
            _constraints.push(std::move(tc));
        }
        void reliesOnHard(OptionValueConstraintUP<T> c){
            OptionValueConstraintUP<T> tc = If(getNotDefault()).then(c);
            tc->setHard();
            _constraints.push(std::move(tc));
        }
        // This checks the constraints and may cause a UserError
        bool checkConstraints();
        
        // Produces a separate constraint object based on this option
        /// Useful for IfThen constraints and reliesOn i.e. _splitting.is(equal(true))
        AbstractWrappedConstraintUP is(OptionValueConstraintUP<T> c);
        
        // Problem constraints place a restriction on problem properties and option values
        void addProblemConstraint(OptionProblemConstraintUP c){ _prob_constraints.push(std::move(c)); }
        bool hasProblemConstraints(){ 
          return !supress_problemconstraints && !_prob_constraints.isEmpty(); 
        }
        virtual bool checkProblemConstraints(Property* prop);
        
        virtual void output(ostream& out, bool linewrap) const {
            CALL("Options::OptionValue::output");
            AbstractOptionValue::output(out,linewrap);
            out << "\tdefault: " << getStringOfValue(defaultValue) << endl;
        }
       
        // This is where actual randomisation happens
        bool randomize(Property* p);
 
    private:
        Lib::Stack<OptionValueConstraintUP<T>> _constraints;
        Lib::Stack<OptionProblemConstraintUP> _prob_constraints;
    };
    
    /**
     * We now define particular OptionValues, see NOTE on OptionValues for high level usage
     */
    
    /**
     * A ChoiceOptionValue is templated by an enum, which must be defined above
     *
     * It is then necessary to provide names for the enum values.
     * We do not check that those names have the same length as the enum but this is very important.
     * The names must also be in the same order!
     *
     * @author Giles
     */
    template<typename T >
    struct ChoiceOptionValue : public OptionValue<T> {
        
        CLASS_NAME(ChoiceOptionValue);
        USE_ALLOCATOR(ChoiceOptionValue);
        
        ChoiceOptionValue(){}
        ChoiceOptionValue(vstring l, vstring s,T def,OptionChoiceValues c) :
        OptionValue<T>(l,s,def), choices(c) {}
        ChoiceOptionValue(vstring l, vstring s,T d) : ChoiceOptionValue(l,s,d, T::optionChoiceValues()) {}
        
        bool setValue(const vstring& value){
            // makes reasonable assumption about ordering of every enum
            int index = choices.find(value.c_str());
            if(index<0) return false;
            this->actualValue = static_cast<T>(index);
            return true;
        }
        
        virtual void output(ostream& out,bool linewrap) const {
            AbstractOptionValue::output(out,linewrap);
            out << "\tdefault: " << choices[static_cast<unsigned>(this->defaultValue)];
            out << endl;
            string values_header = "values: ";
            out << "\t" << values_header;
            // Again we restrict line length to 70 characters
            int count=0;
            for(int i=0;i<choices.length();i++){
                if(i==0){
                    out << choices[i];
                }
                else{
                    out << ",";
                    vstring next = choices[i];
                    if(linewrap && next.size()+count>60){ // next.size() will be <70, how big is a tab?
                        out << endl << "\t";
                        for(unsigned j=0;j<values_header.size();j++){out << " ";}
                        count = 0;
                    }
                    out << next;
                    count += next.size();
                }
            }
            out << endl;
        }
        
        vstring getStringOfValue(T value) const {
            unsigned i = static_cast<unsigned>(value);
            return choices[i];
        }
        
    private:
        OptionChoiceValues choices;
    };


    /**
     * For Booleans - we use on/off rather than true/false
     * @author Giles
     */
    struct BoolOptionValue : public OptionValue<bool> {
        BoolOptionValue(){}
        BoolOptionValue(vstring l,vstring s, bool d) : OptionValue(l,s,d){}
        bool setValue(const vstring& value){
            if (! value.compare("on") || ! value.compare("true")) {
                actualValue=true;
                
            }
            else if (! value.compare("off") || ! value.compare("false")) {
                actualValue=false;
            }
            else return false;
            
            return true;
        }
        
        vstring getStringOfValue(bool value) const { return (value ? "on" : "off"); }
    };

    struct IntOptionValue : public OptionValue<int> {
        IntOptionValue(){}
        IntOptionValue(vstring l,vstring s, int d) : OptionValue(l,s,d){}
        bool setValue(const vstring& value){
            return Int::stringToInt(value.c_str(),actualValue);
        }
        vstring getStringOfValue(int value) const{ return Lib::Int::toString(value); }
    };
    
    struct UnsignedOptionValue : public OptionValue<unsigned> {
        UnsignedOptionValue(){}
        UnsignedOptionValue(vstring l,vstring s, unsigned d) : OptionValue(l,s,d){}

        bool setValue(const vstring& value){
            return Int::stringToUnsignedInt(value.c_str(),actualValue);
        }
        vstring getStringOfValue(unsigned value) const{ return Lib::Int::toString(value); }
    };
    
    struct StringOptionValue : public OptionValue<vstring> {
        StringOptionValue(){}
        StringOptionValue(vstring l,vstring s, vstring d) : OptionValue(l,s,d){}
        bool setValue(const vstring& value){
            actualValue = (value=="<empty>") ? "" : value;
            return true;
        }
        vstring getStringOfValue(vstring value) const{
            if(value.empty()) return "<empty>";
            return value;
        }
    };
    
    struct LongOptionValue : public OptionValue<long> {
        LongOptionValue(){}
        LongOptionValue(vstring l,vstring s, long d) : OptionValue(l,s,d){}
        bool setValue(const vstring& value){
            return Int::stringToLong(value.c_str(),actualValue);
        }
        vstring getStringOfValue(long value) const{ return Lib::Int::toString(value); }
    };
    
struct FloatOptionValue : public OptionValue<float>{
FloatOptionValue(){}
FloatOptionValue(vstring l,vstring s, float d) : OptionValue(l,s,d){}
bool setValue(const vstring& value){
    return Int::stringToFloat(value.c_str(),actualValue);
}
vstring getStringOfValue(float value) const{ return Lib::Int::toString(value); }
};

/**
* Ratios have two actual values and two default values
* Therefore, we often need to tread them specially
* @author Giles
*/
struct RatioOptionValue : public OptionValue<int> {

CLASS_NAME(RatioOptionValue);
USE_ALLOCATOR(RatioOptionValue);

RatioOptionValue(){}
RatioOptionValue(vstring l, vstring s, int def, int other, char sp=':') :
OptionValue(l,s,def), sep(sp), defaultOtherValue(other), otherValue(other) {};

virtual OptionValueConstraintUP<int> getNotDefault() override { return isNotDefaultRatio(); }

void addConstraintIfNotDefault(AbstractWrappedConstraintUP c){
    addConstraint(If(isNotDefaultRatio()).then(unwrap<int>(c)));
}

bool readRatio(const char* val,char seperator);
bool setValue(const vstring& value) override {
    return readRatio(value.c_str(),sep);
}

char sep;
int defaultOtherValue;
int otherValue;

virtual void output(ostream& out,bool linewrap) const override {
    AbstractOptionValue::output(out,linewrap);
    out << "\tdefault left: " << defaultValue << endl;
    out << "\tdefault right: " << defaultOtherValue << endl;
}

virtual vstring getStringOfValue(int value) const override { ASSERTION_VIOLATION;}
virtual vstring getStringOfActual() const override {
    return Lib::Int::toString(actualValue)+sep+Lib::Int::toString(otherValue);
}

};

// We now have a number of option-specific values
// These are necessary when the option needs to be read in a special way

/**
* Oddly gets set with a float value and then creates a ratio of value*100/100
* @author Giles
*/
struct NonGoalWeightOptionValue : public OptionValue<float>{

CLASS_NAME(NonGoalWeightOptionValue);
USE_ALLOCATOR(NonGoalWeightOptionValue);

NonGoalWeightOptionValue(){}
NonGoalWeightOptionValue(vstring l, vstring s, float def) :
OptionValue(l,s,def), numerator(1), denominator(1) {};

bool setValue(const vstring& value);

// output does not output numerator and denominator as they
// are produced from defaultValue
int numerator;
int denominator;

virtual vstring getStringOfValue(float value) const{ return Lib::Int::toString(value); }
};

/**
* Selection is defined by a set of integers (TODO: make enum)
* For now we need to check the integer is a valid one
* @author Giles
*/
struct SelectionOptionValue : public OptionValue<int>{
SelectionOptionValue(){}
SelectionOptionValue(vstring l,vstring s, int def):
OptionValue(l,s,def){};

bool setValue(const vstring& value);

virtual void output(ostream& out,bool linewrap) const {
    AbstractOptionValue::output(out,linewrap);
    out << "\tdefault: " << defaultValue << endl;;
}

virtual vstring getStringOfValue(int value) const{ return Lib::Int::toString(value); }

AbstractWrappedConstraintUP isLookAheadSelection(){
  return AbstractWrappedConstraintUP(new WrappedConstraint<int>(*this,OptionValueConstraintUP<int>(new isLookAheadSelectionConstraint())));
}
};

/**
* This also updates problemName
* @author Giles
*/
struct InputFileOptionValue : public OptionValue<vstring>{
InputFileOptionValue(){}
InputFileOptionValue(vstring l,vstring s, vstring def,Options* p):
OptionValue(l,s,def), parent(p){};

bool setValue(const vstring& value);

virtual void output(ostream& out,bool linewrap) const {
    AbstractOptionValue::output(out,linewrap);
    out << "\tdefault: " << defaultValue << endl;;
}
virtual vstring getStringOfValue(vstring value) const{ return value; }
private:
Options* parent;

};
/**
* We need to decode the encoded option string
* @author Giles
*/
struct DecodeOptionValue : public OptionValue<vstring>{
DecodeOptionValue(){ AbstractOptionValue::_should_copy=false;}
DecodeOptionValue(vstring l,vstring s,Options* p):
OptionValue(l,s,""), parent(p){ AbstractOptionValue::_should_copy=false;}

bool setValue(const vstring& value){
    parent->readFromEncodedOptions(value);
    return true;
}
virtual vstring getStringOfValue(vstring value) const{ return value; }

private:
Options* parent;

};
/**
* Need to read the time limit. By default it assumes seconds (and stores deciseconds) but you can give
* a multiplier i.e. d,s,m,h,D for deciseconds,seconds,minutes,hours,Days
* @author Giles
*/
struct TimeLimitOptionValue : public OptionValue<int>{
TimeLimitOptionValue(){}
TimeLimitOptionValue(vstring l, vstring s, float def) :
OptionValue(l,s,def) {};

bool setValue(const vstring& value);

virtual void output(ostream& out,bool linewrap) const {
    CALL("Options::TimeLimitOptionValue::output");
    AbstractOptionValue::output(out,linewrap);
    out << "\tdefault: " << defaultValue << "d" << endl;
}
virtual vstring getStringOfValue(int value) const{ return Lib::Int::toString(value)+"d"; }
};

/**
* NOTE on OptionValueConstraints
*
* OptionValueConstraints are used to declare constraints on and between option values
* these are checked in checkGlobalOptionConstraints, which should be called after
* Options is updated
*
* As usual, see Options.cpp for examples.
*
* There are two kinds of ValueConstraints (see below for ProblemConstraints)
*
* - Unary constraints such as greaterThan, equals, ...
* - If-then constraints that capture dependencies
*
* In both cases an attempt has been made to make the declaration of constraints
* in Options.cpp as readable as possible. For example, an If-then constraint is
* written as follows
*
*  If(equals(0)).then(_otherOption.is(lessThan(5)))
*
* Note that the equals(0) will apply to the OptionValue that the constraint belongs to
*
* WrappedConstraints are produced by OptionValue.is and are used to provide constraints
* on other OptionValues, as seen in the example above. Most functions work with both
* OptionValueConstraint and WrappedConstraint but in some cases one of these options
* may need to be added. In this case see examples from AndWrapper below.
*
* MS: While OptionValueConstraints are expressions which wait for a concrete value to be evaluated against:
* as in λ value. expression(value),
* WrappedConstraints have already been "closed" by providing a concrete value:
* as in (λ value. expression(value))[concrete_value]
* Finally, we can at anytime "unwrap" a WrappedConstraint by providing a "fake" lambda again on top, to turn it into a OptionValueConstraints again:
* as in λ value. expression_ignoring_value
*
* The tricky part (C++-technology-wise) here is that unwrapping needs to get a type for the value
* and this type is indepedent form the expression_ignoring_value for obvious reasons.
* So virous overloads of things are needed until we get to the point, where the type is known and can be supplied.
* (e.g. there needs to be a separate hierarchy of Wrapped expressions along the one for OptionValueConstraint ones).
*/

template<typename T>
struct OptionValueConstraint{
CLASS_NAME(OptionValueConstraint);
USE_ALLOCATOR(OptionValueConstraint);
OptionValueConstraint() : _hard(false) {}

virtual ~OptionValueConstraint() {} // virtual methods present -> there should be virtual destructor

virtual bool check(const OptionValue<T>& value) = 0;
virtual vstring msg(const OptionValue<T>& value) = 0;

// By default cannot force constraint
virtual bool force(OptionValue<T>* value){ return false;}
// TODO - allow for hard constraints
bool isHard(){ return _hard; }
void setHard(){ _hard=true;}
bool _hard;
};

    // A Wrapped Constraint takes an OptionValue and a Constraint
    // It allows us to supply a constraint on another OptionValue in an If constraint for example
    struct AbstractWrappedConstraint {
      virtual bool check() = 0;
      virtual vstring msg() = 0;
      virtual ~AbstractWrappedConstraint() {};
    };

    template<typename T>
    struct WrappedConstraint : AbstractWrappedConstraint {
        CLASS_NAME(WrappedConstraint);
        USE_ALLOCATOR(WrappedConstraint);
        
        WrappedConstraint(const OptionValue<T>& v, OptionValueConstraintUP<T> c) : value(v), con(std::move(c)) {}
        
        bool check() override {
            return con->check(value);
        }
        vstring msg() override {
            return con->msg(value);
        }

        const OptionValue<T>& value;
        OptionValueConstraintUP<T> con;
    };
    
    struct WrappedConstraintOrWrapper : public AbstractWrappedConstraint {
        CLASS_NAME(WrappedConstraintOrWrapper);
        USE_ALLOCATOR(WrappedConstraintOrWrapper);
        WrappedConstraintOrWrapper(AbstractWrappedConstraintUP l, AbstractWrappedConstraintUP r) : left(std::move(l)),right(std::move(r)) {}
        bool check() override {
            return left->check() || right->check();
        }
        vstring msg() override { return left->msg() + " or " + right->msg(); }

        AbstractWrappedConstraintUP left;
        AbstractWrappedConstraintUP right;
    };

    struct WrappedConstraintAndWrapper : public AbstractWrappedConstraint {
        CLASS_NAME(WrappedConstraintAndWrapper);
        USE_ALLOCATOR(WrappedConstraintAndWrapper);
        WrappedConstraintAndWrapper(AbstractWrappedConstraintUP l, AbstractWrappedConstraintUP r) : left(std::move(l)),right(std::move(r)) {}
        bool check() override {
            return left->check() && right->check();
        }
        vstring msg() override { return left->msg() + " and " + right->msg(); }

        AbstractWrappedConstraintUP left;
        AbstractWrappedConstraintUP right;
    };

    template<typename T>
    struct OptionValueConstraintOrWrapper : public OptionValueConstraint<T>{
        CLASS_NAME(OptionValueConstraintOrWrapper);
        USE_ALLOCATOR(OptionValueConstraintOrWrapper);
        OptionValueConstraintOrWrapper(OptionValueConstraintUP<T> l, OptionValueConstraintUP<T> r) : left(std::move(l)),right(std::move(r)) {}
        bool check(const OptionValue<T>& value){
            return left->check(value) || right->check(value);
        }
        vstring msg(const OptionValue<T>& value){ return left->msg(value) + " or " + right->msg(value); }

        OptionValueConstraintUP<T> left;
        OptionValueConstraintUP<T> right;
    };

    template<typename T>
    struct OptionValueConstraintAndWrapper : public OptionValueConstraint<T>{
        CLASS_NAME(OptionValueConstraintAndWrapper);
        USE_ALLOCATOR(OptionValueConstraintAndWrapper);
        OptionValueConstraintAndWrapper(OptionValueConstraintUP<T> l, OptionValueConstraintUP<T> r) : left(std::move(l)),right(std::move(r)) {}
        bool check(const OptionValue<T>& value){
            return left->check(value) && right->check(value);
        }
        vstring msg(const OptionValue<T>& value){ return left->msg(value) + " and " + right->msg(value); }

        OptionValueConstraintUP<T> left;
        OptionValueConstraintUP<T> right;
    };

    template<typename T>
    struct UnWrappedConstraint : public OptionValueConstraint<T>{
        CLASS_NAME(UnWrappedConstraint);
        USE_ALLOCATOR(UnWrappedConstraint);
        
        UnWrappedConstraint(AbstractWrappedConstraintUP c) : con(std::move(c)) {}
        
        bool check(const OptionValue<T>&){ return con->check(); }
        vstring msg(const OptionValue<T>&){ return con->msg(); }
        
        AbstractWrappedConstraintUP con;
    };
    
    template <typename T>
    static OptionValueConstraintUP<T> maybe_unwrap(OptionValueConstraintUP<T> c) { return c; }

    template <typename T>
    static OptionValueConstraintUP<T> unwrap(AbstractWrappedConstraintUP& c) { return OptionValueConstraintUP<T>(new UnWrappedConstraint<T>(std::move(c))); }

    template <typename T>
    static OptionValueConstraintUP<T> maybe_unwrap(AbstractWrappedConstraintUP& c) { return unwrap<T>(c); }

    /*
     * To avoid too many cases a certain discipline is required from the user.
     * Namely, OptionValueConstraints need to precede WrappedConstraints in the arguments of Or and And
     **/

    // the base case (the unary Or)
    template <typename T>
    OptionValueConstraintUP<T> Or(OptionValueConstraintUP<T> a) { return a; }
    AbstractWrappedConstraintUP Or(AbstractWrappedConstraintUP a) { return a; }

    template<typename T, typename... Args>
    OptionValueConstraintUP<T> Or(OptionValueConstraintUP<T> a, Args... args)
    {
      OptionValueConstraintUP<T> r = maybe_unwrap<T>(Or(std::move(args)...));
      return OptionValueConstraintUP<T>(new OptionValueConstraintOrWrapper<T>(std::move(a),std::move(r)));
    }

    template<typename... Args>
    AbstractWrappedConstraintUP Or(AbstractWrappedConstraintUP a, Args... args)
    {
      AbstractWrappedConstraintUP r = Or(std::move(args)...);
      return AbstractWrappedConstraintUP(new WrappedConstraintOrWrapper(std::move(a),std::move(r)));
    }

    // the base case (the unary And)
    template <typename T>
    OptionValueConstraintUP<T> And(OptionValueConstraintUP<T> a) { return a; }
    AbstractWrappedConstraintUP And(AbstractWrappedConstraintUP a) { return a; }

    template<typename T, typename... Args>
    OptionValueConstraintUP<T> And(OptionValueConstraintUP<T> a, Args... args)
    {
      OptionValueConstraintUP<T> r = maybe_unwrap<T>(And(std::move(args)...));
      return OptionValueConstraintUP<T>(new OptionValueConstraintAndWrapper<T>(std::move(a),std::move(r)));
    }

    template<typename... Args>
    AbstractWrappedConstraintUP And(AbstractWrappedConstraintUP a, Args... args)
    {
      AbstractWrappedConstraintUP r = And(std::move(args)...);
      return AbstractWrappedConstraintUP(new WrappedConstraintAndWrapper(std::move(a),std::move(r)));
    }

    template<typename T>
    struct Equal : public OptionValueConstraint<T>{
        CLASS_NAME(Equal);
        USE_ALLOCATOR(Equal);
        Equal(T gv) : _goodvalue(gv) {}
        bool check(const OptionValue<T>& value){
            return value.actualValue == _goodvalue;
        }
        vstring msg(const OptionValue<T>& value){
            return value.longName+"("+value.getStringOfActual()+") is equal to " + value.getStringOfValue(_goodvalue);
        }
        T _goodvalue;
    };
    template<typename T>
    static OptionValueConstraintUP<T> equal(T bv){
        return OptionValueConstraintUP<T>(new Equal<T>(bv));
    }
    
    template<typename T>
    struct NotEqual : public OptionValueConstraint<T>{
        CLASS_NAME(NotEqual);
        USE_ALLOCATOR(NotEqual);
        NotEqual(T bv) : _badvalue(bv) {}
        bool check(const OptionValue<T>& value){
            return value.actualValue != _badvalue;
        }
        vstring msg(const OptionValue<T>& value){ return value.longName+"("+value.getStringOfActual()+") is not equal to " + value.getStringOfValue(_badvalue); }
        T _badvalue;
    };
    template<typename T>
    static OptionValueConstraintUP<T> notEqual(T bv){
        return OptionValueConstraintUP<T>(new NotEqual<T>(bv));
    }
    
    // Constraint that the value should be less than a given value
    // optionally we can allow it be equal to that value also
    template<typename T>
    struct LessThan : public OptionValueConstraint<T>{
        CLASS_NAME(LessThan);
        USE_ALLOCATOR(LessThan);
        LessThan(T gv,bool eq=false) : _goodvalue(gv), _orequal(eq) {}
        bool check(const OptionValue<T>& value){
            return (value.actualValue < _goodvalue || (_orequal && value.actualValue==_goodvalue));
        }
        vstring msg(const OptionValue<T>& value){
            if(_orequal) return value.longName+"("+value.getStringOfActual()+") is less than or equal to " + value.getStringOfValue(_goodvalue);
            return value.longName+"("+value.getStringOfActual()+") is less than "+ value.getStringOfValue(_goodvalue);
        }
        
        T _goodvalue;
        bool _orequal;
    };
    template<typename T>
    static OptionValueConstraintUP<T> lessThan(T bv){
        return OptionValueConstraintUP<T>(new LessThan<T>(bv,false));
    }
    template<typename T>
    static OptionValueConstraintUP<T> lessThanEq(T bv){
        return OptionValueConstraintUP<T>(new LessThan<T>(bv,true));
    }
    
    // Constraint that the value should be greater than a given value
    // optionally we can allow it be equal to that value also
    template<typename T>
    struct GreaterThan : public OptionValueConstraint<T>{
        CLASS_NAME(GreaterThan);
        USE_ALLOCATOR(GreaterThan);
        GreaterThan(T gv,bool eq=false) : _goodvalue(gv), _orequal(eq) {}
        bool check(const OptionValue<T>& value){
            return (value.actualValue > _goodvalue || (_orequal && value.actualValue==_goodvalue));
        }
        
        vstring msg(const OptionValue<T>& value){
            if(_orequal) return value.longName+"("+value.getStringOfActual()+") is greater than or equal to " + value.getStringOfValue(_goodvalue);
            return value.longName+"("+value.getStringOfActual()+") is greater than "+ value.getStringOfValue(_goodvalue);
        }
        
        T _goodvalue;
        bool _orequal;
    };
    template<typename T>
    static OptionValueConstraintUP<T> greaterThan(T bv){
        return OptionValueConstraintUP<T>(new GreaterThan<T>(bv,false));
    }
    template<typename T>
    static OptionValueConstraintUP<T> greaterThanEq(T bv){
        return OptionValueConstraintUP<T>(new GreaterThan<T>(bv,true));
    }
    
    // Constraint that the value should be smaller than a given value
    // optionally we can allow it be equal to that value also
    template<typename T>
    struct SmallerThan : public OptionValueConstraint<T>{
        CLASS_NAME(SmallerThan);
        USE_ALLOCATOR(SmallerThan);
        SmallerThan(T gv,bool eq=false) : _goodvalue(gv), _orequal(eq) {}
        bool check(const OptionValue<T>& value){
            return (value.actualValue < _goodvalue || (_orequal && value.actualValue==_goodvalue));
        }

        vstring msg(const OptionValue<T>& value){
            if(_orequal) return value.longName+"("+value.getStringOfActual()+") is smaller than or equal to " + value.getStringOfValue(_goodvalue);
            return value.longName+"("+value.getStringOfActual()+") is smaller than "+ value.getStringOfValue(_goodvalue);
        }

        T _goodvalue;
        bool _orequal;
    };
    template<typename T>
    static OptionValueConstraintUP<T> smallerThan(T bv){
        return OptionValueConstraintUP<T>(new SmallerThan<T>(bv,false));
    }
    template<typename T>
    static OptionValueConstraintUP<T> smallerThanEq(T bv){
        return OptionValueConstraintUP<T>(new SmallerThan<T>(bv,true));
    }

    /**
     * If constraints
     */
    
    template<typename T>
    struct IfConstraint;
    
    template<typename T>
    struct IfThenConstraint : public OptionValueConstraint<T>{
        CLASS_NAME(IfThenConstraint);
        USE_ALLOCATOR(IfThenConstraint);
        
        IfThenConstraint(OptionValueConstraintUP<T> ic, OptionValueConstraintUP<T> c) :
        if_con(std::move(ic)), then_con(std::move(c)) {}
        
        bool check(const OptionValue<T>& value){
            ASS(then_con);
            return !if_con->check(value) || then_con->check(value);
        }
        
        vstring msg(const OptionValue<T>& value){
            return "if "+if_con->msg(value)+" then "+ then_con->msg(value);
        }
        
        OptionValueConstraintUP<T> if_con;
        OptionValueConstraintUP<T> then_con;
    };
    
    template<typename T>
    struct IfConstraint {
        CLASS_NAME(IfConstraint);
        USE_ALLOCATOR(IfConstraint);
        IfConstraint(OptionValueConstraintUP<T> c) :if_con(std::move(c)) {}

        OptionValueConstraintUP<T> then(OptionValueConstraintUP<T> c){
          return OptionValueConstraintUP<T>(new IfThenConstraint<T>(std::move(if_con),std::move(c)));
        }
        OptionValueConstraintUP<T> then(AbstractWrappedConstraintUP c){
          return OptionValueConstraintUP<T>(new IfThenConstraint<T>(std::move(if_con),unwrap<T>(c)));
        }
        
        OptionValueConstraintUP<T> if_con;
    };
    
    template<typename T>
    static IfConstraint<T> If(OptionValueConstraintUP<T> c){
        return IfConstraint<T>(std::move(c));
    }
    template<typename T>
    static IfConstraint<T> If(AbstractWrappedConstraintUP c){
        return IfConstraint<T>(unwrap<T>(c));
    }

    /**
     * Default Value constraints
     */
    
    template<typename T>
    struct NotDefaultConstraint : public OptionValueConstraint<T> {
        NotDefaultConstraint() {}
        
        bool check(const OptionValue<T>& value){
            return value.defaultValue != value.actualValue;
        }
        vstring msg(const OptionValue<T>& value) { return value.longName+"("+value.getStringOfActual()+") is not default("+value.getStringOfValue(value.defaultValue)+")";}
    };
    struct NotDefaultRatioConstraint : public OptionValueConstraint<int> {
        NotDefaultRatioConstraint() {}
        
        bool check(const OptionValue<int>& value){
            const RatioOptionValue& rvalue = static_cast<const RatioOptionValue&>(value);
            return (rvalue.defaultValue != rvalue.actualValue ||
                    rvalue.defaultOtherValue != rvalue.otherValue);
        }
        vstring msg(const OptionValue<int>& value) { return value.longName+"("+value.getStringOfActual()+") is not default";}
        
    };
    
    // You will need to provide the type, optionally use addConstraintIfNotDefault
    template<typename T>
    static OptionValueConstraintUP<T> isNotDefault(){
        return OptionValueConstraintUP<T>(new NotDefaultConstraint<T>());
    }
    // You will need to provide the type, optionally use addConstraintIfNotDefault
    static OptionValueConstraintUP<int> isNotDefaultRatio(){
        return OptionValueConstraintUP<int>(new NotDefaultRatioConstraint());
    }

    struct isLookAheadSelectionConstraint : public OptionValueConstraint<int>{
        CLASS_NAME(isLookAheadSelectionConstraint);
        USE_ALLOCATOR(isLookAheadSelectionConstraint);
        isLookAheadSelectionConstraint() {}
        bool check(const OptionValue<int>& value){
            return value.actualValue == 11 || value.actualValue == 1011 || value.actualValue == -11 || value.actualValue == -1011;
        }
        vstring msg(const OptionValue<int>& value){
            return value.longName+"("+value.getStringOfActual()+") is not lookahead selection";
        }
    };
    
    
    /**
     * NOTE on OptionProblemConstraint
     *
     * OptionProblemConstraints are used to capture properties of a problem that
     * should be present when an option is used. The idea being that a warning will
     * be emitted if an option is used for an inappropriate problem.
     *
     * TODO - this element of Options is still under development
     */
    
    struct OptionProblemConstraint{
      CLASS_NAME(OptionProblemConstraint);
      USE_ALLOCATOR(OptionProblemConstraint);

      virtual bool check(Property* p) = 0;
      virtual vstring msg() = 0;
      virtual ~OptionProblemConstraint() {};
    };
    
    struct CategoryCondition : OptionProblemConstraint{
      CLASS_NAME(CategoryCondition);
      USE_ALLOCATOR(CategoryCondition);

      CategoryCondition(Property::Category c,bool h) : cat(c), has(h) {}
      bool check(Property*p){
          CALL("Options::CategoryCondition::check");
          ASS(p);
          return has ? p->category()==cat : p->category()!=cat;
      }
      vstring msg(){
        vstring m =" not useful for property ";
        if(has) m+="not";
        return m+" in category "+Property::categoryToString(cat);
      }
      Property::Category cat;
      bool has;
    };

    struct UsesEquality : OptionProblemConstraint{
      CLASS_NAME(UsesEquality);
      USE_ALLOCATOR(UsesEquality);

      bool check(Property*p){
        CALL("Options::UsesEquality::check");
        ASS(p)
        return (p->equalityAtoms() != 0);
      }
      vstring msg(){ return " only useful with equality"; }
    };

    struct HasNonUnits : OptionProblemConstraint{
      CLASS_NAME(HasNonUnits);
      USE_ALLOCATOR(HasNonUnits);

      bool check(Property*p){
        CALL("Options::HasNonUnits::check");
        return (p->clauses()-p->unitClauses())!=0;
      }
      vstring msg(){ return " only useful with non-unit clauses"; }
    };

    struct HasPredicates : OptionProblemConstraint{
      CLASS_NAME(HasPredicates);
      USE_ALLOCATOR(HasPredicates);

      bool check(Property*p){
        CALL("Options::HasPredicates::check");
        return (p->category()==Property::PEQ || p->category()==Property::UEQ);
      }
      vstring msg(){ return " only useful with predicates"; }
    };

    struct AtomConstraint : OptionProblemConstraint{
      CLASS_NAME(AtomConstraint);
      USE_ALLOCATOR(AtomConstraint);

      AtomConstraint(int a,bool g) : atoms(a),greater(g) {}
      int atoms;
      bool greater;
      bool check(Property*p){ 
        CALL("Options::AtomConstraint::check");
        return greater ? p->atoms()>atoms : p->atoms()<atoms;
      }
          
      vstring msg(){ 
        vstring m = " not with ";
        if(greater){ m+="more";}else{m+="less";}
        return m+" than "+Lib::Int::toString(atoms)+" atoms";
      }
    };

    // Factory methods
    static OptionProblemConstraintUP notWithCat(Property::Category c){
      return OptionProblemConstraintUP(new CategoryCondition(c,false));
    }
    static OptionProblemConstraintUP hasCat(Property::Category c){
      return OptionProblemConstraintUP(new CategoryCondition(c,true));
    }
    static OptionProblemConstraintUP hasEquality(){ return OptionProblemConstraintUP(new UsesEquality); }
    static OptionProblemConstraintUP hasNonUnits(){ return OptionProblemConstraintUP(new HasNonUnits); }
    static OptionProblemConstraintUP hasPredicates(){ return OptionProblemConstraintUP(new HasPredicates); }
    static OptionProblemConstraintUP atomsMoreThan(int a){
      return OptionProblemConstraintUP(new AtomConstraint(a,true));
    }
    static OptionProblemConstraintUP atomsLessThan(int a){
      return OptionProblemConstraintUP(new AtomConstraint(a,false));
    }


    //Cheating - we refer to env.options to ask about option values
    // There is an assumption that the option values used have been
    // set to their final values
    // These are used in randomisation where we guarantee a certain
    // set of options will not be randomized and some will be randomized first

    struct OptionHasValue : OptionProblemConstraint{
      CLASS_NAME(OptionHasValue);
      USE_ALLOCATOR(OptionHasValue);

      OptionHasValue(vstring ov,vstring v) : option_value(ov),value(v) {}
      bool check(Property*p);
      vstring msg(){ return option_value+" has value "+value; } 
      vstring option_value;
      vstring value; 
    };

    struct ManyOptionProblemConstraints : OptionProblemConstraint {
      CLASS_NAME(ManyOptionProblemConstraints);
      USE_ALLOCATOR(ManyOptionProblemConstraints);

      ManyOptionProblemConstraints(bool a) : is_and(a) {}

      bool check(Property*p){
        CALL("Options::ManyOptionProblemConstraints::check");
        bool res = is_and;
        Stack<OptionProblemConstraintUP>::Iterator it(cons);
        while(it.hasNext()){ 
          bool n=it.next()->check(p);res = is_and ? (res && n) : (res || n);}
        return res;
      } 

      vstring msg(){
        vstring res="";
        Stack<OptionProblemConstraintUP>::Iterator it(cons);
        if(it.hasNext()){ res=it.next()->msg();}
        while(it.hasNext()){ res+=",and\n"+it.next()->msg();}
        return res;
      }

      void add(OptionProblemConstraintUP& c){ cons.push(std::move(c));}
      Stack<OptionProblemConstraintUP> cons;
      bool is_and;
    };

    static OptionProblemConstraintUP And(OptionProblemConstraintUP left,
                                        OptionProblemConstraintUP right){
       ManyOptionProblemConstraints* c = new ManyOptionProblemConstraints(true);
       c->add(left);c->add(right);
       return OptionProblemConstraintUP(c);
    }
    static OptionProblemConstraintUP And(OptionProblemConstraintUP left,
                                        OptionProblemConstraintUP mid,
                                        OptionProblemConstraintUP right){
       ManyOptionProblemConstraints* c = new ManyOptionProblemConstraints(true);
       c->add(left);c->add(mid);c->add(right);
       return OptionProblemConstraintUP(c);
    }
    static OptionProblemConstraintUP Or(OptionProblemConstraintUP left,
                                        OptionProblemConstraintUP right){
       ManyOptionProblemConstraints* c = new ManyOptionProblemConstraints(false);
       c->add(left);c->add(right);
       return OptionProblemConstraintUP(c);
    }
    static OptionProblemConstraintUP Or(OptionProblemConstraintUP left,
                                        OptionProblemConstraintUP mid,
                                        OptionProblemConstraintUP right){
       ManyOptionProblemConstraints* c = new ManyOptionProblemConstraints(false);
       c->add(left);c->add(mid);c->add(right);
       return OptionProblemConstraintUP(c);
    }
    
    static OptionProblemConstraintUP isRandOn();
    static OptionProblemConstraintUP isRandSat();
    static OptionProblemConstraintUP saNotInstGen();

  //==========================================================
  // Getter functions
  // -currently disabled all unnecessary setter functions
  //==========================================================
  //
  // This is how options are accessed so if you add a new option you should add a getter
public:
  bool encodeStrategy() const{ return _encode.actualValue;}
  RandomStrategy randomStrategy() const {return _randomStrategy.actualValue; }
  void setRandomStrategy(RandomStrategy newVal){ _randomStrategy.actualValue=newVal;}
  BadOption getBadOptionChoice() const { return _badOption.actualValue; }
  void setBadOptionChoice(BadOption newVal) { _badOption.actualValue = newVal; }
  vstring forcedOptions() const { return _forcedOptions.actualValue; }
  vstring forbiddenOptions() const { return _forbiddenOptions.actualValue; }
  vstring testId() const { return _testId.actualValue; }
  vstring protectedPrefix() const { return _protectedPrefix.actualValue; }
  Statistics statistics() const { return _statistics.actualValue; }
  void setStatistics(Statistics newVal) { _statistics.actualValue=newVal; }
  Proof proof() const { return _proof.actualValue; }
  bool minimizeSatProofs() const { return _minimizeSatProofs.actualValue; }
  ProofExtra proofExtra() const { return _proofExtra.actualValue; }
  vstring printProofToFile() const { return _printProofToFile.actualValue; }
  int naming() const { return _naming.actualValue; }

  bool fmbNonGroundDefs() const { return _fmbNonGroundDefs.actualValue; }
  unsigned fmbStartSize() const { return _fmbStartSize.actualValue;}
  float fmbSymmetryRatio() const { return _fmbSymmetryRatio.actualValue; }
  FMBWidgetOrders fmbSymmetryWidgetOrders() { return _fmbSymmetryWidgetOrders.actualValue;}
  FMBSymbolOrders fmbSymmetryOrderSymbols() const {return _fmbSymmetryOrderSymbols.actualValue; }
  FMBAdjustSorts fmbAdjustSorts() const {return _fmbAdjustSorts.actualValue; }
  bool fmbDetectSortBounds() const { return _fmbDetectSortBounds.actualValue; }
  unsigned fmbDetectSortBoundsTimeLimit() const { return _fmbDetectSortBoundsTimeLimit.actualValue; }
  unsigned fmbSizeWeightRatio() const { return _fmbSizeWeightRatio.actualValue; }
  FMBEnumerationStrategy fmbEnumerationStrategy() const { return _fmbEnumerationStrategy.actualValue; }

  bool flattenTopLevelConjunctions() const { return _flattenTopLevelConjunctions.actualValue; }
  LTBLearning ltbLearning() const { return _ltbLearning.actualValue; }
  vstring ltbDirectory() const { return _ltbDirectory.actualValue; }
  Mode mode() const { return _mode.actualValue; }
  Schedule schedule() const { return _schedule.actualValue; }
  vstring scheduleName() const { return _schedule.getStringOfValue(_schedule.actualValue); }
  void setSchedule(Schedule newVal) {  _schedule.actualValue = newVal; }
  unsigned multicore() const { return _multicore.actualValue; }
  void setMulticore(unsigned newVal) { _multicore.actualValue = newVal; }
  float slowness() const {return _slowness.actualValue; }
  InputSyntax inputSyntax() const { return _inputSyntax.actualValue; }
  void setInputSyntax(InputSyntax newVal) { _inputSyntax.actualValue = newVal; }
  bool normalize() const { return _normalize.actualValue; }
  void setNormalize(bool normalize) { _normalize.actualValue = normalize; }
  GoalGuess guessTheGoal() const { return _guessTheGoal.actualValue; }
  unsigned gtgLimit() const { return _guessTheGoalLimit.actualValue; }
  void setMaxXX(unsigned max) { _maximumXXNarrows.actualValue = max; }

  void setNaming(int n){ _naming.actualValue = n;} //TODO: ensure global constraints
  vstring include() const { return _include.actualValue; }
  void setInclude(vstring val) { _include.actualValue = val; }
  vstring inputFile() const { return _inputFile.actualValue; }
  int activationLimit() const { return _activationLimit.actualValue; }
  int randomSeed() const { return _randomSeed.actualValue; }
  int randomStrategySeed() const { return _randomStrategySeed.actualValue; }
  bool printClausifierPremises() const { return _printClausifierPremises.actualValue; }

  // IMPORTANT, if you add a showX command then include showAll
  bool showAll() const { return _showAll.actualValue; }
  bool showActive() const { return showAll() || _showActive.actualValue; }
  bool showBlocked() const { return showAll() || _showBlocked.actualValue; }
  bool showDefinitions() const { return showAll() || _showDefinitions.actualValue; }
  bool showNew() const { return showAll() || _showNew.actualValue; }
  bool sineToAge() const { return _sineToAge.actualValue; }
  PredicateSineLevels sineToPredLevels() const { return _sineToPredLevels.actualValue; }
  bool showSplitting() const { return showAll() || _showSplitting.actualValue; }
  bool showNewPropositional() const { return showAll() || _showNewPropositional.actualValue; }
  bool showPassive() const { return showAll() || _showPassive.actualValue; }
  bool showReductions() const { return showAll() || _showReductions.actualValue; }
  bool showPreprocessing() const { return showAll() || _showPreprocessing.actualValue; }
  bool showSkolemisations() const { return showAll() || _showSkolemisations.actualValue; }
  bool showSymbolElimination() const { return showAll() || _showSymbolElimination.actualValue; }
  bool showTheoryAxioms() const { return showAll() || _showTheoryAxioms.actualValue; }
  bool showFOOL() const { return showAll() || _showFOOL.actualValue; }
  bool showFMBsortInfo() const { return showAll() || _showFMBsortInfo.actualValue; }
  bool showInduction() const { return showAll() || _showInduction.actualValue; }
  bool showSimplOrdering() const { return showAll() || _showSimplOrdering.actualValue; }

#if VZ3
  bool showZ3() const { return showAll() || _showZ3.actualValue; }
  vstring const& exportAvatarProblem() const { return _exportAvatarProblem.actualValue; }
  vstring const& exportThiProblem() const { return _exportThiProblem.actualValue; }
#endif
  
  // end of show commands

  bool showNonconstantSkolemFunctionTrace() const { return _showNonconstantSkolemFunctionTrace.actualValue; }
  void setShowNonconstantSkolemFunctionTrace(bool newVal) { _showNonconstantSkolemFunctionTrace.actualValue = newVal; }
  InterpolantMode showInterpolant() const { return _showInterpolant.actualValue; }
  bool showOptions() const { return _showOptions.actualValue; }
  bool lineWrapInShowOptions() const { return _showOptionsLineWrap.actualValue; }
  bool showExperimentalOptions() const { return _showExperimentalOptions.actualValue; }
  bool showHelp() const { return _showHelp.actualValue; }
  vstring explainOption() const { return _explainOption.actualValue; }

  bool printAllTheoryAxioms() const { return _printAllTheoryAxioms.actualValue; }

#if VZ3
  bool satFallbackForSMT() const { return _satFallbackForSMT.actualValue; }
  bool smtForGround() const { return _smtForGround.actualValue; }
  TheoryInstSimp theoryInstAndSimp() const { return _theoryInstAndSimp.actualValue; }
  bool thiGeneralise() const { return _thiGeneralise.actualValue; }
  bool thiTautologyDeletion() const { return _thiTautologyDeletion.actualValue; }
#endif
  UnificationWithAbstraction unificationWithAbstraction() const { return _unificationWithAbstraction.actualValue; }
  void setUWA(UnificationWithAbstraction value){ _unificationWithAbstraction.actualValue = value; } 
  bool fixUWA() const { return _fixUWA.actualValue; }
  bool useACeval() const { return _useACeval.actualValue;}

  bool unusedPredicateDefinitionRemoval() const { return _unusedPredicateDefinitionRemoval.actualValue; }
  bool blockedClauseElimination() const { return _blockedClauseElimination.actualValue; }
  void setUnusedPredicateDefinitionRemoval(bool newVal) { _unusedPredicateDefinitionRemoval.actualValue = newVal; }
  // bool useDM() const { return _use_dm.actualValue; }
  SatSolver satSolver() const { return _satSolver.actualValue; }
  //void setSatSolver(SatSolver newVal) { _satSolver = newVal; }
  SaturationAlgorithm saturationAlgorithm() const { return _saturationAlgorithm.actualValue; }
  void setSaturationAlgorithm(SaturationAlgorithm newVal) { _saturationAlgorithm.actualValue = newVal; }
  int selection() const { return _selection.actualValue; }
  void setSelection(int v) { _selection.actualValue=v;}
  vstring latexOutput() const { return _latexOutput.actualValue; }
  bool latexUseDefault() const { return _latexUseDefaultSymbols.actualValue; }
  LiteralComparisonMode literalComparisonMode() const { return _literalComparisonMode.actualValue; }
  bool forwardSubsumptionResolution() const { return _forwardSubsumptionResolution.actualValue; }
  //void setForwardSubsumptionResolution(bool newVal) { _forwardSubsumptionResolution = newVal; }
  bool forwardSubsumptionDemodulation() const { return _forwardSubsumptionDemodulation.actualValue; }
  unsigned forwardSubsumptionDemodulationMaxMatches() const { return _forwardSubsumptionDemodulationMaxMatches.actualValue; }
  Demodulation forwardDemodulation() const { return _forwardDemodulation.actualValue; }
  bool binaryResolution() const { return _binaryResolution.actualValue; }
  URResolution unitResultingResolution() const { return _unitResultingResolution.actualValue; }
  bool hyperSuperposition() const { return _hyperSuperposition.actualValue; }
  bool simulatenousSuperposition() const { return _simultaneousSuperposition.actualValue; }
  bool innerRewriting() const { return _innerRewriting.actualValue; }
  bool equationalTautologyRemoval() const { return _equationalTautologyRemoval.actualValue; }
  bool arityCheck() const { return _arityCheck.actualValue; }
  //void setArityCheck(bool newVal) { _arityCheck=newVal; }
  Demodulation backwardDemodulation() const { return _backwardDemodulation.actualValue; }
  bool demodulationRedundancyCheck() const { return _demodulationRedundancyCheck.actualValue; }
  //void setBackwardDemodulation(Demodulation newVal) { _backwardDemodulation = newVal; }
  Subsumption backwardSubsumption() const { return _backwardSubsumption.actualValue; }
  //void setBackwardSubsumption(Subsumption newVal) { _backwardSubsumption = newVal; }
  Subsumption backwardSubsumptionResolution() const { return _backwardSubsumptionResolution.actualValue; }
  bool backwardSubsumptionDemodulation() const { return _backwardSubsumptionDemodulation.actualValue; }
  unsigned backwardSubsumptionDemodulationMaxMatches() const { return _backwardSubsumptionDemodulationMaxMatches.actualValue; }
  bool forwardSubsumption() const { return _forwardSubsumption.actualValue; }
  bool forwardLiteralRewriting() const { return _forwardLiteralRewriting.actualValue; }
  int lrsFirstTimeCheck() const { return _lrsFirstTimeCheck.actualValue; }
  int lrsWeightLimitOnly() const { return _lrsWeightLimitOnly.actualValue; }
  int lookaheadDelay() const { return _lookaheadDelay.actualValue; }
  int simulatedTimeLimit() const { return _simulatedTimeLimit.actualValue; }
  void setSimulatedTimeLimit(int newVal) { _simulatedTimeLimit.actualValue = newVal; }
  TermOrdering termOrdering() const { return _termOrdering.actualValue; }
  SymbolPrecedence symbolPrecedence() const { return _symbolPrecedence.actualValue; }
  SymbolPrecedenceBoost symbolPrecedenceBoost() const { return _symbolPrecedenceBoost.actualValue; }
  IntroducedSymbolPrecedence introducedSymbolPrecedence() const { return _introducedSymbolPrecedence.actualValue; }
  const KboAdmissibilityCheck kboAdmissabilityCheck() const { return _kboAdmissabilityCheck.actualValue; }
  const vstring& functionWeights() const { return _functionWeights.actualValue; }
  const vstring& predicateWeights() const { return _predicateWeights.actualValue; }
  const vstring& functionPrecedence() const { return _functionPrecedence.actualValue; }
  const vstring& predicatePrecedence() const { return _predicatePrecedence.actualValue; }
  // Return time limit in deciseconds, or 0 if there is no time limit
  int timeLimitInDeciseconds() const { return _timeLimitInDeciseconds.actualValue; }
  size_t memoryLimit() const { return _memoryLimit.actualValue; }
#ifdef __linux__
  size_t instructionLimit() const { return _instructionLimit.actualValue; }
#endif
  int inequalitySplitting() const { return _inequalitySplitting.actualValue; }
  int ageRatio() const { return _ageWeightRatio.actualValue; }
  void setAgeRatio(int v){ _ageWeightRatio.actualValue = v; }
  int weightRatio() const { return _ageWeightRatio.otherValue; }
  bool useTheorySplitQueues() const { return _useTheorySplitQueues.actualValue; }
  Lib::vvector<int> theorySplitQueueRatios() const;
  Lib::vvector<float> theorySplitQueueCutoffs() const;
  int theorySplitQueueExpectedRatioDenom() const { return _theorySplitQueueExpectedRatioDenom.actualValue; }
  bool theorySplitQueueLayeredArrangement() const { return _theorySplitQueueLayeredArrangement.actualValue; }
  bool useAvatarSplitQueues() const { return _useAvatarSplitQueues.actualValue; }
  Lib::vvector<int> avatarSplitQueueRatios() const;
  Lib::vvector<float> avatarSplitQueueCutoffs() const;
  bool avatarSplitQueueLayeredArrangement() const { return _avatarSplitQueueLayeredArrangement.actualValue; }
  bool useSineLevelSplitQueues() const { return _useSineLevelSplitQueues.actualValue; }
  Lib::vvector<int> sineLevelSplitQueueRatios() const;
  Lib::vvector<float> sineLevelSplitQueueCutoffs() const;
  bool sineLevelSplitQueueLayeredArrangement() const { return _sineLevelSplitQueueLayeredArrangement.actualValue; }
  bool usePositiveLiteralSplitQueues() const { return _usePositiveLiteralSplitQueues.actualValue; }
  Lib::vvector<int> positiveLiteralSplitQueueRatios() const;
  Lib::vvector<float> positiveLiteralSplitQueueCutoffs() const;
  bool positiveLiteralSplitQueueLayeredArrangement() const { return _positiveLiteralSplitQueueLayeredArrangement.actualValue; }
  void setWeightRatio(int v){ _ageWeightRatio.otherValue = v; }
	AgeWeightRatioShape ageWeightRatioShape() const { return _ageWeightRatioShape.actualValue; }
	int ageWeightRatioShapeFrequency() const { return _ageWeightRatioShapeFrequency.actualValue; }
  bool literalMaximalityAftercheck() const { return _literalMaximalityAftercheck.actualValue; }
  bool superpositionFromVariables() const { return _superpositionFromVariables.actualValue; }
  EqualityProxy equalityProxy() const { return _equalityProxy.actualValue; }
  bool useMonoEqualityProxy() const { return _useMonoEqualityProxy.actualValue; }
  RuleActivity equalityResolutionWithDeletion() const { return _equalityResolutionWithDeletion.actualValue; }
  ExtensionalityResolution extensionalityResolution() const { return _extensionalityResolution.actualValue; }
  bool FOOLParamodulation() const { return _FOOLParamodulation.actualValue; }
  bool termAlgebraInferences() const { return _termAlgebraInferences.actualValue; }
  TACyclicityCheck termAlgebraCyclicityCheck() const { return _termAlgebraCyclicityCheck.actualValue; }
  unsigned extensionalityMaxLength() const { return _extensionalityMaxLength.actualValue; }
  bool extensionalityAllowPosEq() const { return _extensionalityAllowPosEq.actualValue; }
  unsigned nongoalWeightCoefficientNumerator() const { return _nonGoalWeightCoefficient.numerator; }
  unsigned nongoalWeightCoefficientDenominator() const { return _nonGoalWeightCoefficient.denominator; }
  bool restrictNWCtoGC() const { return _restrictNWCtoGC.actualValue; }
  Sos sos() const { return _sos.actualValue; }
  unsigned sosTheoryLimit() const { return _sosTheoryLimit.actualValue; }
  //void setSos(Sos newVal) { _sos = newVal; }

  bool ignoreConjectureInPreprocessing() const {return _ignoreConjectureInPreprocessing.actualValue;}

  FunctionDefinitionElimination functionDefinitionElimination() const { return _functionDefinitionElimination.actualValue; }
  bool skolemReuse() const { return _skolemReuse.actualValue; }
  bool definitionReuse() const { return _definitionReuse.actualValue; }
  bool outputAxiomNames() const { return _outputAxiomNames.actualValue; }
  void setOutputAxiomNames(bool newVal) { _outputAxiomNames.actualValue = newVal; }
  QuestionAnsweringMode questionAnswering() const { return _questionAnswering.actualValue; }
  Output outputMode() const { return _outputMode.actualValue; }
  void setOutputMode(Output newVal) { _outputMode.actualValue = newVal; }
  bool ignoreMissingInputsInUnsatCore() {  return _ignoreMissingInputsInUnsatCore.actualValue; }
  vstring thanks() const { return _thanks.actualValue; }
  void setQuestionAnswering(QuestionAnsweringMode newVal) { _questionAnswering.actualValue = newVal; }
  bool globalSubsumption() const { return _globalSubsumption.actualValue; }
  GlobalSubsumptionSatSolverPower globalSubsumptionSatSolverPower() const { return _globalSubsumptionSatSolverPower.actualValue; }
  GlobalSubsumptionExplicitMinim globalSubsumptionExplicitMinim() const { return _globalSubsumptionExplicitMinim.actualValue; }
  GlobalSubsumptionAvatarAssumptions globalSubsumptionAvatarAssumptions() const { return _globalSubsumptionAvatarAssumptions.actualValue; }

  /** true if calling set() on non-existing options does not result in a user error */
  IgnoreMissing ignoreMissing() const { return _ignoreMissing.actualValue; }
  void setIgnoreMissing(IgnoreMissing newVal) { _ignoreMissing.actualValue = newVal; }
  bool increasedNumeralWeight() const { return _increasedNumeralWeight.actualValue; }
  TheoryAxiomLevel theoryAxioms() const { return _theoryAxioms.actualValue; }
  //void setTheoryAxioms(bool newValue) { _theoryAxioms = newValue; }
  Condensation condensation() const { return _condensation.actualValue; }
  RuleActivity generalSplitting() const { return _generalSplitting.actualValue; }
  bool timeStatistics() const { return _timeStatistics.actualValue; }
  bool splitting() const { return _splitting.actualValue; }
  void setSplitting(bool value){ _splitting.actualValue=value; }
  bool nonliteralsInClauseWeight() const { return _nonliteralsInClauseWeight.actualValue; }
  unsigned sineDepth() const { return _sineDepth.actualValue; }
  unsigned sineGeneralityThreshold() const { return _sineGeneralityThreshold.actualValue; }
  unsigned sineToAgeGeneralityThreshold() const { return _sineToAgeGeneralityThreshold.actualValue; }
  SineSelection sineSelection() const { return _sineSelection.actualValue; }
  void setSineSelection(SineSelection val) { _sineSelection.actualValue=val; }
  float sineTolerance() const { return _sineTolerance.actualValue; }
  float sineToAgeTolerance() const { return _sineToAgeTolerance.actualValue; }

  bool colorUnblocking() const { return _colorUnblocking.actualValue; }

  Instantiation instantiation() const { return _instantiation.actualValue; }
  bool theoryFlattening() const { return _theoryFlattening.actualValue; }

  Induction induction() const { return _induction.actualValue; }
  StructuralInductionKind structInduction() const { return _structInduction.actualValue; }
  IntInductionKind intInduction() const { return _intInduction.actualValue; }
  InductionChoice inductionChoice() const { return _inductionChoice.actualValue; }
  unsigned maxInductionDepth() const { return _maxInductionDepth.actualValue; }
  bool inductionNegOnly() const { return _inductionNegOnly.actualValue; }
  bool inductionUnitOnly() const { return _inductionUnitOnly.actualValue; }
  bool inductionGen() const { return _inductionGen.actualValue; }
  unsigned maxInductionGenSubsetSize() const { return _maxInductionGenSubsetSize.actualValue; }
  bool inductionOnComplexTerms() const {return _inductionOnComplexTerms.actualValue;}
  bool integerInductionDefaultBound() const { return _integerInductionDefaultBound.actualValue; }
  IntegerInductionInterval integerInductionInterval() const { return _integerInductionInterval.actualValue; }

  float instGenBigRestartRatio() const { return _instGenBigRestartRatio.actualValue; }
  bool instGenPassiveReactivation() const { return _instGenPassiveReactivation.actualValue; }
  int instGenResolutionRatioInstGen() const { return _instGenResolutionInstGenRatio.actualValue; }
  int instGenResolutionRatioResolution() const { return _instGenResolutionInstGenRatio.otherValue; }
  int instGenRestartPeriod() const { return _instGenRestartPeriod.actualValue; }
  float instGenRestartPeriodQuotient() const { return _instGenRestartPeriodQuotient.actualValue; }
  int instGenSelection() const { return _instGenSelection.actualValue; }
  bool instGenWithResolution() const { return _instGenWithResolution.actualValue; }
  bool useHashingVariantIndex() const { return _useHashingVariantIndex.actualValue; }

  void setMemoryLimit(size_t newVal) { _memoryLimit.actualValue = newVal; }
  void setTimeLimitInSeconds(int newVal) { _timeLimitInDeciseconds.actualValue = 10*newVal; }
  void setTimeLimitInDeciseconds(int newVal) { _timeLimitInDeciseconds.actualValue = newVal; }

  bool splitAtActivation() const{ return _splitAtActivation.actualValue; }
  SplittingNonsplittableComponents splittingNonsplittableComponents() const { return _splittingNonsplittableComponents.actualValue; }
  SplittingAddComplementary splittingAddComplementary() const { return _splittingAddComplementary.actualValue; }
  SplittingMinimizeModel splittingMinimizeModel() const { return _splittingMinimizeModel.actualValue; }
  SplittingLiteralPolarityAdvice splittingLiteralPolarityAdvice() const { return _splittingLiteralPolarityAdvice.actualValue; }
  SplittingDeleteDeactivated splittingDeleteDeactivated() const { return _splittingDeleteDeactivated.actualValue;}
  bool splittingFastRestart() const { return _splittingFastRestart.actualValue; }
  bool splittingBufferedSolver() const { return _splittingBufferedSolver.actualValue; }
  int splittingFlushPeriod() const { return _splittingFlushPeriod.actualValue; }
  float splittingFlushQuotient() const { return _splittingFlushQuotient.actualValue; }
  float splittingAvatimer() const { return _splittingAvatimer.actualValue; }
  bool splittingEagerRemoval() const { return _splittingEagerRemoval.actualValue; }
  SplittingCongruenceClosure splittingCongruenceClosure() const { return _splittingCongruenceClosure.actualValue; }
  CCUnsatCores ccUnsatCores() const { return _ccUnsatCores.actualValue; }

  void setProof(Proof p) { _proof.actualValue = p; }
    
  bool newCNF() const { return _newCNF.actualValue; }
  bool getIteInlineLet() const { return _inlineLet.actualValue; }

  bool useManualClauseSelection() const { return _manualClauseSelection.actualValue; }
  bool inequalityNormalization() const { return _inequalityNormalization.actualValue; }
<<<<<<< HEAD
  EvaluationMode evaluationMode() const { return _highSchool.actualValue ? EvaluationMode::POLYNOMIAL_FORCE : _evaluationMode.actualValue; }
  ArithmeticSimplificationMode gaussianVariableElimination() const { return _highSchool.actualValue ? ArithmeticSimplificationMode::CAUTIOUS : _gaussianVariableElimination.actualValue; }
  bool inequalityResolution() const { return _inequalityResolution.actualValue; }
  ArithmeticSimplificationMode ircVariableElimination() const { return _ircVariableElimination.actualValue; }
  bool ircLascaFactoring() const { return _ircLascaFactoring.actualValue; }
  bool ircStrongNormalization() const { return _ircStrongNormalization.actualValue; }
=======
  EvaluationMode evaluationMode() const { return _highSchool.actualValue ? EvaluationMode::POLYNOMIAL_CAUTIOUS : _evaluationMode.actualValue; }
  ArithmeticSimplificationMode gaussianVariableElimination() const { return _highSchool.actualValue ? ArithmeticSimplificationMode::CAUTIOUS : _gaussianVariableElimination.actualValue; }
>>>>>>> b713bc15
  bool pushUnaryMinus() const { return _pushUnaryMinus.actualValue || _highSchool.actualValue; }
  ArithmeticSimplificationMode cancellation() const { return _highSchool.actualValue ? ArithmeticSimplificationMode::CAUTIOUS : _cancellation.actualValue; }
  ArithmeticSimplificationMode arithmeticSubtermGeneralizations() const { return  _highSchool.actualValue ? ArithmeticSimplificationMode::CAUTIOUS : _arithmeticSubtermGeneralizations.actualValue; }

  //Higher-order Options

  bool addCombAxioms() const { return _addCombAxioms.actualValue; }
  bool addProxyAxioms() const { return _addProxyAxioms.actualValue; }
  bool combinatorySup() const { return _combinatorySuperposition.actualValue; }
  bool choiceAxiom() const { return _choiceAxiom.actualValue; }
  bool injectivityReasoning() const { return _injectivity.actualValue; }
  bool pragmatic() const { return _pragmatic.actualValue; }
  bool choiceReasoning() const { return _choiceReasoning.actualValue; }
  bool prioritiseClausesProducedByLongReduction() const { return _priortyToLongReducts.actualValue; }
  int maxXXNarrows() const { return _maximumXXNarrows.actualValue; }
  FunctionExtensionality functionExtensionality() const { return _functionExtensionality.actualValue; }
  CNFOnTheFly cnfOnTheFly() const { return _clausificationOnTheFly.actualValue; }
  PISet piSet() const { return _piSet.actualValue; }
  Narrow narrow() const { return _narrow.actualValue; }
  bool equalityToEquivalence () const { return _equalityToEquivalence.actualValue; }
  bool complexBooleanReasoning () const { return _complexBooleanReasoning.actualValue; }
  bool booleanEqTrick() const { return _booleanEqTrick.actualValue; }
  bool superposition() const {return _superposition.actualValue; }
  bool casesSimp() const { return _casesSimp.actualValue; }
  bool cases() const { return _cases.actualValue; }
  bool newTautologyDel() const { return _newTautologyDel.actualValue; }
  bool lambdaFreeHol() const { return _lambdaFreeHol.actualValue; }

private:
    
    /**
     * A LookupWrapper is used to wrap up two maps for long and short names and query them
     */
    struct LookupWrapper {
        
        LookupWrapper() {}
        
        private:
          LookupWrapper operator=(const LookupWrapper&){ NOT_IMPLEMENTED;}
        public:
        
        void insert(AbstractOptionValue* option_value){
            CALL("LookupWrapper::insert");
            ASS(!option_value->longName.empty());
            bool new_long =  _longMap.insert(option_value->longName,option_value);
            bool new_short = true;
            if(!option_value->shortName.empty()){
                new_short = _shortMap.insert(option_value->shortName,option_value);
            }
            if(!new_long || !new_short){ cout << "Bad " << option_value->longName << endl; }
            ASS(new_long && new_short);
        }
        AbstractOptionValue* findLong(vstring longName) const{
            CALL("LookupWrapper::findLong");
            if(!_longMap.find(longName)){ throw ValueNotFoundException(); }
            return _longMap.get(longName);
        }
        AbstractOptionValue* findShort(vstring shortName) const{
            CALL("LookupWrapper::findShort");
            if(!_shortMap.find(shortName)){ throw ValueNotFoundException(); }
            return _shortMap.get(shortName);
        }
        
        VirtualIterator<AbstractOptionValue*> values() const {
            return _longMap.range();
        }
        
    private:
        DHMap<vstring,AbstractOptionValue*> _longMap;
        DHMap<vstring,AbstractOptionValue*> _shortMap;
    };
    
    LookupWrapper _lookup;
    
    // The const is a lie - we can alter the resulting OptionValue
    AbstractOptionValue* getOptionValueByName(vstring name) const{
        try{
          return _lookup.findLong(name);
        }
        catch(ValueNotFoundException&){
          try{
            return _lookup.findShort(name);
          }
          catch(ValueNotFoundException&){
            return 0;
          }
        }
    }
  
    Stack<vstring> getSimilarOptionNames(vstring name, bool is_short) const{

      Stack<vstring> similar_names;

      VirtualIterator<AbstractOptionValue*> options = _lookup.values();
      while(options.hasNext()){
        AbstractOptionValue* opt = options.next();
        vstring opt_name = is_short ? opt->shortName : opt->longName;
        size_t dif = 2;
        if(!is_short) dif += name.size()/4;
        if(name.size()!=0 && distance(name,opt_name) < dif)
          similar_names.push(opt_name);
      }

      return similar_names;
    }
    
    //==========================================================
    // Variables holding option values
    //==========================================================

 /** 
  * NOTE on OptionValues
  *
  * An OptionValue stores the value for an Option as well as all the meta-data
  * See the definitions of different OptionValue objects above for details
  * but the main OptionValuse are
  *  - BoolOptionValue
  *  - IntOptionValue, UnsignedOptionValue, FloatOptionValue, LongOptionValue
  *  - StringOptionValue
  *  - ChoiceOptionValue
  *  - RatioOptionValue
  *
  * ChoiceOptionValue requires you to define an enum for the choice values
  *
  * For examples of how the different OptionValues are used see Options.cpp
  *
  * If an OptionValue needs custom assignment you will need to create a custom
  *  OptionValue. See DecodeOptionValue and SelectionOptionValue for examples. 
  *
  */

  ChoiceOptionValue<RandomStrategy> _randomStrategy;
  DecodeOptionValue _decode;
  BoolOptionValue _encode;

  RatioOptionValue _ageWeightRatio;
	ChoiceOptionValue<AgeWeightRatioShape> _ageWeightRatioShape;
	UnsignedOptionValue _ageWeightRatioShapeFrequency;
  BoolOptionValue _useTheorySplitQueues;
  StringOptionValue _theorySplitQueueRatios;
  StringOptionValue _theorySplitQueueCutoffs;
  IntOptionValue _theorySplitQueueExpectedRatioDenom;
  BoolOptionValue _theorySplitQueueLayeredArrangement;
  BoolOptionValue _useAvatarSplitQueues;
  StringOptionValue _avatarSplitQueueRatios;
  StringOptionValue _avatarSplitQueueCutoffs;
  BoolOptionValue _avatarSplitQueueLayeredArrangement;
  BoolOptionValue _useSineLevelSplitQueues;
  StringOptionValue _sineLevelSplitQueueRatios;
  StringOptionValue _sineLevelSplitQueueCutoffs;
  BoolOptionValue _sineLevelSplitQueueLayeredArrangement;
  BoolOptionValue _usePositiveLiteralSplitQueues;
  StringOptionValue _positiveLiteralSplitQueueRatios;
  StringOptionValue _positiveLiteralSplitQueueCutoffs;
  BoolOptionValue _positiveLiteralSplitQueueLayeredArrangement;
  BoolOptionValue _literalMaximalityAftercheck;
  BoolOptionValue _arityCheck;
  
  ChoiceOptionValue<BadOption> _badOption;
  ChoiceOptionValue<Demodulation> _backwardDemodulation;
  ChoiceOptionValue<Subsumption> _backwardSubsumption;
  ChoiceOptionValue<Subsumption> _backwardSubsumptionResolution;
  BoolOptionValue _backwardSubsumptionDemodulation;
  UnsignedOptionValue _backwardSubsumptionDemodulationMaxMatches;
  BoolOptionValue _binaryResolution;

  BoolOptionValue _colorUnblocking;
  ChoiceOptionValue<Condensation> _condensation;

  BoolOptionValue _demodulationRedundancyCheck;

  ChoiceOptionValue<EqualityProxy> _equalityProxy;
  BoolOptionValue _useMonoEqualityProxy;
  ChoiceOptionValue<RuleActivity> _equalityResolutionWithDeletion;
  BoolOptionValue _equivalentVariableRemoval;
  ChoiceOptionValue<ExtensionalityResolution> _extensionalityResolution;
  UnsignedOptionValue _extensionalityMaxLength;
  BoolOptionValue _extensionalityAllowPosEq;

  BoolOptionValue _FOOLParamodulation;

  BoolOptionValue _termAlgebraInferences;
  ChoiceOptionValue<TACyclicityCheck> _termAlgebraCyclicityCheck;

  BoolOptionValue _fmbNonGroundDefs;
  UnsignedOptionValue _fmbStartSize;
  FloatOptionValue _fmbSymmetryRatio;
  ChoiceOptionValue<FMBWidgetOrders> _fmbSymmetryWidgetOrders;
  ChoiceOptionValue<FMBSymbolOrders> _fmbSymmetryOrderSymbols;
  ChoiceOptionValue<FMBAdjustSorts> _fmbAdjustSorts;
  BoolOptionValue _fmbDetectSortBounds;
  UnsignedOptionValue _fmbDetectSortBoundsTimeLimit;
  UnsignedOptionValue _fmbSizeWeightRatio;
  ChoiceOptionValue<FMBEnumerationStrategy> _fmbEnumerationStrategy;

  BoolOptionValue _flattenTopLevelConjunctions;
  StringOptionValue _forbiddenOptions;
  BoolOptionValue _forceIncompleteness;
  StringOptionValue _forcedOptions;
  ChoiceOptionValue<Demodulation> _forwardDemodulation;
  BoolOptionValue _forwardLiteralRewriting;
  BoolOptionValue _forwardSubsumption;
  BoolOptionValue _forwardSubsumptionResolution;
  BoolOptionValue _forwardSubsumptionDemodulation;
  UnsignedOptionValue _forwardSubsumptionDemodulationMaxMatches;
  ChoiceOptionValue<FunctionDefinitionElimination> _functionDefinitionElimination;
  BoolOptionValue _skolemReuse;
  BoolOptionValue _definitionReuse;
  
  ChoiceOptionValue<RuleActivity> _generalSplitting;
  BoolOptionValue _globalSubsumption;
  ChoiceOptionValue<GlobalSubsumptionSatSolverPower> _globalSubsumptionSatSolverPower;
  ChoiceOptionValue<GlobalSubsumptionExplicitMinim> _globalSubsumptionExplicitMinim;
  ChoiceOptionValue<GlobalSubsumptionAvatarAssumptions> _globalSubsumptionAvatarAssumptions;
  ChoiceOptionValue<GoalGuess> _guessTheGoal;
  UnsignedOptionValue _guessTheGoalLimit;

  BoolOptionValue _hyperSuperposition;

  BoolOptionValue _simultaneousSuperposition;
  BoolOptionValue _innerRewriting;
  BoolOptionValue _equationalTautologyRemoval;

  /** if true, then calling set() on non-existing options will not result in a user error */
  ChoiceOptionValue<IgnoreMissing> _ignoreMissing;
  StringOptionValue _include;
  /** if this option is true, Vampire will add the numeral weight of a clause
   * to its weight. The weight is defined as the sum of binary sizes of all
   * integers occurring in this clause. This option has not been tested and
   * may be extensive, see Clause::getNumeralWeight()
   */
  BoolOptionValue _increasedNumeralWeight;

  BoolOptionValue _ignoreConjectureInPreprocessing;

  IntOptionValue _inequalitySplitting;
  ChoiceOptionValue<InputSyntax> _inputSyntax;
  ChoiceOptionValue<Instantiation> _instantiation;
  FloatOptionValue _instGenBigRestartRatio;
  BoolOptionValue _instGenPassiveReactivation;
  RatioOptionValue _instGenResolutionInstGenRatio;
  //IntOptionValue _instGenResolutionRatioResolution;
  IntOptionValue _instGenRestartPeriod;
  FloatOptionValue _instGenRestartPeriodQuotient;
  BoolOptionValue _instGenWithResolution;
  BoolOptionValue _useHashingVariantIndex;

  ChoiceOptionValue<Induction> _induction;
  ChoiceOptionValue<StructuralInductionKind> _structInduction;
  ChoiceOptionValue<IntInductionKind> _intInduction;
  ChoiceOptionValue<InductionChoice> _inductionChoice;
  UnsignedOptionValue _maxInductionDepth;
  BoolOptionValue _inductionNegOnly;
  BoolOptionValue _inductionUnitOnly;
  BoolOptionValue _inductionGen;
  UnsignedOptionValue _maxInductionGenSubsetSize;
  BoolOptionValue _inductionOnComplexTerms;
  BoolOptionValue _integerInductionDefaultBound;
  ChoiceOptionValue<IntegerInductionInterval> _integerInductionInterval;

  StringOptionValue _latexOutput;
  BoolOptionValue _latexUseDefaultSymbols;

  ChoiceOptionValue<LiteralComparisonMode> _literalComparisonMode;
  IntOptionValue _lookaheadDelay;
  IntOptionValue _lrsFirstTimeCheck;
  BoolOptionValue _lrsWeightLimitOnly;
  ChoiceOptionValue<LTBLearning> _ltbLearning;
  StringOptionValue _ltbDirectory;

#ifdef __linux__
  UnsignedOptionValue _instructionLimit; 
#endif

  UnsignedOptionValue _memoryLimit; // should be size_t, making an assumption
  ChoiceOptionValue<Mode> _mode;
  ChoiceOptionValue<Schedule> _schedule;
  UnsignedOptionValue _multicore;
  FloatOptionValue _slowness;

  IntOptionValue _naming;
  BoolOptionValue _nonliteralsInClauseWeight;
  BoolOptionValue _normalize;

  BoolOptionValue _outputAxiomNames;

  StringOptionValue _printProofToFile;
  BoolOptionValue _printClausifierPremises;
  StringOptionValue _problemName;
  ChoiceOptionValue<Proof> _proof;
  BoolOptionValue _minimizeSatProofs;
  ChoiceOptionValue<ProofExtra> _proofExtra;
  
  StringOptionValue _protectedPrefix;

  ChoiceOptionValue<QuestionAnsweringMode> _questionAnswering;

  IntOptionValue _randomSeed;
  IntOptionValue _randomStrategySeed;

  IntOptionValue _activationLimit;

  ChoiceOptionValue<SatSolver> _satSolver;
  ChoiceOptionValue<SaturationAlgorithm> _saturationAlgorithm;
  BoolOptionValue _showAll;
  BoolOptionValue _showActive;
  BoolOptionValue _showBlocked;
  BoolOptionValue _showDefinitions;
  ChoiceOptionValue<InterpolantMode> _showInterpolant;
  BoolOptionValue _showNew;
  BoolOptionValue _sineToAge;
  ChoiceOptionValue<PredicateSineLevels> _sineToPredLevels;
  BoolOptionValue _showSplitting;
  BoolOptionValue _showNewPropositional;
  BoolOptionValue _showNonconstantSkolemFunctionTrace;
  BoolOptionValue _showOptions;
  BoolOptionValue _showOptionsLineWrap;
  BoolOptionValue _showExperimentalOptions;
  BoolOptionValue _showHelp;
  BoolOptionValue _printAllTheoryAxioms;
  StringOptionValue _explainOption;
  BoolOptionValue _showPassive;
  BoolOptionValue _showReductions;
  BoolOptionValue _showPreprocessing;
  BoolOptionValue _showSkolemisations;
  BoolOptionValue _showSymbolElimination;
  BoolOptionValue _showTheoryAxioms;
  BoolOptionValue _showFOOL;
  BoolOptionValue _showFMBsortInfo;
  BoolOptionValue _showInduction;
  BoolOptionValue _showSimplOrdering;
#if VZ3
  BoolOptionValue _showZ3;
  StringOptionValue _exportAvatarProblem;
  StringOptionValue _exportThiProblem;
  BoolOptionValue _satFallbackForSMT;
  BoolOptionValue _smtForGround;
  ChoiceOptionValue<TheoryInstSimp> _theoryInstAndSimp;
  BoolOptionValue _thiGeneralise;
  BoolOptionValue _thiTautologyDeletion;
#endif
  ChoiceOptionValue<UnificationWithAbstraction> _unificationWithAbstraction; 
  BoolOptionValue _fixUWA;
  BoolOptionValue _useACeval;
  TimeLimitOptionValue _simulatedTimeLimit;
  UnsignedOptionValue _sineDepth;
  UnsignedOptionValue _sineGeneralityThreshold;
  UnsignedOptionValue _sineToAgeGeneralityThreshold;
  ChoiceOptionValue<SineSelection> _sineSelection;
  FloatOptionValue _sineTolerance;
  FloatOptionValue _sineToAgeTolerance;
  ChoiceOptionValue<Sos> _sos;
  UnsignedOptionValue _sosTheoryLimit;
  BoolOptionValue _splitting;
  BoolOptionValue _splitAtActivation;
  ChoiceOptionValue<SplittingAddComplementary> _splittingAddComplementary;
  ChoiceOptionValue<SplittingCongruenceClosure> _splittingCongruenceClosure;
  ChoiceOptionValue<CCUnsatCores> _ccUnsatCores;
  BoolOptionValue _splittingEagerRemoval;
  UnsignedOptionValue _splittingFlushPeriod;
  FloatOptionValue _splittingFlushQuotient;
  FloatOptionValue _splittingAvatimer;
  ChoiceOptionValue<SplittingNonsplittableComponents> _splittingNonsplittableComponents;
  ChoiceOptionValue<SplittingMinimizeModel> _splittingMinimizeModel;
  ChoiceOptionValue<SplittingLiteralPolarityAdvice> _splittingLiteralPolarityAdvice;
  ChoiceOptionValue<SplittingDeleteDeactivated> _splittingDeleteDeactivated;
  BoolOptionValue _splittingFastRestart;
  BoolOptionValue _splittingBufferedSolver;

  ChoiceOptionValue<Statistics> _statistics;
  BoolOptionValue _superpositionFromVariables;
  ChoiceOptionValue<TermOrdering> _termOrdering;
  ChoiceOptionValue<SymbolPrecedence> _symbolPrecedence;
  ChoiceOptionValue<SymbolPrecedenceBoost> _symbolPrecedenceBoost;
  ChoiceOptionValue<IntroducedSymbolPrecedence> _introducedSymbolPrecedence;
  ChoiceOptionValue<EvaluationMode> _evaluationMode;
  ChoiceOptionValue<KboAdmissibilityCheck> _kboAdmissabilityCheck;
  StringOptionValue _functionWeights;
  StringOptionValue _predicateWeights;
  StringOptionValue _functionPrecedence;
  StringOptionValue _predicatePrecedence;

  StringOptionValue _testId;
  ChoiceOptionValue<Output> _outputMode;
  BoolOptionValue _ignoreMissingInputsInUnsatCore;
  StringOptionValue _thanks;
  ChoiceOptionValue<TheoryAxiomLevel> _theoryAxioms;
  BoolOptionValue _theoryFlattening;

  /** Time limit in deciseconds */
  TimeLimitOptionValue _timeLimitInDeciseconds;
  BoolOptionValue _timeStatistics;

  ChoiceOptionValue<URResolution> _unitResultingResolution;
  BoolOptionValue _unusedPredicateDefinitionRemoval;
  BoolOptionValue _blockedClauseElimination;
  // BoolOptionValue _use_dm;

  OptionChoiceValues _tagNames;

  NonGoalWeightOptionValue _nonGoalWeightCoefficient;
  BoolOptionValue _restrictNWCtoGC;

  SelectionOptionValue _selection;
  SelectionOptionValue _instGenSelection;
    
  InputFileOptionValue _inputFile;

  BoolOptionValue _newCNF;
  BoolOptionValue _inlineLet;

  BoolOptionValue _manualClauseSelection;
  // arithmeitc reasoning options
  BoolOptionValue _inequalityNormalization;
  BoolOptionValue _pushUnaryMinus;
  BoolOptionValue _highSchool;
  ChoiceOptionValue<ArithmeticSimplificationMode> _gaussianVariableElimination;
<<<<<<< HEAD
  BoolOptionValue _inequalityResolution;
  ChoiceOptionValue<ArithmeticSimplificationMode> _ircVariableElimination;
  BoolOptionValue _ircLascaFactoring;
  BoolOptionValue _ircStrongNormalization;
=======
>>>>>>> b713bc15
  ChoiceOptionValue<ArithmeticSimplificationMode> _cancellation;
  ChoiceOptionValue<ArithmeticSimplificationMode> _arithmeticSubtermGeneralizations;

 
  //Higher-order options
  BoolOptionValue _addCombAxioms;
  BoolOptionValue _addProxyAxioms;
  BoolOptionValue _combinatorySuperposition;
  BoolOptionValue _choiceAxiom;
  BoolOptionValue _injectivity;
  BoolOptionValue _pragmatic;
  BoolOptionValue _choiceReasoning;
  BoolOptionValue _priortyToLongReducts;
  IntOptionValue  _maximumXXNarrows;
  ChoiceOptionValue<FunctionExtensionality> _functionExtensionality;
  ChoiceOptionValue<CNFOnTheFly> _clausificationOnTheFly;
  ChoiceOptionValue<PISet> _piSet;
  ChoiceOptionValue<Narrow> _narrow;
  BoolOptionValue _equalityToEquivalence;
  BoolOptionValue _complexBooleanReasoning;
  BoolOptionValue _booleanEqTrick;
  BoolOptionValue _superposition;
  BoolOptionValue _casesSimp;
  BoolOptionValue _cases;
  BoolOptionValue _newTautologyDel;
  BoolOptionValue _lambdaFreeHol;

}; // class Options

// Allow printing of enums
template<typename T,
         typename = typename std::enable_if<std::is_enum<T>::value>::type>
std::ostream& operator<< (std::ostream& str,const T& val)
{
  return str << static_cast<typename std::underlying_type<T>::type>(val);
}

}

#endif<|MERGE_RESOLUTION|>--- conflicted
+++ resolved
@@ -107,13 +107,6 @@
   return costs[n];
 }
 
-<<<<<<< HEAD
-
-template<class Enum>
-Stack<vstring> enumValueNames();
-
-=======
->>>>>>> b713bc15
 /**
  * Class that represents Vampire's options.
  * 11/11/2004 Shrigley Hall, completely reimplemented
@@ -672,10 +665,7 @@
   };
 
   enum class EvaluationMode : unsigned int {
-<<<<<<< HEAD
     OFF,
-=======
->>>>>>> b713bc15
     SIMPLE,
     POLYNOMIAL_FORCE,
     POLYNOMIAL_CAUTIOUS,
@@ -753,16 +743,6 @@
      * @author Giles
      * @since 30/07/14
      */
-<<<<<<< HEAD
-    struct OptionChoiceValues{
-        
-        OptionChoiceValues() : _names() { };
-        OptionChoiceValues(Stack<vstring> names) : _names(std::move(names))  
-        {
-          for (auto x : _names) {
-            ASS(x.size() < 70)
-          }
-=======
     class OptionChoiceValues{
       void check_names_are_short() {
         for (auto x : _names) {
@@ -779,11 +759,7 @@
         OptionChoiceValues(std::initializer_list<vstring> list) : _names(list)
         {
           check_names_are_short();
->>>>>>> b713bc15
-        }
-
-        OptionChoiceValues(std::initializer_list<vstring> list) : _names(list)
-        { }
+        }
         
         int find(vstring value) const {
             for(unsigned i=0;i<_names.length();i++){
@@ -2255,17 +2231,12 @@
 
   bool useManualClauseSelection() const { return _manualClauseSelection.actualValue; }
   bool inequalityNormalization() const { return _inequalityNormalization.actualValue; }
-<<<<<<< HEAD
   EvaluationMode evaluationMode() const { return _highSchool.actualValue ? EvaluationMode::POLYNOMIAL_FORCE : _evaluationMode.actualValue; }
   ArithmeticSimplificationMode gaussianVariableElimination() const { return _highSchool.actualValue ? ArithmeticSimplificationMode::CAUTIOUS : _gaussianVariableElimination.actualValue; }
   bool inequalityResolution() const { return _inequalityResolution.actualValue; }
   ArithmeticSimplificationMode ircVariableElimination() const { return _ircVariableElimination.actualValue; }
   bool ircLascaFactoring() const { return _ircLascaFactoring.actualValue; }
   bool ircStrongNormalization() const { return _ircStrongNormalization.actualValue; }
-=======
-  EvaluationMode evaluationMode() const { return _highSchool.actualValue ? EvaluationMode::POLYNOMIAL_CAUTIOUS : _evaluationMode.actualValue; }
-  ArithmeticSimplificationMode gaussianVariableElimination() const { return _highSchool.actualValue ? ArithmeticSimplificationMode::CAUTIOUS : _gaussianVariableElimination.actualValue; }
->>>>>>> b713bc15
   bool pushUnaryMinus() const { return _pushUnaryMinus.actualValue || _highSchool.actualValue; }
   ArithmeticSimplificationMode cancellation() const { return _highSchool.actualValue ? ArithmeticSimplificationMode::CAUTIOUS : _cancellation.actualValue; }
   ArithmeticSimplificationMode arithmeticSubtermGeneralizations() const { return  _highSchool.actualValue ? ArithmeticSimplificationMode::CAUTIOUS : _arithmeticSubtermGeneralizations.actualValue; }
@@ -2683,13 +2654,10 @@
   BoolOptionValue _pushUnaryMinus;
   BoolOptionValue _highSchool;
   ChoiceOptionValue<ArithmeticSimplificationMode> _gaussianVariableElimination;
-<<<<<<< HEAD
   BoolOptionValue _inequalityResolution;
   ChoiceOptionValue<ArithmeticSimplificationMode> _ircVariableElimination;
   BoolOptionValue _ircLascaFactoring;
   BoolOptionValue _ircStrongNormalization;
-=======
->>>>>>> b713bc15
   ChoiceOptionValue<ArithmeticSimplificationMode> _cancellation;
   ChoiceOptionValue<ArithmeticSimplificationMode> _arithmeticSubtermGeneralizations;
 
