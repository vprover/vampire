/*
 * This file is part of the source code of the software program
 * Vampire. It is protected by applicable
 * copyright laws.
 *
 * This source code is distributed under the licence found here
 * https://vprover.github.io/license.html
 * and in the source directory
 */
/**
 * @file Options.hpp
 * Defines Vampire options.
 *
 * INSTRUCTIONS on Adding a new Option
 *
 * Firstly, the easiest thing to do is copy what's been done for an existing option
 *
 * In Options.hpp
 * - Add an OptionValue object (see NOTE on OptionValues below) 
 * - Add enum for choices if ChoiceOptionValue
 * - Add getter for OptionValue
 * - Only if necessary (usually not), add setter for OptionValue
 *
 * In Options.cpp
 * - Initialise the OptionValue member, to do this you need to
 * -- Call the constructor with at least a long name, short name and default value
 * -- Provide a description
 * -- Insert the option into lookup (this is essential)
 * -- Tag the option, otherwise it will not appear nicely in showOptions
 * -- Add value constraints, they can be soft or hard (see NOTE on OptionValueConstraints below)
 * -- Add problem constraints (see NOTE on OptionProblemConstraints)
 *
 */

#ifndef __Options__
#define __Options__

#include <type_traits>
#include <cstring>
#include <memory>
#include <sys/stat.h>

#include "Forwards.hpp"

#include "Debug/Assertion.hpp"

#include "Lib/VString.hpp"
#include "Lib/VirtualIterator.hpp"
#include "Lib/DHMap.hpp"
#include "Lib/DArray.hpp"
#include "Lib/Stack.hpp"
#include "Lib/Int.hpp"
#include "Lib/Allocator.hpp"
#include "Lib/Comparison.hpp"
#include "Lib/STL.hpp"

#include "Property.hpp"

namespace Shell {

using namespace Lib;
using namespace Kernel;

class Property;

/**
 * Let us define a similarity measure for strings, used to compare option names 
 * 
 * This is a Levenshtein (edit) distance and therefore gives the number
 * of edits needed to change s1 into s2
 *
 * TODO does not really belong here!
 *
 * @author Giles
 */
static size_t distance(const vstring &s1, const vstring &s2)
{
  const size_t m(s1.size());
  const size_t n(s2.size());

  if( m==0 ) return n;
  if( n==0 ) return m;

  DArray<size_t> costs = DArray<size_t>(n+1);

  for( size_t k=0; k<=n; k++ ) costs[k] = k;

  size_t i = 0;
  for ( vstring::const_iterator it1 = s1.begin(); it1 != s1.end(); ++it1, ++i )
  {
    costs[0] = i+1;
    size_t corner = i;

    size_t j = 0;
    for ( vstring::const_iterator it2 = s2.begin(); it2 != s2.end(); ++it2, ++j )
    {
      size_t upper = costs[j+1];
      if( *it1 == *it2 ){costs[j+1] = corner;}
      else{
        size_t t(upper<corner?upper:corner);
        costs[j+1] = (costs[j]<t?costs[j]:t)+1;
      }
      corner = upper;
    }
  }

  return costs[n];
}

/**
 * Class that represents Vampire's options.
 * 11/11/2004 Shrigley Hall, completely reimplemented
 *
 * @since Sep 14 reimplemented by Giles
 */
class Options
{
public:

    Options ();
    // It is important that we can safely copy Options for use in CASC mode
    void init();
    void copyValuesFrom(const Options& that);
    Options(const Options& that);
    Options& operator=(const Options& that);

    // used to print help and options
    void output (ostream&) const;

    // Dealing with encoded options. Used by --decode option
    void readFromEncodedOptions (vstring testId);
    void readOptionsString (vstring testId,bool assign=true);
    vstring generateEncodedOptions() const;

    // deal with completeness
    bool complete(const Problem&) const;
    bool completeForNNE() const;

    // deal with constraints
    void setForcedOptionValues(); // not currently used effectively
    bool checkGlobalOptionConstraints(bool fail_early=false);
    bool checkProblemOptionConstraints(Property*, bool before_preprocessing, bool fail_early=false);

    // Randomize strategy (will only work if randomStrategy=on)
    // should only be called after all other options are set
    //
    // The usage is overloaded. If prop=0 then this function will randomize
    // options that do not require a Property (no ProblemConstraints) 
    // (note it is possible to supress the requirement, see Options.cpp)
    // Otherwise all other options will be randomized.
    //
    // This dual usage is required as the property object is created during
    // the preprocessing stage. This means that in vampire.cpp we call this twice
    void randomizeStrategy(Property* prop);
    
    /**
     * Return the problem name
     *
     * The problem name is computed from the input file name in
     * the @b setInputFile function. If the input file is not set,
     * the problem name is equal to "unknown". The problem name can
     * be set to a specific value using setProblemName().
     */
    const vstring& problemName () const { return _problemName.actualValue; }
    void setProblemName(vstring str) { _problemName.actualValue = str; }
    
    void setInputFile(const vstring& newVal){ _inputFile.set(newVal); }
    vstring includeFileName (const vstring& relativeName);

    CLASS_NAME(Options);
    USE_ALLOCATOR(Options);
    
    // standard ways of creating options
    void set(const vstring& name, const vstring& value); // implicitly the long version used here
    void set(const char* name, const char* value, bool longOpt);
    
public:
  //==========================================================
  // The Enums for Option Values
  //==========================================================
  //
  // If you create a ChoiceOptionValue you will also need to create an enum
   
 
    /**
     * Possible tags to group options by
     * Update _tagNames at the end of Options constructor if you add a tag
     * @author Giles
     */
    enum class OptionTag: unsigned int {
        UNUSED,
        OTHER,
        DEVELOPMENT,
        OUTPUT,
        INST_GEN,
        FMB,
        SAT,
        AVATAR,
        INFERENCES,
        LRS,
        SATURATION,
        PREPROCESSING,
        INPUT,
        HELP,
        HIGHER_ORDER,
        LAST_TAG // Used for counting the number of tags
    };
    // update _tagNames at the end of Options constructor if you add a tag
    
  enum class TheoryInstSimp : unsigned int {
    OFF,
    ALL,    // select all interpreted
    STRONG, // select strong only
    NEG_EQ, // select only positive equalities
    OVERLAP,
    FULL,   // <-+- deprecated. only exists to not break portfolio modes. behaves exactly like `ALL` now
    NEW,    // <-+
  };
  enum class UnificationWithAbstraction : unsigned int {
    OFF,
    INTERP_ONLY,
    ONE_INTERP,
    CONSTANT,
    ALL,
    GROUND
  };

  enum class Induction : unsigned int {
    NONE,
    STRUCTURAL,
    INTEGER,
    BOTH
  };
  enum class StructuralInductionKind : unsigned int {
    ONE,
    TWO,
    THREE,
    ALL
  };
  enum class IntInductionKind : unsigned int {
    ONE,
    TWO,
    ALL
  };
  enum class IntegerInductionInterval : unsigned int {
    INFINITE,
    FINITE,
    BOTH
  };


  enum class PredicateSineLevels : unsigned int {
    NO,   // no means 1) the reverse of "on", 2) use with caution, it is predicted to be the worse value
    OFF,
    ON
  };

 
  enum class InductionChoice : unsigned int {
    ALL,
    GOAL,                     // only apply induction to goal constants
                              // a goal constant is one appearing in an explicit goal, or if gtg is used
                              // a constant that is used to lift a clause to a goal (uniqueness or Skolem) 
    GOAL_PLUS,                // above plus skolem terms introduced in induction inferences
  };

  enum class TheoryAxiomLevel : unsigned int {
    ON,  // all of them
    OFF, // none of them
    CHEAP 
  };

  enum class ProofExtra : unsigned int {
    OFF,
    FREE,
    FULL
  };
  enum class FMBWidgetOrders : unsigned int {
    FUNCTION_FIRST, // f(1) f(2) f(3) ... g(1) g(2) ...
    ARGUMENT_FIRST, // f(1) g(1) h(1) ... f(2) g(2) ...
    DIAGONAL,       // f(1) g(2) h(3) f(2) g(3) h(1) f(3) g(1) h(2)
  };
  enum class FMBSymbolOrders : unsigned int {
    OCCURENCE,
    INPUT_USAGE,
    PREPROCESSED_USAGE
  };
  enum class FMBAdjustSorts : unsigned int {
    OFF,
    EXPAND,
    GROUP,
    PREDICATE,
    FUNCTION
  };
  enum class FMBEnumerationStrategy : unsigned int {
    SBMEAM,
#if VZ3
    SMT,
#endif
    CONTOUR
  };

  enum class RandomStrategy : unsigned int {
    ON,
    OFF,
    SAT,
    NOCHECK
  };

  enum class BadOption : unsigned int {
    HARD,
    FORCED,
    OFF,
    SOFT
  };

  enum class LTBLearning : unsigned int {
    ON,
    OFF,
    BIASED
  };

  enum class IgnoreMissing : unsigned int {
    ON,
    OFF,
    WARN
  };

  /**
   * Possible values for function_definition_elimination.
   * @since 29/05/2004 Manchester
   */
  enum class FunctionDefinitionElimination : unsigned int {
    ALL = 0,
    NONE = 1,
    UNUSED = 2
  };

  /**
   *
   *
   */
  enum class Instantiation : unsigned int {
    OFF = 0,
    ON = 1
  };

  /**
   * Possible values for the input syntax
   * @since 26/08/2009 Redmond
   */
  enum class InputSyntax : unsigned int {
    SMTLIB2 = 0,
    /** syntax of the TPTP prover */
    TPTP = 1, 
    AUTO = 2
    //HUMAN = 4,
    //MPS = 5, 
    //NETLIB = 6
  };


  /**
   * Possible values for mode_name.
   * @since 06/05/2007 Manchester
   */
  enum class Mode : unsigned int {
    AXIOM_SELECTION,
    CASC,
    CASC_HOL,
    CASC_SAT,
    CASC_LTB,
    CLAUSIFY,
    CONSEQUENCE_ELIMINATION,
    GROUNDING,
    MODEL_CHECK,
    /** this mode only outputs the input problem, without any preprocessing */
    OUTPUT,
    PORTFOLIO,
    PREPROCESS,
    PREPROCESS2,
    PROFILE,
    RANDOM_STRATEGY,
    SMTCOMP,
    SPIDER,
    TCLAUSIFY,
    TPREPROCESS,
    VAMPIRE
};

  enum class Schedule : unsigned int {
    CASC,
    CASC_2019,
    CASC_SAT,
    CASC_SAT_2019,
    CASC_HOL_2020,
    INDUCTION,
    INTEGER_INDUCTION,
    LTB_DEFAULT_2017,
    LTB_HH4_2017,
    LTB_HLL_2017,
    LTB_ISA_2017,
    LTB_MZR_2017,
    SMTCOMP,
    SMTCOMP_2018, 
    RAPID,
    RAPID_INDUCTION,
    STRUCT_INDUCTION
  };

/* TODO: use an enum for Selection. The current issue is the way these values are manipulated as ints
 *
  enum class Selection : unsigned int {
    TOTAL,
    MAXIMAL,
    TWO,
    THREE,
    FOUR,
    TEN,
    LOOKAHEAD,
    BEST_TWO,
    BEST_THREE,
    BEST_FOUR,
    BEST_TEN,
    BEST_LOOKAHED
  }
*/

  /** Various options for the output of statistics in Vampire */
  enum class Statistics : unsigned int {
    /** changed by the option "--statistics brief" */
    BRIEF = 0,
    /** changed by the option "--statistics full */
    FULL = 1,
    /** changed by the option "--statistics off" */
    NONE = 2
  };

  /** how much we want vampire talking and in what language */
  enum class Output : unsigned int {
    SMTCOMP,
    SPIDER,
    SZS,
    VAMPIRE,
    UCORE
  };

  /** Possible values for sat_solver */
  enum class SatSolver : unsigned int {
     MINISAT = 0
#if VZ3
     ,Z3 = 1
#endif
  };

  /** Possible values for saturation_algorithm */
  enum class SaturationAlgorithm : unsigned int {
     DISCOUNT = 0,
     FINITE_MODEL_BUILDING = 1,
     INST_GEN = 2,
     LRS = 3,
     OTTER = 4,
     Z3 = 5,
   };

  /** Possible values for activity of some inference rules */
  enum class RuleActivity : unsigned int {
    INPUT_ONLY = 0,
    OFF = 1,
    ON = 2
  };

  enum class QuestionAnsweringMode : unsigned int {
    ANSWER_LITERAL = 0,
    FROM_PROOF = 1,
    OFF = 2
  };

  enum class InterpolantMode : unsigned int {
    NEW_HEUR = 0,
    NEW_OPT = 1,
    OFF = 2,
    OLD = 3,
    OLD_OPT = 4
  };

  enum class LiteralComparisonMode : unsigned int {
    PREDICATE = 0,
    REVERSE = 1,
    STANDARD = 2
  };

  enum class Condensation : unsigned int {
    FAST = 0,
    OFF = 1,
    ON = 2
  };

  enum class Demodulation : unsigned int {
    ALL = 0,
    OFF = 1,
    PREORDERED = 2
  };

  enum class Subsumption : unsigned int {
    OFF = 0,
    ON = 1,
    UNIT_ONLY = 2
  };

  enum class URResolution : unsigned int {
    EC_ONLY = 0,
    OFF = 1,
    ON = 2
  };

  enum class TermOrdering : unsigned int {
    KBO = 0,
    LPO = 1
  };

  enum class SymbolPrecedence : unsigned int {
    ARITY = 0,
    OCCURRENCE = 1,
    REVERSE_ARITY = 2,
    SCRAMBLE = 3,
    FREQUENCY = 4,
    REVERSE_FREQUENCY = 5,
    WEIGHTED_FREQUENCY = 6,
    REVERSE_WEIGHTED_FREQUENCY = 7
  };
  enum class SymbolPrecedenceBoost : unsigned int {
    NONE = 0,
    GOAL = 1,
    UNIT = 2,
    GOAL_UNIT = 3
  };
  enum class IntroducedSymbolPrecedence : unsigned int {
    TOP = 0,
    BOTTOM = 1
  };

  enum class SineSelection : unsigned int {
    AXIOMS = 0,
    INCLUDED = 1,
    OFF = 2
  };

  enum class Proof : unsigned int {
    OFF = 0,
    ON = 1,
    PROOFCHECK = 2,
    TPTP = 3,
    PROPERTY = 4
  };

  /** Values for --equality_proxy */
  enum class EqualityProxy : unsigned int {
    R = 0,
    RS = 1,
    RST = 2,
    RSTC = 3,
    OFF = 4,
  };

  /** Values for --extensionality_resolution */
  enum class ExtensionalityResolution : unsigned int {
    FILTER = 0,
    KNOWN = 1,
    TAGGED = 2,
    MALLOC = 3,
    OFF = 4
  };

  enum class SplittingLiteralPolarityAdvice : unsigned int {
    FALSE,
    TRUE,
    NONE
  };

  enum class SplittingMinimizeModel : unsigned int {
    OFF = 0,
    SCO = 1,
    ALL = 2
  };

  enum class SplittingDeleteDeactivated : unsigned int {
    ON,
    LARGE_ONLY,
    OFF
  };
    
  enum class SplittingAddComplementary : unsigned int {
    GROUND = 0,
    NONE = 1
  };
  
  enum class SplittingCongruenceClosure : unsigned int {
    MODEL = 0,
    OFF = 1,
    ON = 2
  };

  enum class SplittingNonsplittableComponents : unsigned int {
    ALL = 0,
    ALL_DEPENDENT = 1,
    KNOWN = 2,
    NONE = 3
  };

  enum class CCUnsatCores : unsigned int {
    FIRST = 0,
    SMALL_ONES = 1,
    ALL = 2
  };

  enum class GlobalSubsumptionSatSolverPower : unsigned int {
    PROPAGATION_ONLY,
    FULL
  };

  enum class GlobalSubsumptionExplicitMinim : unsigned int {
    OFF,
    ON,
    RANDOMIZED
  };

  enum class GlobalSubsumptionAvatarAssumptions : unsigned int {
    OFF,
    FROM_CURRENT,
    FULL_MODEL
  };

  enum class Sos : unsigned int{
    ALL = 0,
    OFF = 1,
    ON = 2,
    THEORY = 3
  };

  enum class TARules : unsigned int {
    OFF = 0,
    INJECTGEN = 1,
    INJECTSIMPL = 2,
    INJECTOPT = 2,
    FULL = 3  
  };

  enum class TACyclicityCheck : unsigned int {
    OFF = 0,
    AXIOM = 1,
    RULE = 2,
    RULELIGHT = 3
  };

  enum class GoalGuess : unsigned int {
    OFF = 0,
    ALL = 1,
    EXISTS_TOP = 2,
    EXISTS_ALL = 3,
    EXISTS_SYM = 4,
    POSITION = 5
  };

  enum class EvaluationMode : unsigned int {
    SIMPLE,
    POLYNOMIAL_FORCE,
    POLYNOMIAL_CAUTIOUS,
  };

  enum class ArithmeticSimplificationMode : unsigned int {
    FORCE,
    CAUTIOUS,
    OFF,
  };

  enum class AgeWeightRatioShape {
    CONSTANT,
    DECAY,
    CONVERGE
  };

  enum class KboAdmissibilityCheck : unsigned int {
    ERROR = 0,
    WARNING = 1,
  };

  enum class FunctionExtensionality : unsigned int {
    OFF = 0,
    AXIOM = 1,
    ABSTRACTION = 2
  };

  enum class CNFOnTheFly : unsigned int {
    EAGER = 0,
    LAZY_GEN = 1,
    LAZY_SIMP = 2,
    LAZY_SIMP_NOT_GEN = 3,
    LAZY_SIMP_NOT_GEN_BOOL_EQ_OFF = 4,
    LAZY_SIMP_NOT_GEN_BOOL_EQ_GEN = 5,
    OFF = 6
  };

  enum class PISet : unsigned int {
    ALL = 0,
    ALL_EXCEPT_NOT_EQ = 1,
    FALSE_TRUE_NOT = 2,
    FALSE_TRUE_NOT_EQ_NOT_EQ = 3
  };

  enum class Narrow : unsigned int {
    ALL = 0,
    SK = 1,
    SKI = 2,
    OFF = 3
  };


    //==========================================================
    // The Internals
    //==========================================================
    // Here I define the internal structures used to specify Options
    // Normally these are not modified, see below for getters and values
    //
    // The internals consist of
    // - OptionChoiceValues: to store the names of a option choice
    // - OptionValue: stores an options value and meta-data
    // - OptionValueConstraint: to give a constraint on an option
    // - OptionProblemConstraint: to give a constraint on an option wrt the problem
    //
    // The details are explained in comments below
private:
    
    /**
     * These store the names of the choices for an option.
     * They can be declared using initializer lists i.e. {"on","off","half_on"}
     *
     * TODO: this uses a linear search, for alternative see NameArray
     *
     * @author Giles
     * @since 30/07/14
     */
    class OptionChoiceValues{
      void check_names_are_short() {
        for (auto x : _names) {
          ASS(x.size() < 70) // or else cannot be printed on a line
        }
      }
    public:
        OptionChoiceValues() : _names() { };
        OptionChoiceValues(Stack<vstring> names) : _names(std::move(names))  
        {
          check_names_are_short();
        }

        OptionChoiceValues(std::initializer_list<vstring> list) : _names(list)
        {
          check_names_are_short();
        }
        
        int find(vstring value) const {
            for(unsigned i=0;i<_names.length();i++){
                if(value.compare(_names[i])==0) return i;
            }
            return -1;
        }
        const int length() const { return _names.length(); }
        const vstring operator[](int i) const{ return _names[i];}

    private:
        Stack<vstring> _names;
    };
    
    // Declare constraints here so they can be referred to, but define them below
    template<typename T>
    struct OptionValueConstraint;
    template<typename T>
    using OptionValueConstraintUP = std::unique_ptr<OptionValueConstraint<T>>;
    struct AbstractWrappedConstraint;
    typedef std::unique_ptr<AbstractWrappedConstraint> AbstractWrappedConstraintUP;
    struct OptionProblemConstraint;
    typedef std::unique_ptr<OptionProblemConstraint> OptionProblemConstraintUP;
    
    /**
     * An AbstractOptionValue includes all the information and functionality that does not
     * depend on the type of the stored option. This is inherited by the templated OptionValue.
     *
     * The main purpose of the AbstractOptionValue is to allow us to have a collection of pointers
     * to OptionValue objects
     *
     * @author Giles
     */
    struct AbstractOptionValue {

        CLASS_NAME(AbstractOptionValue);
        USE_ALLOCATOR(AbstractOptionValue);

        AbstractOptionValue(){}
        AbstractOptionValue(vstring l,vstring s) :
        longName(l), shortName(s), experimental(false), is_set(false),_should_copy(true), _tag(OptionTag::LAST_TAG), supress_problemconstraints(false) {}

        // Never copy an OptionValue... the Constraint system would break
        AbstractOptionValue(const AbstractOptionValue&) = delete;
        AbstractOptionValue& operator=(const AbstractOptionValue&) = delete;

        // however move-assigment is needed for all the assigns in Options::init()
        AbstractOptionValue(AbstractOptionValue&&) = default;
        AbstractOptionValue& operator= (AbstractOptionValue && ) = default;

        virtual ~AbstractOptionValue() = default;

        // This is the main method, it sets the value of the option using an input string
        // Returns false if we cannot set (will cause a UserError in Options::set)
        virtual bool setValue(const vstring& value) = 0;

        bool set(const vstring& value){
          bool okay = setValue(value); 
          if(okay) is_set=true;
          return okay;
        }
        
        // Set to a random value
        virtual bool randomize(Property* P) = 0;

        // Experimental options are not included in help
        void setExperimental(){experimental=true;}
        
        // Meta-data
        vstring longName;
        vstring shortName;
        vstring description;
        bool experimental;
        bool is_set;
        
        // Checking constraits
        virtual bool checkConstraints() = 0;
        virtual bool checkProblemConstraints(Property* prop) = 0;
        
        // Tagging: options can be filtered by mode and are organised by Tag in showOptions
        void tag(OptionTag tag){ ASS(_tag==OptionTag::LAST_TAG);_tag=tag; }
        void tag(Options::Mode mode){ _modes.push(mode); }
        
        OptionTag getTag(){ return _tag;}
        bool inMode(Options::Mode mode){
            if(_modes.isEmpty()) return true;
            else return _modes.find(mode);
        }
        
        // This allows us to get the actual value in string form
        virtual vstring getStringOfActual() const = 0;
        // Check if default value
        virtual bool isDefault() const = 0;
        
        // For use in showOptions and explainOption
        //virtual void output(vstringstream& out) const {
        virtual void output(ostream& out,bool linewrap) const {
            CALL("Options::AbstractOptionValue::output");
            out << "--" << longName;
            if(!shortName.empty()){ out << " (-"<<shortName<<")"; }
            out << endl;
            
            if (experimental) {
              out << "\t[experimental]" << endl;
            }
            

            if(!description.empty()){
                // Break a the description into lines where there have been at least 70 characters
                // on the line at the next space
                out << "\t";
                int count=0;
                for(const char* p = description.c_str();*p;p++){
                    out << *p;
                    count++;
                    if(linewrap && count>70 && *p==' '){
                        out << endl << '\t';
                        count=0;
                    }
                    if(*p=='\n'){ count=0; out << '\t'; }
                }
                out << endl;
            }
            else{ out << "\tno description provided!" << endl; }
        }
        
        // Used to determine wheter the value of an option should be copied when
        // the Options object is copied.
        bool _should_copy;
        bool shouldCopy() const { return _should_copy; }
       
        typedef std::unique_ptr<DArray<vstring>> vstringDArrayUP;

        typedef pair<OptionProblemConstraintUP,vstringDArrayUP> RandEntry;

        void setRandomChoices(std::initializer_list<vstring> list){
          CALL("AbstractOptionValue::setRandomChoices(std::initializer_list<vstring> list)");
          rand_choices.push(RandEntry(OptionProblemConstraintUP(),toArray(list)));
        }
        void setRandomChoices(std::initializer_list<vstring> list,
                              std::initializer_list<vstring> list_sat){
          CALL("AbstractOptionValue::setRandomChoices(std::initializer_list<vstring> list, std::initializer_list<vstring> list_sat)");
          rand_choices.push(RandEntry(isRandOn(),toArray(list)));
          rand_choices.push(RandEntry(isRandSat(),toArray(list_sat)));
        }
        void setRandomChoices(OptionProblemConstraintUP c,
                              std::initializer_list<vstring> list){
          CALL("AbstractOptionValue::setRandomChoices(OptionProblemConstraintUP c, std::initializer_list<vstring> list)");
          rand_choices.push(RandEntry(std::move(c),toArray(list)));
        }
        void setNoPropertyRandomChoices(std::initializer_list<vstring> list){
          CALL("AbstractOptionValue::setNoPropertyRandomChoices(std::initializer_list<vstring> list)");
          rand_choices.push(RandEntry(OptionProblemConstraintUP(),toArray(list)));
          supress_problemconstraints=true;
        }

 
    private:
        // Tag state
        OptionTag _tag;
        Lib::Stack<Options::Mode> _modes;

        vstringDArrayUP toArray(std::initializer_list<vstring>& list){
          DArray<vstring>* array = new DArray<vstring>(list.size());
          unsigned index=0;
          for(typename std::initializer_list<vstring>::iterator it = list.begin();
           it!=list.end();++it){ (*array)[index++] =*it; }
          return vstringDArrayUP(array);
        }
    protected:
        // Note has LIFO semantics so use BottomFirstIterator
        Stack<RandEntry> rand_choices;
        bool supress_problemconstraints;
    };
    
    struct AbstractOptionValueCompatator{
      Comparison compare(AbstractOptionValue* o1, AbstractOptionValue* o2)
      {
        int value = strcmp(o1->longName.c_str(),o2->longName.c_str());
        return value < 0 ? LESS : (value==0 ? EQUAL : GREATER);
      }
    };

    /**
     * The templated OptionValue is used to store default and actual values for options
     *
     * There are also type-related helper functions
     *
     * @author Giles
     */
    template<typename T>
    struct OptionValue : public AbstractOptionValue {
        
        CLASS_NAME(OptionValue);
        USE_ALLOCATOR(OptionValue);
        
        // We need to include an empty constructor as all the OptionValue objects need to be initialized
        // with something when the Options object is created. They should then all be reconstructed
        // This is annoying but preferable to the alternative in my opinion
        OptionValue(){}
        OptionValue(vstring l, vstring s,T def) : AbstractOptionValue(l,s),
        defaultValue(def), actualValue(def){}
        
        // We store the defaultValue separately so that we can check if the actualValue is non-default
        T defaultValue;
        T actualValue;
        
        virtual bool isDefault() const { return defaultValue==actualValue;}

        // Getting the string versions of values, useful for output
        virtual vstring getStringOfValue(T value) const{ ASSERTION_VIOLATION;}
        virtual vstring getStringOfActual() const { return getStringOfValue(actualValue); }
        
        // Adding and checking constraints
        // By default constraints are soft and reaction to them is controlled by the bad_option option
        // But a constraint can be added as Hard, meaning that it always causes a UserError
        void addConstraint(OptionValueConstraintUP<T> c){ _constraints.push(std::move(c)); }
        void addHardConstraint(OptionValueConstraintUP<T> c){ c->setHard();addConstraint(std::move(c)); }

        // A reliesOn constraint gives a constraint that must be true if a non-default value is used
        // For example, split_at_activation relies on splitting being on
        // These are defined for OptionValueConstraints and WrappedConstraints - see below for explanation
        void reliesOn(AbstractWrappedConstraintUP c){
            _constraints.push(If(getNotDefault()).then(unwrap<T>(c)));
        }
        void reliesOn(OptionValueConstraintUP<T> c){
            _constraints.push(If(getNotDefault()).then(std::move(c)));
        }
        virtual OptionValueConstraintUP<T> getNotDefault(){ return isNotDefault<T>(); }
        void reliesOnHard(AbstractWrappedConstraintUP c){
            OptionValueConstraintUP<T> tc = If(getNotDefault()).then(unwrap<T>(c));
            tc->setHard();
            _constraints.push(std::move(tc));
        }
        void reliesOnHard(OptionValueConstraintUP<T> c){
            OptionValueConstraintUP<T> tc = If(getNotDefault()).then(c);
            tc->setHard();
            _constraints.push(std::move(tc));
        }
        // This checks the constraints and may cause a UserError
        bool checkConstraints();
        
        // Produces a separate constraint object based on this option
        /// Useful for IfThen constraints and reliesOn i.e. _splitting.is(equal(true))
        AbstractWrappedConstraintUP is(OptionValueConstraintUP<T> c);
        
        // Problem constraints place a restriction on problem properties and option values
        void addProblemConstraint(OptionProblemConstraintUP c){ _prob_constraints.push(std::move(c)); }
        bool hasProblemConstraints(){ 
          return !supress_problemconstraints && !_prob_constraints.isEmpty(); 
        }
        virtual bool checkProblemConstraints(Property* prop);
        
        virtual void output(ostream& out, bool linewrap) const {
            CALL("Options::OptionValue::output");
            AbstractOptionValue::output(out,linewrap);
            out << "\tdefault: " << getStringOfValue(defaultValue) << endl;
        }
       
        // This is where actual randomisation happens
        bool randomize(Property* p);
 
    private:
        Lib::Stack<OptionValueConstraintUP<T>> _constraints;
        Lib::Stack<OptionProblemConstraintUP> _prob_constraints;
    };
    
    /**
     * We now define particular OptionValues, see NOTE on OptionValues for high level usage
     */
    
    /**
     * A ChoiceOptionValue is templated by an enum, which must be defined above
     *
     * It is then necessary to provide names for the enum values.
     * We do not check that those names have the same length as the enum but this is very important.
     * The names must also be in the same order!
     *
     * @author Giles
     */
    template<typename T >
    struct ChoiceOptionValue : public OptionValue<T> {
        
        CLASS_NAME(ChoiceOptionValue);
        USE_ALLOCATOR(ChoiceOptionValue);
        
        ChoiceOptionValue(){}
        ChoiceOptionValue(vstring l, vstring s,T def,OptionChoiceValues c) :
        OptionValue<T>(l,s,def), choices(c) {}
        ChoiceOptionValue(vstring l, vstring s,T d) : ChoiceOptionValue(l,s,d, T::optionChoiceValues()) {}
        
        bool setValue(const vstring& value){
            // makes reasonable assumption about ordering of every enum
            int index = choices.find(value.c_str());
            if(index<0) return false;
            this->actualValue = static_cast<T>(index);
            return true;
        }
        
        virtual void output(ostream& out,bool linewrap) const {
            AbstractOptionValue::output(out,linewrap);
            out << "\tdefault: " << choices[static_cast<unsigned>(this->defaultValue)];
            out << endl;
            string values_header = "values: ";
            out << "\t" << values_header;
            // Again we restrict line length to 70 characters
            int count=0;
            for(int i=0;i<choices.length();i++){
                if(i==0){
                    out << choices[i];
                }
                else{
                    out << ",";
                    vstring next = choices[i];
                    if(linewrap && next.size()+count>60){ // next.size() will be <70, how big is a tab?
                        out << endl << "\t";
                        for(unsigned j=0;j<values_header.size();j++){out << " ";}
                        count = 0;
                    }
                    out << next;
                    count += next.size();
                }
            }
            out << endl;
        }
        
        vstring getStringOfValue(T value) const {
            unsigned i = static_cast<unsigned>(value);
            return choices[i];
        }
        
    private:
        OptionChoiceValues choices;
    };


    /**
     * For Booleans - we use on/off rather than true/false
     * @author Giles
     */
    struct BoolOptionValue : public OptionValue<bool> {
        BoolOptionValue(){}
        BoolOptionValue(vstring l,vstring s, bool d) : OptionValue(l,s,d){}
        bool setValue(const vstring& value){
            if (! value.compare("on") || ! value.compare("true")) {
                actualValue=true;
                
            }
            else if (! value.compare("off") || ! value.compare("false")) {
                actualValue=false;
            }
            else return false;
            
            return true;
        }
        
        vstring getStringOfValue(bool value) const { return (value ? "on" : "off"); }
    };

    struct IntOptionValue : public OptionValue<int> {
        IntOptionValue(){}
        IntOptionValue(vstring l,vstring s, int d) : OptionValue(l,s,d){}
        bool setValue(const vstring& value){
            return Int::stringToInt(value.c_str(),actualValue);
        }
        vstring getStringOfValue(int value) const{ return Lib::Int::toString(value); }
    };
    
    struct UnsignedOptionValue : public OptionValue<unsigned> {
        UnsignedOptionValue(){}
        UnsignedOptionValue(vstring l,vstring s, unsigned d) : OptionValue(l,s,d){}

        bool setValue(const vstring& value){
            return Int::stringToUnsignedInt(value.c_str(),actualValue);
        }
        vstring getStringOfValue(unsigned value) const{ return Lib::Int::toString(value); }
    };
    
    struct StringOptionValue : public OptionValue<vstring> {
        StringOptionValue(){}
        StringOptionValue(vstring l,vstring s, vstring d) : OptionValue(l,s,d){}
        bool setValue(const vstring& value){
            actualValue = (value=="<empty>") ? "" : value;
            return true;
        }
        vstring getStringOfValue(vstring value) const{
            if(value.empty()) return "<empty>";
            return value;
        }
    };
    
    struct LongOptionValue : public OptionValue<long> {
        LongOptionValue(){}
        LongOptionValue(vstring l,vstring s, long d) : OptionValue(l,s,d){}
        bool setValue(const vstring& value){
            return Int::stringToLong(value.c_str(),actualValue);
        }
        vstring getStringOfValue(long value) const{ return Lib::Int::toString(value); }
    };
    
struct FloatOptionValue : public OptionValue<float>{
FloatOptionValue(){}
FloatOptionValue(vstring l,vstring s, float d) : OptionValue(l,s,d){}
bool setValue(const vstring& value){
    return Int::stringToFloat(value.c_str(),actualValue);
}
vstring getStringOfValue(float value) const{ return Lib::Int::toString(value); }
};

/**
* Ratios have two actual values and two default values
* Therefore, we often need to tread them specially
* @author Giles
*/
struct RatioOptionValue : public OptionValue<int> {

CLASS_NAME(RatioOptionValue);
USE_ALLOCATOR(RatioOptionValue);

RatioOptionValue(){}
RatioOptionValue(vstring l, vstring s, int def, int other, char sp=':') :
OptionValue(l,s,def), sep(sp), defaultOtherValue(other), otherValue(other) {};

virtual OptionValueConstraintUP<int> getNotDefault() override { return isNotDefaultRatio(); }

void addConstraintIfNotDefault(AbstractWrappedConstraintUP c){
    addConstraint(If(isNotDefaultRatio()).then(unwrap<int>(c)));
}

bool readRatio(const char* val,char seperator);
bool setValue(const vstring& value) override {
    return readRatio(value.c_str(),sep);
}

char sep;
int defaultOtherValue;
int otherValue;

virtual void output(ostream& out,bool linewrap) const override {
    AbstractOptionValue::output(out,linewrap);
    out << "\tdefault left: " << defaultValue << endl;
    out << "\tdefault right: " << defaultOtherValue << endl;
}

virtual vstring getStringOfValue(int value) const override { ASSERTION_VIOLATION;}
virtual vstring getStringOfActual() const override {
    return Lib::Int::toString(actualValue)+sep+Lib::Int::toString(otherValue);
}

};

// We now have a number of option-specific values
// These are necessary when the option needs to be read in a special way

/**
* Oddly gets set with a float value and then creates a ratio of value*100/100
* @author Giles
*/
struct NonGoalWeightOptionValue : public OptionValue<float>{

CLASS_NAME(NonGoalWeightOptionValue);
USE_ALLOCATOR(NonGoalWeightOptionValue);

NonGoalWeightOptionValue(){}
NonGoalWeightOptionValue(vstring l, vstring s, float def) :
OptionValue(l,s,def), numerator(1), denominator(1) {};

bool setValue(const vstring& value);

// output does not output numerator and denominator as they
// are produced from defaultValue
int numerator;
int denominator;

virtual vstring getStringOfValue(float value) const{ return Lib::Int::toString(value); }
};

/**
* Selection is defined by a set of integers (TODO: make enum)
* For now we need to check the integer is a valid one
* @author Giles
*/
struct SelectionOptionValue : public OptionValue<int>{
SelectionOptionValue(){}
SelectionOptionValue(vstring l,vstring s, int def):
OptionValue(l,s,def){};

bool setValue(const vstring& value);

virtual void output(ostream& out,bool linewrap) const {
    AbstractOptionValue::output(out,linewrap);
    out << "\tdefault: " << defaultValue << endl;;
}

virtual vstring getStringOfValue(int value) const{ return Lib::Int::toString(value); }

AbstractWrappedConstraintUP isLookAheadSelection(){
  return AbstractWrappedConstraintUP(new WrappedConstraint<int>(*this,OptionValueConstraintUP<int>(new isLookAheadSelectionConstraint())));
}
};

/**
* This also updates problemName
* @author Giles
*/
struct InputFileOptionValue : public OptionValue<vstring>{
InputFileOptionValue(){}
InputFileOptionValue(vstring l,vstring s, vstring def,Options* p):
OptionValue(l,s,def), parent(p){};

bool setValue(const vstring& value);

virtual void output(ostream& out,bool linewrap) const {
    AbstractOptionValue::output(out,linewrap);
    out << "\tdefault: " << defaultValue << endl;;
}
virtual vstring getStringOfValue(vstring value) const{ return value; }
private:
Options* parent;

};
/**
* We need to decode the encoded option string
* @author Giles
*/
struct DecodeOptionValue : public OptionValue<vstring>{
DecodeOptionValue(){ AbstractOptionValue::_should_copy=false;}
DecodeOptionValue(vstring l,vstring s,Options* p):
OptionValue(l,s,""), parent(p){ AbstractOptionValue::_should_copy=false;}

bool setValue(const vstring& value){
    parent->readFromEncodedOptions(value);
    return true;
}
virtual vstring getStringOfValue(vstring value) const{ return value; }

private:
Options* parent;

};
/**
* Need to read the time limit. By default it assumes seconds (and stores deciseconds) but you can give
* a multiplier i.e. d,s,m,h,D for deciseconds,seconds,minutes,hours,Days
* @author Giles
*/
struct TimeLimitOptionValue : public OptionValue<int>{
TimeLimitOptionValue(){}
TimeLimitOptionValue(vstring l, vstring s, float def) :
OptionValue(l,s,def) {};

bool setValue(const vstring& value);

virtual void output(ostream& out,bool linewrap) const {
    CALL("Options::TimeLimitOptionValue::output");
    AbstractOptionValue::output(out,linewrap);
    out << "\tdefault: " << defaultValue << "d" << endl;
}
virtual vstring getStringOfValue(int value) const{ return Lib::Int::toString(value)+"d"; }
};

/**
* NOTE on OptionValueConstraints
*
* OptionValueConstraints are used to declare constraints on and between option values
* these are checked in checkGlobalOptionConstraints, which should be called after
* Options is updated
*
* As usual, see Options.cpp for examples.
*
* There are two kinds of ValueConstraints (see below for ProblemConstraints)
*
* - Unary constraints such as greaterThan, equals, ...
* - If-then constraints that capture dependencies
*
* In both cases an attempt has been made to make the declaration of constraints
* in Options.cpp as readable as possible. For example, an If-then constraint is
* written as follows
*
*  If(equals(0)).then(_otherOption.is(lessThan(5)))
*
* Note that the equals(0) will apply to the OptionValue that the constraint belongs to
*
* WrappedConstraints are produced by OptionValue.is and are used to provide constraints
* on other OptionValues, as seen in the example above. Most functions work with both
* OptionValueConstraint and WrappedConstraint but in some cases one of these options
* may need to be added. In this case see examples from AndWrapper below.
*
* MS: While OptionValueConstraints are expressions which wait for a concrete value to be evaluated against:
* as in λ value. expression(value),
* WrappedConstraints have already been "closed" by providing a concrete value:
* as in (λ value. expression(value))[concrete_value]
* Finally, we can at anytime "unwrap" a WrappedConstraint by providing a "fake" lambda again on top, to turn it into a OptionValueConstraints again:
* as in λ value. expression_ignoring_value
*
* The tricky part (C++-technology-wise) here is that unwrapping needs to get a type for the value
* and this type is independent form the expression_ignoring_value for obvious reasons.
* So various overloads of things are needed until we get to the point, where the type is known and can be supplied.
* (e.g. there needs to be a separate hierarchy of Wrapped expressions along the one for OptionValueConstraint ones).
*/

template<typename T>
struct OptionValueConstraint{
CLASS_NAME(OptionValueConstraint);
USE_ALLOCATOR(OptionValueConstraint);
OptionValueConstraint() : _hard(false) {}

virtual ~OptionValueConstraint() {} // virtual methods present -> there should be virtual destructor

virtual bool check(const OptionValue<T>& value) = 0;
virtual vstring msg(const OptionValue<T>& value) = 0;

// By default cannot force constraint
virtual bool force(OptionValue<T>* value){ return false;}
// TODO - allow for hard constraints
bool isHard(){ return _hard; }
void setHard(){ _hard=true;}
bool _hard;
};

    // A Wrapped Constraint takes an OptionValue and a Constraint
    // It allows us to supply a constraint on another OptionValue in an If constraint for example
    struct AbstractWrappedConstraint {
      virtual bool check() = 0;
      virtual vstring msg() = 0;
      virtual ~AbstractWrappedConstraint() {};
    };

    template<typename T>
    struct WrappedConstraint : AbstractWrappedConstraint {
        CLASS_NAME(WrappedConstraint);
        USE_ALLOCATOR(WrappedConstraint);
        
        WrappedConstraint(const OptionValue<T>& v, OptionValueConstraintUP<T> c) : value(v), con(std::move(c)) {}
        
        bool check() override {
            return con->check(value);
        }
        vstring msg() override {
            return con->msg(value);
        }

        const OptionValue<T>& value;
        OptionValueConstraintUP<T> con;
    };
    
    struct WrappedConstraintOrWrapper : public AbstractWrappedConstraint {
        CLASS_NAME(WrappedConstraintOrWrapper);
        USE_ALLOCATOR(WrappedConstraintOrWrapper);
        WrappedConstraintOrWrapper(AbstractWrappedConstraintUP l, AbstractWrappedConstraintUP r) : left(std::move(l)),right(std::move(r)) {}
        bool check() override {
            return left->check() || right->check();
        }
        vstring msg() override { return left->msg() + " or " + right->msg(); }

        AbstractWrappedConstraintUP left;
        AbstractWrappedConstraintUP right;
    };

    struct WrappedConstraintAndWrapper : public AbstractWrappedConstraint {
        CLASS_NAME(WrappedConstraintAndWrapper);
        USE_ALLOCATOR(WrappedConstraintAndWrapper);
        WrappedConstraintAndWrapper(AbstractWrappedConstraintUP l, AbstractWrappedConstraintUP r) : left(std::move(l)),right(std::move(r)) {}
        bool check() override {
            return left->check() && right->check();
        }
        vstring msg() override { return left->msg() + " and " + right->msg(); }

        AbstractWrappedConstraintUP left;
        AbstractWrappedConstraintUP right;
    };

    template<typename T>
    struct OptionValueConstraintOrWrapper : public OptionValueConstraint<T>{
        CLASS_NAME(OptionValueConstraintOrWrapper);
        USE_ALLOCATOR(OptionValueConstraintOrWrapper);
        OptionValueConstraintOrWrapper(OptionValueConstraintUP<T> l, OptionValueConstraintUP<T> r) : left(std::move(l)),right(std::move(r)) {}
        bool check(const OptionValue<T>& value){
            return left->check(value) || right->check(value);
        }
        vstring msg(const OptionValue<T>& value){ return left->msg(value) + " or " + right->msg(value); }

        OptionValueConstraintUP<T> left;
        OptionValueConstraintUP<T> right;
    };

    template<typename T>
    struct OptionValueConstraintAndWrapper : public OptionValueConstraint<T>{
        CLASS_NAME(OptionValueConstraintAndWrapper);
        USE_ALLOCATOR(OptionValueConstraintAndWrapper);
        OptionValueConstraintAndWrapper(OptionValueConstraintUP<T> l, OptionValueConstraintUP<T> r) : left(std::move(l)),right(std::move(r)) {}
        bool check(const OptionValue<T>& value){
            return left->check(value) && right->check(value);
        }
        vstring msg(const OptionValue<T>& value){ return left->msg(value) + " and " + right->msg(value); }

        OptionValueConstraintUP<T> left;
        OptionValueConstraintUP<T> right;
    };

    template<typename T>
    struct UnWrappedConstraint : public OptionValueConstraint<T>{
        CLASS_NAME(UnWrappedConstraint);
        USE_ALLOCATOR(UnWrappedConstraint);
        
        UnWrappedConstraint(AbstractWrappedConstraintUP c) : con(std::move(c)) {}
        
        bool check(const OptionValue<T>&){ return con->check(); }
        vstring msg(const OptionValue<T>&){ return con->msg(); }
        
        AbstractWrappedConstraintUP con;
    };
    
    template <typename T>
    static OptionValueConstraintUP<T> maybe_unwrap(OptionValueConstraintUP<T> c) { return c; }

    template <typename T>
    static OptionValueConstraintUP<T> unwrap(AbstractWrappedConstraintUP& c) { return OptionValueConstraintUP<T>(new UnWrappedConstraint<T>(std::move(c))); }

    template <typename T>
    static OptionValueConstraintUP<T> maybe_unwrap(AbstractWrappedConstraintUP& c) { return unwrap<T>(c); }

    /*
     * To avoid too many cases a certain discipline is required from the user.
     * Namely, OptionValueConstraints need to precede WrappedConstraints in the arguments of Or and And
     **/

    // the base case (the unary Or)
    template <typename T>
    OptionValueConstraintUP<T> Or(OptionValueConstraintUP<T> a) { return a; }
    AbstractWrappedConstraintUP Or(AbstractWrappedConstraintUP a) { return a; }

    template<typename T, typename... Args>
    OptionValueConstraintUP<T> Or(OptionValueConstraintUP<T> a, Args... args)
    {
      OptionValueConstraintUP<T> r = maybe_unwrap<T>(Or(std::move(args)...));
      return OptionValueConstraintUP<T>(new OptionValueConstraintOrWrapper<T>(std::move(a),std::move(r)));
    }

    template<typename... Args>
    AbstractWrappedConstraintUP Or(AbstractWrappedConstraintUP a, Args... args)
    {
      AbstractWrappedConstraintUP r = Or(std::move(args)...);
      return AbstractWrappedConstraintUP(new WrappedConstraintOrWrapper(std::move(a),std::move(r)));
    }

    // the base case (the unary And)
    template <typename T>
    OptionValueConstraintUP<T> And(OptionValueConstraintUP<T> a) { return a; }
    AbstractWrappedConstraintUP And(AbstractWrappedConstraintUP a) { return a; }

    template<typename T, typename... Args>
    OptionValueConstraintUP<T> And(OptionValueConstraintUP<T> a, Args... args)
    {
      OptionValueConstraintUP<T> r = maybe_unwrap<T>(And(std::move(args)...));
      return OptionValueConstraintUP<T>(new OptionValueConstraintAndWrapper<T>(std::move(a),std::move(r)));
    }

    template<typename... Args>
    AbstractWrappedConstraintUP And(AbstractWrappedConstraintUP a, Args... args)
    {
      AbstractWrappedConstraintUP r = And(std::move(args)...);
      return AbstractWrappedConstraintUP(new WrappedConstraintAndWrapper(std::move(a),std::move(r)));
    }

    template<typename T>
    struct Equal : public OptionValueConstraint<T>{
        CLASS_NAME(Equal);
        USE_ALLOCATOR(Equal);
        Equal(T gv) : _goodvalue(gv) {}
        bool check(const OptionValue<T>& value){
            return value.actualValue == _goodvalue;
        }
        vstring msg(const OptionValue<T>& value){
            return value.longName+"("+value.getStringOfActual()+") is equal to " + value.getStringOfValue(_goodvalue);
        }
        T _goodvalue;
    };
    template<typename T>
    static OptionValueConstraintUP<T> equal(T bv){
        return OptionValueConstraintUP<T>(new Equal<T>(bv));
    }
    
    template<typename T>
    struct NotEqual : public OptionValueConstraint<T>{
        CLASS_NAME(NotEqual);
        USE_ALLOCATOR(NotEqual);
        NotEqual(T bv) : _badvalue(bv) {}
        bool check(const OptionValue<T>& value){
            return value.actualValue != _badvalue;
        }
        vstring msg(const OptionValue<T>& value){ return value.longName+"("+value.getStringOfActual()+") is not equal to " + value.getStringOfValue(_badvalue); }
        T _badvalue;
    };
    template<typename T>
    static OptionValueConstraintUP<T> notEqual(T bv){
        return OptionValueConstraintUP<T>(new NotEqual<T>(bv));
    }
    
    // Constraint that the value should be less than a given value
    // optionally we can allow it be equal to that value also
    template<typename T>
    struct LessThan : public OptionValueConstraint<T>{
        CLASS_NAME(LessThan);
        USE_ALLOCATOR(LessThan);
        LessThan(T gv,bool eq=false) : _goodvalue(gv), _orequal(eq) {}
        bool check(const OptionValue<T>& value){
            return (value.actualValue < _goodvalue || (_orequal && value.actualValue==_goodvalue));
        }
        vstring msg(const OptionValue<T>& value){
            if(_orequal) return value.longName+"("+value.getStringOfActual()+") is less than or equal to " + value.getStringOfValue(_goodvalue);
            return value.longName+"("+value.getStringOfActual()+") is less than "+ value.getStringOfValue(_goodvalue);
        }
        
        T _goodvalue;
        bool _orequal;
    };
    template<typename T>
    static OptionValueConstraintUP<T> lessThan(T bv){
        return OptionValueConstraintUP<T>(new LessThan<T>(bv,false));
    }
    template<typename T>
    static OptionValueConstraintUP<T> lessThanEq(T bv){
        return OptionValueConstraintUP<T>(new LessThan<T>(bv,true));
    }
    
    // Constraint that the value should be greater than a given value
    // optionally we can allow it be equal to that value also
    template<typename T>
    struct GreaterThan : public OptionValueConstraint<T>{
        CLASS_NAME(GreaterThan);
        USE_ALLOCATOR(GreaterThan);
        GreaterThan(T gv,bool eq=false) : _goodvalue(gv), _orequal(eq) {}
        bool check(const OptionValue<T>& value){
            return (value.actualValue > _goodvalue || (_orequal && value.actualValue==_goodvalue));
        }
        
        vstring msg(const OptionValue<T>& value){
            if(_orequal) return value.longName+"("+value.getStringOfActual()+") is greater than or equal to " + value.getStringOfValue(_goodvalue);
            return value.longName+"("+value.getStringOfActual()+") is greater than "+ value.getStringOfValue(_goodvalue);
        }
        
        T _goodvalue;
        bool _orequal;
    };
    template<typename T>
    static OptionValueConstraintUP<T> greaterThan(T bv){
        return OptionValueConstraintUP<T>(new GreaterThan<T>(bv,false));
    }
    template<typename T>
    static OptionValueConstraintUP<T> greaterThanEq(T bv){
        return OptionValueConstraintUP<T>(new GreaterThan<T>(bv,true));
    }
    
    // Constraint that the value should be smaller than a given value
    // optionally we can allow it be equal to that value also
    template<typename T>
    struct SmallerThan : public OptionValueConstraint<T>{
        CLASS_NAME(SmallerThan);
        USE_ALLOCATOR(SmallerThan);
        SmallerThan(T gv,bool eq=false) : _goodvalue(gv), _orequal(eq) {}
        bool check(const OptionValue<T>& value){
            return (value.actualValue < _goodvalue || (_orequal && value.actualValue==_goodvalue));
        }

        vstring msg(const OptionValue<T>& value){
            if(_orequal) return value.longName+"("+value.getStringOfActual()+") is smaller than or equal to " + value.getStringOfValue(_goodvalue);
            return value.longName+"("+value.getStringOfActual()+") is smaller than "+ value.getStringOfValue(_goodvalue);
        }

        T _goodvalue;
        bool _orequal;
    };
    template<typename T>
    static OptionValueConstraintUP<T> smallerThan(T bv){
        return OptionValueConstraintUP<T>(new SmallerThan<T>(bv,false));
    }
    template<typename T>
    static OptionValueConstraintUP<T> smallerThanEq(T bv){
        return OptionValueConstraintUP<T>(new SmallerThan<T>(bv,true));
    }

    /**
     * If constraints
     */
    
    template<typename T>
    struct IfConstraint;
    
    template<typename T>
    struct IfThenConstraint : public OptionValueConstraint<T>{
        CLASS_NAME(IfThenConstraint);
        USE_ALLOCATOR(IfThenConstraint);
        
        IfThenConstraint(OptionValueConstraintUP<T> ic, OptionValueConstraintUP<T> c) :
        if_con(std::move(ic)), then_con(std::move(c)) {}
        
        bool check(const OptionValue<T>& value){
            ASS(then_con);
            return !if_con->check(value) || then_con->check(value);
        }
        
        vstring msg(const OptionValue<T>& value){
            return "if "+if_con->msg(value)+" then "+ then_con->msg(value);
        }
        
        OptionValueConstraintUP<T> if_con;
        OptionValueConstraintUP<T> then_con;
    };
    
    template<typename T>
    struct IfConstraint {
        CLASS_NAME(IfConstraint);
        USE_ALLOCATOR(IfConstraint);
        IfConstraint(OptionValueConstraintUP<T> c) :if_con(std::move(c)) {}

        OptionValueConstraintUP<T> then(OptionValueConstraintUP<T> c){
          return OptionValueConstraintUP<T>(new IfThenConstraint<T>(std::move(if_con),std::move(c)));
        }
        OptionValueConstraintUP<T> then(AbstractWrappedConstraintUP c){
          return OptionValueConstraintUP<T>(new IfThenConstraint<T>(std::move(if_con),unwrap<T>(c)));
        }
        
        OptionValueConstraintUP<T> if_con;
    };
    
    template<typename T>
    static IfConstraint<T> If(OptionValueConstraintUP<T> c){
        return IfConstraint<T>(std::move(c));
    }
    template<typename T>
    static IfConstraint<T> If(AbstractWrappedConstraintUP c){
        return IfConstraint<T>(unwrap<T>(c));
    }

    /**
     * Default Value constraints
     */
    
    template<typename T>
    struct NotDefaultConstraint : public OptionValueConstraint<T> {
        NotDefaultConstraint() {}
        
        bool check(const OptionValue<T>& value){
            return value.defaultValue != value.actualValue;
        }
        vstring msg(const OptionValue<T>& value) { return value.longName+"("+value.getStringOfActual()+") is not default("+value.getStringOfValue(value.defaultValue)+")";}
    };
    struct NotDefaultRatioConstraint : public OptionValueConstraint<int> {
        NotDefaultRatioConstraint() {}
        
        bool check(const OptionValue<int>& value){
            const RatioOptionValue& rvalue = static_cast<const RatioOptionValue&>(value);
            return (rvalue.defaultValue != rvalue.actualValue ||
                    rvalue.defaultOtherValue != rvalue.otherValue);
        }
        vstring msg(const OptionValue<int>& value) { return value.longName+"("+value.getStringOfActual()+") is not default";}
        
    };
    
    // You will need to provide the type, optionally use addConstraintIfNotDefault
    template<typename T>
    static OptionValueConstraintUP<T> isNotDefault(){
        return OptionValueConstraintUP<T>(new NotDefaultConstraint<T>());
    }
    // You will need to provide the type, optionally use addConstraintIfNotDefault
    static OptionValueConstraintUP<int> isNotDefaultRatio(){
        return OptionValueConstraintUP<int>(new NotDefaultRatioConstraint());
    }

    struct isLookAheadSelectionConstraint : public OptionValueConstraint<int>{
        CLASS_NAME(isLookAheadSelectionConstraint);
        USE_ALLOCATOR(isLookAheadSelectionConstraint);
        isLookAheadSelectionConstraint() {}
        bool check(const OptionValue<int>& value){
            return value.actualValue == 11 || value.actualValue == 1011 || value.actualValue == -11 || value.actualValue == -1011;
        }
        vstring msg(const OptionValue<int>& value){
            return value.longName+"("+value.getStringOfActual()+") is not lookahead selection";
        }
    };
    
    
    /**
     * NOTE on OptionProblemConstraint
     *
     * OptionProblemConstraints are used to capture properties of a problem that
     * should be present when an option is used. The idea being that a warning will
     * be emitted if an option is used for an inappropriate problem.
     *
     * TODO - this element of Options is still under development
     */
    
    struct OptionProblemConstraint{
      CLASS_NAME(OptionProblemConstraint);
      USE_ALLOCATOR(OptionProblemConstraint);

      virtual bool check(Property* p) = 0;
      virtual vstring msg() = 0;
      virtual ~OptionProblemConstraint() {};
    };
    
    struct CategoryCondition : OptionProblemConstraint{
      CLASS_NAME(CategoryCondition);
      USE_ALLOCATOR(CategoryCondition);

      CategoryCondition(Property::Category c,bool h) : cat(c), has(h) {}
      bool check(Property*p){
          CALL("Options::CategoryCondition::check");
          ASS(p);
          return has ? p->category()==cat : p->category()!=cat;
      }
      vstring msg(){
        vstring m =" not useful for property ";
        if(has) m+="not";
        return m+" in category "+Property::categoryToString(cat);
      }
      Property::Category cat;
      bool has;
    };

    struct UsesEquality : OptionProblemConstraint{
      CLASS_NAME(UsesEquality);
      USE_ALLOCATOR(UsesEquality);

      bool check(Property*p){
        CALL("Options::UsesEquality::check");
        ASS(p)
        return (p->equalityAtoms() != 0);
      }
      vstring msg(){ return " only useful with equality"; }
    };

    struct HasHigherOrder : OptionProblemConstraint{
      CLASS_NAME(HasHigherOrder);
      USE_ALLOCATOR(HasHigherOrder);

      bool check(Property*p){
        CALL("Options::HasHigherOrder::check");
        ASS(p)
        return (p->higherOrder());
      }
      vstring msg(){ return " only useful with higher-order problems"; }
    };

    struct OnlyFirstOrder : OptionProblemConstraint{
      CLASS_NAME(OnlyFirstOrder);
      USE_ALLOCATOR(OnlyFirstOrder);

      bool check(Property*p){
        CALL("Options::OnlyFirstOrder::check");
        ASS(p)
        return (!p->higherOrder());
      }
      vstring msg(){ return " not compatible with higher-order problems"; }
    };

    struct HasNonUnits : OptionProblemConstraint{
      CLASS_NAME(HasNonUnits);
      USE_ALLOCATOR(HasNonUnits);

      bool check(Property*p){
        CALL("Options::HasNonUnits::check");
        return (p->clauses()-p->unitClauses())!=0;
      }
      vstring msg(){ return " only useful with non-unit clauses"; }
    };

    struct HasPredicates : OptionProblemConstraint{
      CLASS_NAME(HasPredicates);
      USE_ALLOCATOR(HasPredicates);

      bool check(Property*p){
        CALL("Options::HasPredicates::check");
        return (p->category()==Property::PEQ || p->category()==Property::UEQ);
      }
      vstring msg(){ return " only useful with predicates"; }
    };

    struct AtomConstraint : OptionProblemConstraint{
      CLASS_NAME(AtomConstraint);
      USE_ALLOCATOR(AtomConstraint);

      AtomConstraint(int a,bool g) : atoms(a),greater(g) {}
      int atoms;
      bool greater;
      bool check(Property*p){ 
        CALL("Options::AtomConstraint::check");
        return greater ? p->atoms()>atoms : p->atoms()<atoms;
      }
          
      vstring msg(){ 
        vstring m = " not with ";
        if(greater){ m+="more";}else{m+="less";}
        return m+" than "+Lib::Int::toString(atoms)+" atoms";
      }
    };

    struct HasTheories : OptionProblemConstraint {
      CLASS_NAME(HasTheories);
      USE_ALLOCATOR(HasTheories);

      bool check(Property*p);
      vstring msg(){ return " only useful with theories"; }
    };

    struct HasFormulas : OptionProblemConstraint {
      CLASS_NAME(HasFormulas);
      USE_ALLOCATOR(HasFormulas);

      bool check(Property*p) {
        CALL("Options::HasFormulas::check");
        return p->hasFormulas();
      }
      vstring msg(){ return " only useful with (non-cnf) formulas"; }
    };

    struct HasGoal : OptionProblemConstraint {
      CLASS_NAME(HasGoal);
      USE_ALLOCATOR(HasGoal);

      bool check(Property*p){
        CALL("Options::HasGoal::check");
        return p->hasGoal();
      }
      vstring msg(){ return " only useful with a goal: (conjecture) formulas or (negated_conjecture) clauses"; }
    };

    // Factory methods
    static OptionProblemConstraintUP notWithCat(Property::Category c){
      return OptionProblemConstraintUP(new CategoryCondition(c,false));
    }
    static OptionProblemConstraintUP hasCat(Property::Category c){
      return OptionProblemConstraintUP(new CategoryCondition(c,true));
    }
    static OptionProblemConstraintUP hasEquality(){ return OptionProblemConstraintUP(new UsesEquality); }
    static OptionProblemConstraintUP hasHigherOrder(){ return OptionProblemConstraintUP(new HasHigherOrder); }
    static OptionProblemConstraintUP onlyFirstOrder(){ return OptionProblemConstraintUP(new OnlyFirstOrder); }
    static OptionProblemConstraintUP hasNonUnits(){ return OptionProblemConstraintUP(new HasNonUnits); }
    static OptionProblemConstraintUP hasPredicates(){ return OptionProblemConstraintUP(new HasPredicates); }
    static OptionProblemConstraintUP atomsMoreThan(int a){
      return OptionProblemConstraintUP(new AtomConstraint(a,true));
    }
    static OptionProblemConstraintUP atomsLessThan(int a){
      return OptionProblemConstraintUP(new AtomConstraint(a,false));
    }
    static OptionProblemConstraintUP hasFormulas() { return OptionProblemConstraintUP(new HasFormulas); }
    static OptionProblemConstraintUP hasTheories() { return OptionProblemConstraintUP(new HasTheories); }
    static OptionProblemConstraintUP hasGoal() { return OptionProblemConstraintUP(new HasGoal); }

    //Cheating - we refer to env.options to ask about option values
    // There is an assumption that the option values used have been
    // set to their final values
    // These are used in randomisation where we guarantee a certain
    // set of options will not be randomized and some will be randomized first

    struct OptionHasValue : OptionProblemConstraint{
      CLASS_NAME(OptionHasValue);
      USE_ALLOCATOR(OptionHasValue);

      OptionHasValue(vstring ov,vstring v) : option_value(ov),value(v) {}
      bool check(Property*p);
      vstring msg(){ return option_value+" has value "+value; } 
      vstring option_value;
      vstring value; 
    };

    struct ManyOptionProblemConstraints : OptionProblemConstraint {
      CLASS_NAME(ManyOptionProblemConstraints);
      USE_ALLOCATOR(ManyOptionProblemConstraints);

      ManyOptionProblemConstraints(bool a) : is_and(a) {}

      bool check(Property*p){
        CALL("Options::ManyOptionProblemConstraints::check");
        bool res = is_and;
        Stack<OptionProblemConstraintUP>::Iterator it(cons);
        while(it.hasNext()){ 
          bool n=it.next()->check(p);res = is_and ? (res && n) : (res || n);}
        return res;
      } 

      vstring msg(){
        vstring res="";
        Stack<OptionProblemConstraintUP>::Iterator it(cons);
        if(it.hasNext()){ res=it.next()->msg();}
        while(it.hasNext()){ res+=",and\n"+it.next()->msg();}
        return res;
      }

      void add(OptionProblemConstraintUP& c){ cons.push(std::move(c));}
      Stack<OptionProblemConstraintUP> cons;
      bool is_and;
    };

    static OptionProblemConstraintUP And(OptionProblemConstraintUP left,
                                        OptionProblemConstraintUP right){
       ManyOptionProblemConstraints* c = new ManyOptionProblemConstraints(true);
       c->add(left);c->add(right);
       return OptionProblemConstraintUP(c);
    }
    static OptionProblemConstraintUP And(OptionProblemConstraintUP left,
                                        OptionProblemConstraintUP mid,
                                        OptionProblemConstraintUP right){
       ManyOptionProblemConstraints* c = new ManyOptionProblemConstraints(true);
       c->add(left);c->add(mid);c->add(right);
       return OptionProblemConstraintUP(c);
    }
    static OptionProblemConstraintUP Or(OptionProblemConstraintUP left,
                                        OptionProblemConstraintUP right){
       ManyOptionProblemConstraints* c = new ManyOptionProblemConstraints(false);
       c->add(left);c->add(right);
       return OptionProblemConstraintUP(c);
    }
    static OptionProblemConstraintUP Or(OptionProblemConstraintUP left,
                                        OptionProblemConstraintUP mid,
                                        OptionProblemConstraintUP right){
       ManyOptionProblemConstraints* c = new ManyOptionProblemConstraints(false);
       c->add(left);c->add(mid);c->add(right);
       return OptionProblemConstraintUP(c);
    }
    
    static OptionProblemConstraintUP isRandOn();
    static OptionProblemConstraintUP isRandSat();
    static OptionProblemConstraintUP saNotInstGen();

  //==========================================================
  // Getter functions
  // -currently disabled all unnecessary setter functions
  //==========================================================
  //
  // This is how options are accessed so if you add a new option you should add a getter
public:
<<<<<<< HEAD

  //Rapid related options
  bool intermediateValue() const{ return _intermediateValue.actualValue; }
  //End of rapid related options

=======
  void setRunningFromApi(){ _runningFromApi = true; }
  bool runningFromApi() const{ return _runningFromApi; }
>>>>>>> 40c3d7a0
  bool encodeStrategy() const{ return _encode.actualValue;}
  RandomStrategy randomStrategy() const {return _randomStrategy.actualValue; }
  void setRandomStrategy(RandomStrategy newVal){ _randomStrategy.actualValue=newVal;}
  BadOption getBadOptionChoice() const { return _badOption.actualValue; }
  void setBadOptionChoice(BadOption newVal) { _badOption.actualValue = newVal; }
  vstring forcedOptions() const { return _forcedOptions.actualValue; }
  vstring forbiddenOptions() const { return _forbiddenOptions.actualValue; }
  vstring testId() const { return _testId.actualValue; }
  vstring protectedPrefix() const { return _protectedPrefix.actualValue; }
  Statistics statistics() const { return _statistics.actualValue; }
  void setStatistics(Statistics newVal) { _statistics.actualValue=newVal; }
  Proof proof() const { return _proof.actualValue; }
  bool minimizeSatProofs() const { return _minimizeSatProofs.actualValue; }
  ProofExtra proofExtra() const { return _proofExtra.actualValue; }
  vstring printProofToFile() const { return _printProofToFile.actualValue; }
  int naming() const { return _naming.actualValue; }

  bool fmbNonGroundDefs() const { return _fmbNonGroundDefs.actualValue; }
  unsigned fmbStartSize() const { return _fmbStartSize.actualValue;}
  float fmbSymmetryRatio() const { return _fmbSymmetryRatio.actualValue; }
  FMBWidgetOrders fmbSymmetryWidgetOrders() { return _fmbSymmetryWidgetOrders.actualValue;}
  FMBSymbolOrders fmbSymmetryOrderSymbols() const {return _fmbSymmetryOrderSymbols.actualValue; }
  FMBAdjustSorts fmbAdjustSorts() const {return _fmbAdjustSorts.actualValue; }
  bool fmbDetectSortBounds() const { return _fmbDetectSortBounds.actualValue; }
  unsigned fmbDetectSortBoundsTimeLimit() const { return _fmbDetectSortBoundsTimeLimit.actualValue; }
  unsigned fmbSizeWeightRatio() const { return _fmbSizeWeightRatio.actualValue; }
  FMBEnumerationStrategy fmbEnumerationStrategy() const { return _fmbEnumerationStrategy.actualValue; }

  bool flattenTopLevelConjunctions() const { return _flattenTopLevelConjunctions.actualValue; }
  LTBLearning ltbLearning() const { return _ltbLearning.actualValue; }
  vstring ltbDirectory() const { return _ltbDirectory.actualValue; }
  Mode mode() const { return _mode.actualValue; }
  Schedule schedule() const { return _schedule.actualValue; }
  vstring scheduleName() const { return _schedule.getStringOfValue(_schedule.actualValue); }
  void setSchedule(Schedule newVal) {  _schedule.actualValue = newVal; }
  unsigned multicore() const { return _multicore.actualValue; }
  void setMulticore(unsigned newVal) { _multicore.actualValue = newVal; }
  float slowness() const {return _slowness.actualValue; }
  InputSyntax inputSyntax() const { return _inputSyntax.actualValue; }
  void setInputSyntax(InputSyntax newVal) { _inputSyntax.actualValue = newVal; }
  bool normalize() const { return _normalize.actualValue; }
  void setNormalize(bool normalize) { _normalize.actualValue = normalize; }
  GoalGuess guessTheGoal() const { return _guessTheGoal.actualValue; }
  unsigned gtgLimit() const { return _guessTheGoalLimit.actualValue; }
  void setMaxXX(unsigned max) { _maximumXXNarrows.actualValue = max; }

  void setNaming(int n){ _naming.actualValue = n;} //TODO: ensure global constraints
  vstring include() const { return _include.actualValue; }
  void setInclude(vstring val) { _include.actualValue = val; }
  vstring inputFile() const { return _inputFile.actualValue; }
  int activationLimit() const { return _activationLimit.actualValue; }
  int randomSeed() const { return _randomSeed.actualValue; }
  int randomStrategySeed() const { return _randomStrategySeed.actualValue; }
  bool printClausifierPremises() const { return _printClausifierPremises.actualValue; }

  // IMPORTANT, if you add a showX command then include showAll
  bool showAll() const { return _showAll.actualValue; }
  bool showActive() const { return showAll() || _showActive.actualValue; }
  bool showBlocked() const { return showAll() || _showBlocked.actualValue; }
  bool showDefinitions() const { return showAll() || _showDefinitions.actualValue; }
  bool showNew() const { return showAll() || _showNew.actualValue; }
  bool sineToAge() const { return _sineToAge.actualValue; }
  PredicateSineLevels sineToPredLevels() const { return _sineToPredLevels.actualValue; }
  bool showSplitting() const { return showAll() || _showSplitting.actualValue; }
  bool showNewPropositional() const { return showAll() || _showNewPropositional.actualValue; }
  bool showPassive() const { return showAll() || _showPassive.actualValue; }
  bool showReductions() const { return showAll() || _showReductions.actualValue; }
  bool showPreprocessing() const { return showAll() || _showPreprocessing.actualValue; }
  bool showSkolemisations() const { return showAll() || _showSkolemisations.actualValue; }
  bool showSymbolElimination() const { return showAll() || _showSymbolElimination.actualValue; }
  bool showTheoryAxioms() const { return showAll() || _showTheoryAxioms.actualValue; }
  bool showFOOL() const { return showAll() || _showFOOL.actualValue; }
  bool showFMBsortInfo() const { return showAll() || _showFMBsortInfo.actualValue; }
  bool showInduction() const { return showAll() || _showInduction.actualValue; }
  bool showSimplOrdering() const { return showAll() || _showSimplOrdering.actualValue; }

#if VZ3
  bool showZ3() const { return showAll() || _showZ3.actualValue; }
  vstring const& exportAvatarProblem() const { return _exportAvatarProblem.actualValue; }
  vstring const& exportThiProblem() const { return _exportThiProblem.actualValue; }
#endif
  
  // end of show commands

  bool showNonconstantSkolemFunctionTrace() const { return _showNonconstantSkolemFunctionTrace.actualValue; }
  void setShowNonconstantSkolemFunctionTrace(bool newVal) { _showNonconstantSkolemFunctionTrace.actualValue = newVal; }
  InterpolantMode showInterpolant() const { return _showInterpolant.actualValue; }
  bool showOptions() const { return _showOptions.actualValue; }
  bool lineWrapInShowOptions() const { return _showOptionsLineWrap.actualValue; }
  bool showExperimentalOptions() const { return _showExperimentalOptions.actualValue; }
  bool showHelp() const { return _showHelp.actualValue; }
  vstring explainOption() const { return _explainOption.actualValue; }

  bool printAllTheoryAxioms() const { return _printAllTheoryAxioms.actualValue; }

#if VZ3
  bool satFallbackForSMT() const { return _satFallbackForSMT.actualValue; }
  bool smtForGround() const { return _smtForGround.actualValue; }
  TheoryInstSimp theoryInstAndSimp() const { return _theoryInstAndSimp.actualValue; }
  bool thiGeneralise() const { return _thiGeneralise.actualValue; }
  bool thiTautologyDeletion() const { return _thiTautologyDeletion.actualValue; }
#endif
  UnificationWithAbstraction unificationWithAbstraction() const { return _unificationWithAbstraction.actualValue; }
  void setUWA(UnificationWithAbstraction value){ _unificationWithAbstraction.actualValue = value; } 
  bool fixUWA() const { return _fixUWA.actualValue; }
  bool useACeval() const { return _useACeval.actualValue;}

  bool unusedPredicateDefinitionRemoval() const { return _unusedPredicateDefinitionRemoval.actualValue; }
  bool blockedClauseElimination() const { return _blockedClauseElimination.actualValue; }
  void setUnusedPredicateDefinitionRemoval(bool newVal) { _unusedPredicateDefinitionRemoval.actualValue = newVal; }
  // bool useDM() const { return _use_dm.actualValue; }
  SatSolver satSolver() const { return _satSolver.actualValue; }
  //void setSatSolver(SatSolver newVal) { _satSolver = newVal; }
  SaturationAlgorithm saturationAlgorithm() const { return _saturationAlgorithm.actualValue; }
  void setSaturationAlgorithm(SaturationAlgorithm newVal) { _saturationAlgorithm.actualValue = newVal; }
  int selection() const { return _selection.actualValue; }
  void setSelection(int v) { _selection.actualValue=v;}
  vstring latexOutput() const { return _latexOutput.actualValue; }
  bool latexUseDefault() const { return _latexUseDefaultSymbols.actualValue; }
  LiteralComparisonMode literalComparisonMode() const { return _literalComparisonMode.actualValue; }
  bool forwardSubsumptionResolution() const { return _forwardSubsumptionResolution.actualValue; }
  //void setForwardSubsumptionResolution(bool newVal) { _forwardSubsumptionResolution = newVal; }
  bool forwardSubsumptionDemodulation() const { return _forwardSubsumptionDemodulation.actualValue; }
  unsigned forwardSubsumptionDemodulationMaxMatches() const { return _forwardSubsumptionDemodulationMaxMatches.actualValue; }
  Demodulation forwardDemodulation() const { return _forwardDemodulation.actualValue; }
  bool binaryResolution() const { return _binaryResolution.actualValue; }
  URResolution unitResultingResolution() const { return _unitResultingResolution.actualValue; }
  bool hyperSuperposition() const { return _hyperSuperposition.actualValue; }
  bool simulatenousSuperposition() const { return _simultaneousSuperposition.actualValue; }
  bool innerRewriting() const { return _innerRewriting.actualValue; }
  bool equationalTautologyRemoval() const { return _equationalTautologyRemoval.actualValue; }
  bool arityCheck() const { return _arityCheck.actualValue; }
  //void setArityCheck(bool newVal) { _arityCheck=newVal; }
  Demodulation backwardDemodulation() const { return _backwardDemodulation.actualValue; }
  bool demodulationRedundancyCheck() const { return _demodulationRedundancyCheck.actualValue; }
  //void setBackwardDemodulation(Demodulation newVal) { _backwardDemodulation = newVal; }
  Subsumption backwardSubsumption() const { return _backwardSubsumption.actualValue; }
  //void setBackwardSubsumption(Subsumption newVal) { _backwardSubsumption = newVal; }
  Subsumption backwardSubsumptionResolution() const { return _backwardSubsumptionResolution.actualValue; }
  bool backwardSubsumptionDemodulation() const { return _backwardSubsumptionDemodulation.actualValue; }
  unsigned backwardSubsumptionDemodulationMaxMatches() const { return _backwardSubsumptionDemodulationMaxMatches.actualValue; }
  bool forwardSubsumption() const { return _forwardSubsumption.actualValue; }
  bool forwardLiteralRewriting() const { return _forwardLiteralRewriting.actualValue; }
  int lrsFirstTimeCheck() const { return _lrsFirstTimeCheck.actualValue; }
  int lrsWeightLimitOnly() const { return _lrsWeightLimitOnly.actualValue; }
  int lookaheadDelay() const { return _lookaheadDelay.actualValue; }
  int simulatedTimeLimit() const { return _simulatedTimeLimit.actualValue; }
  void setSimulatedTimeLimit(int newVal) { _simulatedTimeLimit.actualValue = newVal; }
  TermOrdering termOrdering() const { return _termOrdering.actualValue; }
  SymbolPrecedence symbolPrecedence() const { return _symbolPrecedence.actualValue; }
  SymbolPrecedenceBoost symbolPrecedenceBoost() const { return _symbolPrecedenceBoost.actualValue; }
  IntroducedSymbolPrecedence introducedSymbolPrecedence() const { return _introducedSymbolPrecedence.actualValue; }
  const KboAdmissibilityCheck kboAdmissabilityCheck() const { return _kboAdmissabilityCheck.actualValue; }
  const vstring& functionWeights() const { return _functionWeights.actualValue; }
  const vstring& predicateWeights() const { return _predicateWeights.actualValue; }
  const vstring& functionPrecedence() const { return _functionPrecedence.actualValue; }
  const vstring& predicatePrecedence() const { return _predicatePrecedence.actualValue; }
  // Return time limit in deciseconds, or 0 if there is no time limit
  int timeLimitInDeciseconds() const { return _timeLimitInDeciseconds.actualValue; }
  size_t memoryLimit() const { return _memoryLimit.actualValue; }
#ifdef __linux__
  size_t instructionLimit() const { return _instructionLimit.actualValue; }
#endif
  int inequalitySplitting() const { return _inequalitySplitting.actualValue; }
  int ageRatio() const { return _ageWeightRatio.actualValue; }
  void setAgeRatio(int v){ _ageWeightRatio.actualValue = v; }
  int weightRatio() const { return _ageWeightRatio.otherValue; }
  bool useLemmaPredicateLiteralSelection() const { return _useLemmaPredicateLiteralSelection.actualValue; }
  bool useSuccessorDeletionRule() const { return _useSuccessorDeletionRule.actualValue; }
  bool useTheorySplitQueues() const { return _useTheorySplitQueues.actualValue; }
  Lib::vvector<int> theorySplitQueueRatios() const;
  Lib::vvector<float> theorySplitQueueCutoffs() const;
  int theorySplitQueueExpectedRatioDenom() const { return _theorySplitQueueExpectedRatioDenom.actualValue; }
  bool theorySplitQueueLayeredArrangement() const { return _theorySplitQueueLayeredArrangement.actualValue; }
  bool useAvatarSplitQueues() const { return _useAvatarSplitQueues.actualValue; }
  Lib::vvector<int> avatarSplitQueueRatios() const;
  Lib::vvector<float> avatarSplitQueueCutoffs() const;
  bool avatarSplitQueueLayeredArrangement() const { return _avatarSplitQueueLayeredArrangement.actualValue; }
  bool useSineLevelSplitQueues() const { return _useSineLevelSplitQueues.actualValue; }
  Lib::vvector<int> sineLevelSplitQueueRatios() const;
  Lib::vvector<float> sineLevelSplitQueueCutoffs() const;
  bool sineLevelSplitQueueLayeredArrangement() const { return _sineLevelSplitQueueLayeredArrangement.actualValue; }
  bool usePositiveLiteralSplitQueues() const { return _usePositiveLiteralSplitQueues.actualValue; }
  Lib::vvector<int> positiveLiteralSplitQueueRatios() const;
  Lib::vvector<float> positiveLiteralSplitQueueCutoffs() const;
  bool positiveLiteralSplitQueueLayeredArrangement() const { return _positiveLiteralSplitQueueLayeredArrangement.actualValue; }
  void setWeightRatio(int v){ _ageWeightRatio.otherValue = v; }
	AgeWeightRatioShape ageWeightRatioShape() const { return _ageWeightRatioShape.actualValue; }
	int ageWeightRatioShapeFrequency() const { return _ageWeightRatioShapeFrequency.actualValue; }
  bool literalMaximalityAftercheck() const { return _literalMaximalityAftercheck.actualValue; }
  bool superpositionFromVariables() const { return _superpositionFromVariables.actualValue; }
  EqualityProxy equalityProxy() const { return _equalityProxy.actualValue; }
  bool useMonoEqualityProxy() const { return _useMonoEqualityProxy.actualValue; }
  bool equalityResolutionWithDeletion() const { return _equalityResolutionWithDeletion.actualValue; }
  ExtensionalityResolution extensionalityResolution() const { return _extensionalityResolution.actualValue; }
  bool FOOLParamodulation() const { return _FOOLParamodulation.actualValue; }
  bool termAlgebraInferences() const { return _termAlgebraInferences.actualValue; }
  TACyclicityCheck termAlgebraCyclicityCheck() const { return _termAlgebraCyclicityCheck.actualValue; }
  unsigned extensionalityMaxLength() const { return _extensionalityMaxLength.actualValue; }
  bool extensionalityAllowPosEq() const { return _extensionalityAllowPosEq.actualValue; }
  unsigned nongoalWeightCoefficientNumerator() const { return _nonGoalWeightCoefficient.numerator; }
  unsigned nongoalWeightCoefficientDenominator() const { return _nonGoalWeightCoefficient.denominator; }
  bool restrictNWCtoGC() const { return _restrictNWCtoGC.actualValue; }
  Sos sos() const { return _sos.actualValue; }
  unsigned sosTheoryLimit() const { return _sosTheoryLimit.actualValue; }
  //void setSos(Sos newVal) { _sos = newVal; }

  bool ignoreConjectureInPreprocessing() const {return _ignoreConjectureInPreprocessing.actualValue;}

  FunctionDefinitionElimination functionDefinitionElimination() const { return _functionDefinitionElimination.actualValue; }
  bool skolemReuse() const { return _skolemReuse.actualValue; }
  bool definitionReuse() const { return _definitionReuse.actualValue; }
  bool outputAxiomNames() const { return _outputAxiomNames.actualValue; }
  void setOutputAxiomNames(bool newVal) { _outputAxiomNames.actualValue = newVal; }
  QuestionAnsweringMode questionAnswering() const { return _questionAnswering.actualValue; }
  Output outputMode() const { return _outputMode.actualValue; }
  void setOutputMode(Output newVal) { _outputMode.actualValue = newVal; }
  bool ignoreMissingInputsInUnsatCore() {  return _ignoreMissingInputsInUnsatCore.actualValue; }
  vstring thanks() const { return _thanks.actualValue; }
  void setQuestionAnswering(QuestionAnsweringMode newVal) { _questionAnswering.actualValue = newVal; }
  bool globalSubsumption() const { return _globalSubsumption.actualValue; }
  GlobalSubsumptionSatSolverPower globalSubsumptionSatSolverPower() const { return _globalSubsumptionSatSolverPower.actualValue; }
  GlobalSubsumptionExplicitMinim globalSubsumptionExplicitMinim() const { return _globalSubsumptionExplicitMinim.actualValue; }
  GlobalSubsumptionAvatarAssumptions globalSubsumptionAvatarAssumptions() const { return _globalSubsumptionAvatarAssumptions.actualValue; }

  /** true if calling set() on non-existing options does not result in a user error */
  IgnoreMissing ignoreMissing() const { return _ignoreMissing.actualValue; }
  void setIgnoreMissing(IgnoreMissing newVal) { _ignoreMissing.actualValue = newVal; }
  bool increasedNumeralWeight() const { return _increasedNumeralWeight.actualValue; }
  TheoryAxiomLevel theoryAxioms() const { return _theoryAxioms.actualValue; }
  //void setTheoryAxioms(bool newValue) { _theoryAxioms = newValue; }
  Condensation condensation() const { return _condensation.actualValue; }
  bool generalSplitting() const { return _generalSplitting.actualValue; }
  bool timeStatistics() const { return _timeStatistics.actualValue; }
  bool splitting() const { return _splitting.actualValue; }
  void setSplitting(bool value){ _splitting.actualValue=value; }
  bool nonliteralsInClauseWeight() const { return _nonliteralsInClauseWeight.actualValue; }
  unsigned sineDepth() const { return _sineDepth.actualValue; }
  unsigned sineGeneralityThreshold() const { return _sineGeneralityThreshold.actualValue; }
  unsigned sineToAgeGeneralityThreshold() const { return _sineToAgeGeneralityThreshold.actualValue; }
  SineSelection sineSelection() const { return _sineSelection.actualValue; }
  void setSineSelection(SineSelection val) { _sineSelection.actualValue=val; }
  float sineTolerance() const { return _sineTolerance.actualValue; }
  float sineToAgeTolerance() const { return _sineToAgeTolerance.actualValue; }

  bool colorUnblocking() const { return _colorUnblocking.actualValue; }

  Instantiation instantiation() const { return _instantiation.actualValue; }
  bool theoryFlattening() const { return _theoryFlattening.actualValue; }

  Induction induction() const { return _induction.actualValue; }
  StructuralInductionKind structInduction() const { return _structInduction.actualValue; }
  IntInductionKind intInduction() const { return _intInduction.actualValue; }
  InductionChoice inductionChoice() const { return _inductionChoice.actualValue; }
  unsigned maxInductionDepth() const { return _maxInductionDepth.actualValue; }
  bool inductionNegOnly() const { return _inductionNegOnly.actualValue; }
  bool inductionUnitOnly() const { return _inductionUnitOnly.actualValue; }
  bool inductionGen() const { return _inductionGen.actualValue; }
  unsigned maxInductionGenSubsetSize() const { return _maxInductionGenSubsetSize.actualValue; }
  bool inductionOnComplexTerms() const {return _inductionOnComplexTerms.actualValue;}
  bool integerInductionDefaultBound() const { return _integerInductionDefaultBound.actualValue; }
  IntegerInductionInterval integerInductionInterval() const { return _integerInductionInterval.actualValue; }

  //Induction for Rapid options
  bool multiClauseNatInduction() const { return _multiClauseNatInduction.actualValue; }
  bool inductAllLoopCounts() const { return _inductAllLoopCounts.actualValue; }
  bool rapidArrayInduction() const { return _rapidArrayInduction.actualValue; }
  bool multiLiteralClauses() const { return _multiLiteralClauses.actualValue; }
  bool goalSkolemsHighWeight() const { return _goalSkolemsHighWeight.actualValue;}
  unsigned maxDistanceFromGoal() const { return _maxDistanceFromGoal.actualValue; }

  float instGenBigRestartRatio() const { return _instGenBigRestartRatio.actualValue; }
  bool instGenPassiveReactivation() const { return _instGenPassiveReactivation.actualValue; }
  int instGenResolutionRatioInstGen() const { return _instGenResolutionInstGenRatio.actualValue; }
  int instGenResolutionRatioResolution() const { return _instGenResolutionInstGenRatio.otherValue; }
  int instGenRestartPeriod() const { return _instGenRestartPeriod.actualValue; }
  float instGenRestartPeriodQuotient() const { return _instGenRestartPeriodQuotient.actualValue; }
  int instGenSelection() const { return _instGenSelection.actualValue; }
  bool instGenWithResolution() const { return _instGenWithResolution.actualValue; }
  bool useHashingVariantIndex() const { return _useHashingVariantIndex.actualValue; }

  void setMemoryLimit(size_t newVal) { _memoryLimit.actualValue = newVal; }
  void setTimeLimitInSeconds(int newVal) { _timeLimitInDeciseconds.actualValue = 10*newVal; }
  void setTimeLimitInDeciseconds(int newVal) { _timeLimitInDeciseconds.actualValue = newVal; }

  bool splitAtActivation() const{ return _splitAtActivation.actualValue; }
  SplittingNonsplittableComponents splittingNonsplittableComponents() const { return _splittingNonsplittableComponents.actualValue; }
  SplittingAddComplementary splittingAddComplementary() const { return _splittingAddComplementary.actualValue; }
  SplittingMinimizeModel splittingMinimizeModel() const { return _splittingMinimizeModel.actualValue; }
  SplittingLiteralPolarityAdvice splittingLiteralPolarityAdvice() const { return _splittingLiteralPolarityAdvice.actualValue; }
  SplittingDeleteDeactivated splittingDeleteDeactivated() const { return _splittingDeleteDeactivated.actualValue;}
  bool splittingFastRestart() const { return _splittingFastRestart.actualValue; }
  bool splittingBufferedSolver() const { return _splittingBufferedSolver.actualValue; }
  int splittingFlushPeriod() const { return _splittingFlushPeriod.actualValue; }
  float splittingFlushQuotient() const { return _splittingFlushQuotient.actualValue; }
  float splittingAvatimer() const { return _splittingAvatimer.actualValue; }
  bool splittingEagerRemoval() const { return _splittingEagerRemoval.actualValue; }
  SplittingCongruenceClosure splittingCongruenceClosure() const { return _splittingCongruenceClosure.actualValue; }
  CCUnsatCores ccUnsatCores() const { return _ccUnsatCores.actualValue; }

  void setProof(Proof p) { _proof.actualValue = p; }
    
  bool newCNF() const { return _newCNF.actualValue; }
  bool getIteInlineLet() const { return _inlineLet.actualValue; }

  bool useManualClauseSelection() const { return _manualClauseSelection.actualValue; }
  bool useManualLiteralSelection() const { return _manualLiteralSelection.actualValue; }
  void stopManualLiteralSelection() { _manualLiteralSelection.actualValue = false; } 
  bool useManualSupLhsSelection() const { return _manualSupLhsSelection.actualValue; }
  void stopManualSupLhsSelection() { _manualSupLhsSelection.actualValue = false; }      
  bool inequalityNormalization() const { return _inequalityNormalization.actualValue; }
  EvaluationMode evaluationMode() const { return _highSchool.actualValue ? EvaluationMode::POLYNOMIAL_CAUTIOUS : _evaluationMode.actualValue; }
  ArithmeticSimplificationMode gaussianVariableElimination() const { return _highSchool.actualValue ? ArithmeticSimplificationMode::CAUTIOUS : _gaussianVariableElimination.actualValue; }
  bool pushUnaryMinus() const { return _pushUnaryMinus.actualValue || _highSchool.actualValue; }
  ArithmeticSimplificationMode cancellation() const { return _highSchool.actualValue ? ArithmeticSimplificationMode::CAUTIOUS : _cancellation.actualValue; }
  ArithmeticSimplificationMode arithmeticSubtermGeneralizations() const { return  _highSchool.actualValue ? ArithmeticSimplificationMode::CAUTIOUS : _arithmeticSubtermGeneralizations.actualValue; }

  //Higher-order Options

  bool addCombAxioms() const { return _addCombAxioms.actualValue; }
  bool addProxyAxioms() const { return _addProxyAxioms.actualValue; }
  bool combinatorySup() const { return _combinatorySuperposition.actualValue; }
  bool choiceAxiom() const { return _choiceAxiom.actualValue; }
  bool injectivityReasoning() const { return _injectivity.actualValue; }
  bool pragmatic() const { return _pragmatic.actualValue; }
  bool choiceReasoning() const { return _choiceReasoning.actualValue; }
  bool prioritiseClausesProducedByLongReduction() const { return _priortyToLongReducts.actualValue; }
  int maxXXNarrows() const { return _maximumXXNarrows.actualValue; }
  FunctionExtensionality functionExtensionality() const { return _functionExtensionality.actualValue; }
  CNFOnTheFly cnfOnTheFly() const { return _clausificationOnTheFly.actualValue; }
  PISet piSet() const { return _piSet.actualValue; }
  Narrow narrow() const { return _narrow.actualValue; }
  bool equalityToEquivalence () const { return _equalityToEquivalence.actualValue; }
  bool complexBooleanReasoning () const { return _complexBooleanReasoning.actualValue; }
  bool booleanEqTrick() const { return _booleanEqTrick.actualValue; }
  bool superposition() const {return _superposition.actualValue; }
  bool casesSimp() const { return _casesSimp.actualValue; }
  bool cases() const { return _cases.actualValue; }
  bool newTautologyDel() const { return _newTautologyDel.actualValue; }
  bool lambdaFreeHol() const { return _lambdaFreeHol.actualValue; }

private:
    
    /**
     * A LookupWrapper is used to wrap up two maps for long and short names and query them
     */
    struct LookupWrapper {
        
        LookupWrapper() {}
        
        private:
          LookupWrapper operator=(const LookupWrapper&){ NOT_IMPLEMENTED;}
        public:
        
        void insert(AbstractOptionValue* option_value){
            CALL("LookupWrapper::insert");
            ASS(!option_value->longName.empty());
            bool new_long =  _longMap.insert(option_value->longName,option_value);
            bool new_short = true;
            if(!option_value->shortName.empty()){
                new_short = _shortMap.insert(option_value->shortName,option_value);
            }
            if(!new_long || !new_short){ cout << "Bad " << option_value->longName << endl; }
            ASS(new_long && new_short);
        }
        AbstractOptionValue* findLong(vstring longName) const{
            CALL("LookupWrapper::findLong");
            if(!_longMap.find(longName)){ throw ValueNotFoundException(); }
            return _longMap.get(longName);
        }
        AbstractOptionValue* findShort(vstring shortName) const{
            CALL("LookupWrapper::findShort");
            if(!_shortMap.find(shortName)){ throw ValueNotFoundException(); }
            return _shortMap.get(shortName);
        }
        
        VirtualIterator<AbstractOptionValue*> values() const {
            return _longMap.range();
        }
        
    private:
        DHMap<vstring,AbstractOptionValue*> _longMap;
        DHMap<vstring,AbstractOptionValue*> _shortMap;
    };
    
    LookupWrapper _lookup;
    
    // The const is a lie - we can alter the resulting OptionValue
    AbstractOptionValue* getOptionValueByName(vstring name) const{
        try{
          return _lookup.findLong(name);
        }
        catch(ValueNotFoundException&){
          try{
            return _lookup.findShort(name);
          }
          catch(ValueNotFoundException&){
            return 0;
          }
        }
    }
  
    Stack<vstring> getSimilarOptionNames(vstring name, bool is_short) const{

      Stack<vstring> similar_names;

      VirtualIterator<AbstractOptionValue*> options = _lookup.values();
      while(options.hasNext()){
        AbstractOptionValue* opt = options.next();
        vstring opt_name = is_short ? opt->shortName : opt->longName;
        size_t dif = 2;
        if(!is_short) dif += name.size()/4;
        if(name.size()!=0 && distance(name,opt_name) < dif)
          similar_names.push(opt_name);
      }

      return similar_names;
    }
    
    //==========================================================
    // Variables holding option values
    //==========================================================

 /** 
  * NOTE on OptionValues
  *
  * An OptionValue stores the value for an Option as well as all the meta-data
  * See the definitions of different OptionValue objects above for details
  * but the main OptionValuse are
  *  - BoolOptionValue
  *  - IntOptionValue, UnsignedOptionValue, FloatOptionValue, LongOptionValue
  *  - StringOptionValue
  *  - ChoiceOptionValue
  *  - RatioOptionValue
  *
  * ChoiceOptionValue requires you to define an enum for the choice values
  *
  * For examples of how the different OptionValues are used see Options.cpp
  *
  * If an OptionValue needs custom assignment you will need to create a custom
  *  OptionValue. See DecodeOptionValue and SelectionOptionValue for examples. 
  *
  */

  //Not really an option. When Vampire runs from API
  //we need to do a few things differently and therefore require a flag
  //to store this info. For want of a better place, stored here.
  bool _runningFromApi;

  ChoiceOptionValue<RandomStrategy> _randomStrategy;
  DecodeOptionValue _decode;
  BoolOptionValue _encode;

  //Rapid related options
  BoolOptionValue _intermediateValue;
  //end of rapid related options

  RatioOptionValue _ageWeightRatio;
	ChoiceOptionValue<AgeWeightRatioShape> _ageWeightRatioShape;
	UnsignedOptionValue _ageWeightRatioShapeFrequency;
  BoolOptionValue _useLemmaPredicateLiteralSelection;
  BoolOptionValue _useSuccessorDeletionRule;
  BoolOptionValue _useTheorySplitQueues;
  StringOptionValue _theorySplitQueueRatios;
  StringOptionValue _theorySplitQueueCutoffs;
  IntOptionValue _theorySplitQueueExpectedRatioDenom;
  BoolOptionValue _theorySplitQueueLayeredArrangement;
  BoolOptionValue _useAvatarSplitQueues;
  StringOptionValue _avatarSplitQueueRatios;
  StringOptionValue _avatarSplitQueueCutoffs;
  BoolOptionValue _avatarSplitQueueLayeredArrangement;
  BoolOptionValue _useSineLevelSplitQueues;
  StringOptionValue _sineLevelSplitQueueRatios;
  StringOptionValue _sineLevelSplitQueueCutoffs;
  BoolOptionValue _sineLevelSplitQueueLayeredArrangement;
  BoolOptionValue _usePositiveLiteralSplitQueues;
  StringOptionValue _positiveLiteralSplitQueueRatios;
  StringOptionValue _positiveLiteralSplitQueueCutoffs;
  BoolOptionValue _positiveLiteralSplitQueueLayeredArrangement;
  BoolOptionValue _literalMaximalityAftercheck;
  BoolOptionValue _arityCheck;
  
  ChoiceOptionValue<BadOption> _badOption;
  ChoiceOptionValue<Demodulation> _backwardDemodulation;
  ChoiceOptionValue<Subsumption> _backwardSubsumption;
  ChoiceOptionValue<Subsumption> _backwardSubsumptionResolution;
  BoolOptionValue _backwardSubsumptionDemodulation;
  UnsignedOptionValue _backwardSubsumptionDemodulationMaxMatches;
  BoolOptionValue _binaryResolution;

  BoolOptionValue _colorUnblocking;
  ChoiceOptionValue<Condensation> _condensation;

  BoolOptionValue _demodulationRedundancyCheck;

  ChoiceOptionValue<EqualityProxy> _equalityProxy;
  BoolOptionValue _useMonoEqualityProxy;
  BoolOptionValue _equalityResolutionWithDeletion;
  BoolOptionValue _equivalentVariableRemoval;
  ChoiceOptionValue<ExtensionalityResolution> _extensionalityResolution;
  UnsignedOptionValue _extensionalityMaxLength;
  BoolOptionValue _extensionalityAllowPosEq;

  BoolOptionValue _FOOLParamodulation;

  BoolOptionValue _termAlgebraInferences;
  ChoiceOptionValue<TACyclicityCheck> _termAlgebraCyclicityCheck;

  BoolOptionValue _fmbNonGroundDefs;
  UnsignedOptionValue _fmbStartSize;
  FloatOptionValue _fmbSymmetryRatio;
  ChoiceOptionValue<FMBWidgetOrders> _fmbSymmetryWidgetOrders;
  ChoiceOptionValue<FMBSymbolOrders> _fmbSymmetryOrderSymbols;
  ChoiceOptionValue<FMBAdjustSorts> _fmbAdjustSorts;
  BoolOptionValue _fmbDetectSortBounds;
  UnsignedOptionValue _fmbDetectSortBoundsTimeLimit;
  UnsignedOptionValue _fmbSizeWeightRatio;
  ChoiceOptionValue<FMBEnumerationStrategy> _fmbEnumerationStrategy;

  BoolOptionValue _flattenTopLevelConjunctions;
  StringOptionValue _forbiddenOptions;
  BoolOptionValue _forceIncompleteness;
  StringOptionValue _forcedOptions;
  ChoiceOptionValue<Demodulation> _forwardDemodulation;
  BoolOptionValue _forwardLiteralRewriting;
  BoolOptionValue _forwardSubsumption;
  BoolOptionValue _forwardSubsumptionResolution;
  BoolOptionValue _forwardSubsumptionDemodulation;
  UnsignedOptionValue _forwardSubsumptionDemodulationMaxMatches;
  ChoiceOptionValue<FunctionDefinitionElimination> _functionDefinitionElimination;
  BoolOptionValue _skolemReuse;
  BoolOptionValue _definitionReuse;
  
  BoolOptionValue _generalSplitting;
  BoolOptionValue _globalSubsumption;
  ChoiceOptionValue<GlobalSubsumptionSatSolverPower> _globalSubsumptionSatSolverPower;
  ChoiceOptionValue<GlobalSubsumptionExplicitMinim> _globalSubsumptionExplicitMinim;
  ChoiceOptionValue<GlobalSubsumptionAvatarAssumptions> _globalSubsumptionAvatarAssumptions;
  ChoiceOptionValue<GoalGuess> _guessTheGoal;
  UnsignedOptionValue _guessTheGoalLimit;

  BoolOptionValue _hyperSuperposition;

  BoolOptionValue _simultaneousSuperposition;
  BoolOptionValue _innerRewriting;
  BoolOptionValue _equationalTautologyRemoval;

  /** if true, then calling set() on non-existing options will not result in a user error */
  ChoiceOptionValue<IgnoreMissing> _ignoreMissing;
  StringOptionValue _include;
  /** if this option is true, Vampire will add the numeral weight of a clause
   * to its weight. The weight is defined as the sum of binary sizes of all
   * integers occurring in this clause. This option has not been tested and
   * may be extensive, see Clause::getNumeralWeight()
   */
  BoolOptionValue _increasedNumeralWeight;

  BoolOptionValue _ignoreConjectureInPreprocessing;

  IntOptionValue _inequalitySplitting;
  ChoiceOptionValue<InputSyntax> _inputSyntax;
  ChoiceOptionValue<Instantiation> _instantiation;
  FloatOptionValue _instGenBigRestartRatio;
  BoolOptionValue _instGenPassiveReactivation;
  RatioOptionValue _instGenResolutionInstGenRatio;
  //IntOptionValue _instGenResolutionRatioResolution;
  IntOptionValue _instGenRestartPeriod;
  FloatOptionValue _instGenRestartPeriodQuotient;
  BoolOptionValue _instGenWithResolution;
  BoolOptionValue _useHashingVariantIndex;

  ChoiceOptionValue<Induction> _induction;
  ChoiceOptionValue<StructuralInductionKind> _structInduction;
  ChoiceOptionValue<IntInductionKind> _intInduction;
  ChoiceOptionValue<InductionChoice> _inductionChoice;
  UnsignedOptionValue _maxInductionDepth;
  BoolOptionValue _inductionNegOnly;
  BoolOptionValue _inductionUnitOnly;
  BoolOptionValue _inductionGen;
  UnsignedOptionValue _maxInductionGenSubsetSize;
  BoolOptionValue _inductionOnComplexTerms;
  BoolOptionValue _integerInductionDefaultBound;
  ChoiceOptionValue<IntegerInductionInterval> _integerInductionInterval;

  //Induction for Rapid options  
  BoolOptionValue _multiClauseNatInduction;
  BoolOptionValue _inductAllLoopCounts;
  BoolOptionValue _rapidArrayInduction;
  BoolOptionValue _multiLiteralClauses;
  BoolOptionValue _goalSkolemsHighWeight;
  UnsignedOptionValue _maxDistanceFromGoal;  

  StringOptionValue _latexOutput;
  BoolOptionValue _latexUseDefaultSymbols;

  ChoiceOptionValue<LiteralComparisonMode> _literalComparisonMode;
  IntOptionValue _lookaheadDelay;
  IntOptionValue _lrsFirstTimeCheck;
  BoolOptionValue _lrsWeightLimitOnly;
  ChoiceOptionValue<LTBLearning> _ltbLearning;
  StringOptionValue _ltbDirectory;

#ifdef __linux__
  UnsignedOptionValue _instructionLimit; 
#endif

  UnsignedOptionValue _memoryLimit; // should be size_t, making an assumption
  ChoiceOptionValue<Mode> _mode;
  ChoiceOptionValue<Schedule> _schedule;
  UnsignedOptionValue _multicore;
  FloatOptionValue _slowness;

  IntOptionValue _naming;
  BoolOptionValue _nonliteralsInClauseWeight;
  BoolOptionValue _normalize;

  BoolOptionValue _outputAxiomNames;

  StringOptionValue _printProofToFile;
  BoolOptionValue _printClausifierPremises;
  StringOptionValue _problemName;
  ChoiceOptionValue<Proof> _proof;
  BoolOptionValue _minimizeSatProofs;
  ChoiceOptionValue<ProofExtra> _proofExtra;
  
  StringOptionValue _protectedPrefix;

  ChoiceOptionValue<QuestionAnsweringMode> _questionAnswering;

  IntOptionValue _randomSeed;
  IntOptionValue _randomStrategySeed;

  IntOptionValue _activationLimit;

  ChoiceOptionValue<SatSolver> _satSolver;
  ChoiceOptionValue<SaturationAlgorithm> _saturationAlgorithm;
  BoolOptionValue _showAll;
  BoolOptionValue _showActive;
  BoolOptionValue _showBlocked;
  BoolOptionValue _showDefinitions;
  ChoiceOptionValue<InterpolantMode> _showInterpolant;
  BoolOptionValue _showNew;
  BoolOptionValue _sineToAge;
  ChoiceOptionValue<PredicateSineLevels> _sineToPredLevels;
  BoolOptionValue _showSplitting;
  BoolOptionValue _showNewPropositional;
  BoolOptionValue _showNonconstantSkolemFunctionTrace;
  BoolOptionValue _showOptions;
  BoolOptionValue _showOptionsLineWrap;
  BoolOptionValue _showExperimentalOptions;
  BoolOptionValue _showHelp;
  BoolOptionValue _printAllTheoryAxioms;
  StringOptionValue _explainOption;
  BoolOptionValue _showPassive;
  BoolOptionValue _showReductions;
  BoolOptionValue _showPreprocessing;
  BoolOptionValue _showSkolemisations;
  BoolOptionValue _showSymbolElimination;
  BoolOptionValue _showTheoryAxioms;
  BoolOptionValue _showFOOL;
  BoolOptionValue _showFMBsortInfo;
  BoolOptionValue _showInduction;
  BoolOptionValue _showSimplOrdering;
#if VZ3
  BoolOptionValue _showZ3;
  StringOptionValue _exportAvatarProblem;
  StringOptionValue _exportThiProblem;
  BoolOptionValue _satFallbackForSMT;
  BoolOptionValue _smtForGround;
  ChoiceOptionValue<TheoryInstSimp> _theoryInstAndSimp;
  BoolOptionValue _thiGeneralise;
  BoolOptionValue _thiTautologyDeletion;
#endif
  ChoiceOptionValue<UnificationWithAbstraction> _unificationWithAbstraction; 
  BoolOptionValue _fixUWA;
  BoolOptionValue _useACeval;
  TimeLimitOptionValue _simulatedTimeLimit;
  UnsignedOptionValue _sineDepth;
  UnsignedOptionValue _sineGeneralityThreshold;
  UnsignedOptionValue _sineToAgeGeneralityThreshold;
  ChoiceOptionValue<SineSelection> _sineSelection;
  FloatOptionValue _sineTolerance;
  FloatOptionValue _sineToAgeTolerance;
  ChoiceOptionValue<Sos> _sos;
  UnsignedOptionValue _sosTheoryLimit;
  BoolOptionValue _splitting;
  BoolOptionValue _splitAtActivation;
  ChoiceOptionValue<SplittingAddComplementary> _splittingAddComplementary;
  ChoiceOptionValue<SplittingCongruenceClosure> _splittingCongruenceClosure;
  ChoiceOptionValue<CCUnsatCores> _ccUnsatCores;
  BoolOptionValue _splittingEagerRemoval;
  UnsignedOptionValue _splittingFlushPeriod;
  FloatOptionValue _splittingFlushQuotient;
  FloatOptionValue _splittingAvatimer;
  ChoiceOptionValue<SplittingNonsplittableComponents> _splittingNonsplittableComponents;
  ChoiceOptionValue<SplittingMinimizeModel> _splittingMinimizeModel;
  ChoiceOptionValue<SplittingLiteralPolarityAdvice> _splittingLiteralPolarityAdvice;
  ChoiceOptionValue<SplittingDeleteDeactivated> _splittingDeleteDeactivated;
  BoolOptionValue _splittingFastRestart;
  BoolOptionValue _splittingBufferedSolver;

  ChoiceOptionValue<Statistics> _statistics;
  BoolOptionValue _superpositionFromVariables;
  ChoiceOptionValue<TermOrdering> _termOrdering;
  ChoiceOptionValue<SymbolPrecedence> _symbolPrecedence;
  ChoiceOptionValue<SymbolPrecedenceBoost> _symbolPrecedenceBoost;
  ChoiceOptionValue<IntroducedSymbolPrecedence> _introducedSymbolPrecedence;
  ChoiceOptionValue<EvaluationMode> _evaluationMode;
  ChoiceOptionValue<KboAdmissibilityCheck> _kboAdmissabilityCheck;
  StringOptionValue _functionWeights;
  StringOptionValue _predicateWeights;
  StringOptionValue _functionPrecedence;
  StringOptionValue _predicatePrecedence;

  StringOptionValue _testId;
  ChoiceOptionValue<Output> _outputMode;
  BoolOptionValue _ignoreMissingInputsInUnsatCore;
  StringOptionValue _thanks;
  ChoiceOptionValue<TheoryAxiomLevel> _theoryAxioms;
  BoolOptionValue _theoryFlattening;

  /** Time limit in deciseconds */
  TimeLimitOptionValue _timeLimitInDeciseconds;
  BoolOptionValue _timeStatistics;

  ChoiceOptionValue<URResolution> _unitResultingResolution;
  BoolOptionValue _unusedPredicateDefinitionRemoval;
  BoolOptionValue _blockedClauseElimination;
  // BoolOptionValue _use_dm;

  OptionChoiceValues _tagNames;

  NonGoalWeightOptionValue _nonGoalWeightCoefficient;
  BoolOptionValue _restrictNWCtoGC;

  SelectionOptionValue _selection;
  SelectionOptionValue _instGenSelection;
    
  InputFileOptionValue _inputFile;

  BoolOptionValue _newCNF;
  BoolOptionValue _inlineLet;

  BoolOptionValue _manualClauseSelection;
  BoolOptionValue _manualLiteralSelection;
  BoolOptionValue _manualSupLhsSelection;

  // arithmeitc reasoning options
  BoolOptionValue _inequalityNormalization;
  BoolOptionValue _pushUnaryMinus;
  BoolOptionValue _highSchool;
  ChoiceOptionValue<ArithmeticSimplificationMode> _gaussianVariableElimination;
  ChoiceOptionValue<ArithmeticSimplificationMode> _cancellation;
  ChoiceOptionValue<ArithmeticSimplificationMode> _arithmeticSubtermGeneralizations;

 
  //Higher-order options
  BoolOptionValue _addCombAxioms;
  BoolOptionValue _addProxyAxioms;
  BoolOptionValue _combinatorySuperposition;
  BoolOptionValue _choiceAxiom;
  BoolOptionValue _injectivity;
  BoolOptionValue _pragmatic;
  BoolOptionValue _choiceReasoning;
  BoolOptionValue _priortyToLongReducts;
  IntOptionValue  _maximumXXNarrows;
  ChoiceOptionValue<FunctionExtensionality> _functionExtensionality;
  ChoiceOptionValue<CNFOnTheFly> _clausificationOnTheFly;
  ChoiceOptionValue<PISet> _piSet;
  ChoiceOptionValue<Narrow> _narrow;
  BoolOptionValue _equalityToEquivalence;
  BoolOptionValue _complexBooleanReasoning;
  BoolOptionValue _booleanEqTrick;
  BoolOptionValue _superposition;
  BoolOptionValue _casesSimp;
  BoolOptionValue _cases;
  BoolOptionValue _newTautologyDel;
  BoolOptionValue _lambdaFreeHol;

}; // class Options

// Allow printing of enums
template<typename T,
         typename = typename std::enable_if<std::is_enum<T>::value>::type>
std::ostream& operator<< (std::ostream& str,const T& val)
{
  return str << static_cast<typename std::underlying_type<T>::type>(val);
}

}

#endif<|MERGE_RESOLUTION|>--- conflicted
+++ resolved
@@ -1989,16 +1989,13 @@
   //
   // This is how options are accessed so if you add a new option you should add a getter
 public:
-<<<<<<< HEAD
 
   //Rapid related options
   bool intermediateValue() const{ return _intermediateValue.actualValue; }
   //End of rapid related options
 
-=======
   void setRunningFromApi(){ _runningFromApi = true; }
   bool runningFromApi() const{ return _runningFromApi; }
->>>>>>> 40c3d7a0
   bool encodeStrategy() const{ return _encode.actualValue;}
   RandomStrategy randomStrategy() const {return _randomStrategy.actualValue; }
   void setRandomStrategy(RandomStrategy newVal){ _randomStrategy.actualValue=newVal;}
