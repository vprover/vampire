/*
 * This file is part of the source code of the software program
 * Vampire. It is protected by applicable
 * copyright laws.
 *
 * This source code is distributed under the licence found here
 * https://vprover.github.io/license.html
 * and in the source directory
 */
/**
 * @file Options.hpp
 * Defines Vampire options.
 *
 * INSTRUCTIONS on Adding a new Option
 *
 * Firstly, the easiest thing to do is copy what's been done for an existing option
 *
 * In Options.hpp
 * - Add an OptionValue object (see NOTE on OptionValues below)
 * - Add enum for choices if ChoiceOptionValue
 * - Add getter for OptionValue
 * - Only if necessary (usually not), add setter for OptionValue
 *
 * In Options.cpp
 * - Initialise the OptionValue member, to do this you need to
 * -- Call the constructor with at least a long name, short name and default value
 * -- Provide a description
 * -- Insert the option into lookup (this is essential)
 * -- Tag the option, otherwise it will not appear nicely in showOptions
 * -- Add value constraints, they can be soft or hard (see NOTE on OptionValueConstraints below)
 * -- Add problem constraints (see NOTE on OptionProblemConstraints)
 *
 */

#ifndef __Options__
#define __Options__

#include <iterator>
#include <type_traits>
#include <cstring>
#include <memory>
#include "Lib/StringUtils.hpp"

#include "Forwards.hpp"

#include "Debug/Assertion.hpp"

#include "Lib/VirtualIterator.hpp"
#include "Lib/DHMap.hpp"
#include "Lib/StringUtils.hpp"
#include "Lib/DArray.hpp"
#include "Lib/Stack.hpp"
#include "Lib/Int.hpp"
#include "Lib/Comparison.hpp"

#include "Property.hpp"

#ifndef VAMPIRE_CLAUSE_TRACING
#  if VDEBUG
#    define VAMPIRE_CLAUSE_TRACING 1
#  else 
#    define VAMPIRE_CLAUSE_TRACING 0
#  endif
#endif // ndef VAMPIRE_CLAUSE_TRACINGE

namespace Shell {

using namespace Lib;
using namespace Kernel;

class Property;

/**
 * Class that represents Vampire's options.
 * 11/11/2004 Shrigley Hall, completely reimplemented
 *
 * @since Sep 14 reimplemented by Giles
 */
class Options
{
private:
  // MS: I don't think we need the public to copy Options objects
  Options(const Options& that);
  Options& operator=(const Options& that);
public:
    Options ();
    // It is important that we can safely copy Options for use in CASC mode
    void init();
    void copyValuesFrom(const Options& that);

    // used to print help and options
    void output (std::ostream&) const;

    // Dealing with encoded options. Used by --decode option
    void readFromEncodedOptions (std::string testId);
    void readOptionsString (std::string testId,bool assign=true);
    std::string generateEncodedOptions() const;

    // compile away auto-values; called BEFORE preprocessing
    void resolveAwayAutoValues0();
    // compile away auto-values; called after preprocessing, when Problem's prop reflect precise state of affairs
    void resolveAwayAutoValues(const Problem&);

    // deal with completeness
    bool complete(const Problem&) const;

    // deal with constraints
    void setForcedOptionValues(); // not currently used effectively
    bool checkGlobalOptionConstraints(bool fail_early=false);
    bool checkProblemOptionConstraints(Property*, bool before_preprocessing, bool fail_early=false);

    /**
     * Sample a random strategy from a distribution described by the given file.
     *
     * The format of the sampler file should be easy to understant (Look for examples samplerFOL.txt, samplerFNT.txt, samplerSMT.txt under vampire root).
     * The file describes a sequence of sampling rules (one on each line, barring empty lines and comment lines starting with a #),
     * which are executed in order, and each rule (provided its preconditions are satisfied) triggers
     * sampling of a value for a particular option from a specified distribution.
     * The most common sampler is for the categorical distribution (~cat), which is specified by a list of values with corresponding integer frequencies.
     * Other samplers include ratios, uniform floats and integers, and a (shifted) geometric distribution for potentially unbounded integers.
     * A notable feature is the ability to sample also fake (non-existent) options, recognized by a $-sign prefixed, whose value can later be reference in the conditions.
     *
     * Example:
     *
     * # naming
     * > $nm ~cat Z:1,NZ:5
     * $nm=Z > nm ~cat 0:1
     * $nm=NZ > nm ~sgd 0.07,2
     *
     * First samples a fake option $nm with either a value Z (1 out of 6) or Nz (5 out of 6).
     * Then, if $nm is set to Z samples the (actual) naming option with value 0 (nm ~cat 0:1 is simply an assignment to the effect of nm := 0),
     * and if $nm is set to NZ, samples from a shifted geometric distribution with p=0.07 and a shift=2. (So 2 gets selected with a probability p,
     * 3 with a probability p(1-p), ... and 2+i with a probability p(1-p)^i).
     */
    void sampleStrategy(const std::string& samplerFileName);

    /**
     * Return the problem name
     *
     * The problem name is computed from the input file name in
     * the @b setInputFile function. If the input file is not set,
     * the problem name is equal to "unknown". The problem name can
     * be set to a specific value using setProblemName().
     */
    const std::string& problemName () const { return _problemName.actualValue; }
    void setProblemName(std::string str) { _problemName.actualValue = str; }

    void setInputFile(const std::string& newVal){ _inputFile.set(newVal); }

    // standard ways of creating options
    void set(const std::string& name, const std::string& value); // implicitly the long version used here
    void set(const char* name, const char* value, bool longOpt);

public:
  //==========================================================
  // The Enums for Option Values
  //==========================================================
  //
  // If you create a ChoiceOptionValue you will also need to create an enum


    /**
     * Possible tags to group options by
     * Update _tagNames at the end of Options constructor if you add a tag
     * @author Giles
     */
    enum class OptionTag: unsigned int {
        UNUSED,
        OTHER,
        DEVELOPMENT,
        OUTPUT,
        FMB,
        SAT,
        AVATAR,
        INFERENCES,
        INDUCTION,
        THEORIES,
        LRS,
        SATURATION,
        PREPROCESSING,
        INPUT,
        HELP,
        HIGHER_ORDER,
        LAST_TAG // Used for counting the number of tags
    };
    // update _tagNames at the end of Options constructor if you add a tag

  enum class TheoryInstSimp : unsigned int {
    OFF,
    ALL,    // select all interpreted
    STRONG, // select strong only
    NEG_EQ, // select only positive equalities
    OVERLAP,
    FULL,   // <-+- deprecated. only exists to not break portfolio modes. behaves exactly like `ALL` now
    NEW,    // <-+
  };
  enum class UnificationWithAbstraction : unsigned int {
    AUTO,
    OFF,
    INTERP_ONLY,
    ONE_INTERP,
    CONSTANT,
    ALL,
    GROUND,
    FUNC_EXT,
    ALASCA_ONE_INTERP,
    ALASCA_CAN_ABSTRACT,
    ALASCA_MAIN,
    ALASCA_MAIN_FLOOR,
  };
  friend std::ostream& operator<<(std::ostream& out, UnificationWithAbstraction const& self)
  {
    switch (self) {
      case UnificationWithAbstraction::AUTO:              return out << "auto";
      case UnificationWithAbstraction::OFF:               return out << "off";
      case UnificationWithAbstraction::INTERP_ONLY:       return out << "interp_only";
      case UnificationWithAbstraction::ONE_INTERP:        return out << "one_interp";
      case UnificationWithAbstraction::CONSTANT:          return out << "constant";
      case UnificationWithAbstraction::ALL:               return out << "all";
      case UnificationWithAbstraction::GROUND:            return out << "ground";
      case UnificationWithAbstraction::FUNC_EXT:          return out << "func_ext";
      case UnificationWithAbstraction::ALASCA_ONE_INTERP:   return out << "alasca_one_interp";
      case UnificationWithAbstraction::ALASCA_CAN_ABSTRACT: return out << "alasca_can_abstract";
      case UnificationWithAbstraction::ALASCA_MAIN:         return out << "alasca_main";
      case UnificationWithAbstraction::ALASCA_MAIN_FLOOR:   return out << "alasca_floor";
    }
    ASSERTION_VIOLATION
  }

  enum class Induction : unsigned int {
    NONE,
    STRUCTURAL,
    INTEGER,
    BOTH
  };
  enum class StructuralInductionKind : unsigned int {
    ONE,
    TWO,
    THREE,
    RECURSION,
    ALL
  };
  enum class IntInductionKind : unsigned int {
    ONE,
    TWO
  };
  enum class IntegerInductionInterval : unsigned int {
    INFINITE,
    FINITE,
    BOTH
  };
  enum class IntegerInductionLiteralStrictness: unsigned int {
    NONE,
    TOPLEVEL_NOT_IN_OTHER,
    ONLY_ONE_OCCURRENCE,
    NOT_IN_BOTH,
    ALWAYS
  };
  enum class IntegerInductionTermStrictness: unsigned int {
    NONE,
    INTERPRETED_CONSTANT,
    NO_SKOLEMS
  };

  enum class PredicateSineLevels : unsigned int {
    NO,   // no means 1) the reverse of "on", 2) use with caution, it is predicted to be the worse value
    OFF,
    ON
  };


  enum class InductionChoice : unsigned int {
    ALL,
    GOAL,                     // only apply induction to goal constants
                              // a goal constant is one appearing in an explicit goal, or if gtg is used
                              // a constant that is used to lift a clause to a goal (uniqueness or Skolem)
    GOAL_PLUS,                // above plus skolem terms introduced in induction inferences
  };

  enum class DemodulationRedundancyCheck : unsigned int {
    OFF,       // no check
    ORDERING,  // solely ordering-based check
    ENCOMPASS, // (1) positive unit equations (PUE) are smaller than non-PUE clauses,
               // (2) more general PUE are smaller than less general PUE, and
               // (3) equally general PUEs are ordered based on term ordering.
  };

  enum class TheoryAxiomLevel : unsigned int {
    ON,  // all of them
    OFF, // none of them
    CHEAP
  };

  enum class ProofExtra : unsigned int {
    OFF,
    FREE,
    FULL
  };
  enum class FMBWidgetOrders : unsigned int {
    FUNCTION_FIRST, // f(1) f(2) f(3) ... g(1) g(2) ...
    ARGUMENT_FIRST, // f(1) g(1) h(1) ... f(2) g(2) ...
    DIAGONAL,       // f(1) g(2) h(3) f(2) g(3) h(1) f(3) g(1) h(2)
  };
  enum class FMBSymbolOrders : unsigned int {
    OCCURENCE,
    INPUT_USAGE,
    PREPROCESSED_USAGE
  };
  enum class FMBAdjustSorts : unsigned int {
    OFF,
    EXPAND,
    GROUP,
    PREDICATE,
    FUNCTION
  };
  enum class FMBEnumerationStrategy : unsigned int {
    SBMEAM,
#if VZ3
    SMT,
#endif
    CONTOUR
  };

  enum class BadOption : unsigned int {
    HARD,
    FORCED,
    OFF,
    SOFT
  };

  enum class IgnoreMissing : unsigned int {
    ON,
    OFF,
    WARN
  };

  /**
   * Possible values for function_definition_elimination.
   * @since 29/05/2004 Manchester
   */
  enum class FunctionDefinitionElimination : unsigned int {
    ALL = 0,
    NONE = 1,
    UNUSED = 2
  };

  /**
   *
   *
   */
  enum class Instantiation : unsigned int {
    OFF = 0,
    ON = 1
  };

  /**
   * Possible values for the input syntax
   * @since 26/08/2009 Redmond
   */
  enum class InputSyntax : unsigned int {
    SMTLIB2 = 0,
    /** syntax of the TPTP prover */
    TPTP = 1,
    AUTO = 2
    //HUMAN = 4,
    //MPS = 5,
    //NETLIB = 6
  };


  /**
   * Possible values for mode_name.
   * @since 06/05/2007 Manchester
   */
  enum class Mode : unsigned int {
    AXIOM_SELECTION,
    CASC,
    CLAUSIFY,
    CONSEQUENCE_ELIMINATION,
    MODEL_CHECK,
    /** this mode only outputs the input problem, without any preprocessing */
    OUTPUT,
    PORTFOLIO,
    PREPROCESS,
    PREPROCESS2,
    PROFILE,
    SMTCOMP,
    SPIDER,
    TCLAUSIFY,
    TPREPROCESS,
    VAMPIRE
  };

  enum class Intent : unsigned int {
    UNSAT, // preferentially look for refutations, proofs, arguments of unsatisfiability etc.
    SAT    // preferentially look for (finite) models, saturations, etc.
  };

  enum class Schedule : unsigned int {
    CASC,
    CASC_2024,
    CASC_SAT,
    CASC_SAT_2024,
    FILE,
    INDUCTION,
    INTEGER_INDUCTION,
    INTIND_OEIS,
    LTB_DEFAULT_2017,
    LTB_HH4_2017,
    LTB_HLL_2017,
    LTB_ISA_2017,
    LTB_MZR_2017,
    SMTCOMP,
    SMTCOMP_2018,
    SNAKE_TPTP_UNS,
    SNAKE_TPTP_SAT,
    STRUCT_INDUCTION,
    STRUCT_INDUCTION_TIP
  };

/* TODO: use an enum for Selection. The current issue is the way these values are manipulated as ints
 *
  enum class Selection : unsigned int {
    TOTAL,
    MAXIMAL,
    TWO,
    THREE,
    FOUR,
    TEN,
    LOOKAHEAD,
    BEST_TWO,
    BEST_THREE,
    BEST_FOUR,
    BEST_TEN,
    BEST_LOOKAHED
  }
*/

  /** Various options for the output of statistics in Vampire */
  enum class Statistics : unsigned int {
    /** changed by the option "--statistics brief" */
    BRIEF = 0,
    /** changed by the option "--statistics full */
    FULL = 1,
    /** changed by the option "--statistics off" */
    NONE = 2
  };

  /** how much we want vampire talking and in what language */
  enum class Output : unsigned int {
    SMTCOMP,
    SPIDER,
    SZS,
    VAMPIRE,
    UCORE
  };

  /** Possible values for sat_solver */
  enum class SatSolver : unsigned int {
     MINISAT = 0,
     CADICAL = 1
#if VZ3
     ,Z3 = 2
#endif
  };

  /** Possible values for saturation_algorithm */
  enum class SaturationAlgorithm : unsigned int {
     DISCOUNT,
     FINITE_MODEL_BUILDING,
     LRS,
     OTTER,
     Z3
   };

  /** Possible values for activity of some inference rules */
  enum class RuleActivity : unsigned int {
    INPUT_ONLY = 0,
    OFF = 1,
    ON = 2
  };

  enum class QuestionAnsweringMode : unsigned int {
    AUTO = 0,
    PLAIN = 1,
    SYNTHESIS = 2,
    OFF = 3
  };

  enum class InterpolantMode : unsigned int {
    NEW_HEUR,
#if VZ3
    NEW_OPT,
#endif
    OFF,
  };

  enum class LiteralComparisonMode : unsigned int {
    PREDICATE = 0,
    REVERSE = 1,
    STANDARD = 2
  };

  enum class Condensation : unsigned int {
    FAST = 0,
    OFF = 1,
    ON = 2
  };

  enum class Demodulation : unsigned int {
    ALL = 0,
    OFF = 1,
    PREORDERED = 2
  };

  enum class Subsumption : unsigned int {
    OFF = 0,
    ON = 1,
    UNIT_ONLY = 2
  };

  enum class URResolution : unsigned int {
    EC_ONLY = 0,
    OFF = 1,
    ON = 2,
    FULL = 3
  };

  enum class TermOrdering : unsigned int {
    AUTO_KBO = 0,
    KBO = 1,
    QKBO = 2,
    LAKBO = 3,
<<<<<<< HEAD
    SKEL = 4,
=======
    LPO = 4,
>>>>>>> fd2f69ff
    ALL_INCOMPARABLE = 5,
  };

  enum class SymbolPrecedence : unsigned int {
    ARITY = 0,
    OCCURRENCE = 1,
    REVERSE_ARITY = 2,
    UNARY_FIRST = 3,
    CONST_MAX = 4,
    CONST_MIN = 5,
    SCRAMBLE = 6,
    FREQUENCY = 7,
    UNARY_FREQ = 8,
    CONST_FREQ = 9,
    REVERSE_FREQUENCY = 10,
    WEIGHTED_FREQUENCY = 11,
    REVERSE_WEIGHTED_FREQUENCY = 12
  };
  enum class SymbolPrecedenceBoost : unsigned int {
    NONE = 0,
    GOAL = 1,
    UNIT = 2,
    GOAL_UNIT = 3,
    NON_INTRO = 4,
    INTRO = 5,
  };
  enum class IntroducedSymbolPrecedence : unsigned int {
    TOP = 0,
    BOTTOM = 1
  };

  enum class SineSelection : unsigned int {
    AXIOMS = 0,
    INCLUDED = 1,
    OFF = 2
  };

  enum class Proof : unsigned int {
    OFF = 0,
    ON = 1,
    PROOFCHECK = 2,
    TPTP = 3,
    PROPERTY = 4,
    SMT2_PROOFCHECK = 5,
  };

  /** Values for --equality_proxy */
  enum class EqualityProxy : unsigned int {
    R = 0,
    RS = 1,
    RST = 2,
    RSTC = 3,
    OFF = 4,
  };

  /** Values for --extensionality_resolution */
  enum class ExtensionalityResolution : unsigned int {
    FILTER = 0,
    KNOWN = 1,
    TAGGED = 2,
    OFF = 3
  };

  enum class SplittingLiteralPolarityAdvice : unsigned int {
    FALSE,
    TRUE,
    NONE,
    RANDOM
  };

  enum class SplittingMinimizeModel : unsigned int {
    OFF = 0,
    SCO = 1,
    ALL = 2
  };

  enum class SplittingDeleteDeactivated : unsigned int {
    ON,
    LARGE_ONLY,
    OFF
  };

  enum class SplittingAddComplementary : unsigned int {
    GROUND = 0,
    NONE = 1
  };

  enum class SplittingCongruenceClosure : unsigned int {
    MODEL = 0,
    OFF = 1,
    ON = 2
  };

  enum class SplittingNonsplittableComponents : unsigned int {
    ALL = 0,
    ALL_DEPENDENT = 1,
    KNOWN = 2,
    NONE = 3
  };

  enum class TweeGoalTransformation : unsigned int {
    OFF = 0,
    GROUND = 1,
    FULL = 2
  };

  enum class CCUnsatCores : unsigned int {
    FIRST = 0,
    SMALL_ONES = 1,
    ALL = 2
  };

  enum class GlobalSubsumptionSatSolverPower : unsigned int {
    PROPAGATION_ONLY,
    FULL
  };

  enum class GlobalSubsumptionExplicitMinim : unsigned int {
    OFF,
    ON,
    RANDOMIZED
  };

  enum class GlobalSubsumptionAvatarAssumptions : unsigned int {
    OFF,
    FROM_CURRENT,
    FULL_MODEL
  };

  enum class Sos : unsigned int{
    ALL = 0,
    OFF = 1,
    ON = 2,
    THEORY = 3
  };

  enum class TARules : unsigned int {
    OFF = 0,
    INJECTGEN = 1,
    INJECTSIMPL = 2,
    INJECTOPT = 2,
    FULL = 3
  };

  enum class TACyclicityCheck : unsigned int {
    OFF = 0,
    AXIOM = 1,
    RULE = 2,
    RULELIGHT = 3
  };

  enum class GoalGuess : unsigned int {
    OFF = 0,
    ALL = 1,
    EXISTS_TOP = 2,
    EXISTS_ALL = 3,
    EXISTS_SYM = 4,
    POSITION = 5
  };

  enum class EvaluationMode : unsigned int {
    OFF,
    SIMPLE,
    POLYNOMIAL_FORCE,
    POLYNOMIAL_CAUTIOUS,
  };

  enum class ArithmeticSimplificationMode : unsigned int {
    FORCE,
    CAUTIOUS,
    OFF,
  };

  enum class KboWeightGenerationScheme : unsigned int {
    CONST = 0,
    RANDOM = 1,
    ARITY = 2,
    INV_ARITY = 3,
    ARITY_SQUARED = 4,
    INV_ARITY_SQUARED = 5,
    PRECEDENCE = 6,
    INV_PRECEDENCE = 7,
    FREQUENCY = 8,
    INV_FREQUENCY = 9,
  };

  enum class KboAdmissibilityCheck : unsigned int {
    ERROR = 0,
    WARNING = 1,
  };

  enum class FunctionExtensionality : unsigned int {
    OFF = 0,
    AXIOM = 1,
    ABSTRACTION = 2
  };

  enum class CNFOnTheFly : unsigned int {
    EAGER = 0,
    LAZY_GEN = 1,
    LAZY_SIMP = 2,
    LAZY_SIMP_NOT_GEN = 3,
    LAZY_SIMP_NOT_GEN_BOOL_EQ_OFF = 4,
    LAZY_SIMP_NOT_GEN_BOOL_EQ_GEN = 5,
    OFF = 6
  };

  enum class PISet : unsigned int {
    ALL = 0,
    ALL_EXCEPT_NOT_EQ = 1,
    FALSE_TRUE_NOT = 2,
    FALSE_TRUE_NOT_EQ_NOT_EQ = 3
  };

  enum class Narrow : unsigned int {
    ALL = 0,
    SK = 1,
    SKI = 2,
    OFF = 3
  };

  enum class ProblemExportSyntax : unsigned int {
    SMTLIB = 0,
    API_CALLS = 1,
  };

    //==========================================================
    // The Internals
    //==========================================================
    // Here I define the internal structures used to specify Options
    // Normally these are not modified, see below for getters and values
    //
    // The internals consist of
    // - OptionChoiceValues: to store the names of a option choice
    // - OptionValue: stores an options value and meta-data
    // - OptionValueConstraint: to give a constraint on an option
    // - OptionProblemConstraint: to give a constraint on an option wrt the problem
    //
    // The details are explained in comments below
private:
    // helper function of sampleStrategy
    void strategySamplingAssign(std::string optname, std::string value, DHMap<std::string,std::string>& fakes);
    std::string strategySamplingLookup(std::string optname, DHMap<std::string,std::string>& fakes);

    /**
     * These store the names of the choices for an option.
     * They can be declared using initializer lists i.e. {"on","off","half_on"}
     *
     * TODO: this uses a linear search, for alternative see NameArray
     *
     * @author Giles
     * @since 30/07/14
     */
    class OptionChoiceValues{
      void check_names_are_short() {
        for (auto x : _names) {
          ASS(x.size() < 70) // or else cannot be printed on a line
        }
      }
    public:
        OptionChoiceValues() : _names() { };
        OptionChoiceValues(Stack<std::string> names) : _names(std::move(names))  
        {
          check_names_are_short();
        }

        OptionChoiceValues(std::initializer_list<std::string> list) : _names(list)
        {
          check_names_are_short();
        }
        
        int find(std::string value) const {
            for(unsigned i=0;i<_names.length();i++){
                if(value.compare(_names[i])==0) return i;
            }
            return -1;
        }
        const int length() const { return _names.length(); }
        const std::string operator[](int i) const{ return _names[i];}

    private:
        Stack<std::string> _names;
    };

    // Declare constraints here so they can be referred to, but define them below
    template<typename T>
    struct OptionValueConstraint;
    template<typename T>
    using OptionValueConstraintUP = std::unique_ptr<OptionValueConstraint<T>>;
    struct AbstractWrappedConstraint;
    typedef std::unique_ptr<AbstractWrappedConstraint> AbstractWrappedConstraintUP;
    struct OptionProblemConstraint;
    typedef std::unique_ptr<OptionProblemConstraint> OptionProblemConstraintUP;

    /**
     * An AbstractOptionValue includes all the information and functionality that does not
     * depend on the type of the stored option. This is inherited by the templated OptionValue.
     *
     * The main purpose of the AbstractOptionValue is to allow us to have a collection of pointers
     * to OptionValue objects
     *
     * @author Giles
     */
    struct AbstractOptionValue {
        AbstractOptionValue(){}
        AbstractOptionValue(std::string l,std::string s) :
        longName(l), shortName(s), experimental(false), is_set(false),_should_copy(true), _tag(OptionTag::LAST_TAG), supress_problemconstraints(false) {}

        // Never copy an OptionValue... the Constraint system would break
        AbstractOptionValue(const AbstractOptionValue&) = delete;
        AbstractOptionValue& operator=(const AbstractOptionValue&) = delete;

        // however move-assigment is needed for all the assigns in Options::init()
        AbstractOptionValue(AbstractOptionValue&&) = default;
        AbstractOptionValue& operator= (AbstractOptionValue && ) = default;

        virtual ~AbstractOptionValue() = default;

        // This is the main method, it sets the value of the option using an input string
        // Returns false if we cannot set (will cause a UserError in Options::set)
        virtual bool setValue(const std::string& value) = 0;

        bool set(const std::string& value, bool dont_touch_if_defaulting = false) {
          bool okay = setValue(value);
          if (okay && (!dont_touch_if_defaulting || !isDefault())) {
            is_set=true;
          }
          return okay;
        }

        // Experimental options are not included in help
        void setExperimental(){experimental=true;}

        // Meta-data
        std::string longName;
        std::string shortName;
        std::string description;
        bool experimental;
        bool is_set;

        // Checking constraits
        virtual bool checkConstraints() = 0;
        virtual bool checkProblemConstraints(Property* prop) = 0;

        // Tagging: options can be filtered by mode and are organised by Tag in showOptions
        void tag(OptionTag tag){ ASS(_tag==OptionTag::LAST_TAG);_tag=tag; }
        void tag(Options::Mode mode){ _modes.push(mode); }

        OptionTag getTag(){ return _tag;}
        bool inMode(Options::Mode mode){
            if(_modes.isEmpty()) return true;
            else return _modes.find(mode);
        }

        // This allows us to get the actual value in string form
        virtual std::string getStringOfActual() const = 0;
        // Check if default value
        virtual bool isDefault() const = 0;

        // For use in showOptions and explainOption
        virtual void output(std::ostream& out,bool linewrap) const {
            out << "--" << longName;
            if(!shortName.empty()){ out << " (-"<<shortName<<")"; }
            out << std::endl;

            if (experimental) {
              out << "\t[experimental]" << std::endl;
            }


            if(!description.empty()){
                // Break a the description into lines where there have been at least 70 characters
                // on the line at the next space
                out << "\t";
                int count=0;
                for(const char* p = description.c_str();*p;p++){
                    out << *p;
                    count++;
                    if(linewrap && count>70 && *p==' '){
                        out << std::endl << '\t';
                        count=0;
                    }
                    if(*p=='\n'){ count=0; out << '\t'; }
                }
                out << std::endl;
            }
            else{ out << "\tno description provided!" << std::endl; }
        }

        // Used to determine wheter the value of an option should be copied when
        // the Options object is copied.
        bool _should_copy;
        bool shouldCopy() const { return _should_copy; }
       
        typedef std::unique_ptr<DArray<std::string>> stringDArrayUP;

        typedef std::pair<OptionProblemConstraintUP,stringDArrayUP> RandEntry;
 
    private:
        // Tag state
        OptionTag _tag;
        Lib::Stack<Options::Mode> _modes;

        stringDArrayUP toArray(std::initializer_list<std::string>& list){
          DArray<std::string>* array = new DArray<std::string>(list.size());
          unsigned index=0;
          for(typename std::initializer_list<std::string>::iterator it = list.begin();
           it!=list.end();++it){ (*array)[index++] =*it; }
          return stringDArrayUP(array);
        }
    protected:
        // Note has LIFO semantics so use BottomFirstIterator
        bool supress_problemconstraints;
    };

    struct AbstractOptionValueCompatator{
      Comparison compare(AbstractOptionValue* o1, AbstractOptionValue* o2)
      {
        int value = strcmp(o1->longName.c_str(),o2->longName.c_str());
        return value < 0 ? LESS : (value==0 ? EQUAL : GREATER);
      }
    };

    /**
     * The templated OptionValue is used to store default and actual values for options
     *
     * There are also type-related helper functions
     *
     * @author Giles
     */
    template<typename T>
    struct OptionValue : public AbstractOptionValue {
        // We need to include an empty constructor as all the OptionValue objects need to be initialized
        // with something when the Options object is created. They should then all be reconstructed
        // This is annoying but preferable to the alternative in my opinion
        OptionValue(){}
        OptionValue(std::string l, std::string s,T def) : AbstractOptionValue(l,s),
        defaultValue(def), actualValue(def){}

        // We store the defaultValue separately so that we can check if the actualValue is non-default
        T defaultValue;
        T actualValue;

        virtual bool isDefault() const { return defaultValue==actualValue;}

        // Getting the string versions of values, useful for output
        virtual std::string getStringOfValue(T value) const{ ASSERTION_VIOLATION;}
        virtual std::string getStringOfActual() const { return getStringOfValue(actualValue); }
        
        // Adding and checking constraints
        // By default constraints are soft and reaction to them is controlled by the bad_option option
        // But a constraint can be added as Hard, meaning that it always causes a UserError
        void addConstraint(OptionValueConstraintUP<T> c){ _constraints.push(std::move(c)); }
        void addHardConstraint(OptionValueConstraintUP<T> c){ c->setHard();addConstraint(std::move(c)); }

        // A onlyUsefulWith constraint gives a constraint that must be true if this option's value is set
        // For example, split_at_activation is only useful with splitting being on
        // These are defined for OptionValueConstraints and WrappedConstraints - see below for explanation
        void onlyUsefulWith(AbstractWrappedConstraintUP c){
            _constraints.push(If(hasBeenSet<T>()).then(unwrap<T>(c)));
        }
        void onlyUsefulWith(OptionValueConstraintUP<T> c){
            _constraints.push(If(hasBeenSet<T>()).then(std::move(c)));
        }

        // similar to onlyUsefulWith, except the trigger is a non-default value
        // (as opposed to the explicitly-set flag)
        // we use it for selection and awr which cannot be not set via the decode string
        void onlyUsefulWith2(AbstractWrappedConstraintUP c){
            _constraints.push(If(getNotDefault()).then(unwrap<T>(c)));
        }
        void onlyUsefulWith2(OptionValueConstraintUP<T> c){
            _constraints.push(If(getNotDefault()).then(std::move(c)));
        }

        virtual OptionValueConstraintUP<T> getNotDefault(){ return isNotDefault<T>(); }

        // similar to onlyUsefulWith2, except its a hard constraint,
        // so that the user is strongly aware of situations when changing the
        // respective option has no effect
        void reliesOn(AbstractWrappedConstraintUP c){
            OptionValueConstraintUP<T> tc = If(getNotDefault()).then(unwrap<T>(c));
            tc->setHard();
            _constraints.push(std::move(tc));
        }
        void reliesOn(OptionValueConstraintUP<T> c){
            OptionValueConstraintUP<T> tc = If(getNotDefault()).then(c);
            tc->setHard();
            _constraints.push(std::move(tc));
        }
        // This checks the constraints and may cause a UserError
        bool checkConstraints();

        // Produces a separate constraint object based on this option
        /// Useful for IfThen constraints and onlyUsefulWith i.e. _splitting.is(equal(true))
        AbstractWrappedConstraintUP is(OptionValueConstraintUP<T> c);

        // Problem constraints place a restriction on problem properties and option values
        void addProblemConstraint(OptionProblemConstraintUP c){ _prob_constraints.push(std::move(c)); }
        bool hasProblemConstraints(){
          return !supress_problemconstraints && !_prob_constraints.isEmpty();
        }
        virtual bool checkProblemConstraints(Property* prop);

        virtual void output(std::ostream& out, bool linewrap) const {
            AbstractOptionValue::output(out,linewrap);
            out << "\tdefault: " << getStringOfValue(defaultValue) << std::endl;
        }

    private:
        Lib::Stack<OptionValueConstraintUP<T>> _constraints;
        Lib::Stack<OptionProblemConstraintUP> _prob_constraints;
    };

    /**
     * We now define particular OptionValues, see NOTE on OptionValues for high level usage
     */

    /**
     * A ChoiceOptionValue is templated by an enum, which must be defined above
     *
     * It is then necessary to provide names for the enum values.
     * We do not check that those names have the same length as the enum but this is very important.
     * The names must also be in the same order!
     *
     * @author Giles
     */
    template<typename T >
    struct ChoiceOptionValue : public OptionValue<T> {
        ChoiceOptionValue(){}
        ChoiceOptionValue(std::string l, std::string s,T def,OptionChoiceValues c) :
        OptionValue<T>(l,s,def), choices(c) {}
        ChoiceOptionValue(std::string l, std::string s,T d) : ChoiceOptionValue(l,s,d, T::optionChoiceValues()) {}
        
        bool setValue(const std::string& value){
            // makes reasonable assumption about ordering of every enum
            int index = choices.find(value.c_str());
            if(index<0) return false;
            this->actualValue = static_cast<T>(index);
            return true;
        }

        virtual void output(std::ostream& out,bool linewrap) const {
            AbstractOptionValue::output(out,linewrap);
            out << "\tdefault: " << choices[static_cast<unsigned>(this->defaultValue)];
            out << std::endl;
            std::string values_header = "values: ";
            out << "\t" << values_header;
            // Again we restrict line length to 70 characters
            int count=0;
            for(int i=0;i<choices.length();i++){
                if(i==0){
                    out << choices[i];
                }
                else{
                    out << ",";
                    std::string next = choices[i];
                    if(linewrap && next.size()+count>60){ // next.size() will be <70, how big is a tab?
                        out << std::endl << "\t";
                        for(unsigned j=0;j<values_header.size();j++){out << " ";}
                        count = 0;
                    }
                    out << next;
                    count += next.size();
                }
            }
            out << std::endl;
        }
        
        std::string getStringOfValue(T value) const {
            unsigned i = static_cast<unsigned>(value);
            return choices[i];
        }

    private:
        OptionChoiceValues choices;
    };


    /**
     * For Booleans - we use on/off rather than true/false
     * @author Giles
     */
    struct BoolOptionValue : public OptionValue<bool> {
        BoolOptionValue(){}
        BoolOptionValue(std::string l,std::string s, bool d) : OptionValue(l,s,d){}
        bool setValue(const std::string& value){
            if (! value.compare("on") || ! value.compare("true")) {
                actualValue=true;

            }
            else if (! value.compare("off") || ! value.compare("false")) {
                actualValue=false;
            }
            else return false;

            return true;
        }
        
        std::string getStringOfValue(bool value) const { return (value ? "on" : "off"); }
    };

    struct IntOptionValue : public OptionValue<int> {
        IntOptionValue(){}
        IntOptionValue(std::string l,std::string s, int d) : OptionValue(l,s,d){}
        bool setValue(const std::string& value){
            return Int::stringToInt(value.c_str(),actualValue);
        }
        std::string getStringOfValue(int value) const{ return Lib::Int::toString(value); }
    };

    struct UnsignedOptionValue : public OptionValue<unsigned> {
        UnsignedOptionValue(){}
        UnsignedOptionValue(std::string l,std::string s, unsigned d) : OptionValue(l,s,d){}

        bool setValue(const std::string& value){
            return Int::stringToUnsignedInt(value.c_str(),actualValue);
        }
        std::string getStringOfValue(unsigned value) const{ return Lib::Int::toString(value); }
    };
    
    struct StringOptionValue : public OptionValue<std::string> {
        StringOptionValue(){}
        StringOptionValue(std::string l,std::string s, std::string d) : OptionValue(l,s,d){}
        bool setValue(const std::string& value){
            actualValue = (value=="<empty>") ? "" : value;
            return true;
        }
        std::string getStringOfValue(std::string value) const{
            if(value.empty()) return "<empty>";
            return value;
        }
    };

    struct LongOptionValue : public OptionValue<long> {
        LongOptionValue(){}
        LongOptionValue(std::string l,std::string s, long d) : OptionValue(l,s,d){}
        bool setValue(const std::string& value){
            return Int::stringToLong(value.c_str(),actualValue);
        }
        std::string getStringOfValue(long value) const{ return Lib::Int::toString(value); }
    };

struct FloatOptionValue : public OptionValue<float>{
FloatOptionValue(){}
FloatOptionValue(std::string l,std::string s, float d) : OptionValue(l,s,d){}
bool setValue(const std::string& value){
    return Int::stringToFloat(value.c_str(),actualValue);
}
std::string getStringOfValue(float value) const{ return Lib::Int::toString(value); }
};

/**
* Ratios have two actual values and two default values
* Therefore, we often need to tread them specially
* @author Giles
*/
struct RatioOptionValue : public OptionValue<int> {
RatioOptionValue(){}
RatioOptionValue(std::string l, std::string s, int def, int other, char sp=':') :
OptionValue(l,s,def), sep(sp), defaultOtherValue(other), otherValue(other) {};

virtual OptionValueConstraintUP<int> getNotDefault() override { return isNotDefaultRatio(); }

virtual bool isDefault() const override { return defaultValue * otherValue == actualValue * defaultOtherValue; }

void addConstraintIfNotDefault(AbstractWrappedConstraintUP c){
    addConstraint(If(isNotDefaultRatio()).then(unwrap<int>(c)));
}

bool readRatio(const char* val,char seperator);
bool setValue(const std::string& value) override {
    return readRatio(value.c_str(),sep);
}

char sep;
int defaultOtherValue;
int otherValue;

virtual void output(std::ostream& out,bool linewrap) const override {
    AbstractOptionValue::output(out,linewrap);
    out << "\tdefault left: " << defaultValue << std::endl;
    out << "\tdefault right: " << defaultOtherValue << std::endl;
}

virtual std::string getStringOfValue(int value) const override { ASSERTION_VIOLATION;}
virtual std::string getStringOfActual() const override {
    return Lib::Int::toString(actualValue)+sep+Lib::Int::toString(otherValue);
}

};

// We now have a number of option-specific values
// These are necessary when the option needs to be read in a special way

/**
* Oddly gets set with a float value and then creates a ratio of value*100/100
* @author Giles
*/
struct NonGoalWeightOptionValue : public OptionValue<float>{
NonGoalWeightOptionValue(){}
NonGoalWeightOptionValue(std::string l, std::string s, float def) :
OptionValue(l,s,def), numerator(1), denominator(1) {};

bool setValue(const std::string& value);

// output does not output numerator and denominator as they
// are produced from defaultValue
int numerator;
int denominator;

virtual std::string getStringOfValue(float value) const{ return Lib::Int::toString(value); }
};

/**
* Selection is defined by a set of integers (TODO: make enum)
* For now we need to check the integer is a valid one
* @author Giles
*/
struct SelectionOptionValue : public OptionValue<int>{
SelectionOptionValue(){}
SelectionOptionValue(std::string l,std::string s, int def):
OptionValue(l,s,def){};

bool setValue(const std::string& value);

virtual void output(std::ostream& out,bool linewrap) const {
    AbstractOptionValue::output(out,linewrap);
    out << "\tdefault: " << defaultValue << std::endl;;
}

virtual std::string getStringOfValue(int value) const{ return Lib::Int::toString(value); }

AbstractWrappedConstraintUP isLookAheadSelection(){
  return AbstractWrappedConstraintUP(new WrappedConstraint<int>(*this,OptionValueConstraintUP<int>(new isLookAheadSelectionConstraint())));
}
};

/**
* This also updates problemName
* @author Giles
*/
struct InputFileOptionValue : public OptionValue<std::string>{
InputFileOptionValue(){}
InputFileOptionValue(std::string l,std::string s, std::string def,Options* p):
OptionValue(l,s,def), parent(p){};

bool setValue(const std::string& value);

virtual void output(std::ostream& out,bool linewrap) const {
    AbstractOptionValue::output(out,linewrap);
    out << "\tdefault: " << defaultValue << std::endl;;
}
virtual std::string getStringOfValue(std::string value) const{ return value; }
private:
Options* parent;

};
/**
* We need to decode the encoded option string
* @author Giles
*/
struct DecodeOptionValue : public OptionValue<std::string>{
DecodeOptionValue(){ AbstractOptionValue::_should_copy=false;}
DecodeOptionValue(std::string l,std::string s,Options* p):
OptionValue(l,s,""), parent(p){ AbstractOptionValue::_should_copy=false;}

bool setValue(const std::string& value){
    parent->readFromEncodedOptions(value);
    return true;
}
virtual std::string getStringOfValue(std::string value) const{ return value; }

private:
Options* parent;

};
/**
* Need to read the time limit. By default it assumes seconds (and stores deciseconds) but you can give
* a multiplier i.e. d,s,m,h,D for deciseconds,seconds,minutes,hours,Days
* @author Giles
*/
struct TimeLimitOptionValue : public OptionValue<int>{
TimeLimitOptionValue(){}
TimeLimitOptionValue(std::string l, std::string s, float def) :
OptionValue(l,s,def) {};

bool setValue(const std::string& value);

virtual void output(std::ostream& out,bool linewrap) const {
    AbstractOptionValue::output(out,linewrap);
    out << "\tdefault: " << defaultValue << "d" << std::endl;
}
virtual std::string getStringOfValue(int value) const{ return Lib::Int::toString(value)+"d"; }
};

/**
* NOTE on OptionValueConstraints
*
* OptionValueConstraints are used to declare constraints on and between option values
* these are checked in checkGlobalOptionConstraints, which should be called after
* Options is updated
*
* As usual, see Options.cpp for examples.
*
* There are two kinds of ValueConstraints (see below for ProblemConstraints)
*
* - Unary constraints such as greaterThan, equals, ...
* - If-then constraints that capture dependencies
*
* In both cases an attempt has been made to make the declaration of constraints
* in Options.cpp as readable as possible. For example, an If-then constraint is
* written as follows
*
*  If(equals(0)).then(_otherOption.is(lessThan(5)))
*
* Note that the equals(0) will apply to the OptionValue that the constraint belongs to
*
* WrappedConstraints are produced by OptionValue.is and are used to provide constraints
* on other OptionValues, as seen in the example above. Most functions work with both
* OptionValueConstraint and WrappedConstraint but in some cases one of these options
* may need to be added. In this case see examples from AndWrapper below.
*
* MS: While OptionValueConstraints are expressions which wait for a concrete value to be evaluated against:
* as in λ value. expression(value),
* WrappedConstraints have already been "closed" by providing a concrete value:
* as in (λ value. expression(value))[concrete_value]
* Finally, we can at anytime "unwrap" a WrappedConstraint by providing a "fake" lambda again on top, to turn it into a OptionValueConstraints again:
* as in λ value. expression_ignoring_value
*
* The tricky part (C++-technology-wise) here is that unwrapping needs to get a type for the value
* and this type is independent form the expression_ignoring_value for obvious reasons.
* So various overloads of things are needed until we get to the point, where the type is known and can be supplied.
* (e.g. there needs to be a separate hierarchy of Wrapped expressions along the one for OptionValueConstraint ones).
*/

template<typename T>
struct OptionValueConstraint{
OptionValueConstraint() : _hard(false) {}

virtual ~OptionValueConstraint() {} // virtual methods present -> there should be virtual destructor

virtual bool check(const OptionValue<T>& value) = 0;
virtual std::string msg(const OptionValue<T>& value) = 0;

// By default cannot force constraint
virtual bool force(OptionValue<T>* value){ return false;}
// TODO - allow for hard constraints
bool isHard(){ return _hard; }
void setHard(){ _hard=true;}
bool _hard;
};

    // A Wrapped Constraint takes an OptionValue and a Constraint
    // It allows us to supply a constraint on another OptionValue in an If constraint for example
    struct AbstractWrappedConstraint {
      virtual bool check() = 0;
      virtual std::string msg() = 0;
      virtual ~AbstractWrappedConstraint() {};
    };

    template<typename T>
    struct WrappedConstraint : AbstractWrappedConstraint {
        WrappedConstraint(const OptionValue<T>& v, OptionValueConstraintUP<T> c) : value(v), con(std::move(c)) {}

        bool check() override {
            return con->check(value);
        }
        std::string msg() override {
            return con->msg(value);
        }

        const OptionValue<T>& value;
        OptionValueConstraintUP<T> con;
    };

    struct WrappedConstraintOrWrapper : public AbstractWrappedConstraint {
        WrappedConstraintOrWrapper(AbstractWrappedConstraintUP l, AbstractWrappedConstraintUP r) : left(std::move(l)),right(std::move(r)) {}
        bool check() override {
            return left->check() || right->check();
        }
        std::string msg() override { return left->msg() + " or " + right->msg(); }

        AbstractWrappedConstraintUP left;
        AbstractWrappedConstraintUP right;
    };

    struct WrappedConstraintAndWrapper : public AbstractWrappedConstraint {
        WrappedConstraintAndWrapper(AbstractWrappedConstraintUP l, AbstractWrappedConstraintUP r) : left(std::move(l)),right(std::move(r)) {}
        bool check() override {
            return left->check() && right->check();
        }
        std::string msg() override { return left->msg() + " and " + right->msg(); }

        AbstractWrappedConstraintUP left;
        AbstractWrappedConstraintUP right;
    };

    template<typename T>
    struct OptionValueConstraintOrWrapper : public OptionValueConstraint<T>{
        OptionValueConstraintOrWrapper(OptionValueConstraintUP<T> l, OptionValueConstraintUP<T> r) : left(std::move(l)),right(std::move(r)) {}
        bool check(const OptionValue<T>& value){
            return left->check(value) || right->check(value);
        }
        std::string msg(const OptionValue<T>& value){ return left->msg(value) + " or " + right->msg(value); }

        OptionValueConstraintUP<T> left;
        OptionValueConstraintUP<T> right;
    };

    template<typename T>
    struct OptionValueConstraintAndWrapper : public OptionValueConstraint<T>{
        OptionValueConstraintAndWrapper(OptionValueConstraintUP<T> l, OptionValueConstraintUP<T> r) : left(std::move(l)),right(std::move(r)) {}
        bool check(const OptionValue<T>& value){
            return left->check(value) && right->check(value);
        }
        std::string msg(const OptionValue<T>& value){ return left->msg(value) + " and " + right->msg(value); }

        OptionValueConstraintUP<T> left;
        OptionValueConstraintUP<T> right;
    };

    template<typename T>
    struct UnWrappedConstraint : public OptionValueConstraint<T>{
        UnWrappedConstraint(AbstractWrappedConstraintUP c) : con(std::move(c)) {}

        bool check(const OptionValue<T>&){ return con->check(); }
        std::string msg(const OptionValue<T>&){ return con->msg(); }
        
        AbstractWrappedConstraintUP con;
    };

    template <typename T>
    static OptionValueConstraintUP<T> maybe_unwrap(OptionValueConstraintUP<T> c) { return c; }

    template <typename T>
    static OptionValueConstraintUP<T> unwrap(AbstractWrappedConstraintUP& c) { return OptionValueConstraintUP<T>(new UnWrappedConstraint<T>(std::move(c))); }

    template <typename T>
    static OptionValueConstraintUP<T> maybe_unwrap(AbstractWrappedConstraintUP& c) { return unwrap<T>(c); }

    /*
     * To avoid too many cases a certain discipline is required from the user.
     * Namely, OptionValueConstraints need to precede WrappedConstraints in the arguments of Or and And
     **/

    // the base case (the unary Or)
    template <typename T>
    OptionValueConstraintUP<T> Or(OptionValueConstraintUP<T> a) { return a; }
    AbstractWrappedConstraintUP Or(AbstractWrappedConstraintUP a) { return a; }

    template<typename T, typename... Args>
    OptionValueConstraintUP<T> Or(OptionValueConstraintUP<T> a, Args... args)
    {
      OptionValueConstraintUP<T> r = maybe_unwrap<T>(Or(std::move(args)...));
      return OptionValueConstraintUP<T>(new OptionValueConstraintOrWrapper<T>(std::move(a),std::move(r)));
    }

    template<typename... Args>
    AbstractWrappedConstraintUP Or(AbstractWrappedConstraintUP a, Args... args)
    {
      AbstractWrappedConstraintUP r = Or(std::move(args)...);
      return AbstractWrappedConstraintUP(new WrappedConstraintOrWrapper(std::move(a),std::move(r)));
    }

    // the base case (the unary And)
    template <typename T>
    OptionValueConstraintUP<T> And(OptionValueConstraintUP<T> a) { return a; }
    AbstractWrappedConstraintUP And(AbstractWrappedConstraintUP a) { return a; }

    template<typename T, typename... Args>
    OptionValueConstraintUP<T> And(OptionValueConstraintUP<T> a, Args... args)
    {
      OptionValueConstraintUP<T> r = maybe_unwrap<T>(And(std::move(args)...));
      return OptionValueConstraintUP<T>(new OptionValueConstraintAndWrapper<T>(std::move(a),std::move(r)));
    }

    template<typename... Args>
    AbstractWrappedConstraintUP And(AbstractWrappedConstraintUP a, Args... args)
    {
      AbstractWrappedConstraintUP r = And(std::move(args)...);
      return AbstractWrappedConstraintUP(new WrappedConstraintAndWrapper(std::move(a),std::move(r)));
    }

    template<typename T>
    struct Equal : public OptionValueConstraint<T>{
        Equal(T gv) : _goodvalue(gv) {}
        bool check(const OptionValue<T>& value){
            return value.actualValue == _goodvalue;
        }
        std::string msg(const OptionValue<T>& value){
            return value.longName+"("+value.getStringOfActual()+") is equal to " + value.getStringOfValue(_goodvalue);
        }
        T _goodvalue;
    };
    template<typename T>
    static OptionValueConstraintUP<T> equal(T bv){
        return OptionValueConstraintUP<T>(new Equal<T>(bv));
    }

    template<typename T>
    struct NotEqual : public OptionValueConstraint<T>{
        NotEqual(T bv) : _badvalue(bv) {}
        bool check(const OptionValue<T>& value){
            return value.actualValue != _badvalue;
        }
        std::string msg(const OptionValue<T>& value){ return value.longName+"("+value.getStringOfActual()+") is not equal to " + value.getStringOfValue(_badvalue); }
        T _badvalue;
    };
    template<typename T>
    static OptionValueConstraintUP<T> notEqual(T bv){
        return OptionValueConstraintUP<T>(new NotEqual<T>(bv));
    }

    // Constraint that the value should be less than a given value
    // optionally we can allow it be equal to that value also
    template<typename T>
    struct LessThan : public OptionValueConstraint<T>{
        LessThan(T gv,bool eq=false) : _goodvalue(gv), _orequal(eq) {}
        bool check(const OptionValue<T>& value){
            return (value.actualValue < _goodvalue || (_orequal && value.actualValue==_goodvalue));
        }
        std::string msg(const OptionValue<T>& value){
            if(_orequal) return value.longName+"("+value.getStringOfActual()+") is less than or equal to " + value.getStringOfValue(_goodvalue);
            return value.longName+"("+value.getStringOfActual()+") is less than "+ value.getStringOfValue(_goodvalue);
        }

        T _goodvalue;
        bool _orequal;
    };
    template<typename T>
    static OptionValueConstraintUP<T> lessThan(T bv){
        return OptionValueConstraintUP<T>(new LessThan<T>(bv,false));
    }
    template<typename T>
    static OptionValueConstraintUP<T> lessThanEq(T bv){
        return OptionValueConstraintUP<T>(new LessThan<T>(bv,true));
    }

    // Constraint that the value should be greater than a given value
    // optionally we can allow it be equal to that value also
    template<typename T>
    struct GreaterThan : public OptionValueConstraint<T>{
        GreaterThan(T gv,bool eq=false) : _goodvalue(gv), _orequal(eq) {}
        bool check(const OptionValue<T>& value){
            return (value.actualValue > _goodvalue || (_orequal && value.actualValue==_goodvalue));
        }
        
        std::string msg(const OptionValue<T>& value){
            if(_orequal) return value.longName+"("+value.getStringOfActual()+") is greater than or equal to " + value.getStringOfValue(_goodvalue);
            return value.longName+"("+value.getStringOfActual()+") is greater than "+ value.getStringOfValue(_goodvalue);
        }

        T _goodvalue;
        bool _orequal;
    };
    template<typename T>
    static OptionValueConstraintUP<T> greaterThan(T bv){
        return OptionValueConstraintUP<T>(new GreaterThan<T>(bv,false));
    }
    template<typename T>
    static OptionValueConstraintUP<T> greaterThanEq(T bv){
        return OptionValueConstraintUP<T>(new GreaterThan<T>(bv,true));
    }

    // Constraint that the value should be smaller than a given value
    // optionally we can allow it be equal to that value also
    template<typename T>
    struct SmallerThan : public OptionValueConstraint<T>{
        SmallerThan(T gv,bool eq=false) : _goodvalue(gv), _orequal(eq) {}
        bool check(const OptionValue<T>& value){
            return (value.actualValue < _goodvalue || (_orequal && value.actualValue==_goodvalue));
        }

        std::string msg(const OptionValue<T>& value){
            if(_orequal) return value.longName+"("+value.getStringOfActual()+") is smaller than or equal to " + value.getStringOfValue(_goodvalue);
            return value.longName+"("+value.getStringOfActual()+") is smaller than "+ value.getStringOfValue(_goodvalue);
        }

        T _goodvalue;
        bool _orequal;
    };
    template<typename T>
    static OptionValueConstraintUP<T> smallerThan(T bv){
        return OptionValueConstraintUP<T>(new SmallerThan<T>(bv,false));
    }
    template<typename T>
    static OptionValueConstraintUP<T> smallerThanEq(T bv){
        return OptionValueConstraintUP<T>(new SmallerThan<T>(bv,true));
    }

    /**
     * If constraints
     */

    template<typename T>
    struct IfConstraint;

    template<typename T>
    struct IfThenConstraint : public OptionValueConstraint<T>{
        IfThenConstraint(OptionValueConstraintUP<T> ic, OptionValueConstraintUP<T> c) :
        if_con(std::move(ic)), then_con(std::move(c)) {}

        bool check(const OptionValue<T>& value){
            ASS(then_con);
            return !if_con->check(value) || then_con->check(value);
        }
        
        std::string msg(const OptionValue<T>& value){
            return "if "+if_con->msg(value)+" then "+ then_con->msg(value);
        }

        OptionValueConstraintUP<T> if_con;
        OptionValueConstraintUP<T> then_con;
    };

    template<typename T>
    struct IfConstraint {
        IfConstraint(OptionValueConstraintUP<T> c) :if_con(std::move(c)) {}

        OptionValueConstraintUP<T> then(OptionValueConstraintUP<T> c){
          return OptionValueConstraintUP<T>(new IfThenConstraint<T>(std::move(if_con),std::move(c)));
        }
        OptionValueConstraintUP<T> then(AbstractWrappedConstraintUP c){
          return OptionValueConstraintUP<T>(new IfThenConstraint<T>(std::move(if_con),unwrap<T>(c)));
        }

        OptionValueConstraintUP<T> if_con;
    };

    template<typename T>
    static IfConstraint<T> If(OptionValueConstraintUP<T> c){
        return IfConstraint<T>(std::move(c));
    }
    template<typename T>
    static IfConstraint<T> If(AbstractWrappedConstraintUP c){
        return IfConstraint<T>(unwrap<T>(c));
    }

    /**
     * Option-(explicitly)-set constraint
     */
    template<typename T>
    struct HasBeenSet : public OptionValueConstraint<T> {
      HasBeenSet() {}

        bool check(const OptionValue<T>& value) override {
            return value.is_set;
        }
        std::string msg(const OptionValue<T>& value) override { return value.longName+"("+value.getStringOfActual()+") has been set";}
    };

    template<typename T>
    static OptionValueConstraintUP<T> hasBeenSet(){
        return OptionValueConstraintUP<T>(new HasBeenSet<T>());
    }

    /**
     * Default Value constraints
     */
    template<typename T>
    struct NotDefaultConstraint : public OptionValueConstraint<T> {
        NotDefaultConstraint() {}

        bool check(const OptionValue<T>& value){
            return value.defaultValue != value.actualValue;
        }
        std::string msg(const OptionValue<T>& value) { return value.longName+"("+value.getStringOfActual()+") is not default("+value.getStringOfValue(value.defaultValue)+")";}
    };
    struct NotDefaultRatioConstraint : public OptionValueConstraint<int> {
        NotDefaultRatioConstraint() {}

        bool check(const OptionValue<int>& value){
            const RatioOptionValue& rvalue = static_cast<const RatioOptionValue&>(value);
            return (rvalue.defaultValue != rvalue.actualValue ||
                    rvalue.defaultOtherValue != rvalue.otherValue);
        }
        std::string msg(const OptionValue<int>& value) { return value.longName+"("+value.getStringOfActual()+") is not default";}
        
    };

    // You will need to provide the type, optionally use addConstraintIfNotDefault
    template<typename T>
    static OptionValueConstraintUP<T> isNotDefault(){
        return OptionValueConstraintUP<T>(new NotDefaultConstraint<T>());
    }
    // You will need to provide the type, optionally use addConstraintIfNotDefault
    static OptionValueConstraintUP<int> isNotDefaultRatio(){
        return OptionValueConstraintUP<int>(new NotDefaultRatioConstraint());
    }

    struct isLookAheadSelectionConstraint : public OptionValueConstraint<int>{
        isLookAheadSelectionConstraint() {}
        bool check(const OptionValue<int>& value){
            return value.actualValue == 11 || value.actualValue == 1011 || value.actualValue == -11 || value.actualValue == -1011;
        }
        std::string msg(const OptionValue<int>& value){
            return value.longName+"("+value.getStringOfActual()+") is not lookahead selection";
        }
    };


    /**
     * NOTE on OptionProblemConstraint
     *
     * OptionProblemConstraints are used to capture properties of a problem that
     * should be present when an option is used. The idea being that a warning will
     * be emitted if an option is used for an inappropriate problem.
     *
     * TODO - this element of Options is still under development
     */

    struct OptionProblemConstraint{
      virtual bool check(Property* p) = 0;
      virtual std::string msg() = 0;
      virtual ~OptionProblemConstraint() {};
    };

    struct CategoryCondition : OptionProblemConstraint{
      CategoryCondition(Property::Category c,bool h) : cat(c), has(h) {}
      bool check(Property*p){
          ASS(p);
          return has ? p->category()==cat : p->category()!=cat;
      }
      std::string msg(){
        std::string m =" not useful for property ";
        if(has) m+="not";
        return m+" in category "+Property::categoryToString(cat);
      }
      Property::Category cat;
      bool has;
    };

    struct UsesEquality : OptionProblemConstraint{
      bool check(Property*p){
        ASS(p)
        return (p->equalityAtoms() != 0) ||
          // theories may introduce equality at various places of the pipeline!
          HasTheories::actualCheck(p) || p->hasFOOL();
      }
      std::string msg(){ return " only useful with equality"; }
    };

    struct NegatedOptionProblemConstraint : OptionProblemConstraint {
      OptionProblemConstraintUP  _inner;
      USE_ALLOCATOR(NegatedOptionProblemConstraint);

      bool check(Property*p){
        return !_inner->check(p);
      }
      std::string msg(){ return "not (" + _inner->msg() + ")"; }
    };
      
    friend OptionProblemConstraintUP operator~(OptionProblemConstraintUP x) {
      return OptionProblemConstraintUP({std::move(x)});
    }


    struct HasPolymorphism : OptionProblemConstraint{
      USE_ALLOCATOR(HasHigherOrder);

      bool check(Property*p){
        ASS(p)
        return (p->hasPolymorphicSym());
      }
      std::string msg(){ return " only useful with polymorphic problems"; }
    };


    struct HasHigherOrder : OptionProblemConstraint{
      bool check(Property*p){
        ASS(p)
        return (p->higherOrder());
      }
      std::string msg(){ return " only useful with higher-order problems"; }
    };

    struct OnlyFirstOrder : OptionProblemConstraint{
      bool check(Property*p){
        ASS(p)
        return (!p->higherOrder());
      }
      std::string msg(){ return " not compatible with higher-order problems"; }
    };

    struct MayHaveNonUnits : OptionProblemConstraint{
      bool check(Property*p){
        return (p->formulas() > 0) // let's not try to guess what kind of clauses these will give rise to
          || (p->clauses() > p->unitClauses());
      }
      std::string msg(){ return " only useful with non-unit clauses"; }
    };

    struct NotJustEquality : OptionProblemConstraint{
      bool check(Property*p){
        return (p->category()!=Property::PEQ || p->category()!=Property::UEQ);
      }
      std::string msg(){ return " not useful with just equality"; }
    };

    struct AtomConstraint : OptionProblemConstraint{
      AtomConstraint(int a,bool g) : atoms(a),greater(g) {}
      int atoms;
      bool greater;
      bool check(Property*p){
        return greater ? p->atoms()>atoms : p->atoms()<atoms;
      }

      std::string msg(){
        std::string m = " not with ";
        if(greater){ m+="more";}else{m+="less";}
        return m+" than "+Lib::Int::toString(atoms)+" atoms";
      }
    };

    struct HasTheories : OptionProblemConstraint {
      static bool actualCheck(Property*p);

      bool check(Property*p);
      std::string msg(){ return " only useful with theories"; }
    };

    struct HasFormulas : OptionProblemConstraint {
      bool check(Property*p) {
        return p->hasFormulas();
      }
      std::string msg(){ return " only useful with (non-cnf) formulas"; }
    };

    struct HasGoal : OptionProblemConstraint {
      bool check(Property*p){
        return p->hasGoal();
      }
      std::string msg(){ return " only useful with a goal: (conjecture) formulas or (negated_conjecture) clauses"; }
    };

    // Factory methods
    static OptionProblemConstraintUP notWithCat(Property::Category c){
      return OptionProblemConstraintUP(new CategoryCondition(c,false));
    }
    static OptionProblemConstraintUP hasCat(Property::Category c){
      return OptionProblemConstraintUP(new CategoryCondition(c,true));
    }
    static OptionProblemConstraintUP hasEquality(){ return OptionProblemConstraintUP(new UsesEquality); }
    static OptionProblemConstraintUP hasPolymorphism(){ return OptionProblemConstraintUP(new HasPolymorphism); }
    static OptionProblemConstraintUP hasHigherOrder(){ return OptionProblemConstraintUP(new HasHigherOrder); }
    static OptionProblemConstraintUP onlyFirstOrder(){ return OptionProblemConstraintUP(new OnlyFirstOrder); }
    static OptionProblemConstraintUP mayHaveNonUnits(){ return OptionProblemConstraintUP(new MayHaveNonUnits); }
    static OptionProblemConstraintUP notJustEquality(){ return OptionProblemConstraintUP(new NotJustEquality); }
    static OptionProblemConstraintUP atomsMoreThan(int a){
      return OptionProblemConstraintUP(new AtomConstraint(a,true));
    }
    static OptionProblemConstraintUP atomsLessThan(int a){
      return OptionProblemConstraintUP(new AtomConstraint(a,false));
    }
    static OptionProblemConstraintUP hasFormulas() { return OptionProblemConstraintUP(new HasFormulas); }
    static OptionProblemConstraintUP hasTheories() { return OptionProblemConstraintUP(new HasTheories); }
    static OptionProblemConstraintUP hasGoal() { return OptionProblemConstraintUP(new HasGoal); }

    //Cheating - we refer to env.options to ask about option values
    // There is an assumption that the option values used have been
    // set to their final values
    // These are used in randomisation where we guarantee a certain
    // set of options will not be randomized and some will be randomized first

    struct OptionHasValue : OptionProblemConstraint{
      OptionHasValue(std::string ov,std::string v) : option_value(ov),value(v) {}
      bool check(Property*p);
      std::string msg(){ return option_value+" has value "+value; } 
      std::string option_value;
      std::string value; 
    };

    struct ManyOptionProblemConstraints : OptionProblemConstraint {
      ManyOptionProblemConstraints(bool a) : is_and(a) {}

      bool check(Property*p){
        bool res = is_and;
        Stack<OptionProblemConstraintUP>::RefIterator it(cons);
        while(it.hasNext()){
          bool n=it.next()->check(p);res = is_and ? (res && n) : (res || n);}
        return res;
      }

      std::string msg(){
        std::string res="";
        Stack<OptionProblemConstraintUP>::RefIterator it(cons);
        if(it.hasNext()){ res=it.next()->msg();}
        while(it.hasNext()){ res+=",and\n"+it.next()->msg();}
        return res;
      }

      void add(OptionProblemConstraintUP& c){ cons.push(std::move(c));}
      Stack<OptionProblemConstraintUP> cons;
      bool is_and;
    };

    static OptionProblemConstraintUP And(OptionProblemConstraintUP left,
                                        OptionProblemConstraintUP right){
       ManyOptionProblemConstraints* c = new ManyOptionProblemConstraints(true);
       c->add(left);c->add(right);
       return OptionProblemConstraintUP(c);
    }
    static OptionProblemConstraintUP And(OptionProblemConstraintUP left,
                                        OptionProblemConstraintUP mid,
                                        OptionProblemConstraintUP right){
       ManyOptionProblemConstraints* c = new ManyOptionProblemConstraints(true);
       c->add(left);c->add(mid);c->add(right);
       return OptionProblemConstraintUP(c);
    }
    static OptionProblemConstraintUP Or(OptionProblemConstraintUP left,
                                        OptionProblemConstraintUP right){
       ManyOptionProblemConstraints* c = new ManyOptionProblemConstraints(false);
       c->add(left);c->add(right);
       return OptionProblemConstraintUP(c);
    }
    static OptionProblemConstraintUP Or(OptionProblemConstraintUP left,
                                        OptionProblemConstraintUP mid,
                                        OptionProblemConstraintUP right){
       ManyOptionProblemConstraints* c = new ManyOptionProblemConstraints(false);
       c->add(left);c->add(mid);c->add(right);
       return OptionProblemConstraintUP(c);
    }

  //==========================================================
  // Getter functions
  // -currently disabled all unnecessary setter functions
  //==========================================================
  //
  // This is how options are accessed so if you add a new option you should add a getter
public:
  bool encodeStrategy() const{ return _encode.actualValue;}
  BadOption getBadOptionChoice() const { return _badOption.actualValue; }
  void setBadOptionChoice(BadOption newVal) { _badOption.actualValue = newVal; }
  std::string forcedOptions() const { return _forcedOptions.actualValue; }
  std::string forbiddenOptions() const { return _forbiddenOptions.actualValue; }
  std::string testId() const { return _testId.actualValue; }
  std::string protectedPrefix() const { return _protectedPrefix.actualValue; }
  Statistics statistics() const { return _statistics.actualValue; }
  void setStatistics(Statistics newVal) { _statistics.actualValue=newVal; }
  Proof proof() const { return _proof.actualValue; }
  bool minimizeSatProofs() const { return _minimizeSatProofs.actualValue; }
  ProofExtra proofExtra() const { return _proofExtra.actualValue; }
  bool traceback() const { return _traceback.actualValue; }
  void setTraceback(bool traceback) { _traceback.actualValue = traceback; }
  std::string printProofToFile() const { return _printProofToFile.actualValue; }
  int naming() const { return _naming.actualValue; }

  bool fmbNonGroundDefs() const { return _fmbNonGroundDefs.actualValue; }
  unsigned fmbStartSize() const { return _fmbStartSize.actualValue;}
  float fmbSymmetryRatio() const { return _fmbSymmetryRatio.actualValue; }
  FMBWidgetOrders fmbSymmetryWidgetOrders() { return _fmbSymmetryWidgetOrders.actualValue;}
  FMBSymbolOrders fmbSymmetryOrderSymbols() const {return _fmbSymmetryOrderSymbols.actualValue; }
  FMBAdjustSorts fmbAdjustSorts() const {return _fmbAdjustSorts.actualValue; }
  bool fmbDetectSortBounds() const { return _fmbDetectSortBounds.actualValue; }
  unsigned fmbDetectSortBoundsTimeLimit() const { return _fmbDetectSortBoundsTimeLimit.actualValue; }
  unsigned fmbSizeWeightRatio() const { return _fmbSizeWeightRatio.actualValue; }
  FMBEnumerationStrategy fmbEnumerationStrategy() const { return _fmbEnumerationStrategy.actualValue; }
  bool keepSbeamGenerators() const { return _fmbKeepSbeamGenerators.actualValue; }

  bool flattenTopLevelConjunctions() const { return _flattenTopLevelConjunctions.actualValue; }
  Mode mode() const { return _mode.actualValue; }
  void setMode(Mode mode) { _mode.actualValue = mode; }
  Intent intent() const { return _intent.actualValue; }
  Schedule schedule() const { return _schedule.actualValue; }
  std::string scheduleName() const { return _schedule.getStringOfValue(_schedule.actualValue); }
  void setSchedule(Schedule newVal) {  _schedule.actualValue = newVal; }
  std::string scheduleFile() const { return _scheduleFile.actualValue; }
  unsigned multicore() const { return _multicore.actualValue; }
  void setMulticore(unsigned newVal) { _multicore.actualValue = newVal; }
  float slowness() const {return _slowness.actualValue; }
  InputSyntax inputSyntax() const { return _inputSyntax.actualValue; }
  void setInputSyntax(InputSyntax newVal) { _inputSyntax.actualValue = newVal; }
  bool normalize() const { return _normalize.actualValue; }
  void setNormalize(bool normalize) { _normalize.actualValue = normalize; }
  GoalGuess guessTheGoal() const { return _guessTheGoal.actualValue; }
  unsigned gtgLimit() const { return _guessTheGoalLimit.actualValue; }
  void setMaxXX(unsigned max) { _maximumXXNarrows.actualValue = max; }

  void setNaming(int n){ _naming.actualValue = n;} //TODO: ensure global constraints
  std::string include() const { return _include.actualValue; }
  void setInclude(std::string val) { _include.actualValue = val; }
  std::string inputFile() const { return _inputFile.actualValue; }
  void resetInputFile() { _inputFile.actualValue = ""; }
  int activationLimit() const { return _activationLimit.actualValue; }
  unsigned randomSeed() const { return _randomSeed.actualValue; }
  void setRandomSeed(unsigned seed) { _randomSeed.actualValue = seed; }
  const std::string& strategySamplerFilename() const { return _sampleStrategy.actualValue; }
  bool printClausifierPremises() const { return _printClausifierPremises.actualValue; }

  // IMPORTANT, if you add a showX command then include showAll
  bool showAll() const { return _showAll.actualValue; }
  bool showActive() const { return showAll() || _showActive.actualValue; }
  bool showBlocked() const { return showAll() || _showBlocked.actualValue; }
  bool showDefinitions() const { return showAll() || _showDefinitions.actualValue; }
  bool showNew() const { return showAll() || _showNew.actualValue; }
  bool sineToAge() const { return _sineToAge.actualValue; }
  PredicateSineLevels sineToPredLevels() const { return _sineToPredLevels.actualValue; }
  bool showSplitting() const { return showAll() || _showSplitting.actualValue; }
  bool showNewPropositional() const { return showAll() || _showNewPropositional.actualValue; }
  bool showPassive() const { return showAll() || _showPassive.actualValue; }
  bool showReductions() const { return showAll() || _showReductions.actualValue; }
  bool showPreprocessing() const { return showAll() || _showPreprocessing.actualValue; }
  bool showSkolemisations() const { return showAll() || _showSkolemisations.actualValue; }
  bool showSymbolElimination() const { return showAll() || _showSymbolElimination.actualValue; }
  bool showTheoryAxioms() const { return showAll() || _showTheoryAxioms.actualValue; }
  bool showFOOL() const { return showAll() || _showFOOL.actualValue; }
  bool showFMBsortInfo() const { return showAll() || _showFMBsortInfo.actualValue; }
  bool showInduction() const { return showAll() || _showInduction.actualValue; }
  bool showSimplOrdering() const { return showAll() || _showSimplOrdering.actualValue; }
#if VAMPIRE_CLAUSE_TRACING
  int traceBackward() { return _traceBackward.actualValue; }
  int traceForward() { return _traceForward.actualValue; }
  void setTraceForward(int v) { _traceForward.actualValue = v; }
#endif // VAMPIRE_CLAUSE_TRACING

#if VZ3
  bool showZ3() const { return showAll() || _showZ3.actualValue; }
  ProblemExportSyntax problemExportSyntax() const { return _problemExportSyntax.actualValue; }
  std::string const& exportAvatarProblem() const { return _exportAvatarProblem.actualValue; }
  std::string const& exportThiProblem() const { return _exportThiProblem.actualValue; }
#endif

  // end of show commands

  bool showNonconstantSkolemFunctionTrace() const { return _showNonconstantSkolemFunctionTrace.actualValue; }
  void setShowNonconstantSkolemFunctionTrace(bool newVal) { _showNonconstantSkolemFunctionTrace.actualValue = newVal; }
  InterpolantMode showInterpolant() const { return _showInterpolant.actualValue; }
  bool showOptions() const { return _showOptions.actualValue; }
  bool lineWrapInShowOptions() const { return _showOptionsLineWrap.actualValue; }
  bool showExperimentalOptions() const { return _showExperimentalOptions.actualValue; }
  bool showHelp() const { return _showHelp.actualValue; }
  std::string explainOption() const { return _explainOption.actualValue; }

  bool printAllTheoryAxioms() const { return _printAllTheoryAxioms.actualValue; }

#if VZ3
  bool satFallbackForSMT() const { return _satFallbackForSMT.actualValue; }
  bool smtForGround() const { return _smtForGround.actualValue; }
  TheoryInstSimp theoryInstAndSimp() const { return _theoryInstAndSimp.actualValue; }
  bool thiGeneralise() const { return _thiGeneralise.actualValue; }
  bool thiTautologyDeletion() const { return _thiTautologyDeletion.actualValue; }
#endif
  UnificationWithAbstraction unificationWithAbstraction() const { return _unificationWithAbstraction.actualValue; }
  bool unificationWithAbstractionFixedPointIteration() const { return _unificationWithAbstractionFixedPointIteration.actualValue; }
  void setUWA(UnificationWithAbstraction value){ _unificationWithAbstraction.actualValue = value; }
  // TODO make alasca independent of normal eveluation
  bool useACeval() const { return _useACeval.actualValue; }

  bool unusedPredicateDefinitionRemoval() const { return _unusedPredicateDefinitionRemoval.actualValue; }
  bool blockedClauseElimination() const { return _blockedClauseElimination.actualValue; }
  unsigned distinctGroupExpansionLimit() const { return _distinctGroupExpansionLimit.actualValue; }
  void setUnusedPredicateDefinitionRemoval(bool newVal) { _unusedPredicateDefinitionRemoval.actualValue = newVal; }
  SatSolver satSolver() const { return _satSolver.actualValue; }
  //void setSatSolver(SatSolver newVal) { _satSolver = newVal; }
  SaturationAlgorithm saturationAlgorithm() const { return _saturationAlgorithm.actualValue; }
  void setSaturationAlgorithm(SaturationAlgorithm newVal) { _saturationAlgorithm.actualValue = newVal; }
  int selection() const { return _selection.actualValue; }
  void setSelection(int v) { _selection.actualValue=v;}
  std::string latexOutput() const { return _latexOutput.actualValue; }
  bool latexUseDefault() const { return _latexUseDefaultSymbols.actualValue; }
  LiteralComparisonMode literalComparisonMode() const { return _literalComparisonMode.actualValue; }
  bool forwardSubsumptionResolution() const { return _forwardSubsumptionResolution.actualValue; }
  //void setForwardSubsumptionResolution(bool newVal) { _forwardSubsumptionResolution = newVal; }
  bool forwardSubsumptionDemodulation() const { return _forwardSubsumptionDemodulation.actualValue; }
  unsigned forwardSubsumptionDemodulationMaxMatches() const { return _forwardSubsumptionDemodulationMaxMatches.actualValue; }
  Demodulation forwardDemodulation() const { return _forwardDemodulation.actualValue; }
  bool binaryResolution() const { return _binaryResolution.actualValue; }
  bool superposition() const {return _superposition.actualValue; }
  URResolution unitResultingResolution() const { return _unitResultingResolution.actualValue; }
  bool simulatenousSuperposition() const { return _simultaneousSuperposition.actualValue; }
  bool innerRewriting() const { return _innerRewriting.actualValue; }
  bool equationalTautologyRemoval() const { return _equationalTautologyRemoval.actualValue; }
  bool partialRedundancyCheck() const { return _partialRedundancyCheck.actualValue; }
  bool partialRedundancyOrderingConstraints() const { return _partialRedundancyOrderingConstraints.actualValue; }
  bool partialRedundancyAvatarConstraints() const { return _partialRedundancyAvatarConstraints.actualValue; }
  bool partialRedundancyLiteralConstraints() const { return _partialRedundancyLiteralConstraints.actualValue; }
  bool arityCheck() const { return _arityCheck.actualValue; }
  //void setArityCheck(bool newVal) { _arityCheck=newVal; }
  Demodulation backwardDemodulation() const { return _backwardDemodulation.actualValue; }
  DemodulationRedundancyCheck demodulationRedundancyCheck() const { return _demodulationRedundancyCheck.actualValue; }
  bool forwardDemodulationTermOrderingDiagrams() const { return _forwardDemodulationTermOrderingDiagrams.actualValue; }
  bool demodulationOnlyEquational() const { return _demodulationOnlyEquational.actualValue; }

  //void setBackwardDemodulation(Demodulation newVal) { _backwardDemodulation = newVal; }
  Subsumption backwardSubsumption() const { return _backwardSubsumption.actualValue; }
  //void setBackwardSubsumption(Subsumption newVal) { _backwardSubsumption = newVal; }
  Subsumption backwardSubsumptionResolution() const { return _backwardSubsumptionResolution.actualValue; }
  bool backwardSubsumptionDemodulation() const { return _backwardSubsumptionDemodulation.actualValue; }
  unsigned backwardSubsumptionDemodulationMaxMatches() const { return _backwardSubsumptionDemodulationMaxMatches.actualValue; }
  bool forwardSubsumption() const { return _forwardSubsumption.actualValue; }
  bool forwardLiteralRewriting() const { return _forwardLiteralRewriting.actualValue; }
  int lrsFirstTimeCheck() const { return _lrsFirstTimeCheck.actualValue; }
  int lrsWeightLimitOnly() const { return _lrsWeightLimitOnly.actualValue; }
  int lrsRetroactiveDeletes() const { return _lrsRetroactiveDeletes.actualValue; }
  int lookaheadDelay() const { return _lookaheadDelay.actualValue; }
  int simulatedTimeLimit() const { return _simulatedTimeLimit.actualValue; }
  void setSimulatedTimeLimit(int newVal) { _simulatedTimeLimit.actualValue = newVal; }
  float lrsEstimateCorrectionCoef() const { return _lrsEstimateCorrectionCoef.actualValue; }
  TermOrdering termOrdering() const { return _termOrdering.actualValue; }
  SymbolPrecedence symbolPrecedence() const { return _symbolPrecedence.actualValue; }
  SymbolPrecedenceBoost symbolPrecedenceBoost() const { return _symbolPrecedenceBoost.actualValue; }
  IntroducedSymbolPrecedence introducedSymbolPrecedence() const { return _introducedSymbolPrecedence.actualValue; }
  KboWeightGenerationScheme kboWeightGenerationScheme() const { return _kboWeightGenerationScheme.actualValue; }
  bool kboMaxZero() const { return _kboMaxZero.actualValue; }
  const KboAdmissibilityCheck kboAdmissabilityCheck() const { return _kboAdmissabilityCheck.actualValue; }
  const std::string& functionWeights() const { return _functionWeights.actualValue; }
  const std::string& predicateWeights() const { return _predicateWeights.actualValue; }
  const std::string& functionPrecedence() const { return _functionPrecedence.actualValue; }
  const std::string& typeConPrecedence() const { return _typeConPrecedence.actualValue; }
  const std::string& predicatePrecedence() const { return _predicatePrecedence.actualValue; }
  // Return time limit in deciseconds, or 0 if there is no time limit
  int timeLimitInDeciseconds() const { return _timeLimitInDeciseconds.actualValue; }
  size_t memoryLimit() const { return _memoryLimit.actualValue; }
  void setMemoryLimitOptionValue(size_t newVal) { _memoryLimit.actualValue = newVal; }
#if VAMPIRE_PERF_EXISTS
  unsigned instructionLimit() const { return _instructionLimit.actualValue; }
  void setInstructionLimit(unsigned newVal) { _instructionLimit.actualValue = newVal; }
  unsigned simulatedInstructionLimit() const { return _simulatedInstructionLimit.actualValue; }
  unsigned setSimulatedInstructionLimit() const { return _simulatedInstructionLimit.actualValue; }
  bool parsingDoesNotCount() const { return _parsingDoesNotCount.actualValue; }
#endif
  bool interactive() const { return _interactive.actualValue; }
  void setInteractive(bool v) { _interactive.actualValue = v; }
  int inequalitySplitting() const { return _inequalitySplitting.actualValue; }
  int ageRatio() const { return _ageWeightRatio.actualValue; }
  void setAgeRatio(int v){ _ageWeightRatio.actualValue = v; }
  int weightRatio() const { return _ageWeightRatio.otherValue; }
  bool useTheorySplitQueues() const { return _useTheorySplitQueues.actualValue; }
  std::vector<int> theorySplitQueueRatios() const;
  std::vector<float> theorySplitQueueCutoffs() const;
  int theorySplitQueueExpectedRatioDenom() const { return _theorySplitQueueExpectedRatioDenom.actualValue; }
  bool theorySplitQueueLayeredArrangement() const { return _theorySplitQueueLayeredArrangement.actualValue; }
  bool useAvatarSplitQueues() const { return _useAvatarSplitQueues.actualValue; }
  std::vector<int> avatarSplitQueueRatios() const;
  std::vector<float> avatarSplitQueueCutoffs() const;
  bool avatarSplitQueueLayeredArrangement() const { return _avatarSplitQueueLayeredArrangement.actualValue; }
  bool useSineLevelSplitQueues() const { return _useSineLevelSplitQueues.actualValue; }
  std::vector<int> sineLevelSplitQueueRatios() const;
  std::vector<float> sineLevelSplitQueueCutoffs() const;
  bool sineLevelSplitQueueLayeredArrangement() const { return _sineLevelSplitQueueLayeredArrangement.actualValue; }
  bool usePositiveLiteralSplitQueues() const { return _usePositiveLiteralSplitQueues.actualValue; }
  std::vector<int> positiveLiteralSplitQueueRatios() const;
  std::vector<float> positiveLiteralSplitQueueCutoffs() const;
  bool positiveLiteralSplitQueueLayeredArrangement() const { return _positiveLiteralSplitQueueLayeredArrangement.actualValue; }
  void setWeightRatio(int v){ _ageWeightRatio.otherValue = v; }
  bool literalMaximalityAftercheck() const { return _literalMaximalityAftercheck.actualValue; }
  bool superpositionFromVariables() const { return _superpositionFromVariables.actualValue; }
  EqualityProxy equalityProxy() const { return _equalityProxy.actualValue; }
  bool useMonoEqualityProxy() const { return _useMonoEqualityProxy.actualValue; }
  bool equalityResolutionWithDeletion() const { return _equalityResolutionWithDeletion.actualValue; }
  ExtensionalityResolution extensionalityResolution() const { return _extensionalityResolution.actualValue; }
  bool FOOLParamodulation() const { return _FOOLParamodulation.actualValue; }
  bool termAlgebraInferences() const { return _termAlgebraInferences.actualValue; }
  bool termAlgebraExhaustivenessAxiom() const { return _termAlgebraExhaustivenessAxiom.actualValue; }
  TACyclicityCheck termAlgebraCyclicityCheck() const { return _termAlgebraCyclicityCheck.actualValue; }
  unsigned extensionalityMaxLength() const { return _extensionalityMaxLength.actualValue; }
  bool extensionalityAllowPosEq() const { return _extensionalityAllowPosEq.actualValue; }
  unsigned nongoalWeightCoefficientNumerator() const { return _nonGoalWeightCoefficient.numerator; }
  unsigned nongoalWeightCoefficientDenominator() const { return _nonGoalWeightCoefficient.denominator; }
  bool restrictNWCtoGC() const { return _restrictNWCtoGC.actualValue; }
  Sos sos() const { return _sos.actualValue; }
  unsigned sosTheoryLimit() const { return _sosTheoryLimit.actualValue; }
  //void setSos(Sos newVal) { _sos = newVal; }

  bool shuffleInput() const { return _shuffleInput.actualValue; }
  bool randomPolarities() const { return _randomPolarities.actualValue; }
  bool randomAWR() const { return _randomAWR.actualValue; }
  bool randomTraversals() const { return _randomTraversals.actualValue; }
  bool randomizeSeedForPortfolioWorkers() const { return _randomizSeedForPortfolioWorkers.actualValue; }
  void setRandomizeSeedForPortfolioWorkers(bool val) { _randomizSeedForPortfolioWorkers.actualValue = val; }

  bool ignoreConjectureInPreprocessing() const {return _ignoreConjectureInPreprocessing.actualValue;}

  FunctionDefinitionElimination functionDefinitionElimination() const { return _functionDefinitionElimination.actualValue; }
  unsigned functionDefinitionIntroduction() const { return _functionDefinitionIntroduction.actualValue; }
  TweeGoalTransformation tweeGoalTransformation() const { return _tweeGoalTransformation.actualValue; }
  bool codeTreeSubsumption() const { return _codeTreeSubsumption.actualValue; }
  bool outputAxiomNames() const { return _outputAxiomNames.actualValue; }
  void setOutputAxiomNames(bool newVal) { _outputAxiomNames.actualValue = newVal; }
  QuestionAnsweringMode questionAnswering() const { return _questionAnswering.actualValue; }
  bool questionAnsweringGroundOnly() const { return _questionAnsweringGroundOnly.actualValue; }
  std::string questionAnsweringAvoidThese() const { return _questionAnsweringAvoidThese.actualValue; }
  Output outputMode() const { return _outputMode.actualValue; }
  void setOutputMode(Output newVal) { _outputMode.actualValue = newVal; }
  bool ignoreMissingInputsInUnsatCore() {  return _ignoreMissingInputsInUnsatCore.actualValue; }
  std::string thanks() const { return _thanks.actualValue; }
  void setQuestionAnswering(QuestionAnsweringMode newVal) { _questionAnswering.actualValue = newVal; }
  bool globalSubsumption() const { return _globalSubsumption.actualValue; }
  GlobalSubsumptionSatSolverPower globalSubsumptionSatSolverPower() const { return _globalSubsumptionSatSolverPower.actualValue; }
  GlobalSubsumptionExplicitMinim globalSubsumptionExplicitMinim() const { return _globalSubsumptionExplicitMinim.actualValue; }
  GlobalSubsumptionAvatarAssumptions globalSubsumptionAvatarAssumptions() const { return _globalSubsumptionAvatarAssumptions.actualValue; }

  /** true if calling set() on non-existing options does not result in a user error */
  IgnoreMissing ignoreMissing() const { return _ignoreMissing.actualValue; }
  void setIgnoreMissing(IgnoreMissing newVal) { _ignoreMissing.actualValue = newVal; }
  bool increasedNumeralWeight() const { return _increasedNumeralWeight.actualValue; }
  TheoryAxiomLevel theoryAxioms() const { return _theoryAxioms.actualValue; }
  //void setTheoryAxioms(bool newValue) { _theoryAxioms = newValue; }
  Condensation condensation() const { return _condensation.actualValue; }
  bool generalSplitting() const { return _generalSplitting.actualValue; }
#if VTIME_PROFILING
  bool timeStatistics() const { return _timeStatistics.actualValue; }
  std::string const& timeStatisticsFocus() const { return _timeStatisticsFocus.actualValue; }
#endif // VTIME_PROFILING
  bool splitting() const { return _splitting.actualValue; }
  void setSplitting(bool value){ _splitting.actualValue=value; }
  bool nonliteralsInClauseWeight() const { return _nonliteralsInClauseWeight.actualValue; }
  unsigned sineDepth() const { return _sineDepth.actualValue; }
  unsigned sineGeneralityThreshold() const { return _sineGeneralityThreshold.actualValue; }
  unsigned sineToAgeGeneralityThreshold() const { return _sineToAgeGeneralityThreshold.actualValue; }
  SineSelection sineSelection() const { return _sineSelection.actualValue; }
  void setSineSelection(SineSelection val) { _sineSelection.actualValue=val; }
  float sineTolerance() const { return _sineTolerance.actualValue; }
  float sineToAgeTolerance() const { return _sineToAgeTolerance.actualValue; }

  bool colorUnblocking() const { return _colorUnblocking.actualValue; }

  Instantiation instantiation() const { return _instantiation.actualValue; }
  bool theoryFlattening() const { return _theoryFlattening.actualValue; }
  bool ignoreUnrecognizedLogic() const { return _ignoreUnrecognizedLogic.actualValue; }

  Induction induction() const { return _induction.actualValue; }
  StructuralInductionKind structInduction() const { return _structInduction.actualValue; }
  IntInductionKind intInduction() const { return _intInduction.actualValue; }
  InductionChoice inductionChoice() const { return _inductionChoice.actualValue; }
  unsigned maxInductionDepth() const { return _maxInductionDepth.actualValue; }
  bool inductionNegOnly() const { return _inductionNegOnly.actualValue; }
  bool inductionUnitOnly() const { return _inductionUnitOnly.actualValue; }
  bool inductionGen() const { return _inductionGen.actualValue; }
  bool inductionGenHeur() const { return _inductionGenHeur.actualValue; }
  bool inductionStrengthenHypothesis() const { return _inductionStrengthenHypothesis.actualValue; }
  unsigned maxInductionGenSubsetSize() const { return _maxInductionGenSubsetSize.actualValue; }
  bool inductionOnComplexTerms() const {return _inductionOnComplexTerms.actualValue;}
  bool functionDefinitionRewriting() const { return _functionDefinitionRewriting.actualValue; }
  bool integerInductionDefaultBound() const { return _integerInductionDefaultBound.actualValue; }
  IntegerInductionInterval integerInductionInterval() const { return _integerInductionInterval.actualValue; }
  IntegerInductionLiteralStrictness integerInductionStrictnessEq() const {return _integerInductionStrictnessEq.actualValue; }
  IntegerInductionLiteralStrictness integerInductionStrictnessComp() const {return _integerInductionStrictnessComp.actualValue; }
  IntegerInductionTermStrictness integerInductionStrictnessTerm() const {return _integerInductionStrictnessTerm.actualValue; }
  bool nonUnitInduction() const { return _nonUnitInduction.actualValue; }
  bool inductionOnActiveOccurrences() const { return _inductionOnActiveOccurrences.actualValue; }

  bool useHashingVariantIndex() const { return _useHashingVariantIndex.actualValue; }

  void setTimeLimitInSeconds(int newVal) { _timeLimitInDeciseconds.actualValue = 10*newVal; }
  void setTimeLimitInDeciseconds(int newVal) { _timeLimitInDeciseconds.actualValue = newVal; }

  bool splitAtActivation() const{ return _splitAtActivation.actualValue; }
  SplittingNonsplittableComponents splittingNonsplittableComponents() const { return _splittingNonsplittableComponents.actualValue; }
  SplittingAddComplementary splittingAddComplementary() const { return _splittingAddComplementary.actualValue; }
  SplittingMinimizeModel splittingMinimizeModel() const { return _splittingMinimizeModel.actualValue; }
  SplittingLiteralPolarityAdvice splittingLiteralPolarityAdvice() const { return _splittingLiteralPolarityAdvice.actualValue; }
  SplittingDeleteDeactivated splittingDeleteDeactivated() const { return _splittingDeleteDeactivated.actualValue;}
  bool splittingFastRestart() const { return _splittingFastRestart.actualValue; }
  bool splittingBufferedSolver() const { return _splittingBufferedSolver.actualValue; }
  int splittingFlushPeriod() const { return _splittingFlushPeriod.actualValue; }
  float splittingFlushQuotient() const { return _splittingFlushQuotient.actualValue; }
  float splittingAvatimer() const { return _splittingAvatimer.actualValue; }
  bool splittingEagerRemoval() const { return _splittingEagerRemoval.actualValue; }
  SplittingCongruenceClosure splittingCongruenceClosure() const { return _splittingCongruenceClosure.actualValue; }
  CCUnsatCores ccUnsatCores() const { return _ccUnsatCores.actualValue; }

  void setProof(Proof p) { _proof.actualValue = p; }
  bool newCNF() const { return _newCNF.actualValue; }
  bool getIteInlineLet() const { return _inlineLet.actualValue; }

  bool useManualClauseSelection() const { return _manualClauseSelection.actualValue; }
  bool inequalityNormalization() const { return _inequalityNormalization.actualValue; }
  EvaluationMode evaluationMode() const { return _evaluationMode.actualValue; }
  ArithmeticSimplificationMode gaussianVariableElimination() const { return _gaussianVariableElimination.actualValue; }
  bool alasca() const { return _alasca.actualValue; }
  bool viras() const { return _viras.actualValue; }
  bool alascaDemodulationFwd() const { return _alascaDemodulationFwd.actualValue; }
  bool alascaDemodulationBwd() const { return _alascaDemodulationBwd.actualValue; }
  bool alascaStrongNormalization() const { return _alascaStrongNormalization.actualValue; }
  bool alascaIntegerConversion() const { return _alascaIntegerConversion.actualValue; }
  bool alascaAbstraction() const { return _alascaAbstraction.actualValue; }
<<<<<<< HEAD
  bool alascaSubtermFactoring() const { return _alascaSubtermFactoring.actualValue; }
  bool pushUnaryMinus() const { return _pushUnaryMinus.actualValue || _highSchool.actualValue; }
  ArithmeticSimplificationMode cancellation() const { return _highSchool.actualValue ? ArithmeticSimplificationMode::CAUTIOUS : _cancellation.actualValue; }
  ArithmeticSimplificationMode arithmeticSubtermGeneralizations() const { return  _highSchool.actualValue ? ArithmeticSimplificationMode::CAUTIOUS : _arithmeticSubtermGeneralizations.actualValue; }
=======
  bool pushUnaryMinus() const { return _pushUnaryMinus.actualValue; }
  ArithmeticSimplificationMode cancellation() const { return _cancellation.actualValue; }
  ArithmeticSimplificationMode arithmeticSubtermGeneralizations() const { return _arithmeticSubtermGeneralizations.actualValue; }
>>>>>>> fd2f69ff

  //Higher-order Options

  bool addCombAxioms() const { return _addCombAxioms.actualValue; }
  bool addProxyAxioms() const { return _addProxyAxioms.actualValue; }
  bool combinatorySup() const { return _combinatorySuperposition.actualValue; }
  bool choiceAxiom() const { return _choiceAxiom.actualValue; }
  bool injectivityReasoning() const { return _injectivity.actualValue; }
  bool pragmatic() const { return _pragmatic.actualValue; }
  bool choiceReasoning() const { return _choiceReasoning.actualValue; }
  bool prioritiseClausesProducedByLongReduction() const { return _priortyToLongReducts.actualValue; }
  int maxXXNarrows() const { return _maximumXXNarrows.actualValue; }
  FunctionExtensionality functionExtensionality() const { return _functionExtensionality.actualValue; }
  CNFOnTheFly cnfOnTheFly() const { return _clausificationOnTheFly.actualValue; }
  PISet piSet() const { return _piSet.actualValue; }
  Narrow narrow() const { return _narrow.actualValue; }
  bool equalityToEquivalence () const { return _equalityToEquivalence.actualValue; }
  bool complexBooleanReasoning () const { return _complexBooleanReasoning.actualValue; }
  bool booleanEqTrick() const { return _booleanEqTrick.actualValue; }
  bool casesSimp() const { return _casesSimp.actualValue; }
  bool cases() const { return _cases.actualValue; }
  bool newTautologyDel() const { return _newTautologyDel.actualValue; }
  bool lambdaFreeHol() const { return _lambdaFreeHol.actualValue; }
  bool complexVarCondition() const { return _complexVarCondition.actualValue; }
  // For unit testing
  void useCombSup() {
    _combinatorySuperposition.actualValue = true;
    _complexVarCondition.actualValue = true;
  }

private:

    /**
     * A LookupWrapper is used to wrap up two maps for long and short names and query them
     */
    struct LookupWrapper {

        LookupWrapper() {}

        private:
          LookupWrapper operator=(const LookupWrapper&){ NOT_IMPLEMENTED;}
        public:

        void insert(AbstractOptionValue* option_value){
            ASS(!option_value->longName.empty());
            bool new_long =  _longMap.insert(option_value->longName,option_value);
            bool new_short = true;
            if(!option_value->shortName.empty()){
                new_short = _shortMap.insert(option_value->shortName,option_value);
            }
            if(!new_long || !new_short){ std::cout << "Bad " << option_value->longName << std::endl; }
            ASS(new_long && new_short);
        }
        AbstractOptionValue* findLong(std::string longName) const{
            if(!_longMap.find(longName)){ throw ValueNotFoundException(); }
            return _longMap.get(longName);
        }
        AbstractOptionValue* findShort(std::string shortName) const{
            if(!_shortMap.find(shortName)){ throw ValueNotFoundException(); }
            return _shortMap.get(shortName);
        }

        VirtualIterator<AbstractOptionValue*> values() const {
            return _longMap.range();
        }

    private:
        DHMap<std::string,AbstractOptionValue*> _longMap;
        DHMap<std::string,AbstractOptionValue*> _shortMap;
    };

    LookupWrapper _lookup;

    // The const is a lie - we can alter the resulting OptionValue
    AbstractOptionValue* getOptionValueByName(std::string name) const{
        try{
          return _lookup.findLong(name);
        }
        catch(ValueNotFoundException&){
          try{
            return _lookup.findShort(name);
          }
          catch(ValueNotFoundException&){
            return 0;
          }
        }
    }
  
    Stack<std::string> getSimilarOptionNames(std::string name, bool is_short) const;

    //==========================================================
    // Variables holding option values
    //==========================================================

 /**
  * NOTE on OptionValues
  *
  * An OptionValue stores the value for an Option as well as all the meta-data
  * See the definitions of different OptionValue objects above for details
  * but the main OptionValuse are
  *  - BoolOptionValue
  *  - IntOptionValue, UnsignedOptionValue, FloatOptionValue, LongOptionValue
  *  - StringOptionValue
  *  - ChoiceOptionValue
  *  - RatioOptionValue
  *
  * ChoiceOptionValue requires you to define an enum for the choice values
  *
  * For examples of how the different OptionValues are used see Options.cpp
  *
  * If an OptionValue needs custom assignment you will need to create a custom
  *  OptionValue. See DecodeOptionValue and SelectionOptionValue for examples.
  *
  */

  DecodeOptionValue _decode;
  BoolOptionValue _encode;

  RatioOptionValue _ageWeightRatio;

  BoolOptionValue _useTheorySplitQueues;
  StringOptionValue _theorySplitQueueRatios;
  StringOptionValue _theorySplitQueueCutoffs;
  IntOptionValue _theorySplitQueueExpectedRatioDenom;
  BoolOptionValue _theorySplitQueueLayeredArrangement;
  BoolOptionValue _useAvatarSplitQueues;
  StringOptionValue _avatarSplitQueueRatios;
  StringOptionValue _avatarSplitQueueCutoffs;
  BoolOptionValue _avatarSplitQueueLayeredArrangement;
  BoolOptionValue _useSineLevelSplitQueues;
  StringOptionValue _sineLevelSplitQueueRatios;
  StringOptionValue _sineLevelSplitQueueCutoffs;
  BoolOptionValue _sineLevelSplitQueueLayeredArrangement;
  BoolOptionValue _usePositiveLiteralSplitQueues;
  StringOptionValue _positiveLiteralSplitQueueRatios;
  StringOptionValue _positiveLiteralSplitQueueCutoffs;
  BoolOptionValue _positiveLiteralSplitQueueLayeredArrangement;
	BoolOptionValue _randomAWR;
  BoolOptionValue _literalMaximalityAftercheck;
  BoolOptionValue _arityCheck;

  BoolOptionValue _randomTraversals;

  ChoiceOptionValue<BadOption> _badOption;
  ChoiceOptionValue<Demodulation> _backwardDemodulation;
  ChoiceOptionValue<Subsumption> _backwardSubsumption;
  ChoiceOptionValue<Subsumption> _backwardSubsumptionResolution;
  BoolOptionValue _backwardSubsumptionDemodulation;
  UnsignedOptionValue _backwardSubsumptionDemodulationMaxMatches;
  BoolOptionValue _binaryResolution;

  BoolOptionValue _colorUnblocking;
  ChoiceOptionValue<Condensation> _condensation;

  ChoiceOptionValue<DemodulationRedundancyCheck> _demodulationRedundancyCheck;
  BoolOptionValue _forwardDemodulationTermOrderingDiagrams;
  BoolOptionValue _demodulationOnlyEquational;

  ChoiceOptionValue<EqualityProxy> _equalityProxy;
  BoolOptionValue _useMonoEqualityProxy;
  BoolOptionValue _equalityResolutionWithDeletion;
  BoolOptionValue _equivalentVariableRemoval;
  ChoiceOptionValue<ExtensionalityResolution> _extensionalityResolution;
  UnsignedOptionValue _extensionalityMaxLength;
  BoolOptionValue _extensionalityAllowPosEq;

  BoolOptionValue _FOOLParamodulation;

  BoolOptionValue _termAlgebraInferences;
  ChoiceOptionValue<TACyclicityCheck> _termAlgebraCyclicityCheck;
  BoolOptionValue _termAlgebraExhaustivenessAxiom;

  BoolOptionValue _fmbNonGroundDefs;
  UnsignedOptionValue _fmbStartSize;
  FloatOptionValue _fmbSymmetryRatio;
  ChoiceOptionValue<FMBWidgetOrders> _fmbSymmetryWidgetOrders;
  ChoiceOptionValue<FMBSymbolOrders> _fmbSymmetryOrderSymbols;
  ChoiceOptionValue<FMBAdjustSorts> _fmbAdjustSorts;
  BoolOptionValue _fmbDetectSortBounds;
  TimeLimitOptionValue _fmbDetectSortBoundsTimeLimit;
  UnsignedOptionValue _fmbSizeWeightRatio;
  ChoiceOptionValue<FMBEnumerationStrategy> _fmbEnumerationStrategy;
  BoolOptionValue _fmbKeepSbeamGenerators;

  BoolOptionValue _flattenTopLevelConjunctions;
  StringOptionValue _forbiddenOptions;
  BoolOptionValue _forceIncompleteness;
  StringOptionValue _forcedOptions;
  ChoiceOptionValue<Demodulation> _forwardDemodulation;
  BoolOptionValue _forwardLiteralRewriting;
  BoolOptionValue _forwardSubsumption;
  BoolOptionValue _forwardSubsumptionResolution;
  BoolOptionValue _forwardSubsumptionDemodulation;
  UnsignedOptionValue _forwardSubsumptionDemodulationMaxMatches;
  ChoiceOptionValue<FunctionDefinitionElimination> _functionDefinitionElimination;
  UnsignedOptionValue _functionDefinitionIntroduction;
  ChoiceOptionValue<TweeGoalTransformation> _tweeGoalTransformation;
  BoolOptionValue _codeTreeSubsumption;

  BoolOptionValue _generalSplitting;
  BoolOptionValue _globalSubsumption;
  ChoiceOptionValue<GlobalSubsumptionSatSolverPower> _globalSubsumptionSatSolverPower;
  ChoiceOptionValue<GlobalSubsumptionExplicitMinim> _globalSubsumptionExplicitMinim;
  ChoiceOptionValue<GlobalSubsumptionAvatarAssumptions> _globalSubsumptionAvatarAssumptions;
  ChoiceOptionValue<GoalGuess> _guessTheGoal;
  UnsignedOptionValue _guessTheGoalLimit;

  BoolOptionValue _simultaneousSuperposition;
  BoolOptionValue _innerRewriting;
  BoolOptionValue _equationalTautologyRemoval;
  BoolOptionValue _partialRedundancyCheck;
  BoolOptionValue _partialRedundancyOrderingConstraints;
  BoolOptionValue _partialRedundancyAvatarConstraints;
  BoolOptionValue _partialRedundancyLiteralConstraints;

  /** if true, then calling set() on non-existing options will not result in a user error */
  ChoiceOptionValue<IgnoreMissing> _ignoreMissing;
  StringOptionValue _include;
  /** if this option is true, Vampire will add the numeral weight of a clause
   * to its weight. The weight is defined as the sum of binary sizes of all
   * integers occurring in this clause. This option has not been tested and
   * may be extensive, see Clause::getNumeralWeight()
   */
  BoolOptionValue _increasedNumeralWeight;

  BoolOptionValue _ignoreConjectureInPreprocessing;

  IntOptionValue _inequalitySplitting;
  ChoiceOptionValue<InputSyntax> _inputSyntax;
  ChoiceOptionValue<Instantiation> _instantiation;
  BoolOptionValue _useHashingVariantIndex;

  ChoiceOptionValue<Induction> _induction;
  ChoiceOptionValue<StructuralInductionKind> _structInduction;
  ChoiceOptionValue<IntInductionKind> _intInduction;
  ChoiceOptionValue<InductionChoice> _inductionChoice;
  UnsignedOptionValue _maxInductionDepth;
  BoolOptionValue _inductionNegOnly;
  BoolOptionValue _inductionUnitOnly;
  BoolOptionValue _inductionGen;
  BoolOptionValue _inductionGenHeur;
  BoolOptionValue _inductionStrengthenHypothesis;
  UnsignedOptionValue _maxInductionGenSubsetSize;
  BoolOptionValue _inductionOnComplexTerms;
  BoolOptionValue _functionDefinitionRewriting;
  BoolOptionValue _integerInductionDefaultBound;
  ChoiceOptionValue<IntegerInductionInterval> _integerInductionInterval;
  ChoiceOptionValue<IntegerInductionLiteralStrictness> _integerInductionStrictnessEq;
  ChoiceOptionValue<IntegerInductionLiteralStrictness> _integerInductionStrictnessComp;
  ChoiceOptionValue<IntegerInductionTermStrictness> _integerInductionStrictnessTerm;
  BoolOptionValue _nonUnitInduction;
  BoolOptionValue _inductionOnActiveOccurrences;

  StringOptionValue _latexOutput;
  BoolOptionValue _latexUseDefaultSymbols;

  ChoiceOptionValue<LiteralComparisonMode> _literalComparisonMode;
  IntOptionValue _lookaheadDelay;
  IntOptionValue _lrsFirstTimeCheck;
  BoolOptionValue _lrsWeightLimitOnly;
  BoolOptionValue _lrsRetroactiveDeletes;

#if VAMPIRE_PERF_EXISTS
  UnsignedOptionValue _instructionLimit;
  UnsignedOptionValue _simulatedInstructionLimit;
  BoolOptionValue _parsingDoesNotCount;
#endif

  UnsignedOptionValue _memoryLimit; // should be size_t, making an assumption

  BoolOptionValue _interactive;

  ChoiceOptionValue<Mode> _mode;
  ChoiceOptionValue<Intent> _intent;
  ChoiceOptionValue<Schedule> _schedule;
  StringOptionValue _scheduleFile;
  UnsignedOptionValue _multicore;
  FloatOptionValue _slowness;
  BoolOptionValue _randomizSeedForPortfolioWorkers;

  IntOptionValue _naming;
  BoolOptionValue _nonliteralsInClauseWeight;
  BoolOptionValue _normalize;
  BoolOptionValue _shuffleInput;
  BoolOptionValue _randomPolarities;

  BoolOptionValue _outputAxiomNames;

  StringOptionValue _printProofToFile;
  BoolOptionValue _printClausifierPremises;
  StringOptionValue _problemName;
  ChoiceOptionValue<Proof> _proof;
  BoolOptionValue _minimizeSatProofs;
  ChoiceOptionValue<ProofExtra> _proofExtra;
  BoolOptionValue _traceback;

  StringOptionValue _protectedPrefix;

  ChoiceOptionValue<QuestionAnsweringMode> _questionAnswering;
  BoolOptionValue _questionAnsweringGroundOnly;
  StringOptionValue _questionAnsweringAvoidThese;

  UnsignedOptionValue _randomSeed;
  UnsignedOptionValue _randomStrategySeed;

  StringOptionValue _sampleStrategy;

  IntOptionValue _activationLimit;

  ChoiceOptionValue<SatSolver> _satSolver;
  ChoiceOptionValue<SaturationAlgorithm> _saturationAlgorithm;
  BoolOptionValue _showAll;
  BoolOptionValue _showActive;
  BoolOptionValue _showBlocked;
  BoolOptionValue _showDefinitions;
  ChoiceOptionValue<InterpolantMode> _showInterpolant;
  BoolOptionValue _showNew;
  BoolOptionValue _sineToAge;
  ChoiceOptionValue<PredicateSineLevels> _sineToPredLevels;
  BoolOptionValue _showSplitting;
  BoolOptionValue _showNewPropositional;
  BoolOptionValue _showNonconstantSkolemFunctionTrace;
  BoolOptionValue _showOptions;
  BoolOptionValue _showOptionsLineWrap;
  BoolOptionValue _showExperimentalOptions;
  BoolOptionValue _showHelp;
  BoolOptionValue _printAllTheoryAxioms;
  StringOptionValue _explainOption;
  BoolOptionValue _showPassive;
  BoolOptionValue _showReductions;
  BoolOptionValue _showPreprocessing;
  BoolOptionValue _showSkolemisations;
  BoolOptionValue _showSymbolElimination;
  BoolOptionValue _showTheoryAxioms;
  BoolOptionValue _showFOOL;
  BoolOptionValue _showFMBsortInfo;
  BoolOptionValue _showInduction;
  BoolOptionValue _showSimplOrdering;
#if VAMPIRE_CLAUSE_TRACING
  // TODO make unsigned option value
  IntOptionValue _traceBackward;
  IntOptionValue _traceForward;
#endif // VAMPIRE_CLAUSE_TRACING
#if VZ3
  BoolOptionValue _showZ3;
  ChoiceOptionValue<ProblemExportSyntax> _problemExportSyntax;
  StringOptionValue _exportAvatarProblem;
  StringOptionValue _exportThiProblem;
  BoolOptionValue _satFallbackForSMT;
  BoolOptionValue _smtForGround;
  ChoiceOptionValue<TheoryInstSimp> _theoryInstAndSimp;
  BoolOptionValue _thiGeneralise;
  BoolOptionValue _thiTautologyDeletion;
#endif
  ChoiceOptionValue<UnificationWithAbstraction> _unificationWithAbstraction;
  BoolOptionValue _unificationWithAbstractionFixedPointIteration;
  BoolOptionValue _useACeval;
  TimeLimitOptionValue _simulatedTimeLimit;
  FloatOptionValue _lrsEstimateCorrectionCoef;
  UnsignedOptionValue _sineDepth;
  UnsignedOptionValue _sineGeneralityThreshold;
  UnsignedOptionValue _sineToAgeGeneralityThreshold;
  ChoiceOptionValue<SineSelection> _sineSelection;
  FloatOptionValue _sineTolerance;
  FloatOptionValue _sineToAgeTolerance;
  ChoiceOptionValue<Sos> _sos;
  UnsignedOptionValue _sosTheoryLimit;
  BoolOptionValue _splitting;
  BoolOptionValue _splitAtActivation;
  ChoiceOptionValue<SplittingAddComplementary> _splittingAddComplementary;
  ChoiceOptionValue<SplittingCongruenceClosure> _splittingCongruenceClosure;
  ChoiceOptionValue<CCUnsatCores> _ccUnsatCores;
  BoolOptionValue _splittingEagerRemoval;
  UnsignedOptionValue _splittingFlushPeriod;
  FloatOptionValue _splittingFlushQuotient;
  FloatOptionValue _splittingAvatimer;
  ChoiceOptionValue<SplittingNonsplittableComponents> _splittingNonsplittableComponents;
  ChoiceOptionValue<SplittingMinimizeModel> _splittingMinimizeModel;
  ChoiceOptionValue<SplittingLiteralPolarityAdvice> _splittingLiteralPolarityAdvice;
  ChoiceOptionValue<SplittingDeleteDeactivated> _splittingDeleteDeactivated;
  BoolOptionValue _splittingFastRestart;
  BoolOptionValue _splittingBufferedSolver;

  ChoiceOptionValue<Statistics> _statistics;
  BoolOptionValue _superpositionFromVariables;
  ChoiceOptionValue<TermOrdering> _termOrdering;
  ChoiceOptionValue<SymbolPrecedence> _symbolPrecedence;
  ChoiceOptionValue<SymbolPrecedenceBoost> _symbolPrecedenceBoost;
  ChoiceOptionValue<IntroducedSymbolPrecedence> _introducedSymbolPrecedence;
  ChoiceOptionValue<EvaluationMode> _evaluationMode;
  ChoiceOptionValue<KboWeightGenerationScheme> _kboWeightGenerationScheme;
  BoolOptionValue _kboMaxZero;
  ChoiceOptionValue<KboAdmissibilityCheck> _kboAdmissabilityCheck;
  StringOptionValue _functionWeights;
  StringOptionValue _predicateWeights;
  StringOptionValue _typeConPrecedence;
  StringOptionValue _functionPrecedence;
  StringOptionValue _predicatePrecedence;

  StringOptionValue _testId;
  ChoiceOptionValue<Output> _outputMode;
  BoolOptionValue _ignoreMissingInputsInUnsatCore;
  StringOptionValue _thanks;
  ChoiceOptionValue<TheoryAxiomLevel> _theoryAxioms;
  BoolOptionValue _theoryFlattening;
  BoolOptionValue _ignoreUnrecognizedLogic;

  /** Time limit in deciseconds */
  TimeLimitOptionValue _timeLimitInDeciseconds;
#if VTIME_PROFILING
  BoolOptionValue _timeStatistics;
  StringOptionValue _timeStatisticsFocus;
#endif // VTIME_PROFILING

  ChoiceOptionValue<URResolution> _unitResultingResolution;
  BoolOptionValue _unusedPredicateDefinitionRemoval;
  BoolOptionValue _blockedClauseElimination;
  UnsignedOptionValue _distinctGroupExpansionLimit;

  OptionChoiceValues _tagNames;

  NonGoalWeightOptionValue _nonGoalWeightCoefficient;
  BoolOptionValue _restrictNWCtoGC;

  SelectionOptionValue _selection;

  InputFileOptionValue _inputFile;

  BoolOptionValue _newCNF;
  BoolOptionValue _inlineLet;

  BoolOptionValue _manualClauseSelection;
  // arithmeitc reasoning options
  BoolOptionValue _inequalityNormalization;
  BoolOptionValue _pushUnaryMinus;
  ChoiceOptionValue<ArithmeticSimplificationMode> _gaussianVariableElimination;
  BoolOptionValue _alasca;
  BoolOptionValue _viras;
  BoolOptionValue _alascaDemodulationBwd;
  BoolOptionValue _alascaDemodulationFwd;
  BoolOptionValue _alascaStrongNormalization;
  BoolOptionValue _alascaIntegerConversion;
  BoolOptionValue _alascaAbstraction;
  BoolOptionValue _alascaSubtermFactoring;
  ChoiceOptionValue<ArithmeticSimplificationMode> _cancellation;
  ChoiceOptionValue<ArithmeticSimplificationMode> _arithmeticSubtermGeneralizations;


  //Higher-order options
  BoolOptionValue _addCombAxioms;
  BoolOptionValue _addProxyAxioms;
  BoolOptionValue _combinatorySuperposition;
  BoolOptionValue _choiceAxiom;
  BoolOptionValue _injectivity;
  BoolOptionValue _pragmatic;
  BoolOptionValue _choiceReasoning;
  BoolOptionValue _priortyToLongReducts;
  IntOptionValue  _maximumXXNarrows;
  ChoiceOptionValue<FunctionExtensionality> _functionExtensionality;
  ChoiceOptionValue<CNFOnTheFly> _clausificationOnTheFly;
  ChoiceOptionValue<PISet> _piSet;
  ChoiceOptionValue<Narrow> _narrow;
  BoolOptionValue _equalityToEquivalence;
  BoolOptionValue _complexBooleanReasoning;
  BoolOptionValue _booleanEqTrick;
  BoolOptionValue _superposition;
  BoolOptionValue _casesSimp;
  BoolOptionValue _cases;
  BoolOptionValue _newTautologyDel;
  BoolOptionValue _lambdaFreeHol;
  BoolOptionValue _complexVarCondition;

}; // class Options

// Allow printing of enums
template<typename T,
         typename = typename std::enable_if<std::is_enum<T>::value>::type>
std::ostream& operator<< (std::ostream& str,const T& val)
{
  return str << static_cast<typename std::underlying_type<T>::type>(val);
}

}

#endif<|MERGE_RESOLUTION|>--- conflicted
+++ resolved
@@ -531,12 +531,9 @@
     KBO = 1,
     QKBO = 2,
     LAKBO = 3,
-<<<<<<< HEAD
-    SKEL = 4,
-=======
     LPO = 4,
->>>>>>> fd2f69ff
     ALL_INCOMPARABLE = 5,
+    SKEL = 6,
   };
 
   enum class SymbolPrecedence : unsigned int {
@@ -2314,16 +2311,10 @@
   bool alascaStrongNormalization() const { return _alascaStrongNormalization.actualValue; }
   bool alascaIntegerConversion() const { return _alascaIntegerConversion.actualValue; }
   bool alascaAbstraction() const { return _alascaAbstraction.actualValue; }
-<<<<<<< HEAD
   bool alascaSubtermFactoring() const { return _alascaSubtermFactoring.actualValue; }
-  bool pushUnaryMinus() const { return _pushUnaryMinus.actualValue || _highSchool.actualValue; }
-  ArithmeticSimplificationMode cancellation() const { return _highSchool.actualValue ? ArithmeticSimplificationMode::CAUTIOUS : _cancellation.actualValue; }
-  ArithmeticSimplificationMode arithmeticSubtermGeneralizations() const { return  _highSchool.actualValue ? ArithmeticSimplificationMode::CAUTIOUS : _arithmeticSubtermGeneralizations.actualValue; }
-=======
   bool pushUnaryMinus() const { return _pushUnaryMinus.actualValue; }
   ArithmeticSimplificationMode cancellation() const { return _cancellation.actualValue; }
   ArithmeticSimplificationMode arithmeticSubtermGeneralizations() const { return _arithmeticSubtermGeneralizations.actualValue; }
->>>>>>> fd2f69ff
 
   //Higher-order Options
 
