/*
 * This file is part of the source code of the software program
 * Vampire. It is protected by applicable
 * copyright laws.
 *
 * This source code is distributed under the licence found here
 * https://vprover.github.io/license.html
 * and in the source directory
 */
/**
 * @file Options.hpp
 * Defines Vampire options.
 *
 * INSTRUCTIONS on Adding a new Option
 *
 * Firstly, the easiest thing to do is copy what's been done for an existing option
 *
 * In Options.hpp
 * - Add an OptionValue object (see NOTE on OptionValues below)
 * - Add enum for choices if ChoiceOptionValue
 * - Add getter for OptionValue
 * - Only if necessary (usually not), add setter for OptionValue
 *
 * In Options.cpp
 * - Initialise the OptionValue member, to do this you need to
 * -- Call the constructor with at least a long name, short name and default value
 * -- Provide a description
 * -- Insert the option into lookup (this is essential)
 * -- Tag the option, otherwise it will not appear nicely in showOptions
 * -- Add value constraints, they can be soft or hard (see NOTE on OptionValueConstraints below)
 * -- Add problem constraints (see NOTE on OptionProblemConstraints)
 *
 */

#ifndef __Options__
#define __Options__

#include <iterator>
#include <type_traits>
#include <cstring>
#include <memory>
#include "Lib/StringUtils.hpp"

#include "Forwards.hpp"

#include "Debug/Assertion.hpp"

#include "Lib/VirtualIterator.hpp"
#include "Lib/DHMap.hpp"
#include "Lib/StringUtils.hpp"
#include "Lib/DArray.hpp"
#include "Lib/Stack.hpp"
#include "Lib/Int.hpp"
#include "Lib/Comparison.hpp"

#include "Property.hpp"

#ifndef VAMPIRE_CLAUSE_TRACING
#  if VDEBUG
#    define VAMPIRE_CLAUSE_TRACING 1
#  else 
#    define VAMPIRE_CLAUSE_TRACING 0
#  endif
#endif // ndef VAMPIRE_CLAUSE_TRACINGE

namespace Shell {

using namespace Lib;
using namespace Kernel;

class Property;

/**
 * Class that represents Vampire's options.
 * 11/11/2004 Shrigley Hall, completely reimplemented
 *
 * @since Sep 14 reimplemented by Giles
 */
class Options
{
private:
  // MS: I don't think we need the public to copy Options objects
  Options(const Options& that);
  Options& operator=(const Options& that);
public:
    Options ();
    // It is important that we can safely copy Options for use in CASC mode
    void init();
    void copyValuesFrom(const Options& that);

    // used to print help and options
    void output (std::ostream&) const;

    // Dealing with encoded options. Used by --decode option
    void readFromEncodedOptions (std::string testId);
    void readOptionsString (std::string testId,bool assign=true);
    std::string generateEncodedOptions() const;

<<<<<<< HEAD
    // compile away auto-values; called after preprocessing, when Problem's prop reflect precise state of affairs
    void resolveAwayAutoValues(const Problem&);
=======
    // compile away auto-values; called BEFORE preprocessing
    void resolveAwayAutoValues0();
>>>>>>> 7dea2783

    // deal with completeness
    bool complete(const Problem&) const;

    // deal with constraints
    void setForcedOptionValues(); // not currently used effectively
    bool checkGlobalOptionConstraints(bool fail_early=false);
    bool checkProblemOptionConstraints(Property*, bool before_preprocessing, bool fail_early=false);

    /**
     * Sample a random strategy from a distribution described by the given file.
     *
     * The format of the sampler file should be easy to understant (Look for examples samplerFOL.txt, samplerFNT.txt, samplerSMT.txt under vampire root).
     * The file describes a sequence of sampling rules (one on each line, barring empty lines and comment lines starting with a #),
     * which are executed in order, and each rule (provided its preconditions are satisfied) triggers
     * sampling of a value for a particular option from a specified distribution.
     * The most common sampler is for the categorical distribution (~cat), which is specified by a list of values with corresponding integer frequencies.
     * Other samplers include ratios, uniform floats and integers, and a (shifted) geometric distribution for potentially unbounded integers.
     * A notable feature is the ability to sample also fake (non-existent) options, recognized by a $-sign prefixed, whose value can later be reference in the conditions.
     *
     * Example:
     *
     * # naming
     * > $nm ~cat Z:1,NZ:5
     * $nm=Z > nm ~cat 0:1
     * $nm=NZ > nm ~sgd 0.07,2
     *
     * First samples a fake option $nm with either a value Z (1 out of 6) or Nz (5 out of 6).
     * Then, if $nm is set to Z samples the (actual) naming option with value 0 (nm ~cat 0:1 is simply an assignment to the effect of nm := 0),
     * and if $nm is set to NZ, samples from a shifted geometric distribution with p=0.07 and a shift=2. (So 2 gets selected with a probability p,
     * 3 with a probability p(1-p), ... and 2+i with a probability p(1-p)^i).
     */
    void sampleStrategy(const std::string& samplerFileName);

    /**
     * Return the problem name
     *
     * The problem name is computed from the input file name in
     * the @b setInputFile function. If the input file is not set,
     * the problem name is equal to "unknown". The problem name can
     * be set to a specific value using setProblemName().
     */
    const std::string& problemName () const { return _problemName.actualValue; }
    void setProblemName(std::string str) { _problemName.actualValue = str; }

    void setInputFile(const std::string& newVal){ _inputFile.set(newVal); }
    std::string includeFileName (const std::string& relativeName);

    // standard ways of creating options
    void set(const std::string& name, const std::string& value); // implicitly the long version used here
    void set(const char* name, const char* value, bool longOpt);

public:
  //==========================================================
  // The Enums for Option Values
  //==========================================================
  //
  // If you create a ChoiceOptionValue you will also need to create an enum


    /**
     * Possible tags to group options by
     * Update _tagNames at the end of Options constructor if you add a tag
     * @author Giles
     */
    enum class OptionTag: unsigned int {
        UNUSED,
        OTHER,
        DEVELOPMENT,
        OUTPUT,
        FMB,
        SAT,
        AVATAR,
        INFERENCES,
        INDUCTION,
        THEORIES,
        LRS,
        SATURATION,
        PREPROCESSING,
        INPUT,
        HELP,
        HIGHER_ORDER,
        LAST_TAG // Used for counting the number of tags
    };
    // update _tagNames at the end of Options constructor if you add a tag

  enum class TheoryInstSimp : unsigned int {
    OFF,
    ALL,    // select all interpreted
    STRONG, // select strong only
    NEG_EQ, // select only positive equalities
    OVERLAP,
    FULL,   // <-+- deprecated. only exists to not break portfolio modes. behaves exactly like `ALL` now
    NEW,    // <-+
  };
  enum class UnificationWithAbstraction : unsigned int {
    AUTO,
    OFF,
    INTERP_ONLY,
    ONE_INTERP,
    CONSTANT,
    ALL,
    GROUND,
    FUNC_EXT,
    ALASCA_ONE_INTERP,
    ALASCA_CAN_ABSTRACT,
    ALASCA_MAIN,
    ALASCA_MAIN_FLOOR,
  };
  friend std::ostream& operator<<(std::ostream& out, UnificationWithAbstraction const& self)
  {
    switch (self) {
      case UnificationWithAbstraction::AUTO:              return out << "auto";
      case UnificationWithAbstraction::OFF:               return out << "off";
      case UnificationWithAbstraction::INTERP_ONLY:       return out << "interp_only";
      case UnificationWithAbstraction::ONE_INTERP:        return out << "one_interp";
      case UnificationWithAbstraction::CONSTANT:          return out << "constant";
      case UnificationWithAbstraction::ALL:               return out << "all";
      case UnificationWithAbstraction::GROUND:            return out << "ground";
      case UnificationWithAbstraction::FUNC_EXT:          return out << "func_ext";
      case UnificationWithAbstraction::ALASCA_ONE_INTERP:   return out << "alasca_one_interp";
      case UnificationWithAbstraction::ALASCA_CAN_ABSTRACT: return out << "alasca_can_abstract";
      case UnificationWithAbstraction::ALASCA_MAIN:         return out << "alasca_main";
      case UnificationWithAbstraction::ALASCA_MAIN_FLOOR:   return out << "alasca_floor";
    }
    ASSERTION_VIOLATION
  }

  enum class Induction : unsigned int {
    NONE,
    STRUCTURAL,
    INTEGER,
    BOTH
  };
  enum class StructuralInductionKind : unsigned int {
    ONE,
    TWO,
    THREE,
    RECURSION,
    ALL
  };
  enum class IntInductionKind : unsigned int {
    ONE,
    TWO
  };
  enum class IntegerInductionInterval : unsigned int {
    INFINITE,
    FINITE,
    BOTH
  };
  enum class IntegerInductionLiteralStrictness: unsigned int {
    NONE,
    TOPLEVEL_NOT_IN_OTHER,
    ONLY_ONE_OCCURRENCE,
    NOT_IN_BOTH,
    ALWAYS
  };
  enum class IntegerInductionTermStrictness: unsigned int {
    NONE,
    INTERPRETED_CONSTANT,
    NO_SKOLEMS
  };

  enum class PredicateSineLevels : unsigned int {
    NO,   // no means 1) the reverse of "on", 2) use with caution, it is predicted to be the worse value
    OFF,
    ON
  };


  enum class InductionChoice : unsigned int {
    ALL,
    GOAL,                     // only apply induction to goal constants
                              // a goal constant is one appearing in an explicit goal, or if gtg is used
                              // a constant that is used to lift a clause to a goal (uniqueness or Skolem)
    GOAL_PLUS,                // above plus skolem terms introduced in induction inferences
  };

  enum class DemodulationRedundancyCheck : unsigned int {
    OFF,       // no check
    ORDERING,  // solely ordering-based check
    ENCOMPASS, // (1) positive unit equations (PUE) are smaller than non-PUE clauses,
               // (2) more general PUE are smaller than less general PUE, and
               // (3) equally general PUEs are ordered based on term ordering.
  };

  enum class TheoryAxiomLevel : unsigned int {
    ON,  // all of them
    OFF, // none of them
    CHEAP
  };

  enum class ProofExtra : unsigned int {
    OFF,
    FREE,
    FULL
  };
  enum class FMBWidgetOrders : unsigned int {
    FUNCTION_FIRST, // f(1) f(2) f(3) ... g(1) g(2) ...
    ARGUMENT_FIRST, // f(1) g(1) h(1) ... f(2) g(2) ...
    DIAGONAL,       // f(1) g(2) h(3) f(2) g(3) h(1) f(3) g(1) h(2)
  };
  enum class FMBSymbolOrders : unsigned int {
    OCCURENCE,
    INPUT_USAGE,
    PREPROCESSED_USAGE
  };
  enum class FMBAdjustSorts : unsigned int {
    OFF,
    EXPAND,
    GROUP,
    PREDICATE,
    FUNCTION
  };
  enum class FMBEnumerationStrategy : unsigned int {
    SBMEAM,
#if VZ3
    SMT,
#endif
    CONTOUR
  };

  enum class BadOption : unsigned int {
    HARD,
    FORCED,
    OFF,
    SOFT
  };

  enum class IgnoreMissing : unsigned int {
    ON,
    OFF,
    WARN
  };

  /**
   * Possible values for function_definition_elimination.
   * @since 29/05/2004 Manchester
   */
  enum class FunctionDefinitionElimination : unsigned int {
    ALL = 0,
    NONE = 1,
    UNUSED = 2
  };

  /**
   *
   *
   */
  enum class Instantiation : unsigned int {
    OFF = 0,
    ON = 1
  };

  /**
   * Possible values for the input syntax
   * @since 26/08/2009 Redmond
   */
  enum class InputSyntax : unsigned int {
    SMTLIB2 = 0,
    /** syntax of the TPTP prover */
    TPTP = 1,
    AUTO = 2
    //HUMAN = 4,
    //MPS = 5,
    //NETLIB = 6
  };


  /**
   * Possible values for mode_name.
   * @since 06/05/2007 Manchester
   */
  enum class Mode : unsigned int {
    AXIOM_SELECTION,
    CASC,
    CLAUSIFY,
    CONSEQUENCE_ELIMINATION,
    MODEL_CHECK,
    /** this mode only outputs the input problem, without any preprocessing */
    OUTPUT,
    PORTFOLIO,
    PREPROCESS,
    PREPROCESS2,
    PROFILE,
    SMTCOMP,
    SPIDER,
    TCLAUSIFY,
    TPREPROCESS,
    VAMPIRE
  };

  enum class Intent : unsigned int {
    UNSAT, // preferentially look for refutations, proofs, arguments of unsatisfiability etc.
    SAT    // preferentially look for (finite) models, saturations, etc.
  };

  enum class Schedule : unsigned int {
    CASC,
    CASC_2024,
    CASC_SAT,
    CASC_SAT_2024,
    FILE,
    INDUCTION,
    INTEGER_INDUCTION,
    INTIND_OEIS,
    LTB_DEFAULT_2017,
    LTB_HH4_2017,
    LTB_HLL_2017,
    LTB_ISA_2017,
    LTB_MZR_2017,
    SMTCOMP,
    SMTCOMP_2018,
    SNAKE_TPTP_UNS,
    SNAKE_TPTP_SAT,
    STRUCT_INDUCTION,
    STRUCT_INDUCTION_TIP
  };

/* TODO: use an enum for Selection. The current issue is the way these values are manipulated as ints
 *
  enum class Selection : unsigned int {
    TOTAL,
    MAXIMAL,
    TWO,
    THREE,
    FOUR,
    TEN,
    LOOKAHEAD,
    BEST_TWO,
    BEST_THREE,
    BEST_FOUR,
    BEST_TEN,
    BEST_LOOKAHED
  }
*/

  /** Various options for the output of statistics in Vampire */
  enum class Statistics : unsigned int {
    /** changed by the option "--statistics brief" */
    BRIEF = 0,
    /** changed by the option "--statistics full */
    FULL = 1,
    /** changed by the option "--statistics off" */
    NONE = 2
  };

  /** how much we want vampire talking and in what language */
  enum class Output : unsigned int {
    SMTCOMP,
    SPIDER,
    SZS,
    VAMPIRE,
    UCORE
  };

  /** Possible values for sat_solver */
  enum class SatSolver : unsigned int {
     MINISAT = 0
#if VZ3
     ,Z3 = 1
#endif
  };

  /** Possible values for saturation_algorithm */
  enum class SaturationAlgorithm : unsigned int {
     DISCOUNT,
     FINITE_MODEL_BUILDING,
     LRS,
     OTTER,
     Z3
   };

  /** Possible values for activity of some inference rules */
  enum class RuleActivity : unsigned int {
    INPUT_ONLY = 0,
    OFF = 1,
    ON = 2
  };

  enum class QuestionAnsweringMode : unsigned int {
    AUTO = 0,
    PLAIN = 1,
    SYNTHESIS = 2,
    OFF = 3
  };

  enum class InterpolantMode : unsigned int {
    NEW_HEUR,
#if VZ3
    NEW_OPT,
#endif
    OFF,
  };

  enum class LiteralComparisonMode : unsigned int {
    PREDICATE = 0,
    REVERSE = 1,
    STANDARD = 2
  };

  enum class Condensation : unsigned int {
    FAST = 0,
    OFF = 1,
    ON = 2
  };

  enum class Demodulation : unsigned int {
    ALL = 0,
    OFF = 1,
    PREORDERED = 2
  };

  enum class Subsumption : unsigned int {
    OFF = 0,
    ON = 1,
    UNIT_ONLY = 2
  };

  enum class URResolution : unsigned int {
    EC_ONLY = 0,
    OFF = 1,
    ON = 2,
    FULL = 3
  };

  enum class TermOrdering : unsigned int {
    AUTO_KBO = 0,
    KBO = 1,
    QKBO = 2,
    LAKBO = 3,
    LPO = 4,
    ALL_INCOMPARABLE = 5,
  };

  enum class SymbolPrecedence : unsigned int {
    ARITY = 0,
    OCCURRENCE = 1,
    REVERSE_ARITY = 2,
    UNARY_FIRST = 3,
    CONST_MAX = 4,
    CONST_MIN = 5,
    SCRAMBLE = 6,
    FREQUENCY = 7,
    UNARY_FREQ = 8,
    CONST_FREQ = 9,
    REVERSE_FREQUENCY = 10,
    WEIGHTED_FREQUENCY = 11,
    REVERSE_WEIGHTED_FREQUENCY = 12
  };
  enum class SymbolPrecedenceBoost : unsigned int {
    NONE = 0,
    GOAL = 1,
    UNIT = 2,
    GOAL_UNIT = 3,
    NON_INTRO = 4,
    INTRO = 5,
  };
  enum class IntroducedSymbolPrecedence : unsigned int {
    TOP = 0,
    BOTTOM = 1
  };

  enum class SineSelection : unsigned int {
    AXIOMS = 0,
    INCLUDED = 1,
    OFF = 2
  };

  enum class Proof : unsigned int {
    OFF = 0,
    ON = 1,
    PROOFCHECK = 2,
    TPTP = 3,
    PROPERTY = 4,
    SMT2_PROOFCHECK = 5,
  };

  /** Values for --equality_proxy */
  enum class EqualityProxy : unsigned int {
    R = 0,
    RS = 1,
    RST = 2,
    RSTC = 3,
    OFF = 4,
  };

  /** Values for --extensionality_resolution */
  enum class ExtensionalityResolution : unsigned int {
    FILTER = 0,
    KNOWN = 1,
    TAGGED = 2,
    OFF = 3
  };

  enum class SplittingLiteralPolarityAdvice : unsigned int {
    FALSE,
    TRUE,
    NONE,
    RANDOM
  };

  enum class SplittingMinimizeModel : unsigned int {
    OFF = 0,
    SCO = 1,
    ALL = 2
  };

  enum class SplittingDeleteDeactivated : unsigned int {
    ON,
    LARGE_ONLY,
    OFF
  };

  enum class SplittingAddComplementary : unsigned int {
    GROUND = 0,
    NONE = 1
  };

  enum class SplittingCongruenceClosure : unsigned int {
    MODEL = 0,
    OFF = 1,
    ON = 2
  };

  enum class SplittingNonsplittableComponents : unsigned int {
    ALL = 0,
    ALL_DEPENDENT = 1,
    KNOWN = 2,
    NONE = 3
  };

  enum class TweeGoalTransformation : unsigned int {
    OFF = 0,
    GROUND = 1,
    FULL = 2
  };

  enum class CCUnsatCores : unsigned int {
    FIRST = 0,
    SMALL_ONES = 1,
    ALL = 2
  };

  enum class GlobalSubsumptionSatSolverPower : unsigned int {
    PROPAGATION_ONLY,
    FULL
  };

  enum class GlobalSubsumptionExplicitMinim : unsigned int {
    OFF,
    ON,
    RANDOMIZED
  };

  enum class GlobalSubsumptionAvatarAssumptions : unsigned int {
    OFF,
    FROM_CURRENT,
    FULL_MODEL
  };

  enum class Sos : unsigned int{
    ALL = 0,
    OFF = 1,
    ON = 2,
    THEORY = 3
  };

  enum class TARules : unsigned int {
    OFF = 0,
    INJECTGEN = 1,
    INJECTSIMPL = 2,
    INJECTOPT = 2,
    FULL = 3
  };

  enum class TACyclicityCheck : unsigned int {
    OFF = 0,
    AXIOM = 1,
    RULE = 2,
    RULELIGHT = 3
  };

  enum class GoalGuess : unsigned int {
    OFF = 0,
    ALL = 1,
    EXISTS_TOP = 2,
    EXISTS_ALL = 3,
    EXISTS_SYM = 4,
    POSITION = 5
  };

  enum class EvaluationMode : unsigned int {
    OFF,
    SIMPLE,
    POLYNOMIAL_FORCE,
    POLYNOMIAL_CAUTIOUS,
  };

  enum class ArithmeticSimplificationMode : unsigned int {
    FORCE,
    CAUTIOUS,
    OFF,
  };

  enum class KboWeightGenerationScheme : unsigned int {
    CONST = 0,
    RANDOM = 1,
    ARITY = 2,
    INV_ARITY = 3,
    ARITY_SQUARED = 4,
    INV_ARITY_SQUARED = 5,
    PRECEDENCE = 6,
    INV_PRECEDENCE = 7,
    FREQUENCY = 8,
    INV_FREQUENCY = 9,
  };

  enum class KboAdmissibilityCheck : unsigned int {
    ERROR = 0,
    WARNING = 1,
  };

  enum class FunctionExtensionality : unsigned int {
    OFF = 0,
    AXIOM = 1,
    ABSTRACTION = 2
  };

  enum class CNFOnTheFly : unsigned int {
    EAGER = 0,
    LAZY_GEN = 1,
    LAZY_SIMP = 2,
    LAZY_SIMP_NOT_GEN = 3,
    LAZY_SIMP_NOT_GEN_BOOL_EQ_OFF = 4,
    LAZY_SIMP_NOT_GEN_BOOL_EQ_GEN = 5,
    OFF = 6
  };

  enum class PISet : unsigned int {
    ALL = 0,
    ALL_EXCEPT_NOT_EQ = 1,
    FALSE_TRUE_NOT = 2,
    FALSE_TRUE_NOT_EQ_NOT_EQ = 3
  };

  enum class Narrow : unsigned int {
    ALL = 0,
    SK = 1,
    SKI = 2,
    OFF = 3
  };

  enum class ProblemExportSyntax : unsigned int {
    SMTLIB = 0,
    API_CALLS = 1,
  };

    //==========================================================
    // The Internals
    //==========================================================
    // Here I define the internal structures used to specify Options
    // Normally these are not modified, see below for getters and values
    //
    // The internals consist of
    // - OptionChoiceValues: to store the names of a option choice
    // - OptionValue: stores an options value and meta-data
    // - OptionValueConstraint: to give a constraint on an option
    // - OptionProblemConstraint: to give a constraint on an option wrt the problem
    //
    // The details are explained in comments below
private:
    // helper function of sampleStrategy
    void strategySamplingAssign(std::string optname, std::string value, DHMap<std::string,std::string>& fakes);
    std::string strategySamplingLookup(std::string optname, DHMap<std::string,std::string>& fakes);

    /**
     * These store the names of the choices for an option.
     * They can be declared using initializer lists i.e. {"on","off","half_on"}
     *
     * TODO: this uses a linear search, for alternative see NameArray
     *
     * @author Giles
     * @since 30/07/14
     */
    class OptionChoiceValues{
      void check_names_are_short() {
        for (auto x : _names) {
          ASS(x.size() < 70) // or else cannot be printed on a line
        }
      }
    public:
        OptionChoiceValues() : _names() { };
        OptionChoiceValues(Stack<std::string> names) : _names(std::move(names))  
        {
          check_names_are_short();
        }

        OptionChoiceValues(std::initializer_list<std::string> list) : _names(list)
        {
          check_names_are_short();
        }
        
        int find(std::string value) const {
            for(unsigned i=0;i<_names.length();i++){
                if(value.compare(_names[i])==0) return i;
            }
            return -1;
        }
        const int length() const { return _names.length(); }
        const std::string operator[](int i) const{ return _names[i];}

    private:
        Stack<std::string> _names;
    };

    // Declare constraints here so they can be referred to, but define them below
    template<typename T>
    struct OptionValueConstraint;
    template<typename T>
    using OptionValueConstraintUP = std::unique_ptr<OptionValueConstraint<T>>;
    struct AbstractWrappedConstraint;
    typedef std::unique_ptr<AbstractWrappedConstraint> AbstractWrappedConstraintUP;
    struct OptionProblemConstraint;
    typedef std::unique_ptr<OptionProblemConstraint> OptionProblemConstraintUP;

    /**
     * An AbstractOptionValue includes all the information and functionality that does not
     * depend on the type of the stored option. This is inherited by the templated OptionValue.
     *
     * The main purpose of the AbstractOptionValue is to allow us to have a collection of pointers
     * to OptionValue objects
     *
     * @author Giles
     */
    struct AbstractOptionValue {
        AbstractOptionValue(){}
        AbstractOptionValue(std::string l,std::string s) :
        longName(l), shortName(s), experimental(false), is_set(false),_should_copy(true), _tag(OptionTag::LAST_TAG), supress_problemconstraints(false) {}

        // Never copy an OptionValue... the Constraint system would break
        AbstractOptionValue(const AbstractOptionValue&) = delete;
        AbstractOptionValue& operator=(const AbstractOptionValue&) = delete;

        // however move-assigment is needed for all the assigns in Options::init()
        AbstractOptionValue(AbstractOptionValue&&) = default;
        AbstractOptionValue& operator= (AbstractOptionValue && ) = default;

        virtual ~AbstractOptionValue() = default;

        // This is the main method, it sets the value of the option using an input string
        // Returns false if we cannot set (will cause a UserError in Options::set)
        virtual bool setValue(const std::string& value) = 0;

        bool set(const std::string& value, bool dont_touch_if_defaulting = false) {
          bool okay = setValue(value);
          if (okay && (!dont_touch_if_defaulting || !isDefault())) {
            is_set=true;
          }
          return okay;
        }

        // Experimental options are not included in help
        void setExperimental(){experimental=true;}

        // Meta-data
        std::string longName;
        std::string shortName;
        std::string description;
        bool experimental;
        bool is_set;

        // Checking constraits
        virtual bool checkConstraints() = 0;
        virtual bool checkProblemConstraints(Property* prop) = 0;

        // Tagging: options can be filtered by mode and are organised by Tag in showOptions
        void tag(OptionTag tag){ ASS(_tag==OptionTag::LAST_TAG);_tag=tag; }
        void tag(Options::Mode mode){ _modes.push(mode); }

        OptionTag getTag(){ return _tag;}
        bool inMode(Options::Mode mode){
            if(_modes.isEmpty()) return true;
            else return _modes.find(mode);
        }

        // This allows us to get the actual value in string form
        virtual std::string getStringOfActual() const = 0;
        // Check if default value
        virtual bool isDefault() const = 0;

        // For use in showOptions and explainOption
        virtual void output(std::ostream& out,bool linewrap) const {
            out << "--" << longName;
            if(!shortName.empty()){ out << " (-"<<shortName<<")"; }
            out << std::endl;

            if (experimental) {
              out << "\t[experimental]" << std::endl;
            }


            if(!description.empty()){
                // Break a the description into lines where there have been at least 70 characters
                // on the line at the next space
                out << "\t";
                int count=0;
                for(const char* p = description.c_str();*p;p++){
                    out << *p;
                    count++;
                    if(linewrap && count>70 && *p==' '){
                        out << std::endl << '\t';
                        count=0;
                    }
                    if(*p=='\n'){ count=0; out << '\t'; }
                }
                out << std::endl;
            }
            else{ out << "\tno description provided!" << std::endl; }
        }

        // Used to determine wheter the value of an option should be copied when
        // the Options object is copied.
        bool _should_copy;
        bool shouldCopy() const { return _should_copy; }
       
        typedef std::unique_ptr<DArray<std::string>> stringDArrayUP;

        typedef std::pair<OptionProblemConstraintUP,stringDArrayUP> RandEntry;
 
    private:
        // Tag state
        OptionTag _tag;
        Lib::Stack<Options::Mode> _modes;

        stringDArrayUP toArray(std::initializer_list<std::string>& list){
          DArray<std::string>* array = new DArray<std::string>(list.size());
          unsigned index=0;
          for(typename std::initializer_list<std::string>::iterator it = list.begin();
           it!=list.end();++it){ (*array)[index++] =*it; }
          return stringDArrayUP(array);
        }
    protected:
        // Note has LIFO semantics so use BottomFirstIterator
        bool supress_problemconstraints;
    };

    struct AbstractOptionValueCompatator{
      Comparison compare(AbstractOptionValue* o1, AbstractOptionValue* o2)
      {
        int value = strcmp(o1->longName.c_str(),o2->longName.c_str());
        return value < 0 ? LESS : (value==0 ? EQUAL : GREATER);
      }
    };

    /**
     * The templated OptionValue is used to store default and actual values for options
     *
     * There are also type-related helper functions
     *
     * @author Giles
     */
    template<typename T>
    struct OptionValue : public AbstractOptionValue {
        // We need to include an empty constructor as all the OptionValue objects need to be initialized
        // with something when the Options object is created. They should then all be reconstructed
        // This is annoying but preferable to the alternative in my opinion
        OptionValue(){}
        OptionValue(std::string l, std::string s,T def) : AbstractOptionValue(l,s),
        defaultValue(def), actualValue(def){}

        // We store the defaultValue separately so that we can check if the actualValue is non-default
        T defaultValue;
        T actualValue;

        virtual bool isDefault() const { return defaultValue==actualValue;}

        // Getting the string versions of values, useful for output
        virtual std::string getStringOfValue(T value) const{ ASSERTION_VIOLATION;}
        virtual std::string getStringOfActual() const { return getStringOfValue(actualValue); }
        
        // Adding and checking constraints
        // By default constraints are soft and reaction to them is controlled by the bad_option option
        // But a constraint can be added as Hard, meaning that it always causes a UserError
        void addConstraint(OptionValueConstraintUP<T> c){ _constraints.push(std::move(c)); }
        void addHardConstraint(OptionValueConstraintUP<T> c){ c->setHard();addConstraint(std::move(c)); }

        // A onlyUsefulWith constraint gives a constraint that must be true if this option's value is set
        // For example, split_at_activation is only useful with splitting being on
        // These are defined for OptionValueConstraints and WrappedConstraints - see below for explanation
        void onlyUsefulWith(AbstractWrappedConstraintUP c){
            _constraints.push(If(hasBeenSet<T>()).then(unwrap<T>(c)));
        }
        void onlyUsefulWith(OptionValueConstraintUP<T> c){
            _constraints.push(If(hasBeenSet<T>()).then(std::move(c)));
        }

        // similar to onlyUsefulWith, except the trigger is a non-default value
        // (as opposed to the explicitly-set flag)
        // we use it for selection and awr which cannot be not set via the decode string
        void onlyUsefulWith2(AbstractWrappedConstraintUP c){
            _constraints.push(If(getNotDefault()).then(unwrap<T>(c)));
        }
        void onlyUsefulWith2(OptionValueConstraintUP<T> c){
            _constraints.push(If(getNotDefault()).then(std::move(c)));
        }

        virtual OptionValueConstraintUP<T> getNotDefault(){ return isNotDefault<T>(); }

        // similar to onlyUsefulWith2, except its a hard constraint,
        // so that the user is strongly aware of situations when changing the
        // respective option has no effect
        void reliesOn(AbstractWrappedConstraintUP c){
            OptionValueConstraintUP<T> tc = If(getNotDefault()).then(unwrap<T>(c));
            tc->setHard();
            _constraints.push(std::move(tc));
        }
        void reliesOn(OptionValueConstraintUP<T> c){
            OptionValueConstraintUP<T> tc = If(getNotDefault()).then(c);
            tc->setHard();
            _constraints.push(std::move(tc));
        }
        // This checks the constraints and may cause a UserError
        bool checkConstraints();

        // Produces a separate constraint object based on this option
        /// Useful for IfThen constraints and onlyUsefulWith i.e. _splitting.is(equal(true))
        AbstractWrappedConstraintUP is(OptionValueConstraintUP<T> c);

        // Problem constraints place a restriction on problem properties and option values
        void addProblemConstraint(OptionProblemConstraintUP c){ _prob_constraints.push(std::move(c)); }
        bool hasProblemConstraints(){
          return !supress_problemconstraints && !_prob_constraints.isEmpty();
        }
        virtual bool checkProblemConstraints(Property* prop);

        virtual void output(std::ostream& out, bool linewrap) const {
            AbstractOptionValue::output(out,linewrap);
            out << "\tdefault: " << getStringOfValue(defaultValue) << std::endl;
        }

    private:
        Lib::Stack<OptionValueConstraintUP<T>> _constraints;
        Lib::Stack<OptionProblemConstraintUP> _prob_constraints;
    };

    /**
     * We now define particular OptionValues, see NOTE on OptionValues for high level usage
     */

    /**
     * A ChoiceOptionValue is templated by an enum, which must be defined above
     *
     * It is then necessary to provide names for the enum values.
     * We do not check that those names have the same length as the enum but this is very important.
     * The names must also be in the same order!
     *
     * @author Giles
     */
    template<typename T >
    struct ChoiceOptionValue : public OptionValue<T> {
        ChoiceOptionValue(){}
        ChoiceOptionValue(std::string l, std::string s,T def,OptionChoiceValues c) :
        OptionValue<T>(l,s,def), choices(c) {}
        ChoiceOptionValue(std::string l, std::string s,T d) : ChoiceOptionValue(l,s,d, T::optionChoiceValues()) {}
        
        bool setValue(const std::string& value){
            // makes reasonable assumption about ordering of every enum
            int index = choices.find(value.c_str());
            if(index<0) return false;
            this->actualValue = static_cast<T>(index);
            return true;
        }

        virtual void output(std::ostream& out,bool linewrap) const {
            AbstractOptionValue::output(out,linewrap);
            out << "\tdefault: " << choices[static_cast<unsigned>(this->defaultValue)];
            out << std::endl;
            std::string values_header = "values: ";
            out << "\t" << values_header;
            // Again we restrict line length to 70 characters
            int count=0;
            for(int i=0;i<choices.length();i++){
                if(i==0){
                    out << choices[i];
                }
                else{
                    out << ",";
                    std::string next = choices[i];
                    if(linewrap && next.size()+count>60){ // next.size() will be <70, how big is a tab?
                        out << std::endl << "\t";
                        for(unsigned j=0;j<values_header.size();j++){out << " ";}
                        count = 0;
                    }
                    out << next;
                    count += next.size();
                }
            }
            out << std::endl;
        }
        
        std::string getStringOfValue(T value) const {
            unsigned i = static_cast<unsigned>(value);
            return choices[i];
        }

    private:
        OptionChoiceValues choices;
    };


    /**
     * For Booleans - we use on/off rather than true/false
     * @author Giles
     */
    struct BoolOptionValue : public OptionValue<bool> {
        BoolOptionValue(){}
        BoolOptionValue(std::string l,std::string s, bool d) : OptionValue(l,s,d){}
        bool setValue(const std::string& value){
            if (! value.compare("on") || ! value.compare("true")) {
                actualValue=true;

            }
            else if (! value.compare("off") || ! value.compare("false")) {
                actualValue=false;
            }
            else return false;

            return true;
        }
        
        std::string getStringOfValue(bool value) const { return (value ? "on" : "off"); }
    };

    struct IntOptionValue : public OptionValue<int> {
        IntOptionValue(){}
        IntOptionValue(std::string l,std::string s, int d) : OptionValue(l,s,d){}
        bool setValue(const std::string& value){
            return Int::stringToInt(value.c_str(),actualValue);
        }
        std::string getStringOfValue(int value) const{ return Lib::Int::toString(value); }
    };

    struct UnsignedOptionValue : public OptionValue<unsigned> {
        UnsignedOptionValue(){}
        UnsignedOptionValue(std::string l,std::string s, unsigned d) : OptionValue(l,s,d){}

        bool setValue(const std::string& value){
            return Int::stringToUnsignedInt(value.c_str(),actualValue);
        }
        std::string getStringOfValue(unsigned value) const{ return Lib::Int::toString(value); }
    };
    
    struct StringOptionValue : public OptionValue<std::string> {
        StringOptionValue(){}
        StringOptionValue(std::string l,std::string s, std::string d) : OptionValue(l,s,d){}
        bool setValue(const std::string& value){
            actualValue = (value=="<empty>") ? "" : value;
            return true;
        }
        std::string getStringOfValue(std::string value) const{
            if(value.empty()) return "<empty>";
            return value;
        }
    };

    struct LongOptionValue : public OptionValue<long> {
        LongOptionValue(){}
        LongOptionValue(std::string l,std::string s, long d) : OptionValue(l,s,d){}
        bool setValue(const std::string& value){
            return Int::stringToLong(value.c_str(),actualValue);
        }
        std::string getStringOfValue(long value) const{ return Lib::Int::toString(value); }
    };

struct FloatOptionValue : public OptionValue<float>{
FloatOptionValue(){}
FloatOptionValue(std::string l,std::string s, float d) : OptionValue(l,s,d){}
bool setValue(const std::string& value){
    return Int::stringToFloat(value.c_str(),actualValue);
}
std::string getStringOfValue(float value) const{ return Lib::Int::toString(value); }
};

/**
* Ratios have two actual values and two default values
* Therefore, we often need to tread them specially
* @author Giles
*/
struct RatioOptionValue : public OptionValue<int> {
RatioOptionValue(){}
RatioOptionValue(std::string l, std::string s, int def, int other, char sp=':') :
OptionValue(l,s,def), sep(sp), defaultOtherValue(other), otherValue(other) {};

virtual OptionValueConstraintUP<int> getNotDefault() override { return isNotDefaultRatio(); }

virtual bool isDefault() const override { return defaultValue * otherValue == actualValue * defaultOtherValue; }

void addConstraintIfNotDefault(AbstractWrappedConstraintUP c){
    addConstraint(If(isNotDefaultRatio()).then(unwrap<int>(c)));
}

bool readRatio(const char* val,char seperator);
bool setValue(const std::string& value) override {
    return readRatio(value.c_str(),sep);
}

char sep;
int defaultOtherValue;
int otherValue;

virtual void output(std::ostream& out,bool linewrap) const override {
    AbstractOptionValue::output(out,linewrap);
    out << "\tdefault left: " << defaultValue << std::endl;
    out << "\tdefault right: " << defaultOtherValue << std::endl;
}

virtual std::string getStringOfValue(int value) const override { ASSERTION_VIOLATION;}
virtual std::string getStringOfActual() const override {
    return Lib::Int::toString(actualValue)+sep+Lib::Int::toString(otherValue);
}

};

// We now have a number of option-specific values
// These are necessary when the option needs to be read in a special way

/**
* Oddly gets set with a float value and then creates a ratio of value*100/100
* @author Giles
*/
struct NonGoalWeightOptionValue : public OptionValue<float>{
NonGoalWeightOptionValue(){}
NonGoalWeightOptionValue(std::string l, std::string s, float def) :
OptionValue(l,s,def), numerator(1), denominator(1) {};

bool setValue(const std::string& value);

// output does not output numerator and denominator as they
// are produced from defaultValue
int numerator;
int denominator;

virtual std::string getStringOfValue(float value) const{ return Lib::Int::toString(value); }
};

/**
* Selection is defined by a set of integers (TODO: make enum)
* For now we need to check the integer is a valid one
* @author Giles
*/
struct SelectionOptionValue : public OptionValue<int>{
SelectionOptionValue(){}
SelectionOptionValue(std::string l,std::string s, int def):
OptionValue(l,s,def){};

bool setValue(const std::string& value);

virtual void output(std::ostream& out,bool linewrap) const {
    AbstractOptionValue::output(out,linewrap);
    out << "\tdefault: " << defaultValue << std::endl;;
}

virtual std::string getStringOfValue(int value) const{ return Lib::Int::toString(value); }

AbstractWrappedConstraintUP isLookAheadSelection(){
  return AbstractWrappedConstraintUP(new WrappedConstraint<int>(*this,OptionValueConstraintUP<int>(new isLookAheadSelectionConstraint())));
}
};

/**
* This also updates problemName
* @author Giles
*/
struct InputFileOptionValue : public OptionValue<std::string>{
InputFileOptionValue(){}
InputFileOptionValue(std::string l,std::string s, std::string def,Options* p):
OptionValue(l,s,def), parent(p){};

bool setValue(const std::string& value);

virtual void output(std::ostream& out,bool linewrap) const {
    AbstractOptionValue::output(out,linewrap);
    out << "\tdefault: " << defaultValue << std::endl;;
}
virtual std::string getStringOfValue(std::string value) const{ return value; }
private:
Options* parent;

};
/**
* We need to decode the encoded option string
* @author Giles
*/
struct DecodeOptionValue : public OptionValue<std::string>{
DecodeOptionValue(){ AbstractOptionValue::_should_copy=false;}
DecodeOptionValue(std::string l,std::string s,Options* p):
OptionValue(l,s,""), parent(p){ AbstractOptionValue::_should_copy=false;}

bool setValue(const std::string& value){
    parent->readFromEncodedOptions(value);
    return true;
}
virtual std::string getStringOfValue(std::string value) const{ return value; }

private:
Options* parent;

};
/**
* Need to read the time limit. By default it assumes seconds (and stores deciseconds) but you can give
* a multiplier i.e. d,s,m,h,D for deciseconds,seconds,minutes,hours,Days
* @author Giles
*/
struct TimeLimitOptionValue : public OptionValue<int>{
TimeLimitOptionValue(){}
TimeLimitOptionValue(std::string l, std::string s, float def) :
OptionValue(l,s,def) {};

bool setValue(const std::string& value);

virtual void output(std::ostream& out,bool linewrap) const {
    AbstractOptionValue::output(out,linewrap);
    out << "\tdefault: " << defaultValue << "d" << std::endl;
}
virtual std::string getStringOfValue(int value) const{ return Lib::Int::toString(value)+"d"; }
};

/**
* NOTE on OptionValueConstraints
*
* OptionValueConstraints are used to declare constraints on and between option values
* these are checked in checkGlobalOptionConstraints, which should be called after
* Options is updated
*
* As usual, see Options.cpp for examples.
*
* There are two kinds of ValueConstraints (see below for ProblemConstraints)
*
* - Unary constraints such as greaterThan, equals, ...
* - If-then constraints that capture dependencies
*
* In both cases an attempt has been made to make the declaration of constraints
* in Options.cpp as readable as possible. For example, an If-then constraint is
* written as follows
*
*  If(equals(0)).then(_otherOption.is(lessThan(5)))
*
* Note that the equals(0) will apply to the OptionValue that the constraint belongs to
*
* WrappedConstraints are produced by OptionValue.is and are used to provide constraints
* on other OptionValues, as seen in the example above. Most functions work with both
* OptionValueConstraint and WrappedConstraint but in some cases one of these options
* may need to be added. In this case see examples from AndWrapper below.
*
* MS: While OptionValueConstraints are expressions which wait for a concrete value to be evaluated against:
* as in λ value. expression(value),
* WrappedConstraints have already been "closed" by providing a concrete value:
* as in (λ value. expression(value))[concrete_value]
* Finally, we can at anytime "unwrap" a WrappedConstraint by providing a "fake" lambda again on top, to turn it into a OptionValueConstraints again:
* as in λ value. expression_ignoring_value
*
* The tricky part (C++-technology-wise) here is that unwrapping needs to get a type for the value
* and this type is independent form the expression_ignoring_value for obvious reasons.
* So various overloads of things are needed until we get to the point, where the type is known and can be supplied.
* (e.g. there needs to be a separate hierarchy of Wrapped expressions along the one for OptionValueConstraint ones).
*/

template<typename T>
struct OptionValueConstraint{
OptionValueConstraint() : _hard(false) {}

virtual ~OptionValueConstraint() {} // virtual methods present -> there should be virtual destructor

virtual bool check(const OptionValue<T>& value) = 0;
virtual std::string msg(const OptionValue<T>& value) = 0;

// By default cannot force constraint
virtual bool force(OptionValue<T>* value){ return false;}
// TODO - allow for hard constraints
bool isHard(){ return _hard; }
void setHard(){ _hard=true;}
bool _hard;
};

    // A Wrapped Constraint takes an OptionValue and a Constraint
    // It allows us to supply a constraint on another OptionValue in an If constraint for example
    struct AbstractWrappedConstraint {
      virtual bool check() = 0;
      virtual std::string msg() = 0;
      virtual ~AbstractWrappedConstraint() {};
    };

    template<typename T>
    struct WrappedConstraint : AbstractWrappedConstraint {
        WrappedConstraint(const OptionValue<T>& v, OptionValueConstraintUP<T> c) : value(v), con(std::move(c)) {}

        bool check() override {
            return con->check(value);
        }
        std::string msg() override {
            return con->msg(value);
        }

        const OptionValue<T>& value;
        OptionValueConstraintUP<T> con;
    };

    struct WrappedConstraintOrWrapper : public AbstractWrappedConstraint {
        WrappedConstraintOrWrapper(AbstractWrappedConstraintUP l, AbstractWrappedConstraintUP r) : left(std::move(l)),right(std::move(r)) {}
        bool check() override {
            return left->check() || right->check();
        }
        std::string msg() override { return left->msg() + " or " + right->msg(); }

        AbstractWrappedConstraintUP left;
        AbstractWrappedConstraintUP right;
    };

    struct WrappedConstraintAndWrapper : public AbstractWrappedConstraint {
        WrappedConstraintAndWrapper(AbstractWrappedConstraintUP l, AbstractWrappedConstraintUP r) : left(std::move(l)),right(std::move(r)) {}
        bool check() override {
            return left->check() && right->check();
        }
        std::string msg() override { return left->msg() + " and " + right->msg(); }

        AbstractWrappedConstraintUP left;
        AbstractWrappedConstraintUP right;
    };

    template<typename T>
    struct OptionValueConstraintOrWrapper : public OptionValueConstraint<T>{
        OptionValueConstraintOrWrapper(OptionValueConstraintUP<T> l, OptionValueConstraintUP<T> r) : left(std::move(l)),right(std::move(r)) {}
        bool check(const OptionValue<T>& value){
            return left->check(value) || right->check(value);
        }
        std::string msg(const OptionValue<T>& value){ return left->msg(value) + " or " + right->msg(value); }

        OptionValueConstraintUP<T> left;
        OptionValueConstraintUP<T> right;
    };

    template<typename T>
    struct OptionValueConstraintAndWrapper : public OptionValueConstraint<T>{
        OptionValueConstraintAndWrapper(OptionValueConstraintUP<T> l, OptionValueConstraintUP<T> r) : left(std::move(l)),right(std::move(r)) {}
        bool check(const OptionValue<T>& value){
            return left->check(value) && right->check(value);
        }
        std::string msg(const OptionValue<T>& value){ return left->msg(value) + " and " + right->msg(value); }

        OptionValueConstraintUP<T> left;
        OptionValueConstraintUP<T> right;
    };

    template<typename T>
    struct UnWrappedConstraint : public OptionValueConstraint<T>{
        UnWrappedConstraint(AbstractWrappedConstraintUP c) : con(std::move(c)) {}

        bool check(const OptionValue<T>&){ return con->check(); }
        std::string msg(const OptionValue<T>&){ return con->msg(); }
        
        AbstractWrappedConstraintUP con;
    };

    template <typename T>
    static OptionValueConstraintUP<T> maybe_unwrap(OptionValueConstraintUP<T> c) { return c; }

    template <typename T>
    static OptionValueConstraintUP<T> unwrap(AbstractWrappedConstraintUP& c) { return OptionValueConstraintUP<T>(new UnWrappedConstraint<T>(std::move(c))); }

    template <typename T>
    static OptionValueConstraintUP<T> maybe_unwrap(AbstractWrappedConstraintUP& c) { return unwrap<T>(c); }

    /*
     * To avoid too many cases a certain discipline is required from the user.
     * Namely, OptionValueConstraints need to precede WrappedConstraints in the arguments of Or and And
     **/

    // the base case (the unary Or)
    template <typename T>
    OptionValueConstraintUP<T> Or(OptionValueConstraintUP<T> a) { return a; }
    AbstractWrappedConstraintUP Or(AbstractWrappedConstraintUP a) { return a; }

    template<typename T, typename... Args>
    OptionValueConstraintUP<T> Or(OptionValueConstraintUP<T> a, Args... args)
    {
      OptionValueConstraintUP<T> r = maybe_unwrap<T>(Or(std::move(args)...));
      return OptionValueConstraintUP<T>(new OptionValueConstraintOrWrapper<T>(std::move(a),std::move(r)));
    }

    template<typename... Args>
    AbstractWrappedConstraintUP Or(AbstractWrappedConstraintUP a, Args... args)
    {
      AbstractWrappedConstraintUP r = Or(std::move(args)...);
      return AbstractWrappedConstraintUP(new WrappedConstraintOrWrapper(std::move(a),std::move(r)));
    }

    // the base case (the unary And)
    template <typename T>
    OptionValueConstraintUP<T> And(OptionValueConstraintUP<T> a) { return a; }
    AbstractWrappedConstraintUP And(AbstractWrappedConstraintUP a) { return a; }

    template<typename T, typename... Args>
    OptionValueConstraintUP<T> And(OptionValueConstraintUP<T> a, Args... args)
    {
      OptionValueConstraintUP<T> r = maybe_unwrap<T>(And(std::move(args)...));
      return OptionValueConstraintUP<T>(new OptionValueConstraintAndWrapper<T>(std::move(a),std::move(r)));
    }

    template<typename... Args>
    AbstractWrappedConstraintUP And(AbstractWrappedConstraintUP a, Args... args)
    {
      AbstractWrappedConstraintUP r = And(std::move(args)...);
      return AbstractWrappedConstraintUP(new WrappedConstraintAndWrapper(std::move(a),std::move(r)));
    }

    template<typename T>
    struct Equal : public OptionValueConstraint<T>{
        Equal(T gv) : _goodvalue(gv) {}
        bool check(const OptionValue<T>& value){
            return value.actualValue == _goodvalue;
        }
        std::string msg(const OptionValue<T>& value){
            return value.longName+"("+value.getStringOfActual()+") is equal to " + value.getStringOfValue(_goodvalue);
        }
        T _goodvalue;
    };
    template<typename T>
    static OptionValueConstraintUP<T> equal(T bv){
        return OptionValueConstraintUP<T>(new Equal<T>(bv));
    }

    template<typename T>
    struct NotEqual : public OptionValueConstraint<T>{
        NotEqual(T bv) : _badvalue(bv) {}
        bool check(const OptionValue<T>& value){
            return value.actualValue != _badvalue;
        }
        std::string msg(const OptionValue<T>& value){ return value.longName+"("+value.getStringOfActual()+") is not equal to " + value.getStringOfValue(_badvalue); }
        T _badvalue;
    };
    template<typename T>
    static OptionValueConstraintUP<T> notEqual(T bv){
        return OptionValueConstraintUP<T>(new NotEqual<T>(bv));
    }

    // Constraint that the value should be less than a given value
    // optionally we can allow it be equal to that value also
    template<typename T>
    struct LessThan : public OptionValueConstraint<T>{
        LessThan(T gv,bool eq=false) : _goodvalue(gv), _orequal(eq) {}
        bool check(const OptionValue<T>& value){
            return (value.actualValue < _goodvalue || (_orequal && value.actualValue==_goodvalue));
        }
        std::string msg(const OptionValue<T>& value){
            if(_orequal) return value.longName+"("+value.getStringOfActual()+") is less than or equal to " + value.getStringOfValue(_goodvalue);
            return value.longName+"("+value.getStringOfActual()+") is less than "+ value.getStringOfValue(_goodvalue);
        }

        T _goodvalue;
        bool _orequal;
    };
    template<typename T>
    static OptionValueConstraintUP<T> lessThan(T bv){
        return OptionValueConstraintUP<T>(new LessThan<T>(bv,false));
    }
    template<typename T>
    static OptionValueConstraintUP<T> lessThanEq(T bv){
        return OptionValueConstraintUP<T>(new LessThan<T>(bv,true));
    }

    // Constraint that the value should be greater than a given value
    // optionally we can allow it be equal to that value also
    template<typename T>
    struct GreaterThan : public OptionValueConstraint<T>{
        GreaterThan(T gv,bool eq=false) : _goodvalue(gv), _orequal(eq) {}
        bool check(const OptionValue<T>& value){
            return (value.actualValue > _goodvalue || (_orequal && value.actualValue==_goodvalue));
        }
        
        std::string msg(const OptionValue<T>& value){
            if(_orequal) return value.longName+"("+value.getStringOfActual()+") is greater than or equal to " + value.getStringOfValue(_goodvalue);
            return value.longName+"("+value.getStringOfActual()+") is greater than "+ value.getStringOfValue(_goodvalue);
        }

        T _goodvalue;
        bool _orequal;
    };
    template<typename T>
    static OptionValueConstraintUP<T> greaterThan(T bv){
        return OptionValueConstraintUP<T>(new GreaterThan<T>(bv,false));
    }
    template<typename T>
    static OptionValueConstraintUP<T> greaterThanEq(T bv){
        return OptionValueConstraintUP<T>(new GreaterThan<T>(bv,true));
    }

    // Constraint that the value should be smaller than a given value
    // optionally we can allow it be equal to that value also
    template<typename T>
    struct SmallerThan : public OptionValueConstraint<T>{
        SmallerThan(T gv,bool eq=false) : _goodvalue(gv), _orequal(eq) {}
        bool check(const OptionValue<T>& value){
            return (value.actualValue < _goodvalue || (_orequal && value.actualValue==_goodvalue));
        }

        std::string msg(const OptionValue<T>& value){
            if(_orequal) return value.longName+"("+value.getStringOfActual()+") is smaller than or equal to " + value.getStringOfValue(_goodvalue);
            return value.longName+"("+value.getStringOfActual()+") is smaller than "+ value.getStringOfValue(_goodvalue);
        }

        T _goodvalue;
        bool _orequal;
    };
    template<typename T>
    static OptionValueConstraintUP<T> smallerThan(T bv){
        return OptionValueConstraintUP<T>(new SmallerThan<T>(bv,false));
    }
    template<typename T>
    static OptionValueConstraintUP<T> smallerThanEq(T bv){
        return OptionValueConstraintUP<T>(new SmallerThan<T>(bv,true));
    }

    /**
     * If constraints
     */

    template<typename T>
    struct IfConstraint;

    template<typename T>
    struct IfThenConstraint : public OptionValueConstraint<T>{
        IfThenConstraint(OptionValueConstraintUP<T> ic, OptionValueConstraintUP<T> c) :
        if_con(std::move(ic)), then_con(std::move(c)) {}

        bool check(const OptionValue<T>& value){
            ASS(then_con);
            return !if_con->check(value) || then_con->check(value);
        }
        
        std::string msg(const OptionValue<T>& value){
            return "if "+if_con->msg(value)+" then "+ then_con->msg(value);
        }

        OptionValueConstraintUP<T> if_con;
        OptionValueConstraintUP<T> then_con;
    };

    template<typename T>
    struct IfConstraint {
        IfConstraint(OptionValueConstraintUP<T> c) :if_con(std::move(c)) {}

        OptionValueConstraintUP<T> then(OptionValueConstraintUP<T> c){
          return OptionValueConstraintUP<T>(new IfThenConstraint<T>(std::move(if_con),std::move(c)));
        }
        OptionValueConstraintUP<T> then(AbstractWrappedConstraintUP c){
          return OptionValueConstraintUP<T>(new IfThenConstraint<T>(std::move(if_con),unwrap<T>(c)));
        }

        OptionValueConstraintUP<T> if_con;
    };

    template<typename T>
    static IfConstraint<T> If(OptionValueConstraintUP<T> c){
        return IfConstraint<T>(std::move(c));
    }
    template<typename T>
    static IfConstraint<T> If(AbstractWrappedConstraintUP c){
        return IfConstraint<T>(unwrap<T>(c));
    }

    /**
     * Option-(explicitly)-set constraint
     */
    template<typename T>
    struct HasBeenSet : public OptionValueConstraint<T> {
      HasBeenSet() {}

        bool check(const OptionValue<T>& value) override {
            return value.is_set;
        }
        std::string msg(const OptionValue<T>& value) override { return value.longName+"("+value.getStringOfActual()+") has been set";}
    };

    template<typename T>
    static OptionValueConstraintUP<T> hasBeenSet(){
        return OptionValueConstraintUP<T>(new HasBeenSet<T>());
    }

    /**
     * Default Value constraints
     */
    template<typename T>
    struct NotDefaultConstraint : public OptionValueConstraint<T> {
        NotDefaultConstraint() {}

        bool check(const OptionValue<T>& value){
            return value.defaultValue != value.actualValue;
        }
        std::string msg(const OptionValue<T>& value) { return value.longName+"("+value.getStringOfActual()+") is not default("+value.getStringOfValue(value.defaultValue)+")";}
    };
    struct NotDefaultRatioConstraint : public OptionValueConstraint<int> {
        NotDefaultRatioConstraint() {}

        bool check(const OptionValue<int>& value){
            const RatioOptionValue& rvalue = static_cast<const RatioOptionValue&>(value);
            return (rvalue.defaultValue != rvalue.actualValue ||
                    rvalue.defaultOtherValue != rvalue.otherValue);
        }
        std::string msg(const OptionValue<int>& value) { return value.longName+"("+value.getStringOfActual()+") is not default";}
        
    };

    // You will need to provide the type, optionally use addConstraintIfNotDefault
    template<typename T>
    static OptionValueConstraintUP<T> isNotDefault(){
        return OptionValueConstraintUP<T>(new NotDefaultConstraint<T>());
    }
    // You will need to provide the type, optionally use addConstraintIfNotDefault
    static OptionValueConstraintUP<int> isNotDefaultRatio(){
        return OptionValueConstraintUP<int>(new NotDefaultRatioConstraint());
    }

    struct isLookAheadSelectionConstraint : public OptionValueConstraint<int>{
        isLookAheadSelectionConstraint() {}
        bool check(const OptionValue<int>& value){
            return value.actualValue == 11 || value.actualValue == 1011 || value.actualValue == -11 || value.actualValue == -1011;
        }
        std::string msg(const OptionValue<int>& value){
            return value.longName+"("+value.getStringOfActual()+") is not lookahead selection";
        }
    };


    /**
     * NOTE on OptionProblemConstraint
     *
     * OptionProblemConstraints are used to capture properties of a problem that
     * should be present when an option is used. The idea being that a warning will
     * be emitted if an option is used for an inappropriate problem.
     *
     * TODO - this element of Options is still under development
     */

    struct OptionProblemConstraint{
      virtual bool check(Property* p) = 0;
      virtual std::string msg() = 0;
      virtual ~OptionProblemConstraint() {};
    };

    struct CategoryCondition : OptionProblemConstraint{
      CategoryCondition(Property::Category c,bool h) : cat(c), has(h) {}
      bool check(Property*p){
          ASS(p);
          return has ? p->category()==cat : p->category()!=cat;
      }
      std::string msg(){
        std::string m =" not useful for property ";
        if(has) m+="not";
        return m+" in category "+Property::categoryToString(cat);
      }
      Property::Category cat;
      bool has;
    };

    struct UsesEquality : OptionProblemConstraint{
      bool check(Property*p){
        ASS(p)
        return (p->equalityAtoms() != 0) ||
          // theories may introduce equality at various places of the pipeline!
          HasTheories::actualCheck(p);
      }
      std::string msg(){ return " only useful with equality"; }
    };

    struct NegatedOptionProblemConstraint : OptionProblemConstraint {
      OptionProblemConstraintUP  _inner;
      USE_ALLOCATOR(NegatedOptionProblemConstraint);

      bool check(Property*p){
        return !_inner->check(p);
      }
      std::string msg(){ return "not (" + _inner->msg() + ")"; }
    };
      
    friend OptionProblemConstraintUP operator~(OptionProblemConstraintUP x) {
      return OptionProblemConstraintUP({std::move(x)});
    }


    struct HasPolymorphism : OptionProblemConstraint{
      USE_ALLOCATOR(HasHigherOrder);

      bool check(Property*p){
        ASS(p)
        return (p->hasPolymorphicSym());
      }
      std::string msg(){ return " only useful with polymorphic problems"; }
    };


    struct HasHigherOrder : OptionProblemConstraint{
      bool check(Property*p){
        ASS(p)
        return (p->higherOrder());
      }
      std::string msg(){ return " only useful with higher-order problems"; }
    };

    struct OnlyFirstOrder : OptionProblemConstraint{
      bool check(Property*p){
        ASS(p)
        return (!p->higherOrder());
      }
      std::string msg(){ return " not compatible with higher-order problems"; }
    };

    struct MayHaveNonUnits : OptionProblemConstraint{
      bool check(Property*p){
        return (p->formulas() > 0) // let's not try to guess what kind of clauses these will give rise to
          || (p->clauses() > p->unitClauses());
      }
      std::string msg(){ return " only useful with non-unit clauses"; }
    };

    struct NotJustEquality : OptionProblemConstraint{
      bool check(Property*p){
        return (p->category()!=Property::PEQ || p->category()!=Property::UEQ);
      }
      std::string msg(){ return " not useful with just equality"; }
    };

    struct AtomConstraint : OptionProblemConstraint{
      AtomConstraint(int a,bool g) : atoms(a),greater(g) {}
      int atoms;
      bool greater;
      bool check(Property*p){
        return greater ? p->atoms()>atoms : p->atoms()<atoms;
      }
          
      std::string msg(){ 
        std::string m = " not with ";
        if(greater){ m+="more";}else{m+="less";}
        return m+" than "+Lib::Int::toString(atoms)+" atoms";
      }
    };

    struct HasTheories : OptionProblemConstraint {
      static bool actualCheck(Property*p);

      bool check(Property*p);
      std::string msg(){ return " only useful with theories"; }
    };

    struct HasFormulas : OptionProblemConstraint {
      bool check(Property*p) {
        return p->hasFormulas();
      }
      std::string msg(){ return " only useful with (non-cnf) formulas"; }
    };

    struct HasGoal : OptionProblemConstraint {
      bool check(Property*p){
        return p->hasGoal();
      }
      std::string msg(){ return " only useful with a goal: (conjecture) formulas or (negated_conjecture) clauses"; }
    };

    // Factory methods
    static OptionProblemConstraintUP notWithCat(Property::Category c){
      return OptionProblemConstraintUP(new CategoryCondition(c,false));
    }
    static OptionProblemConstraintUP hasCat(Property::Category c){
      return OptionProblemConstraintUP(new CategoryCondition(c,true));
    }
    static OptionProblemConstraintUP hasEquality(){ return OptionProblemConstraintUP(new UsesEquality); }
    static OptionProblemConstraintUP hasPolymorphism(){ return OptionProblemConstraintUP(new HasPolymorphism); }
    static OptionProblemConstraintUP hasHigherOrder(){ return OptionProblemConstraintUP(new HasHigherOrder); }
    static OptionProblemConstraintUP onlyFirstOrder(){ return OptionProblemConstraintUP(new OnlyFirstOrder); }
    static OptionProblemConstraintUP mayHaveNonUnits(){ return OptionProblemConstraintUP(new MayHaveNonUnits); }
    static OptionProblemConstraintUP notJustEquality(){ return OptionProblemConstraintUP(new NotJustEquality); }
    static OptionProblemConstraintUP atomsMoreThan(int a){
      return OptionProblemConstraintUP(new AtomConstraint(a,true));
    }
    static OptionProblemConstraintUP atomsLessThan(int a){
      return OptionProblemConstraintUP(new AtomConstraint(a,false));
    }
    static OptionProblemConstraintUP hasFormulas() { return OptionProblemConstraintUP(new HasFormulas); }
    static OptionProblemConstraintUP hasTheories() { return OptionProblemConstraintUP(new HasTheories); }
    static OptionProblemConstraintUP hasGoal() { return OptionProblemConstraintUP(new HasGoal); }

    //Cheating - we refer to env.options to ask about option values
    // There is an assumption that the option values used have been
    // set to their final values
    // These are used in randomisation where we guarantee a certain
    // set of options will not be randomized and some will be randomized first

    struct OptionHasValue : OptionProblemConstraint{
      OptionHasValue(std::string ov,std::string v) : option_value(ov),value(v) {}
      bool check(Property*p);
      std::string msg(){ return option_value+" has value "+value; } 
      std::string option_value;
      std::string value; 
    };

    struct ManyOptionProblemConstraints : OptionProblemConstraint {
      ManyOptionProblemConstraints(bool a) : is_and(a) {}

      bool check(Property*p){
        bool res = is_and;
        Stack<OptionProblemConstraintUP>::RefIterator it(cons);
        while(it.hasNext()){
          bool n=it.next()->check(p);res = is_and ? (res && n) : (res || n);}
        return res;
      }

      std::string msg(){
        std::string res="";
        Stack<OptionProblemConstraintUP>::RefIterator it(cons);
        if(it.hasNext()){ res=it.next()->msg();}
        while(it.hasNext()){ res+=",and\n"+it.next()->msg();}
        return res;
      }

      void add(OptionProblemConstraintUP& c){ cons.push(std::move(c));}
      Stack<OptionProblemConstraintUP> cons;
      bool is_and;
    };

    static OptionProblemConstraintUP And(OptionProblemConstraintUP left,
                                        OptionProblemConstraintUP right){
       ManyOptionProblemConstraints* c = new ManyOptionProblemConstraints(true);
       c->add(left);c->add(right);
       return OptionProblemConstraintUP(c);
    }
    static OptionProblemConstraintUP And(OptionProblemConstraintUP left,
                                        OptionProblemConstraintUP mid,
                                        OptionProblemConstraintUP right){
       ManyOptionProblemConstraints* c = new ManyOptionProblemConstraints(true);
       c->add(left);c->add(mid);c->add(right);
       return OptionProblemConstraintUP(c);
    }
    static OptionProblemConstraintUP Or(OptionProblemConstraintUP left,
                                        OptionProblemConstraintUP right){
       ManyOptionProblemConstraints* c = new ManyOptionProblemConstraints(false);
       c->add(left);c->add(right);
       return OptionProblemConstraintUP(c);
    }
    static OptionProblemConstraintUP Or(OptionProblemConstraintUP left,
                                        OptionProblemConstraintUP mid,
                                        OptionProblemConstraintUP right){
       ManyOptionProblemConstraints* c = new ManyOptionProblemConstraints(false);
       c->add(left);c->add(mid);c->add(right);
       return OptionProblemConstraintUP(c);
    }

  //==========================================================
  // Getter functions
  // -currently disabled all unnecessary setter functions
  //==========================================================
  //
  // This is how options are accessed so if you add a new option you should add a getter
public:
  bool encodeStrategy() const{ return _encode.actualValue;}
  BadOption getBadOptionChoice() const { return _badOption.actualValue; }
  void setBadOptionChoice(BadOption newVal) { _badOption.actualValue = newVal; }
  std::string forcedOptions() const { return _forcedOptions.actualValue; }
  std::string forbiddenOptions() const { return _forbiddenOptions.actualValue; }
  std::string testId() const { return _testId.actualValue; }
  std::string protectedPrefix() const { return _protectedPrefix.actualValue; }
  Statistics statistics() const { return _statistics.actualValue; }
  void setStatistics(Statistics newVal) { _statistics.actualValue=newVal; }
  Proof proof() const { return _proof.actualValue; }
  bool minimizeSatProofs() const { return _minimizeSatProofs.actualValue; }
  ProofExtra proofExtra() const { return _proofExtra.actualValue; }
  bool traceback() const { return _traceback.actualValue; }
  void setTraceback(bool traceback) { _traceback.actualValue = traceback; }
  std::string printProofToFile() const { return _printProofToFile.actualValue; }
  int naming() const { return _naming.actualValue; }

  bool fmbNonGroundDefs() const { return _fmbNonGroundDefs.actualValue; }
  unsigned fmbStartSize() const { return _fmbStartSize.actualValue;}
  float fmbSymmetryRatio() const { return _fmbSymmetryRatio.actualValue; }
  FMBWidgetOrders fmbSymmetryWidgetOrders() { return _fmbSymmetryWidgetOrders.actualValue;}
  FMBSymbolOrders fmbSymmetryOrderSymbols() const {return _fmbSymmetryOrderSymbols.actualValue; }
  FMBAdjustSorts fmbAdjustSorts() const {return _fmbAdjustSorts.actualValue; }
  bool fmbDetectSortBounds() const { return _fmbDetectSortBounds.actualValue; }
  unsigned fmbDetectSortBoundsTimeLimit() const { return _fmbDetectSortBoundsTimeLimit.actualValue; }
  unsigned fmbSizeWeightRatio() const { return _fmbSizeWeightRatio.actualValue; }
  FMBEnumerationStrategy fmbEnumerationStrategy() const { return _fmbEnumerationStrategy.actualValue; }
  bool keepSbeamGenerators() const { return _fmbKeepSbeamGenerators.actualValue; }

  bool flattenTopLevelConjunctions() const { return _flattenTopLevelConjunctions.actualValue; }
  Mode mode() const { return _mode.actualValue; }
  void setMode(Mode mode) { _mode.actualValue = mode; }
  Intent intent() const { return _intent.actualValue; }
  Schedule schedule() const { return _schedule.actualValue; }
  std::string scheduleName() const { return _schedule.getStringOfValue(_schedule.actualValue); }
  void setSchedule(Schedule newVal) {  _schedule.actualValue = newVal; }
  std::string scheduleFile() const { return _scheduleFile.actualValue; }
  unsigned multicore() const { return _multicore.actualValue; }
  void setMulticore(unsigned newVal) { _multicore.actualValue = newVal; }
  float slowness() const {return _slowness.actualValue; }
  InputSyntax inputSyntax() const { return _inputSyntax.actualValue; }
  void setInputSyntax(InputSyntax newVal) { _inputSyntax.actualValue = newVal; }
  bool normalize() const { return _normalize.actualValue; }
  void setNormalize(bool normalize) { _normalize.actualValue = normalize; }
  GoalGuess guessTheGoal() const { return _guessTheGoal.actualValue; }
  unsigned gtgLimit() const { return _guessTheGoalLimit.actualValue; }
  void setMaxXX(unsigned max) { _maximumXXNarrows.actualValue = max; }

  void setNaming(int n){ _naming.actualValue = n;} //TODO: ensure global constraints
  std::string include() const { return _include.actualValue; }
  void setInclude(std::string val) { _include.actualValue = val; }
  std::string inputFile() const { return _inputFile.actualValue; }
  void resetInputFile() { _inputFile.actualValue = ""; }
  int activationLimit() const { return _activationLimit.actualValue; }
  unsigned randomSeed() const { return _randomSeed.actualValue; }
  void setRandomSeed(unsigned seed) { _randomSeed.actualValue = seed; }
  const std::string& strategySamplerFilename() const { return _sampleStrategy.actualValue; }
  bool printClausifierPremises() const { return _printClausifierPremises.actualValue; }

  // IMPORTANT, if you add a showX command then include showAll
  bool showAll() const { return _showAll.actualValue; }
  bool showActive() const { return showAll() || _showActive.actualValue; }
  bool showBlocked() const { return showAll() || _showBlocked.actualValue; }
  bool showDefinitions() const { return showAll() || _showDefinitions.actualValue; }
  bool showNew() const { return showAll() || _showNew.actualValue; }
  bool sineToAge() const { return _sineToAge.actualValue; }
  PredicateSineLevels sineToPredLevels() const { return _sineToPredLevels.actualValue; }
  bool showSplitting() const { return showAll() || _showSplitting.actualValue; }
  bool showNewPropositional() const { return showAll() || _showNewPropositional.actualValue; }
  bool showPassive() const { return showAll() || _showPassive.actualValue; }
  bool showReductions() const { return showAll() || _showReductions.actualValue; }
  bool showPreprocessing() const { return showAll() || _showPreprocessing.actualValue; }
  bool showSkolemisations() const { return showAll() || _showSkolemisations.actualValue; }
  bool showSymbolElimination() const { return showAll() || _showSymbolElimination.actualValue; }
  bool showTheoryAxioms() const { return showAll() || _showTheoryAxioms.actualValue; }
  bool showFOOL() const { return showAll() || _showFOOL.actualValue; }
  bool showFMBsortInfo() const { return showAll() || _showFMBsortInfo.actualValue; }
  bool showInduction() const { return showAll() || _showInduction.actualValue; }
  bool showSimplOrdering() const { return showAll() || _showSimplOrdering.actualValue; }
#if VAMPIRE_CLAUSE_TRACING
  int traceBackward() { return _traceBackward.actualValue; }
  int traceForward() { return _traceForward.actualValue; }
#endif // VAMPIRE_CLAUSE_TRACING

#if VZ3
  bool showZ3() const { return showAll() || _showZ3.actualValue; }
  ProblemExportSyntax problemExportSyntax() const { return _problemExportSyntax.actualValue; }
  std::string const& exportAvatarProblem() const { return _exportAvatarProblem.actualValue; }
  std::string const& exportThiProblem() const { return _exportThiProblem.actualValue; }
#endif

  // end of show commands

  bool showNonconstantSkolemFunctionTrace() const { return _showNonconstantSkolemFunctionTrace.actualValue; }
  void setShowNonconstantSkolemFunctionTrace(bool newVal) { _showNonconstantSkolemFunctionTrace.actualValue = newVal; }
  InterpolantMode showInterpolant() const { return _showInterpolant.actualValue; }
  bool showOptions() const { return _showOptions.actualValue; }
  bool lineWrapInShowOptions() const { return _showOptionsLineWrap.actualValue; }
  bool showExperimentalOptions() const { return _showExperimentalOptions.actualValue; }
  bool showHelp() const { return _showHelp.actualValue; }
  std::string explainOption() const { return _explainOption.actualValue; }

  bool printAllTheoryAxioms() const { return _printAllTheoryAxioms.actualValue; }

#if VZ3
  bool satFallbackForSMT() const { return _satFallbackForSMT.actualValue; }
  bool smtForGround() const { return _smtForGround.actualValue; }
  TheoryInstSimp theoryInstAndSimp() const { return _theoryInstAndSimp.actualValue; }
  bool thiGeneralise() const { return _thiGeneralise.actualValue; }
  bool thiTautologyDeletion() const { return _thiTautologyDeletion.actualValue; }
#endif
  UnificationWithAbstraction unificationWithAbstraction() const { return _unificationWithAbstraction.actualValue; }
  bool unificationWithAbstractionFixedPointIteration() const { return _unificationWithAbstractionFixedPointIteration.actualValue; }
  void setUWA(UnificationWithAbstraction value){ _unificationWithAbstraction.actualValue = value; }
  // TODO make alasca independent of normal eveluation
  bool useACeval() const { return _useACeval.actualValue; }

  bool unusedPredicateDefinitionRemoval() const { return _unusedPredicateDefinitionRemoval.actualValue; }
  bool blockedClauseElimination() const { return _blockedClauseElimination.actualValue; }
  unsigned distinctGroupExpansionLimit() const { return _distinctGroupExpansionLimit.actualValue; }
  void setUnusedPredicateDefinitionRemoval(bool newVal) { _unusedPredicateDefinitionRemoval.actualValue = newVal; }
  SatSolver satSolver() const { return _satSolver.actualValue; }
  //void setSatSolver(SatSolver newVal) { _satSolver = newVal; }
  SaturationAlgorithm saturationAlgorithm() const { return _saturationAlgorithm.actualValue; }
  void setSaturationAlgorithm(SaturationAlgorithm newVal) { _saturationAlgorithm.actualValue = newVal; }
  int selection() const { return _selection.actualValue; }
  void setSelection(int v) { _selection.actualValue=v;}
  std::string latexOutput() const { return _latexOutput.actualValue; }
  bool latexUseDefault() const { return _latexUseDefaultSymbols.actualValue; }
  LiteralComparisonMode literalComparisonMode() const { return _literalComparisonMode.actualValue; }
  bool forwardSubsumptionResolution() const { return _forwardSubsumptionResolution.actualValue; }
  //void setForwardSubsumptionResolution(bool newVal) { _forwardSubsumptionResolution = newVal; }
  bool forwardSubsumptionDemodulation() const { return _forwardSubsumptionDemodulation.actualValue; }
  unsigned forwardSubsumptionDemodulationMaxMatches() const { return _forwardSubsumptionDemodulationMaxMatches.actualValue; }
  Demodulation forwardDemodulation() const { return _forwardDemodulation.actualValue; }
  bool binaryResolution() const { return _binaryResolution.actualValue; }
  bool superposition() const {return _superposition.actualValue; }
  URResolution unitResultingResolution() const { return _unitResultingResolution.actualValue; }
  bool simulatenousSuperposition() const { return _simultaneousSuperposition.actualValue; }
  bool innerRewriting() const { return _innerRewriting.actualValue; }
  bool equationalTautologyRemoval() const { return _equationalTautologyRemoval.actualValue; }
  bool conditionalRedundancyCheck() const { return _conditionalRedundancyCheck.actualValue; }
  bool conditionalRedundancyOrderingConstraints() const { return _conditionalRedundancyOrderingConstraints.actualValue; }
  bool conditionalRedundancyAvatarConstraints() const { return _conditionalRedundancyAvatarConstraints.actualValue; }
  bool conditionalRedundancyLiteralConstraints() const { return _conditionalRedundancyLiteralConstraints.actualValue; }
  bool arityCheck() const { return _arityCheck.actualValue; }
  //void setArityCheck(bool newVal) { _arityCheck=newVal; }
  Demodulation backwardDemodulation() const { return _backwardDemodulation.actualValue; }
  DemodulationRedundancyCheck demodulationRedundancyCheck() const { return _demodulationRedundancyCheck.actualValue; }
  bool demodulationPrecompiledComparison() const { return _demodulationPrecompiledComparison.actualValue; }
  bool demodulationOnlyEquational() const { return _demodulationOnlyEquational.actualValue; }

  //void setBackwardDemodulation(Demodulation newVal) { _backwardDemodulation = newVal; }
  Subsumption backwardSubsumption() const { return _backwardSubsumption.actualValue; }
  //void setBackwardSubsumption(Subsumption newVal) { _backwardSubsumption = newVal; }
  Subsumption backwardSubsumptionResolution() const { return _backwardSubsumptionResolution.actualValue; }
  bool backwardSubsumptionDemodulation() const { return _backwardSubsumptionDemodulation.actualValue; }
  unsigned backwardSubsumptionDemodulationMaxMatches() const { return _backwardSubsumptionDemodulationMaxMatches.actualValue; }
  bool forwardSubsumption() const { return _forwardSubsumption.actualValue; }
  bool forwardLiteralRewriting() const { return _forwardLiteralRewriting.actualValue; }
  int lrsFirstTimeCheck() const { return _lrsFirstTimeCheck.actualValue; }
  int lrsWeightLimitOnly() const { return _lrsWeightLimitOnly.actualValue; }
  int lrsRetroactiveDeletes() const { return _lrsRetroactiveDeletes.actualValue; }
  int lookaheadDelay() const { return _lookaheadDelay.actualValue; }
  int simulatedTimeLimit() const { return _simulatedTimeLimit.actualValue; }
  void setSimulatedTimeLimit(int newVal) { _simulatedTimeLimit.actualValue = newVal; }
  float lrsEstimateCorrectionCoef() const { return _lrsEstimateCorrectionCoef.actualValue; }
  TermOrdering termOrdering() const { return _termOrdering.actualValue; }
  SymbolPrecedence symbolPrecedence() const { return _symbolPrecedence.actualValue; }
  SymbolPrecedenceBoost symbolPrecedenceBoost() const { return _symbolPrecedenceBoost.actualValue; }
  IntroducedSymbolPrecedence introducedSymbolPrecedence() const { return _introducedSymbolPrecedence.actualValue; }
  KboWeightGenerationScheme kboWeightGenerationScheme() const { return _kboWeightGenerationScheme.actualValue; }
  bool kboMaxZero() const { return _kboMaxZero.actualValue; }
  const KboAdmissibilityCheck kboAdmissabilityCheck() const { return _kboAdmissabilityCheck.actualValue; }
  const std::string& functionWeights() const { return _functionWeights.actualValue; }
  const std::string& predicateWeights() const { return _predicateWeights.actualValue; }
  const std::string& functionPrecedence() const { return _functionPrecedence.actualValue; }
  const std::string& typeConPrecedence() const { return _typeConPrecedence.actualValue; }
  const std::string& predicatePrecedence() const { return _predicatePrecedence.actualValue; }
  // Return time limit in deciseconds, or 0 if there is no time limit
  int timeLimitInDeciseconds() const { return _timeLimitInDeciseconds.actualValue; }
  size_t memoryLimit() const { return _memoryLimit.actualValue; }
  void setMemoryLimitOptionValue(size_t newVal) { _memoryLimit.actualValue = newVal; }
#if VAMPIRE_PERF_EXISTS
  unsigned instructionLimit() const { return _instructionLimit.actualValue; }
  void setInstructionLimit(unsigned newVal) { _instructionLimit.actualValue = newVal; }
  unsigned simulatedInstructionLimit() const { return _simulatedInstructionLimit.actualValue; }
  unsigned setSimulatedInstructionLimit() const { return _simulatedInstructionLimit.actualValue; }
  bool parsingDoesNotCount() const { return _parsingDoesNotCount.actualValue; }
#endif
  bool interactive() const { return _interactive.actualValue; }
  void setInteractive(bool v) { _interactive.actualValue = v; }
  int inequalitySplitting() const { return _inequalitySplitting.actualValue; }
  int ageRatio() const { return _ageWeightRatio.actualValue; }
  void setAgeRatio(int v){ _ageWeightRatio.actualValue = v; }
  int weightRatio() const { return _ageWeightRatio.otherValue; }
  bool useTheorySplitQueues() const { return _useTheorySplitQueues.actualValue; }
  std::vector<int> theorySplitQueueRatios() const;
  std::vector<float> theorySplitQueueCutoffs() const;
  int theorySplitQueueExpectedRatioDenom() const { return _theorySplitQueueExpectedRatioDenom.actualValue; }
  bool theorySplitQueueLayeredArrangement() const { return _theorySplitQueueLayeredArrangement.actualValue; }
  bool useAvatarSplitQueues() const { return _useAvatarSplitQueues.actualValue; }
  std::vector<int> avatarSplitQueueRatios() const;
  std::vector<float> avatarSplitQueueCutoffs() const;
  bool avatarSplitQueueLayeredArrangement() const { return _avatarSplitQueueLayeredArrangement.actualValue; }
  bool useSineLevelSplitQueues() const { return _useSineLevelSplitQueues.actualValue; }
  std::vector<int> sineLevelSplitQueueRatios() const;
  std::vector<float> sineLevelSplitQueueCutoffs() const;
  bool sineLevelSplitQueueLayeredArrangement() const { return _sineLevelSplitQueueLayeredArrangement.actualValue; }
  bool usePositiveLiteralSplitQueues() const { return _usePositiveLiteralSplitQueues.actualValue; }
  std::vector<int> positiveLiteralSplitQueueRatios() const;
  std::vector<float> positiveLiteralSplitQueueCutoffs() const;
  bool positiveLiteralSplitQueueLayeredArrangement() const { return _positiveLiteralSplitQueueLayeredArrangement.actualValue; }
  void setWeightRatio(int v){ _ageWeightRatio.otherValue = v; }
  bool literalMaximalityAftercheck() const { return _literalMaximalityAftercheck.actualValue; }
  bool superpositionFromVariables() const { return _superpositionFromVariables.actualValue; }
  EqualityProxy equalityProxy() const { return _equalityProxy.actualValue; }
  bool useMonoEqualityProxy() const { return _useMonoEqualityProxy.actualValue; }
  bool equalityResolutionWithDeletion() const { return _equalityResolutionWithDeletion.actualValue; }
  ExtensionalityResolution extensionalityResolution() const { return _extensionalityResolution.actualValue; }
  bool FOOLParamodulation() const { return _FOOLParamodulation.actualValue; }
  bool termAlgebraInferences() const { return _termAlgebraInferences.actualValue; }
  bool termAlgebraExhaustivenessAxiom() const { return _termAlgebraExhaustivenessAxiom.actualValue; }
  TACyclicityCheck termAlgebraCyclicityCheck() const { return _termAlgebraCyclicityCheck.actualValue; }
  unsigned extensionalityMaxLength() const { return _extensionalityMaxLength.actualValue; }
  bool extensionalityAllowPosEq() const { return _extensionalityAllowPosEq.actualValue; }
  unsigned nongoalWeightCoefficientNumerator() const { return _nonGoalWeightCoefficient.numerator; }
  unsigned nongoalWeightCoefficientDenominator() const { return _nonGoalWeightCoefficient.denominator; }
  bool restrictNWCtoGC() const { return _restrictNWCtoGC.actualValue; }
  Sos sos() const { return _sos.actualValue; }
  unsigned sosTheoryLimit() const { return _sosTheoryLimit.actualValue; }
  //void setSos(Sos newVal) { _sos = newVal; }

  bool shuffleInput() const { return _shuffleInput.actualValue; }
  bool randomPolarities() const { return _randomPolarities.actualValue; }
  bool randomAWR() const { return _randomAWR.actualValue; }
  bool randomTraversals() const { return _randomTraversals.actualValue; }
  bool randomizeSeedForPortfolioWorkers() const { return _randomizSeedForPortfolioWorkers.actualValue; }
  void setRandomizeSeedForPortfolioWorkers(bool val) { _randomizSeedForPortfolioWorkers.actualValue = val; }

  bool ignoreConjectureInPreprocessing() const {return _ignoreConjectureInPreprocessing.actualValue;}

  FunctionDefinitionElimination functionDefinitionElimination() const { return _functionDefinitionElimination.actualValue; }
  unsigned functionDefinitionIntroduction() const { return _functionDefinitionIntroduction.actualValue; }
  TweeGoalTransformation tweeGoalTransformation() const { return _tweeGoalTransformation.actualValue; }
  bool codeTreeSubsumption() const { return _codeTreeSubsumption.actualValue; }
  bool outputAxiomNames() const { return _outputAxiomNames.actualValue; }
  void setOutputAxiomNames(bool newVal) { _outputAxiomNames.actualValue = newVal; }
  QuestionAnsweringMode questionAnswering() const { return _questionAnswering.actualValue; }
  bool questionAnsweringGroundOnly() const { return _questionAnsweringGroundOnly.actualValue; }
  std::string questionAnsweringAvoidThese() const { return _questionAnsweringAvoidThese.actualValue; }
  Output outputMode() const { return _outputMode.actualValue; }
  void setOutputMode(Output newVal) { _outputMode.actualValue = newVal; }
  bool ignoreMissingInputsInUnsatCore() {  return _ignoreMissingInputsInUnsatCore.actualValue; }
  std::string thanks() const { return _thanks.actualValue; }
  void setQuestionAnswering(QuestionAnsweringMode newVal) { _questionAnswering.actualValue = newVal; }
  bool globalSubsumption() const { return _globalSubsumption.actualValue; }
  GlobalSubsumptionSatSolverPower globalSubsumptionSatSolverPower() const { return _globalSubsumptionSatSolverPower.actualValue; }
  GlobalSubsumptionExplicitMinim globalSubsumptionExplicitMinim() const { return _globalSubsumptionExplicitMinim.actualValue; }
  GlobalSubsumptionAvatarAssumptions globalSubsumptionAvatarAssumptions() const { return _globalSubsumptionAvatarAssumptions.actualValue; }

  /** true if calling set() on non-existing options does not result in a user error */
  IgnoreMissing ignoreMissing() const { return _ignoreMissing.actualValue; }
  void setIgnoreMissing(IgnoreMissing newVal) { _ignoreMissing.actualValue = newVal; }
  bool increasedNumeralWeight() const { return _increasedNumeralWeight.actualValue; }
  TheoryAxiomLevel theoryAxioms() const { return _theoryAxioms.actualValue; }
  //void setTheoryAxioms(bool newValue) { _theoryAxioms = newValue; }
  Condensation condensation() const { return _condensation.actualValue; }
  bool generalSplitting() const { return _generalSplitting.actualValue; }
#if VTIME_PROFILING
  bool timeStatistics() const { return _timeStatistics.actualValue; }
  std::string const& timeStatisticsFocus() const { return _timeStatisticsFocus.actualValue; }
#endif // VTIME_PROFILING
  bool splitting() const { return _splitting.actualValue; }
  void setSplitting(bool value){ _splitting.actualValue=value; }
  bool nonliteralsInClauseWeight() const { return _nonliteralsInClauseWeight.actualValue; }
  unsigned sineDepth() const { return _sineDepth.actualValue; }
  unsigned sineGeneralityThreshold() const { return _sineGeneralityThreshold.actualValue; }
  unsigned sineToAgeGeneralityThreshold() const { return _sineToAgeGeneralityThreshold.actualValue; }
  SineSelection sineSelection() const { return _sineSelection.actualValue; }
  void setSineSelection(SineSelection val) { _sineSelection.actualValue=val; }
  float sineTolerance() const { return _sineTolerance.actualValue; }
  float sineToAgeTolerance() const { return _sineToAgeTolerance.actualValue; }

  bool colorUnblocking() const { return _colorUnblocking.actualValue; }

  Instantiation instantiation() const { return _instantiation.actualValue; }
  bool theoryFlattening() const { return _theoryFlattening.actualValue; }
  bool ignoreUnrecognizedLogic() const { return _ignoreUnrecognizedLogic.actualValue; }

  Induction induction() const { return _induction.actualValue; }
  StructuralInductionKind structInduction() const { return _structInduction.actualValue; }
  IntInductionKind intInduction() const { return _intInduction.actualValue; }
  InductionChoice inductionChoice() const { return _inductionChoice.actualValue; }
  unsigned maxInductionDepth() const { return _maxInductionDepth.actualValue; }
  bool inductionNegOnly() const { return _inductionNegOnly.actualValue; }
  bool inductionUnitOnly() const { return _inductionUnitOnly.actualValue; }
  bool inductionGen() const { return _inductionGen.actualValue; }
  bool inductionGenHeur() const { return _inductionGenHeur.actualValue; }
  bool inductionStrengthenHypothesis() const { return _inductionStrengthenHypothesis.actualValue; }
  unsigned maxInductionGenSubsetSize() const { return _maxInductionGenSubsetSize.actualValue; }
  bool inductionOnComplexTerms() const {return _inductionOnComplexTerms.actualValue;}
  bool functionDefinitionRewriting() const { return _functionDefinitionRewriting.actualValue; }
  bool integerInductionDefaultBound() const { return _integerInductionDefaultBound.actualValue; }
  IntegerInductionInterval integerInductionInterval() const { return _integerInductionInterval.actualValue; }
  IntegerInductionLiteralStrictness integerInductionStrictnessEq() const {return _integerInductionStrictnessEq.actualValue; }
  IntegerInductionLiteralStrictness integerInductionStrictnessComp() const {return _integerInductionStrictnessComp.actualValue; }
  IntegerInductionTermStrictness integerInductionStrictnessTerm() const {return _integerInductionStrictnessTerm.actualValue; }
  bool nonUnitInduction() const { return _nonUnitInduction.actualValue; }
  bool inductionOnActiveOccurrences() const { return _inductionOnActiveOccurrences.actualValue; }

  bool useHashingVariantIndex() const { return _useHashingVariantIndex.actualValue; }

  void setTimeLimitInSeconds(int newVal) { _timeLimitInDeciseconds.actualValue = 10*newVal; }
  void setTimeLimitInDeciseconds(int newVal) { _timeLimitInDeciseconds.actualValue = newVal; }

  bool splitAtActivation() const{ return _splitAtActivation.actualValue; }
  SplittingNonsplittableComponents splittingNonsplittableComponents() const { return _splittingNonsplittableComponents.actualValue; }
  SplittingAddComplementary splittingAddComplementary() const { return _splittingAddComplementary.actualValue; }
  SplittingMinimizeModel splittingMinimizeModel() const { return _splittingMinimizeModel.actualValue; }
  SplittingLiteralPolarityAdvice splittingLiteralPolarityAdvice() const { return _splittingLiteralPolarityAdvice.actualValue; }
  SplittingDeleteDeactivated splittingDeleteDeactivated() const { return _splittingDeleteDeactivated.actualValue;}
  bool splittingFastRestart() const { return _splittingFastRestart.actualValue; }
  bool splittingBufferedSolver() const { return _splittingBufferedSolver.actualValue; }
  int splittingFlushPeriod() const { return _splittingFlushPeriod.actualValue; }
  float splittingFlushQuotient() const { return _splittingFlushQuotient.actualValue; }
  float splittingAvatimer() const { return _splittingAvatimer.actualValue; }
  bool splittingEagerRemoval() const { return _splittingEagerRemoval.actualValue; }
  SplittingCongruenceClosure splittingCongruenceClosure() const { return _splittingCongruenceClosure.actualValue; }
  CCUnsatCores ccUnsatCores() const { return _ccUnsatCores.actualValue; }

  void setProof(Proof p) { _proof.actualValue = p; }
  bool newCNF() const { return _newCNF.actualValue; }
  bool getIteInlineLet() const { return _inlineLet.actualValue; }

  bool useManualClauseSelection() const { return _manualClauseSelection.actualValue; }
  bool inequalityNormalization() const { return _inequalityNormalization.actualValue; }
  EvaluationMode evaluationMode() const { return _evaluationMode.actualValue; }
  ArithmeticSimplificationMode gaussianVariableElimination() const { return _gaussianVariableElimination.actualValue; }
  bool alasca() const { return _alasca.actualValue; }
  bool viras() const { return _viras.actualValue; }
  bool alascaDemodulation() const { return _alascaDemodulation.actualValue; }
  bool alascaStrongNormalization() const { return _alascaStrongNormalization.actualValue; }
  bool alascaIntegerConversion() const { return _alascaIntegerConversion.actualValue; }
  bool alascaAbstraction() const { return _alascaAbstraction.actualValue; }
  bool pushUnaryMinus() const { return _pushUnaryMinus.actualValue; }
  ArithmeticSimplificationMode cancellation() const { return _cancellation.actualValue; }
  ArithmeticSimplificationMode arithmeticSubtermGeneralizations() const { return _arithmeticSubtermGeneralizations.actualValue; }

  //Higher-order Options

  bool addCombAxioms() const { return _addCombAxioms.actualValue; }
  bool addProxyAxioms() const { return _addProxyAxioms.actualValue; }
  bool combinatorySup() const { return _combinatorySuperposition.actualValue; }
  bool choiceAxiom() const { return _choiceAxiom.actualValue; }
  bool injectivityReasoning() const { return _injectivity.actualValue; }
  bool pragmatic() const { return _pragmatic.actualValue; }
  bool choiceReasoning() const { return _choiceReasoning.actualValue; }
  bool prioritiseClausesProducedByLongReduction() const { return _priortyToLongReducts.actualValue; }
  int maxXXNarrows() const { return _maximumXXNarrows.actualValue; }
  FunctionExtensionality functionExtensionality() const { return _functionExtensionality.actualValue; }
  CNFOnTheFly cnfOnTheFly() const { return _clausificationOnTheFly.actualValue; }
  PISet piSet() const { return _piSet.actualValue; }
  Narrow narrow() const { return _narrow.actualValue; }
  bool equalityToEquivalence () const { return _equalityToEquivalence.actualValue; }
  bool complexBooleanReasoning () const { return _complexBooleanReasoning.actualValue; }
  bool booleanEqTrick() const { return _booleanEqTrick.actualValue; }
  bool casesSimp() const { return _casesSimp.actualValue; }
  bool cases() const { return _cases.actualValue; }
  bool newTautologyDel() const { return _newTautologyDel.actualValue; }
  bool lambdaFreeHol() const { return _lambdaFreeHol.actualValue; }
  bool complexVarCondition() const { return _complexVarCondition.actualValue; }
  // For unit testing
  void useCombSup() {
    _combinatorySuperposition.actualValue = true;
    _complexVarCondition.actualValue = true;
  }

private:

    /**
     * A LookupWrapper is used to wrap up two maps for long and short names and query them
     */
    struct LookupWrapper {

        LookupWrapper() {}

        private:
          LookupWrapper operator=(const LookupWrapper&){ NOT_IMPLEMENTED;}
        public:

        void insert(AbstractOptionValue* option_value){
            ASS(!option_value->longName.empty());
            bool new_long =  _longMap.insert(option_value->longName,option_value);
            bool new_short = true;
            if(!option_value->shortName.empty()){
                new_short = _shortMap.insert(option_value->shortName,option_value);
            }
            if(!new_long || !new_short){ std::cout << "Bad " << option_value->longName << std::endl; }
            ASS(new_long && new_short);
        }
        AbstractOptionValue* findLong(std::string longName) const{
            if(!_longMap.find(longName)){ throw ValueNotFoundException(); }
            return _longMap.get(longName);
        }
        AbstractOptionValue* findShort(std::string shortName) const{
            if(!_shortMap.find(shortName)){ throw ValueNotFoundException(); }
            return _shortMap.get(shortName);
        }

        VirtualIterator<AbstractOptionValue*> values() const {
            return _longMap.range();
        }

    private:
        DHMap<std::string,AbstractOptionValue*> _longMap;
        DHMap<std::string,AbstractOptionValue*> _shortMap;
    };

    LookupWrapper _lookup;

    // The const is a lie - we can alter the resulting OptionValue
    AbstractOptionValue* getOptionValueByName(std::string name) const{
        try{
          return _lookup.findLong(name);
        }
        catch(ValueNotFoundException&){
          try{
            return _lookup.findShort(name);
          }
          catch(ValueNotFoundException&){
            return 0;
          }
        }
    }
  
    Stack<std::string> getSimilarOptionNames(std::string name, bool is_short) const;

    //==========================================================
    // Variables holding option values
    //==========================================================

 /**
  * NOTE on OptionValues
  *
  * An OptionValue stores the value for an Option as well as all the meta-data
  * See the definitions of different OptionValue objects above for details
  * but the main OptionValuse are
  *  - BoolOptionValue
  *  - IntOptionValue, UnsignedOptionValue, FloatOptionValue, LongOptionValue
  *  - StringOptionValue
  *  - ChoiceOptionValue
  *  - RatioOptionValue
  *
  * ChoiceOptionValue requires you to define an enum for the choice values
  *
  * For examples of how the different OptionValues are used see Options.cpp
  *
  * If an OptionValue needs custom assignment you will need to create a custom
  *  OptionValue. See DecodeOptionValue and SelectionOptionValue for examples.
  *
  */

  DecodeOptionValue _decode;
  BoolOptionValue _encode;

  RatioOptionValue _ageWeightRatio;

  BoolOptionValue _useTheorySplitQueues;
  StringOptionValue _theorySplitQueueRatios;
  StringOptionValue _theorySplitQueueCutoffs;
  IntOptionValue _theorySplitQueueExpectedRatioDenom;
  BoolOptionValue _theorySplitQueueLayeredArrangement;
  BoolOptionValue _useAvatarSplitQueues;
  StringOptionValue _avatarSplitQueueRatios;
  StringOptionValue _avatarSplitQueueCutoffs;
  BoolOptionValue _avatarSplitQueueLayeredArrangement;
  BoolOptionValue _useSineLevelSplitQueues;
  StringOptionValue _sineLevelSplitQueueRatios;
  StringOptionValue _sineLevelSplitQueueCutoffs;
  BoolOptionValue _sineLevelSplitQueueLayeredArrangement;
  BoolOptionValue _usePositiveLiteralSplitQueues;
  StringOptionValue _positiveLiteralSplitQueueRatios;
  StringOptionValue _positiveLiteralSplitQueueCutoffs;
  BoolOptionValue _positiveLiteralSplitQueueLayeredArrangement;
	BoolOptionValue _randomAWR;
  BoolOptionValue _literalMaximalityAftercheck;
  BoolOptionValue _arityCheck;

  BoolOptionValue _randomTraversals;

  ChoiceOptionValue<BadOption> _badOption;
  ChoiceOptionValue<Demodulation> _backwardDemodulation;
  ChoiceOptionValue<Subsumption> _backwardSubsumption;
  ChoiceOptionValue<Subsumption> _backwardSubsumptionResolution;
  BoolOptionValue _backwardSubsumptionDemodulation;
  UnsignedOptionValue _backwardSubsumptionDemodulationMaxMatches;
  BoolOptionValue _binaryResolution;

  BoolOptionValue _colorUnblocking;
  ChoiceOptionValue<Condensation> _condensation;

  ChoiceOptionValue<DemodulationRedundancyCheck> _demodulationRedundancyCheck;
  BoolOptionValue _demodulationPrecompiledComparison;
  BoolOptionValue _demodulationOnlyEquational;

  ChoiceOptionValue<EqualityProxy> _equalityProxy;
  BoolOptionValue _useMonoEqualityProxy;
  BoolOptionValue _equalityResolutionWithDeletion;
  BoolOptionValue _equivalentVariableRemoval;
  ChoiceOptionValue<ExtensionalityResolution> _extensionalityResolution;
  UnsignedOptionValue _extensionalityMaxLength;
  BoolOptionValue _extensionalityAllowPosEq;

  BoolOptionValue _FOOLParamodulation;

  BoolOptionValue _termAlgebraInferences;
  ChoiceOptionValue<TACyclicityCheck> _termAlgebraCyclicityCheck;
  BoolOptionValue _termAlgebraExhaustivenessAxiom;

  BoolOptionValue _fmbNonGroundDefs;
  UnsignedOptionValue _fmbStartSize;
  FloatOptionValue _fmbSymmetryRatio;
  ChoiceOptionValue<FMBWidgetOrders> _fmbSymmetryWidgetOrders;
  ChoiceOptionValue<FMBSymbolOrders> _fmbSymmetryOrderSymbols;
  ChoiceOptionValue<FMBAdjustSorts> _fmbAdjustSorts;
  BoolOptionValue _fmbDetectSortBounds;
  TimeLimitOptionValue _fmbDetectSortBoundsTimeLimit;
  UnsignedOptionValue _fmbSizeWeightRatio;
  ChoiceOptionValue<FMBEnumerationStrategy> _fmbEnumerationStrategy;
  BoolOptionValue _fmbKeepSbeamGenerators;

  BoolOptionValue _flattenTopLevelConjunctions;
  StringOptionValue _forbiddenOptions;
  BoolOptionValue _forceIncompleteness;
  StringOptionValue _forcedOptions;
  ChoiceOptionValue<Demodulation> _forwardDemodulation;
  BoolOptionValue _forwardLiteralRewriting;
  BoolOptionValue _forwardSubsumption;
  BoolOptionValue _forwardSubsumptionResolution;
  BoolOptionValue _forwardSubsumptionDemodulation;
  UnsignedOptionValue _forwardSubsumptionDemodulationMaxMatches;
  ChoiceOptionValue<FunctionDefinitionElimination> _functionDefinitionElimination;
  UnsignedOptionValue _functionDefinitionIntroduction;
  ChoiceOptionValue<TweeGoalTransformation> _tweeGoalTransformation;
  BoolOptionValue _codeTreeSubsumption;

  BoolOptionValue _generalSplitting;
  BoolOptionValue _globalSubsumption;
  ChoiceOptionValue<GlobalSubsumptionSatSolverPower> _globalSubsumptionSatSolverPower;
  ChoiceOptionValue<GlobalSubsumptionExplicitMinim> _globalSubsumptionExplicitMinim;
  ChoiceOptionValue<GlobalSubsumptionAvatarAssumptions> _globalSubsumptionAvatarAssumptions;
  ChoiceOptionValue<GoalGuess> _guessTheGoal;
  UnsignedOptionValue _guessTheGoalLimit;

  BoolOptionValue _simultaneousSuperposition;
  BoolOptionValue _innerRewriting;
  BoolOptionValue _equationalTautologyRemoval;
  BoolOptionValue _conditionalRedundancyCheck;
  BoolOptionValue _conditionalRedundancyOrderingConstraints;
  BoolOptionValue _conditionalRedundancyAvatarConstraints;
  BoolOptionValue _conditionalRedundancyLiteralConstraints;

  /** if true, then calling set() on non-existing options will not result in a user error */
  ChoiceOptionValue<IgnoreMissing> _ignoreMissing;
  StringOptionValue _include;
  /** if this option is true, Vampire will add the numeral weight of a clause
   * to its weight. The weight is defined as the sum of binary sizes of all
   * integers occurring in this clause. This option has not been tested and
   * may be extensive, see Clause::getNumeralWeight()
   */
  BoolOptionValue _increasedNumeralWeight;

  BoolOptionValue _ignoreConjectureInPreprocessing;

  IntOptionValue _inequalitySplitting;
  ChoiceOptionValue<InputSyntax> _inputSyntax;
  ChoiceOptionValue<Instantiation> _instantiation;
  BoolOptionValue _useHashingVariantIndex;

  ChoiceOptionValue<Induction> _induction;
  ChoiceOptionValue<StructuralInductionKind> _structInduction;
  ChoiceOptionValue<IntInductionKind> _intInduction;
  ChoiceOptionValue<InductionChoice> _inductionChoice;
  UnsignedOptionValue _maxInductionDepth;
  BoolOptionValue _inductionNegOnly;
  BoolOptionValue _inductionUnitOnly;
  BoolOptionValue _inductionGen;
  BoolOptionValue _inductionGenHeur;
  BoolOptionValue _inductionStrengthenHypothesis;
  UnsignedOptionValue _maxInductionGenSubsetSize;
  BoolOptionValue _inductionOnComplexTerms;
  BoolOptionValue _functionDefinitionRewriting;
  BoolOptionValue _integerInductionDefaultBound;
  ChoiceOptionValue<IntegerInductionInterval> _integerInductionInterval;
  ChoiceOptionValue<IntegerInductionLiteralStrictness> _integerInductionStrictnessEq;
  ChoiceOptionValue<IntegerInductionLiteralStrictness> _integerInductionStrictnessComp;
  ChoiceOptionValue<IntegerInductionTermStrictness> _integerInductionStrictnessTerm;
  BoolOptionValue _nonUnitInduction;
  BoolOptionValue _inductionOnActiveOccurrences;

  StringOptionValue _latexOutput;
  BoolOptionValue _latexUseDefaultSymbols;

  ChoiceOptionValue<LiteralComparisonMode> _literalComparisonMode;
  IntOptionValue _lookaheadDelay;
  IntOptionValue _lrsFirstTimeCheck;
  BoolOptionValue _lrsWeightLimitOnly;
  BoolOptionValue _lrsRetroactiveDeletes;

#if VAMPIRE_PERF_EXISTS
  UnsignedOptionValue _instructionLimit;
  UnsignedOptionValue _simulatedInstructionLimit;
  BoolOptionValue _parsingDoesNotCount;
#endif

  UnsignedOptionValue _memoryLimit; // should be size_t, making an assumption

  BoolOptionValue _interactive;

  ChoiceOptionValue<Mode> _mode;
  ChoiceOptionValue<Intent> _intent;
  ChoiceOptionValue<Schedule> _schedule;
  StringOptionValue _scheduleFile;
  UnsignedOptionValue _multicore;
  FloatOptionValue _slowness;
  BoolOptionValue _randomizSeedForPortfolioWorkers;

  IntOptionValue _naming;
  BoolOptionValue _nonliteralsInClauseWeight;
  BoolOptionValue _normalize;
  BoolOptionValue _shuffleInput;
  BoolOptionValue _randomPolarities;

  BoolOptionValue _outputAxiomNames;

  StringOptionValue _printProofToFile;
  BoolOptionValue _printClausifierPremises;
  StringOptionValue _problemName;
  ChoiceOptionValue<Proof> _proof;
  BoolOptionValue _minimizeSatProofs;
  ChoiceOptionValue<ProofExtra> _proofExtra;
  BoolOptionValue _traceback;

  StringOptionValue _protectedPrefix;

  ChoiceOptionValue<QuestionAnsweringMode> _questionAnswering;
  BoolOptionValue _questionAnsweringGroundOnly;
  StringOptionValue _questionAnsweringAvoidThese;

  UnsignedOptionValue _randomSeed;
  UnsignedOptionValue _randomStrategySeed;

  StringOptionValue _sampleStrategy;

  IntOptionValue _activationLimit;

  ChoiceOptionValue<SatSolver> _satSolver;
  ChoiceOptionValue<SaturationAlgorithm> _saturationAlgorithm;
  BoolOptionValue _showAll;
  BoolOptionValue _showActive;
  BoolOptionValue _showBlocked;
  BoolOptionValue _showDefinitions;
  ChoiceOptionValue<InterpolantMode> _showInterpolant;
  BoolOptionValue _showNew;
  BoolOptionValue _sineToAge;
  ChoiceOptionValue<PredicateSineLevels> _sineToPredLevels;
  BoolOptionValue _showSplitting;
  BoolOptionValue _showNewPropositional;
  BoolOptionValue _showNonconstantSkolemFunctionTrace;
  BoolOptionValue _showOptions;
  BoolOptionValue _showOptionsLineWrap;
  BoolOptionValue _showExperimentalOptions;
  BoolOptionValue _showHelp;
  BoolOptionValue _printAllTheoryAxioms;
  StringOptionValue _explainOption;
  BoolOptionValue _showPassive;
  BoolOptionValue _showReductions;
  BoolOptionValue _showPreprocessing;
  BoolOptionValue _showSkolemisations;
  BoolOptionValue _showSymbolElimination;
  BoolOptionValue _showTheoryAxioms;
  BoolOptionValue _showFOOL;
  BoolOptionValue _showFMBsortInfo;
  BoolOptionValue _showInduction;
  BoolOptionValue _showSimplOrdering;
#if VAMPIRE_CLAUSE_TRACING
  // TODO make unsigned option value
  IntOptionValue _traceBackward;
  IntOptionValue _traceForward;
#endif // VAMPIRE_CLAUSE_TRACING
#if VZ3
  BoolOptionValue _showZ3;
  ChoiceOptionValue<ProblemExportSyntax> _problemExportSyntax;
  StringOptionValue _exportAvatarProblem;
  StringOptionValue _exportThiProblem;
  BoolOptionValue _satFallbackForSMT;
  BoolOptionValue _smtForGround;
  ChoiceOptionValue<TheoryInstSimp> _theoryInstAndSimp;
  BoolOptionValue _thiGeneralise;
  BoolOptionValue _thiTautologyDeletion;
#endif
  ChoiceOptionValue<UnificationWithAbstraction> _unificationWithAbstraction;
  BoolOptionValue _unificationWithAbstractionFixedPointIteration;
  BoolOptionValue _useACeval;
  TimeLimitOptionValue _simulatedTimeLimit;
  FloatOptionValue _lrsEstimateCorrectionCoef;
  UnsignedOptionValue _sineDepth;
  UnsignedOptionValue _sineGeneralityThreshold;
  UnsignedOptionValue _sineToAgeGeneralityThreshold;
  ChoiceOptionValue<SineSelection> _sineSelection;
  FloatOptionValue _sineTolerance;
  FloatOptionValue _sineToAgeTolerance;
  ChoiceOptionValue<Sos> _sos;
  UnsignedOptionValue _sosTheoryLimit;
  BoolOptionValue _splitting;
  BoolOptionValue _splitAtActivation;
  ChoiceOptionValue<SplittingAddComplementary> _splittingAddComplementary;
  ChoiceOptionValue<SplittingCongruenceClosure> _splittingCongruenceClosure;
  ChoiceOptionValue<CCUnsatCores> _ccUnsatCores;
  BoolOptionValue _splittingEagerRemoval;
  UnsignedOptionValue _splittingFlushPeriod;
  FloatOptionValue _splittingFlushQuotient;
  FloatOptionValue _splittingAvatimer;
  ChoiceOptionValue<SplittingNonsplittableComponents> _splittingNonsplittableComponents;
  ChoiceOptionValue<SplittingMinimizeModel> _splittingMinimizeModel;
  ChoiceOptionValue<SplittingLiteralPolarityAdvice> _splittingLiteralPolarityAdvice;
  ChoiceOptionValue<SplittingDeleteDeactivated> _splittingDeleteDeactivated;
  BoolOptionValue _splittingFastRestart;
  BoolOptionValue _splittingBufferedSolver;

  ChoiceOptionValue<Statistics> _statistics;
  BoolOptionValue _superpositionFromVariables;
  ChoiceOptionValue<TermOrdering> _termOrdering;
  ChoiceOptionValue<SymbolPrecedence> _symbolPrecedence;
  ChoiceOptionValue<SymbolPrecedenceBoost> _symbolPrecedenceBoost;
  ChoiceOptionValue<IntroducedSymbolPrecedence> _introducedSymbolPrecedence;
  ChoiceOptionValue<EvaluationMode> _evaluationMode;
  ChoiceOptionValue<KboWeightGenerationScheme> _kboWeightGenerationScheme;
  BoolOptionValue _kboMaxZero;
  ChoiceOptionValue<KboAdmissibilityCheck> _kboAdmissabilityCheck;
  StringOptionValue _functionWeights;
  StringOptionValue _predicateWeights;
  StringOptionValue _typeConPrecedence;
  StringOptionValue _functionPrecedence;
  StringOptionValue _predicatePrecedence;

  StringOptionValue _testId;
  ChoiceOptionValue<Output> _outputMode;
  BoolOptionValue _ignoreMissingInputsInUnsatCore;
  StringOptionValue _thanks;
  ChoiceOptionValue<TheoryAxiomLevel> _theoryAxioms;
  BoolOptionValue _theoryFlattening;
  BoolOptionValue _ignoreUnrecognizedLogic;

  /** Time limit in deciseconds */
  TimeLimitOptionValue _timeLimitInDeciseconds;
#if VTIME_PROFILING
  BoolOptionValue _timeStatistics;
  StringOptionValue _timeStatisticsFocus;
#endif // VTIME_PROFILING

  ChoiceOptionValue<URResolution> _unitResultingResolution;
  BoolOptionValue _unusedPredicateDefinitionRemoval;
  BoolOptionValue _blockedClauseElimination;
  UnsignedOptionValue _distinctGroupExpansionLimit;

  OptionChoiceValues _tagNames;

  NonGoalWeightOptionValue _nonGoalWeightCoefficient;
  BoolOptionValue _restrictNWCtoGC;

  SelectionOptionValue _selection;

  InputFileOptionValue _inputFile;

  BoolOptionValue _newCNF;
  BoolOptionValue _inlineLet;

  BoolOptionValue _manualClauseSelection;
  // arithmeitc reasoning options
  BoolOptionValue _inequalityNormalization;
  BoolOptionValue _pushUnaryMinus;
  ChoiceOptionValue<ArithmeticSimplificationMode> _gaussianVariableElimination;
  BoolOptionValue _alasca;
  BoolOptionValue _viras;
  BoolOptionValue _alascaDemodulation;
  BoolOptionValue _alascaStrongNormalization;
  BoolOptionValue _alascaIntegerConversion;
  BoolOptionValue _alascaAbstraction;
  ChoiceOptionValue<ArithmeticSimplificationMode> _cancellation;
  ChoiceOptionValue<ArithmeticSimplificationMode> _arithmeticSubtermGeneralizations;


  //Higher-order options
  BoolOptionValue _addCombAxioms;
  BoolOptionValue _addProxyAxioms;
  BoolOptionValue _combinatorySuperposition;
  BoolOptionValue _choiceAxiom;
  BoolOptionValue _injectivity;
  BoolOptionValue _pragmatic;
  BoolOptionValue _choiceReasoning;
  BoolOptionValue _priortyToLongReducts;
  IntOptionValue  _maximumXXNarrows;
  ChoiceOptionValue<FunctionExtensionality> _functionExtensionality;
  ChoiceOptionValue<CNFOnTheFly> _clausificationOnTheFly;
  ChoiceOptionValue<PISet> _piSet;
  ChoiceOptionValue<Narrow> _narrow;
  BoolOptionValue _equalityToEquivalence;
  BoolOptionValue _complexBooleanReasoning;
  BoolOptionValue _booleanEqTrick;
  BoolOptionValue _superposition;
  BoolOptionValue _casesSimp;
  BoolOptionValue _cases;
  BoolOptionValue _newTautologyDel;
  BoolOptionValue _lambdaFreeHol;
  BoolOptionValue _complexVarCondition;

}; // class Options

// Allow printing of enums
template<typename T,
         typename = typename std::enable_if<std::is_enum<T>::value>::type>
std::ostream& operator<< (std::ostream& str,const T& val)
{
  return str << static_cast<typename std::underlying_type<T>::type>(val);
}

}

#endif<|MERGE_RESOLUTION|>--- conflicted
+++ resolved
@@ -96,13 +96,10 @@
     void readOptionsString (std::string testId,bool assign=true);
     std::string generateEncodedOptions() const;
 
-<<<<<<< HEAD
+    // compile away auto-values; called BEFORE preprocessing
+    void resolveAwayAutoValues0();
     // compile away auto-values; called after preprocessing, when Problem's prop reflect precise state of affairs
     void resolveAwayAutoValues(const Problem&);
-=======
-    // compile away auto-values; called BEFORE preprocessing
-    void resolveAwayAutoValues0();
->>>>>>> 7dea2783
 
     // deal with completeness
     bool complete(const Problem&) const;
