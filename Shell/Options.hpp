/*
 * This file is part of the source code of the software program
 * Vampire. It is protected by applicable
 * copyright laws.
 *
 * This source code is distributed under the licence found here
 * https://vprover.github.io/license.html
 * and in the source directory
 */
/**
 * @file Options.hpp
 * Defines Vampire options.
 *
 * INSTRUCTIONS on Adding a new Option
 *
 * Firstly, the easiest thing to do is copy what's been done for an existing option
 *
 * In Options.hpp
 * - Add an OptionValue object (see NOTE on OptionValues below) 
 * - Add enum for choices if ChoiceOptionValue
 * - Add getter for OptionValue
 * - Only if necessary (usually not), add setter for OptionValue
 *
 * In Options.cpp
 * - Initialise the OptionValue member, to do this you need to
 * -- Call the constructor with at least a long name, short name and default value
 * -- Provide a description
 * -- Insert the option into lookup (this is essential)
 * -- Tag the option, otherwise it will not appear nicely in showOptions
 * -- Add value constraints, they can be soft or hard (see NOTE on OptionValueConstraints below)
 * -- Add problem constraints (see NOTE on OptionProblemConstraints)
 *
 */

#ifndef __Options__
#define __Options__

#include <type_traits>
#include <cstring>
#include <memory>
#include <sys/stat.h>

#include "Forwards.hpp"

#include "Debug/Assertion.hpp"

#include "Lib/VString.hpp"
#include "Lib/VirtualIterator.hpp"
#include "Lib/DHMap.hpp"
#include "Lib/DArray.hpp"
#include "Lib/Stack.hpp"
#include "Lib/Int.hpp"
#include "Lib/Allocator.hpp"
#include "Lib/Comparison.hpp"
#include "Lib/STL.hpp"

#include "Property.hpp"

namespace Shell {

using namespace Lib;
using namespace Kernel;

class Property;

/**
 * Let us define a similarity measure for strings, used to compare option names 
 * 
 * This is a Levenshtein (edit) distance and therefore gives the number
 * of edits needed to change s1 into s2
 *
 * TODO does not really belong here!
 *
 * @author Giles
 */
static size_t distance(const vstring &s1, const vstring &s2)
{
  const size_t m(s1.size());
  const size_t n(s2.size());

  if( m==0 ) return n;
  if( n==0 ) return m;

  DArray<size_t> costs = DArray<size_t>(n+1);

  for( size_t k=0; k<=n; k++ ) costs[k] = k;

  size_t i = 0;
  for ( vstring::const_iterator it1 = s1.begin(); it1 != s1.end(); ++it1, ++i )
  {
    costs[0] = i+1;
    size_t corner = i;

    size_t j = 0;
    for ( vstring::const_iterator it2 = s2.begin(); it2 != s2.end(); ++it2, ++j )
    {
      size_t upper = costs[j+1];
      if( *it1 == *it2 ){costs[j+1] = corner;}
      else{
        size_t t(upper<corner?upper:corner);
        costs[j+1] = (costs[j]<t?costs[j]:t)+1;
      }
      corner = upper;
    }
  }

  return costs[n];
}

/**
 * Class that represents Vampire's options.
 * 11/11/2004 Shrigley Hall, completely reimplemented
 *
 * @since Sep 14 reimplemented by Giles
 */
class Options
{
public:

    Options ();
    // It is important that we can safely copy Options for use in CASC mode
    void init();
    void copyValuesFrom(const Options& that);
    Options(const Options& that);
    Options& operator=(const Options& that);

    // used to print help and options
    void output (ostream&) const;

    // Dealing with encoded options. Used by --decode option
    void readFromEncodedOptions (vstring testId);
    void readOptionsString (vstring testId,bool assign=true);
    vstring generateEncodedOptions() const;

    // deal with completeness
    bool complete(const Problem&) const;
    bool completeForNNE() const;

    // deal with constraints
    void setForcedOptionValues(); // not currently used effectively
    bool checkGlobalOptionConstraints(bool fail_early=false);
    bool checkProblemOptionConstraints(Property*, bool before_preprocessing, bool fail_early=false);

    // Randomize strategy (will only work if randomStrategy=on)
    // should only be called after all other options are set
    //
    // The usage is overloaded. If prop=0 then this function will randomize
    // options that do not require a Property (no ProblemConstraints) 
    // (note it is possible to supress the requirement, see Options.cpp)
    // Otherwise all other options will be randomized.
    //
    // This dual usage is required as the property object is created during
    // the preprocessing stage. This means that in vampire.cpp we call this twice
    void randomizeStrategy(Property* prop);
    
    /**
     * Return the problem name
     *
     * The problem name is computed from the input file name in
     * the @b setInputFile function. If the input file is not set,
     * the problem name is equal to "unknown". The problem name can
     * be set to a specific value using setProblemName().
     */
    const vstring& problemName () const { return _problemName.actualValue; }
    void setProblemName(vstring str) { _problemName.actualValue = str; }
    
    void setInputFile(const vstring& newVal){ _inputFile.set(newVal); }
    vstring includeFileName (const vstring& relativeName);

    CLASS_NAME(Options);
    USE_ALLOCATOR(Options);
    
    // standard ways of creating options
    void set(const vstring& name, const vstring& value); // implicitly the long version used here
    void set(const char* name, const char* value, bool longOpt);
    
public:
  //==========================================================
  // The Enums for Option Values
  //==========================================================
  //
  // If you create a ChoiceOptionValue you will also need to create an enum
   
 
    /**
     * Possible tags to group options by
     * Update _tagNames at the end of Options constructor if you add a tag
     * @author Giles
     */
    enum class OptionTag: unsigned int {
        UNUSED,
        OTHER,
        DEVELOPMENT,
        OUTPUT,
        INST_GEN,
        FMB,
        SAT,
        AVATAR,
        INFERENCES,
        LRS,
        SATURATION,
        PREPROCESSING,
        INPUT,
        HELP,
        HIGHER_ORDER,
        LAST_TAG // Used for counting the number of tags
    };
    // update _tagNames at the end of Options constructor if you add a tag
    
  enum class TheoryInstSimp : unsigned int {
    OFF,
    ALL,    // select all interpreted
    STRONG, // select strong only
    NEG_EQ, // select only positive equalities
    OVERLAP,
    FULL,   // <-+- deprecated. only exists to not break portfolio modes. behaves exactly like `ALL` now
    NEW,    // <-+
  };
  enum class UnificationWithAbstraction : unsigned int {
    OFF,
    INTERP_ONLY,
    ONE_INTERP//,
    //CONSTANT,
    //ALL,
    //GROUND
    // removed final three options
    // can add them back once we agree on desired behaviour
  };

  enum class Induction : unsigned int {
    NONE,
    STRUCTURAL,
    INTEGER,
    BOTH
  };
  enum class StructuralInductionKind : unsigned int {
    ONE,
    TWO,
    THREE,
    ALL
  };
  enum class IntInductionKind : unsigned int {
    ONE,
    TWO
  };
  enum class IntegerInductionInterval : unsigned int {
    INFINITE,
    FINITE,
    BOTH
  };
  enum class IntegerInductionLiteralStrictness: unsigned int {
    NONE,
    TOPLEVEL_NOT_IN_OTHER,
    ONLY_ONE_OCCURRENCE,
    NOT_IN_BOTH,
    ALWAYS
  };
  enum class IntegerInductionTermStrictness: unsigned int {
    NONE,
    INTERPRETED_CONSTANT,
    NO_SKOLEMS
  };

  enum class PredicateSineLevels : unsigned int {
    NO,   // no means 1) the reverse of "on", 2) use with caution, it is predicted to be the worse value
    OFF,
    ON
  };

 
  enum class InductionChoice : unsigned int {
    ALL,
    GOAL,                     // only apply induction to goal constants
                              // a goal constant is one appearing in an explicit goal, or if gtg is used
                              // a constant that is used to lift a clause to a goal (uniqueness or Skolem) 
    GOAL_PLUS,                // above plus skolem terms introduced in induction inferences
  };

  enum class TheoryAxiomLevel : unsigned int {
    ON,  // all of them
    OFF, // none of them
    CHEAP 
  };

  enum class ProofExtra : unsigned int {
    OFF,
    FREE,
    FULL
  };
  enum class FMBWidgetOrders : unsigned int {
    FUNCTION_FIRST, // f(1) f(2) f(3) ... g(1) g(2) ...
    ARGUMENT_FIRST, // f(1) g(1) h(1) ... f(2) g(2) ...
    DIAGONAL,       // f(1) g(2) h(3) f(2) g(3) h(1) f(3) g(1) h(2)
  };
  enum class FMBSymbolOrders : unsigned int {
    OCCURENCE,
    INPUT_USAGE,
    PREPROCESSED_USAGE
  };
  enum class FMBAdjustSorts : unsigned int {
    OFF,
    EXPAND,
    GROUP,
    PREDICATE,
    FUNCTION
  };
  enum class FMBEnumerationStrategy : unsigned int {
    SBMEAM,
#if VZ3
    SMT,
#endif
    CONTOUR
  };

  enum class RandomStrategy : unsigned int {
    ON,
    OFF,
    SAT,
    NOCHECK
  };

  enum class BadOption : unsigned int {
    HARD,
    FORCED,
    OFF,
    SOFT
  };

  enum class LTBLearning : unsigned int {
    ON,
    OFF,
    BIASED
  };

  enum class IgnoreMissing : unsigned int {
    ON,
    OFF,
    WARN
  };

  /**
   * Possible values for function_definition_elimination.
   * @since 29/05/2004 Manchester
   */
  enum class FunctionDefinitionElimination : unsigned int {
    ALL = 0,
    NONE = 1,
    UNUSED = 2
  };

  /**
   *
   *
   */
  enum class Instantiation : unsigned int {
    OFF = 0,
    ON = 1
  };

  /**
   * Possible values for the input syntax
   * @since 26/08/2009 Redmond
   */
  enum class InputSyntax : unsigned int {
    SMTLIB2 = 0,
    /** syntax of the TPTP prover */
    TPTP = 1, 
    AUTO = 2
    //HUMAN = 4,
    //MPS = 5, 
    //NETLIB = 6
  };


  /**
   * Possible values for mode_name.
   * @since 06/05/2007 Manchester
   */
  enum class Mode : unsigned int {
    AXIOM_SELECTION,
    CASC,
    CASC_HOL,
    CASC_SAT,
    CASC_LTB,
    CLAUSIFY,
    CONSEQUENCE_ELIMINATION,
    GROUNDING,
    MODEL_CHECK,
    /** this mode only outputs the input problem, without any preprocessing */
    OUTPUT,
    PORTFOLIO,
    PREPROCESS,
    PREPROCESS2,
    PROFILE,
    RANDOM_STRATEGY,
    SMTCOMP,
    SPIDER,
    TCLAUSIFY,
    TPREPROCESS,
    VAMPIRE
};

  enum class Schedule : unsigned int {
    CASC,
    CASC_2019,
    CASC_SAT,
    CASC_SAT_2019,
    CASC_HOL_2020,
    FILE,
    INDUCTION,
    INTEGER_INDUCTION,
    LTB_DEFAULT_2017,
    LTB_HH4_2017,
    LTB_HLL_2017,
    LTB_ISA_2017,
    LTB_MZR_2017,
    SMTCOMP,
    SMTCOMP_2018, 
    RAPID,
    RAPID_INDUCTION,
    STRUCT_INDUCTION
  };

/* TODO: use an enum for Selection. The current issue is the way these values are manipulated as ints
 *
  enum class Selection : unsigned int {
    TOTAL,
    MAXIMAL,
    TWO,
    THREE,
    FOUR,
    TEN,
    LOOKAHEAD,
    BEST_TWO,
    BEST_THREE,
    BEST_FOUR,
    BEST_TEN,
    BEST_LOOKAHED
  }
*/

  /** Various options for the output of statistics in Vampire */
  enum class Statistics : unsigned int {
    /** changed by the option "--statistics brief" */
    BRIEF = 0,
    /** changed by the option "--statistics full */
    FULL = 1,
    /** changed by the option "--statistics off" */
    NONE = 2
  };

  /** how much we want vampire talking and in what language */
  enum class Output : unsigned int {
    SMTCOMP,
    SPIDER,
    SZS,
    VAMPIRE,
    UCORE,
    API // absolute silence!
  };

  /** Possible values for sat_solver */
  enum class SatSolver : unsigned int {
     MINISAT = 0
#if VZ3
     ,Z3 = 1
#endif
  };

  /** Possible values for saturation_algorithm */
  enum class SaturationAlgorithm : unsigned int {
     DISCOUNT = 0,
     FINITE_MODEL_BUILDING = 1,
     INST_GEN = 2,
     LRS = 3,
     OTTER = 4,
     Z3 = 5,
   };

  /** Possible values for activity of some inference rules */
  enum class RuleActivity : unsigned int {
    INPUT_ONLY = 0,
    OFF = 1,
    ON = 2
  };

  enum class QuestionAnsweringMode : unsigned int {
    ANSWER_LITERAL = 0,
    FROM_PROOF = 1,
    OFF = 2
  };

  enum class InterpolantMode : unsigned int {
    NEW_HEUR,
#if VZ3
    NEW_OPT,
#endif
    OFF,
  };

  enum class LiteralComparisonMode : unsigned int {
    PREDICATE = 0,
    REVERSE = 1,
    STANDARD = 2,
    ALL_SAME = 3
  };

  enum class Condensation : unsigned int {
    FAST = 0,
    OFF = 1,
    ON = 2
  };

  enum class Demodulation : unsigned int {
    ALL = 0,
    OFF = 1,
    PREORDERED = 2
  };

  enum class Subsumption : unsigned int {
    OFF = 0,
    ON = 1,
    UNIT_ONLY = 2
  };

  enum class URResolution : unsigned int {
    EC_ONLY = 0,
    OFF = 1,
    ON = 2
  };

  enum class TermOrdering : unsigned int {
    KBO = 0,
    LPO = 1
  };

  enum class SymbolPrecedence : unsigned int {
    ARITY = 0,
    OCCURRENCE = 1,
<<<<<<< HEAD
    REVERSE_OCCURRENCE = 2,
    REVERSE_ARITY = 3,
    SCRAMBLE = 4,
    FREQUENCY = 5,
    REVERSE_FREQUENCY = 6,
    WEIGHTED_FREQUENCY = 7,
    REVERSE_WEIGHTED_FREQUENCY = 8
=======
    REVERSE_ARITY = 2,
    UNARY_FIRST = 3,
    CONST_MAX = 4,
    CONST_MIN = 5,
    SCRAMBLE = 6,
    FREQUENCY = 7,
    UNARY_FREQ = 8,
    CONST_FREQ = 9,
    REVERSE_FREQUENCY = 10,
    WEIGHTED_FREQUENCY = 11,
    REVERSE_WEIGHTED_FREQUENCY = 12
>>>>>>> 7fbf5fbb
  };
  enum class SymbolPrecedenceBoost : unsigned int {
    NONE = 0,    
    GOAL = 1,
    UNIT = 2,
    GOAL_UNIT = 3,
    NON_INTRO = 4,
    INTRO = 5,
  };
  enum class IntroducedSymbolPrecedence : unsigned int {
    TOP = 0,
    BOTTOM = 1
  };

  enum class SineSelection : unsigned int {
    AXIOMS = 0,
    INCLUDED = 1,
    OFF = 2
  };

  enum class Proof : unsigned int {
    OFF = 0,
    ON = 1,
    PROOFCHECK = 2,
    TPTP = 3,
    PROPERTY = 4
  };

  /** Values for --equality_proxy */
  enum class EqualityProxy : unsigned int {
    R = 0,
    RS = 1,
    RST = 2,
    RSTC = 3,
    OFF = 4,
  };

  /** Values for --extensionality_resolution */
  enum class ExtensionalityResolution : unsigned int {
    FILTER = 0,
    KNOWN = 1,
    TAGGED = 2,
    MALLOC = 3,
    CHAIN = 4,
    OFF = 5
  };

  enum class SplittingLiteralPolarityAdvice : unsigned int {
    FALSE,
    TRUE,
    NONE
  };

  enum class SplittingMinimizeModel : unsigned int {
    OFF = 0,
    SCO = 1,
    ALL = 2
  };

  enum class SplittingDeleteDeactivated : unsigned int {
    ON,
    LARGE_ONLY,
    OFF
  };
    
  enum class SplittingAddComplementary : unsigned int {
    GROUND = 0,
    NONE = 1
  };
  
  enum class SplittingCongruenceClosure : unsigned int {
    MODEL = 0,
    OFF = 1,
    ON = 2
  };

  enum class SplittingNonsplittableComponents : unsigned int {
    ALL = 0,
    ALL_DEPENDENT = 1,
    KNOWN = 2,
    NONE = 3
  };

  enum class TweeGoalTransformation : unsigned int {
    OFF = 0,
    GROUND = 1,
    FULL = 2
  };

  enum class CCUnsatCores : unsigned int {
    FIRST = 0,
    SMALL_ONES = 1,
    ALL = 2
  };

  enum class GlobalSubsumptionSatSolverPower : unsigned int {
    PROPAGATION_ONLY,
    FULL
  };

  enum class GlobalSubsumptionExplicitMinim : unsigned int {
    OFF,
    ON,
    RANDOMIZED
  };

  enum class GlobalSubsumptionAvatarAssumptions : unsigned int {
    OFF,
    FROM_CURRENT,
    FULL_MODEL
  };

  enum class Sos : unsigned int{
    ALL = 0,
    OFF = 1,
    ON = 2,
    THEORY = 3
  };

  enum class TARules : unsigned int {
    OFF = 0,
    INJECTGEN = 1,
    INJECTSIMPL = 2,
    INJECTOPT = 2,
    FULL = 3  
  };

  enum class TACyclicityCheck : unsigned int {
    OFF = 0,
    AXIOM = 1,
    RULE = 2,
    RULELIGHT = 3
  };

  enum class GoalGuess : unsigned int {
    OFF = 0,
    ALL = 1,
    EXISTS_TOP = 2,
    EXISTS_ALL = 3,
    EXISTS_SYM = 4,
    POSITION = 5
  };

  enum class EvaluationMode : unsigned int {
    SIMPLE,
    POLYNOMIAL_FORCE,
    POLYNOMIAL_CAUTIOUS,
  };

  enum class ArithmeticSimplificationMode : unsigned int {
    FORCE,
    CAUTIOUS,
    OFF,
  };

  enum class AgeWeightRatioShape {
    CONSTANT,
    DECAY,
    CONVERGE
  };

  enum class KboWeightGenerationScheme : unsigned int {
    CONST = 0,
    RANDOM = 1,
    ARITY = 2,
    INV_ARITY = 3,
    ARITY_SQUARED = 4,
    INV_ARITY_SQUARED = 5,
    PRECEDENCE = 6,
    INV_PRECEDENCE = 7,
    FREQUENCY = 8,
    INV_FREQUENCY = 9,
  };

  enum class KboAdmissibilityCheck : unsigned int {
    ERROR = 0,
    WARNING = 1,
  };

  enum class FunctionExtensionality : unsigned int {
    OFF = 0,
    AXIOM = 1,
    ABSTRACTION = 2
  };

  enum class CNFOnTheFly : unsigned int {
    EAGER = 0,
    LAZY_GEN = 1,
    LAZY_SIMP = 2,
    LAZY_SIMP_NOT_GEN = 3,
    LAZY_SIMP_NOT_GEN_BOOL_EQ_OFF = 4,
    LAZY_SIMP_NOT_GEN_BOOL_EQ_GEN = 5,
    OFF = 6
  };

  enum class PISet : unsigned int {
    ALL = 0,
    ALL_EXCEPT_NOT_EQ = 1,
    FALSE_TRUE_NOT = 2,
    FALSE_TRUE_NOT_EQ_NOT_EQ = 3
  };

  enum class Narrow : unsigned int {
    ALL = 0,
    SK = 1,
    SKI = 2,
    OFF = 3
  };


    //==========================================================
    // The Internals
    //==========================================================
    // Here I define the internal structures used to specify Options
    // Normally these are not modified, see below for getters and values
    //
    // The internals consist of
    // - OptionChoiceValues: to store the names of a option choice
    // - OptionValue: stores an options value and meta-data
    // - OptionValueConstraint: to give a constraint on an option
    // - OptionProblemConstraint: to give a constraint on an option wrt the problem
    //
    // The details are explained in comments below
private:
    
    /**
     * These store the names of the choices for an option.
     * They can be declared using initializer lists i.e. {"on","off","half_on"}
     *
     * TODO: this uses a linear search, for alternative see NameArray
     *
     * @author Giles
     * @since 30/07/14
     */
    class OptionChoiceValues{
      void check_names_are_short() {
        for (auto x : _names) {
          ASS(x.size() < 70) // or else cannot be printed on a line
        }
      }
    public:
        OptionChoiceValues() : _names() { };
        OptionChoiceValues(Stack<vstring> names) : _names(std::move(names))  
        {
          check_names_are_short();
        }

        OptionChoiceValues(std::initializer_list<vstring> list) : _names(list)
        {
          check_names_are_short();
        }
        
        int find(vstring value) const {
            for(unsigned i=0;i<_names.length();i++){
                if(value.compare(_names[i])==0) return i;
            }
            return -1;
        }
        const int length() const { return _names.length(); }
        const vstring operator[](int i) const{ return _names[i];}

    private:
        Stack<vstring> _names;
    };
    
    // Declare constraints here so they can be referred to, but define them below
    template<typename T>
    struct OptionValueConstraint;
    template<typename T>
    using OptionValueConstraintUP = std::unique_ptr<OptionValueConstraint<T>>;
    struct AbstractWrappedConstraint;
    typedef std::unique_ptr<AbstractWrappedConstraint> AbstractWrappedConstraintUP;
    struct OptionProblemConstraint;
    typedef std::unique_ptr<OptionProblemConstraint> OptionProblemConstraintUP;
    
    /**
     * An AbstractOptionValue includes all the information and functionality that does not
     * depend on the type of the stored option. This is inherited by the templated OptionValue.
     *
     * The main purpose of the AbstractOptionValue is to allow us to have a collection of pointers
     * to OptionValue objects
     *
     * @author Giles
     */
    struct AbstractOptionValue {

        CLASS_NAME(AbstractOptionValue);
        USE_ALLOCATOR(AbstractOptionValue);

        AbstractOptionValue(){}
        AbstractOptionValue(vstring l,vstring s) :
        longName(l), shortName(s), experimental(false), is_set(false),_should_copy(true), _tag(OptionTag::LAST_TAG), supress_problemconstraints(false) {}

        // Never copy an OptionValue... the Constraint system would break
        AbstractOptionValue(const AbstractOptionValue&) = delete;
        AbstractOptionValue& operator=(const AbstractOptionValue&) = delete;

        // however move-assigment is needed for all the assigns in Options::init()
        AbstractOptionValue(AbstractOptionValue&&) = default;
        AbstractOptionValue& operator= (AbstractOptionValue && ) = default;

        virtual ~AbstractOptionValue() = default;

        // This is the main method, it sets the value of the option using an input string
        // Returns false if we cannot set (will cause a UserError in Options::set)
        virtual bool setValue(const vstring& value) = 0;

        bool set(const vstring& value){
          bool okay = setValue(value); 
          if(okay) is_set=true;
          return okay;
        }
        
        // Set to a random value
        virtual bool randomize(Property* P) = 0;

        // Experimental options are not included in help
        void setExperimental(){experimental=true;}
        
        // Meta-data
        vstring longName;
        vstring shortName;
        vstring description;
        bool experimental;
        bool is_set;
        
        // Checking constraits
        virtual bool checkConstraints() = 0;
        virtual bool checkProblemConstraints(Property* prop) = 0;
        
        // Tagging: options can be filtered by mode and are organised by Tag in showOptions
        void tag(OptionTag tag){ ASS(_tag==OptionTag::LAST_TAG);_tag=tag; }
        void tag(Options::Mode mode){ _modes.push(mode); }
        
        OptionTag getTag(){ return _tag;}
        bool inMode(Options::Mode mode){
            if(_modes.isEmpty()) return true;
            else return _modes.find(mode);
        }
        
        // This allows us to get the actual value in string form
        virtual vstring getStringOfActual() const = 0;
        // Check if default value
        virtual bool isDefault() const = 0;
        
        // For use in showOptions and explainOption
        //virtual void output(vstringstream& out) const {
        virtual void output(ostream& out,bool linewrap) const {
            CALL("Options::AbstractOptionValue::output");
            out << "--" << longName;
            if(!shortName.empty()){ out << " (-"<<shortName<<")"; }
            out << endl;
            
            if (experimental) {
              out << "\t[experimental]" << endl;
            }
            

            if(!description.empty()){
                // Break a the description into lines where there have been at least 70 characters
                // on the line at the next space
                out << "\t";
                int count=0;
                for(const char* p = description.c_str();*p;p++){
                    out << *p;
                    count++;
                    if(linewrap && count>70 && *p==' '){
                        out << endl << '\t';
                        count=0;
                    }
                    if(*p=='\n'){ count=0; out << '\t'; }
                }
                out << endl;
            }
            else{ out << "\tno description provided!" << endl; }
        }
        
        // Used to determine wheter the value of an option should be copied when
        // the Options object is copied.
        bool _should_copy;
        bool shouldCopy() const { return _should_copy; }
       
        typedef std::unique_ptr<DArray<vstring>> vstringDArrayUP;

        typedef pair<OptionProblemConstraintUP,vstringDArrayUP> RandEntry;

        void setRandomChoices(std::initializer_list<vstring> list){
          CALL("AbstractOptionValue::setRandomChoices(std::initializer_list<vstring> list)");
          rand_choices.push(RandEntry(OptionProblemConstraintUP(),toArray(list)));
        }
        void setRandomChoices(std::initializer_list<vstring> list,
                              std::initializer_list<vstring> list_sat){
          CALL("AbstractOptionValue::setRandomChoices(std::initializer_list<vstring> list, std::initializer_list<vstring> list_sat)");
          rand_choices.push(RandEntry(isRandOn(),toArray(list)));
          rand_choices.push(RandEntry(isRandSat(),toArray(list_sat)));
        }
        void setRandomChoices(OptionProblemConstraintUP c,
                              std::initializer_list<vstring> list){
          CALL("AbstractOptionValue::setRandomChoices(OptionProblemConstraintUP c, std::initializer_list<vstring> list)");
          rand_choices.push(RandEntry(std::move(c),toArray(list)));
        }
        void setNoPropertyRandomChoices(std::initializer_list<vstring> list){
          CALL("AbstractOptionValue::setNoPropertyRandomChoices(std::initializer_list<vstring> list)");
          rand_choices.push(RandEntry(OptionProblemConstraintUP(),toArray(list)));
          supress_problemconstraints=true;
        }

 
    private:
        // Tag state
        OptionTag _tag;
        Lib::Stack<Options::Mode> _modes;

        vstringDArrayUP toArray(std::initializer_list<vstring>& list){
          DArray<vstring>* array = new DArray<vstring>(list.size());
          unsigned index=0;
          for(typename std::initializer_list<vstring>::iterator it = list.begin();
           it!=list.end();++it){ (*array)[index++] =*it; }
          return vstringDArrayUP(array);
        }
    protected:
        // Note has LIFO semantics so use BottomFirstIterator
        Stack<RandEntry> rand_choices;
        bool supress_problemconstraints;
    };
    
    struct AbstractOptionValueCompatator{
      Comparison compare(AbstractOptionValue* o1, AbstractOptionValue* o2)
      {
        int value = strcmp(o1->longName.c_str(),o2->longName.c_str());
        return value < 0 ? LESS : (value==0 ? EQUAL : GREATER);
      }
    };

    /**
     * The templated OptionValue is used to store default and actual values for options
     *
     * There are also type-related helper functions
     *
     * @author Giles
     */
    template<typename T>
    struct OptionValue : public AbstractOptionValue {
        
        CLASS_NAME(OptionValue);
        USE_ALLOCATOR(OptionValue);
        
        // We need to include an empty constructor as all the OptionValue objects need to be initialized
        // with something when the Options object is created. They should then all be reconstructed
        // This is annoying but preferable to the alternative in my opinion
        OptionValue(){}
        OptionValue(vstring l, vstring s,T def) : AbstractOptionValue(l,s),
        defaultValue(def), actualValue(def){}
        
        // We store the defaultValue separately so that we can check if the actualValue is non-default
        T defaultValue;
        T actualValue;
        
        virtual bool isDefault() const { return defaultValue==actualValue;}

        // Getting the string versions of values, useful for output
        virtual vstring getStringOfValue(T value) const{ ASSERTION_VIOLATION;}
        virtual vstring getStringOfActual() const { return getStringOfValue(actualValue); }
        
        // Adding and checking constraints
        // By default constraints are soft and reaction to them is controlled by the bad_option option
        // But a constraint can be added as Hard, meaning that it always causes a UserError
        void addConstraint(OptionValueConstraintUP<T> c){ _constraints.push(std::move(c)); }
        void addHardConstraint(OptionValueConstraintUP<T> c){ c->setHard();addConstraint(std::move(c)); }

        // A onlyUsefulWith constraint gives a constraint that must be true if this option's value is set
        // For example, split_at_activation is only useful with splitting being on
        // These are defined for OptionValueConstraints and WrappedConstraints - see below for explanation
        void onlyUsefulWith(AbstractWrappedConstraintUP c){
            _constraints.push(If(hasBeenSet<T>()).then(unwrap<T>(c)));
        }
        void onlyUsefulWith(OptionValueConstraintUP<T> c){
            _constraints.push(If(hasBeenSet<T>()).then(std::move(c)));
        }

        // similar to onlyUsefulWith, except the trigger is a non-default value 
        // (as opposed to the explicitly-set flag)
        // we use it for selection and awr which cannot be not set via the decode string
        void onlyUsefulWith2(AbstractWrappedConstraintUP c){
            _constraints.push(If(getNotDefault()).then(unwrap<T>(c)));
        }
        void onlyUsefulWith2(OptionValueConstraintUP<T> c){
            _constraints.push(If(getNotDefault()).then(std::move(c)));
        }

        virtual OptionValueConstraintUP<T> getNotDefault(){ return isNotDefault<T>(); }

        // similar to onlyUsefulWith2, except its a hard constraint,
        // so that the user is strongly aware of situations when changing the 
        // respective option has no effect
        void reliesOn(AbstractWrappedConstraintUP c){
            OptionValueConstraintUP<T> tc = If(getNotDefault()).then(unwrap<T>(c));
            tc->setHard();
            _constraints.push(std::move(tc));
        }
        void reliesOn(OptionValueConstraintUP<T> c){
            OptionValueConstraintUP<T> tc = If(getNotDefault()).then(c);
            tc->setHard();
            _constraints.push(std::move(tc));
        }
        // This checks the constraints and may cause a UserError
        bool checkConstraints();
        
        // Produces a separate constraint object based on this option
        /// Useful for IfThen constraints and onlyUsefulWith i.e. _splitting.is(equal(true))
        AbstractWrappedConstraintUP is(OptionValueConstraintUP<T> c);
        
        // Problem constraints place a restriction on problem properties and option values
        void addProblemConstraint(OptionProblemConstraintUP c){ _prob_constraints.push(std::move(c)); }
        bool hasProblemConstraints(){ 
          return !supress_problemconstraints && !_prob_constraints.isEmpty(); 
        }
        virtual bool checkProblemConstraints(Property* prop);
        
        virtual void output(ostream& out, bool linewrap) const {
            CALL("Options::OptionValue::output");
            AbstractOptionValue::output(out,linewrap);
            out << "\tdefault: " << getStringOfValue(defaultValue) << endl;
        }
       
        // This is where actual randomisation happens
        bool randomize(Property* p);
 
    private:
        Lib::Stack<OptionValueConstraintUP<T>> _constraints;
        Lib::Stack<OptionProblemConstraintUP> _prob_constraints;
    };
    
    /**
     * We now define particular OptionValues, see NOTE on OptionValues for high level usage
     */
    
    /**
     * A ChoiceOptionValue is templated by an enum, which must be defined above
     *
     * It is then necessary to provide names for the enum values.
     * We do not check that those names have the same length as the enum but this is very important.
     * The names must also be in the same order!
     *
     * @author Giles
     */
    template<typename T >
    struct ChoiceOptionValue : public OptionValue<T> {
        
        CLASS_NAME(ChoiceOptionValue);
        USE_ALLOCATOR(ChoiceOptionValue);
        
        ChoiceOptionValue(){}
        ChoiceOptionValue(vstring l, vstring s,T def,OptionChoiceValues c) :
        OptionValue<T>(l,s,def), choices(c) {}
        ChoiceOptionValue(vstring l, vstring s,T d) : ChoiceOptionValue(l,s,d, T::optionChoiceValues()) {}
        
        bool setValue(const vstring& value){
            // makes reasonable assumption about ordering of every enum
            int index = choices.find(value.c_str());
            if(index<0) return false;
            this->actualValue = static_cast<T>(index);
            return true;
        }
        
        virtual void output(ostream& out,bool linewrap) const {
            AbstractOptionValue::output(out,linewrap);
            out << "\tdefault: " << choices[static_cast<unsigned>(this->defaultValue)];
            out << endl;
            string values_header = "values: ";
            out << "\t" << values_header;
            // Again we restrict line length to 70 characters
            int count=0;
            for(int i=0;i<choices.length();i++){
                if(i==0){
                    out << choices[i];
                }
                else{
                    out << ",";
                    vstring next = choices[i];
                    if(linewrap && next.size()+count>60){ // next.size() will be <70, how big is a tab?
                        out << endl << "\t";
                        for(unsigned j=0;j<values_header.size();j++){out << " ";}
                        count = 0;
                    }
                    out << next;
                    count += next.size();
                }
            }
            out << endl;
        }
        
        vstring getStringOfValue(T value) const {
            unsigned i = static_cast<unsigned>(value);
            return choices[i];
        }
        
    private:
        OptionChoiceValues choices;
    };


    /**
     * For Booleans - we use on/off rather than true/false
     * @author Giles
     */
    struct BoolOptionValue : public OptionValue<bool> {
        BoolOptionValue(){}
        BoolOptionValue(vstring l,vstring s, bool d) : OptionValue(l,s,d){}
        bool setValue(const vstring& value){
            if (! value.compare("on") || ! value.compare("true")) {
                actualValue=true;
                
            }
            else if (! value.compare("off") || ! value.compare("false")) {
                actualValue=false;
            }
            else return false;
            
            return true;
        }
        
        vstring getStringOfValue(bool value) const { return (value ? "on" : "off"); }
    };

    struct IntOptionValue : public OptionValue<int> {
        IntOptionValue(){}
        IntOptionValue(vstring l,vstring s, int d) : OptionValue(l,s,d){}
        bool setValue(const vstring& value){
            return Int::stringToInt(value.c_str(),actualValue);
        }
        vstring getStringOfValue(int value) const{ return Lib::Int::toString(value); }
    };
    
    struct UnsignedOptionValue : public OptionValue<unsigned> {
        UnsignedOptionValue(){}
        UnsignedOptionValue(vstring l,vstring s, unsigned d) : OptionValue(l,s,d){}

        bool setValue(const vstring& value){
            return Int::stringToUnsignedInt(value.c_str(),actualValue);
        }
        vstring getStringOfValue(unsigned value) const{ return Lib::Int::toString(value); }
    };
    
    struct StringOptionValue : public OptionValue<vstring> {
        StringOptionValue(){}
        StringOptionValue(vstring l,vstring s, vstring d) : OptionValue(l,s,d){}
        bool setValue(const vstring& value){
            actualValue = (value=="<empty>") ? "" : value;
            return true;
        }
        vstring getStringOfValue(vstring value) const{
            if(value.empty()) return "<empty>";
            return value;
        }
    };
    
    struct LongOptionValue : public OptionValue<long> {
        LongOptionValue(){}
        LongOptionValue(vstring l,vstring s, long d) : OptionValue(l,s,d){}
        bool setValue(const vstring& value){
            return Int::stringToLong(value.c_str(),actualValue);
        }
        vstring getStringOfValue(long value) const{ return Lib::Int::toString(value); }
    };
    
struct FloatOptionValue : public OptionValue<float>{
FloatOptionValue(){}
FloatOptionValue(vstring l,vstring s, float d) : OptionValue(l,s,d){}
bool setValue(const vstring& value){
    return Int::stringToFloat(value.c_str(),actualValue);
}
vstring getStringOfValue(float value) const{ return Lib::Int::toString(value); }
};

/**
* Ratios have two actual values and two default values
* Therefore, we often need to tread them specially
* @author Giles
*/
struct RatioOptionValue : public OptionValue<int> {

CLASS_NAME(RatioOptionValue);
USE_ALLOCATOR(RatioOptionValue);

RatioOptionValue(){}
RatioOptionValue(vstring l, vstring s, int def, int other, char sp=':') :
OptionValue(l,s,def), sep(sp), defaultOtherValue(other), otherValue(other) {};

virtual OptionValueConstraintUP<int> getNotDefault() override { return isNotDefaultRatio(); }

void addConstraintIfNotDefault(AbstractWrappedConstraintUP c){
    addConstraint(If(isNotDefaultRatio()).then(unwrap<int>(c)));
}

bool readRatio(const char* val,char seperator);
bool setValue(const vstring& value) override {
    return readRatio(value.c_str(),sep);
}

char sep;
int defaultOtherValue;
int otherValue;

virtual void output(ostream& out,bool linewrap) const override {
    AbstractOptionValue::output(out,linewrap);
    out << "\tdefault left: " << defaultValue << endl;
    out << "\tdefault right: " << defaultOtherValue << endl;
}

virtual vstring getStringOfValue(int value) const override { ASSERTION_VIOLATION;}
virtual vstring getStringOfActual() const override {
    return Lib::Int::toString(actualValue)+sep+Lib::Int::toString(otherValue);
}

};

// We now have a number of option-specific values
// These are necessary when the option needs to be read in a special way

/**
* Oddly gets set with a float value and then creates a ratio of value*100/100
* @author Giles
*/
struct NonGoalWeightOptionValue : public OptionValue<float>{

CLASS_NAME(NonGoalWeightOptionValue);
USE_ALLOCATOR(NonGoalWeightOptionValue);

NonGoalWeightOptionValue(){}
NonGoalWeightOptionValue(vstring l, vstring s, float def) :
OptionValue(l,s,def), numerator(1), denominator(1) {};

bool setValue(const vstring& value);

// output does not output numerator and denominator as they
// are produced from defaultValue
int numerator;
int denominator;

virtual vstring getStringOfValue(float value) const{ return Lib::Int::toString(value); }
};

/**
* Selection is defined by a set of integers (TODO: make enum)
* For now we need to check the integer is a valid one
* @author Giles
*/
struct SelectionOptionValue : public OptionValue<int>{
SelectionOptionValue(){}
SelectionOptionValue(vstring l,vstring s, int def):
OptionValue(l,s,def){};

bool setValue(const vstring& value);

virtual void output(ostream& out,bool linewrap) const {
    AbstractOptionValue::output(out,linewrap);
    out << "\tdefault: " << defaultValue << endl;;
}

virtual vstring getStringOfValue(int value) const{ return Lib::Int::toString(value); }

AbstractWrappedConstraintUP isLookAheadSelection(){
  return AbstractWrappedConstraintUP(new WrappedConstraint<int>(*this,OptionValueConstraintUP<int>(new isLookAheadSelectionConstraint())));
}
};

/**
* This also updates problemName
* @author Giles
*/
struct InputFileOptionValue : public OptionValue<vstring>{
InputFileOptionValue(){}
InputFileOptionValue(vstring l,vstring s, vstring def,Options* p):
OptionValue(l,s,def), parent(p){};

bool setValue(const vstring& value);

virtual void output(ostream& out,bool linewrap) const {
    AbstractOptionValue::output(out,linewrap);
    out << "\tdefault: " << defaultValue << endl;;
}
virtual vstring getStringOfValue(vstring value) const{ return value; }
private:
Options* parent;

};
/**
* We need to decode the encoded option string
* @author Giles
*/
struct DecodeOptionValue : public OptionValue<vstring>{
DecodeOptionValue(){ AbstractOptionValue::_should_copy=false;}
DecodeOptionValue(vstring l,vstring s,Options* p):
OptionValue(l,s,""), parent(p){ AbstractOptionValue::_should_copy=false;}

bool setValue(const vstring& value){
    parent->readFromEncodedOptions(value);
    return true;
}
virtual vstring getStringOfValue(vstring value) const{ return value; }

private:
Options* parent;

};
/**
* Need to read the time limit. By default it assumes seconds (and stores deciseconds) but you can give
* a multiplier i.e. d,s,m,h,D for deciseconds,seconds,minutes,hours,Days
* @author Giles
*/
struct TimeLimitOptionValue : public OptionValue<int>{
TimeLimitOptionValue(){}
TimeLimitOptionValue(vstring l, vstring s, float def) :
OptionValue(l,s,def) {};

bool setValue(const vstring& value);

virtual void output(ostream& out,bool linewrap) const {
    CALL("Options::TimeLimitOptionValue::output");
    AbstractOptionValue::output(out,linewrap);
    out << "\tdefault: " << defaultValue << "d" << endl;
}
virtual vstring getStringOfValue(int value) const{ return Lib::Int::toString(value)+"d"; }
};

/**
* NOTE on OptionValueConstraints
*
* OptionValueConstraints are used to declare constraints on and between option values
* these are checked in checkGlobalOptionConstraints, which should be called after
* Options is updated
*
* As usual, see Options.cpp for examples.
*
* There are two kinds of ValueConstraints (see below for ProblemConstraints)
*
* - Unary constraints such as greaterThan, equals, ...
* - If-then constraints that capture dependencies
*
* In both cases an attempt has been made to make the declaration of constraints
* in Options.cpp as readable as possible. For example, an If-then constraint is
* written as follows
*
*  If(equals(0)).then(_otherOption.is(lessThan(5)))
*
* Note that the equals(0) will apply to the OptionValue that the constraint belongs to
*
* WrappedConstraints are produced by OptionValue.is and are used to provide constraints
* on other OptionValues, as seen in the example above. Most functions work with both
* OptionValueConstraint and WrappedConstraint but in some cases one of these options
* may need to be added. In this case see examples from AndWrapper below.
*
* MS: While OptionValueConstraints are expressions which wait for a concrete value to be evaluated against:
* as in λ value. expression(value),
* WrappedConstraints have already been "closed" by providing a concrete value:
* as in (λ value. expression(value))[concrete_value]
* Finally, we can at anytime "unwrap" a WrappedConstraint by providing a "fake" lambda again on top, to turn it into a OptionValueConstraints again:
* as in λ value. expression_ignoring_value
*
* The tricky part (C++-technology-wise) here is that unwrapping needs to get a type for the value
* and this type is independent form the expression_ignoring_value for obvious reasons.
* So various overloads of things are needed until we get to the point, where the type is known and can be supplied.
* (e.g. there needs to be a separate hierarchy of Wrapped expressions along the one for OptionValueConstraint ones).
*/

template<typename T>
struct OptionValueConstraint{
CLASS_NAME(OptionValueConstraint);
USE_ALLOCATOR(OptionValueConstraint);
OptionValueConstraint() : _hard(false) {}

virtual ~OptionValueConstraint() {} // virtual methods present -> there should be virtual destructor

virtual bool check(const OptionValue<T>& value) = 0;
virtual vstring msg(const OptionValue<T>& value) = 0;

// By default cannot force constraint
virtual bool force(OptionValue<T>* value){ return false;}
// TODO - allow for hard constraints
bool isHard(){ return _hard; }
void setHard(){ _hard=true;}
bool _hard;
};

    // A Wrapped Constraint takes an OptionValue and a Constraint
    // It allows us to supply a constraint on another OptionValue in an If constraint for example
    struct AbstractWrappedConstraint {
      virtual bool check() = 0;
      virtual vstring msg() = 0;
      virtual ~AbstractWrappedConstraint() {};
    };

    template<typename T>
    struct WrappedConstraint : AbstractWrappedConstraint {
        CLASS_NAME(WrappedConstraint);
        USE_ALLOCATOR(WrappedConstraint);
        
        WrappedConstraint(const OptionValue<T>& v, OptionValueConstraintUP<T> c) : value(v), con(std::move(c)) {}
        
        bool check() override {
            return con->check(value);
        }
        vstring msg() override {
            return con->msg(value);
        }

        const OptionValue<T>& value;
        OptionValueConstraintUP<T> con;
    };
    
    struct WrappedConstraintOrWrapper : public AbstractWrappedConstraint {
        CLASS_NAME(WrappedConstraintOrWrapper);
        USE_ALLOCATOR(WrappedConstraintOrWrapper);
        WrappedConstraintOrWrapper(AbstractWrappedConstraintUP l, AbstractWrappedConstraintUP r) : left(std::move(l)),right(std::move(r)) {}
        bool check() override {
            return left->check() || right->check();
        }
        vstring msg() override { return left->msg() + " or " + right->msg(); }

        AbstractWrappedConstraintUP left;
        AbstractWrappedConstraintUP right;
    };

    struct WrappedConstraintAndWrapper : public AbstractWrappedConstraint {
        CLASS_NAME(WrappedConstraintAndWrapper);
        USE_ALLOCATOR(WrappedConstraintAndWrapper);
        WrappedConstraintAndWrapper(AbstractWrappedConstraintUP l, AbstractWrappedConstraintUP r) : left(std::move(l)),right(std::move(r)) {}
        bool check() override {
            return left->check() && right->check();
        }
        vstring msg() override { return left->msg() + " and " + right->msg(); }

        AbstractWrappedConstraintUP left;
        AbstractWrappedConstraintUP right;
    };

    template<typename T>
    struct OptionValueConstraintOrWrapper : public OptionValueConstraint<T>{
        CLASS_NAME(OptionValueConstraintOrWrapper);
        USE_ALLOCATOR(OptionValueConstraintOrWrapper);
        OptionValueConstraintOrWrapper(OptionValueConstraintUP<T> l, OptionValueConstraintUP<T> r) : left(std::move(l)),right(std::move(r)) {}
        bool check(const OptionValue<T>& value){
            return left->check(value) || right->check(value);
        }
        vstring msg(const OptionValue<T>& value){ return left->msg(value) + " or " + right->msg(value); }

        OptionValueConstraintUP<T> left;
        OptionValueConstraintUP<T> right;
    };

    template<typename T>
    struct OptionValueConstraintAndWrapper : public OptionValueConstraint<T>{
        CLASS_NAME(OptionValueConstraintAndWrapper);
        USE_ALLOCATOR(OptionValueConstraintAndWrapper);
        OptionValueConstraintAndWrapper(OptionValueConstraintUP<T> l, OptionValueConstraintUP<T> r) : left(std::move(l)),right(std::move(r)) {}
        bool check(const OptionValue<T>& value){
            return left->check(value) && right->check(value);
        }
        vstring msg(const OptionValue<T>& value){ return left->msg(value) + " and " + right->msg(value); }

        OptionValueConstraintUP<T> left;
        OptionValueConstraintUP<T> right;
    };

    template<typename T>
    struct UnWrappedConstraint : public OptionValueConstraint<T>{
        CLASS_NAME(UnWrappedConstraint);
        USE_ALLOCATOR(UnWrappedConstraint);
        
        UnWrappedConstraint(AbstractWrappedConstraintUP c) : con(std::move(c)) {}
        
        bool check(const OptionValue<T>&){ return con->check(); }
        vstring msg(const OptionValue<T>&){ return con->msg(); }
        
        AbstractWrappedConstraintUP con;
    };
    
    template <typename T>
    static OptionValueConstraintUP<T> maybe_unwrap(OptionValueConstraintUP<T> c) { return c; }

    template <typename T>
    static OptionValueConstraintUP<T> unwrap(AbstractWrappedConstraintUP& c) { return OptionValueConstraintUP<T>(new UnWrappedConstraint<T>(std::move(c))); }

    template <typename T>
    static OptionValueConstraintUP<T> maybe_unwrap(AbstractWrappedConstraintUP& c) { return unwrap<T>(c); }

    /*
     * To avoid too many cases a certain discipline is required from the user.
     * Namely, OptionValueConstraints need to precede WrappedConstraints in the arguments of Or and And
     **/

    // the base case (the unary Or)
    template <typename T>
    OptionValueConstraintUP<T> Or(OptionValueConstraintUP<T> a) { return a; }
    AbstractWrappedConstraintUP Or(AbstractWrappedConstraintUP a) { return a; }

    template<typename T, typename... Args>
    OptionValueConstraintUP<T> Or(OptionValueConstraintUP<T> a, Args... args)
    {
      OptionValueConstraintUP<T> r = maybe_unwrap<T>(Or(std::move(args)...));
      return OptionValueConstraintUP<T>(new OptionValueConstraintOrWrapper<T>(std::move(a),std::move(r)));
    }

    template<typename... Args>
    AbstractWrappedConstraintUP Or(AbstractWrappedConstraintUP a, Args... args)
    {
      AbstractWrappedConstraintUP r = Or(std::move(args)...);
      return AbstractWrappedConstraintUP(new WrappedConstraintOrWrapper(std::move(a),std::move(r)));
    }

    // the base case (the unary And)
    template <typename T>
    OptionValueConstraintUP<T> And(OptionValueConstraintUP<T> a) { return a; }
    AbstractWrappedConstraintUP And(AbstractWrappedConstraintUP a) { return a; }

    template<typename T, typename... Args>
    OptionValueConstraintUP<T> And(OptionValueConstraintUP<T> a, Args... args)
    {
      OptionValueConstraintUP<T> r = maybe_unwrap<T>(And(std::move(args)...));
      return OptionValueConstraintUP<T>(new OptionValueConstraintAndWrapper<T>(std::move(a),std::move(r)));
    }

    template<typename... Args>
    AbstractWrappedConstraintUP And(AbstractWrappedConstraintUP a, Args... args)
    {
      AbstractWrappedConstraintUP r = And(std::move(args)...);
      return AbstractWrappedConstraintUP(new WrappedConstraintAndWrapper(std::move(a),std::move(r)));
    }

    template<typename T>
    struct Equal : public OptionValueConstraint<T>{
        CLASS_NAME(Equal);
        USE_ALLOCATOR(Equal);
        Equal(T gv) : _goodvalue(gv) {}
        bool check(const OptionValue<T>& value){
            return value.actualValue == _goodvalue;
        }
        vstring msg(const OptionValue<T>& value){
            return value.longName+"("+value.getStringOfActual()+") is equal to " + value.getStringOfValue(_goodvalue);
        }
        T _goodvalue;
    };
    template<typename T>
    static OptionValueConstraintUP<T> equal(T bv){
        return OptionValueConstraintUP<T>(new Equal<T>(bv));
    }
    
    template<typename T>
    struct NotEqual : public OptionValueConstraint<T>{
        CLASS_NAME(NotEqual);
        USE_ALLOCATOR(NotEqual);
        NotEqual(T bv) : _badvalue(bv) {}
        bool check(const OptionValue<T>& value){
            return value.actualValue != _badvalue;
        }
        vstring msg(const OptionValue<T>& value){ return value.longName+"("+value.getStringOfActual()+") is not equal to " + value.getStringOfValue(_badvalue); }
        T _badvalue;
    };
    template<typename T>
    static OptionValueConstraintUP<T> notEqual(T bv){
        return OptionValueConstraintUP<T>(new NotEqual<T>(bv));
    }
    
    // Constraint that the value should be less than a given value
    // optionally we can allow it be equal to that value also
    template<typename T>
    struct LessThan : public OptionValueConstraint<T>{
        CLASS_NAME(LessThan);
        USE_ALLOCATOR(LessThan);
        LessThan(T gv,bool eq=false) : _goodvalue(gv), _orequal(eq) {}
        bool check(const OptionValue<T>& value){
            return (value.actualValue < _goodvalue || (_orequal && value.actualValue==_goodvalue));
        }
        vstring msg(const OptionValue<T>& value){
            if(_orequal) return value.longName+"("+value.getStringOfActual()+") is less than or equal to " + value.getStringOfValue(_goodvalue);
            return value.longName+"("+value.getStringOfActual()+") is less than "+ value.getStringOfValue(_goodvalue);
        }
        
        T _goodvalue;
        bool _orequal;
    };
    template<typename T>
    static OptionValueConstraintUP<T> lessThan(T bv){
        return OptionValueConstraintUP<T>(new LessThan<T>(bv,false));
    }
    template<typename T>
    static OptionValueConstraintUP<T> lessThanEq(T bv){
        return OptionValueConstraintUP<T>(new LessThan<T>(bv,true));
    }
    
    // Constraint that the value should be greater than a given value
    // optionally we can allow it be equal to that value also
    template<typename T>
    struct GreaterThan : public OptionValueConstraint<T>{
        CLASS_NAME(GreaterThan);
        USE_ALLOCATOR(GreaterThan);
        GreaterThan(T gv,bool eq=false) : _goodvalue(gv), _orequal(eq) {}
        bool check(const OptionValue<T>& value){
            return (value.actualValue > _goodvalue || (_orequal && value.actualValue==_goodvalue));
        }
        
        vstring msg(const OptionValue<T>& value){
            if(_orequal) return value.longName+"("+value.getStringOfActual()+") is greater than or equal to " + value.getStringOfValue(_goodvalue);
            return value.longName+"("+value.getStringOfActual()+") is greater than "+ value.getStringOfValue(_goodvalue);
        }
        
        T _goodvalue;
        bool _orequal;
    };
    template<typename T>
    static OptionValueConstraintUP<T> greaterThan(T bv){
        return OptionValueConstraintUP<T>(new GreaterThan<T>(bv,false));
    }
    template<typename T>
    static OptionValueConstraintUP<T> greaterThanEq(T bv){
        return OptionValueConstraintUP<T>(new GreaterThan<T>(bv,true));
    }
    
    // Constraint that the value should be smaller than a given value
    // optionally we can allow it be equal to that value also
    template<typename T>
    struct SmallerThan : public OptionValueConstraint<T>{
        CLASS_NAME(SmallerThan);
        USE_ALLOCATOR(SmallerThan);
        SmallerThan(T gv,bool eq=false) : _goodvalue(gv), _orequal(eq) {}
        bool check(const OptionValue<T>& value){
            return (value.actualValue < _goodvalue || (_orequal && value.actualValue==_goodvalue));
        }

        vstring msg(const OptionValue<T>& value){
            if(_orequal) return value.longName+"("+value.getStringOfActual()+") is smaller than or equal to " + value.getStringOfValue(_goodvalue);
            return value.longName+"("+value.getStringOfActual()+") is smaller than "+ value.getStringOfValue(_goodvalue);
        }

        T _goodvalue;
        bool _orequal;
    };
    template<typename T>
    static OptionValueConstraintUP<T> smallerThan(T bv){
        return OptionValueConstraintUP<T>(new SmallerThan<T>(bv,false));
    }
    template<typename T>
    static OptionValueConstraintUP<T> smallerThanEq(T bv){
        return OptionValueConstraintUP<T>(new SmallerThan<T>(bv,true));
    }

    /**
     * If constraints
     */
    
    template<typename T>
    struct IfConstraint;
    
    template<typename T>
    struct IfThenConstraint : public OptionValueConstraint<T>{
        CLASS_NAME(IfThenConstraint);
        USE_ALLOCATOR(IfThenConstraint);
        
        IfThenConstraint(OptionValueConstraintUP<T> ic, OptionValueConstraintUP<T> c) :
        if_con(std::move(ic)), then_con(std::move(c)) {}
        
        bool check(const OptionValue<T>& value){
            ASS(then_con);
            return !if_con->check(value) || then_con->check(value);
        }
        
        vstring msg(const OptionValue<T>& value){
            return "if "+if_con->msg(value)+" then "+ then_con->msg(value);
        }
        
        OptionValueConstraintUP<T> if_con;
        OptionValueConstraintUP<T> then_con;
    };
    
    template<typename T>
    struct IfConstraint {
        CLASS_NAME(IfConstraint);
        USE_ALLOCATOR(IfConstraint);
        IfConstraint(OptionValueConstraintUP<T> c) :if_con(std::move(c)) {}

        OptionValueConstraintUP<T> then(OptionValueConstraintUP<T> c){
          return OptionValueConstraintUP<T>(new IfThenConstraint<T>(std::move(if_con),std::move(c)));
        }
        OptionValueConstraintUP<T> then(AbstractWrappedConstraintUP c){
          return OptionValueConstraintUP<T>(new IfThenConstraint<T>(std::move(if_con),unwrap<T>(c)));
        }
        
        OptionValueConstraintUP<T> if_con;
    };
    
    template<typename T>
    static IfConstraint<T> If(OptionValueConstraintUP<T> c){
        return IfConstraint<T>(std::move(c));
    }
    template<typename T>
    static IfConstraint<T> If(AbstractWrappedConstraintUP c){
        return IfConstraint<T>(unwrap<T>(c));
    }

    /**
     * Option-(explicitly)-set constraint
     */
    template<typename T>
    struct HasBeenSet : public OptionValueConstraint<T> {
      HasBeenSet() {}

        bool check(const OptionValue<T>& value) override {
            return value.is_set;
        }
        vstring msg(const OptionValue<T>& value) override { return value.longName+"("+value.getStringOfActual()+") has been set";}
    };
    
    template<typename T>
    static OptionValueConstraintUP<T> hasBeenSet(){
        return OptionValueConstraintUP<T>(new HasBeenSet<T>());
    }

    /**
     * Default Value constraints
     */
    template<typename T>
    struct NotDefaultConstraint : public OptionValueConstraint<T> {
        NotDefaultConstraint() {}
        
        bool check(const OptionValue<T>& value){
            return value.defaultValue != value.actualValue;
        }
        vstring msg(const OptionValue<T>& value) { return value.longName+"("+value.getStringOfActual()+") is not default("+value.getStringOfValue(value.defaultValue)+")";}
    };
    struct NotDefaultRatioConstraint : public OptionValueConstraint<int> {
        NotDefaultRatioConstraint() {}
        
        bool check(const OptionValue<int>& value){
            const RatioOptionValue& rvalue = static_cast<const RatioOptionValue&>(value);
            return (rvalue.defaultValue != rvalue.actualValue ||
                    rvalue.defaultOtherValue != rvalue.otherValue);
        }
        vstring msg(const OptionValue<int>& value) { return value.longName+"("+value.getStringOfActual()+") is not default";}
        
    };
    
    // You will need to provide the type, optionally use addConstraintIfNotDefault
    template<typename T>
    static OptionValueConstraintUP<T> isNotDefault(){
        return OptionValueConstraintUP<T>(new NotDefaultConstraint<T>());
    }
    // You will need to provide the type, optionally use addConstraintIfNotDefault
    static OptionValueConstraintUP<int> isNotDefaultRatio(){
        return OptionValueConstraintUP<int>(new NotDefaultRatioConstraint());
    }

    struct isLookAheadSelectionConstraint : public OptionValueConstraint<int>{
        CLASS_NAME(isLookAheadSelectionConstraint);
        USE_ALLOCATOR(isLookAheadSelectionConstraint);
        isLookAheadSelectionConstraint() {}
        bool check(const OptionValue<int>& value){
            return value.actualValue == 11 || value.actualValue == 1011 || value.actualValue == -11 || value.actualValue == -1011;
        }
        vstring msg(const OptionValue<int>& value){
            return value.longName+"("+value.getStringOfActual()+") is not lookahead selection";
        }
    };
    
    
    /**
     * NOTE on OptionProblemConstraint
     *
     * OptionProblemConstraints are used to capture properties of a problem that
     * should be present when an option is used. The idea being that a warning will
     * be emitted if an option is used for an inappropriate problem.
     *
     * TODO - this element of Options is still under development
     */
    
    struct OptionProblemConstraint{
      CLASS_NAME(OptionProblemConstraint);
      USE_ALLOCATOR(OptionProblemConstraint);

      virtual bool check(Property* p) = 0;
      virtual vstring msg() = 0;
      virtual ~OptionProblemConstraint() {};
    };
    
    struct CategoryCondition : OptionProblemConstraint{
      CLASS_NAME(CategoryCondition);
      USE_ALLOCATOR(CategoryCondition);

      CategoryCondition(Property::Category c,bool h) : cat(c), has(h) {}
      bool check(Property*p){
          CALL("Options::CategoryCondition::check");
          ASS(p);
          return has ? p->category()==cat : p->category()!=cat;
      }
      vstring msg(){
        vstring m =" not useful for property ";
        if(has) m+="not";
        return m+" in category "+Property::categoryToString(cat);
      }
      Property::Category cat;
      bool has;
    };

    struct UsesEquality : OptionProblemConstraint{
      CLASS_NAME(UsesEquality);
      USE_ALLOCATOR(UsesEquality);

      bool check(Property*p){
        CALL("Options::UsesEquality::check");
        ASS(p)
        return (p->equalityAtoms() != 0);
      }
      vstring msg(){ return " only useful with equality"; }
    };

    struct HasHigherOrder : OptionProblemConstraint{
      CLASS_NAME(HasHigherOrder);
      USE_ALLOCATOR(HasHigherOrder);

      bool check(Property*p){
        CALL("Options::HasHigherOrder::check");
        ASS(p)
        return (p->higherOrder());
      }
      vstring msg(){ return " only useful with higher-order problems"; }
    };

    struct OnlyFirstOrder : OptionProblemConstraint{
      CLASS_NAME(OnlyFirstOrder);
      USE_ALLOCATOR(OnlyFirstOrder);

      bool check(Property*p){
        CALL("Options::OnlyFirstOrder::check");
        ASS(p)
        return (!p->higherOrder());
      }
      vstring msg(){ return " not compatible with higher-order problems"; }
    };

    struct MayHaveNonUnits : OptionProblemConstraint{
      CLASS_NAME(MayHaveNonUnits);
      USE_ALLOCATOR(MayHaveNonUnits);

      bool check(Property*p){
        CALL("Options::MayHaveNonUnits::check");
        return (p->formulas() > 0) // let's not try to guess what kind of clauses these will give rise to
          || (p->clauses() > p->unitClauses());
      }
      vstring msg(){ return " only useful with non-unit clauses"; }
    };

    struct NotJustEquality : OptionProblemConstraint{
      CLASS_NAME(NotJustEquality);
      USE_ALLOCATOR(NotJustEquality);

      bool check(Property*p){
        CALL("Options::NotJustEquality::check");
        return (p->category()!=Property::PEQ || p->category()!=Property::UEQ);
      }
      vstring msg(){ return " not useful with just equality"; }
    };

    struct AtomConstraint : OptionProblemConstraint{
      CLASS_NAME(AtomConstraint);
      USE_ALLOCATOR(AtomConstraint);

      AtomConstraint(int a,bool g) : atoms(a),greater(g) {}
      int atoms;
      bool greater;
      bool check(Property*p){ 
        CALL("Options::AtomConstraint::check");
        return greater ? p->atoms()>atoms : p->atoms()<atoms;
      }
          
      vstring msg(){ 
        vstring m = " not with ";
        if(greater){ m+="more";}else{m+="less";}
        return m+" than "+Lib::Int::toString(atoms)+" atoms";
      }
    };

    struct HasTheories : OptionProblemConstraint {
      CLASS_NAME(HasTheories);
      USE_ALLOCATOR(HasTheories);

      bool check(Property*p);
      vstring msg(){ return " only useful with theories"; }
    };

    struct HasFormulas : OptionProblemConstraint {
      CLASS_NAME(HasFormulas);
      USE_ALLOCATOR(HasFormulas);

      bool check(Property*p) {
        CALL("Options::HasFormulas::check");
        return p->hasFormulas();
      }
      vstring msg(){ return " only useful with (non-cnf) formulas"; }
    };

    struct HasGoal : OptionProblemConstraint {
      CLASS_NAME(HasGoal);
      USE_ALLOCATOR(HasGoal);

      bool check(Property*p){
        CALL("Options::HasGoal::check");
        return p->hasGoal();
      }
      vstring msg(){ return " only useful with a goal: (conjecture) formulas or (negated_conjecture) clauses"; }
    };

    // Factory methods
    static OptionProblemConstraintUP notWithCat(Property::Category c){
      return OptionProblemConstraintUP(new CategoryCondition(c,false));
    }
    static OptionProblemConstraintUP hasCat(Property::Category c){
      return OptionProblemConstraintUP(new CategoryCondition(c,true));
    }
    static OptionProblemConstraintUP hasEquality(){ return OptionProblemConstraintUP(new UsesEquality); }
    static OptionProblemConstraintUP hasHigherOrder(){ return OptionProblemConstraintUP(new HasHigherOrder); }
    static OptionProblemConstraintUP onlyFirstOrder(){ return OptionProblemConstraintUP(new OnlyFirstOrder); }
    static OptionProblemConstraintUP mayHaveNonUnits(){ return OptionProblemConstraintUP(new MayHaveNonUnits); }
    static OptionProblemConstraintUP notJustEquality(){ return OptionProblemConstraintUP(new NotJustEquality); }
    static OptionProblemConstraintUP atomsMoreThan(int a){
      return OptionProblemConstraintUP(new AtomConstraint(a,true));
    }
    static OptionProblemConstraintUP atomsLessThan(int a){
      return OptionProblemConstraintUP(new AtomConstraint(a,false));
    }
    static OptionProblemConstraintUP hasFormulas() { return OptionProblemConstraintUP(new HasFormulas); }
    static OptionProblemConstraintUP hasTheories() { return OptionProblemConstraintUP(new HasTheories); }
    static OptionProblemConstraintUP hasGoal() { return OptionProblemConstraintUP(new HasGoal); }

    //Cheating - we refer to env.options to ask about option values
    // There is an assumption that the option values used have been
    // set to their final values
    // These are used in randomisation where we guarantee a certain
    // set of options will not be randomized and some will be randomized first

    struct OptionHasValue : OptionProblemConstraint{
      CLASS_NAME(OptionHasValue);
      USE_ALLOCATOR(OptionHasValue);

      OptionHasValue(vstring ov,vstring v) : option_value(ov),value(v) {}
      bool check(Property*p);
      vstring msg(){ return option_value+" has value "+value; } 
      vstring option_value;
      vstring value; 
    };

    struct ManyOptionProblemConstraints : OptionProblemConstraint {
      CLASS_NAME(ManyOptionProblemConstraints);
      USE_ALLOCATOR(ManyOptionProblemConstraints);

      ManyOptionProblemConstraints(bool a) : is_and(a) {}

      bool check(Property*p){
        CALL("Options::ManyOptionProblemConstraints::check");
        bool res = is_and;
        Stack<OptionProblemConstraintUP>::Iterator it(cons);
        while(it.hasNext()){ 
          bool n=it.next()->check(p);res = is_and ? (res && n) : (res || n);}
        return res;
      } 

      vstring msg(){
        vstring res="";
        Stack<OptionProblemConstraintUP>::Iterator it(cons);
        if(it.hasNext()){ res=it.next()->msg();}
        while(it.hasNext()){ res+=",and\n"+it.next()->msg();}
        return res;
      }

      void add(OptionProblemConstraintUP& c){ cons.push(std::move(c));}
      Stack<OptionProblemConstraintUP> cons;
      bool is_and;
    };

    static OptionProblemConstraintUP And(OptionProblemConstraintUP left,
                                        OptionProblemConstraintUP right){
       ManyOptionProblemConstraints* c = new ManyOptionProblemConstraints(true);
       c->add(left);c->add(right);
       return OptionProblemConstraintUP(c);
    }
    static OptionProblemConstraintUP And(OptionProblemConstraintUP left,
                                        OptionProblemConstraintUP mid,
                                        OptionProblemConstraintUP right){
       ManyOptionProblemConstraints* c = new ManyOptionProblemConstraints(true);
       c->add(left);c->add(mid);c->add(right);
       return OptionProblemConstraintUP(c);
    }
    static OptionProblemConstraintUP Or(OptionProblemConstraintUP left,
                                        OptionProblemConstraintUP right){
       ManyOptionProblemConstraints* c = new ManyOptionProblemConstraints(false);
       c->add(left);c->add(right);
       return OptionProblemConstraintUP(c);
    }
    static OptionProblemConstraintUP Or(OptionProblemConstraintUP left,
                                        OptionProblemConstraintUP mid,
                                        OptionProblemConstraintUP right){
       ManyOptionProblemConstraints* c = new ManyOptionProblemConstraints(false);
       c->add(left);c->add(mid);c->add(right);
       return OptionProblemConstraintUP(c);
    }
    
    static OptionProblemConstraintUP isRandOn();
    static OptionProblemConstraintUP isRandSat();
    static OptionProblemConstraintUP saNotInstGen();

  //==========================================================
  // Getter functions
  // -currently disabled all unnecessary setter functions
  //==========================================================
  //
  // This is how options are accessed so if you add a new option you should add a getter
public:

  //Rapid related options
  bool intermediateValue() const{ return _intermediateValue.actualValue; }
  //End of rapid related options

  void setRunningFromApi(){ _runningFromApi = true; }
  bool runningFromApi() const{ return _runningFromApi; }
  bool encodeStrategy() const{ return _encode.actualValue;}
  RandomStrategy randomStrategy() const {return _randomStrategy.actualValue; }
  void setRandomStrategy(RandomStrategy newVal){ _randomStrategy.actualValue=newVal;}
  BadOption getBadOptionChoice() const { return _badOption.actualValue; }
  void setBadOptionChoice(BadOption newVal) { _badOption.actualValue = newVal; }
  vstring forcedOptions() const { return _forcedOptions.actualValue; }
  vstring forbiddenOptions() const { return _forbiddenOptions.actualValue; }
  vstring testId() const { return _testId.actualValue; }
  vstring protectedPrefix() const { return _protectedPrefix.actualValue; }
  Statistics statistics() const { return _statistics.actualValue; }
  void setStatistics(Statistics newVal) { _statistics.actualValue=newVal; }
  Proof proof() const { return _proof.actualValue; }
  bool minimizeSatProofs() const { return _minimizeSatProofs.actualValue; }
  ProofExtra proofExtra() const { return _proofExtra.actualValue; }
  vstring printProofToFile() const { return _printProofToFile.actualValue; }
  int naming() const { return _naming.actualValue; }

  bool fmbNonGroundDefs() const { return _fmbNonGroundDefs.actualValue; }
  unsigned fmbStartSize() const { return _fmbStartSize.actualValue;}
  float fmbSymmetryRatio() const { return _fmbSymmetryRatio.actualValue; }
  FMBWidgetOrders fmbSymmetryWidgetOrders() { return _fmbSymmetryWidgetOrders.actualValue;}
  FMBSymbolOrders fmbSymmetryOrderSymbols() const {return _fmbSymmetryOrderSymbols.actualValue; }
  FMBAdjustSorts fmbAdjustSorts() const {return _fmbAdjustSorts.actualValue; }
  bool fmbDetectSortBounds() const { return _fmbDetectSortBounds.actualValue; }
  unsigned fmbDetectSortBoundsTimeLimit() const { return _fmbDetectSortBoundsTimeLimit.actualValue; }
  unsigned fmbSizeWeightRatio() const { return _fmbSizeWeightRatio.actualValue; }
  FMBEnumerationStrategy fmbEnumerationStrategy() const { return _fmbEnumerationStrategy.actualValue; }

  bool flattenTopLevelConjunctions() const { return _flattenTopLevelConjunctions.actualValue; }
  LTBLearning ltbLearning() const { return _ltbLearning.actualValue; }
  vstring ltbDirectory() const { return _ltbDirectory.actualValue; }
  Mode mode() const { return _mode.actualValue; }
  void setMode(Mode newMode) { _mode.actualValue = newMode; }

  Schedule schedule() const { return _schedule.actualValue; }
  vstring scheduleName() const { return _schedule.getStringOfValue(_schedule.actualValue); }
  void setSchedule(Schedule newVal) {  _schedule.actualValue = newVal; }
  vstring scheduleFile() const { return _scheduleFile.actualValue; }
  unsigned multicore() const { return _multicore.actualValue; }
  void setMulticore(unsigned newVal) { _multicore.actualValue = newVal; }
  float slowness() const {return _slowness.actualValue; }
  InputSyntax inputSyntax() const { return _inputSyntax.actualValue; }
  void setInputSyntax(InputSyntax newVal) { _inputSyntax.actualValue = newVal; }
  bool normalize() const { return _normalize.actualValue; }
  void setNormalize(bool normalize) { _normalize.actualValue = normalize; }
  GoalGuess guessTheGoal() const { return _guessTheGoal.actualValue; }
  unsigned gtgLimit() const { return _guessTheGoalLimit.actualValue; }
  void setMaxXX(unsigned max) { _maximumXXNarrows.actualValue = max; }

  void setNaming(int n){ _naming.actualValue = n;} //TODO: ensure global constraints
  vstring include() const { return _include.actualValue; }
  void setInclude(vstring val) { _include.actualValue = val; }
  vstring inputFile() const { return _inputFile.actualValue; }
  int activationLimit() const { return _activationLimit.actualValue; }
  int randomSeed() const { return _randomSeed.actualValue; }
  int randomStrategySeed() const { return _randomStrategySeed.actualValue; }
  bool printClausifierPremises() const { return _printClausifierPremises.actualValue; }

  // IMPORTANT, if you add a showX command then include showAll
  bool showAll() const { return _showAll.actualValue; }
  bool showActive() const { return showAll() || _showActive.actualValue; }
  bool showBlocked() const { return showAll() || _showBlocked.actualValue; }
  bool showDefinitions() const { return showAll() || _showDefinitions.actualValue; }
  bool showNew() const { return showAll() || _showNew.actualValue; }
  bool sineToAge() const { return _sineToAge.actualValue; }
  PredicateSineLevels sineToPredLevels() const { return _sineToPredLevels.actualValue; }
  bool showSplitting() const { return showAll() || _showSplitting.actualValue; }
  bool showNewPropositional() const { return showAll() || _showNewPropositional.actualValue; }
  bool showPassive() const { return showAll() || _showPassive.actualValue; }
  bool showReductions() const { return showAll() || _showReductions.actualValue; }
  bool showPreprocessing() const { return showAll() || _showPreprocessing.actualValue; }
  bool showSkolemisations() const { return showAll() || _showSkolemisations.actualValue; }
  bool showSymbolElimination() const { return showAll() || _showSymbolElimination.actualValue; }
  bool showTheoryAxioms() const { return showAll() || _showTheoryAxioms.actualValue; }
  bool showFOOL() const { return showAll() || _showFOOL.actualValue; }
  bool showFMBsortInfo() const { return showAll() || _showFMBsortInfo.actualValue; }
  bool showInduction() const { return showAll() || _showInduction.actualValue; }
  bool showSimplOrdering() const { return showAll() || _showSimplOrdering.actualValue; }

#if VZ3
  bool showZ3() const { return showAll() || _showZ3.actualValue; }
  vstring const& exportAvatarProblem() const { return _exportAvatarProblem.actualValue; }
  vstring const& exportThiProblem() const { return _exportThiProblem.actualValue; }
#endif
  
  // end of show commands

  bool showNonconstantSkolemFunctionTrace() const { return _showNonconstantSkolemFunctionTrace.actualValue; }
  void setShowNonconstantSkolemFunctionTrace(bool newVal) { _showNonconstantSkolemFunctionTrace.actualValue = newVal; }
  InterpolantMode showInterpolant() const { return _showInterpolant.actualValue; }
  bool showOptions() const { return _showOptions.actualValue; }
  bool lineWrapInShowOptions() const { return _showOptionsLineWrap.actualValue; }
  bool showExperimentalOptions() const { return _showExperimentalOptions.actualValue; }
  bool showHelp() const { return _showHelp.actualValue; }
  vstring explainOption() const { return _explainOption.actualValue; }

  bool printAllTheoryAxioms() const { return _printAllTheoryAxioms.actualValue; }

#if VZ3
  bool satFallbackForSMT() const { return _satFallbackForSMT.actualValue; }
  bool smtForGround() const { return _smtForGround.actualValue; }
  TheoryInstSimp theoryInstAndSimp() const { return _theoryInstAndSimp.actualValue; }
  bool thiGeneralise() const { return _thiGeneralise.actualValue; }
  bool thiTautologyDeletion() const { return _thiTautologyDeletion.actualValue; }
#endif
  UnificationWithAbstraction unificationWithAbstraction() const { return _unificationWithAbstraction.actualValue; }
  void setUWA(UnificationWithAbstraction value){ _unificationWithAbstraction.actualValue = value; } 
  bool fixUWA() const { return _fixUWA.actualValue; }
  bool useACeval() const { return _useACeval.actualValue;}

  bool unusedPredicateDefinitionRemoval() const { return _unusedPredicateDefinitionRemoval.actualValue; }
  bool blockedClauseElimination() const { return _blockedClauseElimination.actualValue; }
  void setUnusedPredicateDefinitionRemoval(bool newVal) { _unusedPredicateDefinitionRemoval.actualValue = newVal; }
  // bool useDM() const { return _use_dm.actualValue; }
  SatSolver satSolver() const { return _satSolver.actualValue; }
  //void setSatSolver(SatSolver newVal) { _satSolver = newVal; }
  SaturationAlgorithm saturationAlgorithm() const { return _saturationAlgorithm.actualValue; }
  void setSaturationAlgorithm(SaturationAlgorithm newVal) { _saturationAlgorithm.actualValue = newVal; }
  int selection() const { return _selection.actualValue; }
  void setSelection(int v) { _selection.actualValue=v;}
  vstring latexOutput() const { return _latexOutput.actualValue; }
  bool latexUseDefault() const { return _latexUseDefaultSymbols.actualValue; }
  LiteralComparisonMode literalComparisonMode() const { return _literalComparisonMode.actualValue; }
  bool forwardSubsumptionResolution() const { return _forwardSubsumptionResolution.actualValue; }
  //void setForwardSubsumptionResolution(bool newVal) { _forwardSubsumptionResolution = newVal; }
  bool forwardSubsumptionDemodulation() const { return _forwardSubsumptionDemodulation.actualValue; }
  unsigned forwardSubsumptionDemodulationMaxMatches() const { return _forwardSubsumptionDemodulationMaxMatches.actualValue; }
  Demodulation forwardDemodulation() const { return _forwardDemodulation.actualValue; }
  bool binaryResolution() const { return _binaryResolution.actualValue; }
  bool superposition() const {return _superposition.actualValue; }
  URResolution unitResultingResolution() const { return _unitResultingResolution.actualValue; }
  bool hyperSuperposition() const { return _hyperSuperposition.actualValue; }
  bool simulatenousSuperposition() const { return _simultaneousSuperposition.actualValue; }
  bool innerRewriting() const { return _innerRewriting.actualValue; }
  bool equationalTautologyRemoval() const { return _equationalTautologyRemoval.actualValue; }
  bool arityCheck() const { return _arityCheck.actualValue; }
  //void setArityCheck(bool newVal) { _arityCheck=newVal; }
  Demodulation backwardDemodulation() const { return _backwardDemodulation.actualValue; }
  bool demodulationRedundancyCheck() const { return _demodulationRedundancyCheck.actualValue; }
  //void setBackwardDemodulation(Demodulation newVal) { _backwardDemodulation = newVal; }
  Subsumption backwardSubsumption() const { return _backwardSubsumption.actualValue; }
  //void setBackwardSubsumption(Subsumption newVal) { _backwardSubsumption = newVal; }
  Subsumption backwardSubsumptionResolution() const { return _backwardSubsumptionResolution.actualValue; }
  bool backwardSubsumptionDemodulation() const { return _backwardSubsumptionDemodulation.actualValue; }
  unsigned backwardSubsumptionDemodulationMaxMatches() const { return _backwardSubsumptionDemodulationMaxMatches.actualValue; }
  bool forwardSubsumption() const { return _forwardSubsumption.actualValue; }
  bool forwardLiteralRewriting() const { return _forwardLiteralRewriting.actualValue; }
  int lrsFirstTimeCheck() const { return _lrsFirstTimeCheck.actualValue; }
  int lrsWeightLimitOnly() const { return _lrsWeightLimitOnly.actualValue; }
  int lookaheadDelay() const { return _lookaheadDelay.actualValue; }
  int simulatedTimeLimit() const { return _simulatedTimeLimit.actualValue; }
  void setSimulatedTimeLimit(int newVal) { _simulatedTimeLimit.actualValue = newVal; }
  TermOrdering termOrdering() const { return _termOrdering.actualValue; }
  SymbolPrecedence symbolPrecedence() const { return _symbolPrecedence.actualValue; }
  SymbolPrecedenceBoost symbolPrecedenceBoost() const { return _symbolPrecedenceBoost.actualValue; }
  IntroducedSymbolPrecedence introducedSymbolPrecedence() const { return _introducedSymbolPrecedence.actualValue; }
  KboWeightGenerationScheme kboWeightGenerationScheme() const { return _kboWeightGenerationScheme.actualValue; }
  bool kboMaxZero() const { return _kboMaxZero.actualValue; }
  const KboAdmissibilityCheck kboAdmissabilityCheck() const { return _kboAdmissabilityCheck.actualValue; }
  const vstring& functionWeights() const { return _functionWeights.actualValue; }
  const vstring& predicateWeights() const { return _predicateWeights.actualValue; }
  const vstring& functionPrecedence() const { return _functionPrecedence.actualValue; }
  const vstring& predicatePrecedence() const { return _predicatePrecedence.actualValue; }
  // Return time limit in deciseconds, or 0 if there is no time limit
  int timeLimitInDeciseconds() const { return _timeLimitInDeciseconds.actualValue; }
  size_t memoryLimit() const { return _memoryLimit.actualValue; }
  void setMemoryLimitOptionValue(size_t newVal) { _memoryLimit.actualValue = newVal; }
#ifdef __linux__
  unsigned instructionLimit() const { return _instructionLimit.actualValue; }
#endif
  int inequalitySplitting() const { return _inequalitySplitting.actualValue; }
  int ageRatio() const { return _ageWeightRatio.actualValue; }
  void setAgeRatio(int v){ _ageWeightRatio.actualValue = v; }
  int weightRatio() const { return _ageWeightRatio.otherValue; }
  bool useLemmaPredicateLiteralSelection() const { return _useLemmaPredicateLiteralSelection.actualValue; }
  bool useSuccessorDeletionRule() const { return _useSuccessorDeletionRule.actualValue; }
  bool useTheorySplitQueues() const { return _useTheorySplitQueues.actualValue; }
  Lib::vvector<int> theorySplitQueueRatios() const;
  Lib::vvector<float> theorySplitQueueCutoffs() const;
  int theorySplitQueueExpectedRatioDenom() const { return _theorySplitQueueExpectedRatioDenom.actualValue; }
  bool theorySplitQueueLayeredArrangement() const { return _theorySplitQueueLayeredArrangement.actualValue; }
  bool useAvatarSplitQueues() const { return _useAvatarSplitQueues.actualValue; }
  Lib::vvector<int> avatarSplitQueueRatios() const;
  Lib::vvector<float> avatarSplitQueueCutoffs() const;
  bool avatarSplitQueueLayeredArrangement() const { return _avatarSplitQueueLayeredArrangement.actualValue; }
  bool useSineLevelSplitQueues() const { return _useSineLevelSplitQueues.actualValue; }
  Lib::vvector<int> sineLevelSplitQueueRatios() const;
  Lib::vvector<float> sineLevelSplitQueueCutoffs() const;
  bool sineLevelSplitQueueLayeredArrangement() const { return _sineLevelSplitQueueLayeredArrangement.actualValue; }
  bool usePositiveLiteralSplitQueues() const { return _usePositiveLiteralSplitQueues.actualValue; }
  Lib::vvector<int> positiveLiteralSplitQueueRatios() const;
  Lib::vvector<float> positiveLiteralSplitQueueCutoffs() const;
  bool positiveLiteralSplitQueueLayeredArrangement() const { return _positiveLiteralSplitQueueLayeredArrangement.actualValue; }
  void setWeightRatio(int v){ _ageWeightRatio.otherValue = v; }
	AgeWeightRatioShape ageWeightRatioShape() const { return _ageWeightRatioShape.actualValue; }
	int ageWeightRatioShapeFrequency() const { return _ageWeightRatioShapeFrequency.actualValue; }
  bool literalMaximalityAftercheck() const { return _literalMaximalityAftercheck.actualValue; }
  bool superpositionFromVariables() const { return _superpositionFromVariables.actualValue; }
  EqualityProxy equalityProxy() const { return _equalityProxy.actualValue; }
  bool useMonoEqualityProxy() const { return _useMonoEqualityProxy.actualValue; }
  bool equalityResolutionWithDeletion() const { return _equalityResolutionWithDeletion.actualValue; }
  ExtensionalityResolution extensionalityResolution() const { return _extensionalityResolution.actualValue; }
  bool FOOLParamodulation() const { return _FOOLParamodulation.actualValue; }
  bool termAlgebraInferences() const { return _termAlgebraInferences.actualValue; }
  TACyclicityCheck termAlgebraCyclicityCheck() const { return _termAlgebraCyclicityCheck.actualValue; }
  unsigned extensionalityMaxLength() const { return _extensionalityMaxLength.actualValue; }
  bool extensionalityAllowPosEq() const { return _extensionalityAllowPosEq.actualValue; }
  unsigned nongoalWeightCoefficientNumerator() const { return _nonGoalWeightCoefficient.numerator; }
  unsigned nongoalWeightCoefficientDenominator() const { return _nonGoalWeightCoefficient.denominator; }
  bool restrictNWCtoGC() const { return _restrictNWCtoGC.actualValue; }
  Sos sos() const { return _sos.actualValue; }
  unsigned sosTheoryLimit() const { return _sosTheoryLimit.actualValue; }
  //void setSos(Sos newVal) { _sos = newVal; }

  bool ignoreConjectureInPreprocessing() const {return _ignoreConjectureInPreprocessing.actualValue;}

  FunctionDefinitionElimination functionDefinitionElimination() const { return _functionDefinitionElimination.actualValue; }
  bool skolemReuse() const { return _skolemReuse.actualValue; }
  bool definitionReuse() const { return _definitionReuse.actualValue; }
  TweeGoalTransformation tweeGoalTransformation() const { return _tweeGoalTransformation.actualValue; }
  bool outputAxiomNames() const { return _outputAxiomNames.actualValue; }
  void setOutputAxiomNames(bool newVal) { _outputAxiomNames.actualValue = newVal; }
  QuestionAnsweringMode questionAnswering() const { return _questionAnswering.actualValue; }
  Output outputMode() const { return _outputMode.actualValue; }
  void setOutputMode(Output newVal) { _outputMode.actualValue = newVal; }
  bool ignoreMissingInputsInUnsatCore() {  return _ignoreMissingInputsInUnsatCore.actualValue; }
  vstring thanks() const { return _thanks.actualValue; }
  void setQuestionAnswering(QuestionAnsweringMode newVal) { _questionAnswering.actualValue = newVal; }
  bool globalSubsumption() const { return _globalSubsumption.actualValue; }
  GlobalSubsumptionSatSolverPower globalSubsumptionSatSolverPower() const { return _globalSubsumptionSatSolverPower.actualValue; }
  GlobalSubsumptionExplicitMinim globalSubsumptionExplicitMinim() const { return _globalSubsumptionExplicitMinim.actualValue; }
  GlobalSubsumptionAvatarAssumptions globalSubsumptionAvatarAssumptions() const { return _globalSubsumptionAvatarAssumptions.actualValue; }

  /** true if calling set() on non-existing options does not result in a user error */
  IgnoreMissing ignoreMissing() const { return _ignoreMissing.actualValue; }
  void setIgnoreMissing(IgnoreMissing newVal) { _ignoreMissing.actualValue = newVal; }
  bool increasedNumeralWeight() const { return _increasedNumeralWeight.actualValue; }
  TheoryAxiomLevel theoryAxioms() const { return _theoryAxioms.actualValue; }
  //void setTheoryAxioms(bool newValue) { _theoryAxioms = newValue; }
  Condensation condensation() const { return _condensation.actualValue; }
  bool generalSplitting() const { return _generalSplitting.actualValue; }
  bool timeStatistics() const { return _timeStatistics.actualValue; }
  bool splitting() const { return _splitting.actualValue; }
  void setSplitting(bool value){ _splitting.actualValue=value; }
  bool nonliteralsInClauseWeight() const { return _nonliteralsInClauseWeight.actualValue; }
  unsigned sineDepth() const { return _sineDepth.actualValue; }
  unsigned sineGeneralityThreshold() const { return _sineGeneralityThreshold.actualValue; }
  unsigned sineToAgeGeneralityThreshold() const { return _sineToAgeGeneralityThreshold.actualValue; }
  SineSelection sineSelection() const { return _sineSelection.actualValue; }
  void setSineSelection(SineSelection val) { _sineSelection.actualValue=val; }
  float sineTolerance() const { return _sineTolerance.actualValue; }
  float sineToAgeTolerance() const { return _sineToAgeTolerance.actualValue; }

  bool colorUnblocking() const { return _colorUnblocking.actualValue; }

  Instantiation instantiation() const { return _instantiation.actualValue; }
  bool theoryFlattening() const { return _theoryFlattening.actualValue; }

  Induction induction() const { return _induction.actualValue; }
  StructuralInductionKind structInduction() const { return _structInduction.actualValue; }
  IntInductionKind intInduction() const { return _intInduction.actualValue; }
  InductionChoice inductionChoice() const { return _inductionChoice.actualValue; }
  unsigned maxInductionDepth() const { return _maxInductionDepth.actualValue; }
  bool inductionNegOnly() const { return _inductionNegOnly.actualValue; }
  bool inductionUnitOnly() const { return _inductionUnitOnly.actualValue; }
  bool inductionGen() const { return _inductionGen.actualValue; }
  bool inductionStrengthenHypothesis() const { return _inductionStrengthenHypothesis.actualValue; }
  unsigned maxInductionGenSubsetSize() const { return _maxInductionGenSubsetSize.actualValue; }
  bool inductionOnComplexTerms() const {return _inductionOnComplexTerms.actualValue;}
  bool integerInductionDefaultBound() const { return _integerInductionDefaultBound.actualValue; }
  IntegerInductionInterval integerInductionInterval() const { return _integerInductionInterval.actualValue; }
  IntegerInductionLiteralStrictness integerInductionStrictnessEq() const {return _integerInductionStrictnessEq.actualValue; }
  IntegerInductionLiteralStrictness integerInductionStrictnessComp() const {return _integerInductionStrictnessComp.actualValue; }
  IntegerInductionTermStrictness integerInductionStrictnessTerm() const {return _integerInductionStrictnessTerm.actualValue; }
  bool nonUnitInduction() const { return _nonUnitInduction.actualValue; }

  //Induction for Rapid options
  bool multiClauseNatInduction() const { return _multiClauseNatInduction.actualValue; }
  bool inductAllLoopCounts() const { return _inductAllLoopCounts.actualValue; }
  bool rapidArrayInduction() const { return _rapidArrayInduction.actualValue; }
  bool multiLiteralClauses() const { return _multiLiteralClauses.actualValue; }
  bool goalSkolemsHighWeight() const { return _goalSkolemsHighWeight.actualValue;}
  unsigned maxDistanceFromGoal() const { return _maxDistanceFromGoal.actualValue; }

  float instGenBigRestartRatio() const { return _instGenBigRestartRatio.actualValue; }
  bool instGenPassiveReactivation() const { return _instGenPassiveReactivation.actualValue; }
  int instGenResolutionRatioInstGen() const { return _instGenResolutionInstGenRatio.actualValue; }
  int instGenResolutionRatioResolution() const { return _instGenResolutionInstGenRatio.otherValue; }
  int instGenRestartPeriod() const { return _instGenRestartPeriod.actualValue; }
  float instGenRestartPeriodQuotient() const { return _instGenRestartPeriodQuotient.actualValue; }
  int instGenSelection() const { return _instGenSelection.actualValue; }
  bool instGenWithResolution() const { return _instGenWithResolution.actualValue; }
  bool useHashingVariantIndex() const { return _useHashingVariantIndex.actualValue; }

  void setTimeLimitInSeconds(int newVal) { _timeLimitInDeciseconds.actualValue = 10*newVal; }
  void setTimeLimitInDeciseconds(int newVal) { _timeLimitInDeciseconds.actualValue = newVal; }

  bool splitAtActivation() const{ return _splitAtActivation.actualValue; }
  SplittingNonsplittableComponents splittingNonsplittableComponents() const { return _splittingNonsplittableComponents.actualValue; }
  SplittingAddComplementary splittingAddComplementary() const { return _splittingAddComplementary.actualValue; }
  SplittingMinimizeModel splittingMinimizeModel() const { return _splittingMinimizeModel.actualValue; }
  SplittingLiteralPolarityAdvice splittingLiteralPolarityAdvice() const { return _splittingLiteralPolarityAdvice.actualValue; }
  SplittingDeleteDeactivated splittingDeleteDeactivated() const { return _splittingDeleteDeactivated.actualValue;}
  bool splittingFastRestart() const { return _splittingFastRestart.actualValue; }
  bool splittingBufferedSolver() const { return _splittingBufferedSolver.actualValue; }
  int splittingFlushPeriod() const { return _splittingFlushPeriod.actualValue; }
  float splittingFlushQuotient() const { return _splittingFlushQuotient.actualValue; }
  float splittingAvatimer() const { return _splittingAvatimer.actualValue; }
  bool splittingEagerRemoval() const { return _splittingEagerRemoval.actualValue; }
  SplittingCongruenceClosure splittingCongruenceClosure() const { return _splittingCongruenceClosure.actualValue; }
  CCUnsatCores ccUnsatCores() const { return _ccUnsatCores.actualValue; }

  void setProof(Proof p) { _proof.actualValue = p; }
    
  bool newCNF() const { return _newCNF.actualValue; }
  bool getIteInlineLet() const { return _inlineLet.actualValue; }

  bool useManualClauseSelection() const { return _manualClauseSelection.actualValue; }
  bool useManualLiteralSelection() const { return _manualLiteralSelection.actualValue; }
  void stopManualLiteralSelection() { _manualLiteralSelection.actualValue = false; } 
  bool useManualSupLhsSelection() const { return _manualSupLhsSelection.actualValue; }
  void stopManualSupLhsSelection() { _manualSupLhsSelection.actualValue = false; }      
  bool inequalityNormalization() const { return _inequalityNormalization.actualValue; }
  EvaluationMode evaluationMode() const { return _highSchool.actualValue ? EvaluationMode::POLYNOMIAL_CAUTIOUS : _evaluationMode.actualValue; }
  ArithmeticSimplificationMode gaussianVariableElimination() const { return _highSchool.actualValue ? ArithmeticSimplificationMode::CAUTIOUS : _gaussianVariableElimination.actualValue; }
  bool pushUnaryMinus() const { return _pushUnaryMinus.actualValue || _highSchool.actualValue; }
  ArithmeticSimplificationMode cancellation() const { return _highSchool.actualValue ? ArithmeticSimplificationMode::CAUTIOUS : _cancellation.actualValue; }
  ArithmeticSimplificationMode arithmeticSubtermGeneralizations() const { return  _highSchool.actualValue ? ArithmeticSimplificationMode::CAUTIOUS : _arithmeticSubtermGeneralizations.actualValue; }

  const vstring& manualSelFile() const { return _selectionChoiceFile.actualValue; }

  //Higher-order Options

  bool addCombAxioms() const { return _addCombAxioms.actualValue; }
  bool addProxyAxioms() const { return _addProxyAxioms.actualValue; }
  bool combinatorySup() const { return _combinatorySuperposition.actualValue; }
  bool choiceAxiom() const { return _choiceAxiom.actualValue; }
  bool injectivityReasoning() const { return _injectivity.actualValue; }
  bool pragmatic() const { return _pragmatic.actualValue; }
  bool choiceReasoning() const { return _choiceReasoning.actualValue; }
  bool prioritiseClausesProducedByLongReduction() const { return _priortyToLongReducts.actualValue; }
  int maxXXNarrows() const { return _maximumXXNarrows.actualValue; }
  FunctionExtensionality functionExtensionality() const { return _functionExtensionality.actualValue; }
  CNFOnTheFly cnfOnTheFly() const { return _clausificationOnTheFly.actualValue; }
  PISet piSet() const { return _piSet.actualValue; }
  Narrow narrow() const { return _narrow.actualValue; }
  bool equalityToEquivalence () const { return _equalityToEquivalence.actualValue; }
  bool complexBooleanReasoning () const { return _complexBooleanReasoning.actualValue; }
  bool booleanEqTrick() const { return _booleanEqTrick.actualValue; }
  bool casesSimp() const { return _casesSimp.actualValue; }
  bool cases() const { return _cases.actualValue; }
  bool newTautologyDel() const { return _newTautologyDel.actualValue; }
  bool lambdaFreeHol() const { return _lambdaFreeHol.actualValue; }

private:
    
    /**
     * A LookupWrapper is used to wrap up two maps for long and short names and query them
     */
    struct LookupWrapper {
        
        LookupWrapper() {}
        
        private:
          LookupWrapper operator=(const LookupWrapper&){ NOT_IMPLEMENTED;}
        public:
        
        void insert(AbstractOptionValue* option_value){
            CALL("LookupWrapper::insert");
            ASS(!option_value->longName.empty());
            bool new_long =  _longMap.insert(option_value->longName,option_value);
            bool new_short = true;
            if(!option_value->shortName.empty()){
                new_short = _shortMap.insert(option_value->shortName,option_value);
            }
            if(!new_long || !new_short){ cout << "Bad " << option_value->longName << endl; }
            ASS(new_long && new_short);
        }
        AbstractOptionValue* findLong(vstring longName) const{
            CALL("LookupWrapper::findLong");
            if(!_longMap.find(longName)){ throw ValueNotFoundException(); }
            return _longMap.get(longName);
        }
        AbstractOptionValue* findShort(vstring shortName) const{
            CALL("LookupWrapper::findShort");
            if(!_shortMap.find(shortName)){ throw ValueNotFoundException(); }
            return _shortMap.get(shortName);
        }
        
        VirtualIterator<AbstractOptionValue*> values() const {
            return _longMap.range();
        }
        
    private:
        DHMap<vstring,AbstractOptionValue*> _longMap;
        DHMap<vstring,AbstractOptionValue*> _shortMap;
    };
    
    LookupWrapper _lookup;
    
    // The const is a lie - we can alter the resulting OptionValue
    AbstractOptionValue* getOptionValueByName(vstring name) const{
        try{
          return _lookup.findLong(name);
        }
        catch(ValueNotFoundException&){
          try{
            return _lookup.findShort(name);
          }
          catch(ValueNotFoundException&){
            return 0;
          }
        }
    }
  
    Stack<vstring> getSimilarOptionNames(vstring name, bool is_short) const{

      Stack<vstring> similar_names;

      VirtualIterator<AbstractOptionValue*> options = _lookup.values();
      while(options.hasNext()){
        AbstractOptionValue* opt = options.next();
        vstring opt_name = is_short ? opt->shortName : opt->longName;
        size_t dif = 2;
        if(!is_short) dif += name.size()/4;
        if(name.size()!=0 && distance(name,opt_name) < dif)
          similar_names.push(opt_name);
      }

      return similar_names;
    }
    
    //==========================================================
    // Variables holding option values
    //==========================================================

 /** 
  * NOTE on OptionValues
  *
  * An OptionValue stores the value for an Option as well as all the meta-data
  * See the definitions of different OptionValue objects above for details
  * but the main OptionValuse are
  *  - BoolOptionValue
  *  - IntOptionValue, UnsignedOptionValue, FloatOptionValue, LongOptionValue
  *  - StringOptionValue
  *  - ChoiceOptionValue
  *  - RatioOptionValue
  *
  * ChoiceOptionValue requires you to define an enum for the choice values
  *
  * For examples of how the different OptionValues are used see Options.cpp
  *
  * If an OptionValue needs custom assignment you will need to create a custom
  *  OptionValue. See DecodeOptionValue and SelectionOptionValue for examples. 
  *
  */

  //Not really an option. When Vampire runs from API
  //we need to do a few things differently and therefore require a flag
  //to store this info. For want of a better place, stored here.
  bool _runningFromApi;

  ChoiceOptionValue<RandomStrategy> _randomStrategy;
  DecodeOptionValue _decode;
  BoolOptionValue _encode;

  //Rapid related options
  BoolOptionValue _intermediateValue;
  //end of rapid related options

  RatioOptionValue _ageWeightRatio;
	ChoiceOptionValue<AgeWeightRatioShape> _ageWeightRatioShape;
	UnsignedOptionValue _ageWeightRatioShapeFrequency;
  BoolOptionValue _useLemmaPredicateLiteralSelection;
  BoolOptionValue _useSuccessorDeletionRule;
  BoolOptionValue _useTheorySplitQueues;
  StringOptionValue _theorySplitQueueRatios;
  StringOptionValue _theorySplitQueueCutoffs;
  IntOptionValue _theorySplitQueueExpectedRatioDenom;
  BoolOptionValue _theorySplitQueueLayeredArrangement;
  BoolOptionValue _useAvatarSplitQueues;
  StringOptionValue _avatarSplitQueueRatios;
  StringOptionValue _avatarSplitQueueCutoffs;
  BoolOptionValue _avatarSplitQueueLayeredArrangement;
  BoolOptionValue _useSineLevelSplitQueues;
  StringOptionValue _sineLevelSplitQueueRatios;
  StringOptionValue _sineLevelSplitQueueCutoffs;
  BoolOptionValue _sineLevelSplitQueueLayeredArrangement;
  BoolOptionValue _usePositiveLiteralSplitQueues;
  StringOptionValue _positiveLiteralSplitQueueRatios;
  StringOptionValue _positiveLiteralSplitQueueCutoffs;
  BoolOptionValue _positiveLiteralSplitQueueLayeredArrangement;
  BoolOptionValue _literalMaximalityAftercheck;
  BoolOptionValue _arityCheck;
  
  ChoiceOptionValue<BadOption> _badOption;
  ChoiceOptionValue<Demodulation> _backwardDemodulation;
  ChoiceOptionValue<Subsumption> _backwardSubsumption;
  ChoiceOptionValue<Subsumption> _backwardSubsumptionResolution;
  BoolOptionValue _backwardSubsumptionDemodulation;
  UnsignedOptionValue _backwardSubsumptionDemodulationMaxMatches;
  BoolOptionValue _binaryResolution;

  BoolOptionValue _colorUnblocking;
  ChoiceOptionValue<Condensation> _condensation;

  BoolOptionValue _demodulationRedundancyCheck;

  ChoiceOptionValue<EqualityProxy> _equalityProxy;
  BoolOptionValue _useMonoEqualityProxy;
  BoolOptionValue _equalityResolutionWithDeletion;
  BoolOptionValue _equivalentVariableRemoval;
  ChoiceOptionValue<ExtensionalityResolution> _extensionalityResolution;
  UnsignedOptionValue _extensionalityMaxLength;
  BoolOptionValue _extensionalityAllowPosEq;

  BoolOptionValue _FOOLParamodulation;

  BoolOptionValue _termAlgebraInferences;
  ChoiceOptionValue<TACyclicityCheck> _termAlgebraCyclicityCheck;

  BoolOptionValue _fmbNonGroundDefs;
  UnsignedOptionValue _fmbStartSize;
  FloatOptionValue _fmbSymmetryRatio;
  ChoiceOptionValue<FMBWidgetOrders> _fmbSymmetryWidgetOrders;
  ChoiceOptionValue<FMBSymbolOrders> _fmbSymmetryOrderSymbols;
  ChoiceOptionValue<FMBAdjustSorts> _fmbAdjustSorts;
  BoolOptionValue _fmbDetectSortBounds;
  UnsignedOptionValue _fmbDetectSortBoundsTimeLimit;
  UnsignedOptionValue _fmbSizeWeightRatio;
  ChoiceOptionValue<FMBEnumerationStrategy> _fmbEnumerationStrategy;

  BoolOptionValue _flattenTopLevelConjunctions;
  StringOptionValue _forbiddenOptions;
  BoolOptionValue _forceIncompleteness;
  StringOptionValue _forcedOptions;
  ChoiceOptionValue<Demodulation> _forwardDemodulation;
  BoolOptionValue _forwardLiteralRewriting;
  BoolOptionValue _forwardSubsumption;
  BoolOptionValue _forwardSubsumptionResolution;
  BoolOptionValue _forwardSubsumptionDemodulation;
  UnsignedOptionValue _forwardSubsumptionDemodulationMaxMatches;
  ChoiceOptionValue<FunctionDefinitionElimination> _functionDefinitionElimination;
  BoolOptionValue _skolemReuse;
  BoolOptionValue _definitionReuse;
  ChoiceOptionValue<TweeGoalTransformation> _tweeGoalTransformation;
  
  BoolOptionValue _generalSplitting;
  BoolOptionValue _globalSubsumption;
  ChoiceOptionValue<GlobalSubsumptionSatSolverPower> _globalSubsumptionSatSolverPower;
  ChoiceOptionValue<GlobalSubsumptionExplicitMinim> _globalSubsumptionExplicitMinim;
  ChoiceOptionValue<GlobalSubsumptionAvatarAssumptions> _globalSubsumptionAvatarAssumptions;
  ChoiceOptionValue<GoalGuess> _guessTheGoal;
  UnsignedOptionValue _guessTheGoalLimit;

  BoolOptionValue _hyperSuperposition;

  BoolOptionValue _simultaneousSuperposition;
  BoolOptionValue _innerRewriting;
  BoolOptionValue _equationalTautologyRemoval;

  /** if true, then calling set() on non-existing options will not result in a user error */
  ChoiceOptionValue<IgnoreMissing> _ignoreMissing;
  StringOptionValue _include;
  /** if this option is true, Vampire will add the numeral weight of a clause
   * to its weight. The weight is defined as the sum of binary sizes of all
   * integers occurring in this clause. This option has not been tested and
   * may be extensive, see Clause::getNumeralWeight()
   */
  BoolOptionValue _increasedNumeralWeight;

  BoolOptionValue _ignoreConjectureInPreprocessing;

  IntOptionValue _inequalitySplitting;
  ChoiceOptionValue<InputSyntax> _inputSyntax;
  ChoiceOptionValue<Instantiation> _instantiation;
  FloatOptionValue _instGenBigRestartRatio;
  BoolOptionValue _instGenPassiveReactivation;
  RatioOptionValue _instGenResolutionInstGenRatio;
  //IntOptionValue _instGenResolutionRatioResolution;
  IntOptionValue _instGenRestartPeriod;
  FloatOptionValue _instGenRestartPeriodQuotient;
  BoolOptionValue _instGenWithResolution;
  BoolOptionValue _useHashingVariantIndex;

  ChoiceOptionValue<Induction> _induction;
  ChoiceOptionValue<StructuralInductionKind> _structInduction;
  ChoiceOptionValue<IntInductionKind> _intInduction;
  ChoiceOptionValue<InductionChoice> _inductionChoice;
  UnsignedOptionValue _maxInductionDepth;
  BoolOptionValue _inductionNegOnly;
  BoolOptionValue _inductionUnitOnly;
  BoolOptionValue _inductionGen;
  BoolOptionValue _inductionStrengthenHypothesis;
  UnsignedOptionValue _maxInductionGenSubsetSize;
  BoolOptionValue _inductionOnComplexTerms;
  BoolOptionValue _integerInductionDefaultBound;
  ChoiceOptionValue<IntegerInductionInterval> _integerInductionInterval;
  ChoiceOptionValue<IntegerInductionLiteralStrictness> _integerInductionStrictnessEq;
  ChoiceOptionValue<IntegerInductionLiteralStrictness> _integerInductionStrictnessComp;
  ChoiceOptionValue<IntegerInductionTermStrictness> _integerInductionStrictnessTerm;
  BoolOptionValue _nonUnitInduction;

  //Induction for Rapid options  
  BoolOptionValue _multiClauseNatInduction;
  BoolOptionValue _inductAllLoopCounts;
  BoolOptionValue _rapidArrayInduction;
  BoolOptionValue _multiLiteralClauses;
  BoolOptionValue _goalSkolemsHighWeight;
  UnsignedOptionValue _maxDistanceFromGoal;  

  StringOptionValue _latexOutput;
  BoolOptionValue _latexUseDefaultSymbols;

  ChoiceOptionValue<LiteralComparisonMode> _literalComparisonMode;
  IntOptionValue _lookaheadDelay;
  IntOptionValue _lrsFirstTimeCheck;
  BoolOptionValue _lrsWeightLimitOnly;
  ChoiceOptionValue<LTBLearning> _ltbLearning;
  StringOptionValue _ltbDirectory;

#ifdef __linux__
  UnsignedOptionValue _instructionLimit; 
#endif

  UnsignedOptionValue _memoryLimit; // should be size_t, making an assumption
  ChoiceOptionValue<Mode> _mode;
  ChoiceOptionValue<Schedule> _schedule;
  StringOptionValue _scheduleFile;
  UnsignedOptionValue _multicore;
  FloatOptionValue _slowness;

  IntOptionValue _naming;
  BoolOptionValue _nonliteralsInClauseWeight;
  BoolOptionValue _normalize;

  BoolOptionValue _outputAxiomNames;

  StringOptionValue _printProofToFile;
  BoolOptionValue _printClausifierPremises;
  StringOptionValue _problemName;
  ChoiceOptionValue<Proof> _proof;
  BoolOptionValue _minimizeSatProofs;
  ChoiceOptionValue<ProofExtra> _proofExtra;
  
  StringOptionValue _protectedPrefix;

  ChoiceOptionValue<QuestionAnsweringMode> _questionAnswering;

  IntOptionValue _randomSeed;
  IntOptionValue _randomStrategySeed;

  IntOptionValue _activationLimit;

  ChoiceOptionValue<SatSolver> _satSolver;
  ChoiceOptionValue<SaturationAlgorithm> _saturationAlgorithm;
  BoolOptionValue _showAll;
  BoolOptionValue _showActive;
  BoolOptionValue _showBlocked;
  BoolOptionValue _showDefinitions;
  ChoiceOptionValue<InterpolantMode> _showInterpolant;
  BoolOptionValue _showNew;
  BoolOptionValue _sineToAge;
  ChoiceOptionValue<PredicateSineLevels> _sineToPredLevels;
  BoolOptionValue _showSplitting;
  BoolOptionValue _showNewPropositional;
  BoolOptionValue _showNonconstantSkolemFunctionTrace;
  BoolOptionValue _showOptions;
  BoolOptionValue _showOptionsLineWrap;
  BoolOptionValue _showExperimentalOptions;
  BoolOptionValue _showHelp;
  BoolOptionValue _printAllTheoryAxioms;
  StringOptionValue _explainOption;
  BoolOptionValue _showPassive;
  BoolOptionValue _showReductions;
  BoolOptionValue _showPreprocessing;
  BoolOptionValue _showSkolemisations;
  BoolOptionValue _showSymbolElimination;
  BoolOptionValue _showTheoryAxioms;
  BoolOptionValue _showFOOL;
  BoolOptionValue _showFMBsortInfo;
  BoolOptionValue _showInduction;
  BoolOptionValue _showSimplOrdering;
#if VZ3
  BoolOptionValue _showZ3;
  StringOptionValue _exportAvatarProblem;
  StringOptionValue _exportThiProblem;
  BoolOptionValue _satFallbackForSMT;
  BoolOptionValue _smtForGround;
  ChoiceOptionValue<TheoryInstSimp> _theoryInstAndSimp;
  BoolOptionValue _thiGeneralise;
  BoolOptionValue _thiTautologyDeletion;
#endif
  ChoiceOptionValue<UnificationWithAbstraction> _unificationWithAbstraction; 
  BoolOptionValue _fixUWA;
  BoolOptionValue _useACeval;
  TimeLimitOptionValue _simulatedTimeLimit;
  UnsignedOptionValue _sineDepth;
  UnsignedOptionValue _sineGeneralityThreshold;
  UnsignedOptionValue _sineToAgeGeneralityThreshold;
  ChoiceOptionValue<SineSelection> _sineSelection;
  FloatOptionValue _sineTolerance;
  FloatOptionValue _sineToAgeTolerance;
  ChoiceOptionValue<Sos> _sos;
  UnsignedOptionValue _sosTheoryLimit;
  BoolOptionValue _splitting;
  BoolOptionValue _splitAtActivation;
  ChoiceOptionValue<SplittingAddComplementary> _splittingAddComplementary;
  ChoiceOptionValue<SplittingCongruenceClosure> _splittingCongruenceClosure;
  ChoiceOptionValue<CCUnsatCores> _ccUnsatCores;
  BoolOptionValue _splittingEagerRemoval;
  UnsignedOptionValue _splittingFlushPeriod;
  FloatOptionValue _splittingFlushQuotient;
  FloatOptionValue _splittingAvatimer;
  ChoiceOptionValue<SplittingNonsplittableComponents> _splittingNonsplittableComponents;
  ChoiceOptionValue<SplittingMinimizeModel> _splittingMinimizeModel;
  ChoiceOptionValue<SplittingLiteralPolarityAdvice> _splittingLiteralPolarityAdvice;
  ChoiceOptionValue<SplittingDeleteDeactivated> _splittingDeleteDeactivated;
  BoolOptionValue _splittingFastRestart;
  BoolOptionValue _splittingBufferedSolver;

  ChoiceOptionValue<Statistics> _statistics;
  BoolOptionValue _superpositionFromVariables;
  ChoiceOptionValue<TermOrdering> _termOrdering;
  ChoiceOptionValue<SymbolPrecedence> _symbolPrecedence;
  ChoiceOptionValue<SymbolPrecedenceBoost> _symbolPrecedenceBoost;
  ChoiceOptionValue<IntroducedSymbolPrecedence> _introducedSymbolPrecedence;
  ChoiceOptionValue<EvaluationMode> _evaluationMode;
  ChoiceOptionValue<KboWeightGenerationScheme> _kboWeightGenerationScheme;
  BoolOptionValue _kboMaxZero;
  ChoiceOptionValue<KboAdmissibilityCheck> _kboAdmissabilityCheck;
  StringOptionValue _functionWeights;
  StringOptionValue _predicateWeights;
  StringOptionValue _functionPrecedence;
  StringOptionValue _predicatePrecedence;

  StringOptionValue _testId;
  ChoiceOptionValue<Output> _outputMode;
  BoolOptionValue _ignoreMissingInputsInUnsatCore;
  StringOptionValue _thanks;
  ChoiceOptionValue<TheoryAxiomLevel> _theoryAxioms;
  BoolOptionValue _theoryFlattening;

  /** Time limit in deciseconds */
  TimeLimitOptionValue _timeLimitInDeciseconds;
  BoolOptionValue _timeStatistics;

  ChoiceOptionValue<URResolution> _unitResultingResolution;
  BoolOptionValue _unusedPredicateDefinitionRemoval;
  BoolOptionValue _blockedClauseElimination;
  // BoolOptionValue _use_dm;

  OptionChoiceValues _tagNames;

  NonGoalWeightOptionValue _nonGoalWeightCoefficient;
  BoolOptionValue _restrictNWCtoGC;

  SelectionOptionValue _selection;
  SelectionOptionValue _instGenSelection;
    
  InputFileOptionValue _inputFile;

  BoolOptionValue _newCNF;
  BoolOptionValue _inlineLet;

  BoolOptionValue _manualClauseSelection;
  BoolOptionValue _manualLiteralSelection;
  BoolOptionValue _manualSupLhsSelection;

  // arithmeitc reasoning options
  BoolOptionValue _inequalityNormalization;
  BoolOptionValue _pushUnaryMinus;
  BoolOptionValue _highSchool;
  ChoiceOptionValue<ArithmeticSimplificationMode> _gaussianVariableElimination;
  ChoiceOptionValue<ArithmeticSimplificationMode> _cancellation;
  ChoiceOptionValue<ArithmeticSimplificationMode> _arithmeticSubtermGeneralizations;
 
  StringOptionValue _selectionChoiceFile;  

  //Higher-order options
  BoolOptionValue _addCombAxioms;
  BoolOptionValue _addProxyAxioms;
  BoolOptionValue _combinatorySuperposition;
  BoolOptionValue _choiceAxiom;
  BoolOptionValue _injectivity;
  BoolOptionValue _pragmatic;
  BoolOptionValue _choiceReasoning;
  BoolOptionValue _priortyToLongReducts;
  IntOptionValue  _maximumXXNarrows;
  ChoiceOptionValue<FunctionExtensionality> _functionExtensionality;
  ChoiceOptionValue<CNFOnTheFly> _clausificationOnTheFly;
  ChoiceOptionValue<PISet> _piSet;
  ChoiceOptionValue<Narrow> _narrow;
  BoolOptionValue _equalityToEquivalence;
  BoolOptionValue _complexBooleanReasoning;
  BoolOptionValue _booleanEqTrick;
  BoolOptionValue _superposition;
  BoolOptionValue _casesSimp;
  BoolOptionValue _cases;
  BoolOptionValue _newTautologyDel;
  BoolOptionValue _lambdaFreeHol;

}; // class Options

// Allow printing of enums
template<typename T,
         typename = typename std::enable_if<std::is_enum<T>::value>::type>
std::ostream& operator<< (std::ostream& str,const T& val)
{
  return str << static_cast<typename std::underlying_type<T>::type>(val);
}

}

#endif<|MERGE_RESOLUTION|>--- conflicted
+++ resolved
@@ -537,27 +537,18 @@
   enum class SymbolPrecedence : unsigned int {
     ARITY = 0,
     OCCURRENCE = 1,
-<<<<<<< HEAD
     REVERSE_OCCURRENCE = 2,
     REVERSE_ARITY = 3,
-    SCRAMBLE = 4,
-    FREQUENCY = 5,
-    REVERSE_FREQUENCY = 6,
-    WEIGHTED_FREQUENCY = 7,
-    REVERSE_WEIGHTED_FREQUENCY = 8
-=======
-    REVERSE_ARITY = 2,
-    UNARY_FIRST = 3,
-    CONST_MAX = 4,
-    CONST_MIN = 5,
-    SCRAMBLE = 6,
-    FREQUENCY = 7,
-    UNARY_FREQ = 8,
-    CONST_FREQ = 9,
-    REVERSE_FREQUENCY = 10,
-    WEIGHTED_FREQUENCY = 11,
-    REVERSE_WEIGHTED_FREQUENCY = 12
->>>>>>> 7fbf5fbb
+    UNARY_FIRST = 4,
+    CONST_MAX = 5,
+    CONST_MIN = 6,
+    SCRAMBLE = 7,
+    FREQUENCY = 8,
+    UNARY_FREQ = 9,
+    CONST_FREQ = 10,
+    REVERSE_FREQUENCY = 11,
+    WEIGHTED_FREQUENCY = 12,
+    REVERSE_WEIGHTED_FREQUENCY = 13
   };
   enum class SymbolPrecedenceBoost : unsigned int {
     NONE = 0,    
