--- conflicted
+++ resolved
@@ -287,11 +287,7 @@
     }
   } else {
     int fun = term->functor();
-<<<<<<< HEAD
-    if(!term->isSort()){      
-=======
     if(!term->isSort()){
->>>>>>> 001d1ef8
       ASS_REP(_noOfFuns > fun, term->toString());
       _funs[fun].add(add);
     } else {
