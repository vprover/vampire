--- conflicted
+++ resolved
@@ -507,12 +507,8 @@
     AnsList::push(make_pair(0, make_pair(nullptr, _lastAnsLit)), _answerPairs);
   }
 
-<<<<<<< HEAD
   _skolemReplacement.associateRecMappings(&_recursionMappings, &_functionHeads);
-  Stack<TermList> answerArgs;
-
-=======
->>>>>>> 2fb5dab6
+
   ClauseStack premiseClauses;
   Stack<Unit*> conjectures;
   DHSet<Unit*> proofUnits;
@@ -550,11 +546,7 @@
     if (!proofNums.contains(p.first)) {
       continue;
     }
-<<<<<<< HEAD
-    ASS(p.first == p.second.first->number());
-=======
     ASS_EQ(p.first, p.second.first->number());
->>>>>>> 2fb5dab6
     // Create the condition for an if-then-else by negating the clause
     Formula* condition = getConditionFromClause(p.second.first);
     for (unsigned i = 0; i < arity; i++) {
@@ -759,12 +751,9 @@
       while (vit.hasNext()) {
         pair<TermList, TermList> p = vit.next();
         unsigned v = p.first.var();
+        TermList& vsort = p.second;
         if (done.count(v) == 0) {
           done.insert(v);
-<<<<<<< HEAD
-          TermList rep = getConstantForVariable(p.second);
-          s.bind(v, rep);
-=======
           if (vsort == AtomicSort::intSort()) {
             s.bindUnbound(v, zero);
           } else {
@@ -777,7 +766,6 @@
             TermList res(Term::createConstant(czfn));
             s.bindUnbound(v, res);
           }
->>>>>>> 2fb5dab6
         }
       }
       tl = TermList(tl.term()->apply(s));
@@ -794,7 +782,6 @@
       return *res;
     }
     Term* t = trm.term();
-<<<<<<< HEAD
     unsigned functor = t->functor();
     if (static_cast<SynthesisALManager*>(SynthesisALManager::getInstance())->isRecTerm(t)) {
       // Construct a new recursive function corresponding to 'trm'.
@@ -833,12 +820,7 @@
       return TermList(Term::create(rfunctor, {*t->nthArgument(t->arity()-1)}));
     } else if ((t->arity() == 3) && t->nthArgument(0)->isTerm()) {
       TermList sort = env.signature->getFunction(functor)->fnType()->arg(1);
-      if (functor == getITEFunctionSymbol(sort)) {
-=======
-    if ((t->arity() == 3) && t->nthArgument(0)->isTerm()) {
-      TermList sort = env.signature->getFunction(t->functor())->fnType()->arg(1);
       if (t->functor() == static_cast<SynthesisALManager*>(SynthesisALManager::getInstance())->getITEFunctionSymbol(sort)) {
->>>>>>> 2fb5dab6
         // Build condition
         Term* tcond = t->nthArgument(0)->term();
         std::string condName = tcond->functionName();
