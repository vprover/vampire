/*
 * This file is part of the source code of the software program
 * Vampire. It is protected by applicable
 * copyright laws.
 *
 * This source code is distributed under the licence found here
 * https://vprover.github.io/license.html
 * and in the source directory
 */
/**
 * @file Shell/Preprocess.cpp
 * Implements class Preprocess for preprocessing.
 * @since 05/01/2004 Manchester
 * @since 02/06/2007 Manchester, changed to new datastructures
 */


#include "Lib/ScopedLet.hpp"

#include "Kernel/Unit.hpp"
#include "Kernel/Clause.hpp"
#include "Kernel/Problem.hpp"

#include "GoalGuessing.hpp"
#include "AnswerLiteralManager.hpp"
#include "CNF.hpp"
#include "NewCNF.hpp"
#include "DistinctGroupExpansion.hpp"
#include "EqResWithDeletion.hpp"
#include "EqualityProxy.hpp"
#include "EqualityProxyMono.hpp"
#include "Flattening.hpp"
#include "FunctionDefinition.hpp"
#include "GeneralSplitting.hpp"
#include "FunctionDefinitionHandler.hpp"
#include "InequalitySplitting.hpp"
#include "InterpretedNormalizer.hpp"
#include "Kernel/ALASCA/Preprocessor.hpp"
#include "Naming.hpp"
#include "Normalisation.hpp"
#include "Shuffling.hpp"
#include "NNF.hpp"
#include "Options.hpp"
#include "PredicateDefinition.hpp"
#include "Preprocess.hpp"
#include "Property.hpp"
#include "Rectify.hpp"
#include "Skolem.hpp"
#include "SimplifyFalseTrue.hpp"
#include "SineUtils.hpp"
#include "Statistics.hpp"
#include "FOOLElimination.hpp"
#include "TheoryAxioms.hpp"
#include "TheoryFlattening.hpp"
#include "TweeGoalTransformation.hpp"
#include "BlockedClauseElimination.hpp"

#include "UIHelper.hpp"
#include "Lib/List.hpp"

#include "Kernel/TermIterators.hpp"

using namespace std;
using namespace Shell;

/**
 * Preprocess the problem.
 *
 * @since 16/07/2003 hotel Holiday Inn, Moscow, normalization added
 * @since 19/12/2003 Manchester, changed to move preprocessing to units.
 * @since 08/04/2004 Torrevieja pure literal deletion and
 *   clausal definition handling added
 * @since 12/04/2004 Torrevieja tautology and double literal deletion added
 * @since 22/05/2004 Manchester, equality proxy added
 */
void Preprocess::preprocess(Problem& prb)
{
  env.options->resolveAwayAutoValues0();

  if (env.options->showPreprocessing()) {
    std::cout << "preprocessing started" << std::endl;
    UnitList::Iterator uit(prb.units());
    while(uit.hasNext()) {
      Unit* u = uit.next();
      std::cout << "[PP] input: " << u->toString() << std::endl;
    }
  }

  if (_options.questionAnswering()!=Options::QuestionAnsweringMode::OFF) {
    env.statistics->phase=ExecutionPhase::ANSWER_LITERAL;
    if (env.options->showPreprocessing())
      std::cout << "answer literal addition" << std::endl;

    AnswerLiteralManager::getInstance()->addAnswerLiterals(prb);
  }

  //we ensure that in the beginning we have a valid property object, to
  //know that the queries to uncertain problem properties will be precise
  //enough
  prb.getProperty();

  if (env.signature->hasDefPreds() &&
      !FunctionDefinitionHandler::isHandlerEnabled(_options)) {
      // if the handler is not requested by any of the relevant options, we preprocess away the special definition parsing immediately
    prb.getFunctionDefinitionHandler().initAndPreprocessEarly(prb);
  }

  /* CAREFUL, keep this at the beginning of the preprocessing pipeline,
   * so that it corresponds to how its done
   * in profileMode() in vampire.cpp and PortfolioMode::searchForProof()
   * to preserve reproducibility out of casc mode when using --decode */
  if (_options.normalize()) { // reorder units
    env.statistics->phase=ExecutionPhase::NORMALIZATION;
    if (env.options->showPreprocessing())
      std::cout << "normalization" << std::endl;

    Normalisation().normalise(prb);
  }

  if (_options.shuffleInput()) {
    TIME_TRACE(TimeTrace::SHUFFLING);
    env.statistics->phase=ExecutionPhase::SHUFFLING;

    if (env.options->showPreprocessing())
      std::cout << "shuffling1" << std::endl;

    // shuffling at the very beginning
    Shuffling::shuffle(prb);
  }

  if(_options.guessTheGoal() != Options::GoalGuess::OFF){
    prb.invalidateProperty();
    prb.getProperty();
    GoalGuessing().apply(prb);
  }

  // interpreted normalizations are not prepeared for "special" terms, thus it must happen after clausification
  if (prb.hasInterpretedOperations() || env.signature->hasTermAlgebras()){
    if (_options.theoryAxioms() != Options::TheoryAxiomLevel::OFF // we need to normalize before adding the theory axioms as they rely on only normalized symbols being present
      || !_options.alasca()) { // NOTE: Alasca wouldn't need this, but then not all axioms would necessarily be added
      InterpretedNormalizer().apply(prb);
    }

    // Add theory axioms if needed
    if(_options.theoryAxioms() != Options::TheoryAxiomLevel::OFF){
      env.statistics->phase=ExecutionPhase::INCLUDING_THEORY_AXIOMS;
      if (env.options->showPreprocessing())
        std::cout << "adding theory axioms" << std::endl;

      TheoryAxioms(prb).apply();
    }
  }

  if (_options.alascaIntegerConversion()) {
    if (env.options->showPreprocessing())
      std::cout << "eliminating euclidean quotient and remainder" << std::endl;

    QuotientEPreproc().proc(prb);
  }


  if (prb.hasFOOL() || prb.isHigherOrder()) {
<<<<<<< HEAD
    // This is the point to extend the signature with $$true and $$false
    // If we don't have fool then these constants get in the way (a lot)

    // TODO maybe this does not go here but NewCNF requires it in some cases
    TheoryAxioms(prb).applyFOOL();

=======
>>>>>>> a1cd9987
    if (!_options.newCNF() || prb.isHigherOrder()) {
      if (env.options->showPreprocessing())
        std::cout << "FOOL elimination" << std::endl;

      FOOLElimination().apply(prb);
    }
  }

  if (env.options->functionExtensionality() == Options::FunctionExtensionality::AXIOM){
    HOL_ERROR;
  }

  if (env.options->choiceAxiom()) {
    HOL_ERROR;
  }

  (void)prb.getProperty();



  // Expansion of distinct groups happens before other preprocessing
  // If a distinct group is small enough it will add inequality to describe it
  if(env.signature->hasDistinctGroups()){
    if(env.options->showPreprocessing())
      std::cout << "distinct group expansion" << std::endl;
    DistinctGroupExpansion(_options.distinctGroupExpansionLimit()).apply(prb);
  }

  if (_options.sineToAge() || _options.useSineLevelSplitQueues() || (_options.sineToPredLevels() != Options::PredicateSineLevels::OFF)) {
    env.statistics->phase=ExecutionPhase::SINE_SELECTION;

    if (_options.sineToPredLevels() != Options::PredicateSineLevels::OFF) {
      env.predicateSineLevels = new DHMap<unsigned,unsigned>();
    }

    // just to initialize ``env.clauseSineLevels'' or ``env.predicateSineLevels''
    SineSelector(false,_options.sineToAgeTolerance(),0,
        _options.sineToAgeGeneralityThreshold(),true).perform(prb);
  }

  if (_options.sineSelection()!=Options::SineSelection::OFF) {
    env.statistics->phase=ExecutionPhase::SINE_SELECTION;
    if (env.options->showPreprocessing())
      std::cout << "sine selection" << std::endl;

    SineSelector(_options).perform(prb);
  }

  // stop here if clausification is not required and still simplify not set
  if (!_clausify && !_stillSimplify) {
    return;
  }

  if (prb.mayHaveFormulas()) {
    if (env.options->showPreprocessing())
      std::cout << "preprocess1 (rectify, simplify false true, flatten)" << std::endl;

    preprocess1(prb);
  }

  if (_options.shuffleInput()) {
   TIME_TRACE(TimeTrace::SHUFFLING);
    env.statistics->phase=ExecutionPhase::SHUFFLING;
    if (env.options->showPreprocessing())
      std::cout << "shuffling2" << std::endl;

    // axioms have been added, fool eliminated; moreover, after flattening, more opportunity for shuffling inside
    Shuffling::shuffle(prb);
  }

  // stop here if clausification is not required
  if (!_clausify) {
    return;
  }

  // Remove unused predicates
  // TODO consider if TrivialPredicateRemoval should occur if this is off
  // Two kinds of unused
  // - pure predicates
  // - unused definitions
  // I think TrivialPredicateRemoval just removes pures
  if (_options.unusedPredicateDefinitionRemoval()) {
    env.statistics->phase=ExecutionPhase::UNUSED_PREDICATE_DEFINITION_REMOVAL;
    if (env.options->showPreprocessing())
      std::cout << "unused predicate definition removal" << std::endl;

    PredicateDefinition pdRemover;
    pdRemover.removeUnusedDefinitionsAndPurePredicates(prb);
  }

  if (prb.mayHaveFormulas()) {
    if (env.options->showPreprocessing())
      std::cout << "preprocess 2 (ennf,flatten)" << std::endl;

    preprocess2(prb);
  }

  if (_options.shuffleInput()) {
    TIME_TRACE(TimeTrace::SHUFFLING);
    env.statistics->phase=ExecutionPhase::SHUFFLING;
    if (env.options->showPreprocessing())
      std::cout << "shuffling3" << std::endl;

    // more flattening -> more shuffling
    Shuffling::shuffle(prb);
  }

  if (prb.mayHaveFormulas() && _options.newCNF() && !prb.isHigherOrder()) {
    if (env.options->showPreprocessing())
      std::cout << "newCnf" << std::endl;

    newCnf(prb);
  } else {
    if (prb.mayHaveFormulas() && _options.newCNF()) { // TODO: update newCNF to deal with higher-order
      ASS(prb.isHigherOrder());
      if (outputAllowed()) {
        addCommentSignForSZS(std::cout);
        std::cout << "WARNING: Not using 'newcnf' as currently not compatible with higher-order inputs." << endl;
      }
    }

    if (prb.mayHaveFormulas() && _options.naming()) {
      if (env.options->showPreprocessing())
        std::cout << "naming" << std::endl;

      naming(prb);
    }

    if (prb.mayHaveFormulas()) {
      if (env.options->showPreprocessing())
        std::cout << "preprocess3 (nnf, flatten, skolemize)" << std::endl;

      preprocess3(prb);
    }

    if (prb.mayHaveFormulas()) {
      if (env.options->showPreprocessing())
        std::cout << "clausify" << std::endl;

      clausify(prb);
    }
  }

  prb.getProperty();

  if (prb.hasFOOL()) {
    // This is the point to extend the signature with $$true and $$false
    // If we don't have fool then these constants get in the way (a lot).
    TheoryAxioms(prb).applyFOOL();
  }

  if (prb.mayHaveFunctionDefinitions()) {
    env.statistics->phase=ExecutionPhase::FUNCTION_DEFINITION_ELIMINATION;
    if (env.options->showPreprocessing())
      std::cout << "function definition elimination" << std::endl;

    if (_options.functionDefinitionElimination() == Options::FunctionDefinitionElimination::ALL) {
      FunctionDefinition fd;
      fd.removeAllDefinitions(prb,env.getMainProblem()->isHigherOrder());
    }
    else if (_options.functionDefinitionElimination() == Options::FunctionDefinitionElimination::UNUSED) {
      FunctionDefinition::removeUnusedDefinitions(prb,env.getMainProblem()->isHigherOrder());
    }
  }


  if (prb.mayHaveEquality() && _options.inequalitySplitting() != 0) {
    if (env.options->showPreprocessing())
      std::cout << "inequality splitting" << std::endl;

    env.statistics->phase=ExecutionPhase::INEQUALITY_SPLITTING;
    InequalitySplitting is(_options);
    is.perform(prb);
  }

//   // remove tautologies, duplicate literals, and literals t != t
//   UnitChain::DelIterator units (_problem.giveUnits());
//   while (units.hasNext()) {
//     Unit newUnit;
//     switch (Tautology::isTautology(units.next(),newUnit)) {
//     case -1:
//       units.replace(newUnit);
//       break;

//     case 0:
//       break;

//     case 1:
//       units.del();
//       break;
//     }
//   }

   if (_options.equalityResolutionWithDeletion() && prb.mayHaveInequalityResolvableWithDeletion() ) {
     env.statistics->phase=ExecutionPhase::EQUALITY_RESOLUTION_WITH_DELETION;
     if (env.options->showPreprocessing())
      std::cout << "equality resolution with deletion" << std::endl;

     EqResWithDeletion resolver;
     resolver.apply(prb);
   }

   if (env.signature->hasDefPreds() &&
       FunctionDefinitionHandler::isHandlerEnabled(_options)) {
       // if the handler is requested, we preprocess the special definition parsing only after clausification
     prb.getFunctionDefinitionHandler().initAndPreprocessLate(prb,_options);
   }

   if (_options.generalSplitting()) {
     if (prb.isHigherOrder() || prb.hasPolymorphicSym()) {  // TODO: extend GeneralSplitting to support polymorphism (would higher-order make sense?)
       if (outputAllowed()) {
         addCommentSignForSZS(std::cout);
         std::cout << "WARNING: Not using GeneralSplitting currently not compatible with polymorphic/higher-order inputs." << endl;
       }
     } else {
       env.statistics->phase=ExecutionPhase::GENERAL_SPLITTING;
       if (env.options->showPreprocessing())
         std::cout << "general splitting" << std::endl;

       GeneralSplitting gs;
       gs.apply(prb);
     }
   }

   if(env.options->tweeGoalTransformation() != Options::TweeGoalTransformation::OFF) {
     env.statistics->phase = ExecutionPhase::TWEE;
     if(env.options->showPreprocessing())
       std::cout << "twee goal transformation" << std::endl;

     TweeGoalTransformation twee;
     twee.apply(prb,(env.options->tweeGoalTransformation() == Options::TweeGoalTransformation::GROUND));
   }

   if (!prb.isHigherOrder() && _options.equalityProxy()!=Options::EqualityProxy::OFF && prb.mayHaveEquality()) {
     env.statistics->phase=ExecutionPhase::EQUALITY_PROXY;
     if (env.options->showPreprocessing())
       std::cout << "equality proxy" << std::endl;

     // refresh symbol usage counts, can skip unused symbols for equality proxy
     prb.getProperty();
     if(_options.useMonoEqualityProxy() && !prb.hasPolymorphicSym()){
       EqualityProxyMono proxy(_options.equalityProxy());
       proxy.apply(prb);
     } else {
       //default
       EqualityProxy proxy(_options.equalityProxy());
       proxy.apply(prb);
     }
   }


   if(_options.theoryFlattening()) {
     if (prb.hasPolymorphicSym()) { // TODO: extend theoryFlattening to support polymorphism?
       if (outputAllowed()) {
         addCommentSignForSZS(std::cout);
         std::cout << "WARNING: Not using TheoryFlattening currently not compatible with polymorphic inputs." << endl;
       }
     } else {
       if(env.options->showPreprocessing())
         std::cout << "theory flattening" << std::endl;

       TheoryFlattening tf;
       tf.apply(prb);
     }
   }

   if (env.options->alascaIntegerConversion()) {
     if (env.options->showPreprocessing())
        std::cout << "performing integer conversion" << std::endl;

     AlascaPreprocessor alasca(InequalityNormalizer::global());
     alasca.integerConversion(prb);
   }

   if (_options.blockedClauseElimination()) {
     env.statistics->phase=ExecutionPhase::BLOCKED_CLAUSE_ELIMINATION;
     if(env.options->showPreprocessing())
       std::cout << "blocked clause elimination" << std::endl;

     BlockedClauseElimination bce(/*force_equationally*/_options.saturationAlgorithm() == Options::SaturationAlgorithm::FINITE_MODEL_BUILDING);
     bce.apply(prb);
   }

   if (_options.shuffleInput()) {
     TIME_TRACE(TimeTrace::SHUFFLING);
     env.statistics->phase=ExecutionPhase::SHUFFLING;
     if (env.options->showPreprocessing())
       std::cout << "shuffling4" << std::endl;

     // cnf and many other things happened - shuffle one more time
     Shuffling::shuffle(prb);
   }

   if (_options.randomPolarities()) {
     TIME_TRACE(TimeTrace::SHUFFLING);
     env.statistics->phase=ExecutionPhase::SHUFFLING;
     if (env.options->showPreprocessing())
       std::cout << "flipping polarities" << std::endl;

     Shuffling::polarityFlip(prb);
   }

   if (env.options->showPreprocessing()) {
     UnitList::Iterator uit(prb.units());
     while(uit.hasNext()) {
      Unit* u = uit.next();
      std::cout << "[PP] final: " << u->toString() << std::endl;
     }
   }

   if (_options.printClausifierPremises()) {
     UIHelper::outputAllPremises(cerr, prb.units());
   }

   if (env.options->showPreprocessing()) {
     std::cout << "preprocessing finished" << std::endl;
   }
} // Preprocess::preprocess ()


/**
 * Preprocess the unit using options from opt. Preprocessing may
 * involve inferences and replacement of this unit by a newly inferred one.
 * Preprocessing formula units consists of the following steps:
 * <ol>
 *   <li>Rectify the formula and memorise the answer atom, if necessary.</li>
 *   <li>Flatten the formula.</li>
 * </ol>
 *
 * Preprocessing clause does not change it.
 *
 * Units passed to preprocess1 must not have any special terms, let..in formulas
 * or terms, or if-then-else terms. It may contain if-then-else formulas.
 */
void Preprocess::preprocess1 (Problem& prb)
{
  ScopedLet<ExecutionPhase> epLet(env.statistics->phase, ExecutionPhase::PREPROCESS_1);

  bool formulasSimplified = false;

  UnitList*& units = prb.units();

  UnitList::DelIterator us(units);
  while (us.hasNext()) {
    Unit* u = us.next();
    if (u->isClause()) {
      continue;
    }

    // formula unit
    FormulaUnit* fu = static_cast<FormulaUnit*>(u);
    // Rectify the formula and memorise the answer atom, if necessary
    fu = Rectify::rectify(fu);
    FormulaUnit* rectFu = fu;
    // Simplify the formula if it contains true or false
    if (!_options.newCNF() || prb.isHigherOrder()) {
<<<<<<< HEAD
      // NewCNF effectively implements this simplification already (but could have been skipped if higherOrder || hasPolymorphicSym)
=======
      // NewCNF effectively implements this simplification already (but could have been skipped if higherOrder)
>>>>>>> a1cd9987
      fu = SimplifyFalseTrue::simplify(fu);
    }
    if (fu!=rectFu) {
      formulasSimplified = true;
    }
    fu = Flattening::flatten(fu);

    if (fu != u) {
      us.replace(fu);
    }
  }

  if (formulasSimplified) {
    prb.invalidateByRemoval();
  }
}


/**
 * Preprocess the units using options from opt. Preprocessing may
 * involve inferences and replacement of this unit by a newly inferred one.
 * Preprocessing formula units consists of the following steps:
 * <ol>
 *   <li>Transform the formula to ENNF.</li>
 *   <li>Flatten it.</li>
 * </ol>
 * @since 14/07/2005 flight Tel-Aviv-Barcelona changed to stop before naming
 */
void Preprocess::preprocess2(Problem& prb)
{
  env.statistics->phase=ExecutionPhase::PREPROCESS_2;

  UnitList::DelIterator us(prb.units());
  while (us.hasNext()) {
    Unit* u = us.next();

    if (u->isClause()) {
	continue;
    }
    FormulaUnit* fu = static_cast<FormulaUnit*>(u);
    FormulaUnit* fu0 = fu;

    fu = NNF::ennf(fu);
    fu = Flattening::flatten(fu);


    if (fu != fu0) {
      us.replace(fu);
    }
  }
} // Peprocess::preprocess2

/**
 * Perform naming on problem @c prb which is in ENNF
 */
void Preprocess::naming(Problem& prb)
{
  ASS(_options.naming());

  env.statistics->phase=ExecutionPhase::NAMING;
  UnitList::DelIterator us(prb.units());
  //TODO fix the below
  Naming naming(_options.naming(),false, prb.isHigherOrder()); // For now just force eprPreservingNaming to be false, should update Naming
  while (us.hasNext()) {
    Unit* u = us.next();
    if (u->isClause()) {
      continue;
    }
    UnitList* defs;
    FormulaUnit* fu = static_cast<FormulaUnit*>(u);
    FormulaUnit* v = naming.apply(fu,defs);
    if (v != fu) {
      ASS(defs);
      us.insert(defs);
      us.replace(v);
    }
  }
  prb.invalidateProperty();
}

/**
 * Perform the NewCNF algorithm on problem @c prb which is in ENNF
 */
void Preprocess::newCnf(Problem& prb)
{
  env.statistics->phase=ExecutionPhase::NEW_CNF;

  // TODO: this is an ugly copy-paste of "Preprocess::clausify"

  //we check if we haven't discovered an empty clause during preprocessing
  Unit* emptyClause = 0;

  bool modified = false;

  UnitList::DelIterator us(prb.units());
  NewCNF cnf(env.options->naming());
  Stack<Clause*> clauses(32);
  while (us.hasNext()) {
    Unit* u = us.next();
    if (env.options->showPreprocessing()) {
      std::cout << "[PP] clausify: " << u->toString() << std::endl;
    }
    if (u->isClause()) {
      if (static_cast<Clause*>(u)->isEmpty()) {
        emptyClause = u;
        break;
      }
      continue;
    }
    modified = true;
    FormulaUnit* fu = static_cast<FormulaUnit*>(u);
    cnf.clausify(fu,clauses);
    while (! clauses.isEmpty()) {
      Clause* cl = clauses.pop();
      if (cl->isEmpty()) {
        emptyClause = cl;
        goto fin;
      }
      us.insert(cl);
    }
    us.del();
  }
  fin:
  if (emptyClause) {
    UnitList::destroy(prb.units());
    prb.units() = 0;
    UnitList::push(emptyClause, prb.units());
  }
  if (modified) {
    prb.invalidateProperty();
  }
  prb.reportFormulasEliminated();
}

/**
 * Preprocess the unit using options from opt. Preprocessing may
 * involve inferences and replacement of this unit by a newly inferred one.
 * Preprocessing formula units consists of the following steps:
 * <ol>
 *   <li>Transform the formula to NNF.</li>
 *   <li>Flatten it.</li>
 *   <li>(Optional) miniscope the formula.</li>
 * </ol>
 * @since 14/07/2005 flight Tel-Aviv-Barcelona
 */
Unit* Preprocess::preprocess3 (Unit* u, bool appify /*higher order stuff*/)
{
  if (u->isClause()) {
    return u;
  }

  FormulaUnit* fu = static_cast<FormulaUnit*>(u);
  // Transform the formula to NNF
  fu = NNF::nnf(fu);
  // flatten it
  fu = Flattening::flatten(fu);
// (Optional) miniscope the formula
//     if (_options.miniscope()) {
//       Miniscope::miniscope(fu);
//     }
//   return unit;
  fu = Skolem::skolemise(fu, appify);
  return fu;
}

/**
 * Preprocess the unit using options from opt. Preprocessing may
 * involve inferences and replacement of this unit by a newly inferred one.
 * Preprocessing formula units consists of the following steps:
 * <ol>
 *   <li>Transform the formula to NNF.</li>
 *   <li>Flatten it.</li>
 *   <li>(Optional) miniscope the formula.</li>
 * </ol>
 * @since 14/07/2005 flight Tel-Aviv-Barcelona
 */
void Preprocess::preprocess3 (Problem& prb)
{
  bool modified = false;

  env.statistics->phase=ExecutionPhase::PREPROCESS_3;
  UnitList::DelIterator us(prb.units());
  while (us.hasNext()) {
    Unit* u = us.next();
    Unit* v = preprocess3(u, prb.isHigherOrder());
    if (u!=v) {
      us.replace(v);
      modified = true;
    }
  }

  if (modified) {
    prb.invalidateProperty();
  }
} // Preprocess::preprocess3

void Preprocess::clausify(Problem& prb)
{
  env.statistics->phase=ExecutionPhase::CLAUSIFICATION;

  //we check if we haven't discovered an empty clause during preprocessing
  Unit* emptyClause = 0;

  bool modified = false;

  UnitList::DelIterator us(prb.units());
  CNF cnf;
  Stack<Clause*> clauses(32);
  while (us.hasNext()) {
    Unit* u = us.next();
    if (env.options->showPreprocessing()) {
      std::cout << "[PP] clausify: " << u->toString() << std::endl;
    }
    if (u->isClause()) {
      if (static_cast<Clause*>(u)->isEmpty()) {
        emptyClause = u;
        break;
      }
      continue;
    }
    modified = true;
    cnf.clausify(u,clauses);
    while (! clauses.isEmpty()) {
      Unit* u = clauses.pop();
      if (static_cast<Clause*>(u)->isEmpty()) {
        emptyClause = u;
        goto fin;
      }
      us.insert(u);
    }
    us.del();
  }
  fin:
  if (emptyClause) {
    UnitList::destroy(prb.units());
    prb.units() = 0;
    UnitList::push(emptyClause, prb.units());
  }
  if (modified) {
    prb.invalidateProperty();
  }
  prb.reportFormulasEliminated();
}<|MERGE_RESOLUTION|>--- conflicted
+++ resolved
@@ -160,15 +160,6 @@
 
 
   if (prb.hasFOOL() || prb.isHigherOrder()) {
-<<<<<<< HEAD
-    // This is the point to extend the signature with $$true and $$false
-    // If we don't have fool then these constants get in the way (a lot)
-
-    // TODO maybe this does not go here but NewCNF requires it in some cases
-    TheoryAxioms(prb).applyFOOL();
-
-=======
->>>>>>> a1cd9987
     if (!_options.newCNF() || prb.isHigherOrder()) {
       if (env.options->showPreprocessing())
         std::cout << "FOOL elimination" << std::endl;
@@ -525,11 +516,7 @@
     FormulaUnit* rectFu = fu;
     // Simplify the formula if it contains true or false
     if (!_options.newCNF() || prb.isHigherOrder()) {
-<<<<<<< HEAD
-      // NewCNF effectively implements this simplification already (but could have been skipped if higherOrder || hasPolymorphicSym)
-=======
       // NewCNF effectively implements this simplification already (but could have been skipped if higherOrder)
->>>>>>> a1cd9987
       fu = SimplifyFalseTrue::simplify(fu);
     }
     if (fu!=rectFu) {
