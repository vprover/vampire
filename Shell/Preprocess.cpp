/*
 * This file is part of the source code of the software program
 * Vampire. It is protected by applicable
 * copyright laws.
 *
 * This source code is distributed under the licence found here
 * https://vprover.github.io/license.html
 * and in the source directory
 */
/**
 * @file Shell/Preprocess.cpp
 * Implements class Preprocess for preprocessing.
 * @since 05/01/2004 Manchester
 * @since 02/06/2007 Manchester, changed to new datastructures
 */


#include "Lib/ScopedLet.hpp"

#include "Kernel/Unit.hpp"
#include "Kernel/Clause.hpp"
#include "Kernel/Problem.hpp"

#include "GoalGuessing.hpp"
#include "AnswerLiteralManager.hpp"
#include "CNF.hpp"
#include "NewCNF.hpp"
#include "DistinctGroupExpansion.hpp"
#include "EqResWithDeletion.hpp"
#include "EqualityProxy.hpp"
#include "EqualityProxyMono.hpp"
#include "Flattening.hpp"
#include "FunctionDefinition.hpp"
#include "GeneralSplitting.hpp"
#include "FunctionDefinitionHandler.hpp"
#include "InequalitySplitting.hpp"
#include "InterpretedNormalizer.hpp"
#include "Kernel/ALASCA/Preprocessor.hpp"
#include "Naming.hpp"
#include "Normalisation.hpp"
#include "Shuffling.hpp"
#include "NNF.hpp"
#include "Options.hpp"
#include "PredicateDefinition.hpp"
#include "Preprocess.hpp"
#include "Property.hpp"
#include "Rectify.hpp"
#include "Skolem.hpp"
#include "SimplifyFalseTrue.hpp"
#include "SineUtils.hpp"
#include "Statistics.hpp"
#include "FOOLElimination.hpp"
#include "LambdaElimination.hpp"
#include "TheoryAxioms.hpp"
#include "TheoryFlattening.hpp"
#include "TweeGoalTransformation.hpp"
#include "BlockedClauseElimination.hpp"

#include "UIHelper.hpp"
#include "Lib/List.hpp"

#include "Kernel/TermIterators.hpp"

using namespace std;
using namespace Shell;

/**
 * Preprocess the problem.
 *
 * @since 16/07/2003 hotel Holiday Inn, Moscow, normalization added
 * @since 19/12/2003 Manchester, changed to move preprocessing to units.
 * @since 08/04/2004 Torrevieja pure literal deletion and
 *   clausal definition handling added
 * @since 12/04/2004 Torrevieja tautology and double literal deletion added
 * @since 22/05/2004 Manchester, equality proxy added
 */
void Preprocess::preprocess(Problem& prb)
{
  env.options->resolveAwayAutoValues0();

  if(env.options->choiceReasoning()){
    env.signature->addChoiceOperator(env.signature->getChoice());
  }

  if (env.options->showPreprocessing()) {
    std::cout << "preprocessing started" << std::endl;
    UnitList::Iterator uit(prb.units());
    while(uit.hasNext()) {
      Unit* u = uit.next();
      std::cout << "[PP] input: " << u->toString() << std::endl;
    }
  }

  if (_options.questionAnswering()!=Options::QuestionAnsweringMode::OFF) {
    env.statistics->phase=ExecutionPhase::ANSWER_LITERAL;
    if (env.options->showPreprocessing())
      std::cout << "answer literal addition" << std::endl;

    AnswerLiteralManager::getInstance()->addAnswerLiterals(prb);
  }

  //we ensure that in the beginning we have a valid property object, to
  //know that the queries to uncertain problem properties will be precise
  //enough
  prb.getProperty();

  if (env.signature->hasDefPreds() &&
      !FunctionDefinitionHandler::isHandlerEnabled(_options)) {
      // if the handler is not requested by any of the relevant options, we preprocess away the special definition parsing immediately
    prb.getFunctionDefinitionHandler().initAndPreprocessEarly(prb);
  }

  /* CAREFUL, keep this at the beginning of the preprocessing pipeline,
   * so that it corresponds to how its done
   * in profileMode() in vampire.cpp and PortfolioMode::searchForProof()
   * to preserve reproducibility out of casc mode when using --decode */
  if (_options.normalize()) { // reorder units
    env.statistics->phase=ExecutionPhase::NORMALIZATION;
    if (env.options->showPreprocessing())
      std::cout << "normalization" << std::endl;

    Normalisation().normalise(prb);
  }

  if (_options.shuffleInput()) {
    TIME_TRACE(TimeTrace::SHUFFLING);
    env.statistics->phase=ExecutionPhase::SHUFFLING;

    if (env.options->showPreprocessing())
      std::cout << "shuffling1" << std::endl;

    // shuffling at the very beginning
    Shuffling::shuffle(prb);
  }

  if(_options.guessTheGoal() != Options::GoalGuess::OFF){
    prb.invalidateProperty();
    prb.getProperty();
    GoalGuessing().apply(prb);
  }

  // interpreted normalizations are not prepeared for "special" terms, thus it must happen after clausification
  if (prb.hasInterpretedOperations() || env.signature->hasTermAlgebras()){
    if (_options.theoryAxioms() != Options::TheoryAxiomLevel::OFF // we need to normalize before adding the theory axioms as they rely on only normalized symbols being present
      || !_options.alasca()) { // NOTE: Alasca wouldn't need this, but then not all axioms would necessarily be added
      InterpretedNormalizer().apply(prb);
    }

    // Add theory axioms if needed
    if(_options.theoryAxioms() != Options::TheoryAxiomLevel::OFF){
      env.statistics->phase=ExecutionPhase::INCLUDING_THEORY_AXIOMS;
      if (env.options->showPreprocessing())
        std::cout << "adding theory axioms" << std::endl;

      TheoryAxioms(prb).apply();
    }
  }

  if (_options.alascaIntegerConversion()) {
    if (env.options->showPreprocessing())
      std::cout << "eliminating euclidean quotient and remainder" << std::endl;

    QuotientEPreproc().proc(prb);
  }


  if (prb.hasFOOL() || prb.isHigherOrder()) {
    // This is the point to extend the signature with $$true and $$false
    // If we don't have fool then these constants get in the way (a lot)

    if (!_options.newCNF() || prb.hasPolymorphicSym() || prb.isHigherOrder()) {
      if (env.options->showPreprocessing())
        std::cout << "FOOL elimination" << std::endl;

      TheoryAxioms(prb).applyFOOL();
      FOOLElimination().apply(prb);
    }
  }

  if(env.options->functionExtensionality() == Options::FunctionExtensionality::AXIOM){
    LambdaElimination::addFunctionExtensionalityAxiom(prb);
  }

  if(env.options->choiceAxiom()){
    LambdaElimination::addChoiceAxiom(prb);
  }

  prb.getProperty();

  if ((prb.hasCombs() || prb.hasAppliedVar()) && env.options->addCombAxioms()){
    LambdaElimination::addCombinatorAxioms(prb);
  }

  if ((prb.hasLogicalProxy() || prb.hasBoolVar()) && env.options->addProxyAxioms()){
    LambdaElimination::addProxyAxioms(prb);
  }

  // Expansion of distinct groups happens before other preprocessing
  // If a distinct group is small enough it will add inequality to describe it
  if(env.signature->hasDistinctGroups()){
    if(env.options->showPreprocessing())
      std::cout << "distinct group expansion" << std::endl;
    DistinctGroupExpansion(_options.distinctGroupExpansionLimit()).apply(prb);
  }

<<<<<<< HEAD
  if (_options.sineToAge() || _options.useSineLevelSplitQueues() || (_options.sineToPredLevels() != Options::PredicateSineLevels::OFF) ||
      (!_options.neuralClauseEvaluationModel().empty() && _options.numClauseFeatures() > 8)) { // our feature vector also includes the sine levels
    env.statistics->phase=Statistics::SINE_SELECTION;
=======
  if (_options.sineToAge() || _options.useSineLevelSplitQueues() || (_options.sineToPredLevels() != Options::PredicateSineLevels::OFF)) {
    env.statistics->phase=ExecutionPhase::SINE_SELECTION;
>>>>>>> 1a900862

    if (_options.sineToPredLevels() != Options::PredicateSineLevels::OFF) {
      env.predicateSineLevels = new DHMap<unsigned,unsigned>();
    }

    // just to initialize ``env.clauseSineLevels'' or ``env.predicateSineLevels''
    SineSelector(false,_options.sineToAgeTolerance(),0,
        _options.sineToAgeGeneralityThreshold(),true).perform(prb);
  }

  if (_options.sineSelection()!=Options::SineSelection::OFF) {
    env.statistics->phase=ExecutionPhase::SINE_SELECTION;
    if (env.options->showPreprocessing())
      std::cout << "sine selection" << std::endl;

    SineSelector(_options).perform(prb);
  }

  // stop here if clausification is not required and still simplify not set
  if (!_clausify && !_stillSimplify) {
    return;
  }

  if (prb.mayHaveFormulas()) {
    if (env.options->showPreprocessing())
      std::cout << "preprocess1 (rectify, simplify false true, flatten)" << std::endl;

    preprocess1(prb);
  }

  if (_options.shuffleInput()) {
   TIME_TRACE(TimeTrace::SHUFFLING);
    env.statistics->phase=ExecutionPhase::SHUFFLING;
    if (env.options->showPreprocessing())
      std::cout << "shuffling2" << std::endl;

    // axioms have been added, fool eliminated; moreover, after flattening, more opportunity for shuffling inside
    Shuffling::shuffle(prb);
  }

  // stop here if clausification is not required
  if (!_clausify) {
    return;
  }

  // Remove unused predicates
  // TODO consider if TrivialPredicateRemoval should occur if this is off
  // Two kinds of unused
  // - pure predicates
  // - unused definitions
  // I think TrivialPredicateRemoval just removes pures
  if (_options.unusedPredicateDefinitionRemoval()) {
    env.statistics->phase=ExecutionPhase::UNUSED_PREDICATE_DEFINITION_REMOVAL;
    if (env.options->showPreprocessing())
      std::cout << "unused predicate definition removal" << std::endl;

    PredicateDefinition pdRemover;
    pdRemover.removeUnusedDefinitionsAndPurePredicates(prb);
  }

  if (prb.mayHaveFormulas()) {
    if (env.options->showPreprocessing())
      std::cout << "preprocess 2 (ennf,flatten)" << std::endl;

    preprocess2(prb);
  }

  if (_options.shuffleInput()) {
    TIME_TRACE(TimeTrace::SHUFFLING);
    env.statistics->phase=ExecutionPhase::SHUFFLING;
    if (env.options->showPreprocessing())
      std::cout << "shuffling3" << std::endl;

    // more flattening -> more shuffling
    Shuffling::shuffle(prb);
  }

  if (prb.mayHaveFormulas() && _options.newCNF() &&
     !prb.hasPolymorphicSym() && !prb.isHigherOrder()) {
    if (env.options->showPreprocessing())
      std::cout << "newCnf" << std::endl;

    newCnf(prb);
  } else {
    if (prb.mayHaveFormulas() && _options.newCNF()) { // TODO: update newCNF to deal with polymorphism / higher-order
      ASS(prb.hasPolymorphicSym() || prb.isHigherOrder());
      if (outputAllowed()) {
        addCommentSignForSZS(std::cout);
        std::cout << "WARNING: Not using newCnf currently not compatible with polymorphic/higher-order inputs." << endl;
      }
    }

    if (prb.mayHaveFormulas() && _options.naming()) {
      if (env.options->showPreprocessing())
        std::cout << "naming" << std::endl;

      naming(prb);
    }

    if (prb.mayHaveFormulas()) {
      if (env.options->showPreprocessing())
        std::cout << "preprocess3 (nnf, flatten, skolemize)" << std::endl;

      preprocess3(prb);
    }

    if (prb.mayHaveFormulas()) {
      if (env.options->showPreprocessing())
        std::cout << "clausify" << std::endl;

      clausify(prb);
    }
  }

  prb.getProperty();


  if (prb.mayHaveFunctionDefinitions()) {
    env.statistics->phase=ExecutionPhase::FUNCTION_DEFINITION_ELIMINATION;
    if (env.options->showPreprocessing())
      std::cout << "function definition elimination" << std::endl;

    if (_options.functionDefinitionElimination() == Options::FunctionDefinitionElimination::ALL) {
      FunctionDefinition fd;
      fd.removeAllDefinitions(prb,env.getMainProblem()->isHigherOrder());
    }
    else if (_options.functionDefinitionElimination() == Options::FunctionDefinitionElimination::UNUSED) {
      FunctionDefinition::removeUnusedDefinitions(prb,env.getMainProblem()->isHigherOrder());
    }
  }


  if (prb.mayHaveEquality() && _options.inequalitySplitting() != 0) {
    if (env.options->showPreprocessing())
      std::cout << "inequality splitting" << std::endl;

    env.statistics->phase=ExecutionPhase::INEQUALITY_SPLITTING;
    InequalitySplitting is(_options);
    is.perform(prb);
  }

//   // remove tautologies, duplicate literals, and literals t != t
//   UnitChain::DelIterator units (_problem.giveUnits());
//   while (units.hasNext()) {
//     Unit newUnit;
//     switch (Tautology::isTautology(units.next(),newUnit)) {
//     case -1:
//       units.replace(newUnit);
//       break;

//     case 0:
//       break;

//     case 1:
//       units.del();
//       break;
//     }
//   }

   if (_options.equalityResolutionWithDeletion() && prb.mayHaveInequalityResolvableWithDeletion() ) {
     env.statistics->phase=ExecutionPhase::EQUALITY_RESOLUTION_WITH_DELETION;
     if (env.options->showPreprocessing())
      std::cout << "equality resolution with deletion" << std::endl;

     EqResWithDeletion resolver;
     resolver.apply(prb);
   }

   if (env.signature->hasDefPreds() &&
       FunctionDefinitionHandler::isHandlerEnabled(_options)) {
       // if the handler is requested, we preprocess the special definition parsing only after clausification
     prb.getFunctionDefinitionHandler().initAndPreprocessLate(prb,_options);
   }

   if (_options.generalSplitting()) {
     if (prb.isHigherOrder() || prb.hasPolymorphicSym()) {  // TODO: extend GeneralSplitting to support polymorphism (would higher-order make sense?)
       if (outputAllowed()) {
         addCommentSignForSZS(std::cout);
         std::cout << "WARNING: Not using GeneralSplitting currently not compatible with polymorphic/higher-order inputs." << endl;
       }
     } else {
       env.statistics->phase=ExecutionPhase::GENERAL_SPLITTING;
       if (env.options->showPreprocessing())
         std::cout << "general splitting" << std::endl;

       GeneralSplitting gs;
       gs.apply(prb);
     }
   }

   if(env.options->tweeGoalTransformation() != Options::TweeGoalTransformation::OFF) {
     env.statistics->phase = ExecutionPhase::TWEE;
     if(env.options->showPreprocessing())
       std::cout << "twee goal transformation" << std::endl;

     TweeGoalTransformation twee;
     twee.apply(prb,(env.options->tweeGoalTransformation() == Options::TweeGoalTransformation::GROUND));
   }

   if (!prb.isHigherOrder() && _options.equalityProxy()!=Options::EqualityProxy::OFF && prb.mayHaveEquality()) {
     env.statistics->phase=ExecutionPhase::EQUALITY_PROXY;
     if (env.options->showPreprocessing())
       std::cout << "equality proxy" << std::endl;

     // refresh symbol usage counts, can skip unused symbols for equality proxy
     prb.getProperty();
     if(_options.useMonoEqualityProxy() && !prb.hasPolymorphicSym()){
       EqualityProxyMono proxy(_options.equalityProxy());
       proxy.apply(prb);
     } else {
       //default
       EqualityProxy proxy(_options.equalityProxy());
       proxy.apply(prb);
     }
   }


   if(_options.theoryFlattening()) {
     if (prb.hasPolymorphicSym()) { // TODO: extend theoryFlattening to support polymorphism?
       if (outputAllowed()) {
         addCommentSignForSZS(std::cout);
         std::cout << "WARNING: Not using TheoryFlattening currently not compatible with polymorphic inputs." << endl;
       }
     } else {
       if(env.options->showPreprocessing())
         std::cout << "theory flattening" << std::endl;

       TheoryFlattening tf;
       tf.apply(prb);
     }
   }

   if (env.options->alascaIntegerConversion()) {
     if (env.options->showPreprocessing())
        std::cout << "performing integer coversion" << std::endl;

     AlascaPreprocessor alasca(InequalityNormalizer::global());
     alasca.integerConversion(prb);
   }

   if (_options.blockedClauseElimination()) {
     env.statistics->phase=ExecutionPhase::BLOCKED_CLAUSE_ELIMINATION;
     if(env.options->showPreprocessing())
       std::cout << "blocked clause elimination" << std::endl;

     BlockedClauseElimination bce;
     bce.apply(prb);
   }

   if (_options.shuffleInput()) {
     TIME_TRACE(TimeTrace::SHUFFLING);
     env.statistics->phase=ExecutionPhase::SHUFFLING;
     if (env.options->showPreprocessing())
       std::cout << "shuffling4" << std::endl;

     // cnf and many other things happened - shuffle one more time
     Shuffling::shuffle(prb);
   }

   if (_options.randomPolarities()) {
     TIME_TRACE(TimeTrace::SHUFFLING);
     env.statistics->phase=ExecutionPhase::SHUFFLING;
     if (env.options->showPreprocessing())
       std::cout << "flipping polarities" << std::endl;

     Shuffling::polarityFlip(prb);
   }

   if (env.options->showPreprocessing()) {
     UnitList::Iterator uit(prb.units());
     while(uit.hasNext()) {
      Unit* u = uit.next();
      std::cout << "[PP] final: " << u->toString() << std::endl;
     }
   }

   if (_options.printClausifierPremises()) {
     UIHelper::outputAllPremises(cerr, prb.units());
   }

   if (env.options->showPreprocessing()) {
     std::cout << "preprocessing finished" << std::endl;
   }
} // Preprocess::preprocess ()


/**
 * Preprocess the unit using options from opt. Preprocessing may
 * involve inferences and replacement of this unit by a newly inferred one.
 * Preprocessing formula units consists of the following steps:
 * <ol>
 *   <li>Rectify the formula and memorise the answer atom, if necessary.</li>
 *   <li>Flatten the formula.</li>
 * </ol>
 *
 * Preprocessing clause does not change it.
 *
 * Units passed to preprocess1 must not have any special terms, let..in formulas
 * or terms, or if-then-else terms. It may contain if-then-else formulas.
 */
void Preprocess::preprocess1 (Problem& prb)
{
  ScopedLet<ExecutionPhase> epLet(env.statistics->phase, ExecutionPhase::PREPROCESS_1);

  bool formulasSimplified = false;

  UnitList*& units = prb.units();

  UnitList::DelIterator us(units);
  while (us.hasNext()) {
    Unit* u = us.next();
    if (u->isClause()) {
      continue;
    }

    // formula unit
    FormulaUnit* fu = static_cast<FormulaUnit*>(u);
    // Rectify the formula and memorise the answer atom, if necessary
    fu = Rectify::rectify(fu);
    FormulaUnit* rectFu = fu;
    // Simplify the formula if it contains true or false
    if (!_options.newCNF() || prb.isHigherOrder() || prb.hasPolymorphicSym()) {
      // NewCNF effectively implements this simplification already (but could have been skipped if higherOrder || hasPolymorphicSym)
      fu = SimplifyFalseTrue::simplify(fu);
    }
    if (fu!=rectFu) {
      formulasSimplified = true;
    }
    fu = Flattening::flatten(fu);

    if (fu != u) {
      us.replace(fu);
    }
  }

  if (formulasSimplified) {
    prb.invalidateByRemoval();
  }
}


/**
 * Preprocess the units using options from opt. Preprocessing may
 * involve inferences and replacement of this unit by a newly inferred one.
 * Preprocessing formula units consists of the following steps:
 * <ol>
 *   <li>Transform the formula to ENNF.</li>
 *   <li>Flatten it.</li>
 * </ol>
 * @since 14/07/2005 flight Tel-Aviv-Barcelona changed to stop before naming
 */
void Preprocess::preprocess2(Problem& prb)
{
  env.statistics->phase=ExecutionPhase::PREPROCESS_2;

  UnitList::DelIterator us(prb.units());
  while (us.hasNext()) {
    Unit* u = us.next();

    if (u->isClause()) {
	continue;
    }
    FormulaUnit* fu = static_cast<FormulaUnit*>(u);
    FormulaUnit* fu0 = fu;

    fu = NNF::ennf(fu);
    fu = Flattening::flatten(fu);


    if (fu != fu0) {
      us.replace(fu);
    }
  }
} // Peprocess::preprocess2

/**
 * Perform naming on problem @c prb which is in ENNF
 */
void Preprocess::naming(Problem& prb)
{
  ASS(_options.naming());

  env.statistics->phase=ExecutionPhase::NAMING;
  UnitList::DelIterator us(prb.units());
  //TODO fix the below
  Naming naming(_options.naming(),false, prb.isHigherOrder()); // For now just force eprPreservingNaming to be false, should update Naming
  while (us.hasNext()) {
    Unit* u = us.next();
    if (u->isClause()) {
      continue;
    }
    UnitList* defs;
    FormulaUnit* fu = static_cast<FormulaUnit*>(u);
    FormulaUnit* v = naming.apply(fu,defs);
    if (v != fu) {
      ASS(defs);
      us.insert(defs);
      us.replace(v);
    }
  }
  prb.invalidateProperty();
}

/**
 * Perform the NewCNF algorithm on problem @c prb which is in ENNF
 */
void Preprocess::newCnf(Problem& prb)
{
  env.statistics->phase=ExecutionPhase::NEW_CNF;

  // TODO: this is an ugly copy-paste of "Preprocess::clausify"

  //we check if we haven't discovered an empty clause during preprocessing
  Unit* emptyClause = 0;

  bool modified = false;

  UnitList::DelIterator us(prb.units());
  NewCNF cnf(env.options->naming());
  Stack<Clause*> clauses(32);
  while (us.hasNext()) {
    Unit* u = us.next();
    if (env.options->showPreprocessing()) {
      std::cout << "[PP] clausify: " << u->toString() << std::endl;
    }
    if (u->isClause()) {
      if (static_cast<Clause*>(u)->isEmpty()) {
        emptyClause = u;
        break;
      }
      continue;
    }
    modified = true;
    FormulaUnit* fu = static_cast<FormulaUnit*>(u);
    cnf.clausify(fu,clauses);
    while (! clauses.isEmpty()) {
      Clause* cl = clauses.pop();
      if (cl->isEmpty()) {
        emptyClause = cl;
        goto fin;
      }
      us.insert(cl);
    }
    us.del();
  }
  fin:
  if (emptyClause) {
    UnitList::destroy(prb.units());
    prb.units() = 0;
    UnitList::push(emptyClause, prb.units());
  }
  if (modified) {
    prb.invalidateProperty();
  }
  prb.reportFormulasEliminated();
}

/**
 * Preprocess the unit using options from opt. Preprocessing may
 * involve inferences and replacement of this unit by a newly inferred one.
 * Preprocessing formula units consists of the following steps:
 * <ol>
 *   <li>Transform the formula to NNF.</li>
 *   <li>Flatten it.</li>
 *   <li>(Optional) miniscope the formula.</li>
 * </ol>
 * @since 14/07/2005 flight Tel-Aviv-Barcelona
 */
Unit* Preprocess::preprocess3 (Unit* u, bool appify /*higher order stuff*/)
{
  if (u->isClause()) {
    return u;
  }

  FormulaUnit* fu = static_cast<FormulaUnit*>(u);
  // Transform the formula to NNF
  fu = NNF::nnf(fu);
  // flatten it
  fu = Flattening::flatten(fu);
// (Optional) miniscope the formula
//     if (_options.miniscope()) {
//       Miniscope::miniscope(fu);
//     }
//   return unit;
  fu = Skolem::skolemise(fu, appify);
  return fu;
}

/**
 * Preprocess the unit using options from opt. Preprocessing may
 * involve inferences and replacement of this unit by a newly inferred one.
 * Preprocessing formula units consists of the following steps:
 * <ol>
 *   <li>Transform the formula to NNF.</li>
 *   <li>Flatten it.</li>
 *   <li>(Optional) miniscope the formula.</li>
 * </ol>
 * @since 14/07/2005 flight Tel-Aviv-Barcelona
 */
void Preprocess::preprocess3 (Problem& prb)
{
  bool modified = false;

  env.statistics->phase=ExecutionPhase::PREPROCESS_3;
  UnitList::DelIterator us(prb.units());
  while (us.hasNext()) {
    Unit* u = us.next();
    Unit* v = preprocess3(u, prb.isHigherOrder());
    if (u!=v) {
      us.replace(v);
      modified = true;
    }
  }

  if (modified) {
    prb.invalidateProperty();
  }
} // Preprocess::preprocess3

void Preprocess::clausify(Problem& prb)
{
  env.statistics->phase=ExecutionPhase::CLAUSIFICATION;

  //we check if we haven't discovered an empty clause during preprocessing
  Unit* emptyClause = 0;

  bool modified = false;

  UnitList::DelIterator us(prb.units());
  CNF cnf;
  Stack<Clause*> clauses(32);
  while (us.hasNext()) {
    Unit* u = us.next();
    if (env.options->showPreprocessing()) {
      std::cout << "[PP] clausify: " << u->toString() << std::endl;
    }
    if (u->isClause()) {
      if (static_cast<Clause*>(u)->isEmpty()) {
        emptyClause = u;
        break;
      }
      continue;
    }
    modified = true;
    cnf.clausify(u,clauses);
    while (! clauses.isEmpty()) {
      Unit* u = clauses.pop();
      if (static_cast<Clause*>(u)->isEmpty()) {
        emptyClause = u;
        goto fin;
      }
      us.insert(u);
    }
    us.del();
  }
  fin:
  if (emptyClause) {
    UnitList::destroy(prb.units());
    prb.units() = 0;
    UnitList::push(emptyClause, prb.units());
  }
  if (modified) {
    prb.invalidateProperty();
  }
  prb.reportFormulasEliminated();
}<|MERGE_RESOLUTION|>--- conflicted
+++ resolved
@@ -203,14 +203,9 @@
     DistinctGroupExpansion(_options.distinctGroupExpansionLimit()).apply(prb);
   }
 
-<<<<<<< HEAD
   if (_options.sineToAge() || _options.useSineLevelSplitQueues() || (_options.sineToPredLevels() != Options::PredicateSineLevels::OFF) ||
-      (!_options.neuralClauseEvaluationModel().empty() && _options.numClauseFeatures() > 8)) { // our feature vector also includes the sine levels
-    env.statistics->phase=Statistics::SINE_SELECTION;
-=======
-  if (_options.sineToAge() || _options.useSineLevelSplitQueues() || (_options.sineToPredLevels() != Options::PredicateSineLevels::OFF)) {
+    (!_options.neuralClauseEvaluationModel().empty() && _options.numClauseFeatures() > 8)) { // our feature vector also includes the sine levels
     env.statistics->phase=ExecutionPhase::SINE_SELECTION;
->>>>>>> 1a900862
 
     if (_options.sineToPredLevels() != Options::PredicateSineLevels::OFF) {
       env.predicateSineLevels = new DHMap<unsigned,unsigned>();
