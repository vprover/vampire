--- conflicted
+++ resolved
@@ -148,48 +148,23 @@
   // we need to normalize before adding the theory axioms as they rely on only normalized symbols being present
   normalizeInterpreted();
 
-<<<<<<< HEAD
   bool useNewCnf = prb.mayHaveFormulas() && _options.newCNF() &&
      !prb.hasPolymorphicSym() && !prb.isHigherOrder();
 
-=======
-  // interpreted normalizations are not prepeared for "special" terms, thus it must happen after clausification
-  if (prb.hasInterpretedOperations() || env.signature->hasTermAlgebras()){
-
-<<<<<<< Updated upstream
-    // Add theory axioms if needed
-    if( _options.theoryAxioms() != Options::TheoryAxiomLevel::OFF){
-      env.statistics->phase=Statistics::INCLUDING_THEORY_AXIOMS;
-      if (env.options->showPreprocessing())
-        std::cout << "adding theory axioms" << std::endl;
-
-      TheoryAxioms(prb).apply();
-    }
-  }
-=======
->>>>>>> 80ec3baa
   NewCNF ncnf(env.options->naming());
   CNF cnf;
   prb.getProperty();
   TheoryAxioms theoryAxioms(prb, [&](Unit* unit) { 
       Stack<Clause*> out;
-<<<<<<< HEAD
-      if (useNewCnf) {
-=======
       if (unit->isClause()) {
         out.push(static_cast<Clause*>(unit));
       } else if (useNewCnf) {
->>>>>>> 80ec3baa
         ncnf.clausify(unit, out);
       } else {
         cnf.clausify(unit, out);
       }
       return out;
    });
-<<<<<<< HEAD
-=======
->>>>>>> Stashed changes
->>>>>>> 80ec3baa
 
   if (_options.alascaIntegerConversion()) {
     if (env.options->showPreprocessing())
