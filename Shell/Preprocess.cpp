--- conflicted
+++ resolved
@@ -147,11 +147,7 @@
   // If there are interpreted operations
   if (prb.hasInterpretedOperations() || env.signature->hasTermAlgebras()){
     // Normalizer is needed, because the TheoryAxioms code assumes Normalized problem
-<<<<<<< HEAD
     normalizeInterpreted();
-=======
-    InterpretedNormalizer().apply(prb);
->>>>>>> bb04747a
 
     // Add theory axioms if needed
     if( _options.theoryAxioms() != Options::TheoryAxiomLevel::OFF){
