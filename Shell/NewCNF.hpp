--- conflicted
+++ resolved
@@ -90,10 +90,6 @@
    */
   Deque<Formula*> _queue;
 
-<<<<<<< HEAD
-
-=======
->>>>>>> 777d28a8
   // all allocations of shared BindingLists should go via BindingStore so that they get destroyed in the end
   struct BindingStore {
     void pushAndRemember(Binding b, BindingList* &lst) {
