/*
 * This file is part of the source code of the software program
 * Vampire. It is protected by applicable
 * copyright laws.
 *
 * This source code is distributed under the licence found here
 * https://vprover.github.io/license.html
 * and in the source directory
 */
/**
 * @file TheoryFlattening.cpp
 * Implements class TheoryFlattening.
 */

#include "TheoryFlattening.hpp"

#include "Lib/DArray.hpp"
#include "Lib/DHMultiset.hpp"
#include "Lib/Environment.hpp"
#include "Lib/Set.hpp"

#include "Kernel/Clause.hpp"
#include "Kernel/Inference.hpp"
#include "Kernel/InferenceStore.hpp"
#include "Kernel/Problem.hpp"
#include "Kernel/Signature.hpp"
#include "Kernel/SortHelper.hpp"
#include "Kernel/Term.hpp"
#include "Kernel/TermIterators.hpp"
#include "Kernel/Unit.hpp"

namespace Shell
{

using namespace Lib;
using namespace Kernel;

TheoryFlattening::TheoryFlattening(bool rec, bool share) : _recursive(rec), _sharing(share) {
    //if(rec && share){
    //  USER_ERROR("Theory flattening which is recursive with sharing has not been tested");
    //}
}

void TheoryFlattening::apply(Problem& prb)
{
  CALL("TheoryFlattening::apply(Problem&)");

  if(apply(prb.units())) {
    prb.invalidateProperty();
  }
}

/**
 * Perform theory flattening on clauses in @c units and return true if successful
 */
bool TheoryFlattening::apply(UnitList*& units)
{
  CALL("TheoryFlattening::apply(UnitList*&)");

  bool modified = false;

  UnitList* res=0;

  UnitList::DelIterator uit(units);
  while(uit.hasNext()) {
    Clause* cl=static_cast<Clause*>(uit.next());
    ASS(cl->isClause());
    Clause* cln = apply(cl);
    if(cl!=cln){
      modified = true;
      uit.del();
      UnitList::push(cln, res);
    }
  }

  ASS_EQ(modified, UnitList::isNonEmpty(res));
  units=UnitList::concat(res, units);
  return modified;
}

/**
 * Perform theory flattening on clauses in @c clauses and return true if successful
 */
bool TheoryFlattening::apply(ClauseList*& clauses)
{
  CALL("TheoryFlattening::apply(UnitList*&)");

  bool modified = false;

  ClauseList* res=0;

  ClauseList::DelIterator cit(clauses);
  while(cit.hasNext()) {
    Clause* cl=cit.next();
    Clause* cln = apply(cl);
    if(cl!=cln){
      modified = true;
      cit.del();
      ClauseList::push(cln, res);
    }
  }
  ASS_EQ(modified, ClauseList::isNonEmpty(res));
  clauses=ClauseList::concat(res, clauses);
  return modified;
}

/**
 *
 * @author Giles
 */
Clause* TheoryFlattening::apply(Clause*& cl,Stack<Literal*>& target)
{
  CALL("TheoryFlattening::apply");

  // Find the max variable. This will be used to introduce new variables.
  unsigned maxVar = 0;
  VirtualIterator<unsigned> varIt = cl->getVariableIterator();
  while (varIt.hasNext()) {
    unsigned var = varIt.next();
    if (var > maxVar) {
      maxVar = var;
    }
  }

  // The resultant lits
  Stack<Literal*> result;
  bool updated = false;

  // literals to be processed, start with those in clause
  Stack<Literal*> lits;
  for(int i= cl->length()-1; i>=0;i--){
    Literal* lit = (*cl)[i];
    if(target.isEmpty() || target.find(lit)){
      lits.push(lit);
    }
    else{ result.push(lit); }
  }
  
  DHMap<Term*,unsigned> abstracted;

  // process lits
  while(!lits.isEmpty()){
    Literal* lit = lits.pop();
    if(lit->arity()==0){
      result.push(lit);
      continue;
    }

    Stack<Literal*> newLits;
    Literal* nlit = replaceTopTerms(lit,newLits,maxVar,abstracted);
    if(nlit==lit){
      ASS(newLits.isEmpty());
      result.push(lit);
    }
    else{
      //cout << lit->toString() << " flattened to " << nlit->toString() << endl; 
      //for(unsigned i=0;i<newLits.length();i++){ cout << ">> " << newLits[i]->toString() << endl; }
      updated=true;
      if(_recursive){
        lits.push(nlit);
        lits.loadFromIterator(Stack<Literal*>::Iterator(newLits));
      }
      else{
        result.push(nlit);
        result.loadFromIterator(Stack<Literal*>::Iterator(newLits));
      }
    } 
  }
  if(!updated){ return cl;}

  Clause* rep = Clause::fromStack(result,SimplifyingInference1(InferenceRule::THEORY_FLATTENING,cl));

  return rep;
}

/**
 *
 * @author Giles
 */
 Literal* TheoryFlattening::replaceTopTerms(Literal* lit, Stack<Literal*>& newLits,unsigned& maxVar,
                                            DHMap<Term*,unsigned>& abstracted)
{
  CALL("TheoryFlattening::replaceTopTerms");
  //cout << "replaceTopTerms " << lit->toString() << endl;

  // Tells us if we're looking for interpreted are non-interpreted terms to flatten out
  bool interpreted = theory->isInterpretedPredicate(lit->functor());
  bool equalityWithNumber = false;
  if(lit->isEquality()){
    interpreted=false;
    for(TermList* ts = lit->args(); ts->isNonEmpty(); ts = ts->next()){
<<<<<<< HEAD
      if(ts->isTerm() && env->signature->getFunction(ts->term()->functor())->interpreted()){
=======
      if(ts->isTerm() 
          && (
            env.signature->getFunction(ts->term()->functor())->interpreted()
            || env.signature->getFunction(ts->term()->functor())->termAlgebraCons() 
            || env.signature->getFunction(ts->term()->functor())->termAlgebraDest()
            )
          ){
>>>>>>> b96158b4
        interpreted=true;
      }
      if(ts->isTerm() && theory->isInterpretedConstant(ts->term())){
        equalityWithNumber = true;
      }
    }
  }
  //cout << "interpreted is " << interpreted << endl;

  bool updated = false;

  Stack<TermList> args;

  for(TermList* ts = lit->args(); ts->isNonEmpty(); ts = ts->next()){
    //Don't search for interpreted stuff in a sort
    if(ts->isVar() || ts->term()->isSort()){
      args.push(*ts);
      continue;
    }
    Term* t = ts->term();

    //cout << "term " << t->toString() << " has interp=" << env->signature->getFunction(t->functor())->interpreted() << endl;

    // if interpreted status is different factor out
    // but never factor out interpreted constants e.g. numbers
    if(
        !equalityWithNumber &&
<<<<<<< HEAD
        (interpreted != env->signature->getFunction(t->functor())->interpreted()) && 
=======
        (interpreted != 
          (env.signature->getFunction(t->functor())->interpreted() 
            || env.signature->getFunction(ts->term()->functor())->termAlgebraCons()
            || env.signature->getFunction(ts->term()->functor())->termAlgebraDest()
          )
                        )&& 
>>>>>>> b96158b4
        !theory->isInterpretedConstant(t) 
      ){
      //cout << "Factoring out " << t->toString() << endl;

      unsigned newVar;
      bool create = false;
      if(!(_sharing && abstracted.find(t,newVar))){
        newVar = ++maxVar;
        create=true;
      }
      args.push(TermList(newVar,false));
      if(create){
        TermList sort = SortHelper::getResultSort(t);
        Literal* lit = Literal::createEquality(false,TermList(t),TermList(newVar,false),sort);
        newLits.push(lit);
        abstracted.insert(t,newVar);
      }
      updated=true;
    } 
    else{
      Term* tt = replaceTopTermsInTerm(t,newLits,maxVar,interpreted,abstracted);
      if(tt!=t){ updated=true; }
      //cout << "recurse in  " << tt->toString() << endl;
      args.push(TermList(tt));
    }
  }

  if(!updated){ return lit;}
  return Literal::create(lit,args.begin());
}

/**
 *
 * @author Giles
 */
 Term* TheoryFlattening::replaceTopTermsInTerm(Term* term, Stack<Literal*>& newLits,
                                               unsigned& maxVar,bool interpreted,
                                               DHMap<Term*,unsigned>& abstracted)
{
  CALL("TheoryFlattening::replaceTopTermsInTerm");
  //cout << "replaceTopTermsInTerm " << term->toString() << endl;


  Stack<TermList> args;
  bool updated=false;

  for(TermList* ts = term->args(); ts->isNonEmpty(); ts = ts->next()){
    //Don't search for interpreted stuff in a sort    
    if(ts->isVar() || ts->term()->isSort()){
      args.push(*ts);
      continue;
    }
    Term* t = ts->term();

    bool interpretedStatus = env->signature->getFunction(t->functor())->interpreted(); 

    // do not abstract numbers out of uninterpreted things, no point
    if(!interpreted && interpretedStatus){
      interpretedStatus = !theory->isInterpretedNumber(t);
    }
  
    //special check
    if(interpretedStatus &&
            theory->isPartiallyInterpretedFunction(t)
         && theory->partiallyDefinedFunctionUndefinedForArgs(t)){

       // If we have something of the form /0 or %0 then we treat it as uninterpreted
         interpretedStatus=false; 
    }

    // if interpreted status is different factor out
    if(interpreted != interpretedStatus){ 
      //cout << "Factoring out " << t->toString() << endl;
      
      unsigned newVar;
      bool create = false; 
      if(!(_sharing && abstracted.find(t,newVar))){
        newVar = ++maxVar;
        create=true;
      }
      args.push(TermList(newVar,false));
      if(create){
        TermList sort = SortHelper::getResultSort(t);
        Literal* lit = Literal::createEquality(false,TermList(t),TermList(newVar,false),sort);
        newLits.push(lit);
        abstracted.insert(t,newVar);
      }
      updated=true;
    }   
    else{
      Term* tt = replaceTopTermsInTerm(t,newLits,maxVar,interpreted,abstracted);
      if(tt!=t){ updated=true; }
      args.push(TermList(tt));
    }
  }

  //cout << "updated is " << updated << endl;

  if(!updated) return term;
  else return Term::create(term->functor(),term->arity(),args.begin());
}


}<|MERGE_RESOLUTION|>--- conflicted
+++ resolved
@@ -189,9 +189,6 @@
   if(lit->isEquality()){
     interpreted=false;
     for(TermList* ts = lit->args(); ts->isNonEmpty(); ts = ts->next()){
-<<<<<<< HEAD
-      if(ts->isTerm() && env->signature->getFunction(ts->term()->functor())->interpreted()){
-=======
       if(ts->isTerm() 
           && (
             env.signature->getFunction(ts->term()->functor())->interpreted()
@@ -199,7 +196,6 @@
             || env.signature->getFunction(ts->term()->functor())->termAlgebraDest()
             )
           ){
->>>>>>> b96158b4
         interpreted=true;
       }
       if(ts->isTerm() && theory->isInterpretedConstant(ts->term())){
@@ -227,16 +223,12 @@
     // but never factor out interpreted constants e.g. numbers
     if(
         !equalityWithNumber &&
-<<<<<<< HEAD
-        (interpreted != env->signature->getFunction(t->functor())->interpreted()) && 
-=======
         (interpreted != 
           (env.signature->getFunction(t->functor())->interpreted() 
             || env.signature->getFunction(ts->term()->functor())->termAlgebraCons()
             || env.signature->getFunction(ts->term()->functor())->termAlgebraDest()
           )
                         )&& 
->>>>>>> b96158b4
         !theory->isInterpretedConstant(t) 
       ){
       //cout << "Factoring out " << t->toString() << endl;
