/*
 * This file is part of the source code of the software program
 * Vampire. It is protected by applicable
 * copyright laws.
 *
 * This source code is distributed under the licence found here
 * https://vprover.github.io/license.html
 * and in the source directory
 */
#ifndef __TERM_ALGEBRA__
#define __TERM_ALGEBRA__

#include "Forwards.hpp"

#include "Lib/Allocator.hpp"
#include "Lib/List.hpp"
#include "Lib/Array.hpp"
#include "Lib/VString.hpp"
#include "Lib/Metaiterators.hpp"
#include "Kernel/Sorts.hpp"
#include "Lib/Set.hpp"

using Kernel::TermList;

namespace Shell {
  class TermAlgebraConstructor {
  public:
    CLASS_NAME(TermAlgebraConstructor);
    USE_ALLOCATOR(TermAlgebraConstructor);

    /* A term algebra constructor, described by its name, range,
       arity, and for each argument: the name of its destructor and
       its sort*/
    TermAlgebraConstructor(unsigned functor, Lib::Array<unsigned> destructors);
    TermAlgebraConstructor(unsigned functor, std::initializer_list<unsigned> destructors);
    TermAlgebraConstructor(unsigned functor, unsigned discriminator, Lib::Array<unsigned> destructors);
    ~TermAlgebraConstructor() {}

    unsigned arity();
    TermList argSort(unsigned ith);
    TermList rangeSort();

    /* True iff one of the arguments has the same sort as the range */
    bool recursive();

    /* The numbers of the constructor and destructors functions in the
       environment signature. These functions should be called only
       after createSymbols() has been called once */
    unsigned functor() const { return _functor; }
    unsigned destructorFunctor(unsigned ith) { return _destructors[ith]; }

    bool hasDiscriminator() { return _hasDiscriminator; }
    unsigned discriminator() { ASS(_hasDiscriminator); return _discriminator; }
    unsigned createDiscriminator();
    void addDiscriminator(unsigned d) { ASS(!_hasDiscriminator); _hasDiscriminator = true; _discriminator = d; }

    Lib::vstring discriminatorName();
 
    class IterArgSorts 
    {
      TermAlgebraConstructor& _self;
      unsigned _idx;
    public:
      DECL_ELEMENT_TYPE(unsigned);

      IterArgSorts(TermAlgebraConstructor& ta) : _self(ta), _idx(0) {}

      bool hasNext() const 
      { return _idx < _self.arity(); }

      unsigned next() 
      { return _self.argSort(_idx++); }
    };

    Lib::IterTraits<IterArgSorts> iterArgSorts()
    { return Lib::iterTraits(IterArgSorts(*this)); }

   
    friend std::ostream& operator<<(std::ostream& out, TermAlgebraConstructor const& self);
  private:
    Kernel::OperatorType* _type;
    unsigned _functor;
    bool _hasDiscriminator;
    unsigned _discriminator;
    Lib::Array<unsigned> _destructors;
  };

  typedef Lib::Array<TermAlgebraConstructor*> ConstructorArray;

  class TermAlgebra {
  public:
    CLASS_NAME(TermAlgebra);
    USE_ALLOCATOR(TermAlgebra);


    /* An algebra described by its name, sort, number of constructors,
       the constructors themselves (whose range must be the algebra
       sort), and their cyclicity. If allowsCyclicTerms is false, and
       the option -tar is not set to off, then the acyclicity rule
       will be enforced for terms of this algebra*/
    TermAlgebra(TermList sort,
                unsigned n,
                TermAlgebraConstructor** constrs,
                bool allowsCyclicTerms = false);
    TermAlgebra(TermList sort,
                Lib::Array<TermAlgebraConstructor*> constrs,
                bool allowsCyclicTerms = false);
    TermAlgebra(TermList sort,
                std::initializer_list<TermAlgebraConstructor*> constrs,
                bool allowsCyclicTerms = false);
    ~TermAlgebra() {}

<<<<<<< HEAD
    unsigned sort() const { return _sort; }
    unsigned nConstructors() const { return _n; }
=======
    TermList sort() { return _sort; }
    unsigned nConstructors() { return _n; }
>>>>>>> ed1c051f
    TermAlgebraConstructor* constructor(unsigned ith) { ASS_L(ith, _n); return _constrs[ith]; }

    class IterCons 
    {
      TermAlgebra& _ta;
      unsigned _idx;
    public:
      DECL_ELEMENT_TYPE(TermAlgebraConstructor*);

      IterCons(TermAlgebra& ta) : _ta(ta), _idx(0) {}

      bool hasNext() const 
      { return _idx < _ta.nConstructors(); }

      TermAlgebraConstructor* next() 
      { return _ta.constructor(_idx++); }
    };

    Lib::IterTraits<IterCons> iterCons()
    { return Lib::iterTraits(IterCons(*this)); }


    /** returns all sorts contained in this term algebra, including the term algebra sort itself. 
     * consider for example: 
     *  intList ::= Cons(int,      intList) | Nil
     * listList ::= Cons(intList, listList) | Nil
     *
     * then listList.subSorts() == { int, intList, listLit }
     */
    Lib::Set<unsigned> subSorts();
  private:
    void subSorts(Lib::Set<unsigned>);
  public:

    bool allowsCyclicTerms() { return _allowsCyclicTerms; }

    /* True iff the algebra defines an empty domain, which could be
       due to:
       - having no constructors
       - not allowing cyclic terms and having only recursive constructors
     */
    bool emptyDomain();

    /* True iff all the constructors are constants */
    bool finiteDomain();
    /* True iff one of the constructors is recursive */
    bool infiniteDomain();

    /* The predicate of the subterm relation, used only if the option
       -tac is set to "axiom"*/
    Lib::vstring getSubtermPredicateName();
    unsigned getSubtermPredicate();

    friend std::ostream& operator<<(std::ostream& out, TermAlgebra const& self);
  private:
    TermList _sort;
    unsigned _n; /* number of constructors */
    bool _allowsCyclicTerms;
    ConstructorArray _constrs;
  };
}

#endif
<|MERGE_RESOLUTION|>--- conflicted
+++ resolved
@@ -36,9 +36,9 @@
     TermAlgebraConstructor(unsigned functor, unsigned discriminator, Lib::Array<unsigned> destructors);
     ~TermAlgebraConstructor() {}
 
-    unsigned arity();
-    TermList argSort(unsigned ith);
-    TermList rangeSort();
+    unsigned arity() const;
+    TermList argSort(unsigned ith) const;
+    TermList rangeSort() const;
 
     /* True iff one of the arguments has the same sort as the range */
     bool recursive();
@@ -61,14 +61,14 @@
       TermAlgebraConstructor& _self;
       unsigned _idx;
     public:
-      DECL_ELEMENT_TYPE(unsigned);
+      DECL_ELEMENT_TYPE(TermList);
 
       IterArgSorts(TermAlgebraConstructor& ta) : _self(ta), _idx(0) {}
 
       bool hasNext() const 
       { return _idx < _self.arity(); }
 
-      unsigned next() 
+      auto next() 
       { return _self.argSort(_idx++); }
     };
 
@@ -110,13 +110,8 @@
                 bool allowsCyclicTerms = false);
     ~TermAlgebra() {}
 
-<<<<<<< HEAD
-    unsigned sort() const { return _sort; }
     unsigned nConstructors() const { return _n; }
-=======
-    TermList sort() { return _sort; }
-    unsigned nConstructors() { return _n; }
->>>>>>> ed1c051f
+    TermList sort() const { return _sort; }
     TermAlgebraConstructor* constructor(unsigned ith) { ASS_L(ith, _n); return _constrs[ith]; }
 
     class IterCons 
@@ -146,7 +141,7 @@
      *
      * then listList.subSorts() == { int, intList, listLit }
      */
-    Lib::Set<unsigned> subSorts();
+    Lib::Set<TermList> subSorts();
   private:
     void subSorts(Lib::Set<unsigned>);
   public:
