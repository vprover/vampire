/*
 * This file is part of the source code of the software program
 * Vampire. It is protected by applicable
 * copyright laws.
 *
 * This source code is distributed under the licence found here
 * https://vprover.github.io/license.html
 * and in the source directory
 */
#ifndef __TERM_ALGEBRA__
#define __TERM_ALGEBRA__

#include "Forwards.hpp"

#include "Lib/Allocator.hpp"
#include "Lib/List.hpp"
#include "Lib/Array.hpp"
#include "Lib/STL.hpp"
#include "Lib/VString.hpp"
#include "Lib/Metaiterators.hpp"
#include "Kernel/Sorts.hpp"
#include "Lib/Set.hpp"

using Kernel::TermList;

namespace Shell {
  class TermAlgebraConstructor {
  public:
    CLASS_NAME(TermAlgebraConstructor);
    USE_ALLOCATOR(TermAlgebraConstructor);

    /* A term algebra constructor, described by its name, range,
       arity, and for each argument: the name of its destructor and
       its sort*/
    TermAlgebraConstructor(unsigned functor, Lib::Array<unsigned> destructors);
    TermAlgebraConstructor(unsigned functor, std::initializer_list<unsigned> destructors);
    TermAlgebraConstructor(unsigned functor, unsigned discriminator, Lib::Array<unsigned> destructors);
    ~TermAlgebraConstructor() {}

    unsigned arity() const;
    TermList argSort(unsigned ith) const;
    TermList rangeSort() const;

    /* True iff one of the arguments has the same sort as the range */
    bool recursive();

    /* The numbers of the constructor and destructors functions in the
       environment signature. These functions should be called only
       after createSymbols() has been called once */
    unsigned functor() const { return _functor; }
    unsigned destructorFunctor(unsigned ith) { return _destructors[ith]; }

    bool hasDiscriminator() { return _hasDiscriminator; }
    unsigned discriminator() { ASS(_hasDiscriminator); return _discriminator; }
    unsigned createDiscriminator();
    void addDiscriminator(unsigned d) { ASS(!_hasDiscriminator); _hasDiscriminator = true; _discriminator = d; }

    Lib::vstring discriminatorName();
 
    class IterArgSorts 
    {
      TermAlgebraConstructor& _self;
      unsigned _idx;
    public:
      DECL_ELEMENT_TYPE(TermList);

      IterArgSorts(TermAlgebraConstructor& ta) : _self(ta), _idx(0) {}

      bool hasNext() const 
      { return _idx < _self.arity(); }

      auto next() 
      { return _self.argSort(_idx++); }
    };

    Lib::IterTraits<IterArgSorts> iterArgSorts()
    { return Lib::iterTraits(IterArgSorts(*this)); }

   
    friend std::ostream& operator<<(std::ostream& out, TermAlgebraConstructor const& self);
  private:
    Kernel::OperatorType* _type;
    unsigned _functor;
    bool _hasDiscriminator;
    unsigned _discriminator;
    Lib::Array<unsigned> _destructors;
  };

  typedef Lib::Array<TermAlgebraConstructor*> ConstructorArray;

  class TermAlgebra {
  public:
    CLASS_NAME(TermAlgebra);
    USE_ALLOCATOR(TermAlgebra);


    /* An algebra described by its name, sort, number of constructors,
       the constructors themselves (whose range must be the algebra
       sort), and their cyclicity. If allowsCyclicTerms is false, and
       the option -tar is not set to off, then the acyclicity rule
       will be enforced for terms of this algebra*/
    TermAlgebra(TermList sort,
                unsigned n,
                TermAlgebraConstructor** constrs,
                bool allowsCyclicTerms = false);
    TermAlgebra(TermList sort,
                Lib::Array<TermAlgebraConstructor*> constrs,
                bool allowsCyclicTerms = false);
    TermAlgebra(TermList sort,
                std::initializer_list<TermAlgebraConstructor*> constrs,
                bool allowsCyclicTerms = false);
    ~TermAlgebra() {}

    unsigned nConstructors() const { return _n; }
    TermList sort() const { return _sort; }
    TermAlgebraConstructor* constructor(unsigned ith) { ASS_L(ith, _n); return _constrs[ith]; }

    class IterCons 
    {
      TermAlgebra& _ta;
      unsigned _idx;
    public:
      DECL_ELEMENT_TYPE(TermAlgebraConstructor*);

      IterCons(TermAlgebra& ta) : _ta(ta), _idx(0) {}

      bool hasNext() const 
      { return _idx < _ta.nConstructors(); }

      TermAlgebraConstructor* next() 
      { return _ta.constructor(_idx++); }
    };

    Lib::IterTraits<IterCons> iterCons()
    { return Lib::iterTraits(IterCons(*this)); }


    /** returns all sorts contained in this term algebra, including the term algebra sort itself. 
     * consider for example: 
     *  intList ::= Cons(int,      intList) | Nil
     * listList ::= Cons(intList, listList) | Nil
     *
     * then listList.subSorts() == { int, intList, listLit }
     */
    Lib::Set<TermList> subSorts();
  private:
    void subSorts(Lib::Set<unsigned>);
  public:

    bool allowsCyclicTerms() { return _allowsCyclicTerms; }

    /* True iff the algebra defines an empty domain, which could be
       due to:
       - having no constructors
       - not allowing cyclic terms and having only recursive constructors
     */
    bool emptyDomain();

    /* True iff all the constructors are constants */
    bool finiteDomain();
    /* True iff one of the constructors is recursive */
    bool infiniteDomain();

    /* The predicate of the subterm relation, used only if the option
       -tac is set to "axiom"*/
    Lib::vstring getSubtermPredicateName();
    unsigned getSubtermPredicate();

<<<<<<< HEAD
    static Lib::vvector<Kernel::TermList> generateAvailableTerms(const Kernel::Term* t, unsigned& var);
    static void excludeTermFromAvailables(Lib::vvector<Kernel::TermList>& availables, Kernel::TermList e, unsigned& var);

=======
    friend std::ostream& operator<<(std::ostream& out, TermAlgebra const& self);
>>>>>>> d0d29068
  private:
    TermList _sort;
    unsigned _n; /* number of constructors */
    bool _allowsCyclicTerms;
    ConstructorArray _constrs;
  };
}

#endif
<|MERGE_RESOLUTION|>--- conflicted
+++ resolved
@@ -166,13 +166,10 @@
     Lib::vstring getSubtermPredicateName();
     unsigned getSubtermPredicate();
 
-<<<<<<< HEAD
     static Lib::vvector<Kernel::TermList> generateAvailableTerms(const Kernel::Term* t, unsigned& var);
     static void excludeTermFromAvailables(Lib::vvector<Kernel::TermList>& availables, Kernel::TermList e, unsigned& var);
 
-=======
     friend std::ostream& operator<<(std::ostream& out, TermAlgebra const& self);
->>>>>>> d0d29068
   private:
     TermList _sort;
     unsigned _n; /* number of constructors */
