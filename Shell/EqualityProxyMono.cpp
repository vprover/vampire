/*
 * This file is part of the source code of the software program
 * Vampire. It is protected by applicable
 * copyright laws.
 *
 * This source code is distributed under the licence found here
 * https://vprover.github.io/license.html
 * and in the source directory
 */
/**
 * @file EqualityProxy.cpp
 * Implements class EqualityProxy.
 */

#include "Lib/Environment.hpp"
#include "Lib/List.hpp"

#include "Kernel/Clause.hpp"
#include "Kernel/Formula.hpp"
#include "Kernel/FormulaUnit.hpp"
#include "Kernel/Inference.hpp"
#include "Kernel/InferenceStore.hpp"
#include "Kernel/Ordering.hpp"
#include "Kernel/Problem.hpp"
#include "Kernel/Signature.hpp"
#include "Kernel/SortHelper.hpp"
#include "Kernel/Term.hpp"
#include "Kernel/Unit.hpp"

#include "Indexing/TermSharing.hpp"

#include "EqualityProxyMono.hpp"

using namespace Shell;
using namespace std;
using namespace Lib;
using namespace Kernel;

DHMap<TermList, unsigned> EqualityProxyMono::s_proxyPredicates;
DHMap<unsigned, TermList> EqualityProxyMono::s_proxyPredicateSorts;
DHMap<TermList, Unit*> EqualityProxyMono::s_proxyPremises;

/**
 * Constructor, simply memorizes the value of the equality proxy option.
 */
EqualityProxyMono::EqualityProxyMono(Options::EqualityProxy opt)
: _opt(opt)
{
  ASS(opt != Options::EqualityProxy::OFF);
} // EqualityProxy::EqualityProxy

/**
 * Apply the equality proxy transformation to a problem. The problem must only contain
 * clauses, no formulas.
 * @author Andrei Voronkov
 * @since 16/05/2014 Manchester
 */
void EqualityProxyMono::apply(Problem& prb)
{
  bool hadEquality = prb.hasEquality();

  apply(prb.units());
  prb.invalidateByRemoval();
  prb.reportEqualityEliminated();

  if (hadEquality) {
    switch(_opt) {
      case Options::EqualityProxy::R:
      case Options::EqualityProxy::RS:
      case Options::EqualityProxy::RST:
	prb.reportIncompleteTransformation();
	break;
      default:
	break;
    }
  }
} // EqualityProxy::apply

/**
 * Apply the equality proxy transformation to a list of clauses.
 * This function first iterates through clauses and replaces them with clauses where
 * equality is replaced by the proxy and then adds an axiomatisation of the proxy
 * predicate.
 * @author Andrei Voronkov
 * @since 16/05/2014 Manchester
 */
void EqualityProxyMono::apply(UnitList*& units)
{
  UnitList::DelIterator uit(units);
  while (uit.hasNext()) {
    Unit* unit = uit.next();
    ASS (unit->isClause());
    Clause* cl = static_cast<Clause*>(unit);
    Clause* cl2 = apply(cl);
    if (cl != cl2) {
      uit.replace(cl2);
    }
  }

  addAxioms(units);
} // apply

/**
 * Add reflexivity, symmetry and transitivity axioms depending on the value of the 
 * equality proxy option.
 * @author Andrei Voronkov
 * @since 16/05/2014 Manchester
 */
void EqualityProxyMono::addLocalAxioms(UnitList*& units, TermList sort)
{
  // reflexivity
  Stack<Literal*> lits;
  lits.push(makeProxyLiteral(true,TermList(0,false),TermList(0,false), sort));
  UnitList::push(createEqProxyAxiom(lits),units);

  // symmetry
  if (_opt == Options::EqualityProxy::RS || _opt == Options::EqualityProxy::RST || _opt == Options::EqualityProxy::RSTC) {
    lits.reset();
    lits.push(makeProxyLiteral(false,TermList(0,false),TermList(1,false), sort));
    lits.push(makeProxyLiteral(true,TermList(1,false),TermList(0,false), sort));
    UnitList::push(createEqProxyAxiom(lits),units);
  }
  // transitivity
  if (_opt == Options::EqualityProxy::RST || _opt == Options::EqualityProxy::RSTC) {
    lits.reset();
    lits.push(makeProxyLiteral(false,TermList(0,false),TermList(1,false), sort));
    lits.push(makeProxyLiteral(false,TermList(1,false),TermList(2,false), sort));
    lits.push(makeProxyLiteral(true,TermList(0,false),TermList(2,false), sort));
    UnitList::push(createEqProxyAxiom(lits),units);
  }
} // EqualityProxy::addLocalAxioms

/**
 * Add axioms for the equality proxy predicates
 *
 * We add axioms only for the sorts for which the equality proxy predicates were created.
 * Therefore this function should be called only after the equality proxy replacement
 * is performed on the whole problem, so that the needed equality proxy predicates are
 * created at this time.
 */
void EqualityProxyMono::addAxioms(UnitList*& units)
{
  // if we're adding congruence axioms, we need to add them before adding the local axioms.
  // Local axioms are added only for sorts on which equality is used, and the congruence axioms
  // may spread the equality use into new sorts
  if (_opt == Options::EqualityProxy::RSTC) {
    addCongruenceAxioms(units);
  }

  DHMap<TermList, unsigned>::Iterator it(s_proxyPredicates);
  while(it.hasNext()) {
    addLocalAxioms(units, it.nextKey());
  }
} // addAxioms

/**
 *
 *
 * symbolType is the type of symbol for whose arguments we're generating the
 * equalities.
 */
bool EqualityProxyMono::getArgumentEqualityLiterals(unsigned cnt, LiteralStack& lits,
    Stack<TermList>& vars1, Stack<TermList>& vars2, OperatorType* symbolType, bool skipSortsWithoutEquality)
{
  ASS_EQ(cnt, symbolType->arity());

  lits.reset();
  vars1.reset();
  vars2.reset();

  for (unsigned i=0; i<cnt; i++) {
    TermList v1(2*i, false);
    TermList v2(2*i+1, false);
    TermList sort = symbolType->arg(i);
    if (!skipSortsWithoutEquality || haveProxyPredicate(sort)) {
      lits.push(makeProxyLiteral(false, v1, v2, sort));
      vars1.push(v1);
      vars2.push(v2);
    }
    else {
      vars1.push(v1);
      vars2.push(v1);
    }
  }
  return lits.isNonEmpty();
}

/**
 * For every symbol occurring in env.signature, add to the units equality congruence axioms
 * for this symbol.
 * @author Andrei Voronkov
 * @since 16/05/2014 Manchester
 */
void EqualityProxyMono::addCongruenceAxioms(UnitList*& units)
{
  // This is Krystof Hoder's comment:
  // TODO: skip UPDR predicates!!!
  Stack<TermList> vars1;
  Stack<TermList> vars2;
  LiteralStack lits;

  unsigned funs = env.signature->functions();
  for (unsigned i=0; i<funs; i++) {
    Signature::Symbol* fnSym = env.signature->getFunction(i);
    // can axiomatise equality _before_ preprocessing, so skip (some) introduced symbols
    if(!fnSym->usageCnt() || fnSym->skipCongruence())
      continue;
    unsigned arity = fnSym->arity();
    if (arity == 0) {
      continue;
    }
    OperatorType* fnType = fnSym->fnType();
    getArgumentEqualityLiterals(arity, lits, vars1, vars2, fnType, false);
    Term* t1 = Term::create(i, arity, vars1.begin());
    Term* t2 = Term::create(i, arity, vars2.begin());
    lits.push(makeProxyLiteral(true, TermList(t1), TermList(t2), fnType->result()));

    Clause* cl = createEqProxyAxiom(lits);
    UnitList::push(cl,units);
  }

  unsigned preds = env.signature->predicates();
  for (unsigned i = 1; i < preds; i++) {
    Signature::Symbol* predSym = env.signature->getPredicate(i);
    // can axiomatise equality _before_ preprocessing, so skip (some) introduced symbols
    if(!predSym->usageCnt() || predSym->skipCongruence())
      continue;
    unsigned arity = predSym->arity();
    if (arity == 0) {
      continue;
    }
    if (!getArgumentEqualityLiterals(arity, lits, vars1, vars2, predSym->predType(), true)) {
      continue;
    }
    lits.push(Literal::create(i, arity, false, vars1.begin()));
    lits.push(Literal::create(i, arity, true, vars2.begin()));

    Clause* cl = createEqProxyAxiom(lits);
    UnitList::push(cl,units);
  }
}

/**
 * Replace in the clause all occurrences of equalities by the equality proxy predicate.
 * If the clause did not change, return the clause, otherwise the modified clause.
 * @author Andrei Voronkov
 * @since 16/05/2014 Manchester
 */
Clause* EqualityProxyMono::apply(Clause* cl)
{
  UnitStack proxyPremises;
  RStack<Literal*> resLits;

  bool modified = false;
  for (Literal* lit : cl->iterLits()) {
    Literal* rlit=apply(lit);
    resLits->push(rlit);
    if (rlit != lit) {
      ASS(lit->isEquality());
      modified = true;
      TermList srt = s_proxyPredicateSorts.get(rlit->functor());
      Unit* prem = s_proxyPremises.get(srt);
      proxyPremises.push(prem);
    }
  }
  if (!modified) {
    return cl;
  }

  Clause* res;
  ASS(proxyPremises.isNonEmpty());
  if (proxyPremises.size() == 1) {
    res = Clause::fromStack(*resLits,
        NonspecificInference2(InferenceRule::EQUALITY_PROXY_REPLACEMENT, cl, proxyPremises.top()));
  }
  else {
    UnitList* prems = 0;
    UnitList::pushFromIterator(UnitStack::ConstIterator(proxyPremises),prems);
    UnitList::push(cl,prems);

    res = Clause::fromStack(*resLits,
        NonspecificInferenceMany(InferenceRule::EQUALITY_PROXY_REPLACEMENT, prems));
  }
<<<<<<< HEAD
  // TODO isn't this done atomatically
  res->adaptAgeFrom(cl->age()); // MS: this seems useless; as long as EqualityProxy is only operating as a part of preprocessing, age is going to 0 anyway
=======
  // TODO isn't this done automatically
  res->setAge(cl->age()); // MS: this seems useless; as long as EqualityProxy is only operating as a part of preprocessing, age is going to 0 anyway
>>>>>>> f22aac94

  return res;
} // EqualityProxy::apply(Clause*)

/**
 * If @b lit literal is not an equality literal, return it. Otherwise, return @b lit
 * with the equality predicatce replaced by the equality proxy predicate for the same
 * sort as the equality predicate.
 * @author Andrei Voronkov
 * @since 16/05/2014 Manchester
 */
Literal* EqualityProxyMono::apply(Literal* lit)
{
  if (!lit->isEquality()) {
    return lit;
  }

  TermList sort = SortHelper::getEqualityArgumentSort(lit);
  return makeProxyLiteral(lit->polarity(), *lit->nthArgument(0), *lit->nthArgument(1), sort);
} // EqualityProxy::apply(Literal*)

/**
 * True if the sort has a proxy predicate. Currently, this function will always return true,
 * since we do not have options allowing one to only apply equality proxy to some sorts.
 * @author Andrei Voronkov
 * @since 16/05/2014 Manchester
 */
bool EqualityProxyMono::haveProxyPredicate(TermList sort) const
{
  return s_proxyPredicates.find(sort);
} // haveProxyPredicate

/**
 * If the equality proxy predicate for this sort was already created, return it.
 * Otherwise, create and return it. When the symbol is created, introduce a new predicate
 * definition E(x,y) <=> x = y and save it in the array s_proxyPremises.
 * @author Andrei Voronkov
 * @since 16/05/2014 Manchester
 */
unsigned EqualityProxyMono::getProxyPredicate(TermList sort)
{
  unsigned pred;
  if (s_proxyPredicates.find(sort, pred)) {
    return pred;
  }

  unsigned newPred = env.signature->addFreshPredicate(2,"sQ","eqProxy");
  Signature::Symbol* predSym = env.signature->getPredicate(newPred);
  OperatorType* predType = OperatorType::getPredicateType({sort, sort});
  predSym->setType(predType);
  predSym->markEqualityProxy();
  // don't need congruence axioms for the equality predicate itself
  predSym->markSkipCongruence();

  ASS(sort.isTerm());
  ASS(sort.term()->shared());
  ASS(sort.term()->ground());

  ALWAYS(s_proxyPredicates.insert(sort,newPred));
  s_proxyPredicateSorts.insert(newPred,sort);

  Literal* proxyLit = Literal::create2(newPred,true,TermList(0,false),TermList(1,false));
  Literal* eqLit = Literal::createEquality(true,TermList(0,false),TermList(1,false),sort);
  Formula* defForm = new BinaryFormula(IFF, new AtomicFormula(proxyLit), new AtomicFormula(eqLit));
  Formula* quantDefForm = Formula::quantify(defForm);

  FormulaUnit* defUnit = new FormulaUnit(quantDefForm,NonspecificInference0(UnitInputType::AXIOM,InferenceRule::EQUALITY_PROXY_AXIOM1));

  s_proxyPremises.insert(sort, defUnit);
  InferenceStore::instance()->recordIntroducedSymbol(defUnit, SymbolType::PRED, newPred);
  return newPred;
}

/**
 * Create an equality proxy axiom clause (for example, reflexivity, symmetry
 * or transitivity) and return it. 
 * @author Andrei Voronkov @since
 * 16/05/2014 Manchester
 */
Clause* EqualityProxyMono::createEqProxyAxiom(const LiteralStack& literalStack)
{
  DHSet<TermList> sorts;
  UnitList* prems = 0;

  LiteralStack::ConstIterator it(literalStack);
  while (it.hasNext()) {
    Literal* l = it.next();
    TermList srt;
    if (!s_proxyPredicateSorts.find(l->functor(),srt)) {
      continue;
    }
    if (!sorts.insert(srt)) {
      continue;
    }
    Unit* prem = s_proxyPremises.get(srt);
    ASS(prem);
    UnitList::push(prem, prems);
  }
  ASS(prems);
  Clause* res = Clause::fromStack(literalStack,NonspecificInferenceMany(InferenceRule::EQUALITY_PROXY_AXIOM2,prems));
  return res;
} // EqualityProxy::createEqProxyAxiom

/**
 * Create the equality proxy literal (not) E(erg0,arg1) for a given sort.
 * @author Andrei Voronkov
 * @since 16/05/2014 Manchester
 */
Literal* EqualityProxyMono::makeProxyLiteral(bool polarity, TermList arg0, TermList arg1, TermList sort)
{
  unsigned pred = getProxyPredicate(sort);
  TermList args[] = {arg0, arg1};
  return Literal::create(pred, 2, polarity, args);
} // EqualityProxy::makeProxyLiteral
<|MERGE_RESOLUTION|>--- conflicted
+++ resolved
@@ -281,13 +281,9 @@
     res = Clause::fromStack(*resLits,
         NonspecificInferenceMany(InferenceRule::EQUALITY_PROXY_REPLACEMENT, prems));
   }
-<<<<<<< HEAD
-  // TODO isn't this done atomatically
+
+  // TODO isn't this done automatically
   res->adaptAgeFrom(cl->age()); // MS: this seems useless; as long as EqualityProxy is only operating as a part of preprocessing, age is going to 0 anyway
-=======
-  // TODO isn't this done automatically
-  res->setAge(cl->age()); // MS: this seems useless; as long as EqualityProxy is only operating as a part of preprocessing, age is going to 0 anyway
->>>>>>> f22aac94
 
   return res;
 } // EqualityProxy::apply(Clause*)
