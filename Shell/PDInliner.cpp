/**
 * @file PDInliner.cpp
 * Implements class PDInliner.
 */

#include "Debug/RuntimeStatistics.hpp"

#include "Lib/DHMap.hpp"
#include "Lib/Environment.hpp"
#include "Lib/Timer.hpp"

#include "Kernel/Clause.hpp"
#include "Kernel/Formula.hpp"
#include "Kernel/FormulaUnit.hpp"
#include "Kernel/Inference.hpp"
#include "Kernel/Problem.hpp"
#include "Kernel/Signature.hpp"
#include "Kernel/SubformulaIterator.hpp"
#include "Kernel/SubstHelper.hpp"
#include "Kernel/TermIterators.hpp"
#include "Kernel/Unit.hpp"

#include "Shell/Options.hpp"

#include "Flattening.hpp"
#include "PDUtils.hpp"
#include "Rectify.hpp"
#include "SimplifyFalseTrue.hpp"
#include "Statistics.hpp"
#include "VarManager.hpp"

#include "PDInliner.hpp"

#define DEBUG_FORMULA_FIX 0

namespace Shell
{

struct PDInliner::Applicator
{
  Applicator(PDef& parent, Literal* lit);

  TermList apply(unsigned var)
  {
    CALL("PDInliner::Applicator::apply");

    TermList res;
    if(_map.find(var, res)) {
      return res;
    }
    //Undefined variables should be only variables quantified inside the body
    //of the definition.

    if(_used.insert(var)) {
      //the variable is not used, so we can keep it unchanged
      res = TermList(var, false);
      ALWAYS(_map.insert(var, res));
      return res;
    }

    unsigned newVar;
    //we need to come up with new variable for the quantifier
    if(VarManager::varNamePreserving()) {
      newVar = VarManager::getVarAlias(var);
    }
    else {
      newVar = var+1;
      while(_used.find(newVar)) {
	newVar++;
      }
    }

    ALWAYS(_used.insert(newVar));
    res = TermList(newVar, false);
    ALWAYS(_map.insert(var, res));
    return res;
  }

  DHSet<unsigned> _used;
  DHMap<unsigned,TermList> _map;
};


/**
 * Class representing a single predicate definition
 *
 * For in functions that take polarity as argument, the value can be -1, 0, 1.
 * Zero means "double" polarity - this occurs e.g. inside equivalences.
 */
struct PDInliner::PDef
{
  CLASS_NAME(PDInliner::PDef);
  USE_ALLOCATOR(PDInliner::PDef);
  
  PDef(PDInliner* parent, unsigned pred) : _parent(parent), _pred(pred), _asymDef(false) {}

  /**
   * Fix formula so that it is rectified, flattened and without true and false subformulas.
   */
  FormulaUnit* fixFormula(FormulaUnit* fu) {
    CALL("PDInliner::PDef::fixFormula");

    if(_fixNeedsRect) {
      fu = Rectify::rectify(fu);
    }
    if(_fixNeedsSimpl) {
      fu = SimplifyFalseTrue::simplify(fu);
      fu = Flattening::flatten(fu);
    }

#if DEBUG_FORMULA_FIX
    if(!_fixNeedsRect) {
      FormulaUnit* fu2 = Rectify::rectify(fu);
      if(fu!=fu2) {
	ASSERTION_VIOLATION;
      }
    }
    if(!_fixNeedsSimpl) {
      FormulaUnit* fu2 = SimplifyFalseTrue::simplify(fu);
      if(fu!=fu2) {
	ASSERTION_VIOLATION;
      }
    }
    FormulaUnit* fu2 = Flattening::flatten(fu);
    if(fu!=fu2) {
      ASSERTION_VIOLATION;
    }
#endif
    return fu;
  }

  /**
   * Perform inlining and return the result. If the resulting clause is a tautology,
   * return zero.
   */
  Unit* apply(Clause* cl)
  {
    CALL("PDInliner::PDef::apply(Clause*)");
    
    if (env.options->showPreprocessing()) {
      env.beginOutput();
      env.out() << "[PP] Inlining "<<toString()<<" into "<<(*cl) << std::endl;
      env.endOutput();
    }
        
    static LiteralStack lits;
    lits.reset();
    static Stack<Formula*> forms;
    forms.reset();

    bool modified = false;

    unsigned clen = cl->length();
    for(unsigned i=0; i<clen; i++) {
      Literal* lit = (*cl)[i];
      if(lit->functor()!=_pred || identity(1, lit)) {
	lits.push(lit);
	continue;
      }
      if(constantBody(1, lit)) {
	if(constantApply(1, lit)) {
	  return 0; //tautology
	}
	//false literal -- we skip it
	modified = true;
      }
      else if(atomicBody(1, lit)) {
	Literal* newLit = atomicApply(1, lit);
	if(newLit!=lit) {
	  modified = true;
	}
	lits.push(newLit);
      }
      else {
	modified = true;
	forms.push(apply(1, lit));
      }
    }

    if(!modified) {
      return cl;
    }

    Unit::InputType inp;
    Inference* inf;
    getInferenceAndInputType(cl, inf, inp);
    if(forms.isEmpty()) {
      Clause* res = Clause::fromIterator(LiteralStack::Iterator(lits), inp, inf);
      if (env.options->showPreprocessing()) {
        env.beginOutput();
        env.out() << "[PP] Inlining "<<toString()<<" into "<<(*cl)
                <<" gave "<<(*res) << std::endl;
        env.endOutput();
      }
      return res;
    }
    FormulaUnit* res;
    if(lits.isEmpty() && forms.size()==1) {
      res = new FormulaUnit(forms.top(), inf, inp);
    }
    else {
      //build a disjunction of all we have (both formulas and literals)
      FormulaList* disj = 0;
      FormulaList::pushFromIterator(Stack<Formula*>::Iterator(forms), disj);
      LiteralStack::Iterator litIt(lits);
      while(litIt.hasNext()) {
	FormulaList::push(new AtomicFormula(litIt.next()), disj);
      }
      Formula* form = new JunctionFormula(OR, disj);
      res = new FormulaUnit(form, inf, inp);
    }
    res = fixFormula(res);

    if (env.options->showPreprocessing()) {
      env.beginOutput();
      env.out() << "[PP] Inlining "<<toString()<<" into "<<(*cl)
              <<" gave "<<(*res) << std::endl;
      env.endOutput();
    }
    
    return res;
  }

  FormulaUnit* apply(FormulaUnit* unit)
  {
    CALL("PDInliner::PDef::apply(FormulaUnit*)");

    if (env.options->showPreprocessing()) {
      env.beginOutput();
      env.out() << "[PP] Inlining "<<toString()<<" into "<<(*unit) << std::endl;
      env.endOutput();
    }
    
    Formula* form = apply(1,unit->formula());
    if(form==unit->formula()) {
      return unit;
    }

    Unit::InputType inp;
    Inference* inf;
    getInferenceAndInputType(unit, inf, inp);

    FormulaUnit* res = new FormulaUnit(form, inf, inp);
    res = fixFormula(res);

    if (env.options->showPreprocessing()) {
      env.beginOutput();
      env.out() << "[PP] Inlining "<<toString()<<" into "<<(*unit)
              <<" gave "<<(*res) << std::endl;
      env.endOutput();
    }

    return res;
  }

  Formula* applyAtomicForm(unsigned polarity, Formula* form, InliningState& state)
  {
    CALL("PDInliner::PDef::applyAtomicForm");
    ASS_EQ(form->connective(), LITERAL);

    Literal* l=form->literal();
    ASS_EQ(l->functor(), _pred);

    if(identity(polarity, l)) {
      return form;
    }
    if(atomicBody(polarity, l)) {
      Literal* newLit = atomicApply(polarity, l);
      if(newLit==l) {
	return form;
      }
      if(_defUnit) {
	state.premises.push(_defUnit);
      }
      return new AtomicFormula(newLit);
    }
    if(_defUnit) {
      state.premises.push(_defUnit);
    }
    Formula* res = apply(polarity, l);
    if(res->connective()==TRUE || res->connective()==FALSE) {
      state.needsConstantSimplification = true;
    }
    else {
      state.needsRectify |= _fixNeedsRect;
    }
    return res;
  }

  Formula* apply(int polarity, Formula* form);

  Unit* apply(Unit* unit)
  {
    CALL("PDInliner::PDef::apply(Unit*)");
    if(unit->isClause()) {
     return apply(static_cast<Clause*>(unit));
    }
    else {
     return apply(static_cast<FormulaUnit*>(unit));
    }
  }

  bool identity(int polarity, Literal* l) { return getBody(polarity, l)==0; }
  bool atomicBody(int polarity, Literal* l)
  { return !identity(polarity, l) && getBody(polarity, l)->connective() == LITERAL; }
  bool constantBody(int polarity, Literal* l)
  {
    if(identity(polarity, l)) {
      return false;
    }
    Connective con = getBody(polarity, l)->connective();
    return con==TRUE || con==FALSE;
  }


  Literal* atomicApply(int polarity, Literal* l)
  {
    CALL("PDInliner::PDef::atomicApply");
    ASS(atomicBody(polarity,l));

    Applicator apl(*this, l);
    Literal* body = getBody(polarity, l)->literal();
    Literal* res = SubstHelper::apply(body, apl);

    if(l->isPositive() != _lhs->isPositive()) {
      res = Literal::complementaryLiteral(res);
    }
    if (env.options->showPreprocessing()) {
      env.beginOutput();
      env.out() << "[PP] Lit inlining: "<<(*l)<<" --> "<<(*res) << std::endl;
      env.endOutput();
    }
    return res;
  }

  /**
   * Return true or false for either true or false constant
   */
  bool constantApply(int polarity, Literal* l)
  {
    CALL("PDInliner::PDef::constantApply");
    ASS(constantBody(polarity,l));

    bool negate = l->isPositive()!=_lhs->isPositive();
    bool res = negate ^ (getBody(polarity,l)->connective()==TRUE);
    
    if (env.options->showPreprocessing()) {
      env.beginOutput();
      env.out() << "[PP] Lit inlining: "<<(*l)<<" --> "
              <<(res ? "$true" : "$false") << std::endl;
      env.endOutput();
    }
    return res;
  }

  Formula* apply(int polarity, Literal* l)
  {
    CALL("PDInliner::PDef::apply(int,Literal*)");
    ASS(!identity(polarity, l));

    if(atomicBody(polarity, l)) {
      return new AtomicFormula(atomicApply(polarity, l));
    }

    Applicator apl(*this, l);
    Formula* body = getBody(polarity,l);
    Formula* res = SubstHelper::apply(body, apl);

    if(l->isPositive() != _lhs->isPositive()) {
      //make sure what we return is flattenned
      switch(res->connective()) {
      case NOT:
	res = res->uarg();
	break;
      case TRUE:
	res = Formula::falseFormula();
	break;
      case FALSE:
	res = Formula::trueFormula();
	break;
      default:
	res = new NegatedFormula(res);
      }
    }
    if (env.options->showPreprocessing()) {
      env.beginOutput();
      env.out() << "[PP] Lit inlining: "<<(*l)<<" --> "
              <<(*res) << std::endl;
      env.endOutput();
    }
    return res;
  }

  /**
   * Inline redicate definition into this definition.
   */
  void inlineDef(PDef* def)
  {
    CALL("PDInliner::PDef::inlineDef");

    if (env.options->showPreprocessing()) {
      env.beginOutput();
      env.out() << "[PP] Inlining def "<<def->toString()
              <<" into "<<toString() << std::endl;
      env.endOutput();
    }
    
    if(_asymDef) {
      ASS_NEQ(def->_pred, _lhs->functor());
      if(_posBody) { _posBody = apply(1,_posBody); }
      if(_negBody) { _negBody = apply(1,_negBody); }
      if(_dblBody) { _dblBody = apply(1,_dblBody); }
      if(_defUnit) { _defUnit = def->apply(_defUnit); }
    }
    else {
      FormulaUnit* newUnit = def->apply(_defUnit);
      assignUnit(newUnit);
    }
    if (env.options->showPreprocessing()) {
      env.beginOutput();
      env.out() << "[PP] Result of def to def inlining: "<<toString() << std::endl;
      env.endOutput();
    }

    //remove the inlined predicate from dependencies of the current predicate.

    //Dependencies are stored in two places:
    //PDInliner::PDef::_dependencies and PDInliner::_dependent
    //There are two situations where we call this function:
    //Inlining old definition into a new one and inlining a new
    //definition into an old one.
    //We need to actually remove dependencies only from
    //PDInliner::PDef::_dependencies when inlining new definition
    //into old one. In other cases the dependencies either aren't added yet,
    //or will be removed all at one in the PDInliner::tryGetDef() function.
    _dependencies.remove(def->_pred);
<<<<<<< HEAD
    LOG("pp_inl_dep","removed dep: "<<env -> signature->predicateName(def->_pred)<<" from "<<env -> signature->predicateName(_pred));
=======
    if (env.options->showPreprocessing()) {
      env.beginOutput();
      env.out() << "[PP] removed dep: "<<env.signature->predicateName(def->_pred)
              <<" from "<<env.signature->predicateName(_pred) << std::endl;
      env.endOutput();
    }
>>>>>>> eaef0d47

    //add the predicates added by inlining into dependencies
    Set<unsigned>::Iterator depIt(def->_dependencies);
    while(depIt.hasNext()) {
      unsigned dep = depIt.next();
<<<<<<< HEAD
      LOG("pp_inl_dep","added dep: "<<env -> signature->predicateName(dep)<<" to "<<env -> signature->predicateName(_pred));
=======
      if (env.options->showPreprocessing()) {
        env.beginOutput();
        env.out() << "[PP] added dep: "<<env.signature->predicateName(dep)
                <<" to "<<env.signature->predicateName(_pred) << std::endl;
        env.endOutput();
      }
>>>>>>> eaef0d47
      registerDependentPred(dep);
    }
    if (env.options->showPreprocessing()) {
      env.beginOutput();
      env.out() << "[PP] dep update finished" << std::endl;
      env.endOutput();
    }
  }

  void registerDependentPred(unsigned depPred)
  {
    CALL("PDInliner::PDef::registerDependentPred");
    ASS(!_parent->_defs[depPred]); //we cannot depend on a defined predicate

    _parent->_dependent[depPred].insert(_pred);
    _dependencies.insert(depPred);
<<<<<<< HEAD
    LOG("pp_inl_dep","added dep: "<<env -> signature->predicateName(depPred)<<" to definition of "<<env -> signature->predicateName(_pred));
=======
    if (env.options->showPreprocessing()) {
      env.beginOutput();
      env.out() << "[PP] added dep: "<<env.signature->predicateName(depPred)
              <<" to definition of "<<env.signature->predicateName(_pred) << std::endl;
      env.endOutput();
    }
>>>>>>> eaef0d47
  }

  void assignUnit(FormulaUnit* unit)
  {
    CALL("PDInliner::PDef::assignUnit");

    _asymDef = false;

    if (env.options->showPreprocessing()) {
      env.beginOutput();
      env.out() << "[PP] Definition from unit: "<<unit->toString() << std::endl;
      env.endOutput();
    }    
    _defUnit = unit;
    Formula* f = unit->formula();
    if(f->connective()==FORALL) {
      f = f->qarg();
    }

    if(f->connective()==IFF) {
      if(f->left()->connective()==LITERAL && f->left()->literal()->functor()==_pred) {
	makeDef(f->left()->literal(), f->right());
      }
      else {
	ASS_EQ(f->right()->connective(),LITERAL);
	ASS_EQ(f->right()->literal()->functor(),_pred);
	makeDef(f->right()->literal(), f->left());
      }
    }
    else {
      ASS_EQ(f->connective(), LITERAL);
      ASS_EQ(f->literal()->functor(), _pred);
      makeDef(f->literal(), Formula::trueFormula());
    }

    unsigned pred1, pred2;
    _predicateEquivalence = PDUtils::isPredicateEquivalence(unit, pred1, pred2);
    if(_predicateEquivalence) {
      if(pred1==_pred) {
	_tgtPredicate = pred2;
      }
      else {
	ASS_EQ(pred1,_pred);
	_tgtPredicate = pred1;
      }
    }
  }

  /**
   * Make the object into an asymetric definition
   *
   * If some body argument is zero, the lhs is not transformed for that polarity.
   */
  void assignAsym(Literal* lhs, Formula* posBody, Formula* negBody, Formula* dblBody, FormulaUnit* premise)
  {
    CALL("PDInliner::PDef::assignAsym");
    ASS_EQ(lhs->functor(),_pred);

    _asymDef = true;

    //if shown needed by practice, we may add more precise fixes
    _fixNeedsRect = true;
    _fixNeedsSimpl = true;
    _fixNeedsFlatten = true;

    _defUnit = premise;
    _lhs = lhs;

    _posBody = posBody;
    _negBody = negBody;
    _dblBody = dblBody;

    if (env.options->showPreprocessing()) {
      env.beginOutput();
      env.out() << "[PP] Asymetric definition: " << toString() << std::endl;
      env.endOutput();
    }

    _predicateEquivalence = false;
  }

  bool predicateEquivalence()
  {
    CALL("PDInliner::PDef::predicateEquivalence");
    return _predicateEquivalence;
  }
  /**
   * If @c predicateEquivalence() returns true, this returns the target
   * predicate of this definition.
   */
  unsigned tagretPredicate()
  {
    CALL("PDInliner::PDef::tagretPredicate");
    ASS(predicateEquivalence());
    return _tgtPredicate;
  }

  /**
   * Return string representation of the definition.
   *
   * For debugging and logging purposes.
   */
  vstring toString() const
  {
    CALL("toString");
    if(_asymDef) {
      vstring posStr = _posBody ? _posBody->toString() : "(none)";
      vstring negStr = _negBody ? _negBody->toString() : "(none)";
      vstring dblStr = _dblBody ? _dblBody->toString() : "(none)";
      return "[Asym def " + _lhs->toString() + " --> (+) " + posStr
	  + ", (-) " + negStr + ", (0) " + dblStr + " ]";
    }
    else {
      return "[Def " + _defUnit->toString()+" ]";
    }
  }
private:

  void getInferenceAndInputType(Unit* transformedUnit, Inference*& inf, Unit::InputType& inp)
  {
    CALL("PDInliner::PDef::getInferenceAndInputType");

    if(_defUnit) {
      inp = Unit::getInputType(transformedUnit->inputType(), _defUnit->inputType());
      inf = new Inference2(Inference::PREDICATE_DEFINITION_UNFOLDING, transformedUnit, _defUnit);
    }
    else {
      inp = transformedUnit->inputType();
      inf = new Inference1(Inference::PREDICATE_DEFINITION_UNFOLDING, transformedUnit);
    }
  }

  void makeDef(Literal* lhs, Formula* body)
  {
    CALL("PDInliner::PDef::makeDef");
    ASS(!_asymDef);

    _lhs = lhs;
    _body = body;

    if(_body->connective()==TRUE || _body->connective()==FALSE) {
      _fixNeedsRect = false;
      _fixNeedsSimpl = true;
      _fixNeedsFlatten = true;
    }
    else if(_body->connective()==LITERAL) {
      _fixNeedsRect = false;
      _fixNeedsSimpl = false;
      _fixNeedsFlatten = false;
    }
    else {
      bool hasQuant = false;
      SubformulaIterator sfit(_body);
      while(sfit.hasNext()) {
	Formula* sf = sfit.next();
	if(sf->connective()==FORALL || sf->connective()==EXISTS) {
	  hasQuant = true;
	  break;
	}
	//unshared literals can introduce variables inside through special terms, but these
	//should have been eliminated by now
	ASS(sf->connective()!=LITERAL || sf->literal()->shared());
      }


      bool flattenable;
      switch(_body->connective()) {
      case LITERAL:
      case IFF:
      case IMP:
      case XOR:
      case FORALL:
      case EXISTS:
	flattenable = false;
	break;
      default:
	flattenable = true;
	break;
      }

      _fixNeedsRect = hasQuant;
      _fixNeedsSimpl = false;
      _fixNeedsFlatten = flattenable;
    }
  }

  Formula* getBody(int polarity, Literal* l) {
    return (l->isPositive()==_lhs->isPositive()) ? getBody(polarity) : getBody(-polarity);
  }
  Formula* getBody(int polarity) {
    if(_asymDef) {
      switch(polarity) {
      case 1: return _posBody;
      case -1: return _negBody;
      case 0: return _dblBody;
      default: ASSERTION_VIOLATION; break;
      }
    }
    else {
      return _body;
    }
  }

public:
  PDInliner* _parent;
  unsigned _pred;
  FormulaUnit* _defUnit;
  Literal* _lhs;
  Formula* _body;
  Set<unsigned> _dependencies;
  bool _predicateEquivalence;
  /** Valid iff _isPredEquivalence==true */
  unsigned _tgtPredicate;

  bool _asymDef;
  Formula* _posBody;
  Formula* _negBody;
  /** If @c _asymDef is true, contains replacement for occurrences inside equivalences or XORs */
  Formula* _dblBody;

  bool _fixNeedsRect;
  bool _fixNeedsSimpl;
  bool _fixNeedsFlatten;
};

PDInliner::Applicator::Applicator(PDef& parent, Literal* lit)
{
  CALL("PDInliner::Applicator::Applicator");
  ASS_EQ(parent._pred, lit->functor());

  Literal* lhs = parent._lhs;
  TermList* dArg = lhs->args();
  TermList* instArg = lit->args();
  while(!dArg->isEmpty()) {
    ASS(dArg->isOrdinaryVar());
    unsigned v = dArg->var();
    ALWAYS(_map.insert(v, *instArg));
    dArg = dArg->next();
    instArg = instArg->next();
  }
  ASS(instArg->isEmpty());

  //collect used variables, so that we can rename them if they appear in
  //quantifiers
  VariableIterator vit(lit);
  while(vit.hasNext()) {
    unsigned usedVar = vit.next().var();
    _used.insert(usedVar);
  }
}

Formula* PDInliner::PDef::apply(int polarity, Formula* form)
{
  CALL("PDInliner::PDef::apply(int,Formula*)");

  if (env.options->showPreprocessing()) {
    env.beginOutput();
    env.out() << "[PP] Apply to subformula "<<form->toString()
            <<" with polarity "<<polarity << std::endl;
    env.endOutput();
  }

  Connective con = form->connective();
  switch (con) {
  case LITERAL:
  {
    Literal* l=form->literal();
    if(l->functor()!=_pred || identity(polarity, l)) {
      return form;
    }
    if(atomicBody(polarity, l)) {
      Literal* newLit = atomicApply(polarity, l);
      if(newLit==l) {
	return form;
      }
      return new AtomicFormula(newLit);
    }
    return apply(polarity, l);
  }

  case AND:
  case OR: {
    FormulaList* resArgs = 0;
    bool modified = false;
    FormulaList::Iterator fs(form->args());
    while (fs.hasNext()) {
      Formula* arg = fs.next();
      ASS_NEQ(arg->connective(), con);
      Formula* newArg = apply(polarity, arg);
      if(arg!=newArg) {
	modified = true;
      }
      if(newArg->connective()==con) {
	FormulaList::pushFromIterator(FormulaList::Iterator(newArg->args()), resArgs);
      }
      else {
	FormulaList::push(newArg, resArgs);
      }
    }
    if(!modified) {
      resArgs->destroy();
      return form;
    }
    return new JunctionFormula(con, resArgs);
  }

  case IMP: {
    Formula* newLeft = apply(-polarity, form->left());
    Formula* newRight = apply(polarity, form->right());
    if(newLeft==form->left() && newRight==form->right()) {
      return form;
    }
    return new BinaryFormula(IMP, newLeft, newRight);
  }

  case NOT: {
    Formula* newArg = apply(-polarity, form->uarg());
    //We assume the input formulas to be flattened and in such formulas
    //literals cannot be arguments to negations (as he negation will be
    //pushed into literals). Also, inlining cannot make a non-literal
    //become a literal.
    ASS_NEQ(newArg->connective(),LITERAL);
    if(newArg==form->uarg()) {
      return form;
    }
    if(newArg->connective()==NOT) {
      return newArg->uarg();
    }
    return new NegatedFormula(newArg);
  }

  case IFF:
  case XOR:{
    Formula* newLeft = apply(0, form->left());
    Formula* newRight = apply(0, form->right());
    if(newLeft==form->left() && newRight==form->right()) {
      return form;
    }
    return new BinaryFormula(con, newLeft, newRight);
  }

  case FORALL:
  case EXISTS:{
    Formula* newArg = apply(polarity, form->qarg());
    if(newArg==form->qarg()) {
      return form;
    }
    if(newArg->connective()==con) {
      Formula::VarList* vars = newArg->vars()->copy()->append(form->vars()->copy());
      return new QuantifiedFormula(con, vars, newArg->qarg());
    }
    Formula::VarList* vars = form->vars()->copy();
    return new QuantifiedFormula(con, vars, newArg);
  }

  case TRUE:
  case FALSE:
    return form;

#if VDEBUG
  default:
    ASSERTION_VIOLATION;
    return 0;
#endif
  }
}

PDInliner::PDInliner(bool axiomsOnly, bool nonGrowing)
 : _axiomsOnly(axiomsOnly), _nonGrowing(nonGrowing)
{
  CALL("PDInliner::PDInliner");

  _dependent.ensure(env -> signature->predicates());
}

PDInliner::~PDInliner()
{
  CALL("PDInliner::~PDInliner");

  unsigned preds = env -> signature->predicates();
  for(unsigned i=0; i<preds; i++) {
    if(_defs[i]) {
      delete _defs[i];
    }
  }
}

Formula* PDInliner::apply(int polarity, Formula* form, InliningState& state)
{
  CALL("PDInliner::apply/3");

  if (env.options->showPreprocessing()) {
    env.beginOutput();
    env.out() << "[PP] Apply all definitions to subformula "<<form->toString()
            <<" with polarity "<<polarity << std::endl;
    env.endOutput();
  }

  Connective con = form->connective();
  switch (con) {
  case LITERAL:
  {
    Literal* l=form->literal();
    unsigned pred = l->functor();
    if(!_defs[pred]) {
      return form;
    }
    Formula* res = _defs[pred]->applyAtomicForm(polarity, form, state);
    return res;
  }

  case AND:
  case OR: {
    FormulaList* resArgs = 0;
    bool modified = false;
    FormulaList::Iterator fs(form->args());
    while (fs.hasNext()) {
      Formula* arg = fs.next();
      ASS_NEQ(arg->connective(), con);
      Formula* newArg = apply(polarity, arg, state);
      if(arg!=newArg) {
	modified = true;
      }
      if(newArg->connective()==con) {
	FormulaList::pushFromIterator(FormulaList::Iterator(newArg->args()), resArgs);
      }
      else {
	FormulaList::push(newArg, resArgs);
      }
    }
    if(!modified) {
      resArgs->destroy();
      return form;
    }
    return new JunctionFormula(con, resArgs);
  }

  case IMP: {
    Formula* newLeft = apply(-polarity, form->left(), state);
    Formula* newRight = apply(polarity, form->right(), state);
    if(newLeft==form->left() && newRight==form->right()) {
      return form;
    }
    return new BinaryFormula(IMP, newLeft, newRight);
  }

  case NOT: {
    Formula* newArg = apply(-polarity, form->uarg(), state);
    //We assume the input formulas to be flattened and in such formulas
    //literals cannot be arguments to negations (as he negation will be
    //pushed into literals). Also, inlining cannot make a non-literal
    //become a literal.
    ASS_NEQ(newArg->connective(),LITERAL);
    if(newArg==form->uarg()) {
      return form;
    }
    if(newArg->connective()==NOT) {
      return newArg->uarg();
    }
    return new NegatedFormula(newArg);
  }

  case IFF:
  case XOR:{
    Formula* newLeft = apply(0, form->left(), state);
    Formula* newRight = apply(0, form->right(), state);
    if(newLeft==form->left() && newRight==form->right()) {
      return form;
    }
    return new BinaryFormula(con, newLeft, newRight);
  }

  case FORALL:
  case EXISTS:{
    Formula* newArg = apply(polarity, form->qarg(), state);
    if(newArg==form->qarg()) {
      return form;
    }
    if(newArg->connective()==con) {
      Formula::VarList* vars = newArg->vars()->copy()->append(form->vars()->copy());
      return new QuantifiedFormula(con, vars, newArg->qarg());
    }
    Formula::VarList* vars = form->vars()->copy();
    return new QuantifiedFormula(con, vars, newArg);
  }

  case TRUE:
  case FALSE:
    return form;

#if VDEBUG
  default:
    ASSERTION_VIOLATION;
    return 0;
#endif
  }
}

void PDInliner::apply(Problem& prb)
{
  CALL("PDInliner::apply");

  if(apply(prb.units())) {
    prb.invalidateProperty();
  }
}


bool PDInliner::apply(UnitList*& units, bool inlineOnlyEquivalences)
{
  CALL("PDInliner::apply");

  bool modified = scanAndRemoveDefinitions(units, inlineOnlyEquivalences);
  
  if (env.options->showPreprocessing()) {
    env.beginOutput();
    env.out() << "[PP] scan finished, now processing problem units" << std::endl;
    env.endOutput();
  }
  
  UnitList::DelIterator uit(units);
  while(uit.hasNext()) {
    Unit* u = uit.next();
    Unit* newUnit = apply(u);
    if(!newUnit->isClause() && static_cast<FormulaUnit*>(newUnit)->formula()->connective()==TRUE) {
      newUnit = 0;
    }
    if(u==newUnit) {
      continue;
    }
    if(newUnit) {
      uit.replace(newUnit);
    }
    else {
      uit.del();
    }
    modified = true;
  }
  return modified;
}

Unit* PDInliner::apply(Unit* u)
{
  CALL("PDInliner::apply(Unit*)");

  if(!u->isClause()) {
    return apply(static_cast<FormulaUnit*>(u));
  }

  Stack<unsigned> preds;
  u->collectPredicates(preds);

  //make the list of predicates unique
  makeUnique(preds);

  Unit* res = u;

  int steps=0;
  //apply definitions of predicates that appear in the unit
  while(res && preds.isNonEmpty()) {
    unsigned pred = preds.pop();
    if(!_defs[pred]) {
      //we don't have a definition for this predicate
      continue;
    }
    ASS_NEQ(pred, 0); //equality is never defined

    //if the unit becomes a tautology, it can be assigned zero here
    res = _defs[pred]->apply(res);
    steps++;
  }
  RSTAT_MCTR_INC("inl steps", steps);
//  RSTAT_MST_INC("inl grow", u->toString().size(), res ? res->toString().size() : 0);
  return res;
}

void PDInliner::getInferenceAndInputType(Unit* transformedUnit, InliningState& state, Inference*& inf, Unit::InputType& inp)
{
  CALL("PDInliner::getInferenceAndInputType");

  switch(state.premises.size()) {
  case 0:
    inp = transformedUnit->inputType();
    inf = new Inference1(Inference::PREDICATE_DEFINITION_UNFOLDING, transformedUnit);
    break;
  case 1:
  {
    Unit* prem = state.premises.top();
    inp = Unit::getInputType(transformedUnit->inputType(), prem->inputType());
    inf = new Inference2(Inference::PREDICATE_DEFINITION_UNFOLDING, transformedUnit, prem);
    break;
  }
  default:
  {
    UnitList* prems = 0;
    UnitList::pushFromIterator(UnitStack::Iterator(state.premises), prems);
    UnitList::push(transformedUnit, prems);
    inp = Unit::getInputType(prems);
    inf = new InferenceMany(Inference::PREDICATE_DEFINITION_UNFOLDING, prems);
  }
  }
}

FormulaUnit* PDInliner::apply(FormulaUnit* unit)
{
  CALL("PDInliner::apply(FormulaUnit*)");
  
  if (env.options->showPreprocessing()) {
    env.beginOutput();
    env.out() << "[PP] inline arg: " << unit->toString() << std::endl;
    env.endOutput();
  }

  static InliningState inlState;
  inlState.reset();

  Formula* form = apply(1, unit->formula(), inlState);
  if(form==unit->formula()) {
    return unit;
  }

  Unit::InputType inp;
  Inference* inf;
  getInferenceAndInputType(unit, inlState, inf, inp);

  FormulaUnit* res = new FormulaUnit(form, inf, inp);

  if(inlState.needsRectify) {
    res = Rectify::rectify(res);
  }
  if(inlState.needsConstantSimplification) {
    res = SimplifyFalseTrue::simplify(res);
    res = Flattening::flatten(res);
  }

#if DEBUG_FORMULA_FIX
  if(!inlState.needsRectify) {
    FormulaUnit* fu2 = Rectify::rectify(res, false);
    if(res!=fu2) {
	ASSERTION_VIOLATION;
    }
  }
  if(!inlState.needsConstantSimplification) {
    FormulaUnit* fu2 = SimplifyFalseTrue::simplify(res);
    if(res!=fu2) {
	ASSERTION_VIOLATION;
    }
  }
  FormulaUnit* fu2 = Flattening::flatten(res);
  if(res!=fu2) {
    ASSERTION_VIOLATION;
  }
#endif

  if (env.options->showPreprocessing()) {
    env.beginOutput();
    env.out() << "[PP] Inlining into "<<(*unit)<<" gave "<<(*res) << std::endl;
    env.endOutput();
  }

  return res;
}

/**
 * Update the _predOccCounts member variable by predicate occurrences in @c u.
 */
void PDInliner::updatePredOccCounts(Unit* u)
{
  CALL("PDInliner::updatePredOccCounts");
  ASS(_nonGrowing); //we update _predOccCounts only if _nonGrowing is true

  static Stack<unsigned> predOccurences;
  ASS(predOccurences.isEmpty());
  u->collectPredicates(predOccurences);
  while(predOccurences.isNonEmpty()) {
    _predOccCounts.inc(predOccurences.pop());
  }
}

bool PDInliner::scanAndRemoveDefinitions(UnitList*& units, bool equivalencesOnly)
{
  CALL("PDInliner::scanAndRemoveDefinitions(UnitList*)");

  bool modified = false;

  if(_nonGrowing) {
    UnitList::Iterator it(units);
    while(it.hasNext()) {
      Unit* u = it.next();
      updatePredOccCounts(u);
    }
  }

  {
    UnitList::DelIterator it(units);
    while(it.hasNext()) {
      Unit* u = it.next();
      if(u->isClause()) {
	continue;
      }
      if(tryGetPredicateEquivalence(static_cast<FormulaUnit*>(u))) {
	modified = true;
	it.del();
      }
    }
  }

  if(equivalencesOnly) {
    return modified;
  }

  UnitList::DelIterator it(units);
  while(it.hasNext()) {
    Unit* u = it.next();
    if(u->isClause()) {
      continue;
    }
    if(tryGetDef(static_cast<FormulaUnit*>(u))) {
      modified = true;
      it.del();
    }
  }
  return modified;
}

bool PDInliner::isEligible(FormulaUnit* u)
{
  CALL("PDInliner::isEligible");

  return !_axiomsOnly || u->inputType()==Unit::AXIOM;
}

bool PDInliner::tryGetPredicateEquivalence(FormulaUnit* unit)
{
  CALL("PDInliner::tryGetPredicateEquivalence");

  if(!isEligible(unit)) {
    return false;
  }

  unsigned pred1, pred2;
  if(!PDUtils::isPredicateEquivalence(unit, pred1, pred2)) {
    return false;
  }

  if(tryGetDef(unit)) {
    return true;
  }
  if (env.options->showPreprocessing()) {
    env.beginOutput();
    env.out() << "[PP] Formula " << (*unit) << " needs further inlining to become definition" << std::endl;
    env.endOutput();
  }
  ASS(_defs[pred1] || _defs[pred2]);
  //we first get all predicate equivalences and other definitions only after that
  ASS(!_defs[pred1] || _defs[pred1]->predicateEquivalence());
  ASS(!_defs[pred2] || _defs[pred2]->predicateEquivalence());

  unsigned tgtPred1 = _defs[pred1] ? _defs[pred1]->tagretPredicate() : pred1;
  unsigned tgtPred2 = _defs[pred2] ? _defs[pred2]->tagretPredicate() : pred2;

  if(tgtPred1==tgtPred2) {
    //this equivalence is redundant
    return false;
  }
  if(_defs[pred1]) {
    unit = _defs[pred1]->apply(unit);
  }
  else {
    unit = _defs[pred2]->apply(unit);
  }
  ALWAYS(tryGetDef(unit));
  return true;
}

bool PDInliner::tryGetDef(FormulaUnit* unit)
{
  CALL("PDInliner::scan(FormulaUnit*)");

  if(!isEligible(unit)) {
    return false;
  }

  Formula* f = unit->formula();
  if(f->connective()==FORALL) {
    f = f->qarg();
  }
  if(f->connective()==LITERAL && PDUtils::isDefinitionHead(f->literal())) {
    if(tryGetDef(unit, f->literal(), Formula::trueFormula())) {
      return true;
    }
  }
  if(f->connective()!=IFF) {
    return false;
  }
  if(f->left()->connective()==LITERAL) {
    if(tryGetDef(unit, f->left()->literal(), f->right())) {
      return true;
    }
  }
  if(f->right()->connective()==LITERAL) {
    return tryGetDef(unit, f->right()->literal(), f->left());
  }
  return false;
}

/**
 * Return true if lhs<=>rhs is a definition whose inlining will not
 * lead to growth in the size of the problem.
 *
 * This function makes use of the value of _predOccCounts variable.
 *
 * Definition is non-growing if it's rhs is a literal that doesn't
 * contain non-constant functions, or if the lhs predicate occurrs at
 * most once elsewhere in the problem.
 *
 * An important property is that predicate equivalences are non-growing
 * (we rely on the fact that all predicate equivalences are inlined).
 */
bool PDInliner::isNonGrowingDef(Literal* lhs, Formula* rhs)
{
  CALL("PDInliner::isNonGrowingDef");

  if(rhs->connective()==LITERAL && rhs->literal()->isShallow()) {
    return true;
  }
  if(rhs->connective()==TRUE || rhs->connective()==FALSE) {
    return true;
  }
  unsigned lhsPred = lhs->functor();
  unsigned occCnt = _predOccCounts.get(lhsPred);
  ASS_GE(occCnt,1); //there must be at least one occurrence -- in the definition itself
  return occCnt<=2;
}

bool PDInliner::tryGetDef(FormulaUnit* unit, Literal* lhs, Formula* rhs)
{
  CALL("PDInliner::tryGetDef");

  if(!PDUtils::hasDefinitionShape(lhs, rhs)) {
    return false;
  }
  //Now we know that lhs has a predicate that can be defined (not a protected one)
  //and its arguments are distinct variables. Also that all unbound variables of
  //rhs occur in lhs and that the predicate of lhs doesn't occur in rhs.

  if(_nonGrowing && !isNonGrowingDef(lhs, rhs)) {
    return false;
  }

  bool headInline = false;
  unsigned origPred = lhs->functor();
  unsigned defPred = origPred;
  if(_defs[defPred]) {
    //there already is one predicate definition
    if(_defs[defPred]->predicateEquivalence()) {
      //it is equivalence between predicates, so we will inline into the head
      defPred = _defs[defPred]->tagretPredicate();
      headInline = true;
    }
    else {
      return false;
    }
  }

  static Stack<unsigned> dependencies;
  dependencies.reset();
  rhs->collectPredicates(dependencies);
  makeUnique(dependencies);

  {
    Stack<unsigned>::Iterator depIt(dependencies);
    while(depIt.hasNext()) {
      unsigned litPred = depIt.next();
      if(litPred==0) {
	//we're not interested in equality
	depIt.del();
	continue;
      }
      if(litPred==defPred) {
	ASS(headInline);
	//PDUtils::hasDefinitionShape() has checked this on the original formula,
	//so the only way this can happen is that we have inlined predicate
	//equivalence into the head
	return false;
      }

      if(_dependent[defPred].contains(litPred)) {
	//Check for cyclic dependencies.
	//This shalow check works only because we eagerly inline all discovered
	//definitions into other definitions
	return false;
      }
    }
  }

  if(headInline) {
    unit = _defs[origPred]->apply(unit);
  }

  PDef* def = new PDef(this, defPred);
  def->assignUnit(unit);
  _defs[defPred] = def;

  //inline dependencies into the new definition
  Stack<unsigned>::Iterator depIt(dependencies);
  while(depIt.hasNext()) {
    unsigned dependency = depIt.next();
    if(_defs[dependency]) {
      def->inlineDef(_defs[dependency]);
    }
    else {
      def->registerDependentPred(dependency);
    }
  }

  //inline the new definition into definitions that depend on it
  Set<unsigned>::Iterator dependentIt(_dependent[defPred]);
  while(dependentIt.hasNext()) {
    unsigned dependent = dependentIt.next();
    ASS(_defs[dependent]);
    _defs[dependent]->inlineDef(def);
  }

  _dependent[defPred].reset();
  env -> statistics->inlinedPredicateDefinitions++;
  return true;
}

/**
 * Add asymetric definition of @c lhs or return false if predicate
 * of @c lhs is already defined.
 *
 * If some body formula is zero, the definitioin acts as identity for
 * that polarity.
 */
bool PDInliner::addAsymetricDefinition(Literal* lhs, Formula* posBody, Formula* negBody, Formula* dblBody,
    FormulaUnit* premise)
{
  CALL("PDInliner::addAsymetricDefinition");

  unsigned pred = lhs->functor();
  if(_defs[pred]) {
    return false; //predicate already defined
  }
  _defs[pred] = new PDef(this, pred);
  _defs[pred]->assignAsym(lhs, posBody, negBody, dblBody, premise);

  env -> statistics->inlinedPredicateDefinitions++;
  return true;
}



}<|MERGE_RESOLUTION|>--- conflicted
+++ resolved
@@ -137,10 +137,10 @@
   {
     CALL("PDInliner::PDef::apply(Clause*)");
     
-    if (env.options->showPreprocessing()) {
-      env.beginOutput();
-      env.out() << "[PP] Inlining "<<toString()<<" into "<<(*cl) << std::endl;
-      env.endOutput();
+    if (env->options->showPreprocessing()) {
+      env->beginOutput();
+      env->out() << "[PP] Inlining "<<toString()<<" into "<<(*cl) << std::endl;
+      env->endOutput();
     }
         
     static LiteralStack lits;
@@ -186,11 +186,11 @@
     getInferenceAndInputType(cl, inf, inp);
     if(forms.isEmpty()) {
       Clause* res = Clause::fromIterator(LiteralStack::Iterator(lits), inp, inf);
-      if (env.options->showPreprocessing()) {
-        env.beginOutput();
-        env.out() << "[PP] Inlining "<<toString()<<" into "<<(*cl)
+      if (env->options->showPreprocessing()) {
+        env->beginOutput();
+        env->out() << "[PP] Inlining "<<toString()<<" into "<<(*cl)
                 <<" gave "<<(*res) << std::endl;
-        env.endOutput();
+        env->endOutput();
       }
       return res;
     }
@@ -211,11 +211,11 @@
     }
     res = fixFormula(res);
 
-    if (env.options->showPreprocessing()) {
-      env.beginOutput();
-      env.out() << "[PP] Inlining "<<toString()<<" into "<<(*cl)
+    if (env->options->showPreprocessing()) {
+      env->beginOutput();
+      env->out() << "[PP] Inlining "<<toString()<<" into "<<(*cl)
               <<" gave "<<(*res) << std::endl;
-      env.endOutput();
+      env->endOutput();
     }
     
     return res;
@@ -225,10 +225,10 @@
   {
     CALL("PDInliner::PDef::apply(FormulaUnit*)");
 
-    if (env.options->showPreprocessing()) {
-      env.beginOutput();
-      env.out() << "[PP] Inlining "<<toString()<<" into "<<(*unit) << std::endl;
-      env.endOutput();
+    if (env->options->showPreprocessing()) {
+      env->beginOutput();
+      env->out() << "[PP] Inlining "<<toString()<<" into "<<(*unit) << std::endl;
+      env->endOutput();
     }
     
     Formula* form = apply(1,unit->formula());
@@ -243,11 +243,11 @@
     FormulaUnit* res = new FormulaUnit(form, inf, inp);
     res = fixFormula(res);
 
-    if (env.options->showPreprocessing()) {
-      env.beginOutput();
-      env.out() << "[PP] Inlining "<<toString()<<" into "<<(*unit)
+    if (env->options->showPreprocessing()) {
+      env->beginOutput();
+      env->out() << "[PP] Inlining "<<toString()<<" into "<<(*unit)
               <<" gave "<<(*res) << std::endl;
-      env.endOutput();
+      env->endOutput();
     }
 
     return res;
@@ -325,10 +325,10 @@
     if(l->isPositive() != _lhs->isPositive()) {
       res = Literal::complementaryLiteral(res);
     }
-    if (env.options->showPreprocessing()) {
-      env.beginOutput();
-      env.out() << "[PP] Lit inlining: "<<(*l)<<" --> "<<(*res) << std::endl;
-      env.endOutput();
+    if (env->options->showPreprocessing()) {
+      env->beginOutput();
+      env->out() << "[PP] Lit inlining: "<<(*l)<<" --> "<<(*res) << std::endl;
+      env->endOutput();
     }
     return res;
   }
@@ -344,11 +344,11 @@
     bool negate = l->isPositive()!=_lhs->isPositive();
     bool res = negate ^ (getBody(polarity,l)->connective()==TRUE);
     
-    if (env.options->showPreprocessing()) {
-      env.beginOutput();
-      env.out() << "[PP] Lit inlining: "<<(*l)<<" --> "
+    if (env->options->showPreprocessing()) {
+      env->beginOutput();
+      env->out() << "[PP] Lit inlining: "<<(*l)<<" --> "
               <<(res ? "$true" : "$false") << std::endl;
-      env.endOutput();
+      env->endOutput();
     }
     return res;
   }
@@ -382,11 +382,11 @@
 	res = new NegatedFormula(res);
       }
     }
-    if (env.options->showPreprocessing()) {
-      env.beginOutput();
-      env.out() << "[PP] Lit inlining: "<<(*l)<<" --> "
+    if (env->options->showPreprocessing()) {
+      env->beginOutput();
+      env->out() << "[PP] Lit inlining: "<<(*l)<<" --> "
               <<(*res) << std::endl;
-      env.endOutput();
+      env->endOutput();
     }
     return res;
   }
@@ -398,11 +398,11 @@
   {
     CALL("PDInliner::PDef::inlineDef");
 
-    if (env.options->showPreprocessing()) {
-      env.beginOutput();
-      env.out() << "[PP] Inlining def "<<def->toString()
+    if (env->options->showPreprocessing()) {
+      env->beginOutput();
+      env->out() << "[PP] Inlining def "<<def->toString()
               <<" into "<<toString() << std::endl;
-      env.endOutput();
+      env->endOutput();
     }
     
     if(_asymDef) {
@@ -416,10 +416,10 @@
       FormulaUnit* newUnit = def->apply(_defUnit);
       assignUnit(newUnit);
     }
-    if (env.options->showPreprocessing()) {
-      env.beginOutput();
-      env.out() << "[PP] Result of def to def inlining: "<<toString() << std::endl;
-      env.endOutput();
+    if (env->options->showPreprocessing()) {
+      env->beginOutput();
+      env->out() << "[PP] Result of def to def inlining: "<<toString() << std::endl;
+      env->endOutput();
     }
 
     //remove the inlined predicate from dependencies of the current predicate.
@@ -434,37 +434,29 @@
     //into old one. In other cases the dependencies either aren't added yet,
     //or will be removed all at one in the PDInliner::tryGetDef() function.
     _dependencies.remove(def->_pred);
-<<<<<<< HEAD
-    LOG("pp_inl_dep","removed dep: "<<env -> signature->predicateName(def->_pred)<<" from "<<env -> signature->predicateName(_pred));
-=======
-    if (env.options->showPreprocessing()) {
-      env.beginOutput();
-      env.out() << "[PP] removed dep: "<<env.signature->predicateName(def->_pred)
-              <<" from "<<env.signature->predicateName(_pred) << std::endl;
-      env.endOutput();
-    }
->>>>>>> eaef0d47
+    if (env->options->showPreprocessing()) {
+      env->beginOutput();
+      env->out() << "[PP] removed dep: "<<env->signature->predicateName(def->_pred)
+              <<" from "<<env->signature->predicateName(_pred) << std::endl;
+      env->endOutput();
+    }
 
     //add the predicates added by inlining into dependencies
     Set<unsigned>::Iterator depIt(def->_dependencies);
     while(depIt.hasNext()) {
       unsigned dep = depIt.next();
-<<<<<<< HEAD
-      LOG("pp_inl_dep","added dep: "<<env -> signature->predicateName(dep)<<" to "<<env -> signature->predicateName(_pred));
-=======
-      if (env.options->showPreprocessing()) {
-        env.beginOutput();
-        env.out() << "[PP] added dep: "<<env.signature->predicateName(dep)
-                <<" to "<<env.signature->predicateName(_pred) << std::endl;
-        env.endOutput();
-      }
->>>>>>> eaef0d47
+      if (env->options->showPreprocessing()) {
+        env->beginOutput();
+        env->out() << "[PP] added dep: "<<env->signature->predicateName(dep)
+                <<" to "<<env->signature->predicateName(_pred) << std::endl;
+        env->endOutput();
+      }
       registerDependentPred(dep);
     }
-    if (env.options->showPreprocessing()) {
-      env.beginOutput();
-      env.out() << "[PP] dep update finished" << std::endl;
-      env.endOutput();
+    if (env->options->showPreprocessing()) {
+      env->beginOutput();
+      env->out() << "[PP] dep update finished" << std::endl;
+      env->endOutput();
     }
   }
 
@@ -475,16 +467,12 @@
 
     _parent->_dependent[depPred].insert(_pred);
     _dependencies.insert(depPred);
-<<<<<<< HEAD
-    LOG("pp_inl_dep","added dep: "<<env -> signature->predicateName(depPred)<<" to definition of "<<env -> signature->predicateName(_pred));
-=======
-    if (env.options->showPreprocessing()) {
-      env.beginOutput();
-      env.out() << "[PP] added dep: "<<env.signature->predicateName(depPred)
-              <<" to definition of "<<env.signature->predicateName(_pred) << std::endl;
-      env.endOutput();
-    }
->>>>>>> eaef0d47
+    if (env->options->showPreprocessing()) {
+      env->beginOutput();
+      env->out() << "[PP] added dep: "<<env->signature->predicateName(depPred)
+              <<" to definition of "<<env->signature->predicateName(_pred) << std::endl;
+      env->endOutput();
+    }
   }
 
   void assignUnit(FormulaUnit* unit)
@@ -493,10 +481,10 @@
 
     _asymDef = false;
 
-    if (env.options->showPreprocessing()) {
-      env.beginOutput();
-      env.out() << "[PP] Definition from unit: "<<unit->toString() << std::endl;
-      env.endOutput();
+    if (env->options->showPreprocessing()) {
+      env->beginOutput();
+      env->out() << "[PP] Definition from unit: "<<unit->toString() << std::endl;
+      env->endOutput();
     }    
     _defUnit = unit;
     Formula* f = unit->formula();
@@ -557,10 +545,10 @@
     _negBody = negBody;
     _dblBody = dblBody;
 
-    if (env.options->showPreprocessing()) {
-      env.beginOutput();
-      env.out() << "[PP] Asymetric definition: " << toString() << std::endl;
-      env.endOutput();
+    if (env->options->showPreprocessing()) {
+      env->beginOutput();
+      env->out() << "[PP] Asymetric definition: " << toString() << std::endl;
+      env->endOutput();
     }
 
     _predicateEquivalence = false;
@@ -740,11 +728,11 @@
 {
   CALL("PDInliner::PDef::apply(int,Formula*)");
 
-  if (env.options->showPreprocessing()) {
-    env.beginOutput();
-    env.out() << "[PP] Apply to subformula "<<form->toString()
+  if (env->options->showPreprocessing()) {
+    env->beginOutput();
+    env->out() << "[PP] Apply to subformula "<<form->toString()
             <<" with polarity "<<polarity << std::endl;
-    env.endOutput();
+    env->endOutput();
   }
 
   Connective con = form->connective();
@@ -876,11 +864,11 @@
 {
   CALL("PDInliner::apply/3");
 
-  if (env.options->showPreprocessing()) {
-    env.beginOutput();
-    env.out() << "[PP] Apply all definitions to subformula "<<form->toString()
+  if (env->options->showPreprocessing()) {
+    env->beginOutput();
+    env->out() << "[PP] Apply all definitions to subformula "<<form->toString()
             <<" with polarity "<<polarity << std::endl;
-    env.endOutput();
+    env->endOutput();
   }
 
   Connective con = form->connective();
@@ -999,10 +987,10 @@
 
   bool modified = scanAndRemoveDefinitions(units, inlineOnlyEquivalences);
   
-  if (env.options->showPreprocessing()) {
-    env.beginOutput();
-    env.out() << "[PP] scan finished, now processing problem units" << std::endl;
-    env.endOutput();
+  if (env->options->showPreprocessing()) {
+    env->beginOutput();
+    env->out() << "[PP] scan finished, now processing problem units" << std::endl;
+    env->endOutput();
   }
   
   UnitList::DelIterator uit(units);
@@ -1092,10 +1080,10 @@
 {
   CALL("PDInliner::apply(FormulaUnit*)");
   
-  if (env.options->showPreprocessing()) {
-    env.beginOutput();
-    env.out() << "[PP] inline arg: " << unit->toString() << std::endl;
-    env.endOutput();
+  if (env->options->showPreprocessing()) {
+    env->beginOutput();
+    env->out() << "[PP] inline arg: " << unit->toString() << std::endl;
+    env->endOutput();
   }
 
   static InliningState inlState;
@@ -1139,10 +1127,10 @@
   }
 #endif
 
-  if (env.options->showPreprocessing()) {
-    env.beginOutput();
-    env.out() << "[PP] Inlining into "<<(*unit)<<" gave "<<(*res) << std::endl;
-    env.endOutput();
+  if (env->options->showPreprocessing()) {
+    env->beginOutput();
+    env->out() << "[PP] Inlining into "<<(*unit)<<" gave "<<(*res) << std::endl;
+    env->endOutput();
   }
 
   return res;
@@ -1233,10 +1221,10 @@
   if(tryGetDef(unit)) {
     return true;
   }
-  if (env.options->showPreprocessing()) {
-    env.beginOutput();
-    env.out() << "[PP] Formula " << (*unit) << " needs further inlining to become definition" << std::endl;
-    env.endOutput();
+  if (env->options->showPreprocessing()) {
+    env->beginOutput();
+    env->out() << "[PP] Formula " << (*unit) << " needs further inlining to become definition" << std::endl;
+    env->endOutput();
   }
   ASS(_defs[pred1] || _defs[pred2]);
   //we first get all predicate equivalences and other definitions only after that
