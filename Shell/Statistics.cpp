--- conflicted
+++ resolved
@@ -126,136 +126,6 @@
 
   if (env.options->statistics()==Options::Statistics::FULL) {
 
-<<<<<<< HEAD
-  HEADING("Input",inputClauses+inputFormulas);
-  COND_OUT("Input clauses", inputClauses);
-  COND_OUT("Input formulas", inputFormulas);
-  SEPARATOR;
-
-  HEADING("Preprocessing",formulaNames+skolemFunctions+purePredicates+trivialPredicates+
-    unusedPredicateDefinitions+eliminatedFunctionDefinitions+selectedBySine+
-    sineIterations+blockedClauses+splitInequalities);
-  COND_OUT("Introduced names",formulaNames);
-  COND_OUT("Introduced skolems",skolemFunctions);
-  COND_OUT("Pure predicates", purePredicates);
-  COND_OUT("Trivial predicates", trivialPredicates);
-  COND_OUT("Unused predicate definitions", unusedPredicateDefinitions);
-  COND_OUT("Function definitions", eliminatedFunctionDefinitions);
-  COND_OUT("Selected by SInE selection", selectedBySine);
-  COND_OUT("SInE iterations", sineIterations);
-  COND_OUT("Blocked clauses", blockedClauses);
-  COND_OUT("Split inequalities", splitInequalities);
-  SEPARATOR;
-
-  HEADING("Saturation",activeClauses+passiveClauses+extensionalityClauses+
-      generatedClauses+finalActiveClauses+finalPassiveClauses+finalExtensionalityClauses+
-      discardedNonRedundantClauses+finalDelayedClauses+delayedClauses);
-  COND_OUT("Initial clauses", initialClauses);
-  COND_OUT("Generated clauses", generatedClauses);
-  COND_OUT("Activations started", activations);
-  COND_OUT("Active clauses", activeClauses);
-  COND_OUT("Passive clauses", passiveClauses);
-  COND_OUT("Extensionality clauses", extensionalityClauses);
-  COND_OUT("Final active clauses", finalActiveClauses);
-  COND_OUT("Final passive clauses", finalPassiveClauses);
-  COND_OUT("Final extensionality clauses", finalExtensionalityClauses);
-  COND_OUT("Final delayed clauses", finalDelayedClauses);
-  COND_OUT("Delayed clauses", delayedClauses);
-  COND_OUT("Discarded non-redundant clauses", discardedNonRedundantClauses);
-  SEPARATOR;
-
-  unsigned simplInfCnt = cntInfRange(InferenceRule::GENERIC_SIMPLIFYING_INFERENCE, InferenceRule::GENERIC_SIMPLIFYING_INFERENCE_LAST);
-  HEADING("Simplifying Inferences",simplInfCnt+duplicateLiterals+trivialInequalities+
-      evaluationCnt
-      +( gveCnt - gveViolations)
-      +( asgCnt - asgViolations)
-      +( evaluationCnt - evaluationIncomp - evaluationGreater));
-  outputInfRange(InferenceRule::GENERIC_SIMPLIFYING_INFERENCE, InferenceRule::GENERIC_SIMPLIFYING_INFERENCE_LAST, inferenceCnts);
-  COND_OUT("Duplicate literals", duplicateLiterals);
-  COND_OUT("Trivial inequalities", trivialInequalities);
-  COND_OUT("asg count", asgCnt);
-  COND_OUT("asg results not smaller than the premis", asgViolations);
-  COND_OUT("gve count", gveCnt);
-  COND_OUT("gve results not smaller than the premis", gveViolations);
-  COND_OUT("Evaluation count",         evaluationCnt);
-  COND_OUT("Evaluation results greater than premise", evaluationGreater);
-  COND_OUT("Evaluation results incomparable to premise", evaluationIncomp);
-  SEPARATOR;
-
-  HEADING("Deletion Inferences",simpleTautologies+equationalTautologies+
-      forwardSubsumed+backwardSubsumed+forwardGroundJoinable+forwardDemodulationsToEqTaut+
-      forwardSubsumptionDemodulationsToEqTaut+backwardSubsumptionDemodulationsToEqTaut+
-      backwardDemodulationsToEqTaut+innerRewritesToEqTaut);
-  COND_OUT("Simple tautologies", simpleTautologies);
-  COND_OUT("Equational tautologies", equationalTautologies);
-  COND_OUT("Deep equational tautologies", deepEquationalTautologies);
-  COND_OUT("Forward subsumptions", forwardSubsumed);
-  COND_OUT("Backward subsumptions", backwardSubsumed);
-  COND_OUT("Forward ground joinable", forwardGroundJoinable);
-  COND_OUT("Fw demodulations to eq. taut.", forwardDemodulationsToEqTaut);
-  COND_OUT("Bw demodulations to eq. taut.", backwardDemodulationsToEqTaut);
-  COND_OUT("Fw subsumption demodulations to eq. taut.", forwardSubsumptionDemodulationsToEqTaut);
-  COND_OUT("Bw subsumption demodulations to eq. taut.", backwardSubsumptionDemodulationsToEqTaut);
-  COND_OUT("Inner rewrites to eq. taut.", innerRewritesToEqTaut);
-  SEPARATOR;
-
-  auto genInfCnts = cntInfRange(InferenceRule::GENERIC_GENERATING_INFERENCE, InferenceRule::GENERIC_GENERATING_INFERENCE_LAST);
-  HEADING("Generating Inferences",genInfCnts+
-      theoryInstSimp+theoryInstSimpCandidates+theoryInstSimpTautologies+theoryInstSimpLostSolution+introducedFunctionDefinitions);
-  outputInfRange(InferenceRule::GENERIC_GENERATING_INFERENCE, InferenceRule::GENERIC_GENERATING_INFERENCE_LAST, inferenceCnts);
-  COND_OUT("TheoryInstSimp",theoryInstSimp);
-  COND_OUT("TheoryInstSimpCandidates",theoryInstSimpCandidates);
-  COND_OUT("TheoryInstSimpTautologies",theoryInstSimpTautologies);
-  COND_OUT("TheoryInstSimpLostSolution",theoryInstSimpLostSolution);
-  COND_OUT("TheoryInstSimpEmptySubstitutions",theoryInstSimpEmptySubstitution);
-  COND_OUT("Introduced function definitions", introducedFunctionDefinitions);
-  SEPARATOR;
-
-  auto theoryAxiomsCnt = cntInfRange(InferenceRule::GENERIC_THEORY_AXIOM, InferenceRule::GENERIC_THEORY_AXIOM_LAST);
-  HEADING("Theory Axioms",theoryAxiomsCnt);
-  outputInfRange(InferenceRule::GENERIC_THEORY_AXIOM, InferenceRule::GENERIC_THEORY_AXIOM_LAST, inferenceCnts);
-  SEPARATOR;
-
-  // If any induction is applied, inductionApplication is non-zero
-  HEADING("Induction",inductionApplication);
-  COND_OUT("MaxInductionDepth",maxInductionDepth);
-  COND_OUT("InductionApplications",inductionApplication);
-  SEPARATOR;
-
-  HEADING("Redundant Inferences",
-    skippedSuperposition+skippedResolution+inferencesSkippedDueToOrderingConstraints+
-    inferencesSkippedDueToAvatarConstraints+inferencesSkippedDueToLiteralConstraints+
-    inferencesSkippedDueToColors+inferencesBlockedDueToOrderingAftercheck);
-  COND_OUT("Skipped superposition", skippedSuperposition);
-  COND_OUT("Skipped resolution", skippedResolution);
-  COND_OUT("Due to ordering constraints", inferencesSkippedDueToOrderingConstraints);
-  COND_OUT("Due to AVATAR constraints", inferencesSkippedDueToAvatarConstraints);
-  COND_OUT("Due to literal constraints", inferencesSkippedDueToLiteralConstraints);
-  COND_OUT("Due to colors", inferencesSkippedDueToColors);
-  COND_OUT("Due to ordering aftercheck", inferencesBlockedDueToOrderingAftercheck);
-  SEPARATOR;
-
-  HEADING("AVATAR",splitClauses+splitComponents+
-        satSplitRefutations);
-  COND_OUT("Split clauses", splitClauses);
-  COND_OUT("Split components", splitComponents);
-  COND_OUT("Sat splitting refutations", satSplitRefutations);
-  COND_OUT("SMT fallbacks",smtFallbacks);
-  SEPARATOR;
-
-  //TODO record statistics for FMB
-
-  //TODO record statistics for MiniSAT
-  HEADING("SAT Solver Statistics",satClauses+unitSatClauses+binarySatClauses);
-  COND_OUT("SAT solver clauses", satClauses);
-  COND_OUT("SAT solver unit clauses", unitSatClauses);
-  COND_OUT("SAT solver binary clauses", binarySatClauses);
-  SEPARATOR;
-
-  HEADING("In-Proof Statistics",refutation);
-  outputInfRange(InferenceRule::INPUT, InferenceRule::GENERIC_THEORY_AXIOM_LAST, inProofInferenceCnts);
-  SEPARATOR;
-=======
     struct Entry {
       Entry(string name, string total, string inproof = string())
         : name(name), total(total), inproof(inproof) {}
@@ -289,7 +159,6 @@
     for (unsigned i : range(toNumber(UnitInputType::AXIOM),toNumber(UnitInputType::MODEL_DEFINITION))) {
       IPENTRY(capitalize(inputTypeName(static_cast<UnitInputType>(i))), inputTypeCnts[i]);
     }
->>>>>>> 5fe75259
 
     auto outputInfGroup = [&](string name, InferenceRule first, InferenceRule last) {
       ASS_L(toNumber(first),toNumber(last));
@@ -332,6 +201,8 @@
     ENTRY("Final active clauses", finalActiveClauses);
     ENTRY("Final passive clauses", finalPassiveClauses);
     ENTRY("Final extensionality clauses", finalExtensionalityClauses);
+    ENTRY("Final delayed clauses", finalDelayedClauses);
+    ENTRY("Delayed clauses", delayedClauses);
     ENTRY("Discarded non-redundant clauses", discardedNonRedundantClauses);
 
     GROUP("SIMPLIFYING INFERENCES");
