/*
 * This file is part of the source code of the software program
 * Vampire. It is protected by applicable
 * copyright laws.
 *
 * This source code is distributed under the licence found here
 * https://vprover.github.io/license.html
 * and in the source directory
 */
/**
 * @file Statistics.cpp
 * Implements proof-search statistics
 *
 * @since 02/01/2008 Manchester
 */

#include <iostream>

#include "Debug/RuntimeStatistics.hpp"

#include "Lib/Allocator.hpp"
#include "Lib/Environment.hpp"
#include "Lib/TimeCounter.hpp"
#include "Lib/Timer.hpp"
#include "SAT/Z3Interfacing.hpp"

#include "Shell/UIHelper.hpp"

#include "Saturation/SaturationAlgorithm.hpp"

#include "Options.hpp"
#include "Statistics.hpp"
#include <chrono>


using namespace Lib;
using namespace Saturation;
using namespace Shell;

/**
 * Initialise statistics.
 * @since 02/01/2008 Manchester
 */
Statistics::Statistics()
  : inputClauses(0),
    inputFormulas(0),
    formulaNames(0),
    initialClauses(0),
    splitInequalities(0),
    purePredicates(0),
    trivialPredicates(0),
    unusedPredicateDefinitions(0),
    functionDefinitions(0),
    selectedBySine(0),
    sineIterations(0),
    factoring(0),
    resolution(0),
    urResolution(0),
    cResolution(0),
    forwardSuperposition(0),
    backwardSuperposition(0),
    cSelfSuperposition(0),
    cForwardSuperposition(0),
    cBackwardSuperposition(0),
    selfSuperposition(0),
    equalityFactoring(0),
    equalityResolution(0),
    forwardExtensionalityResolution(0),
    backwardExtensionalityResolution(0),
    theoryInstSimp(0),
    theoryInstSimpCandidates(0),
    theoryInstSimpTautologies(0),
    theoryInstSimpLostSolution(0),
    theoryInstSimpEmptySubstitution(0),
    maxInductionDepth(0),
    structInduction(0),
    structInductionInProof(0),
    intInfInduction(0),
    intInfInductionInProof(0),
    intFinInduction(0),
    intFinInductionInProof(0),
    intDBInduction(0),
    intDBInductionInProof(0),
    intInfUpInduction(0),
    intInfUpInductionInProof(0),
    intFinUpInduction(0),
    intFinUpInductionInProof(0),
    intDBUpInduction(0),
    intDBUpInductionInProof(0),
    intInfDownInduction(0),
    intInfDownInductionInProof(0),
    intFinDownInduction(0),
    intFinDownInductionInProof(0),
    intDBDownInduction(0),
    intDBDownInductionInProof(0),
    inductionApplication(0),
    inductionApplicationInProof(0),
    generalizedInductionApplication(0),
    generalizedInductionApplicationInProof(0),
    argumentCongruence(0),
    narrow(0),
    forwardSubVarSup(0),
    backwardSubVarSup(0),
    selfSubVarSup(0),
    negativeExtensionality(0),
    primitiveInstantiations(0),
    choiceInstances(0),
    proxyEliminations(0),
    leibnizElims(0),
    booleanSimps(0),
    duplicateLiterals(0),
    trivialInequalities(0),
    forwardSubsumptionResolution(0),
    backwardSubsumptionResolution(0),
    forwardDemodulations(0),
    forwardDemodulationsToEqTaut(0),
    backwardDemodulations(0),
    backwardDemodulationsToEqTaut(0),
    forwardSubsumptionDemodulations(0),
    forwardSubsumptionDemodulationsToEqTaut(0),
    backwardSubsumptionDemodulations(0),
    backwardSubsumptionDemodulationsToEqTaut(0),
    forwardLiteralRewrites(0),
    condensations(0),
    globalSubsumption(0),
    interpretedSimplifications(0),

    asgViolations(0),
    asgCnt(0),

    gveViolations(0),
    gveCnt(0),

    evaluationIncomp(0),
    evaluationGreater(0),
    evaluationCnt(0),

    ircVarElimKNonZeroCnt(0),
    ircVarElimKSum(0),
    ircVarElimKMax(0),
    ircVarElim(),
    ircIr(),
    ircSup(),
    ircEqFact(),
    ircTermFac(),
    ircLitFac(),
    ircDemod(),

    innerRewrites(0),
    innerRewritesToEqTaut(0),
    deepEquationalTautologies(0),
    simpleTautologies(0),
    equationalTautologies(0),
    forwardSubsumed(0),
    backwardSubsumed(0),
    taDistinctnessSimplifications(0),
    taDistinctnessTautologyDeletions(0),
    taInjectivitySimplifications(0),
    taNegativeInjectivitySimplifications(0),
    taAcyclicityGeneratedDisequalities(0),
    generatedClauses(0),
    passiveClauses(0),
    activeClauses(0),
    extensionalityClauses(0),
    discardedNonRedundantClauses(0),
    inferencesBlockedForOrderingAftercheck(0),
    smtReturnedUnknown(false),
    smtDidNotEvaluate(false),
    inferencesSkippedDueToColors(0),
    finalPassiveClauses(0),
    finalActiveClauses(0),
    finalExtensionalityClauses(0),
    splitClauses(0),
    splitComponents(0),
    uniqueComponents(0),
    satClauses(0),
    unitSatClauses(0),
    binarySatClauses(0),

    satSplits(0),
    satSplitRefutations(0),

    smtFallbacks(0),

    instGenGeneratedClauses(0),
    instGenRedundantClauses(0),
    instGenKeptClauses(0),
    instGenIterations(0),

    satPureVarsEliminated(0),
    terminationReason(UNKNOWN),
    refutation(0),
    saturatedSet(0),
    phase(INITIALIZATION)
{
} // Statistics::Statistics

void Statistics::explainRefutationNotFound(ostream& out)
{
  // should be a one-liner for each case!
  if (discardedNonRedundantClauses) {
    out << "Refutation not found, non-redundant clauses discarded";
  }
  else if (inferencesSkippedDueToColors) {
    out << "Refutation not found, inferences skipped due to colors\n";
  }
  else if(smtReturnedUnknown){
    out << "Refutation not found, SMT solver inside AVATAR returned Unknown";
  }
  else if (smtDidNotEvaluate) {
    out << "Refutation not found, SMT solver inside AVATAR failed to evaluate a literal\n";
  }
  else {
    out << "Refutation not found, incomplete strategy";
  }
}

void Statistics::print(ostream& out)
{
  if (env.options->statistics()==Options::Statistics::NONE) {
    return;
  }

  SaturationAlgorithm::tryUpdateFinalClauseCount();

  bool separable=false;
#define HEADING(text,num) if (num) { addCommentSignForSZS(out); out << ">>> " << (text) << endl;}
#define COND_OUT(text, num) if (num) { addCommentSignForSZS(out); out << text << ": " << (num) << endl; separable = true; }
#define RULE_STATS_OUT(rule) if (rule) { rule.output(#rule, out); separable = true; }
#define SEPARATOR if (separable) { addCommentSignForSZS(out); out << endl; separable = false; }

  addCommentSignForSZS(out);
  out << "------------------------------\n";
  addCommentSignForSZS(out);
  out << "Version: " << VERSION_STRING << endl;
#if VZ3
  addCommentSignForSZS(out);
  out << "Linked with Z3 " << Z3Interfacing::z3_full_version() << endl;
#endif

  addCommentSignForSZS(out);
  out << "Termination reason: ";
  switch(terminationReason) {
  case Statistics::REFUTATION:
    out << "Refutation";
    break;
  case Statistics::TIME_LIMIT:
    out << "Time limit";
    break;
  case Statistics::MEMORY_LIMIT:
    out << "Memory limit";
    break;
  case Statistics::ACTIVATION_LIMIT:
    out << "Activation limit";
    break;
  case Statistics::REFUTATION_NOT_FOUND:
    explainRefutationNotFound(out);
    break;
  case Statistics::SATISFIABLE:
    out << "Satisfiable";
    break;
  case Statistics::SAT_SATISFIABLE:
    out << "SAT Satisfiable";
    break;
  case Statistics::SAT_UNSATISFIABLE: 
    out << "SAT Unsatisfiable";
    break;
  case Statistics::UNKNOWN:
    out << "Unknown";
    break;
  case Statistics::INAPPROPRIATE:
    out << "Inappropriate";
    break;
  default:
    ASSERTION_VIOLATION;
  }
  out << endl;
  if (phase!=FINALIZATION) {
    addCommentSignForSZS(out);
    out << "Termination phase: " << phaseToString(phase) << endl;
  }
  out << endl;

  if (env.options->statistics()==Options::Statistics::FULL) {

  HEADING("Input",inputClauses+inputFormulas);
  COND_OUT("Input clauses", inputClauses);
  COND_OUT("Input formulas", inputFormulas);

  HEADING("Preprocessing",formulaNames+purePredicates+trivialPredicates+
    unusedPredicateDefinitions+functionDefinitions+selectedBySine+
    sineIterations+splitInequalities);
  COND_OUT("Introduced names",formulaNames);
  COND_OUT("Reused names",reusedFormulaNames);
  COND_OUT("Introduced skolems",skolemFunctions);
  COND_OUT("Reused skolems",reusedSkolemFunctions);
  COND_OUT("Pure predicates", purePredicates);
  COND_OUT("Trivial predicates", trivialPredicates);
  COND_OUT("Unused predicate definitions", unusedPredicateDefinitions);
  COND_OUT("Function definitions", functionDefinitions);
  COND_OUT("Selected by SInE selection", selectedBySine);
  COND_OUT("SInE iterations", sineIterations);
  COND_OUT("Split inequalities", splitInequalities);
  SEPARATOR;

  HEADING("Saturation",activeClauses+passiveClauses+extensionalityClauses+
      generatedClauses+finalActiveClauses+finalPassiveClauses+finalExtensionalityClauses+
      discardedNonRedundantClauses+inferencesSkippedDueToColors+inferencesBlockedForOrderingAftercheck);
  COND_OUT("Initial clauses", initialClauses);
  COND_OUT("Generated clauses", generatedClauses);
  COND_OUT("Active clauses", activeClauses);
  COND_OUT("Passive clauses", passiveClauses);
  COND_OUT("Extensionality clauses", extensionalityClauses);
  COND_OUT("Blocked clauses", blockedClauses);
  COND_OUT("Blocked clauses", blockedClauses);
  COND_OUT("Final active clauses", finalActiveClauses);
  COND_OUT("Final passive clauses", finalPassiveClauses);
  COND_OUT("Final extensionality clauses", finalExtensionalityClauses);
  COND_OUT("Discarded non-redundant clauses", discardedNonRedundantClauses);
  COND_OUT("Inferences skipped due to colors", inferencesSkippedDueToColors);
  COND_OUT("Inferences blocked due to ordering aftercheck", inferencesBlockedForOrderingAftercheck);
  COND_OUT("Biggest generated clause", biggestGeneratedClause);
  SEPARATOR;


  HEADING("Simplifying Inferences",duplicateLiterals+trivialInequalities+
      forwardSubsumptionResolution+backwardSubsumptionResolution+proxyEliminations+
      forwardDemodulations+backwardDemodulations+forwardLiteralRewrites+
      forwardSubsumptionDemodulations+backwardSubsumptionDemodulations+
      condensations+globalSubsumption+evaluationCnt
      +( gveCnt - gveViolations)
      +( asgCnt - asgViolations)
      +( evaluationCnt - evaluationIncomp - evaluationGreater)
      +innerRewrites
      +booleanSimps
      );
  COND_OUT("Duplicate literals", duplicateLiterals);
  COND_OUT("Trivial inequalities", trivialInequalities);
  COND_OUT("Fw subsumption resolutions", forwardSubsumptionResolution);
  COND_OUT("Bw subsumption resolutions", backwardSubsumptionResolution);
  COND_OUT("Fw demodulations", forwardDemodulations);
  COND_OUT("Bw demodulations", backwardDemodulations);
  COND_OUT("Fw subsumption demodulations", forwardSubsumptionDemodulations);
  COND_OUT("Bw subsumption demodulations", backwardSubsumptionDemodulations);
  COND_OUT("Fw literal rewrites", forwardLiteralRewrites);
  COND_OUT("Inner rewrites", innerRewrites);
  COND_OUT("Condensations", condensations);
  COND_OUT("Global subsumptions", globalSubsumption);
  COND_OUT("Interpreted simplifications", interpretedSimplifications);

  COND_OUT("asg count", asgCnt);
  COND_OUT("asg results not smaller than the premis", asgViolations);

  COND_OUT("gve count", gveCnt);
  COND_OUT("gve results not smaller than the premis", gveViolations);

  COND_OUT("Evaluation count",         evaluationCnt);
  COND_OUT("Evaluation results greater than premise", evaluationGreater);
  COND_OUT("Evaluation results incomparable to premise", evaluationIncomp);
  COND_OUT("Logicial proxy rewrites", proxyEliminations);
  COND_OUT("Boolean simplifications", booleanSimps)
  //COND_OUT("Interpreted simplifications", interpretedSimplifications);
  SEPARATOR;

  HEADING("Deletion Inferences",simpleTautologies+equationalTautologies+
      forwardSubsumed+backwardSubsumed+forwardDemodulationsToEqTaut+
      forwardSubsumptionDemodulationsToEqTaut+backwardSubsumptionDemodulationsToEqTaut+
      backwardDemodulationsToEqTaut+innerRewritesToEqTaut);
  COND_OUT("Simple tautologies", simpleTautologies);
  COND_OUT("Equational tautologies", equationalTautologies);
  COND_OUT("Deep equational tautologies", deepEquationalTautologies);
  COND_OUT("Forward subsumptions", forwardSubsumed);
  COND_OUT("Backward subsumptions", backwardSubsumed);
  COND_OUT("Fw demodulations to eq. taut.", forwardDemodulationsToEqTaut);
  COND_OUT("Bw demodulations to eq. taut.", backwardDemodulationsToEqTaut);
  COND_OUT("Fw subsumption demodulations to eq. taut.", forwardSubsumptionDemodulationsToEqTaut);
  COND_OUT("Bw subsumption demodulations to eq. taut.", backwardSubsumptionDemodulationsToEqTaut);
  COND_OUT("Inner rewrites to eq. taut.", innerRewritesToEqTaut);
  SEPARATOR;

  HEADING("Generating Inferences",resolution+urResolution+cResolution+factoring+
      forwardSuperposition+backwardSuperposition+selfSuperposition+
      cForwardSuperposition+cBackwardSuperposition+cSelfSuperposition+leibnizElims+
      equalityFactoring+equalityResolution+forwardExtensionalityResolution+
      backwardExtensionalityResolution+argumentCongruence+negativeExtensionality+
      +primitiveInstantiations+choiceInstances+narrow+forwardSubVarSup+backwardSubVarSup+selfSubVarSup+
      theoryInstSimp+theoryInstSimpCandidates+theoryInstSimpTautologies+theoryInstSimpLostSolution+inductionApplication+generalizedInductionApplication);
  COND_OUT("Binary resolution", resolution);
  COND_OUT("Unit resulting resolution", urResolution);
  COND_OUT("Binary resolution with abstraction",cResolution);
  COND_OUT("Factoring", factoring);
  COND_OUT("Forward superposition", forwardSuperposition);
  COND_OUT("Backward superposition", backwardSuperposition);
  COND_OUT("Self superposition", selfSuperposition);
  COND_OUT("Forward superposition with abstraction", cForwardSuperposition);
  COND_OUT("Backward superposition with abstraction", cBackwardSuperposition);
  COND_OUT("Self superposition with abstraction", cSelfSuperposition);
  COND_OUT("Equality factoring", equalityFactoring);
  COND_OUT("Equality resolution", equalityResolution);
  COND_OUT("Fw extensionality resolution", forwardExtensionalityResolution);
  COND_OUT("Bw extensionality resolution", backwardExtensionalityResolution);
  COND_OUT("TheoryInstSimp",theoryInstSimp);
  COND_OUT("TheoryInstSimpCandidates",theoryInstSimpCandidates);
  COND_OUT("TheoryInstSimpTautologies",theoryInstSimpTautologies);
  COND_OUT("TheoryInstSimpLostSolution",theoryInstSimpLostSolution);
  COND_OUT("TheoryInstSimpEmptySubstitutions",theoryInstSimpEmptySubstitution);
  COND_OUT("MaxInductionDepth",maxInductionDepth);
  COND_OUT("StructuralInduction",structInduction);
  COND_OUT("StructuralInductionInProof",structInductionInProof);
  COND_OUT("IntegerInfiniteIntervalInduction",intInfInduction);
  COND_OUT("IntegerInfiniteIntervalInductionInProof",intInfInductionInProof);
  COND_OUT("IntegerFiniteIntervalInduction",intFinInduction);
  COND_OUT("IntegerFiniteIntervalInductionInProof",intFinInductionInProof);
  COND_OUT("IntegerDefaultBoundInduction",intDBInduction);
  COND_OUT("IntegerDefaultBoundInductionInProof",intDBInductionInProof);
  COND_OUT("IntegerInfiniteIntervalUpInduction",intInfUpInduction);
  COND_OUT("IntegerInfiniteIntervalUpInductionInProof",intInfUpInductionInProof);
  COND_OUT("IntegerFiniteIntervalUpInduction",intFinUpInduction);
  COND_OUT("IntegerFiniteIntervalUpInductionInProof",intFinUpInductionInProof);
  COND_OUT("IntegerDefaultBoundUpInduction",intDBUpInduction);
  COND_OUT("IntegerDefaultBoundUpInductionInProof",intDBUpInductionInProof);
  COND_OUT("IntegerInfiniteIntervalDownInduction",intInfDownInduction);
  COND_OUT("IntegerInfiniteIntervalDownInductionInProof",intInfDownInductionInProof);
  COND_OUT("IntegerFiniteIntervalDownInduction",intFinDownInduction);
  COND_OUT("IntegerFiniteIntervalDownInductionInProof",intFinDownInductionInProof);
  COND_OUT("IntegerDefaultBoundDownInduction",intDBDownInduction);
  COND_OUT("IntegerDefaultBoundDownInductionInProof",intDBDownInductionInProof);
  COND_OUT("InductionApplications",inductionApplication);
  COND_OUT("InductionApplicationsInProof",inductionApplicationInProof);
  COND_OUT("GeneralizedInductionApplications",generalizedInductionApplication);
  COND_OUT("GeneralizedInductionApplicationsInProof",generalizedInductionApplicationInProof);
  COND_OUT("Argument congruence", argumentCongruence);
  COND_OUT("Negative extensionality", negativeExtensionality);
  COND_OUT("Primitive substitutions", primitiveInstantiations);
  COND_OUT("Elimination of Leibniz equalities", leibnizElims);
  COND_OUT("Choice axiom instances creatded", choiceInstances);
  COND_OUT("Narrow", narrow);
  COND_OUT("Forward sub-variable superposition", forwardSubVarSup);
  COND_OUT("Backward sub-variable superposition", backwardSubVarSup);
  COND_OUT("Self sub-variable superposition", selfSubVarSup);
  SEPARATOR;

  HEADING("Term algebra simplifications",taDistinctnessSimplifications+
      taDistinctnessTautologyDeletions+taInjectivitySimplifications+
      taAcyclicityGeneratedDisequalities+taNegativeInjectivitySimplifications);
  COND_OUT("Distinctness simplifications",taDistinctnessSimplifications);
  COND_OUT("Distinctness tautology deletions",taDistinctnessTautologyDeletions);
  COND_OUT("Injectivity simplifications",taInjectivitySimplifications);
  COND_OUT("Negative injectivity simplifications",taNegativeInjectivitySimplifications);
  COND_OUT("Disequalities generated from acyclicity",taAcyclicityGeneratedDisequalities);

  HEADING("AVATAR",splitClauses+splitComponents+uniqueComponents+satSplits+
        satSplitRefutations);
  COND_OUT("Split clauses", splitClauses);
  COND_OUT("Split components", splitComponents);
  COND_OUT("Unique components", uniqueComponents);
  //COND_OUT("Sat splits", satSplits); // same as split clauses
  COND_OUT("Sat splitting refutations", satSplitRefutations);
  COND_OUT("SMT fallbacks",smtFallbacks);
  SEPARATOR;


  HEADING("Instance Generation",instGenGeneratedClauses+instGenRedundantClauses+
       instGenKeptClauses+instGenIterations);
  COND_OUT("InstGen generated clauses", instGenGeneratedClauses);
  COND_OUT("InstGen redundant clauses", instGenRedundantClauses);
  COND_OUT("InstGen kept clauses", instGenKeptClauses);
  COND_OUT("InstGen iterations", instGenIterations);
  SEPARATOR;

  HEADING("Inequality Resolution Calculus", ircVarElimKNonZeroCnt || ircVarElimKSum || ircVarElimKMax
                                           || ircVarElim || ircSup|| ircEqFact || ircIr  || ircTermFac || ircLitFac || ircDemod
                                          );

  COND_OUT("ircVarElimKNonZeroCnt" , ircVarElimKNonZeroCnt);
  COND_OUT("ircVarElimKSum" , ircVarElimKSum);
  COND_OUT("ircVarElimKMax", ircVarElimKMax);

  RULE_STATS_OUT(ircVarElim);
  RULE_STATS_OUT(ircSup);
  RULE_STATS_OUT(ircEqFact);
  RULE_STATS_OUT(ircIr);
  RULE_STATS_OUT(ircTermFac);
  RULE_STATS_OUT(ircLitFac);
  RULE_STATS_OUT(ircDemod);

  SEPARATOR;

  //TODO record statistics for FMB

  //TODO record statistics for MiniSAT
  HEADING("SAT Solver Statistics",satClauses+unitSatClauses+binarySatClauses+satPureVarsEliminated);
  COND_OUT("SAT solver clauses", satClauses);
  COND_OUT("SAT solver unit clauses", unitSatClauses);
  COND_OUT("SAT solver binary clauses", binarySatClauses);
  COND_OUT("Pure propositional variables eliminated by SAT solver", satPureVarsEliminated);
  SEPARATOR;

  }

  COND_OUT("Memory used [KB]", Allocator::getUsedMemory()/1024);

  addCommentSignForSZS(out);
  out << "Time elapsed: ";
  Timer::printMSString(out,env.timer->elapsedMilliseconds());
  out << endl;
  
  unsigned instr = Timer::elapsedMegaInstructions();
  if (instr) {
    addCommentSignForSZS(out);
    out << "Instructions burned: " << instr << " (million)";
    out << endl;
  }
  
  addCommentSignForSZS(out);
  out << "------------------------------\n";

  RSTAT_PRINT(out);
  addCommentSignForSZS(out);
  out << "------------------------------\n";

#undef SEPARATOR

  if (env.options && env.options->timeStatistics()) {
    TimeCounter::printReport(out);
  }

  timeTrace.print(out);
}

#define VAL_OUT(valname,val) { bool separable; COND_OUT(name << "." << valname, val); (void) separable; }
#define FIELD_OUT(field) VAL_OUT(#field, field)
void RuleStats::output(const char* name, std::ostream& out) const
{
  FIELD_OUT(millisSucc);
  FIELD_OUT(cntSucc);
  VAL_OUT("meanMillisSucc", millisSucc / (double) cntSucc);

  FIELD_OUT(millisFail);
  FIELD_OUT(cntFail);
  VAL_OUT("meanMillisFail", millisFail / (double) cntFail);

  VAL_OUT("millisTotal", millisSucc + millisFail);
  VAL_OUT("cntTotal", cntSucc + cntFail);
  VAL_OUT("meanTotal",  (millisSucc + millisFail)/(double)( cntSucc + cntFail ));
}

void LascaIrStats::output(const char* name, std::ostream& out) const
{
  RuleStats::output(name, out);
  FIELD_OUT(cntTight);
  FIELD_OUT(cntInt);
}

#undef VAL_OUT
#undef FIELD_OUT
#undef COND_OUT


const char* Statistics::phaseToString(ExecutionPhase p)
{
  switch(p) {
  case INITIALIZATION:
    return "Initialization";
  case PARSING:
    return "Parsing";
  case PROPERTY_SCANNING:
    return "Property scanning";
  case NORMALIZATION:
    return "Normalization";
  case SINE_SELECTION:
    return "SInE selection";
  case INCLUDING_THEORY_AXIOMS:
    return "Including theory axioms";
  case PREPROCESS_1:
    return "Preprocessing 1";
  case PREDIACTE_DEFINITION_MERGING:
    return "Predicate definition merging";
  case PREDICATE_DEFINITION_INLINING:
    return "Predicate definition inlining";
  case UNUSED_PREDICATE_DEFINITION_REMOVAL:
    return "Unused predicate definition removal";
  case BLOCKED_CLAUSE_ELIMINATION:
    return "Blocked clause elimination";
  case PREPROCESS_2:
    return "Preprocessing 2";
  case NEW_CNF:
    return "NewCNF";
  case NAMING:
    return "Naming";
  case PREPROCESS_3:
    return "Preprocessing 3";
  case CLAUSIFICATION:
    return "Clausification";
  case FUNCTION_DEFINITION_ELIMINATION:
    return "Function definition elimination";
  case INEQUALITY_SPLITTING:
    return "Inequality splitting";
  case EQUALITY_RESOLUTION_WITH_DELETION:
    return "Equality resolution with deletion";
  case EQUALITY_PROXY:
    return "Equality proxy";
  case GENERAL_SPLITTING:
    return "General splitting";
  case SATURATION:
    return "Saturation";
  case FINALIZATION:
    return "Finalization";
  case UNKNOWN_PHASE:
    return "Unknown";
  case PREPROCESSING: 
    return "BP Preprocessing ";
  case SOLVING:
    return "Solving with Conflict Resolution";
  case SAT_SOLVING:
	  return "SAT Solving";
  case FMB_PREPROCESSING:
          return "Finite model building preprocessing";
  case FMB_CONSTRAINT_GEN:
          return "Finite model building constraint generation";
  case FMB_SOLVING:
          return "Finite model building SAT solving";
  default:
    ASSERTION_VIOLATION;
    return "Invalid ExecutionPhase value";
  }
}

<<<<<<< HEAD
TimeTrace::TimeTrace() 
  : _root("<root>")
  , _stack({ {&_root, Clock::now(), }, }) 
{  }

TimeTrace::ScopedTimer::ScopedTimer(TimeTrace& trace, const char* name)
  : _trace(trace)
#if VDEBUG
  , _start()
  , _name(name)
#endif
{
  // DBG("ScopedTimer() ", name)
  auto& children = std::get<0>(trace._stack.top())->children;
  auto node = iterTraits(children.iter())
    .map([](auto& x) { return &*x; })
    .find([&](Node* n) { return n->name == name; })
    .unwrapOrElse([&]() { 
        children.push(Lib::make_unique<Node>(name));
        return &*children.top();
    });
  auto start = Clock::now();
#if VDEBUG
  _start = start;
#endif 

  _trace._stack.push(std::make_pair(node, start));
}

TimeTrace::ScopedTimer::~ScopedTimer()
{
  auto now = Clock::now();
  auto cur = _trace._stack.pop();
  auto node = get<0>(cur);
  auto start = get<1>(cur);
  node->measurements.push(now  - start);
  ASS_EQ(node->name, _name);
  ASS(start == _start);
}


TimeTrace::Duration TimeTrace::Node::totalDuration() const
{ return iterTraits(measurements.iter())
           .fold(Duration::zero(), 
                 [](auto l, auto r){ return l + r; }); }

void TimeTrace::Node::print(std::ostream& out, unsigned indent, Option<Node const&> parent)
{
  for (unsigned i = 0; i < indent; i++) {
    out << "  ";
  }
  auto percent = [](Duration a, Duration b) {
    auto prec = 100;
    return double(100 * prec * a / b) / prec;
  };
  auto total = totalDuration();
  if (parent.isSome()) {
    out << percent(total, parent.unwrap().totalDuration()) << " % ";
  }
  auto cnt = measurements.size();
  out << name
      << " (total: " << std::chrono::duration_cast<std::chrono::milliseconds>(total).count() << " ms"
      << ", cnt: " << cnt 
      << ", avg: " << std::chrono::duration_cast<std::chrono::microseconds>(total / cnt).count() << " μs"
      << ")"
      << std::endl;
  std::sort(children.begin(), children.end(), [](auto& l, auto& r) { return l->totalDuration() > r->totalDuration(); });
  for (auto& c : children) {
    c->print(out, indent + 1, Option<Node const&>(*this));
  }
}

void TimeTrace::print(std::ostream& out)
{
  out << "Time trace: " << std::endl;
  auto now = Clock::now();
  for (auto& x : _stack) {
    auto node = get<0>(x);
    auto start = get<1>(x);
    node->measurements.push(now - start);
  }
  _root.print(out, /* indent */ 0, Option<Node const&>());
  for (auto& x : _stack) {
    get<0>(x)->measurements.pop();
  }
}
=======
>>>>>>> 2a408b1c
<|MERGE_RESOLUTION|>--- conflicted
+++ resolved
@@ -138,13 +138,6 @@
     ircVarElimKNonZeroCnt(0),
     ircVarElimKSum(0),
     ircVarElimKMax(0),
-    ircVarElim(),
-    ircIr(),
-    ircSup(),
-    ircEqFact(),
-    ircTermFac(),
-    ircLitFac(),
-    ircDemod(),
 
     innerRewrites(0),
     innerRewritesToEqTaut(0),
@@ -226,7 +219,6 @@
   bool separable=false;
 #define HEADING(text,num) if (num) { addCommentSignForSZS(out); out << ">>> " << (text) << endl;}
 #define COND_OUT(text, num) if (num) { addCommentSignForSZS(out); out << text << ": " << (num) << endl; separable = true; }
-#define RULE_STATS_OUT(rule) if (rule) { rule.output(#rule, out); separable = true; }
 #define SEPARATOR if (separable) { addCommentSignForSZS(out); out << endl; separable = false; }
 
   addCommentSignForSZS(out);
@@ -469,20 +461,11 @@
   SEPARATOR;
 
   HEADING("Inequality Resolution Calculus", ircVarElimKNonZeroCnt || ircVarElimKSum || ircVarElimKMax
-                                           || ircVarElim || ircSup|| ircEqFact || ircIr  || ircTermFac || ircLitFac || ircDemod
                                           );
 
   COND_OUT("ircVarElimKNonZeroCnt" , ircVarElimKNonZeroCnt);
   COND_OUT("ircVarElimKSum" , ircVarElimKSum);
   COND_OUT("ircVarElimKMax", ircVarElimKMax);
-
-  RULE_STATS_OUT(ircVarElim);
-  RULE_STATS_OUT(ircSup);
-  RULE_STATS_OUT(ircEqFact);
-  RULE_STATS_OUT(ircIr);
-  RULE_STATS_OUT(ircTermFac);
-  RULE_STATS_OUT(ircLitFac);
-  RULE_STATS_OUT(ircDemod);
 
   SEPARATOR;
 
@@ -528,32 +511,6 @@
   timeTrace.print(out);
 }
 
-#define VAL_OUT(valname,val) { bool separable; COND_OUT(name << "." << valname, val); (void) separable; }
-#define FIELD_OUT(field) VAL_OUT(#field, field)
-void RuleStats::output(const char* name, std::ostream& out) const
-{
-  FIELD_OUT(millisSucc);
-  FIELD_OUT(cntSucc);
-  VAL_OUT("meanMillisSucc", millisSucc / (double) cntSucc);
-
-  FIELD_OUT(millisFail);
-  FIELD_OUT(cntFail);
-  VAL_OUT("meanMillisFail", millisFail / (double) cntFail);
-
-  VAL_OUT("millisTotal", millisSucc + millisFail);
-  VAL_OUT("cntTotal", cntSucc + cntFail);
-  VAL_OUT("meanTotal",  (millisSucc + millisFail)/(double)( cntSucc + cntFail ));
-}
-
-void LascaIrStats::output(const char* name, std::ostream& out) const
-{
-  RuleStats::output(name, out);
-  FIELD_OUT(cntTight);
-  FIELD_OUT(cntInt);
-}
-
-#undef VAL_OUT
-#undef FIELD_OUT
 #undef COND_OUT
 
 
@@ -624,94 +581,4 @@
     ASSERTION_VIOLATION;
     return "Invalid ExecutionPhase value";
   }
-}
-
-<<<<<<< HEAD
-TimeTrace::TimeTrace() 
-  : _root("<root>")
-  , _stack({ {&_root, Clock::now(), }, }) 
-{  }
-
-TimeTrace::ScopedTimer::ScopedTimer(TimeTrace& trace, const char* name)
-  : _trace(trace)
-#if VDEBUG
-  , _start()
-  , _name(name)
-#endif
-{
-  // DBG("ScopedTimer() ", name)
-  auto& children = std::get<0>(trace._stack.top())->children;
-  auto node = iterTraits(children.iter())
-    .map([](auto& x) { return &*x; })
-    .find([&](Node* n) { return n->name == name; })
-    .unwrapOrElse([&]() { 
-        children.push(Lib::make_unique<Node>(name));
-        return &*children.top();
-    });
-  auto start = Clock::now();
-#if VDEBUG
-  _start = start;
-#endif 
-
-  _trace._stack.push(std::make_pair(node, start));
-}
-
-TimeTrace::ScopedTimer::~ScopedTimer()
-{
-  auto now = Clock::now();
-  auto cur = _trace._stack.pop();
-  auto node = get<0>(cur);
-  auto start = get<1>(cur);
-  node->measurements.push(now  - start);
-  ASS_EQ(node->name, _name);
-  ASS(start == _start);
-}
-
-
-TimeTrace::Duration TimeTrace::Node::totalDuration() const
-{ return iterTraits(measurements.iter())
-           .fold(Duration::zero(), 
-                 [](auto l, auto r){ return l + r; }); }
-
-void TimeTrace::Node::print(std::ostream& out, unsigned indent, Option<Node const&> parent)
-{
-  for (unsigned i = 0; i < indent; i++) {
-    out << "  ";
-  }
-  auto percent = [](Duration a, Duration b) {
-    auto prec = 100;
-    return double(100 * prec * a / b) / prec;
-  };
-  auto total = totalDuration();
-  if (parent.isSome()) {
-    out << percent(total, parent.unwrap().totalDuration()) << " % ";
-  }
-  auto cnt = measurements.size();
-  out << name
-      << " (total: " << std::chrono::duration_cast<std::chrono::milliseconds>(total).count() << " ms"
-      << ", cnt: " << cnt 
-      << ", avg: " << std::chrono::duration_cast<std::chrono::microseconds>(total / cnt).count() << " μs"
-      << ")"
-      << std::endl;
-  std::sort(children.begin(), children.end(), [](auto& l, auto& r) { return l->totalDuration() > r->totalDuration(); });
-  for (auto& c : children) {
-    c->print(out, indent + 1, Option<Node const&>(*this));
-  }
-}
-
-void TimeTrace::print(std::ostream& out)
-{
-  out << "Time trace: " << std::endl;
-  auto now = Clock::now();
-  for (auto& x : _stack) {
-    auto node = get<0>(x);
-    auto start = get<1>(x);
-    node->measurements.push(now - start);
-  }
-  _root.print(out, /* indent */ 0, Option<Node const&>());
-  for (auto& x : _stack) {
-    get<0>(x)->measurements.pop();
-  }
-}
-=======
->>>>>>> 2a408b1c
+}