/*
 * This file is part of the source code of the software program
 * Vampire. It is protected by applicable
 * copyright laws.
 *
 * This source code is distributed under the licence found here
 * https://vprover.github.io/license.html
 * and in the source directory
 */
/**
 * @file Statistics.cpp
 * Implements proof-search statistics
 *
 * @since 02/01/2008 Manchester
 */

#include <iostream>

#include "Debug/RuntimeStatistics.hpp"

#include "Lib/Allocator.hpp"
#include "Lib/Environment.hpp"
#include "Lib/TimeCounter.hpp"
#include "Lib/Timer.hpp"
#include "SAT/Z3Interfacing.hpp"

#include "Shell/UIHelper.hpp"

#include "Saturation/SaturationAlgorithm.hpp"

#if GNUMP
#include "Kernel/Assignment.hpp"
#include "Kernel/Constraint.hpp"
#endif

#include "Options.hpp"
#include "Statistics.hpp"


using namespace Lib;
using namespace Saturation;
using namespace Shell;

/**
 * Initialise statistics.
 * @since 02/01/2008 Manchester
 */
Statistics::Statistics()
  : inputClauses(0),
    inputFormulas(0),
    hasTypes(false),
    formulaNames(0),
    initialClauses(0),
    splitInequalities(0),
    purePredicates(0),
    trivialPredicates(0),
    unusedPredicateDefinitions(0),
    functionDefinitions(0),
    selectedBySine(0),
    sineIterations(0),
    factoring(0),
    resolution(0),
    urResolution(0),
    cResolution(0),
    forwardSuperposition(0),
    backwardSuperposition(0),
    cSelfSuperposition(0),
    cForwardSuperposition(0),
    cBackwardSuperposition(0),
    selfSuperposition(0),
    equalityFactoring(0),
    equalityResolution(0),
    forwardExtensionalityResolution(0),
    backwardExtensionalityResolution(0),
    theoryInstSimp(0),
    theoryInstSimpCandidates(0),
    theoryInstSimpTautologies(0),
    theoryInstSimpLostSolution(0),
    induction(0),
    maxInductionDepth(0),
    inductionInProof(0),
    generalizedInduction(0),
    generalizedInductionInProof(0),
    argumentCongruence(0),
    narrow(0),
    forwardSubVarSup(0),
    backwardSubVarSup(0),
    selfSubVarSup(0),
    negativeExtensionality(0),
    primitiveInstantiations(0),
    choiceInstances(0),
    proxyEliminations(0),
    leibnizElims(0),
    booleanSimps(0),
    duplicateLiterals(0),
    trivialInequalities(0),
    forwardSubsumptionResolution(0),
    backwardSubsumptionResolution(0),
    forwardDemodulations(0),
    forwardDemodulationsToEqTaut(0),
    backwardDemodulations(0),
    backwardDemodulationsToEqTaut(0),
    forwardSubsumptionDemodulations(0),
    forwardSubsumptionDemodulationsToEqTaut(0),
    backwardSubsumptionDemodulations(0),
    backwardSubsumptionDemodulationsToEqTaut(0),
    forwardLiteralRewrites(0),
    condensations(0),
    globalSubsumption(0),
    interpretedSimplifications(0),

    asgViolations(0),
    asgCnt(0),

    gveViolations(0),
    gveCnt(0),

    evaluationIncomp(0),
    evaluationGreater(0),
    evaluationCnt(0),

    innerRewrites(0),
    innerRewritesToEqTaut(0),
    deepEquationalTautologies(0),
    simpleTautologies(0),
    equationalTautologies(0),
    forwardSubsumed(0),
    backwardSubsumed(0),
    taDistinctnessSimplifications(0),
    taDistinctnessTautologyDeletions(0),
    taInjectivitySimplifications(0),
    taNegativeInjectivitySimplifications(0),
    taAcyclicityGeneratedDisequalities(0),
    higherOrder(0),
    polymorphic(0),
    generatedClauses(0),
    passiveClauses(0),
    activeClauses(0),
    extensionalityClauses(0),
    discardedNonRedundantClauses(0),
    inferencesBlockedForOrderingAftercheck(0),
    smtReturnedUnknown(false),
    smtDidNotEvaluate(false),
    inferencesSkippedDueToColors(0),
    finalPassiveClauses(0),
    finalActiveClauses(0),
    finalExtensionalityClauses(0),
    splitClauses(0),
    splitComponents(0),
    uniqueComponents(0),
    satClauses(0),
    unitSatClauses(0),
    binarySatClauses(0),

    satSplits(0),
    satSplitRefutations(0),

    smtFallbacks(0),

    instGenGeneratedClauses(0),
    instGenRedundantClauses(0),
    instGenKeptClauses(0),
    instGenIterations(0),

    satPureVarsEliminated(0),
    terminationReason(UNKNOWN),
    refutation(0),
    saturatedSet(0),
    phase(INITIALIZATION)
{
} // Statistics::Statistics

void Statistics::explainRefutationNotFound(ostream& out)
{
  // should be a one-liner for each case!
  if (discardedNonRedundantClauses) {
    out << "Refutation not found, non-redundant clauses discarded";
  }
  else if (inferencesSkippedDueToColors) {
    out << "Refutation not found, inferences skipped due to colors\n";
  }
  else if(smtReturnedUnknown){
    out << "Refutation not found, SMT solver inside AVATAR returned Unknown";
  }
  else if (smtDidNotEvaluate) {
    out << "Refutation not found, SMT solver inside AVATAR failed to evaluate a literal\n";
  }
  else {
    out << "Refutation not found, incomplete strategy";
  }
}

void Statistics::print(ostream& out)
{
  if (env.options->statistics()==Options::Statistics::NONE) {
    return;
  }

  SaturationAlgorithm::tryUpdateFinalClauseCount();

  bool separable=false;
#define HEADING(text,num) if (num) { addCommentSignForSZS(out); out << ">>> " << (text) << endl;}
#define COND_OUT(text, num) if (num) { addCommentSignForSZS(out); out << (text) << ": " << (num) << endl; separable = true; }
#define SEPARATOR if (separable) { addCommentSignForSZS(out); out << endl; separable = false; }

  addCommentSignForSZS(out);
  out << "------------------------------\n";
  addCommentSignForSZS(out);
  out << "Version: " << VERSION_STRING << endl;
#if VZ3
  addCommentSignForSZS(out);
  out << "Linked with Z3 " << Z3Interfacing::z3_full_version() << endl;
#endif

  addCommentSignForSZS(out);
  out << "Termination reason: ";
  switch(terminationReason) {
  case Statistics::REFUTATION:
    out << "Refutation";
    break;
  case Statistics::TIME_LIMIT:
    out << "Time limit";
    break;
  case Statistics::MEMORY_LIMIT:
    out << "Memory limit";
    break;
  case Statistics::ACTIVATION_LIMIT:
    out << "Activation limit";
    break;
  case Statistics::REFUTATION_NOT_FOUND:
    explainRefutationNotFound(out);
    break;
  case Statistics::SATISFIABLE:
    out << "Satisfiable";
    break;
  case Statistics::SAT_SATISFIABLE:
    out << "SAT Satisfiable";
    break;
  case Statistics::SAT_UNSATISFIABLE: 
    out << "SAT Unsatisfiable";
    break;
  case Statistics::UNKNOWN:
    out << "Unknown";
    break;
  case Statistics::INAPPROPRIATE:
    out << "Inappropriate";
    break;
  default:
    ASSERTION_VIOLATION;
  }
  out << endl;
  if (phase!=FINALIZATION) {
    addCommentSignForSZS(out);
    out << "Termination phase: " << phaseToString(phase) << endl;
  }
  out << endl;

  if (env.options->statistics()==Options::Statistics::FULL) {

  HEADING("Input",inputClauses+inputFormulas);
  COND_OUT("Input clauses", inputClauses);
  COND_OUT("Input formulas", inputFormulas);

  HEADING("Preprocessing",formulaNames+purePredicates+trivialPredicates+
    unusedPredicateDefinitions+functionDefinitions+selectedBySine+
    sineIterations+splitInequalities);
  COND_OUT("Introduced names",formulaNames);
  COND_OUT("Introduced skolems",skolemFunctions);
  COND_OUT("Pure predicates", purePredicates);
  COND_OUT("Trivial predicates", trivialPredicates);
  COND_OUT("Unused predicate definitions", unusedPredicateDefinitions);
  COND_OUT("Function definitions", functionDefinitions);
  COND_OUT("Selected by SInE selection", selectedBySine);
  COND_OUT("SInE iterations", sineIterations);
  COND_OUT("Split inequalities", splitInequalities);
  SEPARATOR;

  HEADING("Saturation",activeClauses+passiveClauses+extensionalityClauses+
      generatedClauses+finalActiveClauses+finalPassiveClauses+finalExtensionalityClauses+
      discardedNonRedundantClauses+inferencesSkippedDueToColors+inferencesBlockedForOrderingAftercheck);
  COND_OUT("Initial clauses", initialClauses);
  COND_OUT("Generated clauses", generatedClauses);
  COND_OUT("Active clauses", activeClauses);
  COND_OUT("Passive clauses", passiveClauses);
  COND_OUT("Extensionality clauses", extensionalityClauses);
  COND_OUT("Blocked clauses", blockedClauses);
  COND_OUT("Final active clauses", finalActiveClauses);
  COND_OUT("Final passive clauses", finalPassiveClauses);
  COND_OUT("Final extensionality clauses", finalExtensionalityClauses);
  COND_OUT("Discarded non-redundant clauses", discardedNonRedundantClauses);
  COND_OUT("Inferences skipped due to colors", inferencesSkippedDueToColors);
  COND_OUT("Inferences blocked due to ordering aftercheck", inferencesBlockedForOrderingAftercheck);
  SEPARATOR;


  HEADING("Simplifying Inferences",duplicateLiterals+trivialInequalities+
      forwardSubsumptionResolution+backwardSubsumptionResolution+proxyEliminations+
      forwardDemodulations+backwardDemodulations+forwardLiteralRewrites+
<<<<<<< HEAD
      forwardSubsumptionDemodulations+backwardSubsumptionDemodulations+
      condensations+globalSubsumption+evaluationCnt
      +( gveCnt - gveViolations)
      +( asgCnt - asgViolations)
      +( evaluationCnt - evaluationIncomp - evaluationGreater)
      +innerRewrites);
=======
      forwardSubsumptionDemodulations+backwardSubsumptionDemodulations+booleanSimps+
      condensations+globalSubsumption+evaluations+innerRewrites);
>>>>>>> 825fbfbf
  COND_OUT("Duplicate literals", duplicateLiterals);
  COND_OUT("Trivial inequalities", trivialInequalities);
  COND_OUT("Fw subsumption resolutions", forwardSubsumptionResolution);
  COND_OUT("Bw subsumption resolutions", backwardSubsumptionResolution);
  COND_OUT("Fw demodulations", forwardDemodulations);
  COND_OUT("Bw demodulations", backwardDemodulations);
  COND_OUT("Fw subsumption demodulations", forwardSubsumptionDemodulations);
  COND_OUT("Bw subsumption demodulations", backwardSubsumptionDemodulations);
  COND_OUT("Fw literal rewrites", forwardLiteralRewrites);
  COND_OUT("Inner rewrites", innerRewrites);
  COND_OUT("Condensations", condensations);
  COND_OUT("Global subsumptions", globalSubsumption);
<<<<<<< HEAD
  COND_OUT("Interpreted simplifications", interpretedSimplifications);

  COND_OUT("asg count", asgCnt);
  COND_OUT("asg results not smaller than the premis", asgViolations);

  COND_OUT("gve count", gveCnt);
  COND_OUT("gve results not smaller than the premis", gveViolations);

  COND_OUT("Evaluation count",         evaluationCnt);
  COND_OUT("Evaluation results greater than premise", evaluationGreater);
  COND_OUT("Evaluation results incomparable to premise", evaluationIncomp);
=======
  COND_OUT("Evaluations", evaluations);
  COND_OUT("Logicial proxy rewrites", proxyEliminations);
  COND_OUT("Boolean simplifications", booleanSimps)
  //COND_OUT("Interpreted simplifications", interpretedSimplifications);
>>>>>>> 825fbfbf
  SEPARATOR;

  HEADING("Deletion Inferences",simpleTautologies+equationalTautologies+
      forwardSubsumed+backwardSubsumed+forwardDemodulationsToEqTaut+
      forwardSubsumptionDemodulationsToEqTaut+backwardSubsumptionDemodulationsToEqTaut+
      backwardDemodulationsToEqTaut+innerRewritesToEqTaut);
  COND_OUT("Simple tautologies", simpleTautologies);
  COND_OUT("Equational tautologies", equationalTautologies);
  COND_OUT("Deep equational tautologies", deepEquationalTautologies);
  COND_OUT("Forward subsumptions", forwardSubsumed);
  COND_OUT("Backward subsumptions", backwardSubsumed);
  COND_OUT("Fw demodulations to eq. taut.", forwardDemodulationsToEqTaut);
  COND_OUT("Bw demodulations to eq. taut.", backwardDemodulationsToEqTaut);
  COND_OUT("Fw subsumption demodulations to eq. taut.", forwardSubsumptionDemodulationsToEqTaut);
  COND_OUT("Bw subsumption demodulations to eq. taut.", backwardSubsumptionDemodulationsToEqTaut);
  COND_OUT("Inner rewrites to eq. taut.", innerRewritesToEqTaut);
  SEPARATOR;

  HEADING("Generating Inferences",resolution+urResolution+cResolution+factoring+
      forwardSuperposition+backwardSuperposition+selfSuperposition+
      cForwardSuperposition+cBackwardSuperposition+cSelfSuperposition+leibnizElims+
      equalityFactoring+equalityResolution+forwardExtensionalityResolution+
      backwardExtensionalityResolution+argumentCongruence+negativeExtensionality+
      +primitiveInstantiations+choiceInstances+narrow+forwardSubVarSup+backwardSubVarSup+selfSubVarSup+
      theoryInstSimp+theoryInstSimpCandidates+theoryInstSimpTautologies+theoryInstSimpLostSolution+induction);
  COND_OUT("Binary resolution", resolution);
  COND_OUT("Unit resulting resolution", urResolution);
  COND_OUT("Binary resolution with abstraction",cResolution);
  COND_OUT("Factoring", factoring);
  COND_OUT("Forward superposition", forwardSuperposition);
  COND_OUT("Backward superposition", backwardSuperposition);
  COND_OUT("Self superposition", selfSuperposition);
  COND_OUT("Forward superposition with abstraction", cForwardSuperposition);
  COND_OUT("Backward superposition with abstraction", cBackwardSuperposition);
  COND_OUT("Self superposition with abstraction", cSelfSuperposition);
  COND_OUT("Equality factoring", equalityFactoring);
  COND_OUT("Equality resolution", equalityResolution);
  COND_OUT("Fw extensionality resolution", forwardExtensionalityResolution);
  COND_OUT("Bw extensionality resolution", backwardExtensionalityResolution);
  COND_OUT("TheoryInstSimp",theoryInstSimp);
  COND_OUT("TheoryInstSimpCandidates",theoryInstSimpCandidates);
  COND_OUT("TheoryInstSimpTautologies",theoryInstSimpTautologies);
  COND_OUT("TheoryInstSimpLostSolution",theoryInstSimpLostSolution);
  COND_OUT("Induction",induction);
  COND_OUT("MaxInductionDepth",maxInductionDepth);
  COND_OUT("InductionStepsInProof",inductionInProof);
  COND_OUT("GeneralizedInduction",generalizedInduction);
  COND_OUT("GeneralizedInductionInProof",generalizedInductionInProof);
  COND_OUT("Argument congruence", argumentCongruence);
  COND_OUT("Negative extensionality", negativeExtensionality);
  COND_OUT("Primitive substitutions", primitiveInstantiations);
  COND_OUT("Elimination of Leibniz equalities", leibnizElims);
  COND_OUT("Choice axiom instances creatded", choiceInstances);
  COND_OUT("Narrow", narrow);
  COND_OUT("Forward sub-variable superposition", forwardSubVarSup);  
  COND_OUT("Backward sub-variable superposition", backwardSubVarSup);  
  COND_OUT("Self sub-variable superposition", selfSubVarSup);  
  SEPARATOR;

  HEADING("Term algebra simplifications",taDistinctnessSimplifications+
      taDistinctnessTautologyDeletions+taInjectivitySimplifications+
      taAcyclicityGeneratedDisequalities+taNegativeInjectivitySimplifications);
  COND_OUT("Distinctness simplifications",taDistinctnessSimplifications);
  COND_OUT("Distinctness tautology deletions",taDistinctnessTautologyDeletions);
  COND_OUT("Injectivity simplifications",taInjectivitySimplifications);
  COND_OUT("Negative injectivity simplifications",taNegativeInjectivitySimplifications);
  COND_OUT("Disequalities generated from acyclicity",taAcyclicityGeneratedDisequalities);

  HEADING("AVATAR",splitClauses+splitComponents+uniqueComponents+satSplits+
        satSplitRefutations);
  COND_OUT("Split clauses", splitClauses);
  COND_OUT("Split components", splitComponents);
  COND_OUT("Unique components", uniqueComponents);
  //COND_OUT("Sat splits", satSplits); // same as split clauses
  COND_OUT("Sat splitting refutations", satSplitRefutations);
  COND_OUT("SMT fallbacks",smtFallbacks);
  SEPARATOR;

  HEADING("Instance Generation",instGenGeneratedClauses+instGenRedundantClauses+
       instGenKeptClauses+instGenIterations);
  COND_OUT("InstGen generated clauses", instGenGeneratedClauses);
  COND_OUT("InstGen redundant clauses", instGenRedundantClauses);
  COND_OUT("InstGen kept clauses", instGenKeptClauses);
  COND_OUT("InstGen iterations", instGenIterations);
  SEPARATOR;

  //TODO record statistics for FMB

  //TODO record statistics for MiniSAT
  HEADING("SAT Solver Statistics",satClauses+unitSatClauses+binarySatClauses+satPureVarsEliminated);
  COND_OUT("SAT solver clauses", satClauses);
  COND_OUT("SAT solver unit clauses", unitSatClauses);
  COND_OUT("SAT solver binary clauses", binarySatClauses);
  COND_OUT("Pure propositional variables eliminated by SAT solver", satPureVarsEliminated);
  SEPARATOR;

  }

  COND_OUT("Memory used [KB]", Allocator::getUsedMemory()/1024);

  addCommentSignForSZS(out);
  out << "Time elapsed: ";
  Timer::printMSString(out,env.timer->elapsedMilliseconds());
  out << endl;
  addCommentSignForSZS(out);
  out << "------------------------------\n";

  RSTAT_PRINT(out);
  addCommentSignForSZS(out);
  out << "------------------------------\n";

#undef SEPARATOR
#undef COND_OUT

  if (env.options && env.options->timeStatistics()) {
    TimeCounter::printReport(out);
  }
}

const char* Statistics::phaseToString(ExecutionPhase p)
{
  switch(p) {
  case INITIALIZATION:
    return "Initialization";
  case PARSING:
    return "Parsing";
  case PROPERTY_SCANNING:
    return "Property scanning";
  case NORMALIZATION:
    return "Normalization";
  case SINE_SELECTION:
    return "SInE selection";
  case INCLUDING_THEORY_AXIOMS:
    return "Including theory axioms";
  case PREPROCESS_1:
    return "Preprocessing 1";
  case PREDIACTE_DEFINITION_MERGING:
    return "Predicate definition merging";
  case PREDICATE_DEFINITION_INLINING:
    return "Predicate definition inlining";
  case UNUSED_PREDICATE_DEFINITION_REMOVAL:
    return "Unused predicate definition removal";
  case BLOCKED_CLAUSE_ELIMINATION:
    return "Blocked clause elimination";
  case PREPROCESS_2:
    return "Preprocessing 2";
  case NEW_CNF:
    return "NewCNF";
  case NAMING:
    return "Naming";
  case PREPROCESS_3:
    return "Preprocessing 3";
  case CLAUSIFICATION:
    return "Clausification";
  case FUNCTION_DEFINITION_ELIMINATION:
    return "Function definition elimination";
  case INEQUALITY_SPLITTING:
    return "Inequality splitting";
  case EQUALITY_RESOLUTION_WITH_DELETION:
    return "Equality resolution with deletion";
  case EQUALITY_PROXY:
    return "Equality proxy";
  case GENERAL_SPLITTING:
    return "General splitting";
  case SATURATION:
    return "Saturation";
  case FINALIZATION:
    return "Finalization";
  case UNKNOWN_PHASE:
    return "Unknown";
  case PREPROCESSING: 
    return "BP Preprocessing ";
  case SOLVING:
    return "Solving with Conflict Resolution";
  case SAT_SOLVING:
	  return "SAT Solving";
  case FMB_PREPROCESSING:
          return "Finite model building preprocessing";
  case FMB_CONSTRAINT_GEN:
          return "Finite model building constraint generation";
  case FMB_SOLVING:
          return "Finite model building SAT solving";
  default:
    ASSERTION_VIOLATION;
    return "Invalid ExecutionPhase value";
  }
}<|MERGE_RESOLUTION|>--- conflicted
+++ resolved
@@ -296,17 +296,14 @@
   HEADING("Simplifying Inferences",duplicateLiterals+trivialInequalities+
       forwardSubsumptionResolution+backwardSubsumptionResolution+proxyEliminations+
       forwardDemodulations+backwardDemodulations+forwardLiteralRewrites+
-<<<<<<< HEAD
       forwardSubsumptionDemodulations+backwardSubsumptionDemodulations+
       condensations+globalSubsumption+evaluationCnt
       +( gveCnt - gveViolations)
       +( asgCnt - asgViolations)
       +( evaluationCnt - evaluationIncomp - evaluationGreater)
-      +innerRewrites);
-=======
-      forwardSubsumptionDemodulations+backwardSubsumptionDemodulations+booleanSimps+
-      condensations+globalSubsumption+evaluations+innerRewrites);
->>>>>>> 825fbfbf
+      +innerRewrites
+      +booleanSimps
+      );
   COND_OUT("Duplicate literals", duplicateLiterals);
   COND_OUT("Trivial inequalities", trivialInequalities);
   COND_OUT("Fw subsumption resolutions", forwardSubsumptionResolution);
@@ -319,7 +316,6 @@
   COND_OUT("Inner rewrites", innerRewrites);
   COND_OUT("Condensations", condensations);
   COND_OUT("Global subsumptions", globalSubsumption);
-<<<<<<< HEAD
   COND_OUT("Interpreted simplifications", interpretedSimplifications);
 
   COND_OUT("asg count", asgCnt);
@@ -331,12 +327,9 @@
   COND_OUT("Evaluation count",         evaluationCnt);
   COND_OUT("Evaluation results greater than premise", evaluationGreater);
   COND_OUT("Evaluation results incomparable to premise", evaluationIncomp);
-=======
-  COND_OUT("Evaluations", evaluations);
   COND_OUT("Logicial proxy rewrites", proxyEliminations);
   COND_OUT("Boolean simplifications", booleanSimps)
   //COND_OUT("Interpreted simplifications", interpretedSimplifications);
->>>>>>> 825fbfbf
   SEPARATOR;
 
   HEADING("Deletion Inferences",simpleTautologies+equationalTautologies+
