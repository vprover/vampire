--- conflicted
+++ resolved
@@ -105,24 +105,20 @@
       ASS(!enqueuedForReplacement);
       pdObj->_eliminable.push(pred);
       enqueuedForDefEl=true;
-<<<<<<< HEAD
-      LOG("pp_updr","pred marked for removing unused predicate definition: " << env -> signature->predicateName(pred));
-=======
-      if (env.options->showPreprocessing()) {
-        env.beginOutput();
-        env.out() << "[PP] pred marked for removing unused predicate definition: " 
-                << env.signature->predicateName(pred) << std::endl;
-        env.endOutput();
+      if (env->options->showPreprocessing()) {
+        env->beginOutput();
+        env->out() << "[PP] pred marked for removing unused predicate definition: " 
+                << env->signature->predicateName(pred) << std::endl;
+        env->endOutput();
       }            
->>>>>>> eaef0d47
     } else if(!enqueuedForReplacement && isPure()) {
       pdObj->_pureToReplace.push(pred);
       enqueuedForReplacement=true;
-      if (env.options->showPreprocessing()) {
-        env.beginOutput();
-        env.out() << "[PP] " << stateToString() << " to be replaced by " 
+      if (env->options->showPreprocessing()) {
+        env->beginOutput();
+        env->out() << "[PP] " << stateToString() << " to be replaced by " 
                 << ((nocc==0) ? "$false" : "$true") << std::endl;
-        env.endOutput();
+        env->endOutput();
       }
     }
   }
@@ -136,13 +132,8 @@
     return docc==0 && ( (pocc==0) ^ (nocc==0) );
   }
 
-<<<<<<< HEAD
-  string stateToString() const {
-    return env -> signature->predicateName(pred) + ": +(" + Int::toString(pocc)
-=======
   vstring stateToString() const {
-    return env.signature->predicateName(pred) + ": +(" + Int::toString(pocc)
->>>>>>> eaef0d47
+    return env->signature->predicateName(pred) + ": +(" + Int::toString(pocc)
 	+ ") -(" + Int::toString(nocc) + ") 0(" + Int::toString(docc) + ")";
   }
 
@@ -151,11 +142,7 @@
 };
 
 PredicateDefinition::PredicateDefinition(bool trace)
-<<<<<<< HEAD
-: _trace(trace), _processedPrb(0), _predCnt(env -> signature->predicates())
-=======
-: _processedPrb(0), _predCnt(env.signature->predicates())
->>>>>>> eaef0d47
+: _processedPrb(0), _predCnt(env->signature->predicates())
 {
   int predCnt=env -> signature->predicates();
 
@@ -187,16 +174,12 @@
 
   _preds[pred].builtIn = true;
 
-<<<<<<< HEAD
-  LOG("pp_updr","pred marked as built-in: " << env -> signature->predicateName(pred));
-=======
-  if (env.options->showPreprocessing()) {
-    env.beginOutput();
-    env.out() << "[PP] pred marked as built-in: " 
-            << env.signature->predicateName(pred) << std::endl;
-    env.endOutput();
+  if (env->options->showPreprocessing()) {
+    env->beginOutput();
+    env->out() << "[PP] pred marked as built-in: " 
+            << env->signature->predicateName(pred) << std::endl;
+    env->endOutput();
   }  
->>>>>>> eaef0d47
 }
 
 Unit* PredicateDefinition::getReplacement(Unit* u, ReplMap& replacements)
@@ -236,10 +219,10 @@
   if(pd.pocc==0 && pd.nocc==0) {
     //pred does not occur anywhere else, hence can be deleted
     repl = 0;
-    if (env.options->showPreprocessing()) {
-      env.beginOutput();
-      env.out() << "[PP] definition " << (*def) << " removed" << std::endl;
-      env.endOutput();
+    if (env->options->showPreprocessing()) {
+      env->beginOutput();
+      env->out() << "[PP] definition " << (*def) << " removed" << std::endl;
+      env->endOutput();
     }
   }
   else {
@@ -253,29 +236,24 @@
     if(!repl) {
       //the definition formula was simplified by other transformation to the      
       //point it is no longer definition that can be eliminated
-<<<<<<< HEAD
-      LOG("pp_updr","Formula " << (*def) << " is no longer in the shape of definition of "
-	  << env -> signature->predicateName(pred) << ". The original definition was " << (*def0) << ".");
-=======
-      if (env.options->showPreprocessing()) {
-        env.beginOutput();
-        env.out() << "[PP] Formula " << (*def) 
+      if (env->options->showPreprocessing()) {
+        env->beginOutput();
+        env->out() << "[PP] Formula " << (*def) 
                 << " is no longer in the shape of definition of "
-                << env.signature->predicateName(pred) 
+                << env->signature->predicateName(pred) 
                 << ". The original definition was " << (*def0) 
                 << "." << std::endl;
-        env.endOutput();
+        env->endOutput();
       }
       
->>>>>>> eaef0d47
-      return;
-    }
-
-    if (env.options->showPreprocessing()) {
-      env.beginOutput();
-      env.out() << "[PP] definition " << (*def) << " replaced by " 
+      return;
+    }
+
+    if (env->options->showPreprocessing()) {
+      env->beginOutput();
+      env->out() << "[PP] definition " << (*def) << " replaced by " 
               << (*repl) << std::endl;
-      env.endOutput();
+      env->endOutput();
     }    
   }
   if(repl) {
@@ -308,14 +286,14 @@
     Unit* v=replacePurePredicates(u);
 
     ASS_NEQ(u,v);
-    if (env.options->showPreprocessing()) {
-      env.beginOutput();
+    if (env->options->showPreprocessing()) {
+      env->beginOutput();
         if (v) {
-          env.out() << "unit " << (*u) << " replaced by " << (*v) << endl;
+          env->out() << "unit " << (*u) << " replaced by " << (*v) << endl;
         } else {
-          env.out() << "unit " << (*u) << " removed" << endl;
+          env->out() << "unit " << (*u) << " removed" << endl;
         }
-      env.endOutput();
+      env->endOutput();
     }
     
     count(v,1);
@@ -339,14 +317,14 @@
     scan(scanIterator.next());
   }
 
-  if (env.options->showPreprocessing()) {
-    env.beginOutput();
+  if (env->options->showPreprocessing()) {
+    env->beginOutput();
     for (unsigned i = 0; i < _predCnt; ++i) {
       if (!_preds[i].pocc && !_preds[i].nocc && !_preds[i].docc)
         continue;      
-      env.out() << _preds[i].stateToString() << endl;
+      env->out() << _preds[i].stateToString() << endl;
     }    
-    env.endOutput();
+    env->endOutput();
   }  
 
   for(unsigned pred=1; pred<_predCnt; pred++) {
@@ -363,13 +341,13 @@
       replacePurePred(pred, replacements);
     }
   }
-  if (env.options->showPreprocessing()) {
-    env.beginOutput();
+  if (env->options->showPreprocessing()) {
+    env->beginOutput();
     for(unsigned i=0; i<_predCnt; ++i) {
       if(!_preds[i].pocc && !_preds[i].nocc  && !_preds[i].docc ) { continue; }
-      env.out() << _preds[i].stateToString() << endl;
+      env->out() << _preds[i].stateToString() << endl;
     }    
-    env.endOutput();
+    env->endOutput();
   }
 }
 
