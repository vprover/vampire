--- conflicted
+++ resolved
@@ -103,18 +103,8 @@
 
 class InductionPreprocessor {
 public:
-<<<<<<< HEAD
-  static void preprocess(Problem& prb);
-  static void filterSchemes(vvector<pair<InductionScheme, DHMap<Literal*, Clause*>*>>& primarySchemes,
-    vvector<pair<InductionScheme, DHMap<Literal*, Clause*>*>>& secondarySchemes);
-  static void filterSchemes(vvector<pair<InductionScheme, DHMap<Literal*, Clause*>*>>& schemes);
+  void preprocess(Problem& prb);
 
-  static bool canInductOn(TermList t);
-  static bool isTermAlgebraCons(TermList t);
-  static vvector<TermList> getInductionTerms(TermList t);
-  static DHSet<TermList> getInductionTerms(const vvector<pair<InductionScheme, DHMap<Literal*, Clause*>*>>& schemes);
-=======
-  void preprocess(Problem& prb);
 private:
   void preprocess(UnitList* units);
   void processBody(TermList& body, TermList& header, InductionTemplate& templ);
@@ -122,21 +112,26 @@
   void processCase(const unsigned recFun, TermList& body, vvector<TermList>& recursiveCalls);
   unsigned findMatchedArgument(unsigned matched, TermList& header);
 };
->>>>>>> 9b9ea922
 
 struct InductionSchemeGenerator {
   ~InductionSchemeGenerator();
 
-  void generate(Literal* lit);
+  void generatePrimary(Clause* premise, Literal* lit);
+  void generateSecondary(Clause* premise, Literal* lit);
   void filter();
 
-  vvector<InductionScheme> _schemes;
-  DHMap<TermList, DHSet<unsigned>*> _actOccMap;
+  vvector<pair<InductionScheme, DHMap<Literal*, Clause*>*>> _primarySchemes;
+  DHMap<Literal*, DHMap<TermList, DHSet<unsigned>*>*> _actOccMaps;
 
 private:
-  void processIteration(TermList curr, bool active, Stack<bool>& actStack);
+  void generate(Clause* premise, Literal* lit, vvector<pair<InductionScheme, DHMap<Literal*, Clause*>*>>& schemes);
+  void processIteration(TermList curr, bool active,
+    DHMap<TermList, unsigned>& currOccMap,
+    Stack<bool>& actStack, Clause* premise, Literal* lit,
+    vvector<pair<InductionScheme, DHMap<Literal*, Clause*>*>>& schemes);
+  void filter(vvector<pair<InductionScheme, DHMap<Literal*, Clause*>*>>& schemes);
 
-  DHMap<TermList, unsigned> _currOccMap;
+  vvector<pair<InductionScheme, DHMap<Literal*, Clause*>*>> _secondarySchemes;
 };
 
 } // Shell
