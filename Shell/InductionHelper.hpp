
/*
 * File InductionHelper.hpp.
 *
 * This file is part of the source code of the software program
 * Vampire. It is protected by applicable
 * copyright laws.
 *
 * This source code is distributed under the licence found here
 * https://vprover.github.io/license.html
 * and in the source directory
 *
 * In summary, you are allowed to use Vampire for non-commercial
 * purposes but not allowed to distribute, modify, copy, create derivatives,
 * or use in competitions. 
 * For other uses of Vampire please contact developers for a different
 * licence, which we will make an effort to provide. 
 */
/**
 * @file InductionHelper.hpp
 * Defines helper classes for induction and recursive functions
 */

#ifndef __InductionHelper__
#define __InductionHelper__

#include "Forwards.hpp"
#include "Kernel/Term.hpp"
#include "Kernel/TermTransformer.hpp"
#include "Lib/STL.hpp"

namespace Shell {

using namespace Kernel;
using namespace Lib;

/**
 * TermTransformer subclass for any TermList to TermList replacement
 */
class TermListReplacement : public TermTransformer {
public:
  TermListReplacement(TermList o, TermList r) : _o(o), _r(r) {}
  TermList transformSubterm(TermList trm) override;
private:
  TermList _o; // to be replaced
  TermList _r; // replacement
};

/**
 * Replaces a subset of occurrences for given TermLists
 */
class TermOccurrenceReplacement : public TermTransformer {
public:
  TermOccurrenceReplacement(const vmap<TermList, TermList>& r,
                            const DHMap<TermList, DHSet<unsigned>*>& o) : _r(r), _o(o), _c() {}
  TermList transformSubterm(TermList trm) override;

private:
  const vmap<TermList, TermList>& _r;          // replacements
  const DHMap<TermList, DHSet<unsigned>*>& _o; // set of occurrences to be replaced
  DHMap<TermList, unsigned> _c;                // current occurrence counts
};

/**
 * Replaces all free variables of terms with new ones.
 * This is needed to ensure we have the minimum number of variables
 * in the induction hypothesis.
 */
class VarReplacement : public TermTransformer {
public:
  VarReplacement(DHMap<unsigned, unsigned>& varMap, unsigned& v) : _varMap(varMap), _v(v) {}
  TermList transformSubterm(TermList trm) override;

private:
  DHMap<unsigned, unsigned>& _varMap; // already replaced vars
  unsigned& _v;                       // current minimal unused var
};

/**
 * Iterator that only iterates through the active
 * occurrences of an inductive function header.
 */
class IteratorByInductiveVariables
{
public:
  IteratorByInductiveVariables(Term* term,
                               const vvector<bool>& indVars)
    : _it(term), _indVarIt(indVars.cbegin()), _end(indVars.cend())
  {}

  bool hasNext();
  TermList next();

private:
  Term::Iterator _it;
  vvector<bool>::const_iterator _indVarIt;
  vvector<bool>::const_iterator _end;
};

/**
 * Stores the template for a recursive case
 * This includes:
 * - the step case
 * - the recursive calls
 *   (if not present it is a base case)
 */
struct RDescription {
  RDescription(const vvector<TermList>& recursiveCalls,
               TermList step)
    : _recursiveCalls(recursiveCalls), _step(step) {}

  RDescription(TermList step)
    : _recursiveCalls(), _step(step) {}

  vvector<TermList> _recursiveCalls;
  TermList _step;
};

ostream& operator<<(ostream& out, const RDescription& rdesc);

/**
 * Stores an instance for an RDescription which
 * consists of all substitutions in the step case
 * and the corresponding recursive calls. This
 * more general representation has the potential
 * to store merged instances as well.
 */
struct RDescriptionInst {
  RDescriptionInst(vvector<vmap<TermList, TermList>>&& recursiveCalls,
                   vmap<TermList, TermList>&& step)
    : _recursiveCalls(recursiveCalls), _step(step) {}

  vvector<vmap<TermList, TermList>> _recursiveCalls;
  vmap<TermList, TermList> _step;
};

ostream& operator<<(ostream& out, const RDescriptionInst& inst);

/**
 * Corresponds to a recursive function definition.
 * Stores the RDescriptions and the active positions
 * (i.e. the induction variables) of the function.
 */
struct InductionTemplate {
  void postprocess();

  vvector<RDescription> _rDescriptions;
  vvector<bool> _inductionVariables;
};

ostream& operator<<(ostream& out, const InductionTemplate& templ);

/**
 * An instantiated induction template for a term.
 */
struct InductionScheme {
  void init(Term* term, vvector<RDescription>& rdescs, const vvector<bool>& indVars);

  vvector<RDescriptionInst> _rDescriptionInstances;
  unsigned _maxVar;
};

ostream& operator<<(ostream& out, const InductionScheme& scheme);

/**
 * This class generates the induction templates based on
 * the marked recursive function definitions from the parser.
 */
class InductionPreprocessor {
public:
  void preprocess(Problem& prb);

private:
  void preprocess(UnitList* units);
  void processBody(TermList& body, TermList& header, InductionTemplate& templ);

  void processCase(const unsigned recFun, TermList& body, vvector<TermList>& recursiveCalls);
  unsigned findMatchedArgument(unsigned matched, TermList& header);
};

/**
 * This class instantiates the induction templates from a literal
 * we want to induct on. Afterwards, stores these and filters them.
 * Also stores all active occurrences of possible induction terms.
 */
struct InductionSchemeGenerator {
  ~InductionSchemeGenerator();

  void generatePrimary(Clause* premise, Literal* lit);
  void generateSecondary(Clause* premise, Literal* lit);
  void filter();

  vvector<pair<InductionScheme, DHMap<Literal*, Clause*>*>> _primarySchemes;
  DHMap<Literal*, DHMap<TermList, DHSet<unsigned>*>*> _actOccMaps;

private:
<<<<<<< HEAD
  void generate(Clause* premise, Literal* lit, vvector<pair<InductionScheme, DHMap<Literal*, Clause*>*>>& schemes);
  void processIteration(TermList curr, bool active,
    DHMap<TermList, unsigned>& currOccMap,
    Stack<bool>& actStack, Clause* premise, Literal* lit,
    vvector<pair<InductionScheme, DHMap<Literal*, Clause*>*>>& schemes);
  void filter(vvector<pair<InductionScheme, DHMap<Literal*, Clause*>*>>& schemes);

  vvector<pair<InductionScheme, DHMap<Literal*, Clause*>*>> _secondarySchemes;
=======
  void process(TermList curr, bool active, Stack<bool>& actStack);

  DHMap<TermList, unsigned> _currOccMap;
>>>>>>> 7c2779a2
};

} // Shell

#endif<|MERGE_RESOLUTION|>--- conflicted
+++ resolved
@@ -194,20 +194,14 @@
   DHMap<Literal*, DHMap<TermList, DHSet<unsigned>*>*> _actOccMaps;
 
 private:
-<<<<<<< HEAD
   void generate(Clause* premise, Literal* lit, vvector<pair<InductionScheme, DHMap<Literal*, Clause*>*>>& schemes);
-  void processIteration(TermList curr, bool active,
+  void process(TermList curr, bool active,
     DHMap<TermList, unsigned>& currOccMap,
     Stack<bool>& actStack, Clause* premise, Literal* lit,
     vvector<pair<InductionScheme, DHMap<Literal*, Clause*>*>>& schemes);
   void filter(vvector<pair<InductionScheme, DHMap<Literal*, Clause*>*>>& schemes);
 
   vvector<pair<InductionScheme, DHMap<Literal*, Clause*>*>> _secondarySchemes;
-=======
-  void process(TermList curr, bool active, Stack<bool>& actStack);
-
-  DHMap<TermList, unsigned> _currOccMap;
->>>>>>> 7c2779a2
 };
 
 } // Shell
