/*
 * This file is part of the source code of the software program
 * Vampire. It is protected by applicable
 * copyright laws.
 *
 * This source code is distributed under the licence found here
 * https://vprover.github.io/license.html
 * and in the source directory
 */
/**
 * @file AnswerLiteralManager.hpp
 * Defines class AnswerLiteralManager.
 */

#ifndef __AnswerLiteralManager__
#define __AnswerLiteralManager__

#include <map>

#include "Forwards.hpp"

#include "Lib/DArray.hpp"
#include "Lib/DHMap.hpp"
<<<<<<< HEAD
#include "Lib/List.hpp"
=======
#include "Lib/Environment.hpp"
>>>>>>> 2fb5dab6

#include "Kernel/Formula.hpp"
#include "Kernel/FormulaUnit.hpp"
#include "Kernel/InferenceStore.hpp"
#include "Kernel/RCClauseStack.hpp"
#include "Kernel/TermTransformer.hpp"

#include "Inferences/InferenceEngine.hpp"

namespace Inferences {

/*
* If the given clause only contains answer literals, resolved them all away
* (formally via URR) by using the into-the-search-space-not-inserted ANSWER_LITERAL_RESOLVERs.
* the resulting clause is empty (modulo splits, which we tolarate).
*/
class AnswerLiteralResolver
: public ImmediateSimplificationEngine
{
public:
  Clause* simplify(Clause* cl) override;
};

}

namespace Shell {

using namespace Lib;
using namespace Kernel;
using namespace Indexing;

class AnswerLiteralManager
{
public:
  friend class Inferences::AnswerLiteralResolver;
  /**
   * There should be at most one AnswerLiteralManager instance in the whole wide world.
   * Depending on env.options this will be
   * - either AnswerLiteralManager proper (for QuestionAnsweringMode::PLAIN)
   * - or a SynthesisALManager (for QuestionAnsweringMode::SYNTHESIS)
   */
  static AnswerLiteralManager* getInstance();

  void tryOutputAnswer(Clause* refutation, std::ostream& out);

  virtual ~AnswerLiteralManager() {}

  virtual bool tryGetAnswer(Clause* refutation, Stack<Clause*>& answer);

  void addAnswerLiterals(Problem& prb);
  bool addAnswerLiterals(UnitList*& units);

  virtual void onNewClause(Clause* cl) {}

  // The following function currently only make sense in SYNTHESIS:
  virtual Clause* recordAnswerAndReduce(Clause* cl) { return nullptr; };
  virtual Literal* makeITEAnswerLiteral(Literal* condition, Literal* thenLit, Literal* elseLit) { return nullptr; };

  /**
  * Record an association between a skolem symbol and the pair <the variable it replaces, in which formula>
  */
  void recordSkolemsOrigin(unsigned skSymb, unsigned var, Unit* unit) {
    ALWAYS(_skolemsOrigin.insert(skSymb,std::make_pair(var,unit)));
  }

protected:
  static TermList possiblyEvaluateAnswerTerm(TermList);

  /**
   * Tell the concrete implementation (our descentants) that we have just introduced
   * a new skolem symbol term skT to replace var in the conjecture/question;
   * Ideally ("the user might expect"), the var should be referred to as vName in the answers.
   */
  virtual void recordSkolemBinding(Term* skT,unsigned var,std::string vName) = 0;
  virtual bool closeFreeVariablesForPrinting() { return false; };
  virtual void optionalAnswerPrefix(std::ostream& out) {};
  virtual std::string postprocessAnswerString(std::string answer) { return answer; };

  Clause* getRefutation(Clause* answer);
  Literal* getAnswerLiteral(VList* vars,SList* srts,Formula* f);

private:
  Unit* tryAddingAnswerLiteral(Unit* unit);

  Clause* getResolverClause(unsigned pred);

  /**
   * So that for every answer-predicate-symbol (key)
   * we can retrieve the unit for which it was introduced
   * and the Literal that got injected into the conjecture
   * (which, in particular, has the variables for arguments
   * as they were in the conecture).
   */
  DHMap<unsigned, std::pair<Unit*,Literal*>> _originUnitsAndInjectedLiterals;

  DHMap<unsigned, Clause*> _resolverClauses;

  DHMap<unsigned,std::pair<unsigned,Unit*>> _skolemsOrigin;
};

class PlainALManager : public AnswerLiteralManager
{
protected:
  void recordSkolemBinding(Term*,unsigned,std::string) override;
  bool closeFreeVariablesForPrinting() override { return true; };
  void optionalAnswerPrefix(std::ostream& out) override;
  std::string postprocessAnswerString(std::string answer) override;
private:
  Stack<std::pair<Term*, std::string>> _skolemNames;
};

typedef std::pair<unsigned, Term*> Binding; 
typedef List<Binding> BindingList;

struct SkolemTracker { // used for tracking skolem terms in the structural induction axiom (recursive program synthesis)
  Binding binding;
  unsigned constructorId; // A skolem constant will be considered computable only in the constructorId'th arg of rec(.)-term
  bool recursiveCall; // Whether the constant corresponds to a recursive call result
  unsigned indexInConstructor; // The index of the variable/Skolem in the constructor OR if 'recursiveCall' is true, to which argument of the constructor the recursive call coresponds to.
  unsigned recFnId; // ID number of the associated rec-function

  SkolemTracker() {}

  SkolemTracker(Binding b, unsigned c, bool rc, unsigned i, unsigned rf = 0) : binding(b), constructorId(c), recursiveCall(rc), indexInConstructor(i), recFnId(rf) {}

  std::string toString() const {
    std::string s;
    s += "SkolemTracker(";
    s += "var=X" + Int::toString(binding.first);
    s += ", skolem=";
    s += (binding.second ? binding.second->toString() : "");
    s += ", cnstrID=";
    s += Int::toString(constructorId);
    s += ", recursiveCall=";
    s += recursiveCall ? "true" : "false";
    s += ", idxInCons=";
    s += Int::toString(indexInConstructor);
    s += ", recFnId=";
    s += Int::toString(recFnId) + ")";
    return s;
  }
};

class SynthesisALManager : public AnswerLiteralManager
{
private:
  typedef DHMap<unsigned /*recFnId*/, DHMap<unsigned /*var*/, SkolemTracker>> RecursionMappings;
public:
  bool tryGetAnswer(Clause* refutation, Stack<Clause*>& answer) override;
  void onNewClause(Clause* cl) override;

  Clause* recordAnswerAndReduce(Clause* cl) override;

  Literal* makeITEAnswerLiteral(Literal* condition, Literal* thenLit, Literal* elseLit) override;

<<<<<<< HEAD
  // Registers rec-function symbol and initializes a corresponding map in _recursionMappings.
  void registerRecSymbol(unsigned recFnId);
  // Add a new SkolemTracker before skolemization (without the corresponding skolem).
  void addInductionVarData(unsigned recFnId, unsigned var, unsigned consId, bool recCall, unsigned idxInCons);
  // Register the skolem symbol of `recTerm` as rec-symbol, and add information about skolem constants from `binding` into `incompleteTrackers` and store them.
  void registerSkolemSymbols(Term* recTerm, const DHMap<unsigned, Term*>& binding, const List<Term*>* functionHeadsByConstruction, std::vector<SkolemTracker>& incompleteTrackers, const VList* us);

  bool isRecTerm(const Term* t);

  bool hasRecTerm(Literal* lit);

  const SkolemTracker* getSkolemTracker(unsigned skolemFunctor);

  void outputRecursiveFunctions() { _skolemReplacement.outputRecursiveFunctions(); }

  unsigned numInputSkolems() { return _skolemReplacement.numInputSkolems(); }

  void printRecursionMappings();
  void printSkolemTrackers();
=======
  static void pushEqualityConstraints(LiteralStack* ls, Literal* thenLit, Literal* elseLit);
>>>>>>> 2fb5dab6

protected:
  void recordSkolemBinding(Term*,unsigned,std::string) override;

private:
<<<<<<< HEAD
  void getNeededUnits(Clause* refutation, ClauseStack& premiseClauses, Stack<Unit*>& conjectures, DHSet<Unit*>& allProofUnits);

  class ConjectureSkolemReplacement : public BottomUpTermTransformer {
=======
  class ConjectureSkolemReplacement : public TermTransformer {
>>>>>>> 2fb5dab6
   public:
    ConjectureSkolemReplacement() {}

    struct Function {
      Function() = default;
      Function(unsigned recFunctor, ConjectureSkolemReplacement* replacement);
      void addCases(Term* t);
      std::string toString() const {
        std::string s;
        std::string fname = env.signature->getFunction(_functor)->name();
        ASS(_cases.size() == _caseHeads->size());
        for (unsigned i = 0; i < _cases.size(); ++i) {
          s += fname + "(" + (*_caseHeads)[i]->toString();
          s += ") = " + _cases[i].toString() + "\n";
        }
        return s;
      }
      unsigned _functor;
      DArray<TermList> _cases;
      std::vector<Term*>* _caseHeads;
      // Mappings of skolems to terms they should be replaced with then construcing the functions for each case.
      DHMap<unsigned, DHMap<Term*, TermList>> _skolemToTermListForCase;
      // A union of replacements for all cases (for convenience).
      DHMap<Term*, TermList> _skolemToTermList;
    };

    void bindSkolemToTermList(Term* t, TermList&& tl);
    TermList transformTermList(TermList tl, TermList sort);
    void addCondPair(unsigned fn, unsigned pred) { _condFnToPred.insert(fn, pred); }
    void associateRecMappings(RecursionMappings* m, DHMap<unsigned, std::vector<Term*>>* f) { _recursionMappings = m; _functionHeads = f;}
    unsigned numInputSkolems() { return _numInputSkolems; }
    void outputRecursiveFunctions();

    DHMap<unsigned, std::vector<Term*>>* _functionHeads;
    const RecursionMappings* _recursionMappings;

   protected:
    TermList transformSubterm(TermList trm) override;

   private:
    unsigned _numInputSkolems = 0;
    // Mapping of input skolems to input variables.
    DHMap<Term*, TermList> _skolemToTermList;
    // Map from functions to predicates they represent in answer literal conditions
    DHMap<unsigned, unsigned> _condFnToPred;
    // Recursive functions indexed by their function symbol number.
    DHMap<unsigned, Function*> _functions; 

    // Term replacement based on a simple mapping with no additional logic.
    class SimpleSkolemReplacement : public TermTransformer {
     public:
      SimpleSkolemReplacement(DHMap<Term*, TermList>* m) : _skolemToTermList(m) {}
      void setMap(DHMap<Term*, TermList>* m) { _skolemToTermList = m; }
     protected:
      TermList transformSubterm(TermList trm) override {
        if (trm.isTerm()) {
          TermList* res = _skolemToTermList->findPtr(trm.term());
          if (res) {
            return *res;
          }
        }
        return trm;
      }
     private:
      DHMap<Term*, TermList>* _skolemToTermList;
    };

  };

  void getNeededUnits(Clause* refutation, ClauseStack& premiseClauses, Stack<Unit*>& conjectures, DHSet<Unit*>& allProofUnits);

  Formula* getConditionFromClause(Clause* cl);

  Term* translateToSynthesisConditionTerm(Literal* l);

  static Term* createRegularITE(Term* condition, TermList thenBranch, TermList elseBranch, TermList branchSort);

  static unsigned getITEFunctionSymbol(TermList sort) {
    std::string name = "$ite_" + sort.toString();
    bool added = false;
    unsigned fn = env.signature->addFunction(name, 3, added);
    if (added) {
      Signature::Symbol* sym = env.signature->getFunction(fn);
      sym->setType(OperatorType::getFunctionType({AtomicSort::defaultSort(), sort, sort}, sort));
    }
    return fn;
  }

  ConjectureSkolemReplacement _skolemReplacement;

  List<std::pair<unsigned,std::pair<Clause*, Literal*>>>* _answerPairs = nullptr;

  Literal* _lastAnsLit = nullptr;

  // All SkolemTrackers created during the proof search indexed first by the rec-function symbol number and then by the variable number.
  RecursionMappings _recursionMappings;
  // All SkolemTrackers created during the proof search indexed by the skolem function symbol number.
  DHMap<unsigned, SkolemTracker*> _skolemTrackers;
  // Function heads corresponding to all rec-symbols created in Induction, indexed by the rec-function symbol number.
  DHMap<unsigned, std::vector<Term*>> _functionHeads;
};

}

#endif // __AnswerLiteralManager__<|MERGE_RESOLUTION|>--- conflicted
+++ resolved
@@ -21,11 +21,8 @@
 
 #include "Lib/DArray.hpp"
 #include "Lib/DHMap.hpp"
-<<<<<<< HEAD
+#include "Lib/Environment.hpp"
 #include "Lib/List.hpp"
-=======
-#include "Lib/Environment.hpp"
->>>>>>> 2fb5dab6
 
 #include "Kernel/Formula.hpp"
 #include "Kernel/FormulaUnit.hpp"
@@ -181,7 +178,6 @@
 
   Literal* makeITEAnswerLiteral(Literal* condition, Literal* thenLit, Literal* elseLit) override;
 
-<<<<<<< HEAD
   // Registers rec-function symbol and initializes a corresponding map in _recursionMappings.
   void registerRecSymbol(unsigned recFnId);
   // Add a new SkolemTracker before skolemization (without the corresponding skolem).
@@ -201,21 +197,14 @@
 
   void printRecursionMappings();
   void printSkolemTrackers();
-=======
+
   static void pushEqualityConstraints(LiteralStack* ls, Literal* thenLit, Literal* elseLit);
->>>>>>> 2fb5dab6
 
 protected:
   void recordSkolemBinding(Term*,unsigned,std::string) override;
 
 private:
-<<<<<<< HEAD
-  void getNeededUnits(Clause* refutation, ClauseStack& premiseClauses, Stack<Unit*>& conjectures, DHSet<Unit*>& allProofUnits);
-
   class ConjectureSkolemReplacement : public BottomUpTermTransformer {
-=======
-  class ConjectureSkolemReplacement : public TermTransformer {
->>>>>>> 2fb5dab6
    public:
     ConjectureSkolemReplacement() {}
 
