/*
 * This file is part of the source code of the software program
 * Vampire. It is protected by applicable
 * copyright laws.
 *
 * This source code is distributed under the licence found here
 * https://vprover.github.io/license.html
 * and in the source directory
 */
/**
 * @file Options.cpp
 * Implements Vampire options.
 *
 * @since 06/06/2001 Manchester, completely rewritten
 *
 * @since Sep 14 rewritten by Giles
 *
 *
 * IMPORTANT --> see .hpp file for instructions on how to add an option
 */

/* this translation unit causes the optimiser to take a very long time,
 * but it's not really performance-critical code:
 * disable optimisation for this file with various compilers */
#if defined(__clang__)
#pragma clang optimize off
#elif defined(__GNUC__)
#pragma GCC optimize 0
#endif


// Visual does not know the round function
#include <cmath>
<<<<<<< HEAD
#include <filesystem> 
=======
>>>>>>> 47147603
#include <fstream>
#include <random>

#include "Forwards.hpp"

#include "Debug/Assertion.hpp"

#include "Lib/StringUtils.hpp"
#include "Lib/Environment.hpp"
#include "Lib/Exception.hpp"
#include "Lib/Int.hpp"
#include "Lib/Random.hpp"
#include "Lib/Set.hpp"
#include "Lib/System.hpp"

#include "Shell/UIHelper.hpp"
#include "Shell/Statistics.hpp"
<<<<<<< HEAD
#include "Kernel/LiteralSelectorOptions.hpp"
=======
#include "Shell/Property.hpp"
>>>>>>> 47147603

#include "Kernel/Problem.hpp"
#include "Kernel/Signature.hpp"

#include "Parse/TPTP.hpp"

#include "Options.hpp"
#include "Property.hpp"

using namespace std;
using namespace Lib;
using namespace Shell;

static const int COPY_SIZE = 128;

/**
 * Initialize options to the default values.
 *
 * Options are divided by the mode they are applicable to.
 * We then divid by tags where appropriate.
 * If an option is applicable to multiple modes but is not global it should be
 *  put in the most obvious mode - usually Vampire.
 *
 * IMPORTANT --> see .hpp file for instructions on how to add an option
 *
 * @since 10/07/2003 Manchester, _normalize added
 */
Options::Options ()

{
    init();
}

void Options::init()
{
//**********************************************************************
//*********************** GLOBAL, for all modes  ***********************
//**********************************************************************

    _memoryLimit = UnsignedOptionValue("memory_limit","m",
#if VDEBUG
                                       1024     //   1 GB
#else
                                       131072   // 128 GB (current max on the StarExecs)
#endif
                                       );
    _memoryLimit.description="Attempt to limit memory use (in MB). Limits less than 20MB are ignored to allow Vampire to start. Known not to work on MacOS for mysterious reasons: https://forums.developer.apple.com/forums/thread/702803";
    _lookup.insert(&_memoryLimit);

#if VAMPIRE_PERF_EXISTS
  _instructionLimit = UnsignedOptionValue("instruction_limit","i",0);
  _instructionLimit.description="Limit the number (in millions) of executed instructions (excluding the kernel ones).";
  _lookup.insert(&_instructionLimit);

  _simulatedInstructionLimit = UnsignedOptionValue("simulated_instruction_limit","sil",0);
  _simulatedInstructionLimit.description=
    "Instruction limit (in millions) of executed instructions for the purpose of reachability estimations of the LRS saturation algorithm (if 0, the actual instruction limit is used)";
  // _simulatedInstructionLimit.onlyUsefulWith(Or(_saturationAlgorithm.is(equal(SaturationAlgorithm::LRS)),_splittingAvatimer.is(notEqual(1.0f))));
  _lookup.insert(&_simulatedInstructionLimit);
  _simulatedInstructionLimit.tag(OptionTag::LRS);

  _parsingDoesNotCount = BoolOptionValue("parsing_does_not_count","",false);
  _parsingDoesNotCount.description= "Extend the instruction limit by the amount of instructions it took to parse the input problem.";
  _lookup.insert(&_parsingDoesNotCount);
  _parsingDoesNotCount.tag(OptionTag::DEVELOPMENT);
#endif

    _interactive = BoolOptionValue("interactive","",false);
    _interactive.description = "An experimental interactive mode (commands to use: load <file to parse>, read <line to parse>, pop (to drop the last added set of formulas), run [options to supply], exit).";
    _interactive.setExperimental();
    _lookup.insert(&_interactive);

    _mode = ChoiceOptionValue<Mode>("mode","",Mode::VAMPIRE,
                                    {"axiom_selection",
                                        "casc",
                                        "clausify",
                                        "consequence_elimination",
                                        "model_check",
                                        "output",
                                        "portfolio",
                                        "preprocess",
                                        "preprocess2",
                                        "profile",
                                        "smtcomp",
                                        "spider",
                                        "tclausify",
                                        "tpreprocess",
                                        "vampire",
                                        "property",
                                        "property-clausified"
                                        });
    _mode.description=
    "Select the mode of operation. Choices are:\n"
    "  -vampire: the standard mode of operation for first-order theorem proving\n"
    "  -portfolio: a portfolio mode running a specified schedule (see schedule)\n"
    "  -casc, casc_sat, smtcomp - like portfolio mode, with competition-specific presets for other options, including output. "
    "If you wish to use e.g. the CASC portfolio without the presets, use --mode portfolio --schedule casc.\n"
    "  -preprocess,axiom_selection,clausify: modes for producing output\n      for other solvers.\n"
    "  -tpreprocess,tclausify: output modes for theory input (clauses are quantified\n      with sort information).\n"
    "  -output,profile: output information about the problem\n"
    "Some modes are not currently maintained (get in touch if interested):\n"
    "  -bpa: perform bound propagation\n"
    "  -property: preprocesses the problem and outputs properties about it as a json\n"
    "  -consequence_elimination: perform consequence elimination\n";
    _lookup.insert(&_mode);
    _mode.addHardConstraint(If(equal(Mode::CONSEQUENCE_ELIMINATION)).then(_splitting.is(notEqual(true))));

    auto UsingPortfolioTechnology = [this] {
      // Consider extending this list when adding a new Casc-like mode
      return Or(_mode.is(equal(Mode::CASC)),
                _mode.is(equal(Mode::SMTCOMP)),
                _mode.is(equal(Mode::PORTFOLIO)));
    };

    _intent = ChoiceOptionValue<Intent>("intent","intent",Intent::UNSAT,{"unsat","sat"});
    _intent.description = "Describes what the system should be striving to show."
      " By default a prover tries to show `unsat` and find a refutation (a proof of the negated conjecture)."
      " Discovering a finite saturations while using a complete strategy and thus testifying satisfiability is a nice bonus in that case."
      " On the other hand, with the intent `sat` the main focus is on finding models."
      " (Please use `--mode casc --intent sat` to achieve what was previously triggered via `--mode CASC_SAT`).";

    // Warn about combinations of Intent::SAT and incomplete settings
    _intent.addConstraint(If(equal(Intent::SAT)).then(_sineSelection.is(equal(SineSelection::OFF))));
    _intent.addConstraint(If(equal(Intent::SAT)).then(_equalityProxy.is(equal(EqualityProxy::OFF))));
    _lookup.insert(&_intent);

    _schedule = ChoiceOptionValue<Schedule>("schedule","sched",Schedule::CASC,
        {"casc",
         "casc_2024",
         "casc_2025",
         "casc_sat",
         "casc_sat_2024",
         "casc_sat_2025",
         "file",
         "induction",
         "integer_induction",
         "intind_oeis",
         "ltb_default_2017",
         "ltb_hh4_2017",
         "ltb_hll_2017",
         "ltb_isa_2017",
         "ltb_mzr_2017",
         "smtcomp",
         "smtcomp_2018",
         "snake_tptp_uns",
         "snake_tptp_sat",
         "struct_induction",
         "struct_induction_tip"});
    _schedule.description = "Schedule to be run by the portfolio mode. casc and smtcomp usually point to the most recent schedule in that category. file loads the schedule from a file specified in --schedule_file. Note that some old schedules may contain option values that are no longer supported - see ignore_missing.";
    _lookup.insert(&_schedule);
    _schedule.reliesOn(UsingPortfolioTechnology());
    _schedule.tag(OptionTag::PORTFOLIO);

    _scheduleFile = StringOptionValue("schedule_file", "", "");
    _scheduleFile.description = "Path to the input schedule file. Each line contains an encoded strategy. Disabled unless `--schedule file` is set.";
    _lookup.insert(&_scheduleFile);
    _scheduleFile.onlyUsefulWith(_schedule.is(equal(Schedule::FILE)));
    _scheduleFile.tag(OptionTag::PORTFOLIO);

    _multicore = UnsignedOptionValue("cores","",1);
    _multicore.description = "When running in portfolio modes (including casc or smtcomp modes) specify the number of cores, set to 0 to use maximum";
    _lookup.insert(&_multicore);
    _multicore.reliesOn(UsingPortfolioTechnology());
    _multicore.tag(OptionTag::PORTFOLIO);

    _slowness = FloatOptionValue("slowness","",1.0);
    _slowness.description = "The factor by which is multiplied the time limit of each configuration in casc/casc_sat/smtcomp/portfolio mode";
    _lookup.insert(&_slowness);
    _slowness.onlyUsefulWith(UsingPortfolioTechnology());
    _slowness.tag(OptionTag::PORTFOLIO);

    _randomizeSeedForPortfolioWorkers = BoolOptionValue("randomize_seed_for_portfolio_workers","",true);
    _randomizeSeedForPortfolioWorkers.description = "In portfolio mode, let each worker process start from its own independent random seed.";
    _lookup.insert(&_randomizeSeedForPortfolioWorkers);
    _randomizeSeedForPortfolioWorkers.onlyUsefulWith(UsingPortfolioTechnology());
    _randomizeSeedForPortfolioWorkers.tag(OptionTag::PORTFOLIO);

    _shuffleOnScheduleRepeats = BoolOptionValue("shuffle_on_schedule_repeats","",true);
    _shuffleOnScheduleRepeats.description = "In portfolio mode, when we run out of strategies in the selected schedule, we restart from the beginning while doubling the limits,"
                                             " under this option, we also force si=on:rtra=on to increase the chance that the repeated strategies `do something else`.";
    _lookup.insert(&_shuffleOnScheduleRepeats);
    _shuffleOnScheduleRepeats.onlyUsefulWith(UsingPortfolioTechnology());
    _shuffleOnScheduleRepeats.tag(OptionTag::PORTFOLIO);

    _decode = DecodeOptionValue("decode","",this);
    _decode.description="Decodes an encoded strategy. Can be used to replay a strategy. To make Vampire output an encoded version of the strategy use the encode option.";
    _lookup.insert(&_decode);
    _decode.tag(OptionTag::DEVELOPMENT);

    _encode = BoolOptionValue("encode","",false);
    _encode.description="Output an encoding of the strategy to be used with the decode option";
    _lookup.insert(&_encode);
    _encode.tag(OptionTag::DEVELOPMENT);

    _sampleStrategy = StringOptionValue("sample_strategy","","");
    _sampleStrategy.description = "Specify a path to a filename (of homemade format) describing how to sample a random strategy.";
    _lookup.insert(&_sampleStrategy);
    _sampleStrategy.reliesOn(_mode.is(equal(Mode::VAMPIRE)));
    _sampleStrategy.setExperimental();
    _sampleStrategy.tag(OptionTag::DEVELOPMENT);

    _randomStrategySeed = UnsignedOptionValue("random_strategy_seed","",0);
    _randomStrategySeed.description="Sets the seed for generating random strategies."
      " This option is necessary because --random_seed <value> will be included as a fixed value in the generated random strategy,"
      " hence won't have any effect on the random strategy generation. Set to non-0 for this to have effect; the default 0 still calls a random_device.";
    _randomStrategySeed.reliesOn(_sampleStrategy.is(notEqual(std::string(""))));
    _randomStrategySeed.setExperimental();
    _lookup.insert(&_randomStrategySeed);
    _randomStrategySeed.tag(OptionTag::INPUT);

    _forbiddenOptions = StringOptionValue("forbidden_options","","");
    _forbiddenOptions.description=
    "If some of the specified options are set to a forbidden state, vampire will fail to start, or in portfolio modes it will skip such strategies. The expected syntax is <opt1>=<val1>:<opt2>:<val2>:...:<optn>=<valN>";
    _lookup.insert(&_forbiddenOptions);
    _forbiddenOptions.tag(OptionTag::INPUT);

    _forcedOptions = StringOptionValue("forced_options","","");
    _forcedOptions.description=
    "Options in the format <opt1>=<val1>:<opt2>=<val2>:...:<optn>=<valN> that override the option values set by other means (also inside portfolio mode strategies)";
    _lookup.insert(&_forcedOptions);
    _forcedOptions.tag(OptionTag::INPUT);

    _printAllTheoryAxioms = BoolOptionValue("print_theory_axioms","",false);
    _printAllTheoryAxioms.description = "Just print all theory axioms and terminate";
    _printAllTheoryAxioms.tag(OptionTag::DEVELOPMENT);
    _lookup.insert(&_printAllTheoryAxioms);
    _printAllTheoryAxioms.setExperimental();

    _showHelp = BoolOptionValue("help","h",false);
    _showHelp.description="Display the help message";
    _lookup.insert(&_showHelp);
    _showHelp.tag(OptionTag::HELP);

    _showOptions = BoolOptionValue("show_options","",false);
    _showOptions.description="List all available options";
    _lookup.insert(&_showOptions);
    _showOptions.tag(OptionTag::HELP);

    _showOptionsLineWrap = BoolOptionValue("show_options_line_wrap","",true);
    _showOptionsLineWrap.description="Line wrap in show options. Mainly used when options are read by another tool that applies its own line wrap.";
    _lookup.insert(&_showOptionsLineWrap);
    _showOptionsLineWrap.tag(OptionTag::HELP);
    _showOptionsLineWrap.setExperimental();

    _showExperimentalOptions = BoolOptionValue("show_experimental_options","",false);
    _showExperimentalOptions.description="Include experimental options in showOption";
    _lookup.insert(&_showExperimentalOptions);
    _showExperimentalOptions.setExperimental(); // only we know about it!
    _showExperimentalOptions.tag(OptionTag::HELP);

    _explainOption = StringOptionValue("explain_option","explain","");
    _explainOption.description = "Use to explain a single option i.e. -explain explain";
    _lookup.insert(&_explainOption);
    _explainOption.tag(OptionTag::HELP);

    _ignoreMissing = ChoiceOptionValue<IgnoreMissing>("ignore_missing","",IgnoreMissing::OFF,{"on","off","warn"});
    _ignoreMissing.description=
      "Ignore any options that have been removed (useful in portfolio modes where this can cause strategies to be skipped). If set to warn "
      "this will print a warning when ignoring. This is set to warn in CASC mode.";
    _lookup.insert(&_ignoreMissing);
    _ignoreMissing.tag(OptionTag::DEVELOPMENT);

    _badOption = ChoiceOptionValue<BadOption>("bad_option","",BadOption::SOFT,{"hard","forced","off","soft"});
    _badOption.description = "What should be done if a bad option value (wrt hard and soft constraints) is encountered:\n"
       " - hard: will cause a user error\n"
       " - soft: will only report the error (unless it is unsafe)\n"
       " - forced: <under development> \n"
       " - off: will ignore safe errors\n"
       "Note that unsafe errors will always lead to a user error";
    _lookup.insert(&_badOption);
    _badOption.tag(OptionTag::HELP);

    // Do we really need to be able to set this externally?
    _problemName = StringOptionValue("problem_name","","");
    _problemName.description="";
    //_lookup.insert(&_problemName);

    _proof = ChoiceOptionValue<Proof>("proof","p",Proof::ON,{"off","on","proofcheck","tptp","property","smt2_proofcheck","smtcheck"});
    _proof.description=
      "Specifies whether proof (or similar e.g. model/saturation) will be output and in which format:\n"
      "- off gives no proof output\n"
      "- on gives native Vampire proof output\n"
      "- proofcheck will output proof as a sequence of TPTP problems to allow for proof-checking by external solvers\n"
      "- tptp gives TPTP output\n"
      "- property is a developmental option. It allows developers to output statistics about the proof using a ProofPrinter "
      "object (see Kernel/InferenceStore::ProofPropertyPrinter\n"
      "- smtcheck produces a ground SMT script for proof checking\n";
    _lookup.insert(&_proof);
    _proof.tag(OptionTag::OUTPUT);
    _proof.addHardConstraint(If(equal(Proof::SMTCHECK)).then(_proofExtra.is(equal(ProofExtra::FULL))));

    _minimizeSatProofs = BoolOptionValue("minimize_sat_proofs","msp",true);
    _minimizeSatProofs.description="Perform unsat core minimization when a sat solver finds a clause set UNSAT\n"
        "(such as with AVATAR proofs or with global subsumption).";
    _lookup.insert(&_minimizeSatProofs);
    _minimizeSatProofs.tag(OptionTag::OUTPUT);

    _printProofToFile = StringOptionValue("print_proofs_to_file","pptf","");
    _printProofToFile.description="If Vampire finds a proof, it is printed to the here specified file instead of to stdout.\n"
                                  "Currently, this option only works in portfolio mode.";
    _lookup.insert(&_printProofToFile);
    _printProofToFile.tag(OptionTag::OUTPUT);

    _proofExtra = ChoiceOptionValue<ProofExtra>("proof_extra","",ProofExtra::OFF,{"off","free","full"});
    _proofExtra.description="Add extra detail to proofs:\n "
      "- free uses known information only\n"
      "- full may perform expensive operations to achieve this so may"
      " significantly impact on performance.\n"
      " The option is still under development and the format of extra information (mainly from full) may change between minor releases";
    _lookup.insert(&_proofExtra);
    _proofExtra.tag(OptionTag::OUTPUT);

    _protectedPrefix = StringOptionValue("protected_prefix","","");
    _protectedPrefix.description="Symbols with this prefix are immune against elimination during preprocessing";
    _lookup.insert(&_protectedPrefix);
    _protectedPrefix.tag(OptionTag::PREPROCESSING);
    _protectedPrefix.setExperimental(); // Does not work for all (any?) preprocessing steps currently

    _statistics = ChoiceOptionValue<Statistics>("statistics","stat",Statistics::BRIEF,{"brief","full","none"});
    _statistics.description="The level of statistics to report at the end of the run.";
    _lookup.insert(&_statistics);
    _statistics.tag(OptionTag::OUTPUT);

    _testId = StringOptionValue("test_id","","unspecified_test"); // Used by spider mode
    _testId.description="";
    _lookup.insert(&_testId);
    _testId.setExperimental();

    _outputMode = ChoiceOptionValue<Output>("output_mode","om",Output::SZS,{"smtcomp","spider","szs","vampire","ucore"});
    _outputMode.description="Change how Vampire prints the final result. SZS uses TPTP's SZS ontology. smtcomp mode"
    " suppresses all output and just prints sat/unsat. vampire is the same as SZS just without the SZS."
    " Spider prints out some profile information and extra error reports. ucore uses the smt-lib ucore output.";
    _lookup.insert(&_outputMode);
    _outputMode.tag(OptionTag::OUTPUT);

    _ignoreMissingInputsInUnsatCore = BoolOptionValue("ignore_missing_inputs_in_unsat_core","",false);
    _ignoreMissingInputsInUnsatCore.description="When running in unsat core output mode we will complain if there is"
    " an input formula that has no label. Set this on if you don't want this behaviour (which is default in smt-comp).";
    _lookup.insert(&_ignoreMissingInputsInUnsatCore);
    _ignoreMissingInputsInUnsatCore.tag(OptionTag::OUTPUT);

    _traceback = BoolOptionValue("traceback","",false);
    _traceback.description="Try decoding backtrace into a sequence of human readable function names using addr2line/atos/etc.";
    _lookup.insert(&_traceback);
    _traceback.tag(OptionTag::OUTPUT);

    _thanks = StringOptionValue("thanks","","Tanya");
    _thanks.description="";
    _lookup.insert(&_thanks);
    _thanks.setExperimental();

    _timeLimitInDeciseconds = TimeLimitOptionValue("time_limit","t",600); // stores deciseconds, but reads seconds from the user by default
    _timeLimitInDeciseconds.description="Time limit in wall clock seconds, you can use d,s,m,h,D suffixes also i.e. 60s, 5m. Setting it to 0 effectively gives no time limit.";
    _lookup.insert(&_timeLimitInDeciseconds);

#if VTIME_PROFILING
    _timeStatistics = BoolOptionValue("time_statistics","tstat",false);
    _timeStatistics.description="Show how much running time was spent in each part of Vampire";
    _lookup.insert(&_timeStatistics);
    _timeStatistics.tag(OptionTag::OUTPUT);

    _timeStatisticsFocus = StringOptionValue("time_statistics_focus","tstat_focus","");
    _timeStatisticsFocus.description="focus on some special subtree of the time statistics";
    _lookup.insert(&_timeStatisticsFocus);
    _timeStatisticsFocus.tag(OptionTag::OUTPUT);
    _timeStatisticsFocus.onlyUsefulWith(_timeStatistics.is(equal(true)));
#endif // VTIME_PROFILING

//*********************** Input  ***********************

    _include = StringOptionValue("include","","");
    _include.description="Path prefix for the 'include' TPTP directive";
    _lookup.insert(&_include);
    _include.tag(OptionTag::INPUT);

    _inputFile= InputFileOptionValue("input_file","","",this);
    _inputFile.description="Problem file to be solved (if not specified, standard input is used)";
    _lookup.insert(&_inputFile);
    _inputFile.tag(OptionTag::INPUT);
    _inputFile.setExperimental();

    _inputSyntax= ChoiceOptionValue<InputSyntax>("input_syntax","",InputSyntax::AUTO,{"smtlib2","tptp","auto"});
    _inputSyntax.description=
    "Input syntax. Historic input syntaxes have been removed as they are not actively maintained. Contact developers for help with these.";
    _lookup.insert(&_inputSyntax);
    _inputSyntax.tag(OptionTag::INPUT);

    _guessTheGoal = ChoiceOptionValue<GoalGuess>("guess_the_goal","gtg",GoalGuess::OFF,{"off","all","exists_top","exists_all","exists_sym","position"});
    _guessTheGoal.description = "Use heuristics to guess formulas that correspond to the goal. Doesn't "
                                "really make sense if there is already a goal but it will still do something. "
                                "This is really designed for use with SMTLIB problems that don't have goals";
    _lookup.insert(&_guessTheGoal);
    _guessTheGoal.tag(OptionTag::INPUT);

    _guessTheGoalLimit = UnsignedOptionValue("guess_the_goal_limit","gtgl",1);
    _guessTheGoalLimit.description = "The maximum number of input units a symbol appears for it to be considered in a goal";
    _guessTheGoalLimit.tag(OptionTag::INPUT);
    _guessTheGoalLimit.onlyUsefulWith(_guessTheGoal.is(notEqual(GoalGuess::OFF)));
    _lookup.insert(&_guessTheGoalLimit);


//*********************** Preprocessing  ***********************

    _ignoreConjectureInPreprocessing = BoolOptionValue("ignore_conjecture_in_preprocessing","icip",false);
    _ignoreConjectureInPreprocessing.description="Make sure we do not delete the conjecture in preprocessing even if it can be deleted.";
    _lookup.insert(&_ignoreConjectureInPreprocessing);
    _ignoreConjectureInPreprocessing.tag(OptionTag::PREPROCESSING);

    _inequalitySplitting = IntOptionValue("inequality_splitting","ins",0);
    _inequalitySplitting.description=
    "When greater than zero, ins defines a weight threshold w such that any clause C \\/ s!=t "
    "where s (or conversely t) is ground and has weight greater or equal than w "
    "is replaced by C \\/ p(s) with the additional unit clause ~p(t) being added "
    "for fresh predicate p.";
    _inequalitySplitting.addProblemConstraint(hasEquality());
    _lookup.insert(&_inequalitySplitting);
    _inequalitySplitting.tag(OptionTag::PREPROCESSING);

    _equalityProxy = ChoiceOptionValue<EqualityProxy>( "equality_proxy","ep",EqualityProxy::OFF,{"R","RS","RST","RSTC","off"});
    _equalityProxy.description="Applies the equality proxy transformation to the problem. It works as follows:\n"
     " - All literals s=t are replaced by E(s,t)\n"
     " - All literals s!=t are replaced by ~E(s,t)\n"
     " - If S the symmetry clause ~E(x,y) \\/ E(y,x) is added\n"
     " - If T the transitivity clause ~E(x,y) \\/ ~E(y,z) \\/ E(x,z) is added\n"
     " - If C the congruence clauses are added as follows:\n"
     "    for predicates p that are not E or equality add\n"
     "     ~E(x1,y1) \\/ ... \\/ ~E(xN,yN) \\/ ~p(x1,...,xN) \\/ p(y1,...,yN)\n"
     "    for non-constant functions f add\n"
     "     ~E(x1,y1) \\/ ... \\/ ~E(xN,yN) \\/ E(f(x1,...,xN),f(y1,...,yN))\n"
     " R stands for reflexivity";
    _lookup.insert(&_equalityProxy);
    _equalityProxy.tag(OptionTag::PREPROCESSING);
    _equalityProxy.addProblemConstraint(hasEquality());
    _equalityProxy.addProblemConstraint(onlyFirstOrder());

    _useMonoEqualityProxy = BoolOptionValue("mono_ep","mep",true);
    _useMonoEqualityProxy.description="Use the monomorphic version of equality proxy transformation.";
    _lookup.insert(&_useMonoEqualityProxy);
    _useMonoEqualityProxy.onlyUsefulWith(_equalityProxy.is(notEqual(EqualityProxy::OFF)));
    _useMonoEqualityProxy.tag(OptionTag::PREPROCESSING);

    _equalityResolutionWithDeletion = BoolOptionValue("equality_resolution_with_deletion","erd",true);
    _equalityResolutionWithDeletion.description="Perform equality resolution with deletion.";
    _lookup.insert(&_equalityResolutionWithDeletion);
    _equalityResolutionWithDeletion.tag(OptionTag::PREPROCESSING);
    _equalityResolutionWithDeletion.addProblemConstraint(hasEquality());

    _arityCheck = BoolOptionValue("arity_check","",false);
    _arityCheck.description="Enforce the condition that the same symbol name cannot be used with multiple arities."
       "This also ensures a symbol is not used as a function and predicate.";
    _lookup.insert(&_arityCheck);
    _arityCheck.tag(OptionTag::DEVELOPMENT);
    _functionDefinitionElimination = ChoiceOptionValue<FunctionDefinitionElimination>("function_definition_elimination","fde",
                                                                                      FunctionDefinitionElimination::ALL,{"all","none","unused"});
    _functionDefinitionElimination.description=
    "Attempts to eliminate function definitions. A function definition is a unit clause of the form f(x1,..,xn) = t where x1,..,xn are the pairwise distinct free variables of t and f does not appear in t."
        " If 'all', definitions are eliminated by replacing every occurrence of f(s1,..,sn) by t{x1 -> s1, .., xn -> sn}. If 'unused' only unused definitions are removed.";
    _lookup.insert(&_functionDefinitionElimination);
    _functionDefinitionElimination.tag(OptionTag::PREPROCESSING);
    _functionDefinitionElimination.addProblemConstraint(hasEquality());

    _functionDefinitionIntroduction = UnsignedOptionValue(
      "function_definition_introduction",
      "fdi",
      0
    );
    _functionDefinitionIntroduction.description =
      "If non-zero, introduces function definitions with generalisation for repeated compound terms in the active set. "
      "For example, if f(a, g(a)) and f(b, g(b)) occur frequently, we might define d(X) = f(X, g(X)). "
      "The parameter value 'n' is a threshold: terms that occur more than n times have a definition created.";
    _lookup.insert(&_functionDefinitionIntroduction);
    _functionDefinitionIntroduction.tag(OptionTag::INFERENCES);

    _tweeGoalTransformation = ChoiceOptionValue<TweeGoalTransformation>("twee_goal_transformation",
       "tgt", TweeGoalTransformation::OFF, {"off","ground","full"});
    _tweeGoalTransformation.description =
      "Add definitions for `ground` subterms in the conjecture, inspired by Twee. "
      "This adds a goal-directed flavour to equational reasoning. "
      "`full` is a generalization, where also non-ground subterms are considered.";
    _tweeGoalTransformation.tag(OptionTag::PREPROCESSING);
    _tweeGoalTransformation.setExperimental();
    _lookup.insert(&_tweeGoalTransformation);

    _codeTreeSubsumption = BoolOptionValue("code_tree_subsumption", "cts", true);
    _codeTreeSubsumption.description =
      "Use code tree implementation of forward subsumption and subsumption resolution.";
    _codeTreeSubsumption.tag(OptionTag::INFERENCES);
    _codeTreeSubsumption.setExperimental();
    _lookup.insert(&_codeTreeSubsumption);

    _generalSplitting = BoolOptionValue("general_splitting","gsp",false);
    _generalSplitting.description=
    "Splits clauses in order to reduce number of different variables in each clause. "
    "A clause C[X] \\/ D[Y] with subclauses C and D over non-equal sets of variables X and Y can be split into S(Z) \\/ C[X] and ~S(Z) \\/ D[Y] where Z is the intersection of X and Y.";
    _lookup.insert(&_generalSplitting);
    _generalSplitting.tag(OptionTag::PREPROCESSING);
    _generalSplitting.addProblemConstraint(mayHaveNonUnits());

    _unusedPredicateDefinitionRemoval = BoolOptionValue("unused_predicate_definition_removal","updr",true);
    _unusedPredicateDefinitionRemoval.description="Attempt to remove predicate definitions. A predicate definition is a formula of the form ![X1,..,Xn] : (p(X1,..,XN) <=> F) where p is not equality and does not occur in F and X1,..,XN are the free variables of F. If p has only positive (negative) occurrences then <=> in the definition can be replaced by => (<=). If p does not occur in the rest of the problem the definition can be removed.";
    _lookup.insert(&_unusedPredicateDefinitionRemoval);
    _unusedPredicateDefinitionRemoval.tag(OptionTag::PREPROCESSING);
    _unusedPredicateDefinitionRemoval.addProblemConstraint(notWithCat(Property::UEQ));

    _blockedClauseElimination = BoolOptionValue("blocked_clause_elimination","bce",false);
    _blockedClauseElimination.description="Eliminate blocked clauses after clausification.";
    _lookup.insert(&_blockedClauseElimination);
    _blockedClauseElimination.tag(OptionTag::PREPROCESSING);
    _blockedClauseElimination.addProblemConstraint(notWithCat(Property::UEQ));

    _distinctGroupExpansionLimit = UnsignedOptionValue("distinct_group_expansion_limit","dgel",140);
    _distinctGroupExpansionLimit.description = "If a distinct group (defined, e.g., via TPTP's $distinct)"
         " is not larger than this limit, it will be expanded during preprocessing into quadratically many disequalities."
         " (0 means `always expand`)";
    _lookup.insert(&_distinctGroupExpansionLimit);
    _distinctGroupExpansionLimit.tag(OptionTag::INPUT);

    _theoryAxioms = ChoiceOptionValue<TheoryAxiomLevel>("theory_axioms","tha",TheoryAxiomLevel::ON,{"on","off","some"});
    _theoryAxioms.description="Include theory axioms for detected interpreted symbols";
    _lookup.insert(&_theoryAxioms);
    _theoryAxioms.tag(OptionTag::PREPROCESSING);

    _theoryFlattening = BoolOptionValue("theory_flattening","thf",false);
    _theoryFlattening.description = "Flatten clauses to separate theory and non-theory parts in the input. This is often quickly undone in proof search.";
    _lookup.insert(&_theoryFlattening);
    _theoryFlattening.tag(OptionTag::PREPROCESSING);

    _ignoreUnrecognizedLogic = BoolOptionValue("ignore_unrecognized_logic","iul",false);
    _ignoreUnrecognizedLogic.description = "Try proof search anyways, if vampire would throw an \"unrecognized logic\" error otherwise.";
    _lookup.insert(&_ignoreUnrecognizedLogic);
    _ignoreUnrecognizedLogic.tag(OptionTag::INPUT);

    _sineDepth = UnsignedOptionValue("sine_depth","sd",0);
    _sineDepth.description=
    "Limit number of iterations of the transitive closure algorithm that selects formulas based on SInE's D-relation (see SInE description). 0 means no limit, 1 is a maximal limit (least selected axioms), 2 allows two iterations, etc...";
    _lookup.insert(&_sineDepth);
    _sineDepth.tag(OptionTag::PREPROCESSING);
    // Captures that if the value is not default then sineSelection must be on
    _sineDepth.onlyUsefulWith(_sineSelection.is(notEqual(SineSelection::OFF)));

    _sineGeneralityThreshold = UnsignedOptionValue("sine_generality_threshold","sgt",0);
    _sineGeneralityThreshold.description=
    "Generality of a symbol is the number of input formulas in which a symbol appears."
    " If the generality of a symbol is smaller than the threshold, it is always included into the D-relation with formulas in which it appears."
    " Note that with the default value (0) this actually never happens."
    " (And with 1, there would be no difference, because the 1 is used up on the occurrence in the already included unit.)";
    _lookup.insert(&_sineGeneralityThreshold);
    _sineGeneralityThreshold.tag(OptionTag::PREPROCESSING);
    // Captures that if the value is not default then sineSelection must be on
    _sineGeneralityThreshold.onlyUsefulWith(_sineSelection.is(notEqual(SineSelection::OFF)));

    _sineSelection = ChoiceOptionValue<SineSelection>("sine_selection","ss",SineSelection::OFF,{"axioms","included","off"});
    _sineSelection.description=
    "If 'axioms', all formulas that are not annotated as 'axiom' (i.e. conjectures and hypotheses) are initially selected, and the SInE selection is performed on those annotated as 'axiom'. If 'included', all formulas that are directly in the problem file are initially selected, and the SInE selection is performed on formulas from included files. The 'included' value corresponds to the behaviour of the original SInE implementation.";
    _lookup.insert(&_sineSelection);
    _sineSelection.tag(OptionTag::PREPROCESSING);

    _sineTolerance = FloatOptionValue("sine_tolerance","st",1.0);
    _sineTolerance.description="SInE tolerance parameter (sometimes referred to as 'benevolence')."
    " Has special value of -1.0 (which effectively codes +infinity), but otherwise must be greater or equal 1.0."
    " For each unit, only its least general symbol (let's call its generality g_min) and its symbols with generality up to g_min*tolerance trigger the unit to be included.";
    _lookup.insert(&_sineTolerance);
    _sineTolerance.tag(OptionTag::PREPROCESSING);
    _sineTolerance.addConstraint(Or(equal(-1.0f),greaterThanEq(1.0f) ));
    // Captures that if the value is not 1.0 then sineSelection must be on
    _sineTolerance.onlyUsefulWith(_sineSelection.is(notEqual(SineSelection::OFF)));

    _naming = IntOptionValue("naming","nm",8);
    _naming.description="Introduce names for subformulas. Given a subformula F(x1,..,xk) of formula G a new predicate symbol is introduced as a name for F(x1,..,xk) by adding the axiom n(x1,..,xk) <=> F(x1,..,xk) and replacing F(x1,..,xk) with n(x1,..,xk) in G. The value indicates how many times a subformula must be used before it is named.";
    _lookup.insert(&_naming);
    _naming.addProblemConstraint(hasFormulas());
    _naming.tag(OptionTag::PREPROCESSING);
    _naming.addHardConstraint(lessThan(32768));
    _naming.addHardConstraint(greaterThan(-1));
    _naming.addHardConstraint(notEqual(1));

    _newCNF = BoolOptionValue("newcnf","newcnf",false);
    _newCNF.description="Use NewCNF algorithm to do naming, preprocessing and clausification.";
    _lookup.insert(&_newCNF);
    _newCNF.addProblemConstraint(hasFormulas());
    _newCNF.addProblemConstraint(onlyFirstOrder());
    _newCNF.tag(OptionTag::PREPROCESSING);

    _inlineLet = BoolOptionValue("inline_let","ile",true);
    _inlineLet.description="Always inline let-expressions.";
    _lookup.insert(&_inlineLet);
    _inlineLet.onlyUsefulWith(_newCNF.is(equal(true)));
    _inlineLet.tag(OptionTag::PREPROCESSING);

//*********************** Output  ***********************

    _latexOutput = StringOptionValue("latex_output","","off");
    _latexOutput.description="File that will contain proof in the LaTeX format.";
    _lookup.insert(&_latexOutput);
    _latexOutput.tag(OptionTag::OUTPUT);

    _latexUseDefaultSymbols = BoolOptionValue("latex_use_default_symbols","",true);
    _latexUseDefaultSymbols.description="Interpreted symbols such as product have default LaTeX symbols"
        " that can be used. They can be overridden in the normal way. This option can turn them off";
    _latexUseDefaultSymbols.tag(OptionTag::OUTPUT);
    _lookup.insert(&_latexUseDefaultSymbols);

    _outputAxiomNames = BoolOptionValue("output_axiom_names","",false);
    _outputAxiomNames.description="Preserve names of axioms from the problem file in the proof output";
    _lookup.insert(&_outputAxiomNames);
    _outputAxiomNames.tag(OptionTag::OUTPUT);

    _printClausifierPremises = BoolOptionValue("print_clausifier_premises","",false);
    _printClausifierPremises.description="Output how the clausified problem was derived.";
    _lookup.insert(&_printClausifierPremises);
    _printClausifierPremises.tag(OptionTag::OUTPUT);

    _replaceDomainElements = BoolOptionValue("replace_domain_elements","",false);
    // Note that while we have the code in place thanks to Giles, Geoff didn't like the functionality
    // (and, arguably, since it in general incomplete in the sense that sometimes the domain elements are anyway necessary,
    // it's a bit ugly for its non-uniformity and for mixing syntax - the constants - with semantics - domain elements)
    // To sum up, we have a feature maybe nobody really likes? A candidate for removal.
    _replaceDomainElements.description="When printing a finite model, try hard to look for constants from the original formulation to use instead of domain elements.";
    _lookup.insert(&_replaceDomainElements);
    _replaceDomainElements.tag(OptionTag::OUTPUT);

    _showAll = BoolOptionValue("show_everything","",false);
    _showAll.description="Turn (almost) all of the showX commands on";
    _lookup.insert(&_showAll);
    _showAll.tag(OptionTag::DEVELOPMENT);

    _showActive = BoolOptionValue("show_active","",false);
    _showActive.description="Print activated clauses.";
    _lookup.insert(&_showActive);
    _showActive.tag(OptionTag::DEVELOPMENT);

    _showBlocked = BoolOptionValue("show_blocked","",false);
    _showBlocked.description="Show generating inferences blocked due to coloring of symbols";
    _lookup.insert(&_showBlocked);
    _showBlocked.tag(OptionTag::DEVELOPMENT);

    _showDefinitions = BoolOptionValue("show_definitions","",false);
    _showDefinitions.description="Show definition introductions.";
    _lookup.insert(&_showDefinitions);
    _showDefinitions.tag(OptionTag::DEVELOPMENT);

    _showNew = BoolOptionValue("show_new","",false);
    _showNew.description="Show new (generated) clauses";
    _lookup.insert(&_showNew);
    _showNew.tag(OptionTag::DEVELOPMENT);

    _showSplitting = BoolOptionValue("show_splitting","",false);
    _showSplitting.description="Show updates within AVATAR";
    _lookup.insert(&_showSplitting);
    _showSplitting.tag(OptionTag::DEVELOPMENT);

    _showNewPropositional = BoolOptionValue("show_new_propositional","",false);
    _showNewPropositional.description="";
    //_lookup.insert(&_showNewPropositional);
    _showNewPropositional.tag(OptionTag::DEVELOPMENT);

    _showNonconstantSkolemFunctionTrace = BoolOptionValue("show_nonconstant_skolem_function_trace","",false);
    _showNonconstantSkolemFunctionTrace.description="Show introduction of non-constant skolem functions.";
    _lookup.insert(&_showNonconstantSkolemFunctionTrace);
    _showNonconstantSkolemFunctionTrace.tag(OptionTag::DEVELOPMENT);

    _showPassive = BoolOptionValue("show_passive","",false);
    _showPassive.description="Show clauses added to the passive set.";
    _lookup.insert(&_showPassive);
    _showPassive.tag(OptionTag::DEVELOPMENT);

    _showReductions = BoolOptionValue("show_reductions","",false);
    _showReductions.description="Show reductions.";
    _showReductions.tag(OptionTag::DEVELOPMENT);
    _lookup.insert(&_showReductions);

    _showPreprocessing = BoolOptionValue("show_preprocessing","",false);
    _showPreprocessing.description="Show preprocessing.";
    _lookup.insert(&_showPreprocessing);
    _showPreprocessing.tag(OptionTag::DEVELOPMENT);

    _showSkolemisations = BoolOptionValue("show_skolemisations","",false);
    _showSkolemisations.description="Show Skolemisations.";
    _lookup.insert(&_showSkolemisations);
    _showSkolemisations.tag(OptionTag::DEVELOPMENT);

    _showSymbolElimination = BoolOptionValue("show_symbol_elimination","",false);
    _showSymbolElimination.description="Show symbol elimination.";
    _lookup.insert(&_showSymbolElimination);
    _showSymbolElimination.tag(OptionTag::DEVELOPMENT);

    _showTheoryAxioms = BoolOptionValue("show_theory_axioms","",false);
    _showTheoryAxioms.description="Show the added theory axioms.";
    _lookup.insert(&_showTheoryAxioms);
    _showTheoryAxioms.tag(OptionTag::DEVELOPMENT);

#if VZ3
    _showZ3 = BoolOptionValue("show_z3","",false);
    _showZ3.description="Print the clauses being added to Z3";
    _lookup.insert(&_showZ3);
    _showZ3.tag(OptionTag::DEVELOPMENT);

    _problemExportSyntax = ChoiceOptionValue<ProblemExportSyntax>("export_syntax","",ProblemExportSyntax::SMTLIB, {"smtlib", "api_calls",});
    _problemExportSyntax.description="Set the syntax for exporting z3 problems.";
    _lookup.insert(&_problemExportSyntax);
    _problemExportSyntax.tag(OptionTag::DEVELOPMENT);
    _problemExportSyntax.reliesOn(Or(_exportAvatarProblem.is(notEqual(std::string(""))), _exportThiProblem.is(notEqual(std::string("")))));

    _exportAvatarProblem = StringOptionValue("export_avatar","","");
    _exportAvatarProblem.description="Export the avatar problems to solve in smtlib syntax.";
    _lookup.insert(&_exportAvatarProblem);
    _exportAvatarProblem.tag(OptionTag::DEVELOPMENT);
    _exportAvatarProblem.onlyUsefulWith(And(_splitting.is(equal(true)), _satSolver.is(equal(Options::SatSolver::Z3))));

    _exportThiProblem = StringOptionValue("export_thi","","");
    _exportThiProblem.description="Export the theory instantiation problems to solve in smtlib syntax.";
    _lookup.insert(&_exportThiProblem);
    _exportThiProblem.tag(OptionTag::DEVELOPMENT);
    _exportThiProblem.onlyUsefulWith(_theoryInstAndSimp.is(notEqual(TheoryInstSimp::OFF)));

#endif

    _showFOOL = BoolOptionValue("show_fool","",false);
    _showFOOL.description="Reveal the internal representation of FOOL terms";
    _lookup.insert(&_showFOOL);
    _showFOOL.tag(OptionTag::OUTPUT);

    _showFMBsortInfo = BoolOptionValue("show_fmb_sort_info","",false);
    _showFMBsortInfo.description = "Print information about sorts in FMB";
    _lookup.insert(&_showFMBsortInfo);
    _showFMBsortInfo.tag(OptionTag::OUTPUT);

    _showInduction = BoolOptionValue("show_induction","",false);
    _showInduction.description = "Print information about induction";
    _lookup.insert(&_showInduction);
    _showInduction.tag(OptionTag::OUTPUT);

    _showSimplOrdering = BoolOptionValue("show_ordering","",false);
    _showSimplOrdering.description = "Display the used simplification ordering's parameters.";
    _lookup.insert(&_showSimplOrdering);
    _showSimplOrdering.tag(OptionTag::OUTPUT);

    _showPropDict = BoolOptionValue("show_property_dict","",false);
    _showPropDict.description = "Display a (python-formatted) dictionary summing up the main properties of the parsed problem.";
    _lookup.insert(&_showPropDict);
    _showPropDict.setExperimental();
    _showPropDict.tag(OptionTag::OUTPUT);

#if VAMPIRE_CLAUSE_TRACING

    _traceBackward = IntOptionValue("trace_bwd","",0);
    _traceBackward.description = "The id of a clause you want to see all predecessors (unites used to derive the clause).";
    _lookup.insert(&_traceBackward);
    _traceBackward.tag(OptionTag::OUTPUT);

    _traceForward = IntOptionValue("trace_fwd","",-1);
    _traceForward.description = "The id of a clause you want to see all consequences of.";
    _lookup.insert(&_traceForward);
    _traceForward.tag(OptionTag::OUTPUT);

#endif // VAMPIRE_CLAUSE_TRACING


    _manualClauseSelection = BoolOptionValue("manual_cs","",false);
    _manualClauseSelection.description="Run Vampire interactively by manually picking the clauses to be selected";
    _lookup.insert(&_manualClauseSelection);
    _manualClauseSelection.tag(OptionTag::DEVELOPMENT);

//************************************************************************
//*********************** VAMPIRE (includes CASC)  ***********************
//************************************************************************

//*********************** Saturation  ***********************

    _saturationAlgorithm = ChoiceOptionValue<SaturationAlgorithm>("saturation_algorithm","sa",SaturationAlgorithm::LRS,
                                                                  {"discount","fmb","lrs","otter"
#if VZ3
      ,"z3"
#endif
    });
    _saturationAlgorithm.description=
    "Select the saturation algorithm:\n"
    " - discount:\n"
    " - otter:\n"
    " - limited resource:\n"
    " - fmb : finite model building for satisfiable problems.\n"
    " - z3 : pass the preprocessed problem to z3, will terminate if the resulting problem is not ground.\n"
    "z3 and fmb aren't influenced by options for the saturation algorithm, apart from those under the relevant heading";
    _lookup.insert(&_saturationAlgorithm);
    _saturationAlgorithm.tag(OptionTag::SATURATION);

    // make the next hard - RSTC will make FMB crash (as RSTC correctly does not trigger hadIncompleteTransformation; still it probably does not make sense to use ep with fmb)
    _saturationAlgorithm.addHardConstraint(If(equal(SaturationAlgorithm::FINITE_MODEL_BUILDING)).then(_equalityProxy.is(notEqual(EqualityProxy::RSTC))));

    auto ProperSaturationAlgorithm = [this] {
      return Or(_saturationAlgorithm.is(equal(SaturationAlgorithm::LRS)),
                _saturationAlgorithm.is(equal(SaturationAlgorithm::OTTER)),
                _saturationAlgorithm.is(equal(SaturationAlgorithm::DISCOUNT)));
    };

    _sos = ChoiceOptionValue<Sos>("sos","sos",Sos::OFF,{"all","off","on","theory"});
    _sos.description=
    "Set of support strategy. All formulas annotated as axioms are put directly among active clauses, without performing any inferences between them."
    " If all, select all literals of set-of-support clauses, otherwise use the default literal selector. If theory then only apply to theory"
    " axioms introduced by vampire (all literals are selected).";
    _lookup.insert(&_sos);
    _sos.tag(OptionTag::PREPROCESSING);
    _sos.onlyUsefulWith(ProperSaturationAlgorithm());

    _sosTheoryLimit = UnsignedOptionValue("sos_theory_limit","sstl",0);
    _sosTheoryLimit.description="When sos=theory, limit the depth of descendants a theory axiom can have.";
    _lookup.insert(&_sosTheoryLimit);
    _sosTheoryLimit.tag(OptionTag::PREPROCESSING);
    _sosTheoryLimit.onlyUsefulWith(_sos.is(equal(Sos::THEORY)));

    /*
#if VZ3
    _smtForGround = BoolOptionValue("smt_for_ground","smtfg",false);
    _smtForGround.description = "When a (theory) problem is ground after preprocessing pass it to Z3. In this case we can return sat if Z3 does.";
    _smtForGround.setExperimental(); // since smt_for_ground is not running anyway (see MainLoop.cpp)
    _lookup.insert(&_smtForGround);
#endif
     */

    _fmbNonGroundDefs = BoolOptionValue("fmb_nonground_defs","fmbngd",false);
    _fmbNonGroundDefs.description = "Introduce definitions for non ground terms in preprocessing for fmb";
    //_lookup.insert(&_fmbNonGroundDefs);
    _fmbNonGroundDefs.setExperimental();
    _fmbNonGroundDefs.onlyUsefulWith(_saturationAlgorithm.is(equal(SaturationAlgorithm::FINITE_MODEL_BUILDING)));

    _fmbStartSize = UnsignedOptionValue("fmb_start_size","fmbss",1);
    _fmbStartSize.description = "Set the initial model size for finite model building";
    _lookup.insert(&_fmbStartSize);
    _fmbStartSize.onlyUsefulWith(_saturationAlgorithm.is(equal(SaturationAlgorithm::FINITE_MODEL_BUILDING)));
    _fmbStartSize.tag(OptionTag::FMB);

    _fmbSymmetryRatio = FloatOptionValue("fmb_symmetry_ratio","fmbsr",1.0);
    _fmbSymmetryRatio.description = "Usually we use at most n principal terms for symmetry avoidance where n is the current model size. This option allows us to supply a multiplier for that n. See Symmetry Avoidance in MACE-Style Finite Model Finding.";
    _lookup.insert(&_fmbSymmetryRatio);
    _fmbSymmetryRatio.onlyUsefulWith(_saturationAlgorithm.is(equal(SaturationAlgorithm::FINITE_MODEL_BUILDING)));
    _fmbSymmetryRatio.tag(OptionTag::FMB);

    _fmbSymmetryOrderSymbols = ChoiceOptionValue<FMBSymbolOrders>("fmb_symmetry_symbol_order","fmbsso",
                                                     FMBSymbolOrders::OCCURRENCE,
                                                     {"occurrence","input_usage","preprocessed_usage"});
    _fmbSymmetryOrderSymbols.description = "The order of symbols considered for symmetry avoidance. See Symmetry Avoidance in MACE-Style Finite Model Finding.";
    _lookup.insert(&_fmbSymmetryOrderSymbols);
    _fmbSymmetryOrderSymbols.onlyUsefulWith(_saturationAlgorithm.is(equal(SaturationAlgorithm::FINITE_MODEL_BUILDING)));
    _fmbSymmetryOrderSymbols.tag(OptionTag::FMB);

    _fmbSymmetryWidgetOrders = ChoiceOptionValue<FMBWidgetOrders>("fmb_symmetry_widget_order","fmbswo",
                                                     FMBWidgetOrders::FUNCTION_FIRST,
                                                     {"function_first","argument_first","diagonal"});
    _fmbSymmetryWidgetOrders.description = "The order of constructed principal terms used in symmetry avoidance. See Symmetry Avoidance in MACE-Style Finite Model Finding.";
    // TODO: put back only when debugged (see https://github.com/vprover/vampire/issues/393)
    // _lookup.insert(&_fmbSymmetryWidgetOrders);
    _fmbSymmetryWidgetOrders.onlyUsefulWith(_saturationAlgorithm.is(equal(SaturationAlgorithm::FINITE_MODEL_BUILDING)));
    _fmbSymmetryWidgetOrders.tag(OptionTag::FMB);

    _fmbAdjustSorts = ChoiceOptionValue<FMBAdjustSorts>("fmb_adjust_sorts","fmbas",
                                                           FMBAdjustSorts::GROUP,
                                                           {"off","expand","group","predicate","function"});
    _fmbAdjustSorts.description = "Detect monotonic sorts. If <expand> then expand monotonic subsorts into proper sorts. If <group> then collapse monotonic sorts into a single sort. If <predicate> then introduce sort predicates for non-monotonic sorts and collapse all sorts into one. If <function> then introduce sort functions for non-monotonic sorts and collapse all sorts into one";
    _lookup.insert(&_fmbAdjustSorts);
    _fmbAdjustSorts.onlyUsefulWith(_saturationAlgorithm.is(equal(SaturationAlgorithm::FINITE_MODEL_BUILDING)));
    _fmbAdjustSorts.addHardConstraint(
      If(equal(FMBAdjustSorts::EXPAND)).then(_fmbEnumerationStrategy.is(notEqual(FMBEnumerationStrategy::CONTOUR))));
    _fmbAdjustSorts.tag(OptionTag::FMB);

    _fmbDetectSortBounds = BoolOptionValue("fmb_detect_sort_bounds","fmbdsb",false);
    _fmbDetectSortBounds.description = "Use a saturation loop to detect sort bounds introduced by (for example) injective functions";
    _lookup.insert(&_fmbDetectSortBounds);
    _fmbDetectSortBounds.onlyUsefulWith(_saturationAlgorithm.is(equal(SaturationAlgorithm::FINITE_MODEL_BUILDING)));
    _fmbDetectSortBounds.addHardConstraint(If(equal(true)).then(_fmbAdjustSorts.is(notEqual(FMBAdjustSorts::PREDICATE))));
    _fmbDetectSortBounds.addHardConstraint(If(equal(true)).then(_fmbAdjustSorts.is(notEqual(FMBAdjustSorts::FUNCTION))));
    _fmbDetectSortBounds.tag(OptionTag::FMB);

    _fmbDetectSortBoundsTimeLimit = TimeLimitOptionValue("fmb_detect_sort_bounds_time_limit","fmbdsbt",10);
    _fmbDetectSortBoundsTimeLimit.description = "The time limit for performing sort bound detection";
    _lookup.insert(&_fmbDetectSortBoundsTimeLimit);
    _fmbDetectSortBoundsTimeLimit.onlyUsefulWith(_fmbDetectSortBounds.is(equal(true)));
    _fmbDetectSortBoundsTimeLimit.tag(OptionTag::FMB);

    _fmbSizeWeightRatio = UnsignedOptionValue("fmb_size_weight_ratio","fmbswr",1);
    _fmbSizeWeightRatio.description = "Controls the priority the next sort size vector is given based on a ratio. 0 is size only, 1 means 1:1, 2 means 1:2, etc.";
    _fmbSizeWeightRatio.onlyUsefulWith(_fmbEnumerationStrategy.is(equal(FMBEnumerationStrategy::CONTOUR)));
    _fmbSizeWeightRatio.onlyUsefulWith(_saturationAlgorithm.is(equal(SaturationAlgorithm::FINITE_MODEL_BUILDING)));
    _lookup.insert(&_fmbSizeWeightRatio);
    _fmbSizeWeightRatio.tag(OptionTag::FMB);

    _fmbEnumerationStrategy = ChoiceOptionValue<FMBEnumerationStrategy>("fmb_enumeration_strategy","fmbes",FMBEnumerationStrategy::SBMEAM,{"sbeam",
#if VZ3
        "smt",
#endif
        "contour"});
    _fmbEnumerationStrategy.description = "How model sizes assignments are enumerated in the multi-sorted setting. (Only smt and contour are known to be finite model complete and can therefore return UNSAT.)";
    _lookup.insert(&_fmbEnumerationStrategy);
    _fmbEnumerationStrategy.onlyUsefulWith(_saturationAlgorithm.is(equal(SaturationAlgorithm::FINITE_MODEL_BUILDING)));
    _fmbEnumerationStrategy.tag(OptionTag::FMB);

    _fmbKeepSbeamGenerators = BoolOptionValue("fmb_keep_sbeam_generators","fmbksg",false);
    _fmbKeepSbeamGenerators.description = "A modification of the sbeam enumeration strategy which (for a performance price) makes it more enumeration-complete.";
    // for an example where this helps try "-sa fmb -fmbas expand Problems/KRS/KRS185+1.p"
    _lookup.insert(&_fmbKeepSbeamGenerators);
    _fmbKeepSbeamGenerators.onlyUsefulWith(_saturationAlgorithm.is(equal(SaturationAlgorithm::FINITE_MODEL_BUILDING)));
    _fmbKeepSbeamGenerators.onlyUsefulWith(_fmbEnumerationStrategy.is(equal(FMBEnumerationStrategy::SBMEAM)));
    _fmbKeepSbeamGenerators.tag(OptionTag::FMB);

    _selection = SelectionOptionValue("selection","s",10);
    _selection.description=
    "Selection methods 2,3,4,10,11 are complete by virtue of extending Maximal i.e. they select the best among maximal. Methods 1002,1003,1004,1010,1011 relax this restriction and are therefore not complete.\n"
    " 0     - Total (select everything)\n"
    " 1     - Maximal\n"
    " 2     - ColoredFirst, MaximalSize then Lexicographical\n"
    " 3     - ColoredFirst, NoPositiveEquality, LeastTopLevelVariables,\n          LeastDistinctVariables then Lexicographical\n"
    " 4     - ColoredFirst, NoPositiveEquality, LeastTopLevelVariables,\n          LeastVariables, MaximalSize then Lexicographical\n"
    " 5     - alasca mode\n"
    " 10    - ColoredFirst, NegativeEquality, MaximalSize, Negative then Lexicographical\n"
    " 11    - Lookahead\n"
    " 666   - Random\n"
    " 1002  - Incomplete version of 2\n"
    " 1003  - Incomplete version of 3\n"
    " 1004  - Incomplete version of 4\n"
    " 1010  - Incomplete version of 10\n"
    " 1011  - Incomplete version of 11\n"
    " 1666  - Incomplete version of 666\n"
    "Or negated, which means that reversePolarity is true i.e. for selection we treat all negative non-equality literals as "
    "positive and vice versa (can only apply to non-equality literals).\n";

    _lookup.insert(&_selection);
    _selection.tag(OptionTag::SATURATION);
    _selection.onlyUsefulWith2(ProperSaturationAlgorithm());

    _lookaheadDelay = IntOptionValue("lookahaed_delay","lsd",0);
    _lookaheadDelay.description = "Delay the use of lookahead selection by this many selections"
                                  " the idea is that lookahead selection may behave erratically"
                                  " at the start";
    _lookaheadDelay.tag(OptionTag::SATURATION);
    _lookup.insert(&_lookaheadDelay);
    _lookaheadDelay.onlyUsefulWith(_selection.isLookAheadSelection());

    _ageWeightRatio = RatioOptionValue("age_weight_ratio","awr",1,1,':');
    _ageWeightRatio.description=
    "Ratio in which clauses are being selected for activation i.e. A:W means that for every A clauses selected based on age "
    "there will be W selected based on weight. (At most one of A and W can be zero, which means that that queue won't be used at all.)";
    _lookup.insert(&_ageWeightRatio);
    _ageWeightRatio.tag(OptionTag::SATURATION);
    _ageWeightRatio.onlyUsefulWith2(ProperSaturationAlgorithm());

    _useTheorySplitQueues = BoolOptionValue("theory_split_queue","thsq",false);
    _useTheorySplitQueues.description = "Turn on clause selection using multiple queues containing different clauses (split by amount of theory reasoning)";
    _useTheorySplitQueues.onlyUsefulWith(ProperSaturationAlgorithm());
    // _useTheorySplitQueues.addProblemConstraint(hasTheories()); // recall how they helped even on non-theory problems during CACS 2021?
    _lookup.insert(&_useTheorySplitQueues);
    _useTheorySplitQueues.tag(OptionTag::SATURATION);

    _theorySplitQueueExpectedRatioDenom = IntOptionValue("theory_split_queue_expected_ratio_denom","thsqd", 8);
    _theorySplitQueueExpectedRatioDenom.description = "The denominator n such that we expect the final proof to have a ratio of theory-axioms to all-axioms of 1/n.";
    _lookup.insert(&_theorySplitQueueExpectedRatioDenom);
    _theorySplitQueueExpectedRatioDenom.onlyUsefulWith(_useTheorySplitQueues.is(equal(true)));
    _theorySplitQueueExpectedRatioDenom.tag(OptionTag::SATURATION);

    _theorySplitQueueCutoffs = StringOptionValue("theory_split_queue_cutoffs", "thsqc", "0");
    _theorySplitQueueCutoffs.description = "The cutoff-values for the split-queues (the cutoff value for the last queue has to be omitted, as it is always infinity). Any split-queue contains all clauses which are assigned a feature-value less or equal to the cutoff-value of the queue. If no custom value for this option is set, the implementation will use cutoffs 0,4*d,10*d,infinity (where d denotes the theory split queue expected ratio denominator).";
    _lookup.insert(&_theorySplitQueueCutoffs);
    _theorySplitQueueCutoffs.onlyUsefulWith(_useTheorySplitQueues.is(equal(true)));
    _theorySplitQueueCutoffs.tag(OptionTag::SATURATION);

    _theorySplitQueueRatios = StringOptionValue("theory_split_queue_ratios", "thsqr", "1,1");
    _theorySplitQueueRatios.description = "The ratios for picking clauses from the split-queues using weighted round robin. If a queue is empty, the clause will be picked from the next non-empty queue to the right. Note that this option implicitly also sets the number of queues.";
    _lookup.insert(&_theorySplitQueueRatios);
    _theorySplitQueueRatios.onlyUsefulWith(_useTheorySplitQueues.is(equal(true)));
    _theorySplitQueueRatios.tag(OptionTag::SATURATION);

    _theorySplitQueueLayeredArrangement = BoolOptionValue("theory_split_queue_layered_arrangement","thsql",true);
    _theorySplitQueueLayeredArrangement.description = "If turned on, use a layered arrangement to split clauses into queues. Otherwise use a tammet-style-arrangement.";
    _lookup.insert(&_theorySplitQueueLayeredArrangement);
    _theorySplitQueueLayeredArrangement.onlyUsefulWith(_useTheorySplitQueues.is(equal(true)));
    _theorySplitQueueLayeredArrangement.tag(OptionTag::SATURATION);

    _useAvatarSplitQueues = BoolOptionValue("avatar_split_queue","avsq",false);
    _useAvatarSplitQueues.description = "Turn on experiments: clause selection with multiple queues containing different clauses (split by amount of avatar-split-set-size)";
    _lookup.insert(&_useAvatarSplitQueues);
    _useAvatarSplitQueues.tag(OptionTag::AVATAR);
    _useAvatarSplitQueues.onlyUsefulWith(ProperSaturationAlgorithm());
    _useAvatarSplitQueues.onlyUsefulWith(_splitting.is(equal(true)));

    _avatarSplitQueueCutoffs = StringOptionValue("avatar_split_queue_cutoffs", "avsqc", "0");
    _avatarSplitQueueCutoffs.description = "The cutoff-values for the avatar-split-queues (the cutoff value for the last queue is omitted, since it has to be infinity).";
    _lookup.insert(&_avatarSplitQueueCutoffs);
    _avatarSplitQueueCutoffs.onlyUsefulWith(_useAvatarSplitQueues.is(equal(true)));
    _avatarSplitQueueCutoffs.tag(OptionTag::AVATAR);

    _avatarSplitQueueRatios = StringOptionValue("avatar_split_queue_ratios", "avsqr", "1,1");
    _avatarSplitQueueRatios.description = "The ratios for picking clauses from the split-queues using weighted round robin. If a queue is empty, the clause will be picked from the next non-empty queue to the right. Note that this option implicitly also sets the number of queues.";
    _lookup.insert(&_avatarSplitQueueRatios);
    _avatarSplitQueueRatios.onlyUsefulWith(_useAvatarSplitQueues.is(equal(true)));
    _avatarSplitQueueRatios.tag(OptionTag::AVATAR);

    _avatarSplitQueueLayeredArrangement = BoolOptionValue("avatar_split_queue_layered_arrangement","avsql",false);
    _avatarSplitQueueLayeredArrangement.description = "If turned on, use a layered arrangement to split clauses into queues. Otherwise use a tammet-style-arrangement.";
    _lookup.insert(&_avatarSplitQueueLayeredArrangement);
    _avatarSplitQueueLayeredArrangement.onlyUsefulWith(_useAvatarSplitQueues.is(equal(true)));
    _avatarSplitQueueLayeredArrangement.tag(OptionTag::AVATAR);

    _useSineLevelSplitQueues = BoolOptionValue("sine_level_split_queue","slsq",false);
    _useSineLevelSplitQueues.description = "Turn on experiments: clause selection with multiple queues containing different clauses (split by sine-level of clause)";
    _useSineLevelSplitQueues.onlyUsefulWith(ProperSaturationAlgorithm());
    _useSineLevelSplitQueues.addProblemConstraint(hasGoal());
    _lookup.insert(&_useSineLevelSplitQueues);
    _useSineLevelSplitQueues.tag(OptionTag::SATURATION);

    _sineLevelSplitQueueCutoffs = StringOptionValue("sine_level_split_queue_cutoffs", "slsqc", "0");
    _sineLevelSplitQueueCutoffs.description = "The cutoff-values for the sine-level-split-queues (the cutoff value for the last queue is omitted, since it has to be infinity).";
    _lookup.insert(&_sineLevelSplitQueueCutoffs);
    _sineLevelSplitQueueCutoffs.onlyUsefulWith(_useSineLevelSplitQueues.is(equal(true)));
    _sineLevelSplitQueueCutoffs.tag(OptionTag::SATURATION);

    _sineLevelSplitQueueRatios = StringOptionValue("sine_level_split_queue_ratios", "slsqr", "1,1");
    _sineLevelSplitQueueRatios.description = "The ratios for picking clauses from the sine-level-split-queues using weighted round robin. If a queue is empty, the clause will be picked from the next non-empty queue to the right. Note that this option implicitly also sets the number of queues.";
    _lookup.insert(&_sineLevelSplitQueueRatios);
    _sineLevelSplitQueueRatios.onlyUsefulWith(_useSineLevelSplitQueues.is(equal(true)));
    _sineLevelSplitQueueRatios.tag(OptionTag::SATURATION);

    _sineLevelSplitQueueLayeredArrangement = BoolOptionValue("sine_level_split_queue_layered_arrangement","slsql",true);
    _sineLevelSplitQueueLayeredArrangement.description = "If turned on, use a layered arrangement to split clauses into queues. Otherwise use a tammet-style-arrangement.";
    _lookup.insert(&_sineLevelSplitQueueLayeredArrangement);
    _sineLevelSplitQueueLayeredArrangement.onlyUsefulWith(_useSineLevelSplitQueues.is(equal(true)));
    _sineLevelSplitQueueLayeredArrangement.tag(OptionTag::SATURATION);

    _usePositiveLiteralSplitQueues = BoolOptionValue("positive_literal_split_queue","plsq",false);
    _usePositiveLiteralSplitQueues.description = "Turn on experiments: clause selection with multiple queues containing different clauses (split by number of positive literals in clause)";
    _lookup.insert(&_usePositiveLiteralSplitQueues);
    _usePositiveLiteralSplitQueues.onlyUsefulWith(ProperSaturationAlgorithm());
    _usePositiveLiteralSplitQueues.tag(OptionTag::SATURATION);

    _positiveLiteralSplitQueueCutoffs = StringOptionValue("positive_literal_split_queue_cutoffs", "plsqc", "0");
    _positiveLiteralSplitQueueCutoffs.description = "The cutoff-values for the positive-literal-split-queues (the cutoff value for the last queue is omitted, since it has to be infinity).";
    _lookup.insert(&_positiveLiteralSplitQueueCutoffs);
    _positiveLiteralSplitQueueCutoffs.onlyUsefulWith(_usePositiveLiteralSplitQueues.is(equal(true)));
    _positiveLiteralSplitQueueCutoffs.tag(OptionTag::SATURATION);

    _positiveLiteralSplitQueueRatios = StringOptionValue("positive_literal_split_queue_ratios", "plsqr", "1,4");
    _positiveLiteralSplitQueueRatios.description = "The ratios for picking clauses from the positive-literal-split-queues using weighted round robin. If a queue is empty, the clause will be picked from the next non-empty queue to the right. Note that this option implicitly also sets the number of queues.";
    _lookup.insert(&_positiveLiteralSplitQueueRatios);
    _positiveLiteralSplitQueueRatios.onlyUsefulWith(_usePositiveLiteralSplitQueues.is(equal(true)));
    _positiveLiteralSplitQueueRatios.tag(OptionTag::SATURATION);

    _positiveLiteralSplitQueueLayeredArrangement = BoolOptionValue("positive_literal_split_queue_layered_arrangement","plsql",false);
    _positiveLiteralSplitQueueLayeredArrangement.description = "If turned on, use a layered arrangement to split clauses into queues. Otherwise use a tammet-style-arrangement.";
    _lookup.insert(&_positiveLiteralSplitQueueLayeredArrangement);
    _positiveLiteralSplitQueueLayeredArrangement.onlyUsefulWith(_usePositiveLiteralSplitQueues.is(equal(true)));
    _positiveLiteralSplitQueueLayeredArrangement.tag(OptionTag::SATURATION);

    _literalMaximalityAftercheck = BoolOptionValue("literal_maximality_aftercheck","lma",true);
    _literalMaximalityAftercheck.description =
                                   "Allows to disable a secondary (literal maximality) ordering check (in the superposition calculus) after a substitution is applied."
                                   " The check costs something but sometimes helps to skip some generating inferences";
    _lookup.insert(&_literalMaximalityAftercheck);
    _literalMaximalityAftercheck.onlyUsefulWith(ProperSaturationAlgorithm());
    _literalMaximalityAftercheck.tag(OptionTag::SATURATION);


    _sineToAge = BoolOptionValue("sine_to_age","s2a",false);
    _sineToAge.description = "Use SInE levels to postpone introducing clauses more distant from the conjecture to proof search by artificially making them younger (age := sine_level).";
    _sineToAge.onlyUsefulWith(ProperSaturationAlgorithm());
    _lookup.insert(&_sineToAge);
    _sineToAge.tag(OptionTag::SATURATION);

    _randomAWR = BoolOptionValue("random_awr","rawr",false);
    _randomAWR.description = "Respecting age_weight_ratio, always choose the next clause selection queue probabilistically (rather than deterministically).";
    _lookup.insert(&_randomAWR);
    _randomAWR.tag(OptionTag::SATURATION);
    _randomAWR.setExperimental();

    _sineToPredLevels = ChoiceOptionValue<PredicateSineLevels>("sine_to_pred_levels","s2pl",PredicateSineLevels::OFF,{"no","off","on"});
    _sineToPredLevels.description = "Assign levels to predicate symbols as they are used to trigger axioms during SInE computation. "
        "Then use them as predicateLevels determining the ordering. 'on' means conjecture symbols are larger, 'no' means the opposite. (equality keeps its standard lowest level).";
    _lookup.insert(&_sineToPredLevels);
    _sineToPredLevels.tag(OptionTag::SATURATION);
    _sineToPredLevels.onlyUsefulWith(ProperSaturationAlgorithm());
    _sineToPredLevels.addHardConstraint(If(notEqual(PredicateSineLevels::OFF)).then(_literalComparisonMode.is(notEqual(LiteralComparisonMode::PREDICATE))));
    _sineToPredLevels.addHardConstraint(If(notEqual(PredicateSineLevels::OFF)).then(_literalComparisonMode.is(notEqual(LiteralComparisonMode::REVERSE))));

    // Like generality threshold for SiNE, except used by the sine2age trick
    _sineToAgeGeneralityThreshold = UnsignedOptionValue("sine_to_age_generality_threshold","s2agt",0);
    _sineToAgeGeneralityThreshold.description = "Like sine_generality_threshold but influences sine_to_age, sine_to_pred_levels, and sine_level_split_queue rather than sine_selection.";
    _lookup.insert(&_sineToAgeGeneralityThreshold);
    _sineToAgeGeneralityThreshold.tag(OptionTag::SATURATION);
    _sineToAgeGeneralityThreshold.onlyUsefulWith(Or(
      _sineToAge.is(equal(true)),
      _sineToPredLevels.is(notEqual(PredicateSineLevels::OFF)),
      _useSineLevelSplitQueues.is(equal(true))));

    // Like generality threshold for SiNE, except used by the sine2age trick
    _sineToAgeTolerance = FloatOptionValue("sine_to_age_tolerance","s2at",1.0);
    _sineToAgeTolerance.description = "Like sine_tolerance but influences sine_to_age, sine_to_pred_levels, and sine_level_split_queue rather than sine_selection."
    " Has special value of -1.0, but otherwise must be greater or equal 1.0.";
    _lookup.insert(&_sineToAgeTolerance);
    _sineToAgeTolerance.tag(OptionTag::SATURATION);
    _sineToAgeTolerance.addConstraint(Or(equal(-1.0f),greaterThanEq(1.0f)));
    // Captures that if the value is not 1.0 then sineSelection must be on
    _sineToAgeTolerance.onlyUsefulWith(Or(
      _sineToAge.is(equal(true)),
      _sineToPredLevels.is(notEqual(PredicateSineLevels::OFF)),
      _useSineLevelSplitQueues.is(equal(true))));

    _lrsFirstTimeCheck = IntOptionValue("lrs_first_time_check","lftc",5);
    _lrsFirstTimeCheck.description=
    "Percentage of time limit at which the LRS algorithm will for the first time estimate the number of reachable clauses.";
    _lookup.insert(&_lrsFirstTimeCheck);
    _lrsFirstTimeCheck.tag(OptionTag::LRS);
    _lrsFirstTimeCheck.addConstraint(greaterThanEq(0));
    _lrsFirstTimeCheck.addConstraint(lessThan(100));

    _lrsWeightLimitOnly = BoolOptionValue("lrs_weight_limit_only","lwlo",false);
    _lrsWeightLimitOnly.description=
    "If off, the lrs sets both age and weight limit according to clause reachability, otherwise it sets the age limit to 0 and only the weight limit reflects reachable clauses";
    _lrsWeightLimitOnly.onlyUsefulWith(_saturationAlgorithm.is(equal(SaturationAlgorithm::LRS)));
    _lookup.insert(&_lrsWeightLimitOnly);
    _lrsWeightLimitOnly.tag(OptionTag::LRS);

    _lrsRetroactiveDeletes = BoolOptionValue("lrs_retroactive_deletes","lrd",false);
    _lrsRetroactiveDeletes.description = "Not only deleted new clauses that exceed current estimated limits in passive,"
    " but also visit active and passive and delete clauses that exceed the new limit or would only generate children exceeding the limit.";
    _lrsRetroactiveDeletes.onlyUsefulWith(_saturationAlgorithm.is(equal(SaturationAlgorithm::LRS)));
    _lookup.insert(&_lrsRetroactiveDeletes);
    _lrsRetroactiveDeletes.tag(OptionTag::LRS);

    _lrsPreemptiveDeletes = BoolOptionValue("lrs_preemptive_deletes","lpd",true);
    _lrsPreemptiveDeletes.description = "If false, LRS will not use limits to delete clauses entering passive."
     " (Only the retroactive deletes might apply.)";
     // Under lrd=off:lpd=off, we don't have any LRS anymore (and are back to Otter, essentially), so the value of this option is questionable.
     // (Still, it's currently used in a few strategies in Schedules.)
    _lrsPreemptiveDeletes.onlyUsefulWith(_saturationAlgorithm.is(equal(SaturationAlgorithm::LRS)));
    _lookup.insert(&_lrsPreemptiveDeletes);
    _lrsPreemptiveDeletes.tag(OptionTag::LRS);

    _simulatedTimeLimit = TimeLimitOptionValue("simulated_time_limit","stl",0);
    _simulatedTimeLimit.description=
    "Time limit in seconds for the purpose of reachability estimations of the LRS saturation algorithm (if 0, the actual time limit is used)";
    _simulatedTimeLimit.onlyUsefulWith(Or(_saturationAlgorithm.is(equal(SaturationAlgorithm::LRS)),_splittingAvatimer.is(notEqual(1.0f))));
    _lookup.insert(&_simulatedTimeLimit);
    _simulatedTimeLimit.tag(OptionTag::LRS);

    _lrsEstimateCorrectionCoef = FloatOptionValue("lrs_estimate_correction_coef","lecc",1.0);
    _lrsEstimateCorrectionCoef.description = "Make lrs more (<1.0) or less (>1.0) aggressive by multiplying by this coef its estimate of how many clauses are still reachable.";
    _lookup.insert(&_lrsEstimateCorrectionCoef);
    _lrsEstimateCorrectionCoef.tag(OptionTag::LRS);
    _lrsEstimateCorrectionCoef.addConstraint(greaterThan(0.0f));
    _lrsEstimateCorrectionCoef.onlyUsefulWith(_saturationAlgorithm.is(equal(SaturationAlgorithm::LRS)));

  //*********************** Inferences  ***********************

#if VZ3

    _theoryInstAndSimp = ChoiceOptionValue<TheoryInstSimp>("theory_instantiation","thi",
                                        TheoryInstSimp::OFF, {"off", "all", "strong", "neg_eq", "overlap", "full", "new"});
    _theoryInstAndSimp.description = ""
    "\nEnables theory instantiation rule: "
    "\nT[x_1, ..., x_n] \\/ C[x_1, ..., x_n]"
    "\n-------------------------------------"
    "\n           C[t_1, ..., t_n]          "
    "\nwhere  "
    "\n -  T[x_1, ..., x_n] is a pure theory clause  "
    "\n - ~T[t_1, ...., t_n] is valid "
    "\n"
    "\nThe rule uses an smt solver (i.e. z3 atm) to find t_1...t_n that satisfy the requirement for the rule."
    "\n"
    "\nThe different option values define the behaviour of which theory literals to select."
    "\n- all    : hmmm.. what could that mean?!"
    "\n- neg_eq : only negative equalities"
    "\n- strong : interpreted predicates, but no positive equalities"
    "\n- overlap: all literals that contain variables that are also contained in a strong literal"
    "\n- new    : deprecated"
    "\n- full   : deprecated"
    "";
    _theoryInstAndSimp.tag(OptionTag::THEORIES);
    _theoryInstAndSimp.addProblemConstraint(hasTheories());
    _lookup.insert(&_theoryInstAndSimp);


    _thiGeneralise = BoolOptionValue("theory_instantiation_generalisation", "thigen", false);
    _thiGeneralise.description = "Enable retrieval of generalised instances in theory instantiation. This can help with datatypes but requires thi to call the smt solver twice. "
    "\n"
    "\n An example of such a generalisation is:"
    "\n first(x) > 0 \\/ P[x]"
    "\n ==================== "
    "\n     P[(-1, y)]"
    "\n"
    "\n instead of the more concrete instance"
    "\n first(x) > 0 \\/ P[x]"
    "\n ==================== "
    "\n     P[(-1, 0)]"
    ;
    _thiGeneralise.tag(OptionTag::THEORIES);
    _lookup.insert(&_thiGeneralise);
    _thiGeneralise.setExperimental();
    _thiGeneralise.onlyUsefulWith(_theoryInstAndSimp.is(notEqual(TheoryInstSimp::OFF)));

    _thiTautologyDeletion = BoolOptionValue("theory_instantiation_tautology_deletion", "thitd", false);
    _thiTautologyDeletion.description = "Enable deletion of tautology theory subclauses detected via theory instantiation.";
    _thiTautologyDeletion.tag(OptionTag::THEORIES);
    _lookup.insert(&_thiTautologyDeletion);
    _thiTautologyDeletion.setExperimental();
    _thiTautologyDeletion.onlyUsefulWith(_theoryInstAndSimp.is(notEqual(TheoryInstSimp::OFF)));
#endif

    _unificationWithAbstraction = ChoiceOptionValue<UnificationWithAbstraction>("unification_with_abstraction","uwa",
                                      UnificationWithAbstraction::AUTO,
                                      {"auto","off","interpreted_only","one_side_interpreted","one_side_constant","all","ground", "func_ext", "alasca_one_interp", "alasca_can_abstract", "alasca_main", "alasca_main_floor", "alasca_ac"});
    _unificationWithAbstraction.description=
      "During unification, if two terms s and t fail to unify we will introduce a constraint s!=t and carry on. For example, "
      "resolving p(1) \\/ C with ~p(a+2) would produce C \\/ 1 !=a+2. This is controlled by a check on the terms. The expected "
      "use case is in theory reasoning. The possible values are:"
      "- auto: boils down to off for non-theory problems, and to alasca_main whenever alasca (on by default) kicks in (except under alasca_integer_conversion, when it becomes alasca_main_floor)\n"
      "- off: do not introduce a constraint\n"
      "- interpreted_only: only if s and t have interpreted top symbols\n"
      "- one_side_interpreted: only if one of s or t have interpreted top symbols\n"
      "- one_side_constant: only if one of s or t is an interpreted constant (e.g. a number)\n"
      "- all: always apply\n"
      "- ground: only if both s and t are ground\n"
      "- alasca_one_interp, alasca_can_abstract, alasca_main: strategies used for the real-arithmetic version of alasca. these are described in  the LPAR2023 paper  \"Refining Unification with Abstraction\""
      "- alasca_main_floor: an extension of the alasca_main strategy to work with mixed integer-real arithmetic. this option is experimental\n"
      "See Unification with Abstraction and Theory Instantiation in Saturation-Based Reasoning for further details.";
    _unificationWithAbstraction.tag(OptionTag::THEORIES);
    _lookup.insert(&_unificationWithAbstraction);

    _unificationWithAbstractionFixedPointIteration = BoolOptionValue("unification_with_abstraction_fixed_point_iteration","uwa_fpi",
                                     false);
    _unificationWithAbstractionFixedPointIteration.description="The order in which arguments are being processed in unification with absraction can yield different results. i.e. unnecessary unifiers. This can be resolved by applying unification with absraction multiple times. This option enables this fixed point iertation. For details have a look at the paper \"Refining Unification with Abstraction\" from LPAR 2023.";
    _unificationWithAbstractionFixedPointIteration.tag(OptionTag::INFERENCES);
    _lookup.insert(&_unificationWithAbstractionFixedPointIteration);

    _useACeval = BoolOptionValue("use_ac_eval","uace",false);
    _useACeval.description="Evaluate associative and commutative operators e.g. + and *.";
    _useACeval.tag(OptionTag::THEORIES);
    _useACeval.onlyUsefulWith(_alasca.is(equal(false)));
    _lookup.insert(&_useACeval);

    _inequalityNormalization = BoolOptionValue("normalize_inequalities","norm_ineq",false);
    _inequalityNormalization.description="Enable normalizing of inequalities like s < t ==> 0 < t - s.";
    _lookup.insert(&_inequalityNormalization);
    _inequalityNormalization.addProblemConstraint(hasTheories());
    _inequalityNormalization.tag(OptionTag::THEORIES);

    auto choiceArithmeticSimplificationMode = [&](std::string l, std::string s, ArithmeticSimplificationMode d)
    { return ChoiceOptionValue<ArithmeticSimplificationMode>(l,s,d, {"force", "cautious", "off", }); };
    _cancellation = choiceArithmeticSimplificationMode(
       "cancellation", "canc",
       ArithmeticSimplificationMode::OFF);
    _cancellation.description = "Enables the rule cancellation around additions as described in the paper Making Theory Reasoning Simpler ( https://easychair.org/publications/preprint/K2hb ). \
                                In some rare cases the conclusion may be not strictly simpler than the hypothesis. With `force` we ignore these cases, violating the ordering and just simplifying \
                                anyways. With `cautious` we will generate a new clause instead of simplifying in these cases.";
    _lookup.insert(&_cancellation);
    _cancellation.addProblemConstraint(hasTheories());
    _cancellation.tag(OptionTag::THEORIES);
    _cancellation.addHardConstraint(If(equal(ArithmeticSimplificationMode::CAUTIOUS))
        .then(And(
              _termOrdering.is(notEqual(TermOrdering::QKBO))
            , _termOrdering.is(notEqual(TermOrdering::LAKBO))
            )));

    _pushUnaryMinus = BoolOptionValue(
       "push_unary_minus", "pum",
       false);
    _pushUnaryMinus.description=
          "Enable the immediate simplifications:\n"
          " -(t + s) ==> -t + -s\n"
          " -(-t) ==> t\n"
          ;
    _lookup.insert(&_pushUnaryMinus);
    _pushUnaryMinus.addProblemConstraint(hasTheories());
    _pushUnaryMinus.tag(OptionTag::THEORIES);

    auto addRecommendationConstraint = [](auto& opt, auto constr) {
      // MS: TODO: implement meaningful soft warnings / reminsders to the effect
      // -- this option should best be combined with those values of those other options
      // -- however, note that with alasca on by default but silently disabled when running on non-arith problems
      //    the warnings should only appear when alasca really kicks in, i.e.
      //    only when "env.options->alasca() && prb.hasAlascaArithmetic()"
    };

    _alasca = BoolOptionValue("abstracting_linear_arithmetic_superposition_calculus","alasca",false);
    _alasca.description= "Enables the Linear Arithmetic Superposition CAlculus, a calculus for linear real arithmetic with uninterpretd functions. It is described in the LPAR2023 paper \"ALASCA: Reasoning in Quantified Linear Arithmetic\"\n";
    _lookup.insert(&_alasca);
    _alasca.tag(OptionTag::INFERENCES);
    addRecommendationConstraint(_alasca, Or(
           _termOrdering.is(equal(TermOrdering::AUTO_KBO)),
           _termOrdering.is(equal(TermOrdering::QKBO)),
           _termOrdering.is(equal(TermOrdering::LAKBO)),
           _termOrdering.is(equal(TermOrdering::ALL_INCOMPARABLE))
           ));
    addRecommendationConstraint(_alasca, _cancellation.is(equal(ArithmeticSimplificationMode::OFF)));
    addRecommendationConstraint(_alasca, _unificationWithAbstraction.is(Or(
              equal(UnificationWithAbstraction::ALASCA_CAN_ABSTRACT)
            , equal(UnificationWithAbstraction::ALASCA_MAIN)
            , equal(UnificationWithAbstraction::ALASCA_MAIN_FLOOR)
            , equal(UnificationWithAbstraction::ALASCA_ONE_INTERP)
            , equal(UnificationWithAbstraction::AUTO)
            )));



    _alascaSkelOrd = BoolOptionValue("alasca-skel-ord","alasca-so",false);
    _alascaSkelOrd.description="Turns an the term ordering into an alasca-compatible term ordering.";
    _lookup.insert(&_alascaSkelOrd);
    addRecommendationConstraint(_alascaSkelOrd, Or(
           _alasca.is(equal(true))
           ));


    auto alascaSelectionModeValues = OptionChoiceValues({"off","on","inv"});

#define FUN(Name)                                                                         \
    _alascaSelection ## Name = ChoiceOptionValue<AlascaSelectionMode>("alasca-selection-" #Name,"alasca-s-" #Name,AlascaSelectionMode::ON, alascaSelectionModeValues); \
    _alascaSelection ## Name.description="Makes alasca selection sort selectable terms by " #Name " and uses the biggest of them."; \
    _lookup.insert(&_alascaSelection ## Name);                                            \
    _alascaSelection ## Name .onlyUsefulWith(Or(                                          \
          _selection.is(equal( 1005)),                                                    \
          _selection.is(equal(-1005)),                                                    \
          _selection.is(equal(    5)),                                                    \
          _selection.is(equal(-   5))                                                     \
          ));                                                                             \


    ALASCA_SELECTION_ORDERING_OPTIONS(FUN);

#undef FUN

    _viras  = BoolOptionValue("virtual_integer_real_arithmetic_substitution","viras",true);
    _viras.description= "Enables the VIRAS quantifier elimination to be used in ALASCA. The VIRAS method is explained in the LPAR2024 paper \"VIRAS: Conflict-Driven Quantifier Elimination for Integer-Real Arithmetic\"\n";
    _lookup.insert(&_viras);
    _viras.tag(OptionTag::INFERENCES);
    _viras.setExperimental();
    _viras.onlyUsefulWith(_alasca.is(equal(true)));

    _alascaStrongNormalization  = BoolOptionValue("alasca_strong_normalziation","alasca_sn",false);
    _alascaStrongNormalization.description=
            "enables stronger normalizations for inequalities: \n"
            "s >= 0 ==> s > 0 \\/  s == 0\n"
            "s != 0 ==> s > 0 \\/ -s  > 0\n"
            "\n";
    _lookup.insert(&_alascaStrongNormalization);
    _alascaStrongNormalization.tag(OptionTag::INFERENCES);
    _alascaStrongNormalization.onlyUsefulWith(_alasca.is(equal(true)));


    _alascaIntegerConversion  = BoolOptionValue("alasca_integer_conversion","alascai",false);
    _alascaIntegerConversion.description=
            "enables converting integer problems into LIRA problems where there is only the sort of reals by"
            "replacing integer variables with floor functions and transforming the signature appropriately"
            "\n";
    _lookup.insert(&_alascaIntegerConversion);
    _alascaIntegerConversion.setExperimental();
    _alascaIntegerConversion.tag(OptionTag::INFERENCES);
    _alascaIntegerConversion.onlyUsefulWith(_alasca.is(equal(true)));
    addRecommendationConstraint(_alascaIntegerConversion, _unificationWithAbstraction.is(equal(UnificationWithAbstraction::ALASCA_MAIN_FLOOR)));

    _alascaAbstraction  = BoolOptionValue("alasca_abstraction","alascaa",false);
    _alascaAbstraction.description=
            "Enables the alasca abstraction rule. This is an experimental rule not yet finished."
            "\n";
    _lookup.insert(&_alascaAbstraction);
    _alascaAbstraction.tag(OptionTag::INFERENCES);
    _alascaAbstraction.setExperimental();
    _alascaAbstraction.onlyUsefulWith(_alasca.is(equal(true)));

    _alascaIneqFacDemod = BoolOptionValue("alasca_ineq_fac_simpl","alascaifs",false);
    _alascaIneqFacDemod.description=
            "Enables the alascas inequality factoring simplification rule."
            "\n";
    _lookup.insert(&_alascaIneqFacDemod);
    _alascaIneqFacDemod.tag(OptionTag::INFERENCES);
    _alascaIneqFacDemod.setExperimental();
    _alascaIneqFacDemod.onlyUsefulWith(_alasca.is(equal(true)));

    _alascaIneqMerging = BoolOptionValue("alasca_ineq_merging","alascaim",true);
    _alascaIneqMerging.description=
            "Enables the alascas inequality merging simplification rule."
            "\n";
    _lookup.insert(&_alascaIneqMerging);
    _alascaIneqMerging.tag(OptionTag::INFERENCES);
    _alascaIneqMerging.setExperimental();
    _alascaIneqMerging.onlyUsefulWith(_alasca.is(equal(true)));


    _alascaDemodulationFwd = ChoiceOptionValue<Demodulation>("alasca_demodulation_fwd","alascadf",Demodulation::ALL);
    _alascaDemodulationFwd.description=
            "Enables the alascas demodulation rules for forward simplifications."
            "\n";
    _lookup.insert(&_alascaDemodulationFwd);
    _alascaDemodulationFwd.tag(OptionTag::INFERENCES);
    _alascaDemodulationFwd.setExperimental();
    _alascaDemodulationFwd.onlyUsefulWith(_alasca.is(equal(true)));


    _alascaDemodulationBwd = ChoiceOptionValue<Demodulation>("alasca_demodulation_bwd","alascadb",Demodulation::ALL);
    _alascaDemodulationBwd.description =
            "Enables the alascas demodulation rules for backward simplifications."
            "\n";
    _lookup.insert(&_alascaDemodulationBwd);
    _alascaDemodulationBwd.tag(OptionTag::INFERENCES);
    _alascaDemodulationBwd.setExperimental();
    _alascaDemodulationBwd.onlyUsefulWith(_alasca.is(equal(true)));

    _alascaSubtermFactoring  = BoolOptionValue("alasca_subterm_factoring","alasca-stf",true);
    _alascaSubtermFactoring.description=
            "Enables the alasca term factoring for non-toplevel terms. This is an experimental rule not yet finished. " // TODO
            "\n";
    _lookup.insert(&_alascaSubtermFactoring);
    _alascaSubtermFactoring.tag(OptionTag::INFERENCES);
    _alascaSubtermFactoring.setExperimental();
    _alascaSubtermFactoring.onlyUsefulWith(_alasca.is(equal(true)));


    _alascaVariableEliminationDelay  = BoolOptionValue("alasca_variable_elimination_delay","alasca-ve-delay",true);
    _alascaVariableEliminationDelay.description=
            "Enables delaying alasca's varaiable elimination rule application. This means it will not be performed if there is a selected literal.";
    _lookup.insert(&_alascaVariableEliminationDelay);
    _alascaVariableEliminationDelay.tag(OptionTag::INFERENCES);
    _alascaVariableEliminationDelay.setExperimental();
    _alascaVariableEliminationDelay.onlyUsefulWith(_alasca.is(equal(true)));

    _gaussianVariableElimination = choiceArithmeticSimplificationMode(
       "gaussian_variable_elimination", "gve",
       ArithmeticSimplificationMode::OFF);
    _gaussianVariableElimination.description=
          "Enable the immediate simplification \"Gaussian Variable Elimination\":\n"
          "\n"
          "s != t \\/ C[X] \n"
          "--------------  if s != t can be rewritten to X != r \n"
          "    C[r] \n"
          "\n"
          "Example:\n"
          "\n"
          "6 * X0 != 2 * X1 | p(X0, X1)\n"
          "-------------------------------\n"
          "  p(2 * X1 / 6, X1)\n"
          "\n"
          "\n"
          "For a more detailed description see the paper Making Theory Reasoning Simpler ( https://easychair.org/publications/preprint/K2hb ). \
          In some rare cases the conclusion may be not strictly simpler than the hypothesis. With `force` we ignore these cases, violating the ordering and just simplifying \
          anyways. With `cautious` we will generate a new clause instead of simplifying in these cases.";
    _lookup.insert(&_gaussianVariableElimination);
    _gaussianVariableElimination.addProblemConstraint(hasTheories());
    _gaussianVariableElimination.tag(OptionTag::THEORIES);

    _arithmeticSubtermGeneralizations = choiceArithmeticSimplificationMode(
       "arithmetic_subterm_generalizations", "asg",
       ArithmeticSimplificationMode::OFF);
    _arithmeticSubtermGeneralizations.description = "                                     \
          Enables various generalization rules for arithmetic terms as described in the paper Making Theory Reasoning Simpler ( https://easychair.org/publications/preprint/K2hb ). \
          In some rare cases the conclusion may be not strictly simpler than the hypothesis. With `force` we ignore these cases, violating the ordering and just simplifying \
          anyways. With `cautious` we will generate a new clause instead of simplifying in these cases.";
    _lookup.insert(&_arithmeticSubtermGeneralizations);
    _arithmeticSubtermGeneralizations.addProblemConstraint(hasTheories());
    _arithmeticSubtermGeneralizations.tag(OptionTag::THEORIES);

    _evaluationMode = ChoiceOptionValue<EvaluationMode>("evaluation","ev",
                                                        EvaluationMode::SIMPLE,
                                                        {"off","simple","force","cautious"});
    _evaluationMode.description=
<<<<<<< HEAD
    "Chooses the algorithm used to simplify interpreted integer, rational, and real terms.\
                                                                                          \
    - simple: will only evaluate expressions built from interpreted constants only.       \
    - cautious: will evaluate abstract expressions to a weak polynomial normal form. This is more powerful but may fail in some rare cases where the resulting polynomial is not strictly smaller than the initial one wrt. the simplification ordering. In these cases a new clause with the normal form term will be added to the search space instead of replacing the orignal clause.  \
=======
    "Chooses the algorithm used to simplify interpreted integer, rational, and real terms. \
                                 \
    - simple: will only evaluate expressions built from interpreted constants only.\
    - cautious: will evaluate abstract expressions to a weak polynomial normal form. This is more powerful but may fail in some rare cases where the resulting polynomial is not strictly smaller than the initial one wrt. the simplification ordering. In these cases a new clause with the normal form term will be added to the search space instead of replacing the original clause.  \
>>>>>>> 47147603
    - force: same as `cautious`, but ignoring the simplification ordering and replacing the hypothesis with the normal form clause in any case. \
    ";
    _lookup.insert(&_evaluationMode);
    _evaluationMode.addProblemConstraint(hasTheories());
    _evaluationMode.tag(OptionTag::THEORIES);
    _evaluationMode.setExperimental();

    _induction = ChoiceOptionValue<Induction>("induction","ind",Induction::NONE,
                      {"none","struct","int","both"});
    _induction.description = "Apply structural and/or integer induction on datatypes and integers.";
    _induction.tag(OptionTag::INDUCTION);
    _lookup.insert(&_induction);
    //_induction.setRandomChoices

    _structInduction = ChoiceOptionValue<StructuralInductionKind>("structural_induction_kind","sik",
                         StructuralInductionKind::ONE,{"one","two","three","recursion","all"});
    _structInduction.description="The kind of structural induction applied";
    _structInduction.tag(OptionTag::INDUCTION);
    _structInduction.onlyUsefulWith(Or(_induction.is(equal(Induction::STRUCTURAL)),_induction.is(equal(Induction::BOTH))));
    _structInduction.addHardConstraint(If(equal(StructuralInductionKind::RECURSION)).then(_newCNF.is(equal(true))));
    _structInduction.addHardConstraint(If(equal(StructuralInductionKind::RECURSION)).then(_equalityResolutionWithDeletion.is(equal(true))));
    _structInduction.addHardConstraint(If(equal(StructuralInductionKind::ALL)).then(_newCNF.is(equal(true))));
    _structInduction.addHardConstraint(If(equal(StructuralInductionKind::ALL)).then(_equalityResolutionWithDeletion.is(equal(true))));
    _lookup.insert(&_structInduction);

    _intInduction = ChoiceOptionValue<IntInductionKind>("int_induction_kind","iik",
                         IntInductionKind::ONE,{"one","two","all"});
    _intInduction.description="The kind of integer induction applied";
    _intInduction.tag(OptionTag::INDUCTION);

    _intInduction.onlyUsefulWith(Or(_induction.is(equal(Induction::INTEGER)),_induction.is(equal(Induction::BOTH))));
    _lookup.insert(&_intInduction);

    _inductionChoice = ChoiceOptionValue<InductionChoice>("induction_choice","indc",InductionChoice::ALL,
                        {"all","goal","goal_plus"});
    _inductionChoice.description="Where to apply induction. Goal only applies to constants in goal, goal_plus"
                                 " extends this with skolem constants introduced by induction. Consider using"
                                 " guess_the_goal for problems in SMTLIB as they do not come with a conjecture";
    _inductionChoice.tag(OptionTag::INDUCTION);
    _lookup.insert(&_inductionChoice);
    _inductionChoice.onlyUsefulWith(_induction.is(notEqual(Induction::NONE)));
    //_inductionChoice.addHardConstraint(If(equal(InductionChoice::GOAL)->Or(equal(InductionChoice::GOAL_PLUS))).then(
    //  _inputSyntax.is(equal(InputSyntax::TPTP))->Or<InductionChoice>(_guessTheGoal.is(equal(true)))));


    _maxInductionDepth = UnsignedOptionValue("induction_max_depth","indmd",0);
    _maxInductionDepth.description = "Set maximum depth of induction where 0 means no max.";
    _maxInductionDepth.tag(OptionTag::INDUCTION);
    _maxInductionDepth.onlyUsefulWith(_induction.is(notEqual(Induction::NONE)));
    _maxInductionDepth.addHardConstraint(lessThan(33u));
    _lookup.insert(&_maxInductionDepth);

    _inductionNegOnly = BoolOptionValue("induction_neg_only","indn",true);
    _inductionNegOnly.description = "Only apply induction to negative literals";
    _inductionNegOnly.tag(OptionTag::INDUCTION);
    _inductionNegOnly.onlyUsefulWith(_induction.is(notEqual(Induction::NONE)));
    _lookup.insert(&_inductionNegOnly);

    _inductionUnitOnly = BoolOptionValue("induction_unit_only","indu",true);
    _inductionUnitOnly.description = "Only apply induction to unit clauses";
    _inductionUnitOnly.tag(OptionTag::INDUCTION);
    _inductionUnitOnly.onlyUsefulWith(_induction.is(notEqual(Induction::NONE)));
    _lookup.insert(&_inductionUnitOnly);

    _inductionGen = BoolOptionValue("induction_gen","indgen",false);
    _inductionGen.description = "Apply induction with generalization (on both all & selected occurrences)";
    _inductionGen.tag(OptionTag::INDUCTION);
    _inductionGen.onlyUsefulWith(_induction.is(notEqual(Induction::NONE)));
    _lookup.insert(&_inductionGen);

    _maxInductionGenSubsetSize = UnsignedOptionValue("max_induction_gen_subset_size","indgenss",3);
    _maxInductionGenSubsetSize.description = "Set maximum number of occurrences of the induction term to be"
                                              " generalized, where 0 means no max. (Regular induction will"
                                              " be applied without this restriction.)";
    _maxInductionGenSubsetSize.tag(OptionTag::INDUCTION);
    _maxInductionGenSubsetSize.onlyUsefulWith(_inductionGen.is(equal(true)));
    _maxInductionGenSubsetSize.addHardConstraint(lessThan(10u));
    _lookup.insert(&_maxInductionGenSubsetSize);

    _inductionStrengthenHypothesis = BoolOptionValue("induction_strengthen_hypothesis","indstrhyp",false);
    _inductionStrengthenHypothesis.description = "Strengthen induction formulas with the remaining skolem constants"
                                                  " replaced with universally quantified variables in hypotheses";
    _inductionStrengthenHypothesis.tag(OptionTag::INDUCTION);
    _inductionStrengthenHypothesis.onlyUsefulWith(_induction.is(notEqual(Induction::NONE)));
    _lookup.insert(&_inductionStrengthenHypothesis);

    _inductionOnComplexTerms = BoolOptionValue("induction_on_complex_terms","indoct",false);
    _inductionOnComplexTerms.description = "Apply induction on complex (ground) terms vs. only on constants";
    _inductionOnComplexTerms.tag(OptionTag::INDUCTION);
    _inductionOnComplexTerms.onlyUsefulWith(_induction.is(notEqual(Induction::NONE)));
    _lookup.insert(&_inductionOnComplexTerms);

    _inductionGroundOnly = BoolOptionValue("induction_ground_only","indgo",true);
    _inductionGroundOnly.description = "Apply induction only on ground literals vs. literals with at most one free variable";
    _inductionGroundOnly.tag(OptionTag::INDUCTION);
    _inductionGroundOnly.onlyUsefulWith(Or(_induction.is(equal(Induction::STRUCTURAL)),_induction.is(equal(Induction::BOTH))));
    _lookup.insert(&_inductionGroundOnly);

    _functionDefinitionRewriting = BoolOptionValue("function_definition_rewriting","fnrw",false);
    _functionDefinitionRewriting.description = "Use function definitions as rewrite rules with the intended orientation rather than the term ordering one";
    _functionDefinitionRewriting.tag(OptionTag::INFERENCES);
    _functionDefinitionRewriting.addHardConstraint(If(equal(true)).then(_newCNF.is(equal(true))));
    _functionDefinitionRewriting.addHardConstraint(If(equal(true)).then(_equalityResolutionWithDeletion.is(equal(true))));
    _lookup.insert(&_functionDefinitionRewriting);

    _integerInductionDefaultBound = BoolOptionValue("int_induction_default_bound","intinddb",false);
    _integerInductionDefaultBound.description = "Always apply integer induction with bound 0";
    _integerInductionDefaultBound.tag(OptionTag::INDUCTION);
    _integerInductionDefaultBound.onlyUsefulWith(Or(_induction.is(equal(Induction::INTEGER)),_induction.is(equal(Induction::BOTH))));
    _lookup.insert(&_integerInductionDefaultBound);

    _integerInductionInterval = ChoiceOptionValue<IntegerInductionInterval>("int_induction_interval","intindint",
                         IntegerInductionInterval::BOTH,{"infinite","finite","both"});
    _integerInductionInterval.description="Whether integer induction is applied over infinite or finite intervals, or both";
    _integerInductionInterval.tag(OptionTag::INDUCTION);
    _integerInductionInterval.onlyUsefulWith(Or(_induction.is(equal(Induction::INTEGER)),_induction.is(equal(Induction::BOTH))));
    _lookup.insert(&_integerInductionInterval);

    OptionChoiceValues integerInductionLiteralStrictnessValues {
      "none",
      "toplevel_not_in_other",
      "only_one_occurrence",
      "not_in_both",
      "always"
    };

    _integerInductionStrictnessEq = ChoiceOptionValue<IntegerInductionLiteralStrictness>(
        "int_induction_strictness_eq",
        "intindsteq",
        IntegerInductionLiteralStrictness::NONE,
        integerInductionLiteralStrictnessValues
    );
    _integerInductionStrictnessEq.description =
      "Exclude induction term t/literal l combinations from integer induction.\n"
      "Induction is not applied to _equality_ literals l:\n"
      "  - none: no exclusion\n"
      "  - toplevel_not_in_other: t is a top-level argument of l,\n"
      "    but it does not occur in the other argument of l\n"
      "  - only_one_occurrence: t has only one occurrence in l\n"
      "  - not_in_both: t does not occur in both arguments of l\n"
      "  - always: induction on l is not allowed at all\n";
    _integerInductionStrictnessEq.tag(OptionTag::INDUCTION);
    _integerInductionStrictnessEq.onlyUsefulWith(Or(_induction.is(equal(Induction::INTEGER)),_induction.is(equal(Induction::BOTH))));
    _lookup.insert(&_integerInductionStrictnessEq);

    _integerInductionStrictnessComp = ChoiceOptionValue<IntegerInductionLiteralStrictness>(
        "int_induction_strictness_comp",
        "intindstcomp",
        IntegerInductionLiteralStrictness::TOPLEVEL_NOT_IN_OTHER,
        integerInductionLiteralStrictnessValues
    );
    _integerInductionStrictnessComp.description =
      "Exclude induction term t/literal l combinations from integer induction.\n"
      "Induction is not applied to _comparison_ literals l:\n"
      "  - none: no exclusion\n"
      "  - toplevel_not_in_other: t is a top-level argument of l,\n"
      "    but it does not occur in the other argument of l\n"
      "  - only_one_occurrence: t has only one occurrence in l\n"
      "  - not_in_both: t does not occur in both arguments of l\n"
      "  - always: induction on l is not allowed at all\n";
    _integerInductionStrictnessComp.tag(OptionTag::INDUCTION);
    _integerInductionStrictnessComp.onlyUsefulWith(Or(_induction.is(equal(Induction::INTEGER)),_induction.is(equal(Induction::BOTH))));
    _lookup.insert(&_integerInductionStrictnessComp);

    _integerInductionStrictnessTerm = ChoiceOptionValue<IntegerInductionTermStrictness>(
      "int_induction_strictness_term",
      "intindstterm",
      IntegerInductionTermStrictness::INTERPRETED_CONSTANT,
      {"none", "interpreted_constant", "no_skolems"}
    );
    _integerInductionStrictnessTerm.description =
      "Exclude induction term t/literal l combinations from integer induction.\n"
      "Induction is not applied to the induction term t:\n"
      "  - none: no exclusion\n"
      "  - interpreted_constant: t is an interpreted constant\n"
      "  - no_skolems: t does not contain a skolem function";
    _integerInductionStrictnessTerm.tag(OptionTag::INDUCTION);
    _integerInductionStrictnessTerm.onlyUsefulWith(Or(_induction.is(equal(Induction::INTEGER)),_induction.is(equal(Induction::BOTH))));
    _lookup.insert(&_integerInductionStrictnessTerm);

    _nonUnitInduction = BoolOptionValue("non_unit_induction","nui",false);
    _nonUnitInduction.description = "Induction on certain clauses or clause sets instead of just unit clauses";
    _nonUnitInduction.tag(OptionTag::INDUCTION);
    _nonUnitInduction.reliesOn(_induction.is(notEqual(Induction::NONE)));
    _lookup.insert(&_nonUnitInduction);

    _inductionOnActiveOccurrences = BoolOptionValue("induction_on_active_occurrences","indao",false);
    _inductionOnActiveOccurrences.description = "Only use induction terms from active occurrences, generalize over active occurrences";
    _inductionOnActiveOccurrences.tag(OptionTag::INDUCTION);
    _inductionOnActiveOccurrences.onlyUsefulWith(_induction.is(notEqual(Induction::NONE)));
    _lookup.insert(&_inductionOnActiveOccurrences);

    _instantiation = ChoiceOptionValue<Instantiation>("instantiation","inst",Instantiation::OFF,{"off","on"});
    _instantiation.description = "Heuristically instantiate variables. Often wastes a lot of effort. Consider using thi instead.";
    _instantiation.tag(OptionTag::THEORIES);
    _lookup.insert(&_instantiation);

<<<<<<< HEAD
    _backwardDemodulation = ChoiceOptionValue<Demodulation>("backward_demodulation","bd", Demodulation::ALL);
=======
    _backwardDemodulation = ChoiceOptionValue<Demodulation>("backward_demodulation","bd",
                  Demodulation::OFF,
                  {"all","off","preordered"});
>>>>>>> 47147603
    _backwardDemodulation.description=
       "Oriented rewriting of kept clauses by newly derived unit equalities\n"
       "s = t     L[sθ] \\/ C\n"
       "---------------------   where sθ > tθ (replaces RHS)\n"
       " L[tθ] \\/ C\n";
    _lookup.insert(&_backwardDemodulation);
    _backwardDemodulation.tag(OptionTag::INFERENCES);
    _backwardDemodulation.addProblemConstraint(hasEquality());
    _backwardDemodulation.onlyUsefulWith(ProperSaturationAlgorithm());

    _backwardSubsumption = ChoiceOptionValue<Subsumption>("backward_subsumption","bs",
                Subsumption::OFF,{"off","on","unit_only"});
    _backwardSubsumption.description=
       "Perform subsumption deletion of kept clauses by newly derived clauses. Unit_only means that the subsumption will be performed only by unit clauses";
    _lookup.insert(&_backwardSubsumption);
    _backwardSubsumption.tag(OptionTag::INFERENCES);
    _backwardSubsumption.onlyUsefulWith(ProperSaturationAlgorithm());
    // bs without fs may lead to rapid looping (when a newly derived clause subsumes its own ancestor already in active) and makes little sense
    _backwardSubsumption.addHardConstraint(
        If(notEqual(Subsumption::OFF)).then(_forwardSubsumption.is(notEqual(false))));

    _backwardSubsumptionResolution = ChoiceOptionValue<Subsumption>("backward_subsumption_resolution","bsr",
                    Subsumption::OFF,{"off","on","unit_only"});
    _backwardSubsumptionResolution.description=
       "Perform subsumption resolution on kept clauses using newly derived clauses. Unit_only means that the subsumption resolution will be performed only by unit clauses";
    _lookup.insert(&_backwardSubsumptionResolution);
    _backwardSubsumptionResolution.tag(OptionTag::INFERENCES);
    _backwardSubsumptionResolution.onlyUsefulWith(ProperSaturationAlgorithm());

    _backwardSubsumptionDemodulation = BoolOptionValue("backward_subsumption_demodulation", "bsd", false);
    _backwardSubsumptionDemodulation.description = "Perform backward subsumption demodulation.";
    _lookup.insert(&_backwardSubsumptionDemodulation);
    _backwardSubsumptionDemodulation.tag(OptionTag::INFERENCES);
    _backwardSubsumptionDemodulation.onlyUsefulWith(ProperSaturationAlgorithm());
    _backwardSubsumptionDemodulation.addProblemConstraint(hasEquality());

    _backwardSubsumptionDemodulationMaxMatches = UnsignedOptionValue("backward_subsumption_demodulation_max_matches", "bsdmm", 0);
    _backwardSubsumptionDemodulationMaxMatches.description = "Maximum number of multi-literal matches to consider in backward subsumption demodulation. 0 means to try all matches (until first success).";
    _lookup.insert(&_backwardSubsumptionDemodulationMaxMatches);
    _backwardSubsumptionDemodulationMaxMatches.onlyUsefulWith(_backwardSubsumptionDemodulation.is(equal(true)));
    _backwardSubsumptionDemodulationMaxMatches.tag(OptionTag::INFERENCES);

    _binaryResolution = BoolOptionValue("binary_resolution","br",true);
    _binaryResolution.description=
    "Standard binary resolution i.e.\n"
        "C \\/ t     D \\/ s\n"
        "---------------------\n"
        "(C \\/ D)θ\n"
        "where θ = mgu(t,-s) and t selected";
    _lookup.insert(&_binaryResolution);
    _binaryResolution.onlyUsefulWith(ProperSaturationAlgorithm());
    _binaryResolution.tag(OptionTag::INFERENCES);
    // If urr is off then binary resolution should be on
    // _binaryResolution.addConstraint(If(equal(false)).then(_unitResultingResolution.is(notEqual(URResolution::OFF))));

    _superposition = BoolOptionValue("superposition","sup",true);
    _superposition.onlyUsefulWith(ProperSaturationAlgorithm());
    _superposition.tag(OptionTag::INFERENCES);
    _superposition.description= "Control superposition. Turning off this core inference leads to an incomplete calculus on equational problems.";
    _lookup.insert(&_superposition);

    _condensation = ChoiceOptionValue<Condensation>("condensation","cond",Condensation::OFF,{"fast","off","on"});
    _condensation.description=
       "Perform condensation. If 'fast' is specified, we only perform condensations that are easy to check for.";
    _lookup.insert(&_condensation);
    _condensation.tag(OptionTag::INFERENCES);
    _condensation.onlyUsefulWith(ProperSaturationAlgorithm());

    _demodulationRedundancyCheck = ChoiceOptionValue<DemodulationRedundancyCheck>("demodulation_redundancy_check","drc",
       DemodulationRedundancyCheck::ENCOMPASS,{"off","ordering","encompass"});
    _demodulationRedundancyCheck.description=
       "The following cases of backward and forward demodulation do not preserve completeness:\n"
       "s = t     s = t1 \\/ C \t s = t     s != t1 \\/ C\n"

       "--------------------- \t ---------------------\n"
       "t = t1 \\/ C \t\t t != t1 \\/ C\n"
       "where t > t1 and s = t > C (RHS replaced)\n"
       "With `encompass`, we treat demodulations (both forward and backward) as encompassment demodulations (as defined by Duarte and Korovin in 2022's IJCAR paper).\n"
       "With `ordering`, we check this condition and don't demodulate if we could violate completeness.\n"
       "With `off`, we skip the checks, save time, but become incomplete.";
    _lookup.insert(&_demodulationRedundancyCheck);
    _demodulationRedundancyCheck.tag(OptionTag::INFERENCES);
    _demodulationRedundancyCheck.onlyUsefulWith(ProperSaturationAlgorithm());
    _demodulationRedundancyCheck.onlyUsefulWith(Or(_forwardDemodulation.is(notEqual(Demodulation::OFF)),_backwardDemodulation.is(notEqual(Demodulation::OFF))));
    _demodulationRedundancyCheck.addProblemConstraint(hasEquality());

    _forwardDemodulationTermOrderingDiagrams = BoolOptionValue("forward_demodulation_term_ordering_diagrams","fdtod",true);
    _forwardDemodulationTermOrderingDiagrams.description=
       "Use term ordering diagrams (TODs) to runtime specialize post-ordering checks in forward demodulation.";
    _lookup.insert(&_forwardDemodulationTermOrderingDiagrams);
    _forwardDemodulationTermOrderingDiagrams.tag(OptionTag::INFERENCES);
    _forwardDemodulationTermOrderingDiagrams.onlyUsefulWith(ProperSaturationAlgorithm());
    _forwardDemodulationTermOrderingDiagrams.onlyUsefulWith(_forwardDemodulation.is(notEqual(Demodulation::OFF)));
    _forwardDemodulationTermOrderingDiagrams.addProblemConstraint(hasEquality());

    _demodulationOnlyEquational = BoolOptionValue("demodulation_only_equational","doe",false);
    _demodulationOnlyEquational.description=
       "Disables demodulation of non-equational literals. In combination with -ins > 0 simulates the effect of Waldmeister's `Enlarging the Hypothesis` trick.";
    _lookup.insert(&_demodulationOnlyEquational);
    _demodulationOnlyEquational.setExperimental();
    _demodulationOnlyEquational.tag(OptionTag::INFERENCES);
    _demodulationOnlyEquational.onlyUsefulWith(ProperSaturationAlgorithm());
    _demodulationOnlyEquational.onlyUsefulWith(Or(_forwardDemodulation.is(notEqual(Demodulation::OFF)),_backwardDemodulation.is(notEqual(Demodulation::OFF))));
    _demodulationOnlyEquational.addProblemConstraint(hasEquality());

    _extensionalityAllowPosEq = BoolOptionValue( "extensionality_allow_pos_eq","eape",true);
    _extensionalityAllowPosEq.description="If extensionality resolution equals filter, this dictates"
      " whether we allow other positive equalities when recognising extensionality clauses";
    _lookup.insert(&_extensionalityAllowPosEq);
    _extensionalityAllowPosEq.tag(OptionTag::INFERENCES);
    _extensionalityAllowPosEq.onlyUsefulWith(_extensionalityResolution.is(equal(ExtensionalityResolution::FILTER)));

    _extensionalityMaxLength = UnsignedOptionValue("extensionality_max_length","erml",0);
    _extensionalityMaxLength.description="Sets the maximum length (number of literals) an extensionality"
      " clause can have when doing recognition for extensionality resolution. If zero there is no maximum.";
    _lookup.insert(&_extensionalityMaxLength);
    _extensionalityMaxLength.tag(OptionTag::INFERENCES);
    // 0 means infinity, so it is intentionally not if (unsignedValue < 2).
    _extensionalityMaxLength.addConstraint(notEqual(1u));
    _extensionalityMaxLength.onlyUsefulWith(_extensionalityResolution.is(notEqual(ExtensionalityResolution::OFF)));
    //TODO does this depend on anything?

    _extensionalityResolution = ChoiceOptionValue<ExtensionalityResolution>("extensionality_resolution","er",
                      ExtensionalityResolution::OFF,{"filter","known","tagged","off"});
    _extensionalityResolution.description=
      "Turns on the following inference rule:\n"
      "  x=y \\/ C    s != t \\/ D\n"
      "  -----------------------\n"
      "  C{x → s, y → t} \\/ D\n"
      "Where s!=t is selected in s!=t \\/D and x=y \\/ C is a recognised as an extensionality clause - how clauses are recognised depends on the value of this option.\n"
      "If filter we attempt to recognise all extensionality clauses i.e. those that have exactly one X=Y, no inequality of the same sort as X-Y (and optionally no equality except X=Y, see extensionality_allow_pos_eq).\n"
      "If known we only recognise a known set of extensionality clauses. At the moment this includes the standard and subset-based formulations of the set extensionality axiom, as well as the array extensionality axiom.\n"
      "If tagged we only use formulas tagged as extensionality clauses.";
    _lookup.insert(&_extensionalityResolution);
    _extensionalityResolution.tag(OptionTag::INFERENCES);
    // Captures that if ExtensionalityResolution is not off then inequality splitting must be 0
    _extensionalityResolution.onlyUsefulWith(_inequalitySplitting.is(equal(0)));

    _FOOLParamodulation = BoolOptionValue("fool_paramodulation","foolp",false);
    _FOOLParamodulation.description=
      "Turns on the following inference rule:\n"
      "        C[s]\n"
      "--------------------,\n"
      "C[true] \\/ s = false\n"
      "where s is a boolean term that is not a variable, true or false, C[true] is "
      "the C clause with s substituted by true. This rule is needed for efficient "
      "treatment of boolean terms.";
    _lookup.insert(&_FOOLParamodulation);
    _FOOLParamodulation.tag(OptionTag::INFERENCES);

    _termAlgebraInferences = BoolOptionValue("term_algebra_rules","tar",true);
    _termAlgebraInferences.description=
      "Activates some rules that improve reasoning with term algebras (such as algebraic datatypes in SMT-LIB):\n"
      "If the problem does not contain any term algebra symbols, activating this options has no effect\n"
      "- distinctness rule:\n"
      "f(...) = g(...) \\/ A\n"
      "--------------------\n"
      "          A         \n"
      "where f and g are distinct term algebra constructors\n"
      "- distinctness tautology deletion: clauses of the form f(...) ~= g(...) \\/ A are deleted\n"
      "- injectivity rule:\n"
      "f(s1 ... sn) = f(t1 ... tn) \\/ A\n"
      "--------------------------------\n"
      "         s1 = t1 \\/ A\n"
      "               ...\n"
      "         sn = tn \\/ A";
    _lookup.insert(&_termAlgebraInferences);
    _termAlgebraInferences.tag(OptionTag::THEORIES);

    _termAlgebraExhaustivenessAxiom = BoolOptionValue("term_algebra_exhaustiveness_axiom","taea",true);
    _termAlgebraExhaustivenessAxiom.description="Enable term algebra exhaustiveness axiom";
    _lookup.insert(&_termAlgebraExhaustivenessAxiom);
    _termAlgebraExhaustivenessAxiom.tag(OptionTag::THEORIES);

    _termAlgebraCyclicityCheck = ChoiceOptionValue<TACyclicityCheck>("term_algebra_acyclicity","tac",
                                                                     TACyclicityCheck::OFF,{"off","axiom","rule","light"});
    _termAlgebraCyclicityCheck.description=
      "Activates the cyclicity rule for term algebras (such as algebraic datatypes in SMT-LIB):\n"
      "- off : the cyclicity rule is not enforced (this is sound but incomplete)\n"
      "- axiom : the cyclicity rule is axiomatized with a transitive predicate describing the subterm relation over terms\n"
      "- rule : the cyclicity rule is enforced by a specific hyper-resolution rule\n"
      "- light : the cyclicity rule is enforced by rule generating disequality between a term and its known subterms";
    _lookup.insert(&_termAlgebraCyclicityCheck);
    _termAlgebraCyclicityCheck.tag(OptionTag::THEORIES);

    _forwardDemodulation = ChoiceOptionValue<Demodulation>("forward_demodulation","fd",Demodulation::ALL);
    _forwardDemodulation.description=
    "Oriented rewriting of newly derived clauses by kept unit equalities\n"
    "s = t     L[sθ] \\/ C\n"
    "---------------------  where sθ > tθ\n"
    " L[tθ] \\/ C\n"
    "If 'preordered' is set, only equalities s = t where s > t are used for rewriting.";
    _lookup.insert(&_forwardDemodulation);
    _forwardDemodulation.onlyUsefulWith(ProperSaturationAlgorithm());
    _forwardDemodulation.tag(OptionTag::INFERENCES);

    _forwardGroundJoinability = BoolOptionValue("forward_ground_joinability","fgj",false);
    _forwardGroundJoinability.description="Perform forward ground joinability.";
    _lookup.insert(&_forwardGroundJoinability);
    _forwardGroundJoinability.onlyUsefulWith(ProperSaturationAlgorithm());
    _forwardGroundJoinability.tag(OptionTag::INFERENCES);

    _forwardLiteralRewriting = BoolOptionValue("forward_literal_rewriting","flr",false);
    _forwardLiteralRewriting.description="Perform forward literal rewriting.";
    _lookup.insert(&_forwardLiteralRewriting);
    _forwardLiteralRewriting.tag(OptionTag::INFERENCES);
    _forwardLiteralRewriting.addProblemConstraint(mayHaveNonUnits());
    _forwardLiteralRewriting.onlyUsefulWith(ProperSaturationAlgorithm());

    _forwardSubsumption = BoolOptionValue("forward_subsumption","fs",true);
    _forwardSubsumption.description="Perform forward subsumption deletion.";
    _lookup.insert(&_forwardSubsumption);
    _forwardSubsumption.tag(OptionTag::INFERENCES);

    _forwardSubsumptionResolution = BoolOptionValue("forward_subsumption_resolution","fsr",true);
    _forwardSubsumptionResolution.description="Perform forward subsumption resolution.";
    _lookup.insert(&_forwardSubsumptionResolution);
    _forwardSubsumptionResolution.tag(OptionTag::INFERENCES);
    _forwardSubsumptionResolution.addHardConstraint(If(equal(true)).then(_forwardSubsumption.is(equal(true))));

    _forwardSubsumptionResolution.onlyUsefulWith(ProperSaturationAlgorithm());

    _forwardSubsumptionDemodulation = BoolOptionValue("forward_subsumption_demodulation", "fsd", false);
    _forwardSubsumptionDemodulation.description = "Perform forward subsumption demodulation.";
    _lookup.insert(&_forwardSubsumptionDemodulation);
    _forwardSubsumptionDemodulation.onlyUsefulWith(ProperSaturationAlgorithm());
    _forwardSubsumptionDemodulation.tag(OptionTag::INFERENCES);
    _forwardSubsumptionDemodulation.addProblemConstraint(hasEquality());

    _forwardSubsumptionDemodulationMaxMatches = UnsignedOptionValue("forward_subsumption_demodulation_max_matches", "fsdmm", 0);
    _forwardSubsumptionDemodulationMaxMatches.description = "Maximum number of multi-literal matches to consider in forward subsumption demodulation. 0 means to try all matches (until first success).";
    _lookup.insert(&_forwardSubsumptionDemodulationMaxMatches);
    _forwardSubsumptionDemodulationMaxMatches.onlyUsefulWith(_forwardSubsumptionDemodulation.is(equal(true)));
    _forwardSubsumptionDemodulationMaxMatches.tag(OptionTag::INFERENCES);

    _simultaneousSuperposition = BoolOptionValue("simultaneous_superposition","sims",true);
    _simultaneousSuperposition.description="Rewrite the whole RHS clause during superposition, not just the target literal.";
    _lookup.insert(&_simultaneousSuperposition);
    _simultaneousSuperposition.onlyUsefulWith(ProperSaturationAlgorithm());
    _simultaneousSuperposition.tag(OptionTag::INFERENCES);

    _innerRewriting = BoolOptionValue("inner_rewriting","irw",false);
    _innerRewriting.description="C[t_1] | t1 != t2 ==> C[t_2] | t1 != t2 when t1>t2";
    _innerRewriting.onlyUsefulWith(ProperSaturationAlgorithm());
    _innerRewriting.addProblemConstraint(hasEquality());
    _lookup.insert(&_innerRewriting);
    _innerRewriting.tag(OptionTag::INFERENCES);

    _equationalTautologyRemoval = BoolOptionValue("equational_tautology_removal","etr",false);
    _equationalTautologyRemoval.description="A reduction which uses congruence closure to remove logically valid clauses.";
    _lookup.insert(&_equationalTautologyRemoval);
    _equationalTautologyRemoval.onlyUsefulWith(ProperSaturationAlgorithm());
    _equationalTautologyRemoval.tag(OptionTag::INFERENCES);

    _partialRedundancyCheck = BoolOptionValue("partial_redundancy_check","prc",false);
    _partialRedundancyCheck.description=
      "Skip generating inferences on clause instances on which we already performed a simplifying inference.";
    _lookup.insert(&_partialRedundancyCheck);
    _partialRedundancyCheck.onlyUsefulWith(ProperSaturationAlgorithm());
    _partialRedundancyCheck.addHardConstraint(If(equal(true)).then(Or(_unificationWithAbstraction.is(equal(UnificationWithAbstraction::AUTO)),
                                                                          _unificationWithAbstraction.is(equal(UnificationWithAbstraction::OFF)))));
    _partialRedundancyCheck.tag(OptionTag::INFERENCES);

    _partialRedundancyOrderingConstraints = BoolOptionValue("partial_redundancy_ordering_constraints","proc",false);
    _partialRedundancyOrderingConstraints.description=
      "Strengthen partial redundancy with ordering constraints.";
    _lookup.insert(&_partialRedundancyOrderingConstraints);
    _partialRedundancyOrderingConstraints.onlyUsefulWith(_partialRedundancyCheck.is(equal(true)));
    _partialRedundancyOrderingConstraints.tag(OptionTag::INFERENCES);

    _partialRedundancyAvatarConstraints = BoolOptionValue("partial_redundancy_avatar_constraints","prac",false);
    _partialRedundancyAvatarConstraints.description=
      "Strengthen partial redundancy with AVATAR constraints.";
    _lookup.insert(&_partialRedundancyAvatarConstraints);
    _partialRedundancyAvatarConstraints.onlyUsefulWith(_partialRedundancyCheck.is(equal(true)));
    _partialRedundancyAvatarConstraints.onlyUsefulWith(_splitting.is(equal(true)));
    _partialRedundancyAvatarConstraints.tag(OptionTag::INFERENCES);

    _partialRedundancyLiteralConstraints = BoolOptionValue("partial_redundancy_literal_constraints","prlc",false);
    _partialRedundancyLiteralConstraints.description=
      "Strengthen partial redundancy with literals from clauses.";
    _lookup.insert(&_partialRedundancyLiteralConstraints);
    _partialRedundancyLiteralConstraints.onlyUsefulWith(_partialRedundancyCheck.is(equal(true)));
    _partialRedundancyLiteralConstraints.tag(OptionTag::INFERENCES);

    _unitResultingResolution = ChoiceOptionValue<URResolution>("unit_resulting_resolution","urr",URResolution::OFF,{"ec_only","off","on","full"});
    _unitResultingResolution.description=
    "Uses unit resulting resolution only to derive empty clauses (may be useful for splitting)."
    " 'ec_only' only derives empty clauses, 'on' does everything (but implements a heuristic to skip deriving more than one empty clause),"
    " 'full' ignores this heuristic and is thus complete also under AVATAR.";
    _lookup.insert(&_unitResultingResolution);
    _unitResultingResolution.tag(OptionTag::INFERENCES);
    _unitResultingResolution.onlyUsefulWith(ProperSaturationAlgorithm());
    _unitResultingResolution.addProblemConstraint(notJustEquality());
    _unitResultingResolution.addConstraint(If(equal(URResolution::FULL)).then(_splitting.is(equal(true))));
    // If br has already been set off then this will be forced on, if br has not yet been set
    // then setting this to off will force br on

    _superpositionFromVariables = BoolOptionValue("superposition_from_variables","sfv",true);
    _superpositionFromVariables.description="Perform superposition from variables.";
    _lookup.insert(&_superpositionFromVariables);
    _superpositionFromVariables.tag(OptionTag::INFERENCES);
    _superpositionFromVariables.addProblemConstraint(hasEquality());
    _superpositionFromVariables.onlyUsefulWith(ProperSaturationAlgorithm());

//*********************** Higher-order  ***********************

    _holPrinting = ChoiceOptionValue("pretty_hol_printing",
                                     "php",
                                     HPrinting::TPTP,
                                     {"raw", "db", "pretty", "tptp"});
    _holPrinting.description =
        "Various methods of printing higher-order terms: \n"
        " -raw : prints the internal representation of terms \n"
        " -pretty : converts internal representation to something resembling textbook notation \n"
        " -tptp : matches tptp standards \n"
        " -db : same as tptp, except that De Bruijn indices printed instead of named variables";
    _lookup.insert(&_holPrinting);
    _holPrinting.tag(OptionTag::HIGHER_ORDER);

    _choiceAxiom = BoolOptionValue("choice_ax","cha",false);
    _choiceAxiom.description="Adds the cnf form of the Hilbert choice axiom";
    _lookup.insert(&_choiceAxiom);
    _choiceAxiom.addProblemConstraint(hasHigherOrder());
    _choiceAxiom.tag(OptionTag::HIGHER_ORDER);

    _choiceReasoning = BoolOptionValue("choice_reasoning","chr",false);
    _choiceReasoning.description="Reason about choice by adding relevant instances of the axiom";
    _lookup.insert(&_choiceReasoning);
    _choiceReasoning.addProblemConstraint(hasHigherOrder());
    _choiceReasoning.onlyUsefulWith(_choiceAxiom.is(equal(false))); //no point having two together
    _choiceReasoning.tag(OptionTag::HIGHER_ORDER);

    _injectivity = BoolOptionValue("injectivity", "inj", false);
    _injectivity.description = "Attempts to identify injective functions and postulates a left-inverse";
    _lookup.insert(&_injectivity);
    _injectivity.addProblemConstraint(hasHigherOrder());
    _injectivity.tag(OptionTag::HIGHER_ORDER);

    // TODO we have two ways of enabling function extensionality abstraction atm:
    // this option, and `-uwa`.
    // We should sort this out before merging into master.
    _functionExtensionality = ChoiceOptionValue<FunctionExtensionality>("func_ext","fe",FunctionExtensionality::ABSTRACTION,
                                                                          {"off", "axiom", "abstraction"});
    _functionExtensionality.description="Deal with extensionality using abstraction, axiom or neither";
    _lookup.insert(&_functionExtensionality);
    _functionExtensionality.addProblemConstraint(hasHigherOrder());
    _functionExtensionality.tag(OptionTag::HIGHER_ORDER);

    _clausificationOnTheFly = ChoiceOptionValue<CNFOnTheFly>("cnf_on_the_fly", "cnfonf", CNFOnTheFly::EAGER,
                                                             {"eager",
                                                              "lazy_gen",
                                                              "lazy_simp",
                                                              "lazy_not_gen",
                                                              "lazy_not_gen_be_off",
                                                              "lazy_not_be_gen",
                                                              "off"});
    _clausificationOnTheFly.description = "Various options linked to clausification on the fly";
    _lookup.insert(&_clausificationOnTheFly);
    _clausificationOnTheFly.addProblemConstraint(hasHigherOrder());
    _clausificationOnTheFly.tag(OptionTag::HIGHER_ORDER);

    _equalityToEquivalence = BoolOptionValue("equality_to_equiv","e2e",false);
    _equalityToEquivalence.description=
      "Equality between boolean terms changed to equivalence \n"
      "t1 : $o = t2 : $o is changed to t1 <=> t2";
    _lookup.insert(&_equalityToEquivalence);
    // potentially could be useful for FOOL, so am not adding the HOL constraint

    _casesSimp = BoolOptionValue("cases_simp","cs",false);
    _casesSimp.description=
    "FOOL Paramodulation with two conclusion as a simplification";
    _casesSimp.onlyUsefulWith(_cases.is(equal(false)));
    _lookup.insert(&_casesSimp);
    // potentially could be useful for FOOL, so am not adding the HOL constraint
    _casesSimp.tag(OptionTag::HIGHER_ORDER);

    //TODO, sort out the mess with cases and FOOLP.
    //One should be removed. AYB
    _cases = BoolOptionValue("cases","c",false);
    _cases.description=
    "Alternative to FOOL Paramodulation that replaces all Boolean subterms in one step";
    _cases.onlyUsefulWith(_casesSimp.is(equal(false)));
    _lookup.insert(&_cases);
    // potentially could be useful for FOOL, so am not adding the HOL constraint
    _cases.tag(OptionTag::HIGHER_ORDER);

    _newTautologyDel = BoolOptionValue("new_taut_del", "ntd", false);
    _newTautologyDel.description =
        "Delete clauses with literals of the form false != true or t = true \\/ t = false";
    _lookup.insert(&_newTautologyDel);
    // potentially could be useful for FOOL, so am not adding the HOL constraint
    _newTautologyDel.tag(OptionTag::HIGHER_ORDER);

//*********************** InstGen  ***********************
// TODO not really InstGen any more, just global subsumption

    _globalSubsumption = BoolOptionValue("global_subsumption","gs",false);
    _globalSubsumption.description="Perform global subsumption. Use a set of groundings of generated clauses G to replace C \\/ L by C if the grounding of C is implied by G. A SAT solver is used for ground reasoning.";
    _lookup.insert(&_globalSubsumption);
    _globalSubsumption.onlyUsefulWith(ProperSaturationAlgorithm());
    _globalSubsumption.tag(OptionTag::INFERENCES);
    // _globalSubsumption.addProblemConstraint(mayHaveNonUnits()); - this is too strict, think of a better one

    _globalSubsumptionSatSolverPower = ChoiceOptionValue<GlobalSubsumptionSatSolverPower>("global_subsumption_sat_solver_power","gsssp",
          GlobalSubsumptionSatSolverPower::PROPAGATION_ONLY,{"propagation_only","full"});
    _globalSubsumptionSatSolverPower.description="";
    _lookup.insert(&_globalSubsumptionSatSolverPower);
    _globalSubsumptionSatSolverPower.tag(OptionTag::INFERENCES);
    _globalSubsumptionSatSolverPower.onlyUsefulWith(_globalSubsumption.is(equal(true)));

    _globalSubsumptionExplicitMinim = ChoiceOptionValue<GlobalSubsumptionExplicitMinim>("global_subsumption_explicit_minim","gsem",
        GlobalSubsumptionExplicitMinim::ON,{"off","on","randomized"});
    _globalSubsumptionSatSolverPower.description="Explicitly minimize the result of global subsumption reduction.";
    _lookup.insert(&_globalSubsumptionExplicitMinim);
    _globalSubsumptionExplicitMinim.tag(OptionTag::INFERENCES);
    _globalSubsumptionExplicitMinim.onlyUsefulWith(_globalSubsumption.is(equal(true)));

    _globalSubsumptionAvatarAssumptions = ChoiceOptionValue<GlobalSubsumptionAvatarAssumptions>("global_subsumption_avatar_assumptions","gsaa",
        GlobalSubsumptionAvatarAssumptions::OFF,{"off","from_current","full_model"});
    _globalSubsumptionAvatarAssumptions.description=
      "When running global subsumption and AVATAR at the same time we need to include information about the current AVATAR model. When this is off "
      "we ignore clauses with AVATAR assumptions for GS. When it is from_current we assume the assumptions in the current clause. When it is "
      "full_model we assume the full model from AVATAR. See paper Global Subsumption Revisited (Briefly).";
    _lookup.insert(&_globalSubsumptionAvatarAssumptions);
    _globalSubsumptionAvatarAssumptions.tag(OptionTag::INFERENCES);
    _globalSubsumptionAvatarAssumptions.onlyUsefulWith(_globalSubsumption.is(equal(true)));
    _globalSubsumptionAvatarAssumptions.onlyUsefulWith(_splitting.is(equal(true)));

    _useHashingVariantIndex = BoolOptionValue("use_hashing_clause_variant_index","uhcvi",true);
    _useHashingVariantIndex.description= "Use clause variant index based on hashing for clause variant detection (affects avatar).";
    _lookup.insert(&_useHashingVariantIndex);
    _useHashingVariantIndex.tag(OptionTag::OTHER);

//*********************** AVATAR  ***********************

    _splitting = BoolOptionValue("avatar","av",true);
    _splitting.description="Use AVATAR splitting.";
    _lookup.insert(&_splitting);
    _splitting.onlyUsefulWith(ProperSaturationAlgorithm());
    _splitting.tag(OptionTag::AVATAR);
    //_splitting.addProblemConstraint(mayHaveNonUnits());

    _splitAtActivation = BoolOptionValue("split_at_activation","sac",false);
    _splitAtActivation.description="Split a clause when it is activated, default is to split when it is processed";
    _lookup.insert(&_splitAtActivation);
    _splitAtActivation.onlyUsefulWith(_splitting.is(equal(true)));
    _splitAtActivation.tag(OptionTag::AVATAR);

    _cleaveNonsplittables = BoolOptionValue("cleave_nonsplittables","cn",false);
    _cleaveNonsplittables.description="Tentatively propose single-literal component strengthenings. Sometimes useful for bringing about finite saturations.";
    _lookup.insert(&_cleaveNonsplittables);
    _cleaveNonsplittables.onlyUsefulWith(_splitting.is(equal(true)));
    _cleaveNonsplittables.tag(OptionTag::AVATAR);

    _splittingAddComplementary = ChoiceOptionValue<SplittingAddComplementary>("avatar_add_complementary","aac",
                                                                                SplittingAddComplementary::GROUND,{"ground","none"});
    _splittingAddComplementary.description="";
    _lookup.insert(&_splittingAddComplementary);
    _splittingAddComplementary.tag(OptionTag::AVATAR);
    _splittingAddComplementary.onlyUsefulWith(_splitting.is(equal(true)));

    _splittingCongruenceClosure = BoolOptionValue("avatar_congruence_closure", "acc", false);
    _splittingCongruenceClosure.description="Use a congruence closure decision procedure on top of the AVATAR SAT solver. This ensures that models produced by AVATAR satisfy the theory of uninterpreted functions.";
    _lookup.insert(&_splittingCongruenceClosure);
    _splittingCongruenceClosure.tag(OptionTag::AVATAR);
    _splittingCongruenceClosure.onlyUsefulWith(_splitting.is(equal(true)));
#if VZ3
    _splittingCongruenceClosure.onlyUsefulWith(_satSolver.is(notEqual(SatSolver::Z3)));
#endif
    // _splittingCongruenceClosure.addProblemConstraint(hasEquality()); -- not a good constraint for the minimizer

    _ccUnsatCores = ChoiceOptionValue<CCUnsatCores>("cc_unsat_cores","ccuc",CCUnsatCores::SMALL_ONES,
                                                     {"first", "small_ones", "all"});
    _ccUnsatCores.description="";
    _lookup.insert(&_ccUnsatCores);
    _ccUnsatCores.tag(OptionTag::AVATAR);
    _ccUnsatCores.onlyUsefulWith(_splittingCongruenceClosure.is(equal(true)));

    _splittingLiteralPolarityAdvice = ChoiceOptionValue<SplittingLiteralPolarityAdvice>(
                                                "avatar_literal_polarity_advice","alpa",
                                                SplittingLiteralPolarityAdvice::NONE,
                                                {"false","true","none","random"});
    _splittingLiteralPolarityAdvice.description="Override SAT-solver's default polarity/phase setting for variables abstracting clause components.";
    _lookup.insert(&_splittingLiteralPolarityAdvice);
    _splittingLiteralPolarityAdvice.tag(OptionTag::AVATAR);
    _splittingLiteralPolarityAdvice.onlyUsefulWith(_splitting.is(equal(true)));

    _splittingMinimizeModel = ChoiceOptionValue<SplittingMinimizeModel>("avatar_minimize_model","amm",
                                                                        SplittingMinimizeModel::ALL,{"off","sco","all"});
    _splittingMinimizeModel.description="Minimize the SAT-solver model by replacing concrete values with don't-cares"
                                        " provided <all> the sat clauses (or only the split clauses with <sco>) remain provably satisfied"
                                        " by the partial model.";
    _lookup.insert(&_splittingMinimizeModel);
    _splittingMinimizeModel.tag(OptionTag::AVATAR);
    _splittingMinimizeModel.onlyUsefulWith(_splitting.is(equal(true)));
    _splittingMinimizeModel.addHardConstraint(If(equal(SplittingMinimizeModel::SCO)).then(_cleaveNonsplittables.is(notEqual(true))));

    _splittingEagerRemoval = BoolOptionValue("avatar_eager_removal","aer",false);
    _splittingEagerRemoval.description="If a component was in the model and then becomes 'don't care' eagerly remove that component from the first-order solver. Note: only has any impact when amm is used.";
    _lookup.insert(&_splittingEagerRemoval);
    _splittingEagerRemoval.tag(OptionTag::AVATAR);
    _splittingEagerRemoval.onlyUsefulWith(_splitting.is(equal(true)));
    // if minimize is off then aer makes no difference
    // if minimize is sco then aer=off could lead to a conflict clause added infinitely often
    // (we actually protect against the problematic combination in Splitter, by ignoring aer=off even if requested)
    _splittingEagerRemoval.onlyUsefulWith(_splittingMinimizeModel.is(equal(SplittingMinimizeModel::ALL)));

    _splittingFastRestart = BoolOptionValue("avatar_fast_restart","afr",false);
    _splittingFastRestart.description="";
    _lookup.insert(&_splittingFastRestart);
    _splittingFastRestart.tag(OptionTag::AVATAR);
    _splittingFastRestart.onlyUsefulWith(_splitting.is(equal(true)));

    _splittingBufferedSolver = BoolOptionValue("avatar_buffered_solver","abs",false);
    _splittingBufferedSolver.description="Added buffering functionality to the SAT solver used in AVATAR.";
    _lookup.insert(&_splittingBufferedSolver);
    _splittingBufferedSolver.tag(OptionTag::AVATAR);
    _splittingBufferedSolver.onlyUsefulWith(_splitting.is(equal(true)));

    _splittingDeleteDeactivated = ChoiceOptionValue<SplittingDeleteDeactivated>("avatar_delete_deactivated","add",
                                                                        SplittingDeleteDeactivated::LARGE_ONLY,{"on","large","off"});

    _splittingDeleteDeactivated.description="";
    _lookup.insert(&_splittingDeleteDeactivated);
    _splittingDeleteDeactivated.tag(OptionTag::AVATAR);
    _splittingDeleteDeactivated.onlyUsefulWith(_splitting.is(equal(true)));

    _splittingFlushPeriod = UnsignedOptionValue("avatar_flush_period","afp",0);
    _splittingFlushPeriod.description=
    "after given number of generated clauses without deriving an empty clause, the splitting component selection is shuffled. If equal to zero, shuffling is never performed.";
    _lookup.insert(&_splittingFlushPeriod);
    _splittingFlushPeriod.tag(OptionTag::AVATAR);
    _splittingFlushPeriod.onlyUsefulWith(_splitting.is(equal(true)));

    _splittingFlushQuotient = FloatOptionValue("avatar_flush_quotient","afq",1.5);
    _splittingFlushQuotient.description=
    "after each flush, the avatar_flush_period is multiplied by the quotient";
    _lookup.insert(&_splittingFlushQuotient);
    _splittingFlushQuotient.tag(OptionTag::AVATAR);
    _splittingFlushQuotient.addConstraint(greaterThanEq(1.0f));
    _splittingFlushQuotient.onlyUsefulWith(_splittingFlushPeriod.is(notEqual((unsigned)0)));

    _splittingAvatimer = FloatOptionValue("avatar_turn_off_time_frac","atotf",1.0);
    _splittingAvatimer.description= "Stop splitting after the specified fraction of the overall time has passed (the default 1.0 means AVATAR runs until the end).\n"
        "(the remaining time AVATAR is still switching branches and communicating with the SAT solver,\n"
        "but not introducing new splits anymore. This fights the theoretical possibility of AVATAR's dynamic incompleteness.)";
    _lookup.insert(&_splittingAvatimer);
    _splittingAvatimer.tag(OptionTag::AVATAR);
    _splittingAvatimer.addConstraint(greaterThanEq(0.0f)); //if you want to stop splitting right-away, just turn AVATAR off
    _splittingAvatimer.addConstraint(smallerThanEq(1.0f));
    _splittingAvatimer.onlyUsefulWith(_splitting.is(equal(true)));

    _splittingNonsplittableComponents = ChoiceOptionValue<SplittingNonsplittableComponents>("avatar_nonsplittable_components","anc",
                                                                                              SplittingNonsplittableComponents::KNOWN,
                                                                                              {"all","all_dependent","known","none"});
    _splittingNonsplittableComponents.description=
    "Decide what to do with a nonsplittable component:\n"
    "  -known: SAT clauses will be learnt from non-splittable clauses that have corresponding components (if there is a component C with name SAT l, clause C | {l1,..ln} will give SAT clause ~l1 \\/ … \\/ ~ln \\/ l). When we add the sat clause, we discard the original FO clause C | {l1,..ln} and let the component selection update model, possibly adding the component clause C | {l}.\n"
    "  -all: like known, except when we see a non-splittable clause that doesn't have a name, we introduce the name for it.\n"
    "  -all_dependent: like all, but we don't introduce names for non-splittable clauses that don't depend on any components";
    _lookup.insert(&_splittingNonsplittableComponents);
    _splittingNonsplittableComponents.tag(OptionTag::AVATAR);
    _splittingNonsplittableComponents.onlyUsefulWith(_splitting.is(equal(true)));

    _nonliteralsInClauseWeight = BoolOptionValue("nonliterals_in_clause_weight","nicw",false);
    _nonliteralsInClauseWeight.description=
    "Non-literal parts of clauses (such as its split history) will also contribute to the weight";
    _lookup.insert(&_nonliteralsInClauseWeight);
    _nonliteralsInClauseWeight.tag(OptionTag::AVATAR);
    _nonliteralsInClauseWeight.onlyUsefulWith(_splitting.is(equal(true)));
    // _nonliteralsInClauseWeight.addProblemConstraint(mayHaveNonUnits()); (for the same reason this is disabled in splitting)

//*********************** SAT solver (used in various places)  ***********************
    _satSolver = ChoiceOptionValue<SatSolver>("sat_solver","sas",SatSolver::MINISAT, {
      "minisat",
      "cadical"
#if VZ3
      ,"z3"
#endif
    });
    _satSolver.description= "Select the SAT solver to be used throughout Vampire."
      " This will be used in AVATAR (for splitting) when the saturation algorithm is discount, lrs or otter."
      " And for finite model finding when the saturation algorithm is fmb.";
    _lookup.insert(&_satSolver);
#if VZ3
    _satSolver.addHardConstraint(If(equal(SatSolver::Z3)).then(_saturationAlgorithm.is(notEqual(SaturationAlgorithm::FINITE_MODEL_BUILDING))));
#endif
    _satSolver.onlyUsefulWith(_splitting.is(equal(true)));
    _satSolver.tag(OptionTag::SAT);

#if VZ3

    _satFallbackForSMT = BoolOptionValue("sat_fallback_for_smt","sffsmt",false);
    _satFallbackForSMT.description="If using z3 run a sat solver alongside to use if the smt"
       " solver returns unknown at any point";
    _lookup.insert(&_satFallbackForSMT);
    _satFallbackForSMT.tag(OptionTag::SAT);
    _satFallbackForSMT.addProblemConstraint(hasTheories()); // Z3 won't be incomplete for pure FOL
    _satFallbackForSMT.onlyUsefulWith(_satSolver.is(equal(SatSolver::Z3)));
#endif

    //*************************************************************
    //*********************** which mode or tag?  ************************
    //*************************************************************

    _increasedNumeralWeight = BoolOptionValue("increased_numeral_weight","inw",false);
    _increasedNumeralWeight.description=
             "This option only applies if the problem has interpreted numbers. The weight of integer constants depends on the logarithm of their absolute value (instead of being 1)";
    _lookup.insert(&_increasedNumeralWeight);
    _increasedNumeralWeight.onlyUsefulWith(ProperSaturationAlgorithm());
    _increasedNumeralWeight.tag(OptionTag::SATURATION);

    _literalComparisonMode = ChoiceOptionValue<LiteralComparisonMode>("literal_comparison_mode","lcm",
                                                                      LiteralComparisonMode::STANDARD,
                                                                      {"predicate","reverse","standard"});
    _literalComparisonMode.description="Vampire uses term orderings which use an ordering of predicates. Standard places equality (and certain other special predicates) first and all others second. Predicate depends on symbol precedence (see symbol_precedence). Reverse reverses the order.";
    _lookup.insert(&_literalComparisonMode);
    _literalComparisonMode.onlyUsefulWith(ProperSaturationAlgorithm());
    _literalComparisonMode.tag(OptionTag::SATURATION);
    _literalComparisonMode.addProblemConstraint(mayHaveNonUnits());
    _literalComparisonMode.addProblemConstraint(notJustEquality());

    _nonGoalWeightCoefficient = NonGoalWeightOptionValue("nongoal_weight_coefficient","nwc"); // default 10.0 is hard-wired to the constructor
    _nonGoalWeightCoefficient.description=
             "coefficient that will multiply the weight of non-conjecture clauses (those marked as 'axiom' in TPTP)";
    _lookup.insert(&_nonGoalWeightCoefficient);
    _nonGoalWeightCoefficient.onlyUsefulWith(ProperSaturationAlgorithm());
    _nonGoalWeightCoefficient.tag(OptionTag::SATURATION);

    _restrictNWCtoGC = BoolOptionValue("restrict_nwc_to_goal_constants","rnwc",false);
    _restrictNWCtoGC.description = "restrict nongoal_weight_coefficient to those containing goal constants";
    _lookup.insert(&_restrictNWCtoGC);
    _restrictNWCtoGC.tag(OptionTag::SATURATION);
    _restrictNWCtoGC.onlyUsefulWith(_nonGoalWeightCoefficient.is(notEqual(1.0f)));

    _normalize = BoolOptionValue("normalize","norm",false);
    _normalize.description="Normalize the problem so that the ordering of clauses etc does not effect proof search.";
    _lookup.insert(&_normalize);
    _normalize.tag(OptionTag::PREPROCESSING);

    _shuffleInput = BoolOptionValue("shuffle_input","si",false);
    _shuffleInput.description="Randomly shuffle the input problem. (Runs after and thus destroys normalize.)";
    _lookup.insert(&_shuffleInput);
    _shuffleInput.tag(OptionTag::PREPROCESSING);

    _randomTraversals = BoolOptionValue("random_traversals","rtra",false);
    _lookup.insert(&_randomTraversals);
    _randomTraversals.tag(OptionTag::SATURATION);
    _randomTraversals.setExperimental();

    _randomPolarities = BoolOptionValue("random_polarities","rp",false);
    _randomPolarities.description="As part of preprocessing, randomly (though consistently) flip polarities of non-equality predicates in the whole CNF.";
    _lookup.insert(&_randomPolarities);
    _randomPolarities.tag(OptionTag::PREPROCESSING);

    _questionAnswering = ChoiceOptionValue<QuestionAnsweringMode>("question_answering","qa",QuestionAnsweringMode::AUTO,
                                                                  {"auto","plain","synthesis","off"});
    _questionAnswering.description= "Determines whether (and how) we attempt to answer questions:"
       " plain - answer-literal-based, supports disjunctive answers; synthesis - designed for synthesising programs from proofs.";
    _questionAnswering.addHardConstraint(If(equal(QuestionAnsweringMode::PLAIN)).then(ProperSaturationAlgorithm()));
    _questionAnswering.addHardConstraint(If(equal(QuestionAnsweringMode::SYNTHESIS)).then(ProperSaturationAlgorithm()));
    _lookup.insert(&_questionAnswering);
    _questionAnswering.tag(OptionTag::OTHER);

    _questionAnsweringGroundOnly = BoolOptionValue("question_answering_ground_only","qago",false);
    _questionAnsweringGroundOnly.description = "In qa plain mode: if set, only ground answers will be considered.";
    _questionAnsweringGroundOnly.onlyUsefulWith(_questionAnswering.is(equal(QuestionAnsweringMode::PLAIN)));
    _lookup.insert(&_questionAnsweringGroundOnly);
    _questionAnsweringGroundOnly.tag(OptionTag::OTHER);

    _questionAnsweringAvoidThese = StringOptionValue("question_answering_avoid_these","qaat","");
    _questionAnsweringAvoidThese.description="A |-separated list of answer literal atoms (e.g., `ans0(sK1)|ans0(f(c))`) that should not be considered as answers to return."
      " The atoms may contain variables. Matching against any of those disqualifies a potential answer.";
    _lookup.insert(&_questionAnsweringAvoidThese);
    _questionAnsweringAvoidThese.onlyUsefulWith(_questionAnswering.is(equal(QuestionAnsweringMode::PLAIN)));
    _questionAnsweringAvoidThese.tag(OptionTag::OTHER);

    _randomSeed = UnsignedOptionValue("random_seed","",1 /* this should be the value of Random::_seed from Random.cpp */);
    _randomSeed.description="Some parts of vampire use random numbers. This seed allows for reproducibility of results. By default the seed is not changed."
      " Use the non-default value 0 to have vampire query a random_device for always different behaviour.";
    _lookup.insert(&_randomSeed);
    _randomSeed.tag(OptionTag::INPUT);

    _activationLimit = IntOptionValue("activation_limit","al",0);
    _activationLimit.description="Terminate saturation after this many iterations of the main loop. 0 means no limit.";
    _lookup.insert(&_activationLimit);
    _activationLimit.tag(OptionTag::SATURATION);

    // Even if AUTO_KBO resolves to "qkbo" or "lakbo", we still allow KBO suboptions (and possibly ignore them)
    // this is better than the default (to=auto_kbo) warning whenever we touch "kws" or "kmz" ...
    auto KboLike = [this] {
      return Or(_termOrdering.is(equal(TermOrdering::KBO)),
                _termOrdering.is(equal(TermOrdering::AUTO_KBO)));
    };

    _termOrdering = ChoiceOptionValue<TermOrdering>("term_ordering","to", TermOrdering::AUTO_KBO,
                                                    {"auto_kbo", "kbo", "qkbo","lakbo", "lpo", "incomp"});
    _termOrdering.description="The term ordering used by Vampire to orient equations and order literals.\n"
      "\n"
      "possible values:\n"
      "- auto_kbo: boils down to kbo for non-theory problems and to qkbo, whenever alasca (on by default) kicks in\n"
      "- kbo: Knuth-Bendix Ordering\n"
      "- qkbo: QKBO ordering as described in the TACAS 2023 paper \"ALASCA: Reasoning in Quantified Linear Arithmetic\"\n"
      "- lpo: Lexicographical Path Ordering\n"
      "- lakbo: similar to QKBO but for mixed integer-real arithmetic. this option is experimental"
      ;
    _termOrdering.onlyUsefulWith(ProperSaturationAlgorithm());
    _termOrdering.tag(OptionTag::SATURATION);
    _termOrdering.addHardConstraint(
        If(Or(equal(TermOrdering::QKBO), equal(TermOrdering::LAKBO)))
          .then(_alasca.is(equal(true)))); // <- alasca must be enabled, because the orderings rely on AlascaState to be set
    _lookup.insert(&_termOrdering);

    _symbolPrecedence = ChoiceOptionValue<SymbolPrecedence>("symbol_precedence","sp",SymbolPrecedence::FREQUENCY,
                                                            {"arity","occurrence","reverse_arity","unary_first",
                                                            "const_max", "const_min",
                                                            "scramble","frequency","unary_frequency","const_frequency",
                                                            "reverse_frequency", "weighted_frequency","reverse_weighted_frequency"});
    _symbolPrecedence.description="Vampire uses term orderings which require a precedence relation between symbols.\n"
                                  "Arity orders symbols by their arity (and reverse_arity takes the reverse of this) and occurrence orders symbols by the order they appear in the problem. "
                                  "Then we have a few precedence generating schemes adopted from E: frequency - sort by frequency making rare symbols large, reverse does the opposite, "
                                  "(For the weighted versions, each symbol occurrence counts as many times as is the length of the clause in which it occurs.) "
                                  "unary_first is like arity, except that unary symbols are maximal (and ties are broken by frequency), "
                                  "unary_frequency is like frequency, except that unary symbols are maximal, "
                                  "const_max makes constants the largest, then falls back to arity, "
                                  "const_min makes constants the smallest, then falls back to reverse_arity, "
                                  "const_frequency makes constants the smallest, then falls back to frequency.";
    _lookup.insert(&_symbolPrecedence);
    _symbolPrecedence.onlyUsefulWith(ProperSaturationAlgorithm());
    _symbolPrecedence.tag(OptionTag::SATURATION);

    _introducedSymbolPrecedence = ChoiceOptionValue<IntroducedSymbolPrecedence>("introduced_symbol_precedence","isp",
                                                                                IntroducedSymbolPrecedence::TOP,
                                                                                {"top","bottom"});
    _introducedSymbolPrecedence.description="Decides where to place symbols introduced during proof search in the symbol precedence";
    _lookup.insert(&_introducedSymbolPrecedence);
    _introducedSymbolPrecedence.tag(OptionTag::SATURATION);

    _kboWeightGenerationScheme = ChoiceOptionValue<KboWeightGenerationScheme>("kbo_weight_scheme","kws",KboWeightGenerationScheme::CONST,
                                          {"const","random","arity","inv_arity","arity_squared","inv_arity_squared",
                                          "precedence","inv_precedence","frequency","inv_frequency"});
    _kboWeightGenerationScheme.description = "Weight generation schemes from KBO inspired by E. This gets overridden by the function_weights option if used.";
    _kboWeightGenerationScheme.setExperimental();
    _kboWeightGenerationScheme.onlyUsefulWith(KboLike());
    _kboWeightGenerationScheme.tag(OptionTag::SATURATION);
    _lookup.insert(&_kboWeightGenerationScheme);

    _kboMaxZero = BoolOptionValue("kbo_max_zero","kmz",false);
    _kboMaxZero.setExperimental();
    _kboMaxZero.onlyUsefulWith(KboLike());
    _kboMaxZero.tag(OptionTag::SATURATION);
    _kboMaxZero.description="Modifies any kbo_weight_scheme by setting the maximal (by the precedence) function symbol to have weight 0.";
    _lookup.insert(&_kboMaxZero);

    _kboAdmissabilityCheck = ChoiceOptionValue<KboAdmissibilityCheck>(
        "kbo_admissibility_check", "", KboAdmissibilityCheck::ERROR,
                                     {"error","warning" });
    _kboAdmissabilityCheck.description = "Choose to emit a warning instead of throwing an exception if the weight function and precedence ordering for kbo are not compatible.";
    _kboAdmissabilityCheck.setExperimental();
    _kboAdmissabilityCheck.onlyUsefulWith(KboLike());
    _kboAdmissabilityCheck.tag(OptionTag::SATURATION);
    _lookup.insert(&_kboAdmissabilityCheck);


    _functionWeights = StringOptionValue("function_weights","fw","");
    _functionWeights.description =
      "Path to a file that defines weights for KBO for function symbols.\n"
      "\n"
      "Each line in the file is expected to contain a function name, followed by the functions arity, and a positive integer, that specifies symbols weight.\n"
      "\n"
      "Additionally there are special values that can be specified:\n"
      "- `$default    <number>` specifies the default symbol weight, that is used for all symbols not present in the file (if not specified 0 is used)\n"
      "- `$introduced <number>` specifies the weight used for symbols introduced during preprocessing or proof search\n"
      "- `$var        <number>` specifies the weight used for variables\n"
      "- `$int        <number>` specifies the weight used for integer constants\n"
      "- `$rat        <number>` specifies the weight used for rational constants\n"
      "- `$real       <number>` specifies the weight used for real constants\n"
      "\n"
      "\n"
      "===== example ============\n"
      "$add 2 2\n"
      "$mul 2 7\n"
      "f    1 2\n"
      "$default 2\n"
      "$var     2\n"
      "===== end of example =====\n"
      "\n"
      "If this option is empty all weights default to 1.\n"
      ;
    _functionWeights.setExperimental();
    _functionWeights.onlyUsefulWith(KboLike());
    _lookup.insert(&_functionWeights);

    _typeConPrecedence = StringOptionValue("type_con_precedence","tcp","");
    _typeConPrecedence.description = "A name of a file with an explicit user specified precedence on type constructor symbols.";
    _typeConPrecedence.setExperimental();
    _lookup.insert(&_typeConPrecedence);

    _functionPrecedence = StringOptionValue("function_precedence","fp","");
    _functionPrecedence.description = "A name of a file with an explicit user specified precedence on function symbols.";
    _functionPrecedence.setExperimental();
    _lookup.insert(&_functionPrecedence);

    _predicatePrecedence = StringOptionValue("predicate_precedence","pp","");
    _predicatePrecedence.description = "A name of a file with an explicit user specified precedence on predicate symbols.";
    _predicatePrecedence.setExperimental();
    _lookup.insert(&_predicatePrecedence);

    _symbolPrecedenceBoost = ChoiceOptionValue<SymbolPrecedenceBoost>("symbol_precedence_boost","spb",SymbolPrecedenceBoost::NONE,
                                     {"none","goal","units","goal_then_units",
                                      "non_intro","intro"});
    _symbolPrecedenceBoost.description = "Boost the symbol precedence of symbols occurring in certain kinds of clauses in the input.\n"
                                         "Additionally, non_intro/intro suppress/boost the precedence of symbols introduced during preprocessing (i.e., mainly, the naming predicates and the skolems).";
    _symbolPrecedenceBoost.onlyUsefulWith(ProperSaturationAlgorithm());
    _symbolPrecedenceBoost.tag(OptionTag::SATURATION);
    _lookup.insert(&_symbolPrecedenceBoost);


    //******************************************************************
    //*********************** Vinter???  *******************************
    //******************************************************************

    _showInterpolant = ChoiceOptionValue<InterpolantMode>("show_interpolant","",InterpolantMode::OFF,
                                                          {"new_heur",
#if VZ3
                                                          "new_opt",
#endif
                                                          "off"});
    _lookup.insert(&_showInterpolant);
    _showInterpolant.tag(OptionTag::OTHER);
    _showInterpolant.setExperimental();

 // Declare tag names

    _tagNames = {
                 "Unused",
                 "Other",
                 "Development",
                 "Output",
                 "Finite Model Building",
                 "SAT Solving",
                 "AVATAR",
                 "Inferences",
                 "Induction",
                 "Theories",
                 "LRS Specific",
                 "Saturation",
                 "Preprocessing",
                 "Input",
                 "Help",
                 "Higher-order",
                 "Global"
                };

} // Options::init

void Options::copyValuesFrom(const Options& that)
{
  //copy across the actual values in that
  VirtualIterator<AbstractOptionValue*> options = _lookup.values();

  while(options.hasNext()){
    AbstractOptionValue* opt = options.next();
    if(opt->shouldCopy()){
      AbstractOptionValue* other = that.getOptionValueByName(opt->longName);
      ASS(opt!=other);
      ALWAYS(opt->set(other->getStringOfActual()));
      // copyValuesFrom preserves whether the option has been user-set
      opt->is_set=other->is_set;
    }
  }
}
Options::Options(const Options& that)
{
  init();
  copyValuesFrom(that);
}

Options& Options::operator=(const Options& that)
{
  if(this==&that) return *this;
  copyValuesFrom(that);
  return *this;
}


/**
 * Set option by its name and value.
 * @since 13/11/2004 Manchester
 * @since 18/01/2014 Manchester, changed to use _ignoreMissing
 * @since 14/09/2014 updated to use _lookup
 * @author Andrei Voronkov
 */
void Options::set(const char* name,const char* value, bool longOpt)
{
  try {
    if((longOpt && !_lookup.findLong(name)->set(value)) ||
        (!longOpt && !_lookup.findShort(name)->set(value))) {
      switch (ignoreMissing()) {
      case IgnoreMissing::OFF:
        USER_ERROR((std::string) value +" is an invalid value for "+(std::string)name+"\nSee help or use explain i.e. vampire -explain mode");
        break;
      case IgnoreMissing::WARN:
        if (outputAllowed()) {
          addCommentSignForSZS(std::cout);
          std::cout << "% WARNING: invalid value "<< value << " for option " << name << endl;
        }
        break;
      case IgnoreMissing::ON:
        break;
      }
    }
  }
  catch (const ValueNotFoundException&) {
    if (_ignoreMissing.actualValue != IgnoreMissing::ON) {
      std::string msg = (std::string)name + (longOpt ? " is not a valid option" : " is not a valid short option (did you mean --?)");
      if (_ignoreMissing.actualValue == IgnoreMissing::WARN) {
        if (outputAllowed()) {
          addCommentSignForSZS(std::cout);
          std::cout << "% WARNING: " << msg << endl;
        }
        return;
      } // else:
      Stack<std::string> sim = getSimilarOptionNames(name,false);
      Stack<std::string>::Iterator sit(sim);
      if(sit.hasNext()){
        std::string first = sit.next();
        msg += "\n\tMaybe you meant ";
        if(sit.hasNext()) msg += "one of:\n\t\t";
        msg += first;
        while(sit.hasNext()){ msg+="\n\t\t"+sit.next();}
        msg+="\n\tYou can use -explain <option> to explain an option";
      }
      USER_ERROR(msg);
    }
  }
} // Options::set/2

/**
 * Set option by its name and value.
 * @since 06/04/2005 Torrevieja
 */
void Options::set(const std::string& name,const std::string& value)
{
  set(name.c_str(),value.c_str(),true);
} // Options::set/2

bool Options::OptionHasValue::check(Property*p){
          AbstractOptionValue* opt = env.options->getOptionValueByName(option_value);
          ASS(opt);
          return opt->getStringOfActual()==value;
}

bool Options::HasTheories::actualCheck(Property*p)
{
  return (p->hasNumerals() || p->hasInterpretedOperations() || env.signature->hasTermAlgebras());
}

bool Options::HasTheories::check(Property*p) {
  // this was the condition used in Preprocess::preprocess guarding the addition of theory axioms
  return actualCheck(p);
}

/**
 * Output options to a stream.
 *
 * @param str the stream
 * @since 02/01/2003 Manchester
 * @since 28/06/2003 Manchester, changed to treat XML output as well
 * @since 10/07/2003 Manchester, "normalize" added.
 * @since 27/11/2003 Manchester, changed using new XML routines and iterator
 *        of options
 */
void Options::output (std::ostream& str) const
{
  if(printAllTheoryAxioms()){
    cout << "Sorry, not implemented yet!" << endl;

    return;
  }

  if(!explainOption().empty()){
     AbstractOptionValue* option;
     std::string name = explainOption();
     try{
       option = _lookup.findLong(name);
     }
     catch(const ValueNotFoundException&){ 
       try{
         option = _lookup.findShort(name);
       }
       catch(const ValueNotFoundException&){
         option = 0;
       }
     }
     if(!option){ 
       str << name << " not a known option" << endl;
       Stack<std::string> sim_s = getSimilarOptionNames(name,true);
       Stack<std::string> sim_l = getSimilarOptionNames(name,false);
       VirtualIterator<std::string> sit = pvi(concatIters(
           Stack<std::string>::Iterator(sim_s),Stack<std::string>::Iterator(sim_l))); 
        if(sit.hasNext()){
          std::string first = sit.next();
          str << "\tMaybe you meant ";
          if(sit.hasNext()) str << "one of:\n\t\t";
          str << first;
          while(sit.hasNext()){ str << "\n\t\t"+sit.next();}
          str << endl;
        }
     }
     else{
       std::stringstream vs;
       option->output(vs,lineWrapInShowOptions());
       str << vs.str();
     }

  }

  if (showHelp()){
    str << "=========== Usage ==========\n";
    str << "Call vampire using\n";
    str << "  vampire [options] [problem]\n";
    str << "For example,\n";
    str << "  vampire --mode casc --include ~/TPTP ~/TPTP/Problems/ALG/ALG150+1.p\n";

    str << "=========== Hints ==========\n";


    str << "=========== Options ==========\n";
    str << "To see a list of all options use\n  --show_options on\n";
    str << "Options will only be displayed for the current mode (Vampire by default)\n";
    str << " use --mode to change mode\n";
    //str << "By default experimental options will not be shown. To show ";
    //str << "these options use\n  --show_experimental_options on\n";
    str << "=========== End ==========\n";
  }

  bool normalshow = showOptions();
  bool experimental = showExperimentalOptions();

  if(normalshow || experimental) {
    Mode this_mode = _mode.actualValue;
    //str << "=========== Options ==========\n";

    VirtualIterator<AbstractOptionValue*> options = _lookup.values();

    int num_tags = static_cast<int>(OptionTag::LAST_TAG);
    Stack<Stack<AbstractOptionValue*>> groups;
    for(int i=0; i<=num_tags;i++){
        Stack<AbstractOptionValue*> stack;
        groups.push(stack);
    }


    while(options.hasNext()){
      AbstractOptionValue* option = options.next();
      if(option->inMode(this_mode) &&
              ((experimental && option->experimental) ||
               (normalshow && !option->experimental) )){
        unsigned tag = static_cast<unsigned>(option->getTag());
        //option->output(*groups[tag]);
        (groups[tag]).push(option);
      }
    }

    //output them in reverse order
    for(int i=num_tags;i>=0;i--){
      if(groups[i].isEmpty()) continue;
      std::string label = "  "+_tagNames[i]+"  ";
      ASS(label.length() < 40);
      std::string br = "******************************";
      std::string br_gap = br.substr(0,(br.length()-(label.length()/2)));
      str << endl << br << br;
      if (label.length() % 2 == 0) {
        str << endl;
      } else {
        str << "*" << endl;
      }
      str << br_gap << label << br_gap << endl;
      str << br << br;
      if (label.length() % 2 == 0) {
        str << endl << endl;
      } else {
        str << "*" << endl << endl;
      }

      // Sort
      Stack<AbstractOptionValue*> os = groups[i];
      DArray<AbstractOptionValue*> osa;
      osa.initFromIterator(Stack<AbstractOptionValue*>::Iterator(os));
      osa.sort(AbstractOptionValueCompatator());
      DArray<AbstractOptionValue*>::Iterator oit(osa);
      while(oit.hasNext()){
        oit.next()->output(str,lineWrapInShowOptions());
      }
      //str << (*groups[i]).str();
      //delete groups[i];
    }

    //str << "======= End of options =======\n";
  }

} // Options::output (std::ostream& str) const

template<typename T>
bool Options::OptionValue<T>::checkProblemConstraints(Property* prop){
    Lib::Stack<OptionProblemConstraintUP>::RefIterator it(_prob_constraints);
    while(it.hasNext()){
      OptionProblemConstraintUP& con = it.next();
      // Constraint should hold whenever the option is set
      if(is_set && !con->check(prop)){

         if (env.options->mode() == Mode::SPIDER){
           reportSpiderFail();
           USER_ERROR("% WARNING: " + longName + con->msg());
         }

         switch(env.options->getBadOptionChoice()){
         case BadOption::OFF: break;
         default:
           cout << "% WARNING: " << longName << con->msg() << endl;
         }
         return false;
      }
    }
    return true;
}

template<typename T>
Options::AbstractWrappedConstraintUP Options::OptionValue<T>::is(OptionValueConstraintUP<T> c)
{
    return AbstractWrappedConstraintUP(new WrappedConstraint<T>(*this,std::move(c)));
}

/**
 * Read age-weight ratio from a string. The string can be an integer
 * or an expression "a:w", where a,w are integers.
 *
 * @since 25/05/2004 Manchester
 */
bool Options::RatioOptionValue::readRatio(const char* val, char separator)
{
  // search the string for ":"
  bool found = false;
  int colonIndex = 0;
  while (val[colonIndex]) {
    if (val[colonIndex] == separator) {
      found = true;
      break;
    }
    colonIndex++;
  }

  if (found) {
    if (strlen(val) >= COPY_SIZE) {
      return false;
    }
    char copy[COPY_SIZE];
    strncpy(copy,val,COPY_SIZE - 1); // leave space for trailing NUL
    copy[colonIndex] = 0;
    int age;
    if (! Int::stringToInt(copy,age)) {
      return false;
    }
    actualValue = age;
    int weight;
    if (! Int::stringToInt(copy+colonIndex+1,weight)) {
      return false;
    }
    otherValue = weight;

    // don't allow ratios 0:0
    if (actualValue == 0 && otherValue == 0) {
      return false;
    }

    return true;
  }
  actualValue = 1;
  int weight;
  if (! Int::stringToInt(val,weight)) {
    return false;
  }
  otherValue = weight;
  return true;
}

bool Options::NonGoalWeightOptionValue::setValue(const std::string& value)
{
 float newValue;
 if(!Int::stringToFloat(value.c_str(),newValue)) return false;

 if(newValue <= 0.0) return false;

 actualValue=newValue;

  // actualValue contains numerator
  numerator=static_cast<int>(newValue*100);
  // otherValue contains denominator
  denominator=100;

  return true;
}

bool Options::SelectionOptionValue::setValue(const std::string& value)
{
  int sel;
  if(!Int::stringToInt(value,sel)) return false;
  if (LiteralSelectors::getSelectorType(abs(sel)).isSome()) {
    actualValue = sel;
    return true;
  } else {
    return false;
  }
}

bool Options::InputFileOptionValue::setValue(const std::string& value)
{
  actualValue=value;
  if(value.empty()) return true;

  //update the problem name

  int length = value.length();
  const char* name = value.c_str();

  int b = length - 1;
  while (b >= 0 && name[b] != '/') {
    b--;
  }
  b++;

  int e = length - 1;
  while (e >= b && name[e] != '.') {
    e--;
  }
  if (e < b) {
    e = length;
  }

  parent->_problemName.actualValue=value.substr(b,e-b);

  return true;

}


bool Options::TimeLimitOptionValue::setValue(const std::string& value)
{
  int length = value.size();
  if (length == 0 || length >= COPY_SIZE) {
    USER_ERROR((std::string)"wrong value for time limit: " + value);
  }

  char copy[COPY_SIZE];
  strncpy(copy,value.c_str(),COPY_SIZE - 1); // leave space for trailing NUL
  char* end = copy;
  // search for the end of the string for
  while (*end) {
    end++;
  }
  end--;
  float multiplier = 10.0; // by default assume seconds
  switch (*end) {
  case 'd': // deciseconds
      multiplier = 1.0;
      *end = 0;
      break;
  case 's': // seconds
    multiplier = 10.0;
    *end = 0;
    break;
  case 'm': // minutes
    multiplier = 600.0;
    *end = 0;
    break;
  case 'h': // minutes
    multiplier = 36000.0;
    *end = 0;
    break;
  case 'D': // days
    multiplier = 864000.0;
    *end = 0;
    break;
  default:
    break;
  }

  float number;
  if (! Int::stringToFloat(copy,number)) {
    USER_ERROR((std::string)"wrong value for time limit: " + value);
  }

#ifdef _MSC_VER
  // Visual C++ does not know the round function
  actualValue= (int)floor(number * multiplier);
#else
  actualValue= (int)round(number * multiplier);
#endif

  return true;
} // Options::readTimeLimit(const char* val)

/**
 * During strategy sampling, this assigns a value to an option
 * (but checks these make sense and issues an error if not).
 *
 * An optname starting with $ is not meant to be a real option, but a fake one.
 * Fakes get stored in the map fakes and can be referenced later, during the sampling process.
 */
void Options::strategySamplingAssign(std::string optname, std::string value, DHMap<std::string,std::string>& fakes)
{
  // dollar sign signifies fake options
  if (optname[0] == '$') {
    fakes.set(optname,value);
    return;
  }

  AbstractOptionValue* opt = getOptionValueByName(optname);
  if (opt) {
    if (!opt->set(value,/* dont_touch_if_defaulting =*/ true)) {
      USER_ERROR("Sampling file processing error -- unknown option value: " + value + " for option " + optname);
    }

  } else {
    USER_ERROR("Sampling file processing error -- unknown option: " + optname);
  }
}

/**
 * During strategy sampling, this reads a value of an option
 * (but checks the name make sense and issues an error if not).
 *
 * An optname starting with $ is not meant to be a real option, but a fake one.
 * Fakes get read from the given map fakes.
 */
std::string Options::strategySamplingLookup(std::string optname, DHMap<std::string,std::string>& fakes)
{
  if (optname[0] == '$' || optname[0] == '@') {
    std::string* foundVal = fakes.findPtr(optname);
    if (!foundVal) {
      USER_ERROR("Sampling file processing error -- unassigned fake option: " + optname);
    }
    return *foundVal;
  }

  AbstractOptionValue* opt = getOptionValueByName(optname);
  if (opt) {
    return opt->getStringOfActual();
  } else {
    USER_ERROR("Sampling file processing error -- unknown option to look up: " + optname);
  }
  return "";
}

void Options::sampleStrategy(const std::string& strategySamplerFilename, DHMap<std::string,std::string> fakes)
{
  std::ifstream input(strategySamplerFilename.c_str());

  if (input.fail()) {
    USER_ERROR("Cannot open sampler file: "+strategySamplerFilename);
  }

  // our local randomizing engine (randomly seeded)
  auto rng = _randomStrategySeed.actualValue == 0
    ? std::mt19937((std::random_device())())
    : std::mt19937(_randomStrategySeed.actualValue);

  std::string line; // parsed lines
  Stack<std::string> pieces; // temp stack used for splitting
  while (std::getline(input, line))
  {
    if (line.length() == 0 || line[0] == '#') { // empty lines and comments (starting with # as the first! character)
      continue;
    }

    StringUtils::splitStr(line.c_str(),'>',pieces);
    if (pieces.size() != 2) {
      USER_ERROR("Sampling file parse error -- each rule must contain exactly one >. Here: "+line);
    }

    std::string cond = pieces[0];
    std::string body = pieces[1];
    pieces.reset();

    // evaluate condition, if false, will skip the rest
    bool fireRule = true;
    {
      StringUtils::splitStr(cond.c_str(),' ',pieces);
      StringUtils::dropEmpty(pieces);

      Stack<std::string> pair;
      Stack<std::string>::BottomFirstIterator it(pieces);
      while(it.hasNext()) {
        std::string equation = it.next();
        StringUtils::splitStr(equation.c_str(),'=',pair);
        StringUtils::dropEmpty(pair);
        if (pair.size() != 2) {
          USER_ERROR("Sampling file parse error -- invalid equation: "+equation);
        }
        bool negated = false;
        std::string optName = pair[0];
        if (optName.back() == '!') {
          negated = true;
          optName.pop_back();
        }
        std::string storedVal = strategySamplingLookup(optName,fakes);
        if ((storedVal != pair[1]) != negated) {
          fireRule = false;
          break;
        }
        pair.reset();
      }

      pieces.reset();
    }

    if (!fireRule) {
      continue;
    }

    // now it's time to read the body
    // cout << "fire: " << body << endl;

    StringUtils::splitStr(body.c_str(),' ',pieces);
    StringUtils::dropEmpty(pieces);
    if (pieces.size() != 3) {
      USER_ERROR("Sampling file parse error -- rule body must consist of three space-separated parts. Here: "+body);
    }

    std::string optname = pieces[0];
    std::string sampler = pieces[1];
    std::string args = pieces[2];
    pieces.reset();

    if (sampler == "~set") {
      ASS_NEQ(args,"");
      strategySamplingAssign(optname,args,fakes);
    } else if (sampler == "~cat") { // categorical sampling, e.g., "~cat group:36,predicate:4,expand:4,off:1,function:1" provides a list of value with frequencies
      StringUtils::splitStr(args.c_str(),',',pieces);

      unsigned total = 0;
      Stack<std::pair<unsigned,std::string>> mulvals; //values with multiplicities, e.g. "off:5", or "on:1"

      // parse the mulvals
      {
        Stack<std::string> pair;
        Stack<std::string>::BottomFirstIterator it(pieces);
        while(it.hasNext()) {
          std::string mulval = it.next();
          StringUtils::splitStr(mulval.c_str(),':',pair);
          // StringUtils::dropEmpty(pair);
          if (pair.size() != 2) {
            USER_ERROR("Sampling file parse error -- invalid mulval: "+mulval);
          }

          int multiplicity = 0;
          if (!Int::stringToInt(pair[1],multiplicity) || multiplicity <= 0) {
            USER_ERROR("Sampling file parse error -- invalid multiplicity in mulval: "+mulval);
          }
          total += multiplicity;
          mulvals.push(std::make_pair(multiplicity,pair[0]));
          pair.reset();
        }
        pieces.reset();
      }

      // actual sampling
      std::string value;
      unsigned sample = std::uniform_int_distribution<unsigned>(1,total)(rng);
      Stack<std::pair<unsigned,std::string>>::BottomFirstIterator it(mulvals);
      while (it.hasNext()) {
        auto mulval = it.next();
        if (sample <= mulval.first) {
          value = mulval.second;
          break;
        }
        sample -= mulval.first;
      }
      ASS_NEQ(value,"");

      strategySamplingAssign(optname,value,fakes);
    } else if (sampler == "~u2r") { // "uniform to ratio", given e.g. "~u2r -10;4;:" takes a uniform float f between -10 and 4, computes 2^r and turns this into a ratio with ":" as the separator
      StringUtils::splitStr(args.c_str(),';',pieces);
      StringUtils::dropEmpty(pieces);

      if (pieces.size() != 3) {
        USER_ERROR("Sampling file parse error -- ~u2r sampler expects exactly three simecolon-separated arguments but got: "+args);
      }
      if (pieces[2].length() != 1) {
        USER_ERROR("Sampling file parse error -- the third argument of the ~u2r sampler needs to be a single character and not: "+pieces[2]);
      }
      float low,high;
      if (!Int::stringToFloat(pieces[0].c_str(),low) || !Int::stringToFloat(pieces[1].c_str(),high)) {
        USER_ERROR("Sampling file parse error -- can't convert one of ~u2r sampler arguments to float: "+args);
      }
      std::uniform_real_distribution<float> dis(low,high);
      float raw = dis(rng);
      float exped = powf(2.0,raw);
      unsigned denom = 1 << 20;
      unsigned numer = exped*denom;
      // don't generate factions in non-base form
      while (numer % 2 == 0 && denom % 2 == 0) {
        numer /= 2;
        denom /= 2;
      }
      strategySamplingAssign(optname,Int::toString(numer)+pieces[2]+Int::toString(denom),fakes);

      pieces.reset();
    } else if (sampler == "~sgd") { // "shifted geometric distribution", e.g. "~sgd 0.07,2" (used for naming) means: value 2+i, i from N, has probability 0.07*(1-0.07)^i. This has a mean of 2+0.07*(1-0.07)
      StringUtils::splitStr(args.c_str(),',',pieces);
      StringUtils::dropEmpty(pieces);

      if (pieces.size() != 2) {
        USER_ERROR("Sampling file parse error -- ~sgd sampler expects exactly two comma-separated arguments but got: "+args);
      }
      double prob;
      int offset;
      if (!Int::stringToDouble(pieces[0].c_str(),prob) || !Int::stringToInt(pieces[1].c_str(),offset)) {
        USER_ERROR("Sampling file parse error -- can't convert one of ~sgd sampler arguments to numbers: "+args);
      }
      std::geometric_distribution<int> dis(prob);
      int nval = offset+dis(rng);
      strategySamplingAssign(optname,Int::toString(nval),fakes);

      pieces.reset();
    } else if (sampler == "~uf") { // uniform float (with lower and upper bound given, as in "~uf 0.0,0.5")
      StringUtils::splitStr(args.c_str(),',',pieces);
      StringUtils::dropEmpty(pieces);

      if (pieces.size() != 2) {
        USER_ERROR("Sampling file parse error -- ~uf sampler expects exactly two comma-separated arguments but got: "+args);
      }
      float low,high;
      if (!Int::stringToFloat(pieces[0].c_str(),low) || !Int::stringToFloat(pieces[1].c_str(),high)) {
        USER_ERROR("Sampling file parse error -- can't convert one of ~uf sampler arguments to float: "+args);
      }
      std::uniform_real_distribution<float> dis(low,high);
      float raw = dis(rng);
      strategySamplingAssign(optname,Int::toString(raw),fakes);

      pieces.reset();
    } else if (sampler == "~ui") { // uniform int (with lower and upper bound given, as in "~ui 1,500")
      StringUtils::splitStr(args.c_str(),',',pieces);
      StringUtils::dropEmpty(pieces);

      if (pieces.size() != 2) {
        USER_ERROR("Sampling file parse error -- ~ui sampler expects exactly two comma-separated arguments but got: "+args);
      }
      int low,high;
      if (!Int::stringToInt(pieces[0].c_str(),low) || !Int::stringToInt(pieces[1].c_str(),high)) {
        USER_ERROR("Sampling file parse error -- can't convert one of ~ui sampler arguments to integer: "+args);
      }
      std::uniform_int_distribution<int> dis(low,high);
      int raw = dis(rng);
      strategySamplingAssign(optname,Int::toString(raw),fakes);

      pieces.reset();
    } else {
      USER_ERROR("Sampling file parse error -- unrecognized sampler: " + sampler);
    }

    /*
    Stack<std::string>::BottomFirstIterator it(pieces);
    while(it.hasNext()) {
      cout << "tok:" << it.next() << endl;
    }
    */
  }

  cout << "% Random strategy: " + generateEncodedOptions() << endl;
}

/**
 * Assign option values as encoded in the option std::string if assign=true, otherwise check that
 * the option values are not currently set to those values.
 * according to the argument in the format
 * opt1=val1:opt2=val2:...:optn=valN,
 * for example bs=off:cond=on:drc=off:nwc=1.5:nicw=on:sos=on:sio=off:spl=sat:ssnc=none
 */
void Options::readOptionsString(std::string optionsString,bool assign)
{
  // repeatedly look for param=value
  while (optionsString != "") {
    size_t index1 = optionsString.find('=');
    if (index1 == std::string::npos) {
      error: USER_ERROR("bad option specification '" + optionsString+"'");
    }
    size_t index = optionsString.find(':');
    if (index!=std::string::npos && index1 > index) {
      goto error;
    }

    std::string param = optionsString.substr(0,index1);
    std::string value;
    if (index==std::string::npos) {
      value = optionsString.substr(index1+1);
    }
    else {
      value = optionsString.substr(index1+1,index-index1-1);
    }
    AbstractOptionValue* opt = getOptionValueByName(param);
    if(opt){
        if(assign){
            if (!opt->set(value)) {
              switch (ignoreMissing()) {
              case IgnoreMissing::OFF:
                USER_ERROR("value "+value+" for option "+ param +" not known");
                break;
              case IgnoreMissing::WARN:
                if (outputAllowed()) {
                  addCommentSignForSZS(std::cout);
                  std::cout << "% WARNING: value " << value << " for option "<< param <<" not known" << endl;
                }
                break;
              case IgnoreMissing::ON:
                break;
              }
            }
        }
        else{
            std::string current = opt->getStringOfActual();
            if(value==current){
                USER_ERROR("option "+param+" uses forbidden value "+value);
            }
        }
    }
    else{
      switch (ignoreMissing()) {
      case IgnoreMissing::OFF:
        USER_ERROR("option "+param+" not known");
        break;
      case IgnoreMissing::WARN:
        if (outputAllowed()) {
          addCommentSignForSZS(std::cout);
          std::cout << "% WARNING: option "<< param << " not known." << endl;
        }
        break;
      case IgnoreMissing::ON:
        break;
      }
    }

    if (index==std::string::npos) {
      return;
    }
    optionsString = optionsString.substr(index+1);
  }
} // readOptionsString/1

/**
 * Build options from a Spider test id.
 * @since 30/05/2004 Manchester
 * @since 21/06/2005 Manchester time limit in the test id must be
 *        in deciseconds
 * @throws UserErrorException if the test id is incorrect
 */
void Options::readFromEncodedOptions (std::string testId)
{
  _testId.actualValue = testId;

  std::string ma(testId,0,3); // the first 3 characters
  if (ma == "dis") {
    _saturationAlgorithm.actualValue = SaturationAlgorithm::DISCOUNT;
  }
  else if (ma == "lrs") {
    _saturationAlgorithm.actualValue = SaturationAlgorithm::LRS;
  }
  else if (ma == "ott") {
    _saturationAlgorithm.actualValue = SaturationAlgorithm::OTTER;
  }
  else if (ma == "fmb") {
    _saturationAlgorithm.actualValue = SaturationAlgorithm::FINITE_MODEL_BUILDING;
  }
  else {
  error: USER_ERROR("bad test id " + _testId.actualValue);
  }

  // after last '_' we have time limit
  size_t index = testId.find_last_of('_');
  if (index == std::string::npos) { // not found
    goto error;
  }
  std::string timeString = testId.substr(index+1);
  _timeLimitInDeciseconds.set(timeString);
  // setting assumes seconds as default, but encoded strings use deciseconds
  _timeLimitInDeciseconds.actualValue = _timeLimitInDeciseconds.actualValue/10;

  testId = testId.substr(3,index-3);
  switch (testId[0]) {
  case '+':
    testId = testId.substr(1);
    break;
  case '-':
    break;
  default:
    goto error;
  }

  index = testId.find('_');
  std::string sel = testId.substr(0,index);
  _selection.set(sel);
  testId = testId.substr(index+1);

  if (testId == "") {
    goto error;
  }

  index = testId.find('_');
  std::string awr = testId.substr(0,index);
  _ageWeightRatio.set(awr.c_str());
  if (index==string::npos) {
    //there are no extra options
    return;
  }
  testId = testId.substr(index+1);
  //now read the rest of the options
  readOptionsString(testId);
} // Options::readFromTestId

void Options::setForcedOptionValues()
{
  if(_forcedOptions.actualValue.empty()) return;
  readOptionsString(_forcedOptions.actualValue);
}

/**
 * Return testId std::string that represents current values of the options
 */
std::string Options::generateEncodedOptions() const
{
  std::ostringstream res;
  //saturation algorithm
  std::string sat;
  switch(_saturationAlgorithm.actualValue){
    case SaturationAlgorithm::LRS : sat="lrs"; break;
    case SaturationAlgorithm::DISCOUNT : sat="dis"; break;
    case SaturationAlgorithm::OTTER : sat="ott"; break;
    case SaturationAlgorithm::FINITE_MODEL_BUILDING : sat="fmb"; break;
    default : ASSERTION_VIOLATION;
  }

  res << sat;

  //selection function
  res << (selection() < 0 ? "-" : "+") << abs(selection());
  res << "_";

  //age-weight ratio
  if (ageRatio()!=1) {
    res << ageRatio() << ":";
  }
  res << weightRatio();
  res << "_";

  Options cur=*this;

  // Record options that do not want to be in encoded string
  static Set<const AbstractOptionValue*> forbidden;
  //we initialize the set if there's nothing inside
  if (forbidden.size()==0) {
    //things we output elsewhere
    forbidden.insert(&_saturationAlgorithm);
    forbidden.insert(&_selection);
    forbidden.insert(&_ageWeightRatio);
    forbidden.insert(&_timeLimitInDeciseconds);

    //things we don't want to output (showHelp etc won't get to here anyway)
    forbidden.insert(&_mode);
    forbidden.insert(&_intent);
    forbidden.insert(&_testId); // is this old version of decode?
    forbidden.insert(&_include);
    forbidden.insert(&_printProofToFile);
    forbidden.insert(&_problemName);
    forbidden.insert(&_inputFile);
    forbidden.insert(&_encode);
    forbidden.insert(&_decode);
    forbidden.insert(&_sampleStrategy);
    forbidden.insert(&_normalize);
    forbidden.insert(&_outputAxiomNames);
    forbidden.insert(&_randomizeSeedForPortfolioWorkers);
    forbidden.insert(&_schedule);
    forbidden.insert(&_scheduleFile);

    forbidden.insert(&_memoryLimit);
    forbidden.insert(&_proof);
    forbidden.insert(&_inputSyntax);
    forbidden.insert(&_multicore);
    forbidden.insert(&_statistics);
    forbidden.insert(&_forcedOptions);
#if VAMPIRE_PERF_EXISTS
    forbidden.insert(&_parsingDoesNotCount);
#endif
    forbidden.insert(&_ignoreMissing); // or maybe we do!
  }

  VirtualIterator<AbstractOptionValue*> options = _lookup.values();

  bool first=true;
  while(options.hasNext()){
    AbstractOptionValue* option = options.next();
    if (!forbidden.contains(option) && !option->isDefault()){
      std::string name = option->shortName;
      if(name.empty()) name = option->longName;
      if(!first){ res<<":";}else{first=false;}
      res << name << "=" << option->getStringOfActual();
    }
  }

  if(!first){ res << "_"; }
  res << Lib::Int::toString(_timeLimitInDeciseconds.actualValue);

  return res.str();
}

/**
 * Some options have auto-values,
 * which should be resolved away BEFORE preprocessing.
 *
 * @since 9/03/2025 Prague
 */
void Options::resolveAwayAutoValues0()
{
  if (questionAnswering() == Options::QuestionAnsweringMode::AUTO) {
    setQuestionAnswering(
        (Parse::TPTP::seenQuestions() && saturationAlgorithm() != Options::SaturationAlgorithm::FINITE_MODEL_BUILDING ) ?
          Options::QuestionAnsweringMode::PLAIN : Options::QuestionAnsweringMode::OFF);
  }
}

/**
 * Some options have auto-values, which should be resolved away
 * after preprocessing and before we enter saturation.
 *
 * @since 9/03/2025 Prague
 */
void Options::resolveAwayAutoValues(const Problem& prb)
{
  if (termOrdering() == TermOrdering::AUTO_KBO) {
    if (alasca() && prb.hasAlascaArithmetic()) {
      if (prb.hasAlascaMixedArithmetic()) {
        _termOrdering.actualValue = Options::TermOrdering::QKBO;
      } else {
        _termOrdering.actualValue = Options::TermOrdering::LAKBO;
      }
    } else {
      _termOrdering.actualValue = Options::TermOrdering::KBO;
    }
  }

  if (unificationWithAbstraction() == Shell::Options::UnificationWithAbstraction::AUTO) {
    if (alasca() && prb.hasAlascaArithmetic() &&
      !partialRedundancyCheck()) { // TODO: Marton is planning a PR that will remove this constraint
      setUWA(Shell::Options::UnificationWithAbstraction::ALASCA_MAIN_FLOOR);
    } else {
      setUWA(Shell::Options::UnificationWithAbstraction::OFF);
    }
  }
}

/**
 * True if the options are complete.
 * @since 23/07/2011 Manchester
 */
bool Options::complete(const Problem& prb) const
{
  if(prb.isHigherOrder()){
    //safer for competition
    return false;
  }

  if (unificationWithAbstraction() != UnificationWithAbstraction::OFF) {
    // unification with abstraction might cause in "spurious saturations"
    return false;
  }

  if (_showInterpolant.actualValue != InterpolantMode::OFF) {
    return false;
  }

  //we did some transformation that made us lose completeness
  //(e.g. equality proxy replacing equality for reflexive predicate)
  if (prb.hadIncompleteTransformation()) {
    return false;
  }

  Property& prop = *prb.getProperty();

  // general properties causing incompleteness
  if (prop.hasInterpretedOperations()
      || prop.hasProp(Property::PR_HAS_INTEGERS)
      || prop.hasProp(Property::PR_HAS_REALS)
      || prop.hasProp(Property::PR_HAS_RATS)
      || prop.hasProp(Property::PR_HAS_ARRAYS)
      || (!prop.onlyFiniteDomainDatatypes() && prop.hasProp(Property::PR_HAS_DT_CONSTRUCTORS))
      || (!prop.onlyFiniteDomainDatatypes() && prop.hasProp(Property::PR_HAS_CDT_CONSTRUCTORS))
      || prop.hasAnswerLiteral()) {
    return false;
  }

  // preprocessing
  if (env.signature->hasDistinctGroups()) {
    return false;
  }

  // preprocessing for resolution-based algorithms
  if (_sos.actualValue != Sos::OFF) return false;
  // run-time rule causing incompleteness
  if (_forwardLiteralRewriting.actualValue) return false;

  bool unitEquality = prop.category() == Property::UEQ;
  bool hasEquality = (prop.equalityAtoms() != 0);

  if (hasEquality && !_superposition.actualValue) return false;

  if (prop.hasAppliedVar()) {
    //TODO make a more complex more precise case here
    //There are instance where we are complete
    return false;
  }

  //TODO update once we have another method of dealing with bools
  if (prop.hasLogicalProxy() || prop.hasBoolVar()) {
    return false;
  }

  if (!unitEquality) {
    if (_selection.actualValue <= -1000 || _selection.actualValue >= 1000) return false;
    if (_literalComparisonMode.actualValue == LiteralComparisonMode::REVERSE) return false;
  }

  if (!hasEquality) {
    if (_binaryResolution.actualValue) return true;
    // binary resolution is off
    if (_unitResultingResolution.actualValue!=URResolution::FULL &&
       (_unitResultingResolution.actualValue!=URResolution::ON || _splitting.actualValue) ) return false;
    return prop.category() == Property::HNE; // enough URR is complete for Horn problems
  }

  if (_demodulationRedundancyCheck.actualValue == DemodulationRedundancyCheck::OFF) {
    return false;
  }

  if (!_superpositionFromVariables.actualValue) {
    return false;
  }

  // only checking resolution rules remain
  bool pureEquality = (prop.atoms() == prop.equalityAtoms());
  if (pureEquality) return true;
  return (_binaryResolution.actualValue); // MS: we are in the equality case, so URR cannot help here even for horn problems
} // Options::complete

/**
 * Check constraints necessary for options to make sense
 *
 * The function is called after all options are parsed.
 */
bool Options::checkGlobalOptionConstraints(bool fail_early)
{
  //Check forbidden options
  readOptionsString(_forbiddenOptions.actualValue,false);

  bool result = true;

  // Check recorded option constraints
  VirtualIterator<AbstractOptionValue*> options = _lookup.values();
  while(options.hasNext()){
    result = options.next()->checkConstraints() && result;
    if(fail_early && !result) return result;
  }

  return result;
}

template <typename T>
bool Options::OptionValue<T>::checkConstraints()
{
  typename Lib::Stack<OptionValueConstraintUP<T>>::RefIterator it(_constraints);
  while (it.hasNext()) {
    const OptionValueConstraintUP<T> &con = it.next();
    if (!con->check(*this)) {

      if (env.options->mode() == Mode::SPIDER) {
      reportSpiderFail();
      USER_ERROR("\nBroken Constraint: " + con->msg(*this));
      }

      if (con->isHard()) {
        USER_ERROR("\nBroken Constraint: " + con->msg(*this));
      }
      switch (env.options->getBadOptionChoice()) {
      case BadOption::HARD:
        USER_ERROR("\nBroken Constraint: " + con->msg(*this));
      case BadOption::SOFT:
        addCommentSignForSZS(cout);
        cout << "WARNING Broken Constraint: " + con->msg(*this) << endl;
        return false;
      case BadOption::FORCED:
        if (con->force(this)) {
          cout << "Forced constraint " + con->msg(*this) << endl;
          break;
        }
        else {
          USER_ERROR("\nCould not force Constraint: " + con->msg(*this));
        }
      case BadOption::OFF:
        return false;
      default:
        ASSERTION_VIOLATION;
      }
    }
  }
  return true;
}

/**
 * Check whether the option values make sense with respect to the given problem
 *
 * This check should be done at least twice; before preprocessing and after.
 * With before_preprocessing on, only options tagged as PREPROCESSING are queried
 * With before_preprocessing off, it's all the remaining ones.
 *
 **/
bool Options::checkProblemOptionConstraints(Property* prop, bool before_preprocessing, bool fail_early)
{
  bool result = true;

  VirtualIterator<AbstractOptionValue*> options = _lookup.values();
  while(options.hasNext()){
    AbstractOptionValue* opt = options.next();

    bool tagIsPreprocessing = (opt->getTag() == OptionTag::PREPROCESSING);
    if (before_preprocessing != tagIsPreprocessing) {
      continue;
    }

    result = opt->checkProblemConstraints(prop) && result;
    if(fail_early && !result) return result;
  }

  return result;
}

template<class A>
std::vector<A> parseCommaSeparatedList(std::string const& str)
{
  std::stringstream stream(str);
  std::vector<A> parsed;
  std::string cur;
  while (std::getline(stream, cur, ',')) {
    parsed.push_back(StringUtils::parse<A>(cur));
  }
  return parsed;
}

std::vector<int> Options::theorySplitQueueRatios() const
{
  auto inputRatios = parseCommaSeparatedList<int>(_theorySplitQueueRatios.actualValue);

  // sanity checks
  if (inputRatios.size() < 2) {
    USER_ERROR("Wrong usage of option '-thsqr'. Needs to have at least two values (e.g. '10,1')");
  }
  for (unsigned i = 0; i < inputRatios.size(); i++) {
    if(inputRatios[i] <= 0) {
      USER_ERROR("Wrong usage of option '-thsqr'. Each ratio needs to be a positive integer");
    }
  }

  return inputRatios;
}

std::vector<float> Options::theorySplitQueueCutoffs() const
{
  // initialize cutoffs
  std::vector<float> cutoffs;

  /*
  if (_theorySplitQueueCutoffs.isDefault()) {
    // if no custom cutoffs are set, use heuristics: (0,4*d,10*d,infinity)
    auto d = _theorySplitQueueExpectedRatioDenom.actualValue;
    cutoffs.push_back(0.0f);
    cutoffs.push_back(4.0f * d);
    cutoffs.push_back(10.0f * d);
    cutoffs.push_back(std::numeric_limits<float>::max());
  } else */
  {
    // if custom cutoffs are set, parse them and add float-max as last value
    cutoffs = parseCommaSeparatedList<float>(_theorySplitQueueCutoffs.actualValue);
    cutoffs.push_back(std::numeric_limits<float>::max());
  }

  // sanity checks
  for (unsigned i = 0; i < cutoffs.size(); i++)
  {
    auto cutoff = cutoffs[i];

    if (i > 0 && cutoff <= cutoffs[i-1])
    {
      USER_ERROR("Wrong usage of option '-thsqc'. The cutoff values must be strictly increasing");
    }
  }

  return cutoffs;
}

std::vector<int> Options::avatarSplitQueueRatios() const
{
  std::vector<int> inputRatios = parseCommaSeparatedList<int>(_avatarSplitQueueRatios.actualValue);

  // sanity checks
  if (inputRatios.size() < 2) {
    USER_ERROR("Wrong usage of option '-avsqr'. Needs to have at least two values (e.g. '10,1')");
  }
  for (unsigned i = 0; i < inputRatios.size(); i++) {
    if(inputRatios[i] <= 0) {
      USER_ERROR("Each ratio (supplied by option '-avsqr') needs to be a positive integer");
    }
  }

  return inputRatios;
}

std::vector<float> Options::avatarSplitQueueCutoffs() const
{
  // initialize cutoffs and add float-max as last value
  auto cutoffs = parseCommaSeparatedList<float>(_avatarSplitQueueCutoffs.actualValue);
  cutoffs.push_back(std::numeric_limits<float>::max());

  // sanity checks
  for (unsigned i = 0; i < cutoffs.size(); i++)
  {
    auto cutoff = cutoffs[i];

    if (i > 0 && cutoff <= cutoffs[i-1])
    {
      USER_ERROR("The cutoff values (supplied by option '-avsqc') must be strictly increasing");
    }
  }

  return cutoffs;
}

std::vector<int> Options::sineLevelSplitQueueRatios() const
{
  auto inputRatios = parseCommaSeparatedList<int>(_sineLevelSplitQueueRatios.actualValue);

  // sanity checks
  if (inputRatios.size() < 2) {
    USER_ERROR("Wrong usage of option '-slsqr'. Needs to have at least two values (e.g. '1,3')");
  }
  for (unsigned i = 0; i < inputRatios.size(); i++) {
    if(inputRatios[i] <= 0) {
      USER_ERROR("Each ratio (supplied by option '-slsqr') needs to be a positive integer");
    }
  }

  return inputRatios;
}

std::vector<float> Options::sineLevelSplitQueueCutoffs() const
{
  // initialize cutoffs and add float-max as last value
  auto cutoffs = parseCommaSeparatedList<float>(_sineLevelSplitQueueCutoffs.actualValue);
  cutoffs.push_back(std::numeric_limits<float>::max());

  // sanity checks
  for (unsigned i = 0; i < cutoffs.size(); i++)
  {
    auto cutoff = cutoffs[i];

    if (i > 0 && cutoff <= cutoffs[i-1])
    {
      USER_ERROR("The cutoff values (supplied by option '-slsqc') must be strictly increasing");
    }
  }

  return cutoffs;
}

std::vector<int> Options::positiveLiteralSplitQueueRatios() const
{
  auto inputRatios = parseCommaSeparatedList<int>(_positiveLiteralSplitQueueRatios.actualValue);

  // sanity checks
  if (inputRatios.size() < 2) {
    USER_ERROR("Wrong usage of option '-plsqr'. Needs to have at least two values (e.g. '1,3')");
  }
  for (unsigned i = 0; i < inputRatios.size(); i++) {
    if(inputRatios[i] <= 0) {
      USER_ERROR("Each ratio (supplied by option '-plsqr') needs to be a positive integer");
    }
  }

  return inputRatios;
}

std::vector<float> Options::positiveLiteralSplitQueueCutoffs() const
{
  // initialize cutoffs and add float-max as last value
  auto cutoffs = parseCommaSeparatedList<float>(_positiveLiteralSplitQueueCutoffs.actualValue);
  cutoffs.push_back(std::numeric_limits<float>::max());

  // sanity checks
  for (unsigned i = 0; i < cutoffs.size(); i++)
  {
    auto cutoff = cutoffs[i];

    if (i > 0 && cutoff <= cutoffs[i-1])
    {
      USER_ERROR("The cutoff values (supplied by option '-plsqc') must be strictly increasing");
    }
  }

  return cutoffs;
}

Stack<std::string> Options::getSimilarOptionNames(std::string name, bool is_short) const {

  Stack<std::string> similar_names;

  VirtualIterator<AbstractOptionValue*> options = _lookup.values();
  while(options.hasNext()){
    AbstractOptionValue* opt = options.next();
    std::string opt_name = is_short ? opt->shortName : opt->longName;
    size_t dif = 2;
    if(!is_short) dif += name.size()/4;
    if(name.size()!=0 && StringUtils::distance(name,opt_name) < dif)
      similar_names.push(opt_name);
  }

  return similar_names;
}<|MERGE_RESOLUTION|>--- conflicted
+++ resolved
@@ -31,10 +31,7 @@
 
 // Visual does not know the round function
 #include <cmath>
-<<<<<<< HEAD
 #include <filesystem> 
-=======
->>>>>>> 47147603
 #include <fstream>
 #include <random>
 
@@ -52,11 +49,8 @@
 
 #include "Shell/UIHelper.hpp"
 #include "Shell/Statistics.hpp"
-<<<<<<< HEAD
 #include "Kernel/LiteralSelectorOptions.hpp"
-=======
 #include "Shell/Property.hpp"
->>>>>>> 47147603
 
 #include "Kernel/Problem.hpp"
 #include "Kernel/Signature.hpp"
@@ -1515,17 +1509,10 @@
                                                         EvaluationMode::SIMPLE,
                                                         {"off","simple","force","cautious"});
     _evaluationMode.description=
-<<<<<<< HEAD
     "Chooses the algorithm used to simplify interpreted integer, rational, and real terms.\
                                                                                           \
     - simple: will only evaluate expressions built from interpreted constants only.       \
     - cautious: will evaluate abstract expressions to a weak polynomial normal form. This is more powerful but may fail in some rare cases where the resulting polynomial is not strictly smaller than the initial one wrt. the simplification ordering. In these cases a new clause with the normal form term will be added to the search space instead of replacing the orignal clause.  \
-=======
-    "Chooses the algorithm used to simplify interpreted integer, rational, and real terms. \
-                                 \
-    - simple: will only evaluate expressions built from interpreted constants only.\
-    - cautious: will evaluate abstract expressions to a weak polynomial normal form. This is more powerful but may fail in some rare cases where the resulting polynomial is not strictly smaller than the initial one wrt. the simplification ordering. In these cases a new clause with the normal form term will be added to the search space instead of replacing the original clause.  \
->>>>>>> 47147603
     - force: same as `cautious`, but ignoring the simplification ordering and replacing the hypothesis with the normal form clause in any case. \
     ";
     _lookup.insert(&_evaluationMode);
@@ -1723,13 +1710,7 @@
     _instantiation.tag(OptionTag::THEORIES);
     _lookup.insert(&_instantiation);
 
-<<<<<<< HEAD
-    _backwardDemodulation = ChoiceOptionValue<Demodulation>("backward_demodulation","bd", Demodulation::ALL);
-=======
-    _backwardDemodulation = ChoiceOptionValue<Demodulation>("backward_demodulation","bd",
-                  Demodulation::OFF,
-                  {"all","off","preordered"});
->>>>>>> 47147603
+    _backwardDemodulation = ChoiceOptionValue<Demodulation>("backward_demodulation","bd", Demodulation::OFF);
     _backwardDemodulation.description=
        "Oriented rewriting of kept clauses by newly derived unit equalities\n"
        "s = t     L[sθ] \\/ C\n"
