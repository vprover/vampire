--- conflicted
+++ resolved
@@ -1135,7 +1135,6 @@
     _positiveLiteralSplitQueueLayeredArrangement.onlyUsefulWith(_usePositiveLiteralSplitQueues.is(equal(true)));
     _positiveLiteralSplitQueueLayeredArrangement.tag(OptionTag::SATURATION);
 
-<<<<<<< HEAD
     _useNeuralEvalSplitQueues = BoolOptionValue("neural_eval_split_queue","nesq",false);
     _useNeuralEvalSplitQueues.description = "Turn on the queue splitting based on neural evaluation (requires eval_for_karel to be on).";
     _lookup.insert(&_useNeuralEvalSplitQueues);
@@ -1155,10 +1154,7 @@
     _neuralEvalSplitQueueRatios.reliesOn(_useNeuralEvalSplitQueues.is(equal(true)));
     _neuralEvalSplitQueueRatios.tag(OptionTag::SATURATION);
 
-    _literalMaximalityAftercheck = BoolOptionValue("literal_maximality_aftercheck","lma",false);
-=======
     _literalMaximalityAftercheck = BoolOptionValue("literal_maximality_aftercheck","lma",true);
->>>>>>> 6123f668
     _literalMaximalityAftercheck.description =
                                    "Allows to disable a secondary (literal maximality) ordering check (in the superposition calculus) after a substitution is applied."
                                    " The check costs something but sometimes helps to skip some generating inferences";
