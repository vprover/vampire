/*
 * This file is part of the source code of the software program
 * Vampire. It is protected by applicable
 * copyright laws.
 *
 * This source code is distributed under the licence found here
 * https://vprover.github.io/license.html
 * and in the source directory
 */
/**
 * @file Options.cpp
 * Implements Vampire options.
 *
 * @since 06/06/2001 Manchester, completely rewritten
 *
 * @since Sep 14 rewritten by Giles
 *
 *
 * IMPORTANT --> see .hpp file for instructions on how to add an option
 */

// Visual does not know the round function
#include <cmath>
#include <filesystem>
#include <fstream>
#include <random>

#include "Forwards.hpp"

#include "Debug/Assertion.hpp"

#include "Lib/VString.hpp"
#include "Lib/StringUtils.hpp"
#include "Lib/Environment.hpp"
#include "Lib/Timer.hpp"
#include "Lib/Exception.hpp"
#include "Lib/Int.hpp"
#include "Lib/Random.hpp"
#include "Lib/Set.hpp"
#include "Lib/System.hpp"

#include "Shell/UIHelper.hpp"
#include "Shell/Statistics.hpp"

#include "Kernel/Problem.hpp"
#include "Kernel/Signature.hpp"

#include "Options.hpp"
#include "Property.hpp"

using namespace std;
using namespace Lib;
using namespace Shell;

static const int COPY_SIZE = 128;

/**
 * Initialize options to the default values.
 *
 * Options are divided by the mode they are applicable to.
 * We then divid by tags where appropriate.
 * If an option is applicable to multiple modes but is not global it should be
 *  put in the most obvious mode - usually Vampire.
 *
 * IMPORTANT --> see .hpp file for instructions on how to add an option
 *
 * @since 10/07/2003 Manchester, _normalize added
 */
Options::Options ()

{
    init();
}

void Options::init()
{
//**********************************************************************
//*********************** GLOBAL, for all modes  ***********************
//**********************************************************************

    _memoryLimit = UnsignedOptionValue("memory_limit","m",
#if VDEBUG
                                       1024     //   1 GB
#else
                                       131072   // 128 GB (current max on the StarExecs)
#endif
                                       );
    _memoryLimit.description="Memory limit in MB";
    _lookup.insert(&_memoryLimit);

#if VAMPIRE_PERF_EXISTS
  _instructionLimit = UnsignedOptionValue("instruction_limit","i",0);
  _instructionLimit.description="Limit the number (in millions) of executed instructions (excluding the kernel ones).";
  _lookup.insert(&_instructionLimit);

  _simulatedInstructionLimit = UnsignedOptionValue("simulated_instruction_limit","sil",0);
  _simulatedInstructionLimit.description=
    "Instruction limit (in millions) of executed instructions for the purpose of reachability estimations of the LRS saturation algorithm (if 0, the actual instruction limit is used)";
  // _simulatedInstructionLimit.onlyUsefulWith(Or(_saturationAlgorithm.is(equal(SaturationAlgorithm::LRS)),_splittingAvatimer.is(notEqual(1.0f))));
  _lookup.insert(&_simulatedInstructionLimit);
  _simulatedInstructionLimit.tag(OptionTag::LRS);

  _parsingDoesNotCount = BoolOptionValue("parsing_does_not_count","",false);
  _parsingDoesNotCount.description= "Extend the instruction limit by the amount of instructions it took to parse the input problem.";
  _lookup.insert(&_parsingDoesNotCount);
  _parsingDoesNotCount.tag(OptionTag::DEVELOPMENT);
#endif

    _interactive = BoolOptionValue("interactive","",false);
    _interactive.description = "An experimental interactive mode (commands to use: load <file to parse>, read <line to parse>, pop (to drop the last added set of formulas), run [options to supply], exit).";
    _interactive.setExperimental();
    _lookup.insert(&_interactive);

    _mode = ChoiceOptionValue<Mode>("mode","",Mode::VAMPIRE,
                                    {"axiom_selection",
                                        "casc",
                                        "casc_hol",
                                        "casc_sat",
                                        "clausify",
                                        "consequence_elimination",
                                        "model_check",
                                        "output",
                                        "portfolio",
                                        "preprocess",
                                        "preprocess2",
                                        "profile",
                                        "smtcomp",
                                        "spider",
                                        "tclausify",
                                        "tpreprocess",
                                        "vampire"});
    _mode.description=
    "Select the mode of operation. Choices are:\n"
    "  -vampire: the standard mode of operation for first-order theorem proving\n"
    "  -portfolio: a portfolio mode running a specified schedule (see schedule)\n"
    "  -casc, casc_sat, smtcomp - like portfolio mode, with competition specific\n     presets for schedule, etc.\n"
    "  -preprocess,axiom_selection,clausify: modes for producing output\n      for other solvers.\n"
    "  -tpreprocess,tclausify: output modes for theory input (clauses are quantified\n      with sort information).\n"
    "  -output,profile: output information about the problem\n"
    "Some modes are not currently maintained (get in touch if interested):\n"
    "  -bpa: perform bound propagation\n"
    "  -consequence_elimination: perform consequence elimination\n";
    _lookup.insert(&_mode);
    _mode.addHardConstraint(If(equal(Mode::CONSEQUENCE_ELIMINATION)).then(_splitting.is(notEqual(true))));

    auto UsingPortfolioTechnology = [this] {
      // Consider extending this list when adding a new Casc-like mode
      return Or(_mode.is(equal(Mode::CASC_HOL)),
                _mode.is(equal(Mode::CASC)),
                _mode.is(equal(Mode::CASC_SAT)),
                _mode.is(equal(Mode::SMTCOMP)),
                _mode.is(equal(Mode::PORTFOLIO)));
    };

    _schedule = ChoiceOptionValue<Schedule>("schedule","sched",Schedule::CASC,
        {"casc",
         "casc_2023",
         "casc_2019",
         "casc_sat",
         "casc_hol_2023",
         "casc_sat_2019",
         "casc_hol_2020",
         "file",
         "induction",
         "integer_induction",
         "intind_oeis",
         "ltb_default_2017",
         "ltb_hh4_2017",
         "ltb_hll_2017",
         "ltb_isa_2017",
         "ltb_mzr_2017",
         "smtcomp",
         "smtcomp_2018",
         "snake_tptp_uns",
         "snake_tptp_sat",
         "struct_induction",
         "struct_induction_tip"});
    _schedule.description = "Schedule to be run by the portfolio mode. casc and smtcomp usually point to the most recent schedule in that category. file loads the schedule from a file specified in --schedule_file. Note that some old schedules may contain option values that are no longer supported - see ignore_missing.";
    _lookup.insert(&_schedule);
    _schedule.reliesOn(UsingPortfolioTechnology());

    _scheduleFile = StringOptionValue("schedule_file", "", "");
    _scheduleFile.description = "Path to the input schedule file. Each line contains an encoded strategy. Disabled unless `--schedule file` is set.";
    _lookup.insert(&_scheduleFile);
    _scheduleFile.onlyUsefulWith(_schedule.is(equal(Schedule::FILE)));

    _multicore = UnsignedOptionValue("cores","",1);
    _multicore.description = "When running in portfolio modes (including casc or smtcomp modes) specify the number of cores, set to 0 to use maximum";
    _lookup.insert(&_multicore);
    _multicore.reliesOn(UsingPortfolioTechnology());

    _slowness = FloatOptionValue("slowness","",1.0);
    _slowness.description = "The factor by which is multiplied the time limit of each configuration in casc/casc_sat/smtcomp/portfolio mode";
    _lookup.insert(&_slowness);
    _slowness.onlyUsefulWith(UsingPortfolioTechnology());

    _randomizSeedForPortfolioWorkers = BoolOptionValue("randomize_seed_for_portfolio_workers","",true);
    _randomizSeedForPortfolioWorkers.description = "In portfolio mode, let each worker process start from its own independent random seed.";
    _lookup.insert(&_randomizSeedForPortfolioWorkers);
    _randomizSeedForPortfolioWorkers.onlyUsefulWith(UsingPortfolioTechnology());

    _decode = DecodeOptionValue("decode","",this);
    _decode.description="Decodes an encoded strategy. Can be used to replay a strategy. To make Vampire output an encoded version of the strategy use the encode option.";
    _lookup.insert(&_decode);
    _decode.tag(OptionTag::DEVELOPMENT);

    _encode = BoolOptionValue("encode","",false);
    _encode.description="Output an encoding of the strategy to be used with the decode option";
    _lookup.insert(&_encode);
    _encode.tag(OptionTag::DEVELOPMENT);

    _sampleStrategy = StringOptionValue("sample_strategy","","");
    _sampleStrategy.description = "Specify a path to a filename (of homemade format) describing how to sample a random strategy (incompatible with the --random_strategy way).";
    _lookup.insert(&_sampleStrategy);
    _sampleStrategy.reliesOn(_mode.is(equal(Mode::VAMPIRE)));
    _sampleStrategy.setExperimental();
    _sampleStrategy.tag(OptionTag::DEVELOPMENT);

    _forbiddenOptions = StringOptionValue("forbidden_options","","");
    _forbiddenOptions.description=
    "If some of the specified options are set to a forbidden state, vampire will fail to start, or in portfolio modes it will skip such strategies. The expected syntax is <opt1>=<val1>:<opt2>:<val2>:...:<optn>=<valN>";
    _lookup.insert(&_forbiddenOptions);
    _forbiddenOptions.tag(OptionTag::INPUT);

    _forcedOptions = StringOptionValue("forced_options","","");
    _forcedOptions.description=
    "Options in the format <opt1>=<val1>:<opt2>=<val2>:...:<optn>=<valN> that override the option values set by other means (also inside portfolio mode strategies)";
    _lookup.insert(&_forcedOptions);
    _forcedOptions.tag(OptionTag::INPUT);

    _printAllTheoryAxioms = BoolOptionValue("print_theory_axioms","",false);
    _printAllTheoryAxioms.description = "Just print all theory axioms and terminate";
    _printAllTheoryAxioms.tag(OptionTag::DEVELOPMENT);
    _lookup.insert(&_printAllTheoryAxioms);
    _printAllTheoryAxioms.setExperimental();

    _showHelp = BoolOptionValue("help","h",false);
    _showHelp.description="Display the help message";
    _lookup.insert(&_showHelp);
    _showHelp.tag(OptionTag::HELP);

    _showOptions = BoolOptionValue("show_options","",false);
    _showOptions.description="List all available options";
    _lookup.insert(&_showOptions);
    _showOptions.tag(OptionTag::HELP);

    _showOptionsLineWrap = BoolOptionValue("show_options_line_wrap","",true);
    _showOptionsLineWrap.description="Line wrap in show options. Mainly used when options are read by another tool that applies its own line wrap.";
    _lookup.insert(&_showOptionsLineWrap);
    _showOptionsLineWrap.tag(OptionTag::HELP);
    _showOptionsLineWrap.setExperimental();

    _showExperimentalOptions = BoolOptionValue("show_experimental_options","",false);
    _showExperimentalOptions.description="Include experimental options in showOption";
    _lookup.insert(&_showExperimentalOptions);
    _showExperimentalOptions.setExperimental(); // only we know about it!
    _showExperimentalOptions.tag(OptionTag::HELP);

    _explainOption = StringOptionValue("explain_option","explain","");
    _explainOption.description = "Use to explain a single option i.e. -explain explain";
    _lookup.insert(&_explainOption);
    _explainOption.tag(OptionTag::HELP);

    _ignoreMissing = ChoiceOptionValue<IgnoreMissing>("ignore_missing","",IgnoreMissing::OFF,{"on","off","warn"});
    _ignoreMissing.description=
      "Ignore any options that have been removed (useful in portfolio modes where this can cause strategies to be skipped). If set to warn "
      "this will print a warning when ignoring. This is set to warn in CASC mode.";
    _lookup.insert(&_ignoreMissing);
    _ignoreMissing.tag(OptionTag::DEVELOPMENT);

    _badOption = ChoiceOptionValue<BadOption>("bad_option","",BadOption::SOFT,{"hard","forced","off","soft"});
    _badOption.description = "What should be done if a bad option value (wrt hard and soft constraints) is encountered:\n"
       " - hard: will cause a user error\n"
       " - soft: will only report the error (unless it is unsafe)\n"
       " - forced: <under development> \n" 
       " - off: will ignore safe errors\n"
       "Note that unsafe errors will always lead to a user error";
    _lookup.insert(&_badOption);
    _badOption.tag(OptionTag::HELP);

    // Do we really need to be able to set this externally?
    _problemName = StringOptionValue("problem_name","","");
    _problemName.description="";
    //_lookup.insert(&_problemName);

    _proof = ChoiceOptionValue<Proof>("proof","p",Proof::ON,{"off","on","proofcheck","tptp","property"});
    _proof.description=
      "Specifies whether proof (or similar e.g. model/saturation) will be output and in which format:\n"
      "- off gives no proof output\n"
      "- on gives native Vampire proof output\n"
      "- proofcheck will output proof as a sequence of TPTP problems to allow for proof-checking by external solvers\n"
      "- tptp gives TPTP output\n"
      "- property is a developmental option. It allows developers to output statistics about the proof using a ProofPrinter "
      "object (see Kernel/InferenceStore::ProofPropertyPrinter\n"; 
    _lookup.insert(&_proof);
    _proof.tag(OptionTag::OUTPUT);

    _minimizeSatProofs = BoolOptionValue("minimize_sat_proofs","msp",true);
    _minimizeSatProofs.description="Perform unsat core minimization when a sat solver finds a clause set UNSAT\n"
        "(such as with AVATAR proofs or with global subsumption).";
    _lookup.insert(&_minimizeSatProofs);
    _minimizeSatProofs.tag(OptionTag::OUTPUT);

    _printProofToFile = StringOptionValue("print_proofs_to_file","pptf","");
    _printProofToFile.description="If Vampire finds a proof, it is printed to the here specified file instead of to stdout.\n"
                                  "Currently, this option only works in portfolio mode.";
    _lookup.insert(&_printProofToFile);
    _printProofToFile.tag(OptionTag::OUTPUT);

    _proofExtra = ChoiceOptionValue<ProofExtra>("proof_extra","",ProofExtra::OFF,{"off","free","full"});
    _proofExtra.description="Add extra detail to proofs:\n "
      "- free uses known information only\n" 
      "- full may perform expensive operations to achieve this so may"
      " significantly impact on performance.\n"
      " The option is still under development and the format of extra information (mainly from full) may change between minor releases";
    _lookup.insert(&_proofExtra);
    _proofExtra.tag(OptionTag::OUTPUT);

    _protectedPrefix = StringOptionValue("protected_prefix","","");
    _protectedPrefix.description="Symbols with this prefix are immune against elimination during preprocessing";
    _lookup.insert(&_protectedPrefix);
    _protectedPrefix.tag(OptionTag::PREPROCESSING);
    _protectedPrefix.setExperimental(); // Does not work for all (any?) preprocessing steps currently

    _statistics = ChoiceOptionValue<Statistics>("statistics","stat",Statistics::BRIEF,{"brief","full","none"});
    _statistics.description="The level of statistics to report at the end of the run.";
    _lookup.insert(&_statistics);
    _statistics.tag(OptionTag::OUTPUT);

    _testId = StringOptionValue("test_id","","unspecified_test"); // Used by spider mode
    _testId.description="";
    _lookup.insert(&_testId);
    _testId.setExperimental();

    _outputMode = ChoiceOptionValue<Output>("output_mode","om",Output::SZS,{"smtcomp","spider","szs","vampire","ucore"});
    _outputMode.description="Change how Vampire prints the final result. SZS uses TPTP's SZS ontology. smtcomp mode"
    " suppresses all output and just prints sat/unsat. vampire is the same as SZS just without the SZS."
    " Spider prints out some profile information and extra error reports. ucore uses the smt-lib ucore output.";
    _lookup.insert(&_outputMode);
    _outputMode.tag(OptionTag::OUTPUT);

    _ignoreMissingInputsInUnsatCore = BoolOptionValue("ignore_missing_inputs_in_unsat_core","",false);
    _ignoreMissingInputsInUnsatCore.description="When running in unsat core output mode we will complain if there is"
    " an input formula that has no label. Set this on if you don't want this behaviour (which is default in smt-comp)."; 
    _lookup.insert(&_ignoreMissingInputsInUnsatCore);
    _ignoreMissingInputsInUnsatCore.tag(OptionTag::OUTPUT);

    _traceback = BoolOptionValue("traceback","",false);
    _traceback.description="Try decoding backtrace into a sequence of human readable function names using addr2line/atos/etc.";
    _lookup.insert(&_traceback);
    _traceback.tag(OptionTag::OUTPUT);

    _thanks = StringOptionValue("thanks","","Tanya");
    _thanks.description="";
    _lookup.insert(&_thanks);
    _thanks.setExperimental();

    _timeLimitInDeciseconds = TimeLimitOptionValue("time_limit","t",600); // stores deciseconds, but reads seconds from the user by default
    _timeLimitInDeciseconds.description="Time limit in wall clock seconds, you can use d,s,m,h,D suffixes also i.e. 60s, 5m. Setting it to 0 effectively gives no time limit.";
    _lookup.insert(&_timeLimitInDeciseconds);

#if VTIME_PROFILING
    _timeStatistics = BoolOptionValue("time_statistics","tstat",false);
    _timeStatistics.description="Show how much running time was spent in each part of Vampire";
    _lookup.insert(&_timeStatistics);
    _timeStatistics.tag(OptionTag::OUTPUT);
#endif // VTIME_PROFILING

//*********************** Input  ***********************

    _include = StringOptionValue("include","","");
    _include.description="Path prefix for the 'include' TPTP directive";
    _lookup.insert(&_include);
    _include.tag(OptionTag::INPUT);

    _inputFile= InputFileOptionValue("input_file","","",this);
    _inputFile.description="Problem file to be solved (if not specified, standard input is used)";
    _lookup.insert(&_inputFile);
    _inputFile.tag(OptionTag::INPUT);
    _inputFile.setExperimental();

    _inputSyntax= ChoiceOptionValue<InputSyntax>("input_syntax","",InputSyntax::AUTO,{"smtlib2","tptp","auto"});
    _inputSyntax.description=
    "Input syntax. Historic input syntaxes have been removed as they are not actively maintained. Contact developers for help with these.";
    _lookup.insert(&_inputSyntax);
    _inputSyntax.tag(OptionTag::INPUT);

    _guessTheGoal = ChoiceOptionValue<GoalGuess>("guess_the_goal","gtg",GoalGuess::OFF,{"off","all","exists_top","exists_all","exists_sym","position"});
    _guessTheGoal.description = "Use heuristics to guess formulas that correspond to the goal. Doesn't "
                                "really make sense if there is already a goal but it will still do something. "
                                "This is really designed for use with SMTLIB problems that don't have goals";
    _lookup.insert(&_guessTheGoal);
    _guessTheGoal.tag(OptionTag::INPUT);

    _guessTheGoalLimit = UnsignedOptionValue("guess_the_goal_limit","gtgl",1);
    _guessTheGoalLimit.description = "The maximum number of input units a symbol appears for it to be considered in a goal";
    _guessTheGoalLimit.tag(OptionTag::INPUT);
    _guessTheGoalLimit.onlyUsefulWith(_guessTheGoal.is(notEqual(GoalGuess::OFF)));
    _lookup.insert(&_guessTheGoalLimit);


//*********************** Preprocessing  ***********************

    _ignoreConjectureInPreprocessing = BoolOptionValue("ignore_conjecture_in_preprocessing","icip",false);
    _ignoreConjectureInPreprocessing.description="Make sure we do not delete the conjecture in preprocessing even if it can be deleted.";
    _lookup.insert(&_ignoreConjectureInPreprocessing);
    _ignoreConjectureInPreprocessing.tag(OptionTag::PREPROCESSING);

    _inequalitySplitting = IntOptionValue("inequality_splitting","ins",0);
    _inequalitySplitting.description=
    "When greater than zero, ins defines a weight threshold w such that any clause C \\/ s!=t "
    "where s (or conversely t) is ground and has weight greater or equal than w "
    "is replaced by C \\/ p(s) with the additional unit clause ~p(t) being added "
    "for fresh predicate p.";
    _inequalitySplitting.addProblemConstraint(hasEquality());
    _lookup.insert(&_inequalitySplitting);
    _inequalitySplitting.tag(OptionTag::PREPROCESSING);

    _equalityProxy = ChoiceOptionValue<EqualityProxy>( "equality_proxy","ep",EqualityProxy::OFF,{"R","RS","RST","RSTC","off"});
    _equalityProxy.description="Applies the equality proxy transformation to the problem. It works as follows:\n"
     " - All literals s=t are replaced by E(s,t)\n"
     " - All literals s!=t are replaced by ~E(s,t)\n"
     " - If S the symmetry clause ~E(x,y) \\/ E(y,x) is added\n"
     " - If T the transitivity clause ~E(x,y) \\/ ~E(y,z) \\/ E(x,z) is added\n"
     " - If C the congruence clauses are added as follows:\n"
     "    for predicates p that are not E or equality add\n"
     "     ~E(x1,y1) \\/ ... \\/ ~E(xN,yN) \\/ ~p(x1,...,xN) \\/ p(y1,...,yN)\n"
     "    for non-constant functions f add\n"
     "     ~E(x1,y1) \\/ ... \\/ ~E(xN,yN) \\/ E(f(x1,...,xN),f(y1,...,yN))\n"
     " R stands for reflexivity";
    _lookup.insert(&_equalityProxy);
    _equalityProxy.tag(OptionTag::PREPROCESSING);
    _equalityProxy.addProblemConstraint(hasEquality());
    _equalityProxy.addProblemConstraint(onlyFirstOrder());
    _equalityProxy.addHardConstraint(If(notEqual(EqualityProxy::OFF)).then(_combinatorySuperposition.is(notEqual(true))));

    _useMonoEqualityProxy = BoolOptionValue("mono_ep","mep",true);
    _useMonoEqualityProxy.description="Use the monomorphic version of equality proxy transformation.";
    _lookup.insert(&_useMonoEqualityProxy);
    _useMonoEqualityProxy.onlyUsefulWith(_equalityProxy.is(notEqual(EqualityProxy::OFF)));
    _useMonoEqualityProxy.tag(OptionTag::PREPROCESSING);

    _equalityResolutionWithDeletion = BoolOptionValue("equality_resolution_with_deletion","erd",true);
    _equalityResolutionWithDeletion.description="Perform equality resolution with deletion.";
    _lookup.insert(&_equalityResolutionWithDeletion);
    _equalityResolutionWithDeletion.tag(OptionTag::PREPROCESSING);
    _equalityResolutionWithDeletion.addProblemConstraint(hasEquality());

    _arityCheck = BoolOptionValue("arity_check","",false);
    _arityCheck.description="Enforce the condition that the same symbol name cannot be used with multiple arities."
       "This also ensures a symbol is not used as a function and predicate.";
    _lookup.insert(&_arityCheck);
    _arityCheck.tag(OptionTag::DEVELOPMENT);
    _functionDefinitionElimination = ChoiceOptionValue<FunctionDefinitionElimination>("function_definition_elimination","fde",
                                                                                      FunctionDefinitionElimination::ALL,{"all","none","unused"});
    _functionDefinitionElimination.description=
    "Attempts to eliminate function definitions. A function definition is a unit clause of the form f(x1,..,xn) = t where x1,..,xn are the pairwise distinct free variables of t and f does not appear in t."
        " If 'all', definitions are eliminated by replacing every occurrence of f(s1,..,sn) by t{x1 -> s1, .., xn -> sn}. If 'unused' only unused definitions are removed.";
    _lookup.insert(&_functionDefinitionElimination);
    _functionDefinitionElimination.tag(OptionTag::PREPROCESSING);
    _functionDefinitionElimination.addProblemConstraint(hasEquality());

    _functionDefinitionIntroduction = UnsignedOptionValue(
      "function_definition_introduction",
      "fdi",
      0
    );
    _functionDefinitionIntroduction.description =
      "If non-zero, introduces function definitions with generalisation for repeated compound terms in the active set. "
      "For example, if f(a, g(a)) and f(b, g(b)) occur frequently, we might define d(X) = f(X, g(X)). "
      "The parameter value 'n' is a threshold: terms that occur more than n times have a definition created.";
    _lookup.insert(&_functionDefinitionIntroduction);
    _functionDefinitionIntroduction.tag(OptionTag::INFERENCES);

    _tweeGoalTransformation = ChoiceOptionValue<TweeGoalTransformation>("twee_goal_transformation",
       "tgt", TweeGoalTransformation::OFF, {"off","ground","full"});
    _tweeGoalTransformation.description =
      "Add definitions for `ground` subterms in the conjecture, inspired by Twee. "
      "This adds a goal-directed flavour to equational reasoning. "
      "`full` is a generalization, where also non-ground subterms are considered.";
    _tweeGoalTransformation.tag(OptionTag::PREPROCESSING);
    _tweeGoalTransformation.setExperimental();
    _lookup.insert(&_tweeGoalTransformation);

    _generalSplitting = BoolOptionValue("general_splitting","gsp",false);
    _generalSplitting.description=
    "Splits clauses in order to reduce number of different variables in each clause. "
    "A clause C[X] \\/ D[Y] with subclauses C and D over non-equal sets of variables X and Y can be split into S(Z) \\/ C[X] and ~S(Z) \\/ D[Y] where Z is the intersection of X and Y.";
    _lookup.insert(&_generalSplitting);
    _generalSplitting.tag(OptionTag::PREPROCESSING);
    _generalSplitting.addProblemConstraint(mayHaveNonUnits());

    _unusedPredicateDefinitionRemoval = BoolOptionValue("unused_predicate_definition_removal","updr",true);
    _unusedPredicateDefinitionRemoval.description="Attempt to remove predicate definitions. A predicate definition is a formula of the form ![X1,..,Xn] : (p(X1,..,XN) <=> F) where p is not equality and does not occur in F and X1,..,XN are the free variables of F. If p has only positive (negative) occurrences then <=> in the definition can be replaced by => (<=). If p does not occur in the rest of the problem the definition can be removed.";
    _lookup.insert(&_unusedPredicateDefinitionRemoval);
    _unusedPredicateDefinitionRemoval.tag(OptionTag::PREPROCESSING);
    _unusedPredicateDefinitionRemoval.addProblemConstraint(notWithCat(Property::UEQ));

    _blockedClauseElimination = BoolOptionValue("blocked_clause_elimination","bce",false);
    _blockedClauseElimination.description="Eliminate blocked clauses after clausification.";
    _lookup.insert(&_blockedClauseElimination);
    _blockedClauseElimination.tag(OptionTag::PREPROCESSING);
    _blockedClauseElimination.addProblemConstraint(notWithCat(Property::UEQ));

    _distinctGroupExpansionLimit = UnsignedOptionValue("distinct_group_expansion_limit","dgel",140);
    _distinctGroupExpansionLimit.description = "If a distinct group (defined, e.g., via TPTP's $distinct)"
         " is not larger than this limit, it will be expanded during preprocessing into quadratically many disequalities."
         " (0 means `always expand`)";
    _lookup.insert(&_distinctGroupExpansionLimit);
    _distinctGroupExpansionLimit.tag(OptionTag::INPUT);

    _theoryAxioms = ChoiceOptionValue<TheoryAxiomLevel>("theory_axioms","tha",TheoryAxiomLevel::ON,{"on","off","some"});
    _theoryAxioms.description="Include theory axioms for detected interpreted symbols";
    _lookup.insert(&_theoryAxioms);
    _theoryAxioms.tag(OptionTag::PREPROCESSING);

    _theoryFlattening = BoolOptionValue("theory_flattening","thf",false);
    _theoryFlattening.description = "Flatten clauses to separate theory and non-theory parts in the input. This is often quickly undone in proof search.";
    _lookup.insert(&_theoryFlattening);
    _theoryFlattening.tag(OptionTag::PREPROCESSING);

    _ignoreUnrecognizedLogic = BoolOptionValue("ignore_unrecognized_logic","iul",false);
    _ignoreUnrecognizedLogic.description = "Try proof search anyways, if vampire would throw an \"unrecognized logic\" error otherwise.";
    _lookup.insert(&_ignoreUnrecognizedLogic);
    _ignoreUnrecognizedLogic.tag(OptionTag::INPUT);

    _sineDepth = UnsignedOptionValue("sine_depth","sd",0);
    _sineDepth.description=
    "Limit number of iterations of the transitive closure algorithm that selects formulas based on SInE's D-relation (see SInE description). 0 means no limit, 1 is a maximal limit (least selected axioms), 2 allows two iterations, etc...";
    _lookup.insert(&_sineDepth);
    _sineDepth.tag(OptionTag::PREPROCESSING);
    // Captures that if the value is not default then sineSelection must be on
    _sineDepth.onlyUsefulWith(_sineSelection.is(notEqual(SineSelection::OFF)));

    _sineGeneralityThreshold = UnsignedOptionValue("sine_generality_threshold","sgt",0);
    _sineGeneralityThreshold.description=
    "Generality of a symbol is the number of input formulas in which a symbol appears. If the generality of a symbol is smaller than the threshold, it is always added into the D-relation with formulas in which it appears.";
    _lookup.insert(&_sineGeneralityThreshold);
    _sineGeneralityThreshold.tag(OptionTag::PREPROCESSING);
    // Captures that if the value is not default then sineSelection must be on
    _sineGeneralityThreshold.onlyUsefulWith(_sineSelection.is(notEqual(SineSelection::OFF)));

    _sineSelection = ChoiceOptionValue<SineSelection>("sine_selection","ss",SineSelection::OFF,{"axioms","included","off"});
    _sineSelection.description=
    "If 'axioms', all formulas that are not annotated as 'axiom' (i.e. conjectures and hypotheses) are initially selected, and the SInE selection is performed on those annotated as 'axiom'. If 'included', all formulas that are directly in the problem file are initially selected, and the SInE selection is performed on formulas from included files. The 'included' value corresponds to the behaviour of the original SInE implementation.";
    _lookup.insert(&_sineSelection);
    _sineSelection.tag(OptionTag::PREPROCESSING);

    _sineTolerance = FloatOptionValue("sine_tolerance","st",1.0);
    _sineTolerance.description="SInE tolerance parameter (sometimes referred to as 'benevolence')."
    " Has special value of -1.0, but otherwise must be greater or equal 1.0.";
    _lookup.insert(&_sineTolerance);
    _sineTolerance.tag(OptionTag::PREPROCESSING);
    _sineTolerance.addConstraint(Or(equal(-1.0f),greaterThanEq(1.0f) ));
    // Captures that if the value is not 1.0 then sineSelection must be on
    _sineTolerance.onlyUsefulWith(_sineSelection.is(notEqual(SineSelection::OFF)));

    _naming = IntOptionValue("naming","nm",8);
    _naming.description="Introduce names for subformulas. Given a subformula F(x1,..,xk) of formula G a new predicate symbol is introduced as a name for F(x1,..,xk) by adding the axiom n(x1,..,xk) <=> F(x1,..,xk) and replacing F(x1,..,xk) with n(x1,..,xk) in G. The value indicates how many times a subformula must be used before it is named.";
    _lookup.insert(&_naming);
    _naming.addProblemConstraint(hasFormulas());
    _naming.tag(OptionTag::PREPROCESSING);
    _naming.addHardConstraint(lessThan(32768));
    _naming.addHardConstraint(greaterThan(-1));
    _naming.addHardConstraint(notEqual(1));

    _newCNF = BoolOptionValue("newcnf","newcnf",false);
    _newCNF.description="Use NewCNF algorithm to do naming, preprocessing and clausification.";
    _lookup.insert(&_newCNF);
    _newCNF.addProblemConstraint(hasFormulas());
    _newCNF.addProblemConstraint(onlyFirstOrder());
    _newCNF.tag(OptionTag::PREPROCESSING);

    _inlineLet = BoolOptionValue("inline_let","ile",false);
    _inlineLet.description="Always inline let-expressions.";
    _lookup.insert(&_inlineLet);
    _inlineLet.onlyUsefulWith(_newCNF.is(equal(true)));
    _inlineLet.tag(OptionTag::PREPROCESSING);

//*********************** Output  ***********************

    _latexOutput = StringOptionValue("latex_output","","off");
    _latexOutput.description="File that will contain proof in the LaTeX format.";
    _lookup.insert(&_latexOutput);
    _latexOutput.tag(OptionTag::OUTPUT);

    _latexUseDefaultSymbols = BoolOptionValue("latex_use_default_symbols","",true);
    _latexUseDefaultSymbols.description="Interpreted symbols such as product have default LaTeX symbols"
        " that can be used. They can be overriden in the normal way. This option can turn them off";
    _latexUseDefaultSymbols.tag(OptionTag::OUTPUT);
    _lookup.insert(&_latexUseDefaultSymbols);

    _outputAxiomNames = BoolOptionValue("output_axiom_names","",false);
    _outputAxiomNames.description="Preserve names of axioms from the problem file in the proof output";
    _lookup.insert(&_outputAxiomNames);
    _outputAxiomNames.tag(OptionTag::OUTPUT);

    _printClausifierPremises = BoolOptionValue("print_clausifier_premises","",false);
    _printClausifierPremises.description="Output how the clausified problem was derived.";
    _lookup.insert(&_printClausifierPremises);
    _printClausifierPremises.tag(OptionTag::OUTPUT);

    _showAll = BoolOptionValue("show_everything","",false);
    _showAll.description="Turn (almost) all of the showX commands on";
    _lookup.insert(&_showAll);
    _showAll.tag(OptionTag::DEVELOPMENT);

    _showActive = BoolOptionValue("show_active","",false);
    _showActive.description="Print activated clauses.";
    _lookup.insert(&_showActive);
    _showActive.tag(OptionTag::DEVELOPMENT);

    _showBlocked = BoolOptionValue("show_blocked","",false);
    _showBlocked.description="Show generating inferences blocked due to coloring of symbols";
    _lookup.insert(&_showBlocked);
    _showBlocked.tag(OptionTag::DEVELOPMENT);

    _showDefinitions = BoolOptionValue("show_definitions","",false);
    _showDefinitions.description="Show definition introductions.";
    _lookup.insert(&_showDefinitions);
    _showDefinitions.tag(OptionTag::DEVELOPMENT);

    _showNew = BoolOptionValue("show_new","",false);
    _showNew.description="Show new (generated) clauses";
    _lookup.insert(&_showNew);
    _showNew.tag(OptionTag::DEVELOPMENT);

    _showSplitting = BoolOptionValue("show_splitting","",false);
    _showSplitting.description="Show updates within AVATAR";
    _lookup.insert(&_showSplitting);
    _showSplitting.tag(OptionTag::DEVELOPMENT);

    _showNewPropositional = BoolOptionValue("show_new_propositional","",false);
    _showNewPropositional.description="";
    //_lookup.insert(&_showNewPropositional);
    _showNewPropositional.tag(OptionTag::DEVELOPMENT);

    _showNonconstantSkolemFunctionTrace = BoolOptionValue("show_nonconstant_skolem_function_trace","",false);
    _showNonconstantSkolemFunctionTrace.description="Show introduction of non-constant skolem functions.";
    _lookup.insert(&_showNonconstantSkolemFunctionTrace);
    _showNonconstantSkolemFunctionTrace.tag(OptionTag::DEVELOPMENT);

    _showPassive = BoolOptionValue("show_passive","",false);
    _showPassive.description="Show clauses added to the passive set.";
    _lookup.insert(&_showPassive);
    _showPassive.tag(OptionTag::DEVELOPMENT);

    _showReductions = BoolOptionValue("show_reductions","",false);
    _showReductions.description="Show reductions.";
    _showReductions.tag(OptionTag::DEVELOPMENT);
    _lookup.insert(&_showReductions);

    _showPreprocessing = BoolOptionValue("show_preprocessing","",false);
    _showPreprocessing.description="Show preprocessing.";
    _lookup.insert(&_showPreprocessing);
    _showPreprocessing.tag(OptionTag::DEVELOPMENT);

    _showSkolemisations = BoolOptionValue("show_skolemisations","",false);
    _showSkolemisations.description="Show Skolemisations.";
    _lookup.insert(&_showSkolemisations);
    _showSkolemisations.tag(OptionTag::DEVELOPMENT);

    _showSymbolElimination = BoolOptionValue("show_symbol_elimination","",false);
    _showSymbolElimination.description="Show symbol elimination.";
    _lookup.insert(&_showSymbolElimination);
    _showSymbolElimination.tag(OptionTag::DEVELOPMENT);

    _showTheoryAxioms = BoolOptionValue("show_theory_axioms","",false);
    _showTheoryAxioms.description="Show the added theory axioms.";
    _lookup.insert(&_showTheoryAxioms);
    _showTheoryAxioms.tag(OptionTag::DEVELOPMENT);

#if VZ3
    _showZ3 = BoolOptionValue("show_z3","",false);
    _showZ3.description="Print the clauses being added to Z3";
    _lookup.insert(&_showZ3);
    _showZ3.tag(OptionTag::DEVELOPMENT);

    _exportAvatarProblem = StringOptionValue("export_avatar","","");
    _exportAvatarProblem.description="Export the avatar problems to solve in smtlib syntax.";
    _lookup.insert(&_exportAvatarProblem);
    _exportAvatarProblem.tag(OptionTag::DEVELOPMENT);
    _exportAvatarProblem.onlyUsefulWith(And(_splitting.is(equal(true)), _satSolver.is(equal(Options::SatSolver::Z3))));

    _exportThiProblem = StringOptionValue("export_thi","","");
    _exportThiProblem.description="Export the theory instantiation problems to solve in smtlib syntax.";
    _lookup.insert(&_exportThiProblem);
    _exportThiProblem.tag(OptionTag::DEVELOPMENT);
    _exportThiProblem.onlyUsefulWith(_theoryInstAndSimp.is(notEqual(TheoryInstSimp::OFF)));

#endif

    _showFOOL = BoolOptionValue("show_fool","",false);
    _showFOOL.description="Reveal the internal representation of FOOL terms";
    _lookup.insert(&_showFOOL);
    _showFOOL.tag(OptionTag::OUTPUT);

    _showFMBsortInfo = BoolOptionValue("show_fmb_sort_info","",false);
    _showFMBsortInfo.description = "Print information about sorts in FMB";
    _lookup.insert(&_showFMBsortInfo);
    _showFMBsortInfo.tag(OptionTag::OUTPUT);

    _showInduction = BoolOptionValue("show_induction","",false);
    _showInduction.description = "Print information about induction";
    _lookup.insert(&_showInduction);
    _showInduction.tag(OptionTag::OUTPUT);

    _showSimplOrdering = BoolOptionValue("show_ordering","",false);
    _showSimplOrdering.description = "Display the used simplification ordering's parameters.";
    _lookup.insert(&_showSimplOrdering);
    _showSimplOrdering.tag(OptionTag::OUTPUT);

    _manualClauseSelection = BoolOptionValue("manual_cs","",false);
    _manualClauseSelection.description="Run Vampire interactively by manually picking the clauses to be selected";
    _lookup.insert(&_manualClauseSelection);
    _manualClauseSelection.tag(OptionTag::DEVELOPMENT);

//************************************************************************
//*********************** VAMPIRE (includes CASC)  ***********************
//************************************************************************

//*********************** Saturation  ***********************

    _saturationAlgorithm = ChoiceOptionValue<SaturationAlgorithm>("saturation_algorithm","sa",SaturationAlgorithm::LRS,
                                                                  {"discount","fmb","lrs","otter"
#if VZ3
      ,"z3"
#endif
    });
    _saturationAlgorithm.description=
    "Select the saturation algorithm:\n"
    " - discount:\n"
    " - otter:\n"
    " - limited resource:\n"
    " - fmb : finite model building for satisfiable problems.\n"
    " - z3 : pass the preprocessed problem to z3, will terminate if the resulting problem is not ground.\n"
    "z3 and fmb aren't influenced by options for the saturation algorithm, apart from those under the relevant heading";
    _lookup.insert(&_saturationAlgorithm);
    _saturationAlgorithm.tag(OptionTag::SATURATION);

    // Warn about combinations of FMB and incomplete settings
    _saturationAlgorithm.addConstraint(If(equal(SaturationAlgorithm::FINITE_MODEL_BUILDING)).then(_sineSelection.is(equal(SineSelection::OFF))));
    _saturationAlgorithm.addConstraint(If(equal(SaturationAlgorithm::FINITE_MODEL_BUILDING)).then(_equalityProxy.is(equal(EqualityProxy::OFF))));
    // make the next hard - RSTC will make FMB crash (as RSTC correctly does not trigger hadIncompleteTransformation; still it probably does not make sense to use ep with fmb)
    _saturationAlgorithm.addHardConstraint(If(equal(SaturationAlgorithm::FINITE_MODEL_BUILDING)).then(_equalityProxy.is(notEqual(EqualityProxy::RSTC))));

    auto ProperSaturationAlgorithm = [this] {
      return Or(_saturationAlgorithm.is(equal(SaturationAlgorithm::LRS)),
                _saturationAlgorithm.is(equal(SaturationAlgorithm::OTTER)),
                _saturationAlgorithm.is(equal(SaturationAlgorithm::DISCOUNT)));
    };

    _sos = ChoiceOptionValue<Sos>("sos","sos",Sos::OFF,{"all","off","on","theory"});
    _sos.description=
    "Set of support strategy. All formulas annotated as axioms are put directly among active clauses, without performing any inferences between them."
    " If all, select all literals of set-of-support clauses, otherwise use the default literal selector. If theory then only apply to theory"
    " axioms introduced by vampire (all literals are selected).";
    _lookup.insert(&_sos);
    _sos.tag(OptionTag::PREPROCESSING);
    _sos.onlyUsefulWith(ProperSaturationAlgorithm());

    _sosTheoryLimit = UnsignedOptionValue("sos_theory_limit","sstl",0);
    _sosTheoryLimit.description="When sos=theory, limit the depth of descendants a theory axiom can have.";
    _lookup.insert(&_sosTheoryLimit);
    _sosTheoryLimit.tag(OptionTag::PREPROCESSING);
    _sosTheoryLimit.onlyUsefulWith(_sos.is(equal(Sos::THEORY)));

    /*
#if VZ3
    _smtForGround = BoolOptionValue("smt_for_ground","smtfg",false);
    _smtForGround.description = "When a (theory) problem is ground after preprocessing pass it to Z3. In this case we can return sat if Z3 does.";
    _smtForGround.setExperimental(); // since smt_for_ground is not running anyway (see MainLoop.cpp)
    _lookup.insert(&_smtForGround);
#endif
     */

    _fmbNonGroundDefs = BoolOptionValue("fmb_nonground_defs","fmbngd",false);
    _fmbNonGroundDefs.description = "Introduce definitions for non ground terms in preprocessing for fmb";
    //_lookup.insert(&_fmbNonGroundDefs);
    _fmbNonGroundDefs.setExperimental();
    _fmbNonGroundDefs.onlyUsefulWith(_saturationAlgorithm.is(equal(SaturationAlgorithm::FINITE_MODEL_BUILDING)));

    _fmbStartSize = UnsignedOptionValue("fmb_start_size","fmbss",1);
    _fmbStartSize.description = "Set the initial model size for finite model building";
    _lookup.insert(&_fmbStartSize);
    _fmbStartSize.onlyUsefulWith(_saturationAlgorithm.is(equal(SaturationAlgorithm::FINITE_MODEL_BUILDING)));
    _fmbStartSize.tag(OptionTag::FMB);

    _fmbSymmetryRatio = FloatOptionValue("fmb_symmetry_ratio","fmbsr",1.0);
    _fmbSymmetryRatio.description = "Usually we use at most n principal terms for symmetry avoidance where n is the current model size. This option allows us to supply a multiplier for that n. See Symmetry Avoidance in MACE-Style Finite Model Finding.";
    _lookup.insert(&_fmbSymmetryRatio);
    _fmbSymmetryRatio.onlyUsefulWith(_saturationAlgorithm.is(equal(SaturationAlgorithm::FINITE_MODEL_BUILDING)));
    _fmbSymmetryRatio.tag(OptionTag::FMB);

    _fmbSymmetryOrderSymbols = ChoiceOptionValue<FMBSymbolOrders>("fmb_symmetry_symbol_order","fmbsso",
                                                     FMBSymbolOrders::OCCURENCE,
                                                     {"occurence","input_usage","preprocessed_usage"});
    _fmbSymmetryOrderSymbols.description = "The order of symbols considered for symmetry avoidance. See Symmetry Avoidance in MACE-Style Finite Model Finding.";
    _lookup.insert(&_fmbSymmetryOrderSymbols);
    _fmbSymmetryOrderSymbols.onlyUsefulWith(_saturationAlgorithm.is(equal(SaturationAlgorithm::FINITE_MODEL_BUILDING)));
    _fmbSymmetryOrderSymbols.tag(OptionTag::FMB);

    _fmbSymmetryWidgetOrders = ChoiceOptionValue<FMBWidgetOrders>("fmb_symmetry_widget_order","fmbswo",
                                                     FMBWidgetOrders::FUNCTION_FIRST,
                                                     {"function_first","argument_first","diagonal"});
    _fmbSymmetryWidgetOrders.description = "The order of constructed principal terms used in symmetry avoidance. See Symmetry Avoidance in MACE-Style Finite Model Finding.";
    // TODO: put back only when debugged (see https://github.com/vprover/vampire/issues/393)
    // _lookup.insert(&_fmbSymmetryWidgetOrders);
    _fmbSymmetryWidgetOrders.onlyUsefulWith(_saturationAlgorithm.is(equal(SaturationAlgorithm::FINITE_MODEL_BUILDING)));
    _fmbSymmetryWidgetOrders.tag(OptionTag::FMB);

    _fmbAdjustSorts = ChoiceOptionValue<FMBAdjustSorts>("fmb_adjust_sorts","fmbas",
                                                           FMBAdjustSorts::GROUP,
                                                           {"off","expand","group","predicate","function"});
    _fmbAdjustSorts.description = "Detect monotonic sorts. If <expand> then expand monotonic subsorts into proper sorts. If <group> then collapse monotonic sorts into a single sort. If <predicate> then introduce sort predicates for non-monotonic sorts and collapse all sorts into one. If <function> then introduce sort functions for non-monotonic sorts and collapse all sorts into one";
    _lookup.insert(&_fmbAdjustSorts);
    _fmbAdjustSorts.onlyUsefulWith(_saturationAlgorithm.is(equal(SaturationAlgorithm::FINITE_MODEL_BUILDING)));
    _fmbAdjustSorts.addHardConstraint(
      If(equal(FMBAdjustSorts::EXPAND)).then(_fmbEnumerationStrategy.is(notEqual(FMBEnumerationStrategy::CONTOUR))));
    _fmbAdjustSorts.tag(OptionTag::FMB);

    _fmbDetectSortBounds = BoolOptionValue("fmb_detect_sort_bounds","fmbdsb",false);
    _fmbDetectSortBounds.description = "Use a saturation loop to detect sort bounds introduced by (for example) injective functions";
    _lookup.insert(&_fmbDetectSortBounds);
    _fmbDetectSortBounds.onlyUsefulWith(_saturationAlgorithm.is(equal(SaturationAlgorithm::FINITE_MODEL_BUILDING)));
    _fmbDetectSortBounds.addHardConstraint(If(equal(true)).then(_fmbAdjustSorts.is(notEqual(FMBAdjustSorts::PREDICATE))));
    _fmbDetectSortBounds.addHardConstraint(If(equal(true)).then(_fmbAdjustSorts.is(notEqual(FMBAdjustSorts::FUNCTION))));
    _fmbDetectSortBounds.tag(OptionTag::FMB);

    _fmbDetectSortBoundsTimeLimit = UnsignedOptionValue("fmb_detect_sort_bounds_time_limit","fmbdsbt",1);
    _fmbDetectSortBoundsTimeLimit.description = "The time limit (in seconds) for performing sort bound detection";
    _lookup.insert(&_fmbDetectSortBoundsTimeLimit);
    _fmbDetectSortBoundsTimeLimit.onlyUsefulWith(_saturationAlgorithm.is(equal(SaturationAlgorithm::FINITE_MODEL_BUILDING)));
    _fmbDetectSortBoundsTimeLimit.tag(OptionTag::FMB);

    _fmbSizeWeightRatio = UnsignedOptionValue("fmb_size_weight_ratio","fmbswr",1);
    _fmbSizeWeightRatio.description = "Controls the priority the next sort size vector is given based on a ratio. 0 is size only, 1 means 1:1, 2 means 1:2, etc.";
    _fmbSizeWeightRatio.onlyUsefulWith(_fmbEnumerationStrategy.is(equal(FMBEnumerationStrategy::CONTOUR)));
    _fmbSizeWeightRatio.onlyUsefulWith(_saturationAlgorithm.is(equal(SaturationAlgorithm::FINITE_MODEL_BUILDING)));
    _lookup.insert(&_fmbSizeWeightRatio);
    _fmbSizeWeightRatio.tag(OptionTag::FMB);

    _fmbEnumerationStrategy = ChoiceOptionValue<FMBEnumerationStrategy>("fmb_enumeration_strategy","fmbes",FMBEnumerationStrategy::SBMEAM,{"sbeam",
#if VZ3
        "smt",
#endif
        "contour"});
    _fmbEnumerationStrategy.description = "How model sizes assignments are enumerated in the multi-sorted setting. (Only smt and contour are known to be finite model complete and can therefore return UNSAT.)";
    _lookup.insert(&_fmbEnumerationStrategy);
    _fmbEnumerationStrategy.onlyUsefulWith(_saturationAlgorithm.is(equal(SaturationAlgorithm::FINITE_MODEL_BUILDING)));
    _fmbEnumerationStrategy.tag(OptionTag::FMB);

    _fmbKeepSbeamGenerators = BoolOptionValue("fmb_keep_sbeam_generators","fmbksg",false);
    _fmbKeepSbeamGenerators.description = "A modification of the sbeam enumeration strategy which (for a performance price) makes it more enumeration-complete.";
    // for an example where this helps try "-sa fmb -fmbas expand Problems/KRS/KRS185+1.p"
    _lookup.insert(&_fmbKeepSbeamGenerators);
    _fmbKeepSbeamGenerators.onlyUsefulWith(_saturationAlgorithm.is(equal(SaturationAlgorithm::FINITE_MODEL_BUILDING)));
    _fmbKeepSbeamGenerators.onlyUsefulWith(_fmbEnumerationStrategy.is(equal(FMBEnumerationStrategy::SBMEAM)));
    _fmbKeepSbeamGenerators.tag(OptionTag::FMB);

    _selection = SelectionOptionValue("selection","s",10);
    _selection.description=
    "Selection methods 2,3,4,10,11 are complete by virtue of extending Maximal i.e. they select the best among maximal. Methods 1002,1003,1004,1010,1011 relax this restriction and are therefore not complete.\n"
    " 0     - Total (select everything)\n"
    " 1     - Maximal\n"
    " 2     - ColoredFirst, MaximalSize then Lexicographical\n"
    " 3     - ColoredFirst, NoPositiveEquality, LeastTopLevelVariables,\n          LeastDistinctVariables then Lexicographical\n"
    " 4     - ColoredFirst, NoPositiveEquality, LeastTopLevelVariables,\n          LeastVariables, MaximalSize then Lexicographical\n"
    " 10    - ColoredFirst, NegativeEquality, MaximalSize, Negative then Lexicographical\n"
    " 11    - Lookahead\n"
    " 666   - Random\n"
    " 1002  - Incomplete version of 2\n"
    " 1003  - Incomplete version of 3\n"
    " 1004  - Incomplete version of 4\n"
    " 1010  - Incomplete version of 10\n"
    " 1011  - Incomplete version of 11\n"
    " 1666  - Incomplete version of 666\n"
    "Or negated, which means that reversePolarity is true i.e. for selection we treat all negative non-equality literals as "
    "positive and vice versa (can only apply to non-equality literals).\n";

    _lookup.insert(&_selection);
    _selection.tag(OptionTag::SATURATION);
    _selection.onlyUsefulWith2(ProperSaturationAlgorithm());

    _lookaheadDelay = IntOptionValue("lookahaed_delay","lsd",0);
    _lookaheadDelay.description = "Delay the use of lookahead selection by this many selections"
                                  " the idea is that lookahead selection may behave erratically"
                                  " at the start";
    _lookaheadDelay.tag(OptionTag::SATURATION);
    _lookup.insert(&_lookaheadDelay);
    _lookaheadDelay.onlyUsefulWith(_selection.isLookAheadSelection());

    _ageWeightRatio = RatioOptionValue("age_weight_ratio","awr",1,1,':');
    _ageWeightRatio.description=
    "Ratio in which clauses are being selected for activation i.e. a:w means that for every a clauses selected based on age "
    "there will be w selected based on weight.";
    _lookup.insert(&_ageWeightRatio);
    _ageWeightRatio.tag(OptionTag::SATURATION);
    _ageWeightRatio.onlyUsefulWith2(ProperSaturationAlgorithm());

    _ageWeightRatioShape = ChoiceOptionValue<AgeWeightRatioShape>("age_weight_ratio_shape","awrs",AgeWeightRatioShape::CONSTANT,{"constant","decay", "converge"});
    _ageWeightRatioShape.description = "How to change the age/weight ratio during proof search.";
    _ageWeightRatioShape.onlyUsefulWith(_ageWeightRatio.is(isNotDefaultRatio()));
    _lookup.insert(&_ageWeightRatioShape);
    _ageWeightRatioShape.tag(OptionTag::SATURATION);

    _ageWeightRatioShapeFrequency = UnsignedOptionValue("age_weight_ratio_shape_frequency","awrsf",100);
    _ageWeightRatioShapeFrequency.description = "How frequently the age/weight ratio shape is to change: i.e. if set to 'decay' at a frequency of 100, the age/weight ratio will change every 100 age/weight choices.";
    _ageWeightRatioShapeFrequency.onlyUsefulWith(_ageWeightRatioShape.is(notEqual(AgeWeightRatioShape::CONSTANT)));
    _ageWeightRatioShapeFrequency.addHardConstraint(greaterThan(0u));
    _lookup.insert(&_ageWeightRatioShapeFrequency);
    _ageWeightRatioShapeFrequency.tag(OptionTag::SATURATION);

    _useTheorySplitQueues = BoolOptionValue("theory_split_queue","thsq",false);
    _useTheorySplitQueues.description = "Turn on clause selection using multiple queues containing different clauses (split by amount of theory reasoning)";
    _useTheorySplitQueues.onlyUsefulWith(ProperSaturationAlgorithm());
    // _useTheorySplitQueues.addProblemConstraint(hasTheories()); // recall how they helped even on non-theory problems during CACS 2021?
    _lookup.insert(&_useTheorySplitQueues);
    _useTheorySplitQueues.tag(OptionTag::SATURATION);

    _theorySplitQueueExpectedRatioDenom = IntOptionValue("theory_split_queue_expected_ratio_denom","thsqd", 8);
    _theorySplitQueueExpectedRatioDenom.description = "The denominator n such that we expect the final proof to have a ratio of theory-axioms to all-axioms of 1/n.";
    _lookup.insert(&_theorySplitQueueExpectedRatioDenom);
    _theorySplitQueueExpectedRatioDenom.onlyUsefulWith(_useTheorySplitQueues.is(equal(true)));
    _theorySplitQueueExpectedRatioDenom.tag(OptionTag::SATURATION);

    _theorySplitQueueCutoffs = StringOptionValue("theory_split_queue_cutoffs", "thsqc", "0");
    _theorySplitQueueCutoffs.description = "The cutoff-values for the split-queues (the cutoff value for the last queue has to be omitted, as it is always infinity). Any split-queue contains all clauses which are assigned a feature-value less or equal to the cutoff-value of the queue. If no custom value for this option is set, the implementation will use cutoffs 0,4*d,10*d,infinity (where d denotes the theory split queue expected ratio denominator).";
    _lookup.insert(&_theorySplitQueueCutoffs);
    _theorySplitQueueCutoffs.onlyUsefulWith(_useTheorySplitQueues.is(equal(true)));
    _theorySplitQueueCutoffs.tag(OptionTag::SATURATION);

    _theorySplitQueueRatios = StringOptionValue("theory_split_queue_ratios", "thsqr", "1,1");
    _theorySplitQueueRatios.description = "The ratios for picking clauses from the split-queues using weighted round robin. If a queue is empty, the clause will be picked from the next non-empty queue to the right. Note that this option implicitly also sets the number of queues.";
    _lookup.insert(&_theorySplitQueueRatios);
    _theorySplitQueueRatios.onlyUsefulWith(_useTheorySplitQueues.is(equal(true)));
    _theorySplitQueueRatios.tag(OptionTag::SATURATION);

    _theorySplitQueueLayeredArrangement = BoolOptionValue("theory_split_queue_layered_arrangement","thsql",true);
    _theorySplitQueueLayeredArrangement.description = "If turned on, use a layered arrangement to split clauses into queues. Otherwise use a tammet-style-arrangement.";
    _lookup.insert(&_theorySplitQueueLayeredArrangement);
    _theorySplitQueueLayeredArrangement.onlyUsefulWith(_useTheorySplitQueues.is(equal(true)));
    _theorySplitQueueLayeredArrangement.tag(OptionTag::SATURATION);

    _useAvatarSplitQueues = BoolOptionValue("avatar_split_queue","avsq",false);
    _useAvatarSplitQueues.description = "Turn on experiments: clause selection with multiple queues containing different clauses (split by amount of avatar-split-set-size)";
    _lookup.insert(&_useAvatarSplitQueues);
    _useAvatarSplitQueues.tag(OptionTag::AVATAR);
    _useAvatarSplitQueues.onlyUsefulWith(ProperSaturationAlgorithm());
    _useAvatarSplitQueues.onlyUsefulWith(_splitting.is(equal(true)));

    _avatarSplitQueueCutoffs = StringOptionValue("avatar_split_queue_cutoffs", "avsqc", "0");
    _avatarSplitQueueCutoffs.description = "The cutoff-values for the avatar-split-queues (the cutoff value for the last queue is omitted, since it has to be infinity).";
    _lookup.insert(&_avatarSplitQueueCutoffs);
    _avatarSplitQueueCutoffs.onlyUsefulWith(_useAvatarSplitQueues.is(equal(true)));
    _avatarSplitQueueCutoffs.tag(OptionTag::AVATAR);

    _avatarSplitQueueRatios = StringOptionValue("avatar_split_queue_ratios", "avsqr", "1,1");
    _avatarSplitQueueRatios.description = "The ratios for picking clauses from the split-queues using weighted round robin. If a queue is empty, the clause will be picked from the next non-empty queue to the right. Note that this option implicitly also sets the number of queues.";
    _lookup.insert(&_avatarSplitQueueRatios);
    _avatarSplitQueueRatios.onlyUsefulWith(_useAvatarSplitQueues.is(equal(true)));
    _avatarSplitQueueRatios.tag(OptionTag::AVATAR);

    _avatarSplitQueueLayeredArrangement = BoolOptionValue("avatar_split_queue_layered_arrangement","avsql",false);
    _avatarSplitQueueLayeredArrangement.description = "If turned on, use a layered arrangement to split clauses into queues. Otherwise use a tammet-style-arrangement.";
    _lookup.insert(&_avatarSplitQueueLayeredArrangement);
    _avatarSplitQueueLayeredArrangement.onlyUsefulWith(_useAvatarSplitQueues.is(equal(true)));
    _avatarSplitQueueLayeredArrangement.tag(OptionTag::AVATAR);

    _useSineLevelSplitQueues = BoolOptionValue("sine_level_split_queue","slsq",false);
    _useSineLevelSplitQueues.description = "Turn on experiments: clause selection with multiple queues containing different clauses (split by sine-level of clause)";
    _useSineLevelSplitQueues.onlyUsefulWith(ProperSaturationAlgorithm());
    _useSineLevelSplitQueues.addProblemConstraint(hasGoal());
    _lookup.insert(&_useSineLevelSplitQueues);
    _useSineLevelSplitQueues.tag(OptionTag::SATURATION);

    _sineLevelSplitQueueCutoffs = StringOptionValue("sine_level_split_queue_cutoffs", "slsqc", "0");
    _sineLevelSplitQueueCutoffs.description = "The cutoff-values for the sine-level-split-queues (the cutoff value for the last queue is omitted, since it has to be infinity).";
    _lookup.insert(&_sineLevelSplitQueueCutoffs);
    _sineLevelSplitQueueCutoffs.onlyUsefulWith(_useSineLevelSplitQueues.is(equal(true)));
    _sineLevelSplitQueueCutoffs.tag(OptionTag::SATURATION);

    _sineLevelSplitQueueRatios = StringOptionValue("sine_level_split_queue_ratios", "slsqr", "1,1");
    _sineLevelSplitQueueRatios.description = "The ratios for picking clauses from the sine-level-split-queues using weighted round robin. If a queue is empty, the clause will be picked from the next non-empty queue to the right. Note that this option implicitly also sets the number of queues.";
    _lookup.insert(&_sineLevelSplitQueueRatios);
    _sineLevelSplitQueueRatios.onlyUsefulWith(_useSineLevelSplitQueues.is(equal(true)));
    _sineLevelSplitQueueRatios.tag(OptionTag::SATURATION);

    _sineLevelSplitQueueLayeredArrangement = BoolOptionValue("sine_level_split_queue_layered_arrangement","slsql",true);
    _sineLevelSplitQueueLayeredArrangement.description = "If turned on, use a layered arrangement to split clauses into queues. Otherwise use a tammet-style-arrangement.";
    _lookup.insert(&_sineLevelSplitQueueLayeredArrangement);
    _sineLevelSplitQueueLayeredArrangement.onlyUsefulWith(_useSineLevelSplitQueues.is(equal(true)));
    _sineLevelSplitQueueLayeredArrangement.tag(OptionTag::SATURATION);

    _usePositiveLiteralSplitQueues = BoolOptionValue("positive_literal_split_queue","plsq",false);
    _usePositiveLiteralSplitQueues.description = "Turn on experiments: clause selection with multiple queues containing different clauses (split by number of positive literals in clause)";
    _lookup.insert(&_usePositiveLiteralSplitQueues);
    _usePositiveLiteralSplitQueues.onlyUsefulWith(ProperSaturationAlgorithm());
    _usePositiveLiteralSplitQueues.tag(OptionTag::SATURATION);

    _positiveLiteralSplitQueueCutoffs = StringOptionValue("positive_literal_split_queue_cutoffs", "plsqc", "0");
    _positiveLiteralSplitQueueCutoffs.description = "The cutoff-values for the positive-literal-split-queues (the cutoff value for the last queue is omitted, since it has to be infinity).";
    _lookup.insert(&_positiveLiteralSplitQueueCutoffs);
    _positiveLiteralSplitQueueCutoffs.onlyUsefulWith(_usePositiveLiteralSplitQueues.is(equal(true)));
    _positiveLiteralSplitQueueCutoffs.tag(OptionTag::SATURATION);

    _positiveLiteralSplitQueueRatios = StringOptionValue("positive_literal_split_queue_ratios", "plsqr", "1,4");
    _positiveLiteralSplitQueueRatios.description = "The ratios for picking clauses from the positive-literal-split-queues using weighted round robin. If a queue is empty, the clause will be picked from the next non-empty queue to the right. Note that this option implicitly also sets the number of queues.";
    _lookup.insert(&_positiveLiteralSplitQueueRatios);
    _positiveLiteralSplitQueueRatios.onlyUsefulWith(_usePositiveLiteralSplitQueues.is(equal(true)));
    _positiveLiteralSplitQueueRatios.tag(OptionTag::SATURATION);

    _positiveLiteralSplitQueueLayeredArrangement = BoolOptionValue("positive_literal_split_queue_layered_arrangement","plsql",false);
    _positiveLiteralSplitQueueLayeredArrangement.description = "If turned on, use a layered arrangement to split clauses into queues. Otherwise use a tammet-style-arrangement.";
    _lookup.insert(&_positiveLiteralSplitQueueLayeredArrangement);
    _positiveLiteralSplitQueueLayeredArrangement.onlyUsefulWith(_usePositiveLiteralSplitQueues.is(equal(true)));
    _positiveLiteralSplitQueueLayeredArrangement.tag(OptionTag::SATURATION);

    _literalMaximalityAftercheck = BoolOptionValue("literal_maximality_aftercheck","lma",false);
    _literalMaximalityAftercheck.description = 
                                   "For efficiency we perform maximality checks before applying substitutions. Sometimes this can " 
                                   "lead to generating more clauses than needed for completeness. Set this on to add the checks "
                                   "afterwards as well.";
    _lookup.insert(&_literalMaximalityAftercheck);
    _literalMaximalityAftercheck.onlyUsefulWith(ProperSaturationAlgorithm());
    _literalMaximalityAftercheck.tag(OptionTag::SATURATION);


    _sineToAge = BoolOptionValue("sine_to_age","s2a",false);
    _sineToAge.description = "Use SInE levels to postpone introducing clauses more distant from the conjecture to proof search by artificially making them younger (age := sine_level).";
    _sineToAge.onlyUsefulWith(ProperSaturationAlgorithm());
    _lookup.insert(&_sineToAge);
    _sineToAge.tag(OptionTag::SATURATION);

    _randomAWR = BoolOptionValue("random_awr","rawr",false);
    _randomAWR.description = "Respecting age_weight_ratio, always choose the next clause selection queue probabilistically (rather than deterministically).";
    _lookup.insert(&_randomAWR);
    _randomAWR.tag(OptionTag::SATURATION);
    _randomAWR.setExperimental();

    _sineToPredLevels = ChoiceOptionValue<PredicateSineLevels>("sine_to_pred_levels","s2pl",PredicateSineLevels::OFF,{"no","off","on"});
    _sineToPredLevels.description = "Assign levels to predicate symbols as they are used to trigger axioms during SInE computation. "
        "Then use them as predicateLevels determining the ordering. 'on' means conjecture symbols are larger, 'no' means the opposite. (equality keeps its standard lowest level).";
    _lookup.insert(&_sineToPredLevels);
    _sineToPredLevels.tag(OptionTag::SATURATION);
    _sineToPredLevels.onlyUsefulWith(ProperSaturationAlgorithm());
    _sineToPredLevels.addHardConstraint(If(notEqual(PredicateSineLevels::OFF)).then(_literalComparisonMode.is(notEqual(LiteralComparisonMode::PREDICATE))));
    _sineToPredLevels.addHardConstraint(If(notEqual(PredicateSineLevels::OFF)).then(_literalComparisonMode.is(notEqual(LiteralComparisonMode::REVERSE))));

    // Like generality threshold for SiNE, except used by the sine2age trick
    _sineToAgeGeneralityThreshold = UnsignedOptionValue("sine_to_age_generality_threshold","s2agt",0);
    _sineToAgeGeneralityThreshold.description = "Like sine_generality_threshold but influences sine_to_age, sine_to_pred_levels, and sine_level_split_queue rather than sine_selection.";
    _lookup.insert(&_sineToAgeGeneralityThreshold);
    _sineToAgeGeneralityThreshold.tag(OptionTag::SATURATION);
    _sineToAgeGeneralityThreshold.onlyUsefulWith(Or(
      _sineToAge.is(equal(true)),
      _sineToPredLevels.is(notEqual(PredicateSineLevels::OFF)),
      _useSineLevelSplitQueues.is(equal(true))));

    // Like generality threshold for SiNE, except used by the sine2age trick
    _sineToAgeTolerance = FloatOptionValue("sine_to_age_tolerance","s2at",1.0);
    _sineToAgeTolerance.description = "Like sine_tolerance but influences sine_to_age, sine_to_pred_levels, and sine_level_split_queue rather than sine_selection."
    " Has special value of -1.0, but otherwise must be greater or equal 1.0.";
    _lookup.insert(&_sineToAgeTolerance);
    _sineToAgeTolerance.tag(OptionTag::SATURATION);
    _sineToAgeTolerance.addConstraint(Or(equal(-1.0f),greaterThanEq(1.0f)));
    // Captures that if the value is not 1.0 then sineSelection must be on
    _sineToAgeTolerance.onlyUsefulWith(Or(
      _sineToAge.is(equal(true)),
      _sineToPredLevels.is(notEqual(PredicateSineLevels::OFF)),
      _useSineLevelSplitQueues.is(equal(true))));

    _lrsFirstTimeCheck = IntOptionValue("lrs_first_time_check","",5);
    _lrsFirstTimeCheck.description=
    "Percentage of time limit at which the LRS algorithm will for the first time estimate the number of reachable clauses.";
    _lookup.insert(&_lrsFirstTimeCheck);
    _lrsFirstTimeCheck.tag(OptionTag::LRS);
    _lrsFirstTimeCheck.addConstraint(greaterThanEq(0));
    _lrsFirstTimeCheck.addConstraint(lessThan(100));

    _lrsWeightLimitOnly = BoolOptionValue("lrs_weight_limit_only","lwlo",false);
    _lrsWeightLimitOnly.description=
    "If off, the lrs sets both age and weight limit according to clause reachability, otherwise it sets the age limit to 0 and only the weight limit reflects reachable clauses";
    _lrsWeightLimitOnly.onlyUsefulWith(_saturationAlgorithm.is(equal(SaturationAlgorithm::LRS)));
    _lookup.insert(&_lrsWeightLimitOnly);
    _lrsWeightLimitOnly.tag(OptionTag::LRS);

    _simulatedTimeLimit = TimeLimitOptionValue("simulated_time_limit","stl",0);
    _simulatedTimeLimit.description=
    "Time limit in seconds for the purpose of reachability estimations of the LRS saturation algorithm (if 0, the actual time limit is used)";
    _simulatedTimeLimit.onlyUsefulWith(Or(_saturationAlgorithm.is(equal(SaturationAlgorithm::LRS)),_splittingAvatimer.is(notEqual(1.0f))));
    _lookup.insert(&_simulatedTimeLimit);
    _simulatedTimeLimit.tag(OptionTag::LRS);

    _lrsEstimateCorrectionCoef = FloatOptionValue("lrs_estimate_correction_coef","lecc",1.0);
    _lrsEstimateCorrectionCoef.description = "Make lrs more (<1.0) or less (>1.0) agressive by multiplying by this coef its estimate of how many clauses are still reachable.";
    _lookup.insert(&_lrsEstimateCorrectionCoef);
    _lrsEstimateCorrectionCoef.tag(OptionTag::LRS);
    _lrsEstimateCorrectionCoef.addConstraint(greaterThan(0.0f));
    _lrsEstimateCorrectionCoef.onlyUsefulWith(_saturationAlgorithm.is(equal(SaturationAlgorithm::LRS)));

  //*********************** Inferences  ***********************

#if VZ3

    _theoryInstAndSimp = ChoiceOptionValue<TheoryInstSimp>("theory_instantiation","thi",
                                        TheoryInstSimp::OFF, {"off", "all", "strong", "neg_eq", "overlap", "full", "new"});
    _theoryInstAndSimp.description = ""
    "\nEnables theory instantiation rule: "
    "\nT[x_1, ..., x_n] \\/ C[x_1, ..., x_n]"
    "\n-------------------------------------"
    "\n           C[t_1, ..., t_n]          "
    "\nwhere  "
    "\n -  T[x_1, ..., x_n] is a pure theory clause  "
    "\n - ~T[t_1, ...., t_n] is valid "
    "\n"
    "\nThe rule uses an smt solver (i.e. z3 atm) to find t_1...t_n that satisfy the requirement for the rule."
    "\n"
    "\nThe different option values define the behaviour of which theory literals to select."
    "\n- all    : hmmm.. what could that mean?!"
    "\n- neg_eq : only negative equalities"
    "\n- strong : interpreted predicates, but no positive equalities"
    "\n- overlap: all literals that contain variables that are also contained in a strong literal"
    "\n- new    : deprecated"
    "\n- full   : deprecated"
    "";
    _theoryInstAndSimp.tag(OptionTag::THEORIES);
    _theoryInstAndSimp.addProblemConstraint(hasTheories());
    _lookup.insert(&_theoryInstAndSimp);

    _thiGeneralise = BoolOptionValue("theory_instantiation_generalisation", "thigen", false);
    _thiGeneralise.description = "Enable retrieval of generalised instances in theory instantiation. This can help with datatypes but requires thi to call the smt solver twice. "
    "\n"
    "\n An example of such a generalisation is:"
    "\n first(x) > 0 \\/ P[x]"
    "\n ==================== "
    "\n     P[(-1, y)]"
    "\n"
    "\n instead of the more concrete instance"
    "\n first(x) > 0 \\/ P[x]"
    "\n ==================== "
    "\n     P[(-1, 0)]"
    ;
    _thiGeneralise.tag(OptionTag::THEORIES);
    _lookup.insert(&_thiGeneralise);
    _thiGeneralise.setExperimental();
    _thiGeneralise.onlyUsefulWith(_theoryInstAndSimp.is(notEqual(TheoryInstSimp::OFF)));

    _thiTautologyDeletion = BoolOptionValue("theory_instantiation_tautology_deletion", "thitd", false);
    _thiTautologyDeletion.description = "Enable deletion of tautology theory subclauses detected via theory instantiation.";
    _thiTautologyDeletion.tag(OptionTag::THEORIES);
    _lookup.insert(&_thiTautologyDeletion);
    _thiTautologyDeletion.setExperimental();
    _thiTautologyDeletion.onlyUsefulWith(_theoryInstAndSimp.is(notEqual(TheoryInstSimp::OFF)));
#endif

    _unificationWithAbstraction = ChoiceOptionValue<UnificationWithAbstraction>("unification_with_abstraction","uwa",
                                     UnificationWithAbstraction::OFF,
                                     {"off","interpreted_only","one_side_interpreted","one_side_constant","all","ground", "func_ext", "ac1", "ac2"});
    _unificationWithAbstraction.description=
      "During unification, if two terms s and t fail to unify we will introduce a constraint s!=t and carry on. For example, "
      "resolving p(1) \\/ C with ~p(a+2) would produce C \\/ 1 !=a+2. This is controlled by a check on the terms. The expected "
      "use case is in theory reasoning. The possible values are:"
      "- off: do not introduce a constraint\n"
      "- interpreted_only: only if s and t have interpreted top symbols\n"
      "- one_side_interpreted: only if one of s or t have interpreted top symbols\n"
      "- one_side_constant: only if one of s or t is an interpreted constant (e.g. a number)\n"
      "- all: always apply\n"
      "- ground: only if both s and t are ground\n"
      "See Unification with Abstraction and Theory Instantiation in Saturation-Based Reasoning for further details.";
    _unificationWithAbstraction.tag(OptionTag::THEORIES);
    _lookup.insert(&_unificationWithAbstraction);

    _unificationWithAbstractionFixedPointIteration = BoolOptionValue("unification_with_abstraction_fixed_point_iteration","uwa_fpi",
                                     false);
    _unificationWithAbstractionFixedPointIteration.description="The order in which arguments are being processed in unification with absraction can yield different results. i.e. unnecessary unifiers. This can be resolved by applying unification with absraction multiple times. This option enables this fixed point iertation. For details have a look at the paper \"Refining Unification with Abstraction\" from LPAR 2023.";
    _unificationWithAbstractionFixedPointIteration.tag(OptionTag::INFERENCES);
    _lookup.insert(&_unificationWithAbstractionFixedPointIteration);

    _useACeval = BoolOptionValue("use_ac_eval","uace",true);
    _useACeval.description="Evaluate associative and commutative operators e.g. + and *.";
    _useACeval.tag(OptionTag::THEORIES);
    _lookup.insert(&_useACeval);

    _inequalityNormalization = BoolOptionValue("normalize_inequalities","norm_ineq",false);
    _inequalityNormalization.description="Enable normalizing of inequalities like s < t ==> 0 < t - s.";
    _lookup.insert(&_inequalityNormalization);
    _inequalityNormalization.addProblemConstraint(hasTheories());
    _inequalityNormalization.tag(OptionTag::THEORIES);

    auto choiceArithmeticSimplificationMode = [&](vstring l, vstring s, ArithmeticSimplificationMode d)
    { return ChoiceOptionValue<ArithmeticSimplificationMode>(l,s,d, {"force", "cautious", "off", }); };
    _cancellation = choiceArithmeticSimplificationMode(
       "cancellation", "canc",
       ArithmeticSimplificationMode::OFF);
    _cancellation.description = "Enables the rule cancellation around additions as described in the paper Making Theory Reasoning Simpler ( https://easychair.org/publications/preprint/K2hb ). \
                                In some rare cases the conclusion may be not strictly simpler than the hypothesis. With `force` we ignore these cases, violating the ordering and just simplifying \
                                anyways. With `cautious` we will generate a new clause instead of simplifying in these cases.";
    _lookup.insert(&_cancellation);
    _cancellation.addProblemConstraint(hasTheories());
    _cancellation.tag(OptionTag::THEORIES);

    _highSchool = BoolOptionValue("high_school", "hsm", false);
    _highSchool.description="Enables high school education for vampire. (i.e.: sets -gve cautious, -asg cautious, -ev cautious, -canc cautious, -pum on )";
    _lookup.insert(&_highSchool);
    _highSchool.addProblemConstraint(hasTheories());
    _highSchool.tag(OptionTag::THEORIES);

    _pushUnaryMinus = BoolOptionValue(
       "push_unary_minus", "pum",
       false);
    _pushUnaryMinus.description=
          "Enable the immediate simplifications:\n"
          " -(t + s) ==> -t + -s\n"
          " -(-t) ==> t\n"
          ;
    _lookup.insert(&_pushUnaryMinus);
    _pushUnaryMinus.addProblemConstraint(hasTheories());
    _pushUnaryMinus.tag(OptionTag::THEORIES);

    _gaussianVariableElimination = choiceArithmeticSimplificationMode(
       "gaussian_variable_elimination", "gve",
       ArithmeticSimplificationMode::OFF);
    _gaussianVariableElimination.description=
          "Enable the immediate simplification \"Gaussian Variable Elimination\":\n"
          "\n"
          "s != t \\/ C[X] \n"
          "--------------  if s != t can be rewritten to X != r \n"
          "    C[r] \n"
          "\n"
          "Example:\n"
          "\n"
          "6 * X0 != 2 * X1 | p(X0, X1)\n"
          "-------------------------------\n"
          "  p(2 * X1 / 6, X1)\n"
          "\n"
          "\n"
          "For a more detailed description see the paper Making Theory Reasoning Simpler ( https://easychair.org/publications/preprint/K2hb ). \
          In some rare cases the conclusion may be not strictly simpler than the hypothesis. With `force` we ignore these cases, violating the ordering and just simplifying \
          anyways. With `cautious` we will generate a new clause instead of simplifying in these cases.";
    _lookup.insert(&_gaussianVariableElimination);
    _gaussianVariableElimination.addProblemConstraint(hasTheories());
    _gaussianVariableElimination.tag(OptionTag::THEORIES);

    _arithmeticSubtermGeneralizations = choiceArithmeticSimplificationMode(
       "arithmetic_subterm_generalizations", "asg",
       ArithmeticSimplificationMode::OFF);
    _arithmeticSubtermGeneralizations.description = "\
          Enables various generalization rules for arithmetic terms as described in the paper Making Theory Reasoning Simpler ( https://easychair.org/publications/preprint/K2hb ). \
          In some rare cases the conclusion may be not strictly simpler than the hypothesis. With `force` we ignore these cases, violating the ordering and just simplifying \
          anyways. With `cautious` we will generate a new clause instead of simplifying in these cases.";
    _lookup.insert(&_arithmeticSubtermGeneralizations);
    _arithmeticSubtermGeneralizations.addProblemConstraint(hasTheories());
    _arithmeticSubtermGeneralizations.tag(OptionTag::THEORIES);

    _evaluationMode = ChoiceOptionValue<EvaluationMode>("evaluation","ev",
                                                        EvaluationMode::SIMPLE,
                                                        {"simple","force","cautious"});
    _evaluationMode.description=
    "Chooses the algorithm used to simplify interpreted integer, rational, and real terms. \
                                 \
    - simple: will only evaluate expressions built from interpreted constants only.\
    - cautious: will evaluate abstract expressions to a weak polynomial normal form. This is more powerful but may fail in some rare cases where the resulting polynomial is not strictly smaller than the initial one wrt. the simplification ordering. In these cases a new clause with the normal form term will be added to the search space instead of replacing the orignal clause.  \
    - force: same as `cautious`, but ignoring the simplification ordering and replacing the hypothesis with the normal form clause in any case. \
    ";
    _lookup.insert(&_evaluationMode);
    _evaluationMode.addProblemConstraint(hasTheories());
    _evaluationMode.tag(OptionTag::THEORIES);
    _evaluationMode.setExperimental();

    _induction = ChoiceOptionValue<Induction>("induction","ind",Induction::NONE,
                      {"none","struct","int","both"});
    _induction.description = "Apply structural and/or integer induction on datatypes and integers.";
    _induction.tag(OptionTag::INDUCTION);
    _lookup.insert(&_induction);
    //_induction.setRandomChoices

    _structInduction = ChoiceOptionValue<StructuralInductionKind>("structural_induction_kind","sik",
                         StructuralInductionKind::ONE,{"one","two","three","recursion","all"});
    _structInduction.description="The kind of structural induction applied";
    _structInduction.tag(OptionTag::INDUCTION);
    _structInduction.onlyUsefulWith(Or(_induction.is(equal(Induction::STRUCTURAL)),_induction.is(equal(Induction::BOTH))));
    _structInduction.addHardConstraint(If(equal(StructuralInductionKind::RECURSION)).then(_newCNF.is(equal(true))));
    _structInduction.addHardConstraint(If(equal(StructuralInductionKind::RECURSION)).then(_equalityResolutionWithDeletion.is(equal(true))));
    _structInduction.addHardConstraint(If(equal(StructuralInductionKind::ALL)).then(_newCNF.is(equal(true))));
    _structInduction.addHardConstraint(If(equal(StructuralInductionKind::ALL)).then(_equalityResolutionWithDeletion.is(equal(true))));
    _lookup.insert(&_structInduction);

    _intInduction = ChoiceOptionValue<IntInductionKind>("int_induction_kind","iik",
                         IntInductionKind::ONE,{"one","two","all"});
    _intInduction.description="The kind of integer induction applied";
    _intInduction.tag(OptionTag::INDUCTION);

    _intInduction.onlyUsefulWith(Or(_induction.is(equal(Induction::INTEGER)),_induction.is(equal(Induction::BOTH))));
    _lookup.insert(&_intInduction);

    _inductionChoice = ChoiceOptionValue<InductionChoice>("induction_choice","indc",InductionChoice::ALL,
                        {"all","goal","goal_plus"});
    _inductionChoice.description="Where to apply induction. Goal only applies to constants in goal, goal_plus"
                                 " extends this with skolem constants introduced by induction. Consider using"
                                 " guess_the_goal for problems in SMTLIB as they do not come with a conjecture";
    _inductionChoice.tag(OptionTag::INDUCTION);
    _lookup.insert(&_inductionChoice);
    _inductionChoice.onlyUsefulWith(_induction.is(notEqual(Induction::NONE)));
    //_inductionChoice.addHardConstraint(If(equal(InductionChoice::GOAL)->Or(equal(InductionChoice::GOAL_PLUS))).then(
    //  _inputSyntax.is(equal(InputSyntax::TPTP))->Or<InductionChoice>(_guessTheGoal.is(equal(true)))));


    _maxInductionDepth = UnsignedOptionValue("induction_max_depth","indmd",0);
    _maxInductionDepth.description = "Set maximum depth of induction where 0 means no max.";
    _maxInductionDepth.tag(OptionTag::INDUCTION);
    _maxInductionDepth.onlyUsefulWith(_induction.is(notEqual(Induction::NONE)));
    _maxInductionDepth.addHardConstraint(lessThan(33u));
    _lookup.insert(&_maxInductionDepth);

    _inductionNegOnly = BoolOptionValue("induction_neg_only","indn",true);
    _inductionNegOnly.description = "Only apply induction to negative literals";
    _inductionNegOnly.tag(OptionTag::INDUCTION);
    _inductionNegOnly.onlyUsefulWith(_induction.is(notEqual(Induction::NONE)));
    _lookup.insert(&_inductionNegOnly);

    _inductionUnitOnly = BoolOptionValue("induction_unit_only","indu",true);
    _inductionUnitOnly.description = "Only apply induction to unit clauses";
    _inductionUnitOnly.tag(OptionTag::INDUCTION);
    _inductionUnitOnly.onlyUsefulWith(_induction.is(notEqual(Induction::NONE)));
    _lookup.insert(&_inductionUnitOnly);

    _inductionGen = BoolOptionValue("induction_gen","indgen",false);
    _inductionGen.description = "Apply induction with generalization (on both all & selected occurrences)";
    _inductionGen.tag(OptionTag::INDUCTION);
    _inductionGen.onlyUsefulWith(_induction.is(notEqual(Induction::NONE)));
    _lookup.insert(&_inductionGen);

    _maxInductionGenSubsetSize = UnsignedOptionValue("max_induction_gen_subset_size","indgenss",3);
    _maxInductionGenSubsetSize.description = "Set maximum number of occurrences of the induction term to be"
                                              " generalized, where 0 means no max. (Regular induction will"
                                              " be applied without this restriction.)";
    _maxInductionGenSubsetSize.tag(OptionTag::INDUCTION);
    _maxInductionGenSubsetSize.onlyUsefulWith(_inductionGen.is(equal(true)));
    _maxInductionGenSubsetSize.addHardConstraint(lessThan(10u));
    _lookup.insert(&_maxInductionGenSubsetSize);

    _inductionStrengthenHypothesis = BoolOptionValue("induction_strengthen_hypothesis","indstrhyp",false);
    _inductionStrengthenHypothesis.description = "Strengthen induction formulas with the remaining skolem constants"
                                                  " replaced with universally quantified variables in hypotheses";
    _inductionStrengthenHypothesis.tag(OptionTag::INDUCTION);
    _inductionStrengthenHypothesis.onlyUsefulWith(_induction.is(notEqual(Induction::NONE)));
    _lookup.insert(&_inductionStrengthenHypothesis);

    _inductionOnComplexTerms = BoolOptionValue("induction_on_complex_terms","indoct",false);
    _inductionOnComplexTerms.description = "Apply induction on complex (ground) terms vs. only on constants";
    _inductionOnComplexTerms.tag(OptionTag::INDUCTION);
    _inductionOnComplexTerms.onlyUsefulWith(_induction.is(notEqual(Induction::NONE)));
    _lookup.insert(&_inductionOnComplexTerms);

    _functionDefinitionRewriting = BoolOptionValue("function_definition_rewriting","fnrw",false);
    _functionDefinitionRewriting.description = "Use function definitions as rewrite rules with the intended orientation rather than the term ordering one";
    _functionDefinitionRewriting.tag(OptionTag::INFERENCES);
    _functionDefinitionRewriting.addHardConstraint(If(equal(true)).then(_newCNF.is(equal(true))));
    _functionDefinitionRewriting.addHardConstraint(If(equal(true)).then(_equalityResolutionWithDeletion.is(equal(true))));
    _lookup.insert(&_functionDefinitionRewriting);

    _integerInductionDefaultBound = BoolOptionValue("int_induction_default_bound","intinddb",false);
    _integerInductionDefaultBound.description = "Always apply integer induction with bound 0";
    _integerInductionDefaultBound.tag(OptionTag::INDUCTION);
    _integerInductionDefaultBound.onlyUsefulWith(Or(_induction.is(equal(Induction::INTEGER)),_induction.is(equal(Induction::BOTH))));
    _lookup.insert(&_integerInductionDefaultBound);

    _integerInductionInterval = ChoiceOptionValue<IntegerInductionInterval>("int_induction_interval","intindint",
                         IntegerInductionInterval::BOTH,{"infinite","finite","both"});
    _integerInductionInterval.description="Whether integer induction is applied over infinite or finite intervals, or both";
    _integerInductionInterval.tag(OptionTag::INDUCTION);
    _integerInductionInterval.onlyUsefulWith(Or(_induction.is(equal(Induction::INTEGER)),_induction.is(equal(Induction::BOTH))));
    _lookup.insert(&_integerInductionInterval);

    OptionChoiceValues integerInductionLiteralStrictnessValues {
      "none",
      "toplevel_not_in_other",
      "only_one_occurrence",
      "not_in_both",
      "always"
    };

    _integerInductionStrictnessEq = ChoiceOptionValue<IntegerInductionLiteralStrictness>(
        "int_induction_strictness_eq",
        "intindsteq",
        IntegerInductionLiteralStrictness::NONE,
        integerInductionLiteralStrictnessValues
    );
    _integerInductionStrictnessEq.description =
      "Exclude induction term t/literal l combinations from integer induction.\n"
      "Induction is not applied to _equality_ literals l:\n"
      "  - none: no exclusion\n"
      "  - toplevel_not_in_other: t is a top-level argument of l,\n"
      "    but it does not occur in the other argument of l\n"
      "  - only_one_occurrence: t has only one occurrence in l\n"
      "  - not_in_both: t does not occur in both arguments of l\n"
      "  - always: induction on l is not allowed at all\n";
    _integerInductionStrictnessEq.tag(OptionTag::INDUCTION);
    _integerInductionStrictnessEq.onlyUsefulWith(Or(_induction.is(equal(Induction::INTEGER)),_induction.is(equal(Induction::BOTH))));
    _lookup.insert(&_integerInductionStrictnessEq);

    _integerInductionStrictnessComp = ChoiceOptionValue<IntegerInductionLiteralStrictness>(
        "int_induction_strictness_comp",
        "intindstcomp",
        IntegerInductionLiteralStrictness::TOPLEVEL_NOT_IN_OTHER,
        integerInductionLiteralStrictnessValues
    );
    _integerInductionStrictnessComp.description =
      "Exclude induction term t/literal l combinations from integer induction.\n"
      "Induction is not applied to _comparison_ literals l:\n"
      "  - none: no exclusion\n"
      "  - toplevel_not_in_other: t is a top-level argument of l,\n"
      "    but it does not occur in the other argument of l\n"
      "  - only_one_occurrence: t has only one occurrence in l\n"
      "  - not_in_both: t does not occur in both arguments of l\n"
      "  - always: induction on l is not allowed at all\n";
    _integerInductionStrictnessComp.tag(OptionTag::INDUCTION);
    _integerInductionStrictnessComp.onlyUsefulWith(Or(_induction.is(equal(Induction::INTEGER)),_induction.is(equal(Induction::BOTH))));
    _lookup.insert(&_integerInductionStrictnessComp);

    _integerInductionStrictnessTerm = ChoiceOptionValue<IntegerInductionTermStrictness>(
      "int_induction_strictness_term",
      "intindstterm",
      IntegerInductionTermStrictness::INTERPRETED_CONSTANT,
      {"none", "interpreted_constant", "no_skolems"}
    );
    _integerInductionStrictnessTerm.description =
      "Exclude induction term t/literal l combinations from integer induction.\n"
      "Induction is not applied to the induction term t:\n"
      "  - none: no exclusion\n"
      "  - interpreted_constant: t is an interpreted constant\n"
      "  - no_skolems: t does not contain a skolem function";
    _integerInductionStrictnessTerm.tag(OptionTag::INDUCTION);
    _integerInductionStrictnessTerm.onlyUsefulWith(Or(_induction.is(equal(Induction::INTEGER)),_induction.is(equal(Induction::BOTH))));
    _lookup.insert(&_integerInductionStrictnessTerm);

    _nonUnitInduction = BoolOptionValue("non_unit_induction","nui",false);
    _nonUnitInduction.description = "Induction on certain clauses or clause sets instead of just unit clauses";
    _nonUnitInduction.tag(OptionTag::INDUCTION);
    _nonUnitInduction.reliesOn(_induction.is(notEqual(Induction::NONE)));
    _lookup.insert(&_nonUnitInduction);

<<<<<<< HEAD
    _goalRewriting = ChoiceOptionValue<GoalRewriting>(
      "goal_rewriting",
      "grw",
      GoalRewriting::OFF,
      {"off", "up_ltr", "up", "ltr", "all"}
    );
    _goalRewriting.description = "Paramodulate goals with unit equalities possibly in the upward direction (w.r.t. the ordering)";
    _goalRewriting.tag(OptionTag::INFERENCES);
    _lookup.insert(&_goalRewriting);

    _maxGoalRewritingDepth = UnsignedOptionValue("max_goal_rewriting_depth","mgrwd",3);
    _maxGoalRewritingDepth.description = "Set maximum goal rewriting depth";
    _maxGoalRewritingDepth.tag(OptionTag::INFERENCES);
    _maxGoalRewritingDepth.reliesOn(_goalRewriting.is(notEqual(GoalRewriting::OFF)));
    _lookup.insert(&_maxGoalRewritingDepth);

    _goalRewritingChaining = BoolOptionValue("goal_rewriting_chaining","grwc",false);
    _goalRewritingChaining.description = "Introduce chains to avoid useless clauses during goal rewriting for inductive reasoning";
    _goalRewritingChaining.tag(OptionTag::INFERENCES);
    _goalRewritingChaining.reliesOn(_goalRewriting.is(notEqual(GoalRewriting::OFF)));
    _lookup.insert(&_goalRewritingChaining);

    _inductionRedundancyCheck = BoolOptionValue("induction_redundancy_check","indrc",false);
    _inductionRedundancyCheck.description = "Skip redundant induction inferences";
    _inductionRedundancyCheck.tag(OptionTag::INFERENCES);
    _lookup.insert(&_inductionRedundancyCheck);
=======
    _inductionOnActiveOccurrences = BoolOptionValue("induction_on_active_occurrences","indao",false);
    _inductionOnActiveOccurrences.description = "Only use induction terms from active occurrences, generalize over active occurrences";
    _inductionOnActiveOccurrences.tag(OptionTag::INDUCTION);
    _inductionOnActiveOccurrences.onlyUsefulWith(_induction.is(notEqual(Induction::NONE)));
    _lookup.insert(&_inductionOnActiveOccurrences);
>>>>>>> 5a168f85

    _instantiation = ChoiceOptionValue<Instantiation>("instantiation","inst",Instantiation::OFF,{"off","on"});
    _instantiation.description = "Heuristically instantiate variables. Often wastes a lot of effort. Consider using thi instead.";
    _instantiation.tag(OptionTag::THEORIES);
    _lookup.insert(&_instantiation);

    _backwardDemodulation = ChoiceOptionValue<Demodulation>("backward_demodulation","bd",
                  Demodulation::ALL,
                  {"all","off","preordered"});
    _backwardDemodulation.description=
       "Oriented rewriting of kept clauses by newly derived unit equalities\n"
       "s = t     L[sθ] \\/ C\n"
       "---------------------   where sθ > tθ (replaces RHS)\n"
       " L[tθ] \\/ C\n";
    _lookup.insert(&_backwardDemodulation);
    _backwardDemodulation.tag(OptionTag::INFERENCES);
    _backwardDemodulation.addProblemConstraint(hasEquality());
    _backwardDemodulation.onlyUsefulWith(ProperSaturationAlgorithm());

    _backwardSubsumption = ChoiceOptionValue<Subsumption>("backward_subsumption","bs",
                Subsumption::OFF,{"off","on","unit_only"});
    _backwardSubsumption.description=
       "Perform subsumption deletion of kept clauses by newly derived clauses. Unit_only means that the subsumption will be performed only by unit clauses";
    _lookup.insert(&_backwardSubsumption);
    _backwardSubsumption.tag(OptionTag::INFERENCES);
    _backwardSubsumption.onlyUsefulWith(ProperSaturationAlgorithm());
    // bs without fs may lead to rapid looping (when a newly derived clause subsumes its own ancestor already in active) and makes little sense
    _backwardSubsumption.addHardConstraint(
        If(notEqual(Subsumption::OFF)).then(_forwardSubsumption.is(notEqual(false))));

    _backwardSubsumptionResolution = ChoiceOptionValue<Subsumption>("backward_subsumption_resolution","bsr",
                    Subsumption::OFF,{"off","on","unit_only"});
    _backwardSubsumptionResolution.description=
       "Perform subsumption resolution on kept clauses using newly derived clauses. Unit_only means that the subsumption resolution will be performed only by unit clauses";
    _lookup.insert(&_backwardSubsumptionResolution);
    _backwardSubsumptionResolution.tag(OptionTag::INFERENCES);
    _backwardSubsumptionResolution.onlyUsefulWith(ProperSaturationAlgorithm());

    _backwardSubsumptionDemodulation = BoolOptionValue("backward_subsumption_demodulation", "bsd", false);
    _backwardSubsumptionDemodulation.description = "Perform backward subsumption demodulation.";
    _lookup.insert(&_backwardSubsumptionDemodulation);
    _backwardSubsumptionDemodulation.tag(OptionTag::INFERENCES);
    _backwardSubsumptionDemodulation.onlyUsefulWith(ProperSaturationAlgorithm());
    _backwardSubsumptionDemodulation.addProblemConstraint(hasEquality());
    _backwardSubsumptionDemodulation.onlyUsefulWith(_combinatorySuperposition.is(equal(false)));  // higher-order support is not yet implemented

    _backwardSubsumptionDemodulationMaxMatches = UnsignedOptionValue("backward_subsumption_demodulation_max_matches", "bsdmm", 0);
    _backwardSubsumptionDemodulationMaxMatches.description = "Maximum number of multi-literal matches to consider in backward subsumption demodulation. 0 means to try all matches (until first success).";
    _lookup.insert(&_backwardSubsumptionDemodulationMaxMatches);
    _backwardSubsumptionDemodulationMaxMatches.onlyUsefulWith(_backwardSubsumptionDemodulation.is(equal(true)));
    _backwardSubsumptionDemodulationMaxMatches.tag(OptionTag::INFERENCES);

    _binaryResolution = BoolOptionValue("binary_resolution","br",true);
    _binaryResolution.description=
    "Standard binary resolution i.e.\n"
        "C \\/ t     D \\/ s\n"
        "---------------------\n"
        "(C \\/ D)θ\n"
        "where θ = mgu(t,-s) and t selected";
    _lookup.insert(&_binaryResolution);
    _binaryResolution.onlyUsefulWith(ProperSaturationAlgorithm());
    _binaryResolution.tag(OptionTag::INFERENCES);
    // If urr is off then binary resolution should be on
    // _binaryResolution.addConstraint(If(equal(false)).then(_unitResultingResolution.is(notEqual(URResolution::OFF))));

    _superposition = BoolOptionValue("superposition","sup",true);
    _superposition.onlyUsefulWith(ProperSaturationAlgorithm());
    _superposition.tag(OptionTag::INFERENCES);
    _superposition.description= "Control superposition. Turning off this core inference leads to an incomplete calculus on equational problems.";
    _lookup.insert(&_superposition);

    _condensation = ChoiceOptionValue<Condensation>("condensation","cond",Condensation::OFF,{"fast","off","on"});
    _condensation.description=
       "Perform condensation. If 'fast' is specified, we only perform condensations that are easy to check for.";
    _lookup.insert(&_condensation);
    _condensation.tag(OptionTag::INFERENCES);
    _condensation.onlyUsefulWith(ProperSaturationAlgorithm());

    _demodulationRedundancyCheck = ChoiceOptionValue<DemodulationRedundancyCheck>("demodulation_redundancy_check","drc",DemodulationRedundancyCheck::ON,{"off","encompass","on"});
    _demodulationRedundancyCheck.description=
       "The following cases of backward and forward demodulation do not preserve completeness:\n"
       "s = t     s = t1 \\/ C \t s = t     s != t1 \\/ C\n"

       "--------------------- \t ---------------------\n"
       "t = t1 \\/ C \t\t t != t1 \\/ C\n"
       "where t > t1 and s = t > C (RHS replaced)\n"
       "With `on`, we check this condition and don't demodulate if we could violate completeness.\n"
       "With `encompass`, we treat demodulations (both forward and backward) as encompassment demodulations (as defined by Duarte and Korovin in 2022's IJCAR paper).\n"
       "With `off`, we skip the checks, save time, but become incomplete.";
    _lookup.insert(&_demodulationRedundancyCheck);
    _demodulationRedundancyCheck.tag(OptionTag::INFERENCES);
    _demodulationRedundancyCheck.onlyUsefulWith(ProperSaturationAlgorithm());
    _demodulationRedundancyCheck.onlyUsefulWith(Or(_forwardDemodulation.is(notEqual(Demodulation::OFF)),_backwardDemodulation.is(notEqual(Demodulation::OFF))));
    _demodulationRedundancyCheck.addProblemConstraint(hasEquality());

    _extensionalityAllowPosEq = BoolOptionValue( "extensionality_allow_pos_eq","erape",false);
    _extensionalityAllowPosEq.description="If extensionality resolution equals filter, this dictates"
      " whether we allow other positive equalities when recognising extensionality clauses";
    _lookup.insert(&_extensionalityAllowPosEq);
    _extensionalityAllowPosEq.tag(OptionTag::INFERENCES);
    _extensionalityAllowPosEq.onlyUsefulWith(_extensionalityResolution.is(equal(ExtensionalityResolution::FILTER)));

    _extensionalityMaxLength = UnsignedOptionValue("extensionality_max_length","erml",0);
    _extensionalityMaxLength.description="Sets the maximum length (number of literals) an extensionality"
      " clause can have when doing recognition for extensionality resolution. If zero there is no maximum.";
    _lookup.insert(&_extensionalityMaxLength);
    _extensionalityMaxLength.tag(OptionTag::INFERENCES);
    // 0 means infinity, so it is intentionally not if (unsignedValue < 2).
    _extensionalityMaxLength.addConstraint(notEqual(1u));
    _extensionalityMaxLength.onlyUsefulWith(_extensionalityResolution.is(notEqual(ExtensionalityResolution::OFF)));
    //TODO does this depend on anything?

    _extensionalityResolution = ChoiceOptionValue<ExtensionalityResolution>("extensionality_resolution","er",
                      ExtensionalityResolution::OFF,{"filter","known","tagged","off"});
    _extensionalityResolution.description=
      "Turns on the following inference rule:\n"
      "  x=y \\/ C    s != t \\/ D\n"
      "  -----------------------\n"
      "  C{x → s, y → t} \\/ D\n"
      "Where s!=t is selected in s!=t \\/D and x=y \\/ C is a recognised as an extensionality clause - how clauses are recognised depends on the value of this option.\n"
      "If filter we attempt to recognise all extensionality clauses i.e. those that have exactly one X=Y, no inequality of the same sort as X-Y (and optionally no equality except X=Y, see extensionality_allow_pos_eq).\n"
      "If known we only recognise a known set of extensionality clauses. At the moment this includes the standard and subset-based formulations of the set extensionality axiom, as well as the array extensionality axiom.\n"
      "If tagged we only use formulas tagged as extensionality clauses.";
    _lookup.insert(&_extensionalityResolution);
    _extensionalityResolution.tag(OptionTag::INFERENCES);
    // Captures that if ExtensionalityResolution is not off then inequality splitting must be 0
    _extensionalityResolution.onlyUsefulWith(_inequalitySplitting.is(equal(0)));

    _FOOLParamodulation = BoolOptionValue("fool_paramodulation","foolp",false);
    _FOOLParamodulation.description=
      "Turns on the following inference rule:\n"
      "        C[s]\n"
      "--------------------,\n"
      "C[true] \\/ s = false\n"
      "where s is a boolean term that is not a variable, true or false, C[true] is "
      "the C clause with s substituted by true. This rule is needed for efficient "
      "treatment of boolean terms.";
    _lookup.insert(&_FOOLParamodulation);
    _FOOLParamodulation.tag(OptionTag::INFERENCES);

    _termAlgebraInferences = BoolOptionValue("term_algebra_rules","tar",true);
    _termAlgebraInferences.description=
      "Activates some rules that improve reasoning with term algebras (such as algebraic datatypes in SMT-LIB):\n"
      "If the problem does not contain any term algebra symbols, activating this options has no effect\n"
      "- distinctness rule:\n"
      "f(...) = g(...) \\/ A\n"
      "--------------------\n"
      "          A         \n"
      "where f and g are distinct term algebra constructors\n"
      "- distinctness tautology deletion: clauses of the form f(...) ~= g(...) \\/ A are deleted\n"
      "- injectivity rule:\n"
      "f(s1 ... sn) = f(t1 ... tn) \\/ A\n"
      "--------------------------------\n"
      "         s1 = t1 \\/ A\n"
      "               ...\n"
      "         sn = tn \\/ A";
    _lookup.insert(&_termAlgebraInferences);
    _termAlgebraInferences.tag(OptionTag::THEORIES);

    _termAlgebraExhaustivenessAxiom = BoolOptionValue("term_algebra_exhaustiveness_axiom","taea",true);
    _termAlgebraExhaustivenessAxiom.description="Enable term algebra exhaustiveness axiom";
    _lookup.insert(&_termAlgebraExhaustivenessAxiom);
    _termAlgebraExhaustivenessAxiom.tag(OptionTag::THEORIES);

    _termAlgebraCyclicityCheck = ChoiceOptionValue<TACyclicityCheck>("term_algebra_acyclicity","tac",
                                                                     TACyclicityCheck::OFF,{"off","axiom","rule","light"});
    _termAlgebraCyclicityCheck.description=
      "Activates the cyclicity rule for term algebras (such as algebraic datatypes in SMT-LIB):\n"
      "- off : the cyclicity rule is not enforced (this is sound but incomplete)\n"
      "- axiom : the cyclicity rule is axiomatized with a transitive predicate describing the subterm relation over terms\n"
      "- rule : the cyclicity rule is enforced by a specific hyper-resolution rule\n"
      "- light : the cyclicity rule is enforced by rule generating disequality between a term and its known subterms";
    _lookup.insert(&_termAlgebraCyclicityCheck);
    _termAlgebraCyclicityCheck.tag(OptionTag::THEORIES);

    _forwardDemodulation = ChoiceOptionValue<Demodulation>("forward_demodulation","fd",Demodulation::ALL,{"all","off","preordered"});
    _forwardDemodulation.description=
    "Oriented rewriting of newly derived clauses by kept unit equalities\n"
    "s = t     L[sθ] \\/ C\n"
    "---------------------  where sθ > tθ\n"
    " L[tθ] \\/ C\n"
    "If 'preordered' is set, only equalities s = t where s > t are used for rewriting.";
    _lookup.insert(&_forwardDemodulation);
    _forwardDemodulation.onlyUsefulWith(ProperSaturationAlgorithm());
    _forwardDemodulation.tag(OptionTag::INFERENCES);

    _forwardLiteralRewriting = BoolOptionValue("forward_literal_rewriting","flr",false);
    _forwardLiteralRewriting.description="Perform forward literal rewriting.";
    _lookup.insert(&_forwardLiteralRewriting);
    _forwardLiteralRewriting.tag(OptionTag::INFERENCES);
    _forwardLiteralRewriting.addProblemConstraint(mayHaveNonUnits());
    _forwardLiteralRewriting.onlyUsefulWith(ProperSaturationAlgorithm());

    _forwardSubsumption = BoolOptionValue("forward_subsumption","fs",true);
    _forwardSubsumption.description="Perform forward subsumption deletion.";
    _lookup.insert(&_forwardSubsumption);
    _forwardSubsumption.tag(OptionTag::INFERENCES);

    _forwardSubsumptionResolution = BoolOptionValue("forward_subsumption_resolution","fsr",true);
    _forwardSubsumptionResolution.description="Perform forward subsumption resolution.";
    _lookup.insert(&_forwardSubsumptionResolution);
    _forwardSubsumptionResolution.tag(OptionTag::INFERENCES);
    _forwardSubsumptionResolution.addHardConstraint(If(equal(true)).then(_forwardSubsumption.is(equal(true))));

    _forwardSubsumptionResolution.onlyUsefulWith(ProperSaturationAlgorithm());

    _forwardSubsumptionDemodulation = BoolOptionValue("forward_subsumption_demodulation", "fsd", false);
    _forwardSubsumptionDemodulation.description = "Perform forward subsumption demodulation.";
    _lookup.insert(&_forwardSubsumptionDemodulation);
    _forwardSubsumptionDemodulation.onlyUsefulWith(ProperSaturationAlgorithm());
    _forwardSubsumptionDemodulation.tag(OptionTag::INFERENCES);
    _forwardSubsumptionDemodulation.addProblemConstraint(hasEquality());
    _forwardSubsumptionDemodulation.onlyUsefulWith(_combinatorySuperposition.is(equal(false)));  // higher-order support is not yet implemented

    _forwardSubsumptionDemodulationMaxMatches = UnsignedOptionValue("forward_subsumption_demodulation_max_matches", "fsdmm", 0);
    _forwardSubsumptionDemodulationMaxMatches.description = "Maximum number of multi-literal matches to consider in forward subsumption demodulation. 0 means to try all matches (until first success).";
    _lookup.insert(&_forwardSubsumptionDemodulationMaxMatches);
    _forwardSubsumptionDemodulationMaxMatches.onlyUsefulWith(_forwardSubsumptionDemodulation.is(equal(true)));
    _forwardSubsumptionDemodulationMaxMatches.tag(OptionTag::INFERENCES);

    _simultaneousSuperposition = BoolOptionValue("simultaneous_superposition","sims",true);
    _simultaneousSuperposition.description="Rewrite the whole RHS clause during superposition, not just the target literal.";
    _lookup.insert(&_simultaneousSuperposition);
    _simultaneousSuperposition.onlyUsefulWith(ProperSaturationAlgorithm());
    _simultaneousSuperposition.tag(OptionTag::INFERENCES);

    _innerRewriting = BoolOptionValue("inner_rewriting","irw",false);
    _innerRewriting.description="C[t_1] | t1 != t2 ==> C[t_2] | t1 != t2 when t1>t2";
    _innerRewriting.onlyUsefulWith(ProperSaturationAlgorithm());
    _innerRewriting.addProblemConstraint(hasEquality());
    _lookup.insert(&_innerRewriting);
    _innerRewriting.tag(OptionTag::INFERENCES);

    _equationalTautologyRemoval = BoolOptionValue("equational_tautology_removal","etr",false);
    _equationalTautologyRemoval.description="A reduction which uses congruence closure to remove logically valid clauses.";
    _lookup.insert(&_equationalTautologyRemoval);
    _equationalTautologyRemoval.onlyUsefulWith(ProperSaturationAlgorithm());
    _equationalTautologyRemoval.tag(OptionTag::INFERENCES);

    _unitResultingResolution = ChoiceOptionValue<URResolution>("unit_resulting_resolution","urr",URResolution::OFF,{"ec_only","off","on","full"});
    _unitResultingResolution.description=
    "Uses unit resulting resolution only to derive empty clauses (may be useful for splitting)."
    " 'ec_only' only derives empty clauses, 'on' does everything (but implements a heuristic to skip deriving more than one empty clause),"
    " 'full' ignores this heuristic and is thus complete also under AVATAR.";
    _lookup.insert(&_unitResultingResolution);
    _unitResultingResolution.tag(OptionTag::INFERENCES);
    _unitResultingResolution.onlyUsefulWith(ProperSaturationAlgorithm());
    _unitResultingResolution.addProblemConstraint(notJustEquality());
    _unitResultingResolution.addConstraint(If(equal(URResolution::FULL)).then(_splitting.is(equal(true))));
    // If br has already been set off then this will be forced on, if br has not yet been set
    // then setting this to off will force br on

    _superpositionFromVariables = BoolOptionValue("superposition_from_variables","sfv",true);
    _superpositionFromVariables.description="Perform superposition from variables.";
    _lookup.insert(&_superpositionFromVariables);
    _superpositionFromVariables.tag(OptionTag::INFERENCES);
    _superpositionFromVariables.addProblemConstraint(hasEquality());
    _superpositionFromVariables.onlyUsefulWith(ProperSaturationAlgorithm());

//*********************** Higher-order  ***********************

    _addCombAxioms = BoolOptionValue("add_comb_axioms","aca",false);
    _addCombAxioms.description="Add combinator axioms";
    _lookup.insert(&_addCombAxioms);
    _addCombAxioms.addProblemConstraint(hasHigherOrder());
    _addCombAxioms.onlyUsefulWith(_combinatorySuperposition.is(equal(false))); //no point having two together
    _addCombAxioms.tag(OptionTag::HIGHER_ORDER);

    _addProxyAxioms = BoolOptionValue("add_proxy_axioms","apa",false);
    _addProxyAxioms.description="Add logical proxy axioms";
    _lookup.insert(&_addProxyAxioms);
    _addProxyAxioms.addProblemConstraint(hasHigherOrder());
    _addProxyAxioms.tag(OptionTag::HIGHER_ORDER);

    _combinatorySuperposition = BoolOptionValue("combinatory_sup","csup",false);
    _combinatorySuperposition.description="Switches on a specific ordering and that orients combinator axioms left-right."
                                          " Also turns on a number of special inference rules";
    _lookup.insert(&_combinatorySuperposition);
    _combinatorySuperposition.addProblemConstraint(hasHigherOrder());
    _combinatorySuperposition.onlyUsefulWith(_addCombAxioms.is(equal(false))); //no point having two together
    _combinatorySuperposition.onlyUsefulWith(ProperSaturationAlgorithm());    
    _combinatorySuperposition.tag(OptionTag::HIGHER_ORDER);

    _choiceAxiom = BoolOptionValue("choice_ax","cha",false);
    _choiceAxiom.description="Adds the cnf form of the Hilbert choice axiom";
    _lookup.insert(&_choiceAxiom);
    _choiceAxiom.addProblemConstraint(hasHigherOrder());
    _choiceAxiom.tag(OptionTag::HIGHER_ORDER);

    _choiceReasoning = BoolOptionValue("choice_reasoning","chr",false);
    _choiceReasoning.description="Reason about choice by adding relevant instances of the axiom";
    _lookup.insert(&_choiceReasoning);
    _choiceReasoning.addProblemConstraint(hasHigherOrder());    
    _choiceReasoning.onlyUsefulWith(_choiceAxiom.is(equal(false))); //no point having two together
    _choiceReasoning.tag(OptionTag::HIGHER_ORDER);

    _priortyToLongReducts = BoolOptionValue("priority_to_long_reducts","ptlr",false);
    _priortyToLongReducts.description="give priority to clauses produced by lengthy reductions";
    _lookup.insert(&_priortyToLongReducts);
    _priortyToLongReducts.addProblemConstraint(hasHigherOrder());        
    _priortyToLongReducts.tag(OptionTag::HIGHER_ORDER);

    _injectivity = BoolOptionValue("injectivity","inj",false);
    _injectivity.description="Attempts to identify injective functions and postulates a left-inverse";
    _lookup.insert(&_injectivity);
    _injectivity.addProblemConstraint(hasHigherOrder());            
    _injectivity.tag(OptionTag::HIGHER_ORDER);

    _pragmatic = BoolOptionValue("pragmatic","prag",false);
    _pragmatic.description="Modifies various parameters to help Vampire solve 'hard' higher-order";
    _pragmatic.onlyUsefulWith(_combinatorySuperposition.is(equal(true)));
    _lookup.insert(&_pragmatic);
    _pragmatic.addProblemConstraint(hasHigherOrder());
    _pragmatic.tag(OptionTag::HIGHER_ORDER);

    _maximumXXNarrows = IntOptionValue("max_XX_narrows","mXXn", 0);
    _maximumXXNarrows.description="Maximum number of BXX', CXX' and SXX' narrows that"
                                  "can be carried out 0 means that there is no limit. ";
    _lookup.insert(&_maximumXXNarrows);
    _maximumXXNarrows.addProblemConstraint(hasHigherOrder());    
    _maximumXXNarrows.tag(OptionTag::HIGHER_ORDER);

    // TODO we have two ways of enabling function extensionality abstraction atm:
    // this option, and `-uwa`. 
    // We should sort this out before merging into master.
    _functionExtensionality = ChoiceOptionValue<FunctionExtensionality>("func_ext","fe",FunctionExtensionality::ABSTRACTION,
                                                                          {"off", "axiom", "abstraction"});
    _functionExtensionality.description="Deal with extensionality using abstraction, axiom or neither";
    _lookup.insert(&_functionExtensionality);
    _functionExtensionality.addProblemConstraint(hasHigherOrder());
    _functionExtensionality.tag(OptionTag::HIGHER_ORDER);

    _clausificationOnTheFly = ChoiceOptionValue<CNFOnTheFly>("cnf_on_the_fly","cnfonf",CNFOnTheFly::EAGER,
                                                                          {"eager",
                                                                          "lazy_gen",
                                                                          "lazy_simp",
                                                                          "lazy_not_gen",
                                                                          "lazy_not_gen_be_off",
                                                                          "lazy_not_be_gen",
                                                                          "off"});
    _clausificationOnTheFly.description="Various options linked to clausification on the fly";
    _lookup.insert(&_clausificationOnTheFly);
    _clausificationOnTheFly.addProblemConstraint(hasHigherOrder());    
    _clausificationOnTheFly.tag(OptionTag::HIGHER_ORDER);


    _piSet = ChoiceOptionValue<PISet>("prim_inst_set","piset",PISet::ALL_EXCEPT_NOT_EQ,
                                                                        {"all",
                                                                        "all_but_not_eq",
                                                                        "false_true_not",
                                                                        "small_set"});
    _piSet.description="Controls the set of equations to use in primitive instantiation";
    _lookup.insert(&_piSet);
    _piSet.addProblemConstraint(hasHigherOrder());     
    _piSet.tag(OptionTag::HIGHER_ORDER);


    _narrow = ChoiceOptionValue<Narrow>("narrow","narr",Narrow::ALL,
                                                             {"all",
                                                              "sk",
                                                              "ski",
                                                              "off"});
    _narrow.description="Controls the set of combinator equations to use in narrowing";
    _lookup.insert(&_narrow);
    _narrow.addProblemConstraint(hasHigherOrder());
    _narrow.tag(OptionTag::HIGHER_ORDER);


    _equalityToEquivalence = BoolOptionValue("equality_to_equiv","e2e",false);
    _equalityToEquivalence.description=
    "Equality between boolean terms changed to equivalence \n"
    "t1 : $o = t2 : $o is changed to t1 <=> t2";
    _lookup.insert(&_equalityToEquivalence);
    // potentially could be useful for FOOL, so am not adding the HOL constraint
    _equalityToEquivalence.tag(OptionTag::HIGHER_ORDER);

    _complexBooleanReasoning = BoolOptionValue("complex_bool_reasoning","cbe",true);
    _complexBooleanReasoning.description=
    "Switches on primitive instantiation and elimination of Leibniz equality";
    _complexBooleanReasoning.onlyUsefulWith(_addProxyAxioms.is(equal(false)));
    _lookup.insert(&_complexBooleanReasoning);
    _complexBooleanReasoning.addProblemConstraint(hasHigherOrder());    
    _complexBooleanReasoning.tag(OptionTag::HIGHER_ORDER);

    _booleanEqTrick = BoolOptionValue("bool_eq_trick","bet",false);
    _booleanEqTrick.description=
    "Replace an equality between boolean terms such as: "
    "t = s with a disequality t != vnot(s)"
    " The theory is that this can help with EqRes";
    _lookup.insert(&_booleanEqTrick);
    // potentially could be useful for FOOL, so am not adding the HOL constraint    
    _booleanEqTrick.tag(OptionTag::HIGHER_ORDER);

    _casesSimp = BoolOptionValue("cases_simp","cs",false);
    _casesSimp.description=
    "FOOL Paramodulation with two conclusion as a simplification";
    _casesSimp.onlyUsefulWith(_cases.is(equal(false)));    
    _lookup.insert(&_casesSimp);
    // potentially could be useful for FOOL, so am not adding the HOL constraint
    _casesSimp.tag(OptionTag::HIGHER_ORDER);

    //TODO, sort out the mess with cases and FOOLP.
    //One should be removed. AYB
    _cases = BoolOptionValue("cases","c",false);
    _cases.description=
    "Alternative to FOOL Paramodulation that replaces all Boolean subterms in one step";
    _cases.onlyUsefulWith(_casesSimp.is(equal(false)));
    _lookup.insert(&_cases);
    // potentially could be useful for FOOL, so am not adding the HOL constraint    
    _cases.tag(OptionTag::HIGHER_ORDER);

    _newTautologyDel = BoolOptionValue("new_taut_del","ntd",false);
    _newTautologyDel.description=
    "Delete clauses with literals of the form false != true or t = true \\/ t = false";
    _lookup.insert(&_newTautologyDel);
    // potentially could be useful for FOOL, so am not adding the HOL constraint    
    _newTautologyDel.tag(OptionTag::HIGHER_ORDER);

    _lambdaFreeHol = BoolOptionValue("lam_free_hol","lfh",false);
    _lambdaFreeHol.description=
    "Reason about lambda-free hol. See paper by Vukmirovic et al.";
    _lookup.insert(&_lambdaFreeHol);
    _lambdaFreeHol.addProblemConstraint(hasHigherOrder());    
    _lambdaFreeHol.tag(OptionTag::HIGHER_ORDER);

    _complexVarCondition = BoolOptionValue("complex_var_cond","cvc",false);
    _complexVarCondition.description=
    "Use the more complex variable condition provided in the SKIKBO paper.\n"
    "More terms are comparable with this ordering, but it has worst case"
    "exponential complexity";
    _lookup.insert(&_complexVarCondition);
    _complexVarCondition.tag(OptionTag::HIGHER_ORDER);

//*********************** InstGen  ***********************
// TODO not really InstGen any more, just global subsumption

    _globalSubsumption = BoolOptionValue("global_subsumption","gs",false);
    _globalSubsumption.description="Perform global subsumption. Use a set of groundings of generated clauses G to replace C \\/ L by C if the grounding of C is implied by G. A SAT solver is used for ground reasoning.";
    _lookup.insert(&_globalSubsumption);
    _globalSubsumption.onlyUsefulWith(ProperSaturationAlgorithm());
    _globalSubsumption.tag(OptionTag::INFERENCES);
    // _globalSubsumption.addProblemConstraint(mayHaveNonUnits()); - this is too strict, think of a better one

    _globalSubsumptionSatSolverPower = ChoiceOptionValue<GlobalSubsumptionSatSolverPower>("global_subsumption_sat_solver_power","gsssp",
          GlobalSubsumptionSatSolverPower::PROPAGATION_ONLY,{"propagation_only","full"});
    _globalSubsumptionSatSolverPower.description="";
    _lookup.insert(&_globalSubsumptionSatSolverPower);
    _globalSubsumptionSatSolverPower.tag(OptionTag::INFERENCES);
    _globalSubsumptionSatSolverPower.onlyUsefulWith(_globalSubsumption.is(equal(true)));

    _globalSubsumptionExplicitMinim = ChoiceOptionValue<GlobalSubsumptionExplicitMinim>("global_subsumption_explicit_minim","gsem",
        GlobalSubsumptionExplicitMinim::RANDOMIZED,{"off","on","randomized"});
    _globalSubsumptionSatSolverPower.description="Explicitly minimize the result of global subsumption reduction.";
    _lookup.insert(&_globalSubsumptionExplicitMinim);
    _globalSubsumptionExplicitMinim.tag(OptionTag::INFERENCES);
    _globalSubsumptionExplicitMinim.onlyUsefulWith(_globalSubsumption.is(equal(true)));

    _globalSubsumptionAvatarAssumptions = ChoiceOptionValue<GlobalSubsumptionAvatarAssumptions>("global_subsumption_avatar_assumptions","gsaa",
        GlobalSubsumptionAvatarAssumptions::OFF,{"off","from_current","full_model"});
    _globalSubsumptionAvatarAssumptions.description=
      "When running global subsumption and AVATAR at the same time we need to include information about the current AVATAR model. When this is off "
      "we ignore clauses with AVATAR assumptions for GS. When it is from_current we assume the assumptions in the current clause. When it is "
      "full_model we assume the full model from AVATAR. See paper Global Subsumption Revisited (Briefly).";
    _lookup.insert(&_globalSubsumptionAvatarAssumptions);
    _globalSubsumptionAvatarAssumptions.tag(OptionTag::INFERENCES);
    _globalSubsumptionAvatarAssumptions.onlyUsefulWith(_globalSubsumption.is(equal(true)));
    _globalSubsumptionAvatarAssumptions.onlyUsefulWith(_splitting.is(equal(true)));

    _useHashingVariantIndex = BoolOptionValue("use_hashing_clause_variant_index","uhcvi",false);
    _useHashingVariantIndex.description= "Use clause variant index based on hashing for clause variant detection (affects avatar).";
    _lookup.insert(&_useHashingVariantIndex);
    _useHashingVariantIndex.tag(OptionTag::OTHER);

//*********************** AVATAR  ***********************

    _splitting = BoolOptionValue("avatar","av",true);
    _splitting.description="Use AVATAR splitting.";
    _lookup.insert(&_splitting);
    _splitting.onlyUsefulWith(ProperSaturationAlgorithm());
    _splitting.tag(OptionTag::AVATAR);
    //_splitting.addProblemConstraint(mayHaveNonUnits());

    _splitAtActivation = BoolOptionValue("split_at_activation","sac",false);
    _splitAtActivation.description="Split a clause when it is activated, default is to split when it is processed";
    _lookup.insert(&_splitAtActivation);
    _splitAtActivation.onlyUsefulWith(_splitting.is(equal(true)));
    _splitAtActivation.tag(OptionTag::AVATAR);

    _splittingAddComplementary = ChoiceOptionValue<SplittingAddComplementary>("avatar_add_complementary","aac",
                                                                                SplittingAddComplementary::GROUND,{"ground","none"});
    _splittingAddComplementary.description="";
    _lookup.insert(&_splittingAddComplementary);
    _splittingAddComplementary.tag(OptionTag::AVATAR);
    _splittingAddComplementary.onlyUsefulWith(_splitting.is(equal(true)));

    _splittingCongruenceClosure = ChoiceOptionValue<SplittingCongruenceClosure>("avatar_congruence_closure","acc",
                                                                                SplittingCongruenceClosure::OFF,{"model","off","on"});
    _splittingCongruenceClosure.description="Use a congruence closure decision procedure on top of the AVATAR SAT solver. This ensures that models produced by AVATAR satisfy the theory of uninterpreted functions.";
    _lookup.insert(&_splittingCongruenceClosure);
    _splittingCongruenceClosure.tag(OptionTag::AVATAR);
    _splittingCongruenceClosure.onlyUsefulWith(_splitting.is(equal(true)));
#if VZ3
    _splittingCongruenceClosure.onlyUsefulWith(_satSolver.is(notEqual(SatSolver::Z3)));
#endif
    // _splittingCongruenceClosure.addProblemConstraint(hasEquality()); -- not a good constraint for the minimizer
    _splittingCongruenceClosure.addHardConstraint(If(equal(SplittingCongruenceClosure::MODEL)).
                                                  then(_splittingMinimizeModel.is(notEqual(SplittingMinimizeModel::SCO))));

    _ccUnsatCores = ChoiceOptionValue<CCUnsatCores>("cc_unsat_cores","ccuc",CCUnsatCores::ALL,
                                                     {"first", "small_ones", "all"});
    _ccUnsatCores.description="";
    _lookup.insert(&_ccUnsatCores);
    _ccUnsatCores.tag(OptionTag::AVATAR);
    _ccUnsatCores.onlyUsefulWith(_splittingCongruenceClosure.is(notEqual(SplittingCongruenceClosure::OFF)));

    _splittingLiteralPolarityAdvice = ChoiceOptionValue<SplittingLiteralPolarityAdvice>(
                                                "avatar_literal_polarity_advice","alpa",
                                                SplittingLiteralPolarityAdvice::NONE,
                                                {"false","true","none","random"});
    _splittingLiteralPolarityAdvice.description="Override SAT-solver's default polarity/phase setting for variables abstracting clause components.";
    _lookup.insert(&_splittingLiteralPolarityAdvice);
    _splittingLiteralPolarityAdvice.tag(OptionTag::AVATAR);
    _splittingLiteralPolarityAdvice.onlyUsefulWith(_splitting.is(equal(true)));

    _splittingMinimizeModel = ChoiceOptionValue<SplittingMinimizeModel>("avatar_minimize_model","amm",
                                                                        SplittingMinimizeModel::ALL,{"off","sco","all"});
    _splittingMinimizeModel.description="Minimize the SAT-solver model by replacing concrete values with don't-cares"
                                        " provided <all> the sat clauses (or only the split clauses with <sco>) remain provably satisfied"
                                        " by the partial model.";
    _lookup.insert(&_splittingMinimizeModel);
    _splittingMinimizeModel.tag(OptionTag::AVATAR);
    _splittingMinimizeModel.onlyUsefulWith(_splitting.is(equal(true)));

    _splittingEagerRemoval = BoolOptionValue("avatar_eager_removal","aer",true);
    _splittingEagerRemoval.description="If a component was in the model and then becomes 'don't care' eagerly remove that component from the first-order solver. Note: only has any impact when amm is used.";
    _lookup.insert(&_splittingEagerRemoval);
    _splittingEagerRemoval.tag(OptionTag::AVATAR);
    _splittingEagerRemoval.onlyUsefulWith(_splitting.is(equal(true)));
    // if minimize is off then makes no difference
    // if minimize is sco then we could have a conflict clause added infinitely often
    _splittingEagerRemoval.onlyUsefulWith(_splittingMinimizeModel.is(equal(SplittingMinimizeModel::ALL)));

    _splittingFastRestart = BoolOptionValue("avatar_fast_restart","afr",false);
    _splittingFastRestart.description="";
    _lookup.insert(&_splittingFastRestart);
    _splittingFastRestart.tag(OptionTag::AVATAR);
    _splittingFastRestart.onlyUsefulWith(_splitting.is(equal(true)));

    _splittingBufferedSolver = BoolOptionValue("avatar_buffered_solver","abs",false);
    _splittingBufferedSolver.description="Added buffering functionality to the SAT solver used in AVATAR.";
    _lookup.insert(&_splittingBufferedSolver);
    _splittingBufferedSolver.tag(OptionTag::AVATAR);
    _splittingBufferedSolver.onlyUsefulWith(_splitting.is(equal(true)));

    _splittingDeleteDeactivated = ChoiceOptionValue<SplittingDeleteDeactivated>("avatar_delete_deactivated","add",
                                                                        SplittingDeleteDeactivated::ON,{"on","large","off"});

    _splittingDeleteDeactivated.description="";
    _lookup.insert(&_splittingDeleteDeactivated);
    _splittingDeleteDeactivated.tag(OptionTag::AVATAR);
    _splittingDeleteDeactivated.onlyUsefulWith(_splitting.is(equal(true)));

    _splittingFlushPeriod = UnsignedOptionValue("avatar_flush_period","afp",0);
    _splittingFlushPeriod.description=
    "after given number of generated clauses without deriving an empty clause, the splitting component selection is shuffled. If equal to zero, shuffling is never performed.";
    _lookup.insert(&_splittingFlushPeriod);
    _splittingFlushPeriod.tag(OptionTag::AVATAR);
    _splittingFlushPeriod.onlyUsefulWith(_splitting.is(equal(true)));

    _splittingFlushQuotient = FloatOptionValue("avatar_flush_quotient","afq",1.5);
    _splittingFlushQuotient.description=
    "after each flush, the avatar_flush_period is multiplied by the quotient";
    _lookup.insert(&_splittingFlushQuotient);
    _splittingFlushQuotient.tag(OptionTag::AVATAR);
    _splittingFlushQuotient.addConstraint(greaterThanEq(1.0f));
    _splittingFlushQuotient.onlyUsefulWith(_splittingFlushPeriod.is(notEqual((unsigned)0)));

    _splittingAvatimer = FloatOptionValue("avatar_turn_off_time_frac","atotf",1.0);
    _splittingAvatimer.description= "Stop splitting after the specified fraction of the overall time has passed (the default 1.0 means AVATAR runs until the end).\n"
        "(the remaining time AVATAR is still switching branches and communicating with the SAT solver,\n"
        "but not introducing new splits anymore. This fights the theoretical possibility of AVATAR's dynamic incompleteness.)";
    _lookup.insert(&_splittingAvatimer);
    _splittingAvatimer.tag(OptionTag::AVATAR);
    _splittingAvatimer.addConstraint(greaterThanEq(0.0f)); //if you want to stop splitting right-away, just turn AVATAR off
    _splittingAvatimer.addConstraint(smallerThanEq(1.0f));
    _splittingAvatimer.onlyUsefulWith(_splitting.is(equal(true)));

    _splittingNonsplittableComponents = ChoiceOptionValue<SplittingNonsplittableComponents>("avatar_nonsplittable_components","anc",
                                                                                              SplittingNonsplittableComponents::KNOWN,
                                                                                              {"all","all_dependent","known","none"});
    _splittingNonsplittableComponents.description=
    "Decide what to do with a nonsplittable component:\n"
    "  -known: SAT clauses will be learnt from non-splittable clauses that have corresponding components (if there is a component C with name SAT l, clause C | {l1,..ln} will give SAT clause ~l1 \\/ … \\/ ~ln \\/ l). When we add the sat clause, we discard the original FO clause C | {l1,..ln} and let the component selection update model, possibly adding the component clause C | {l}.\n"
    "  -all: like known, except when we see a non-splittable clause that doesn't have a name, we introduce the name for it.\n"
    "  -all_dependent: like all, but we don't introduce names for non-splittable clauses that don't depend on any components";
    _lookup.insert(&_splittingNonsplittableComponents);
    _splittingNonsplittableComponents.tag(OptionTag::AVATAR);
    _splittingNonsplittableComponents.onlyUsefulWith(_splitting.is(equal(true)));

    _nonliteralsInClauseWeight = BoolOptionValue("nonliterals_in_clause_weight","nicw",false);
    _nonliteralsInClauseWeight.description=
    "Non-literal parts of clauses (such as its split history) will also contribute to the weight";
    _lookup.insert(&_nonliteralsInClauseWeight);
    _nonliteralsInClauseWeight.tag(OptionTag::AVATAR);
    _nonliteralsInClauseWeight.onlyUsefulWith(_splitting.is(equal(true)));
    // _nonliteralsInClauseWeight.addProblemConstraint(mayHaveNonUnits()); (for the same reason this is disabled in splitting)

//*********************** SAT solver (used in various places)  ***********************
    _satSolver = ChoiceOptionValue<SatSolver>("sat_solver","sas",SatSolver::MINISAT, {
      "minisat"
#if VZ3
      ,"z3"
#endif
    });
    _satSolver.description= "Select the SAT solver to be used throughout the solver."
      " This will be used in AVATAR (for splitting) when the saturation algorithm is discount, lrs or otter.";
    _lookup.insert(&_satSolver);
    // in principle, global subsumption also depends on the SAT solver choice, however,
    // 1) currently, it doesn't actually support Z3
    // 2) there is no reason why only one sat solver should be driving all three, so more than on _satSolver-like option should be considered in the future
    _satSolver.onlyUsefulWith(_splitting.is(equal(true)));
    _satSolver.tag(OptionTag::SAT);

#if VZ3
    _satFallbackForSMT = BoolOptionValue("sat_fallback_for_smt","sffsmt",false);
    _satFallbackForSMT.description="If using z3 run a sat solver alongside to use if the smt"
       " solver returns unknown at any point";
    _lookup.insert(&_satFallbackForSMT);
    _satFallbackForSMT.tag(OptionTag::SAT);
    _satFallbackForSMT.addProblemConstraint(hasTheories()); // Z3 won't be incomplete for pure FOL
    _satFallbackForSMT.onlyUsefulWith(_satSolver.is(equal(SatSolver::Z3)));
#endif

    //*************************************************************
    //*********************** which mode or tag?  ************************
    //*************************************************************

    _increasedNumeralWeight = BoolOptionValue("increased_numeral_weight","inw",false);
    _increasedNumeralWeight.description=
             "This option only applies if the problem has interpreted numbers. The weight of integer constants depends on the logarithm of their absolute value (instead of being 1)";
    _lookup.insert(&_increasedNumeralWeight);
    _increasedNumeralWeight.onlyUsefulWith(ProperSaturationAlgorithm());
    _increasedNumeralWeight.tag(OptionTag::SATURATION);

    _literalComparisonMode = ChoiceOptionValue<LiteralComparisonMode>("literal_comparison_mode","lcm",
                                                                      LiteralComparisonMode::STANDARD,
                                                                      {"predicate","reverse","standard"});
    _literalComparisonMode.description="Vampire uses term orderings which use an ordering of predicates. Standard places equality (and certain other special predicates) first and all others second. Predicate depends on symbol precedence (see symbol_precedence). Reverse reverses the order.";
    _lookup.insert(&_literalComparisonMode);
    _literalComparisonMode.onlyUsefulWith(ProperSaturationAlgorithm());
    _literalComparisonMode.tag(OptionTag::SATURATION);
    _literalComparisonMode.addProblemConstraint(mayHaveNonUnits());
    _literalComparisonMode.addProblemConstraint(notJustEquality());

    _nonGoalWeightCoefficient = NonGoalWeightOptionValue("nongoal_weight_coefficient","nwc",1.0);
    _nonGoalWeightCoefficient.description=
             "coefficient that will multiply the weight of theory clauses (those marked as 'axiom' in TPTP)";
    _lookup.insert(&_nonGoalWeightCoefficient);
    _nonGoalWeightCoefficient.onlyUsefulWith(ProperSaturationAlgorithm());
    _nonGoalWeightCoefficient.tag(OptionTag::SATURATION);

    _restrictNWCtoGC = BoolOptionValue("restrict_nwc_to_goal_constants","rnwc",false);
    _restrictNWCtoGC.description = "restrict nongoal_weight_coefficient to those containing goal constants";
    _lookup.insert(&_restrictNWCtoGC);
    _restrictNWCtoGC.tag(OptionTag::SATURATION);
    _restrictNWCtoGC.onlyUsefulWith(_nonGoalWeightCoefficient.is(notEqual(1.0f)));

    _normalize = BoolOptionValue("normalize","norm",false);
    _normalize.description="Normalize the problem so that the ordering of clauses etc does not effect proof search.";
    _lookup.insert(&_normalize);
    _normalize.tag(OptionTag::PREPROCESSING);

    _shuffleInput = BoolOptionValue("shuffle_input","si",false);
    _shuffleInput.description="Randomly shuffle the input problem. (Runs after and thus destroys normalize.)";
    _lookup.insert(&_shuffleInput);
    _shuffleInput.tag(OptionTag::PREPROCESSING);

    _randomTraversals = BoolOptionValue("random_traversals","rtra",false);
    _lookup.insert(&_randomTraversals);
    _randomTraversals.tag(OptionTag::SATURATION);
    _randomTraversals.setExperimental();

    _randomPolarities = BoolOptionValue("random_polarities","rp",false);
    _randomPolarities.description="As part of preprocessing, randomly (though consistently) flip polarities of non-equality predicates in the whole CNF.";
    _lookup.insert(&_randomPolarities);
    _randomPolarities.tag(OptionTag::PREPROCESSING);

    _questionAnswering = ChoiceOptionValue<QuestionAnsweringMode>("question_answering","qa",QuestionAnsweringMode::OFF,
                                                                  {"answer_literal","from_proof","synthesis","off"});
    _questionAnswering.addHardConstraint(If(equal(QuestionAnsweringMode::ANSWER_LITERAL)).then(_splitting.is(notEqual(true))));
    _questionAnswering.addHardConstraint(If(equal(QuestionAnsweringMode::FROM_PROOF)).then(_splitting.is(notEqual(true))));
    _questionAnswering.description="Determines whether (and how) we attempt to answer questions";
    _lookup.insert(&_questionAnswering);
    _questionAnswering.tag(OptionTag::OTHER);

    _randomSeed = UnsignedOptionValue("random_seed","",1 /* this should be the value of Random::_seed from Random.cpp */);
    _randomSeed.description="Some parts of vampire use random numbers. This seed allows for reproducibility of results. By default the seed is not changed.";
    _lookup.insert(&_randomSeed);
    _randomSeed.tag(OptionTag::INPUT);

    _activationLimit = IntOptionValue("activation_limit","al",0);
    _activationLimit.description="Terminate saturation after this many iterations of the main loop. 0 means no limit.";
    _lookup.insert(&_activationLimit);
    _activationLimit.tag(OptionTag::SATURATION);

    _termOrdering = ChoiceOptionValue<TermOrdering>("term_ordering","to", TermOrdering::KBO,
                                                    {"kbo","lpo"});
    _termOrdering.description="The term ordering used by Vampire to orient equations and order literals";
    _termOrdering.onlyUsefulWith(ProperSaturationAlgorithm());
    _termOrdering.tag(OptionTag::SATURATION);
    _lookup.insert(&_termOrdering);

    _symbolPrecedence = ChoiceOptionValue<SymbolPrecedence>("symbol_precedence","sp",SymbolPrecedence::ARITY,
                                                            {"arity","occurrence","reverse_arity","unary_first",
                                                            "const_max", "const_min",
                                                            "scramble","frequency","unary_frequency","const_frequency",
                                                            "reverse_frequency", "weighted_frequency","reverse_weighted_frequency"});
    _symbolPrecedence.description="Vampire uses term orderings which require a precedence relation between symbols.\n"
                                  "Arity orders symbols by their arity (and reverse_arity takes the reverse of this) and occurrence orders symbols by the order they appear in the problem. "
                                  "Then we have a few precedence generating schemes adopted from E: frequency - sort by frequency making rare symbols large, reverse does the opposite, "
                                  "(For the weighted versions, each symbol occurrence counts as many times as is the length of the clause in which it occurs.) "
                                  "unary_first is like arity, except that unary symbols are maximal (and ties are broken by frequency), "
                                  "unary_frequency is like frequency, except that unary symbols are maximal, "
                                  "const_max makes constants the largest, then falls back to arity, "
                                  "const_min makes constants the smallest, then falls back to reverse_arity, "
                                  "const_frequency makes constants the smallest, then falls back to frequency.";
    _lookup.insert(&_symbolPrecedence);
    _symbolPrecedence.onlyUsefulWith(ProperSaturationAlgorithm());
    _symbolPrecedence.tag(OptionTag::SATURATION);

    _introducedSymbolPrecedence = ChoiceOptionValue<IntroducedSymbolPrecedence>("introduced_symbol_precedence","isp",
                                                                                IntroducedSymbolPrecedence::TOP,
                                                                                {"top","bottom"});
    _introducedSymbolPrecedence.description="Decides where to place symbols introduced during proof search in the symbol precedence";
    _lookup.insert(&_introducedSymbolPrecedence);
    _introducedSymbolPrecedence.tag(OptionTag::SATURATION);

    _kboWeightGenerationScheme = ChoiceOptionValue<KboWeightGenerationScheme>("kbo_weight_scheme","kws",KboWeightGenerationScheme::CONST,
                                          {"const","random","arity","inv_arity","arity_squared","inv_arity_squared",
                                          "precedence","inv_precedence","frequency","inv_frequency"});
    _kboWeightGenerationScheme.description = "Weight generation schemes from KBO inspired by E. This gets overridden by the function_weights option if used.";
    _kboWeightGenerationScheme.setExperimental();
    _kboWeightGenerationScheme.onlyUsefulWith(_termOrdering.is(equal(TermOrdering::KBO)));
    _kboWeightGenerationScheme.tag(OptionTag::SATURATION);
    _lookup.insert(&_kboWeightGenerationScheme);

    _kboMaxZero = BoolOptionValue("kbo_max_zero","kmz",false);
    _kboMaxZero.setExperimental();
    _kboMaxZero.onlyUsefulWith(_termOrdering.is(equal(TermOrdering::KBO)));
    _kboMaxZero.tag(OptionTag::SATURATION);
    _kboMaxZero.description="Modifies any kbo_weight_scheme by setting the maximal (by the precedence) function symbol to have weight 0.";
    _lookup.insert(&_kboMaxZero);

    _kboAdmissabilityCheck = ChoiceOptionValue<KboAdmissibilityCheck>(
        "kbo_admissibility_check", "", KboAdmissibilityCheck::ERROR,
                                     {"error","warning" });
    _kboAdmissabilityCheck.description = "Choose to emit a warning instead of throwing an exception if the weight function and precedence ordering for kbo are not compatible.";
    _kboAdmissabilityCheck.setExperimental();
    _kboAdmissabilityCheck.onlyUsefulWith(_termOrdering.is(equal(TermOrdering::KBO)));
    _kboAdmissabilityCheck.tag(OptionTag::SATURATION);
    _lookup.insert(&_kboAdmissabilityCheck);


    _functionWeights = StringOptionValue("function_weights","fw","");
    _functionWeights.description =
      "Path to a file that defines weights for KBO for function symbols.\n"
      "\n"
      "Each line in the file is expected to contain a function name, followed by the functions arity, and a positive integer, that specifies symbols weight.\n"
      "\n"
      "Additionally there are special values that can be specified:\n"
      "- `$default    <number>` specifies the default symbol weight, that is used for all symbols not present in the file (if not specified 0 is used)\n"
      "- `$introduced <number>` specifies the weight used for symbols introduced during preprocessing or proof search\n"
      "- `$var        <number>` specifies the weight used for variables\n"
      "- `$int        <number>` specifies the weight used for integer constants\n"
      "- `$rat        <number>` specifies the weight used for rational constants\n"
      "- `$real       <number>` specifies the weight used for real constants\n"
      "\n"
      "\n"
      "===== example ============\n"
      "$add 2 2\n"
      "$mul 2 7\n"
      "f    1 2\n"
      "$default 2\n"
      "$var     2\n"
      "===== end of example =====\n"
      "\n"
      "If this option is empty all weights default to 1.\n"
      ;
    _functionWeights.setExperimental();
    _functionWeights.onlyUsefulWith(_termOrdering.is(equal(TermOrdering::KBO)));
    _lookup.insert(&_functionWeights);

    _typeConPrecedence = StringOptionValue("type_con_precedence","tcp","");
    _typeConPrecedence.description = "A name of a file with an explicit user specified precedence on type constructor symbols.";
    _typeConPrecedence.setExperimental();
    _lookup.insert(&_typeConPrecedence);

    _functionPrecedence = StringOptionValue("function_precedence","fp","");
    _functionPrecedence.description = "A name of a file with an explicit user specified precedence on function symbols.";
    _functionPrecedence.setExperimental();
    _lookup.insert(&_functionPrecedence);

    _predicatePrecedence = StringOptionValue("predicate_precedence","pp","");
    _predicatePrecedence.description = "A name of a file with an explicit user specified precedence on predicate symbols.";
    _predicatePrecedence.setExperimental();
    _lookup.insert(&_predicatePrecedence);

    _symbolPrecedenceBoost = ChoiceOptionValue<SymbolPrecedenceBoost>("symbol_precedence_boost","spb",SymbolPrecedenceBoost::NONE,
                                     {"none","goal","units","goal_then_units",
                                      "non_intro","intro"});
    _symbolPrecedenceBoost.description = "Boost the symbol precedence of symbols occurring in certain kinds of clauses in the input.\n"
                                         "Additionally, non_intro/intro suppress/boost the precedence of symbols introduced during preprocessing (i.e., mainly, the naming predicates and the skolems).";
    _symbolPrecedenceBoost.onlyUsefulWith(ProperSaturationAlgorithm());
    _symbolPrecedenceBoost.tag(OptionTag::SATURATION);
    _lookup.insert(&_symbolPrecedenceBoost);


    //******************************************************************
    //*********************** Vinter???  *******************************
    //******************************************************************
    
    _colorUnblocking = BoolOptionValue("color_unblocking","",false);
    _colorUnblocking.description="";
    _lookup.insert(&_colorUnblocking);
    _colorUnblocking.setExperimental();
    _colorUnblocking.tag(OptionTag::OTHER);
    
    
    _showInterpolant = ChoiceOptionValue<InterpolantMode>("show_interpolant","",InterpolantMode::OFF,
                                                          {"new_heur",
#if VZ3
                                                          "new_opt",
#endif
                                                          "off"});
    _lookup.insert(&_showInterpolant);
    _showInterpolant.tag(OptionTag::OTHER);
    _showInterpolant.setExperimental();
    
 // Declare tag names
    
    _tagNames = {
                 "Unused",
                 "Other",
                 "Development",
                 "Output",
                 "Finite Model Building",
                 "SAT Solving",
                 "AVATAR",
                 "Inferences",
                 "Induction",
                 "Theories",
                 "LRS Specific",
                 "Saturation",
                 "Preprocessing",
                 "Input",
                 "Help",
                 "Higher-order",
                 "Global"
                };

} // Options::init

void Options::copyValuesFrom(const Options& that)
{
  //copy across the actual values in that
  VirtualIterator<AbstractOptionValue*> options = _lookup.values();

  while(options.hasNext()){
    AbstractOptionValue* opt = options.next();
    if(opt->shouldCopy()){
      AbstractOptionValue* other = that.getOptionValueByName(opt->longName);
      ASS(opt!=other);
      ALWAYS(opt->set(other->getStringOfActual()));
      // copyValuesFrom preserves whether the option has been user-set
      opt->is_set=other->is_set;
    }
  }
}
Options::Options(const Options& that)
{
  init();
  copyValuesFrom(that);
}

Options& Options::operator=(const Options& that)
{
  if(this==&that) return *this;
  copyValuesFrom(that);
  return *this;
}


/**
 * Set option by its name and value.
 * @since 13/11/2004 Manchester
 * @since 18/01/2014 Manchester, changed to use _ignoreMissing
 * @since 14/09/2014 updated to use _lookup
 * @author Andrei Voronkov
 */
void Options::set(const char* name,const char* value, bool longOpt)
{
  try {
    if((longOpt && !_lookup.findLong(name)->set(value)) ||
        (!longOpt && !_lookup.findShort(name)->set(value))) {
      switch (ignoreMissing()) {
      case IgnoreMissing::OFF:
        USER_ERROR((vstring) value +" is an invalid value for "+(vstring)name+"\nSee help or use explain i.e. vampire -explain mode");
        break;
      case IgnoreMissing::WARN:
        if (outputAllowed()) {
          addCommentSignForSZS(std::cout);
          std::cout << "WARNING: invalid value "<< value << " for option " << name << endl;
        }
        break;
      case IgnoreMissing::ON:
        break;
      }
    }
  }
  catch (const ValueNotFoundException&) {
    if (_ignoreMissing.actualValue != IgnoreMissing::ON) {
      vstring msg = (vstring)name + (longOpt ? " is not a valid option" : " is not a valid short option (did you mean --?)");
      if (_ignoreMissing.actualValue == IgnoreMissing::WARN) {
        if (outputAllowed()) {
          addCommentSignForSZS(std::cout);
          std::cout << "WARNING: " << msg << endl;
        }
        return;
      } // else:
      Stack<vstring> sim = getSimilarOptionNames(name,false);
      Stack<vstring>::Iterator sit(sim);
      if(sit.hasNext()){
        vstring first = sit.next();
        msg += "\n\tMaybe you meant ";
        if(sit.hasNext()) msg += "one of:\n\t\t";
        msg += first;
        while(sit.hasNext()){ msg+="\n\t\t"+sit.next();}
        msg+="\n\tYou can use -explain <option> to explain an option";
      }
      USER_ERROR(msg);
    }
  }
} // Options::set/2

/**
 * Set option by its name and value.
 * @since 06/04/2005 Torrevieja
 */
void Options::set(const vstring& name,const vstring& value)
{
  set(name.c_str(),value.c_str(),true);
} // Options::set/2

bool Options::OptionHasValue::check(Property*p){
          AbstractOptionValue* opt = env.options->getOptionValueByName(option_value);
          ASS(opt);
          return opt->getStringOfActual()==value;
}

bool Options::HasTheories::actualCheck(Property*p)
{
  return (p->hasNumerals() || p->hasInterpretedOperations() || env.signature->hasTermAlgebras());
}

bool Options::HasTheories::check(Property*p) {
  // this was the condition used in Preprocess::preprocess guarding the addition of theory axioms
  return actualCheck(p);
}

/**
 * Static functions to help specify random choice values
 */

Options::OptionProblemConstraintUP Options::isRandOn(){
      return OptionProblemConstraintUP(new OptionHasValue("random_strategy","on"));
}
Options::OptionProblemConstraintUP Options::isRandSat(){
      return OptionProblemConstraintUP(new OptionHasValue("random_strategy","sat"));
}

/**
 * Return the include file name using its relative name.
 *
 * @param relativeName the relative name, must begin and end with "'"
 *        because of the TPTP syntax
 * @since 16/10/2003 Manchester, relativeName changed to string from char*
 * @since 07/08/2014 Manchester, relativeName changed to vstring
 */
// TODO this behaviour isn't quite right, at least:
// 1. we use the *root* file to resolve relative paths, which won't work if we have an axiom file that includes another
// 2. checks current directory, which spec doesn't ask for
// 3. checks our "-include" option, which isn't in the spec either (OK if someone relies on it, I guess)
// cf https://tptp.org/TPTP/TR/TPTPTR.shtml#IncludeSection
// probable solution: move all this logic into TPTP parser and do it properly there

vstring Options::includeFileName (const vstring& relativeName)
{
  if (relativeName[0] == '/') { // absolute name
    return relativeName;
  }

  if (std::filesystem::exists(relativeName)) {
    return relativeName;
  }

  // truncatedRelativeName is relative.
  // Use the conventions of Vampire:
  // (a) first search the value of "include"
  vstring dir = include();

  if (dir == "") { // include undefined
    // (b) search in the directory of the 'current file'
    // i.e. the input file
    vstring currentFile = inputFile();
    System::extractDirNameFromPath(currentFile,dir); 
    if(std::filesystem::exists(dir+"/"+relativeName)){
      return dir + "/" + relativeName;
    }

    // (c) search the value of the environment variable TPTP_DIR
    char* env = getenv("TPTP");
    if (env) {
      dir = env;
    }
    else {
    // (d) use the current directory
      dir = ".";
    }
    // we do not check (c) or (d) - an error will occur later
    // if the file does not exist here
  }
  // now dir is the directory to search
  return dir + "/" + relativeName;
} // Options::includeFileName


/**
 * Output options to a stream.
 *
 * @param str the stream
 * @since 02/01/2003 Manchester
 * @since 28/06/2003 Manchester, changed to treat XML output as well
 * @since 10/07/2003 Manchester, "normalize" added.
 * @since 27/11/2003 Manchester, changed using new XML routines and iterator
 *        of options
 */
void Options::output (ostream& str) const
{
  if(printAllTheoryAxioms()){
    cout << "Sorry, not implemented yet!" << endl;

    return;
  }

  if(!explainOption().empty()){
     AbstractOptionValue* option;
     vstring name = explainOption();
     try{
       option = _lookup.findLong(name);
     }
     catch(const ValueNotFoundException&){ 
       try{
         option = _lookup.findShort(name);
       }
       catch(const ValueNotFoundException&){
         option = 0;
       }
     }
     if(!option){ 
       str << name << " not a known option" << endl;
       Stack<vstring> sim_s = getSimilarOptionNames(name,true);
       Stack<vstring> sim_l = getSimilarOptionNames(name,false);
       VirtualIterator<vstring> sit = pvi(concatIters(
           Stack<vstring>::Iterator(sim_s),Stack<vstring>::Iterator(sim_l))); 
        if(sit.hasNext()){
          vstring first = sit.next();
          str << "\tMaybe you meant ";
          if(sit.hasNext()) str << "one of:\n\t\t";
          str << first;
          while(sit.hasNext()){ str << "\n\t\t"+sit.next();}
          str << endl;
        }
     }
     else{
       vstringstream vs;
       option->output(vs,lineWrapInShowOptions());
       str << vs.str();
     }

  }

  if (showHelp()){
    str << "=========== Usage ==========\n";
    str << "Call vampire using\n";
    str << "  vampire [options] [problem]\n";
    str << "For example,\n";
    str << "  vampire --mode casc --include ~/TPTP ~/TPTP/Problems/ALG/ALG150+1.p\n";

    str << "=========== Hints ==========\n";


    str << "=========== Options ==========\n";
    str << "To see a list of all options use\n  --show_options on\n";
    str << "Options will only be displayed for the current mode (Vampire by default)\n";
    str << " use --mode to change mode\n";
    //str << "By default experimental options will not be shown. To show ";
    //str << "these options use\n  --show_experimental_options on\n";
    str << "=========== End ==========\n";
  }

  bool normalshow = showOptions();
  bool experimental = showExperimentalOptions();  
  
  if(normalshow || experimental) {
    Mode this_mode = _mode.actualValue;
    //str << "=========== Options ==========\n";

    VirtualIterator<AbstractOptionValue*> options = _lookup.values();

    //Stack<vstringstream*> groups;
    int num_tags = static_cast<int>(OptionTag::LAST_TAG);
    Stack<Stack<AbstractOptionValue*>> groups;
    for(int i=0; i<=num_tags;i++){
    //  groups.push(new vstringstream);
        Stack<AbstractOptionValue*> stack;
        groups.push(stack);
    }


    while(options.hasNext()){
      AbstractOptionValue* option = options.next();
      if(option->inMode(this_mode) && 
              ((experimental && option->experimental) || 
               (normalshow && !option->experimental) )){
        unsigned tag = static_cast<unsigned>(option->getTag());
        //option->output(*groups[tag]);
        (groups[tag]).push(option);
      }
    }

    //output them in reverse order
    for(int i=num_tags;i>=0;i--){
      if(groups[i].isEmpty()) continue;
      vstring label = "  "+_tagNames[i]+"  ";
      ASS(label.length() < 40);
      vstring br = "******************************";
      vstring br_gap = br.substr(0,(br.length()-(label.length()/2)));
      str << endl << br << br;
      if (label.length() % 2 == 0) {
        str << endl;
      } else {
        str << "*" << endl;
      }
      str << br_gap << label << br_gap << endl;
      str << br << br;
      if (label.length() % 2 == 0) {
        str << endl << endl;
      } else {
        str << "*" << endl << endl;
      }

      // Sort
      Stack<AbstractOptionValue*> os = groups[i];
      DArray<AbstractOptionValue*> osa;
      osa.initFromIterator(Stack<AbstractOptionValue*>::Iterator(os));
      osa.sort(AbstractOptionValueCompatator());
      DArray<AbstractOptionValue*>::Iterator oit(osa);
      while(oit.hasNext()){
        oit.next()->output(str,lineWrapInShowOptions());
      }
      //str << (*groups[i]).str();
      //delete groups[i];
    }

    //str << "======= End of options =======\n";
  }

} // Options::output (ostream& str) const

template<typename T>
bool Options::OptionValue<T>::checkProblemConstraints(Property* prop){
    Lib::Stack<OptionProblemConstraintUP>::RefIterator it(_prob_constraints);
    while(it.hasNext()){
      OptionProblemConstraintUP& con = it.next();
      // Constraint should hold whenever the option is set
      if(is_set && !con->check(prop)){

         if (env.options->mode() == Mode::SPIDER){
           reportSpiderFail();
           USER_ERROR("WARNING: " + longName + con->msg());
         }

         switch(env.options->getBadOptionChoice()){
         case BadOption::OFF: break;
         default:
           cout << "WARNING: " << longName << con->msg() << endl;
         }
         return false;
      }
    }
    return true;
}

template<typename T>
Options::AbstractWrappedConstraintUP Options::OptionValue<T>::is(OptionValueConstraintUP<T> c)
{
    return AbstractWrappedConstraintUP(new WrappedConstraint<T>(*this,std::move(c)));
}

/**
 * Read age-weight ratio from a string. The string can be an integer
 * or an expression "a:w", where a,w are integers.
 *
 * @since 25/05/2004 Manchester
 */
bool Options::RatioOptionValue::readRatio(const char* val, char separator)
{
  // search the string for ":"
  bool found = false;
  int colonIndex = 0;
  while (val[colonIndex]) {
    if (val[colonIndex] == separator) {
      found = true;
      break;
    }
    colonIndex++;
  }

  if (found) {
    if (strlen(val) >= COPY_SIZE) {
      return false;
    }
    char copy[COPY_SIZE];
    strncpy(copy,val,COPY_SIZE - 1); // leave space for trailing NUL
    copy[colonIndex] = 0;
    int age;
    if (! Int::stringToInt(copy,age)) {
      return false;
    }
    actualValue = age;
    int weight;
    if (! Int::stringToInt(copy+colonIndex+1,weight)) {
      return false;
    }
    otherValue = weight;

    // don't allow ratios 0:0
    if (actualValue == 0 && otherValue == 0) {
      return false;
    }

    return true;
  }
  actualValue = 1;
  int weight;
  if (! Int::stringToInt(val,weight)) {
    return false;
  }
  otherValue = weight;
  return true;
}

bool Options::NonGoalWeightOptionValue::setValue(const vstring& value)
{
 float newValue;
 if(!Int::stringToFloat(value.c_str(),newValue)) return false;

 if(newValue <= 0.0) return false;

 actualValue=newValue;

  // actualValue contains numerator
  numerator=static_cast<int>(newValue*100);
  // otherValue contains denominator
  denominator=100;

  return true;
}

bool Options::SelectionOptionValue::setValue(const vstring& value)
{
  int sel;
  if(!Int::stringToInt(value,sel)) return false;
  switch (sel) {
  case 0:
  case 1:
  case 2:
  case 3:
  case 4:
  case 10:
  case 11:
  case 20:
  case 21:
  case 22:

  case 30:
  case 31:
  case 32:
  case 33:
  case 34:
  case 35:

  case 666:

  case 1002:
  case 1003:
  case 1004:
  case 1010:
  case 1011:
  case 1666:
  case -1:
  case -2:
  case -3:
  case -4:
  case -10:
  case -11:
  case -20: // almost same as 20 (but factoring will be on negative and not positive literals)
  case -21:
  case -22:
  case -30: // almost same as 30 (but factoring will be on negative and not positive literals)
  case -31:
  case -32:
  case -33:
  case -34:
  case -35:

  case -666:

  case -1002:
  case -1003:
  case -1004:
  case -1010:
  case -1011: // almost same as 1011 (but factoring will be on negative and not positive literals)
  case -1666:
    actualValue = sel;
    return true;
  default:
    return false;
  }
}

bool Options::InputFileOptionValue::setValue(const vstring& value)
{
  actualValue=value;
  if(value.empty()) return true;

  //update the problem name

  int length = value.length();
  const char* name = value.c_str();

  int b = length - 1;
  while (b >= 0 && name[b] != '/') {
    b--;
  }
  b++;

  int e = length - 1;
  while (e >= b && name[e] != '.') {
    e--;
  }
  if (e < b) {
    e = length;
  }

  parent->_problemName.actualValue=value.substr(b,e-b);

  return true;

}


bool Options::TimeLimitOptionValue::setValue(const vstring& value)
{
  int length = value.size();
  if (length == 0 || length >= COPY_SIZE) {
    USER_ERROR((vstring)"wrong value for time limit: " + value);
  }

  char copy[COPY_SIZE];
  strncpy(copy,value.c_str(),COPY_SIZE - 1); // leave space for trailing NUL
  char* end = copy;
  // search for the end of the string for
  while (*end) {
    end++;
  }
  end--;
  float multiplier = 10.0; // by default assume seconds
  switch (*end) {
  case 'd': // deciseconds
      multiplier = 1.0;
      *end = 0;
      break;
  case 's': // seconds
    multiplier = 10.0;
    *end = 0;
    break;
  case 'm': // minutes
    multiplier = 600.0;
    *end = 0;
    break;
  case 'h': // minutes
    multiplier = 36000.0;
    *end = 0;
    break;
  case 'D': // days
    multiplier = 864000.0;
    *end = 0;
    break;
  default:
    break;
  }

  float number;
  if (! Int::stringToFloat(copy,number)) {
    USER_ERROR((vstring)"wrong value for time limit: " + value);
  }

#ifdef _MSC_VER
  // Visual C++ does not know the round function
  actualValue= (int)floor(number * multiplier);
#else
  actualValue= (int)round(number * multiplier);
#endif

  return true;
} // Options::readTimeLimit(const char* val)

/**
 * During strategy sampling, this assigns a value to an option
 * (but checks these make sense and issues an error if not).
 *
 * An optname starting with $ is not meant to be a real option, but a fake one.
 * Fakes get stored in the map fakes and can be referenced later, during the sampling process.
 */
void Options::strategySamplingAssign(vstring optname, vstring value, DHMap<vstring,vstring>& fakes)
{
  // dollar sign signifies fake options
  if (optname[0] == '$') {
    fakes.set(optname,value);
    return;
  }

  AbstractOptionValue* opt = getOptionValueByName(optname);
  if (opt) {
    if (!opt->set(value,/* dont_touch_if_defaulting =*/ true)) {
      USER_ERROR("Sampling file processing error -- unknown option value: " + value + " for option " + optname);
    }

  } else {
    USER_ERROR("Sampling file processing error -- unknown option: " + optname);
  }
}

/**
 * During strategy sampling, this reads a value of an option
 * (but checks the name make sense and issues an error if not).
 *
 * An optname starting with $ is not meant to be a real option, but a fake one.
 * Fakes get read from the given map fakes.
 */
vstring Options::strategySamplingLookup(vstring optname, DHMap<vstring,vstring>& fakes)
{
  if (optname[0] == '$') {
    vstring* foundVal = fakes.findPtr(optname);
    if (!foundVal) {
      USER_ERROR("Sampling file processing error -- unassigned fake option: " + optname);
    }
    return *foundVal;
  }

  AbstractOptionValue* opt = getOptionValueByName(optname);
  if (opt) {
    return opt->getStringOfActual();
  } else {
    USER_ERROR("Sampling file processing error -- unknown option to look up: " + optname);
  }
  return "";
}

void Options::sampleStrategy(const vstring& strategySamplerFilename)
{
  std::ifstream input(strategySamplerFilename.c_str());

  if (input.fail()) {
    USER_ERROR("Cannot open sampler file: "+strategySamplerFilename);
  }

  // our local randomizing engine (randomly seeded)
  std::mt19937 rng((std::random_device())());
  // map of local variables (fake options)
  DHMap<vstring,vstring> fakes;

  vstring line; // parsed lines
  Stack<vstring> pieces; // temp stack used for splitting
  while (std::getline(input, line))
  {
    if (line.length() == 0 || line[0] == '#') { // empty lines and comments (starting with # as the first! character)
      continue;
    }

    StringUtils::splitStr(line.c_str(),'>',pieces);
    if (pieces.size() != 2) {
      USER_ERROR("Sampling file parse error -- each rule must contain exactly one >. Here: "+line);
    }

    vstring cond = pieces[0];
    vstring body = pieces[1];
    pieces.reset();

    // evaluate condition, if false, will skip the rest
    bool fireRule = true;
    {
      StringUtils::splitStr(cond.c_str(),' ',pieces);
      StringUtils::dropEmpty(pieces);

      Stack<vstring> pair;
      Stack<vstring>::BottomFirstIterator it(pieces);
      while(it.hasNext()) {
        vstring equation = it.next();
        StringUtils::splitStr(equation.c_str(),'=',pair);
        StringUtils::dropEmpty(pair);
        if (pair.size() != 2) {
          USER_ERROR("Sampling file parse error -- invalid equation: "+equation);
        }
        bool negated = false;
        vstring optName = pair[0];
        if (optName.back() == '!') {
          negated = true;
          optName.pop_back();
        }
        vstring storedVal = strategySamplingLookup(optName,fakes);
        if ((storedVal != pair[1]) != negated) {
          fireRule = false;
          break;
        }
        pair.reset();
      }

      pieces.reset();
    }

    if (!fireRule) {
      continue;
    }

    // now it's time to read the body
    // cout << "fire: " << body << endl;

    StringUtils::splitStr(body.c_str(),' ',pieces);
    StringUtils::dropEmpty(pieces);
    if (pieces.size() != 3) {
      USER_ERROR("Sampling file parse error -- rule body must consist of three space-separated parts. Here: "+body);
    }

    vstring optname = pieces[0];
    vstring sampler = pieces[1];
    vstring args = pieces[2];
    pieces.reset();

    if (sampler == "~cat") { // categorical sampling, e.g., "~cat group:36,predicate:4,expand:4,off:1,function:1" provides a list of value with frequencies
      StringUtils::splitStr(args.c_str(),',',pieces);

      unsigned total = 0;
      Stack<std::pair<unsigned,vstring>> mulvals; //values with multiplicities, e.g. "off:5", or "on:1"

      // parse the mulvals
      {
        Stack<vstring> pair;
        Stack<vstring>::BottomFirstIterator it(pieces);
        while(it.hasNext()) {
          vstring mulval = it.next();
          StringUtils::splitStr(mulval.c_str(),':',pair);
          // StringUtils::dropEmpty(pair);
          if (pair.size() != 2) {
            USER_ERROR("Sampling file parse error -- invalid mulval: "+mulval);
          }

          int multiplicity = 0;
          if (!Int::stringToInt(pair[1],multiplicity) || multiplicity <= 0) {
            USER_ERROR("Sampling file parse error -- invalid multiplicity in mulval: "+mulval);
          }
          total += multiplicity;
          mulvals.push(std::make_pair(multiplicity,pair[0]));
          pair.reset();
        }
        pieces.reset();
      }

      // actual sampling
      vstring value;
      unsigned sample = std::uniform_int_distribution<unsigned>(1,total)(rng);
      Stack<std::pair<unsigned,vstring>>::BottomFirstIterator it(mulvals);
      while (it.hasNext()) {
        auto mulval = it.next();
        if (sample <= mulval.first) {
          value = mulval.second;
          break;
        }
        sample -= mulval.first;
      }
      ASS_NEQ(value,"");

      strategySamplingAssign(optname,value,fakes);
    } else if (sampler == "~u2r") { // "uniform to ratio", given e.g. "~u2r -10;4;:" takes a uniform float f between -10 and 4, computes 2^r and turns this into a ratio with ":" as the separator
      StringUtils::splitStr(args.c_str(),';',pieces);
      StringUtils::dropEmpty(pieces);

      if (pieces.size() != 3) {
        USER_ERROR("Sampling file parse error -- ~u2r sampler expects exatly three simecolon-separated arguments but got: "+args);
      }
      if (pieces[2].length() != 1) {
        USER_ERROR("Sampling file parse error -- the third argument of the ~u2r sampler needs to be a single character and not: "+pieces[2]);
      }
      float low,high;
      if (!Int::stringToFloat(pieces[0].c_str(),low) || !Int::stringToFloat(pieces[1].c_str(),high)) {
        USER_ERROR("Sampling file parse error -- can't convert one of ~u2r sampler arguments to float: "+args);
      }
      std::uniform_real_distribution<float> dis(low,high);
      float raw = dis(rng);
      float exped = powf(2.0,raw);
      unsigned denom = 1 << 20;
      unsigned numer = exped*denom;
      // don't generate factions in non-base form
      while (numer % 2 == 0 && denom % 2 == 0) {
        numer /= 2;
        denom /= 2;
      }
      strategySamplingAssign(optname,Int::toString(numer)+pieces[2]+Int::toString(denom),fakes);

      pieces.reset();
    } else if (sampler == "~sgd") { // "shifted geometric distribution", e.g. "~sgd 0.07,2" (used for naming) means: value 2+i, i from N, has probability 0.07*(1-0.07)^i. This has a mean of 2+0.07*(1-0.07)
      StringUtils::splitStr(args.c_str(),',',pieces);
      StringUtils::dropEmpty(pieces);

      if (pieces.size() != 2) {
        USER_ERROR("Sampling file parse error -- ~sgd sampler expects exatly two comma-separated arguments but got: "+args);
      }
      double prob;
      int offset;
      if (!Int::stringToDouble(pieces[0].c_str(),prob) || !Int::stringToInt(pieces[1].c_str(),offset)) {
        USER_ERROR("Sampling file parse error -- can't convert one of ~sgd sampler arguments to numbers: "+args);
      }
      std::geometric_distribution<int> dis(prob);
      int nval = offset+dis(rng);
      strategySamplingAssign(optname,Int::toString(nval),fakes);

      pieces.reset();
    } else if (sampler == "~uf") { // uniform float (with lower and upper bound given, as in "~uf 0.0,0.5")
      StringUtils::splitStr(args.c_str(),',',pieces);
      StringUtils::dropEmpty(pieces);

      if (pieces.size() != 2) {
        USER_ERROR("Sampling file parse error -- ~uf sampler expects exatly two comma-separated arguments but got: "+args);
      }
      float low,high;
      if (!Int::stringToFloat(pieces[0].c_str(),low) || !Int::stringToFloat(pieces[1].c_str(),high)) {
        USER_ERROR("Sampling file parse error -- can't convert one of ~uf sampler arguments to float: "+args);
      }
      std::uniform_real_distribution<float> dis(low,high);
      float raw = dis(rng);
      strategySamplingAssign(optname,Int::toString(raw),fakes);

      pieces.reset();
    } else if (sampler == "~ui") { // uniform int (with lower and upper bound given, as in "~ui 1,500")
      StringUtils::splitStr(args.c_str(),',',pieces);
      StringUtils::dropEmpty(pieces);

      if (pieces.size() != 2) {
        USER_ERROR("Sampling file parse error -- ~ui sampler expects exatly two comma-separated arguments but got: "+args);
      }
      int low,high;
      if (!Int::stringToInt(pieces[0].c_str(),low) || !Int::stringToInt(pieces[1].c_str(),high)) {
        USER_ERROR("Sampling file parse error -- can't convert one of ~ui sampler arguments to integer: "+args);
      }
      std::uniform_int_distribution<int> dis(low,high);
      int raw = dis(rng);
      strategySamplingAssign(optname,Int::toString(raw),fakes);

      pieces.reset();
    } else {
      USER_ERROR("Sampling file parse error -- unrecognized sampler: " + sampler);
    }

    /*
    Stack<vstring>::BottomFirstIterator it(pieces);
    while(it.hasNext()) {
      cout << "tok:" << it.next() << endl;
    }
    */
  }

  cout << "Random strategy: " + generateEncodedOptions() << endl;
}

/**
 * Assign option values as encoded in the option vstring if assign=true, otherwise check that
 * the option values are not currently set to those values.
 * according to the argument in the format
 * opt1=val1:opt2=val2:...:optn=valN,
 * for example bs=off:cond=on:drc=off:nwc=1.5:nicw=on:sos=on:sio=off:spl=sat:ssnc=none
 */
void Options::readOptionsString(vstring optionsString,bool assign)
{
  // repeatedly look for param=value
  while (optionsString != "") {
    size_t index1 = optionsString.find('=');
    if (index1 == vstring::npos) {
      error: USER_ERROR("bad option specification '" + optionsString+"'");
    }
    size_t index = optionsString.find(':');
    if (index!=vstring::npos && index1 > index) {
      goto error;
    }

    vstring param = optionsString.substr(0,index1);
    vstring value;
    if (index==vstring::npos) {
      value = optionsString.substr(index1+1);
    }
    else {
      value = optionsString.substr(index1+1,index-index1-1);
    }
    AbstractOptionValue* opt = getOptionValueByName(param);
    if(opt){
        if(assign){
            if (!opt->set(value)) {
              switch (ignoreMissing()) {
              case IgnoreMissing::OFF:
                USER_ERROR("value "+value+" for option "+ param +" not known");
                break;
              case IgnoreMissing::WARN:
                if (outputAllowed()) {
                  addCommentSignForSZS(std::cout);
                  std::cout << "WARNING: value " << value << " for option "<< param <<" not known" << endl;
                }
                break;
              case IgnoreMissing::ON:
                break;
              }
            }
        }
        else{
            vstring current = opt->getStringOfActual();
            if(value==current){
                USER_ERROR("option "+param+" uses forbidden value "+value);
            }
        }
    }
    else{
      switch (ignoreMissing()) {
      case IgnoreMissing::OFF:
        USER_ERROR("option "+param+" not known");
        break;
      case IgnoreMissing::WARN:
        if (outputAllowed()) {
          addCommentSignForSZS(std::cout);
          std::cout << "WARNING: option "<< param << " not known." << endl;
        }
        break;
      case IgnoreMissing::ON:
        break;
      }
    }

    if (index==vstring::npos) {
      return;
    }
    optionsString = optionsString.substr(index+1);
  }
} // readOptionsString/1

/**
 * Build options from a Spider test id.
 * @since 30/05/2004 Manchester
 * @since 21/06/2005 Manchester time limit in the test id must be
 *        in deciseconds
 * @throws UserErrorException if the test id is incorrect
 */
void Options::readFromEncodedOptions (vstring testId)
{
  _testId.actualValue = testId;

  vstring ma(testId,0,3); // the first 3 characters
  if (ma == "dis") {
    _saturationAlgorithm.actualValue = SaturationAlgorithm::DISCOUNT;
  }
  else if (ma == "lrs") {
    _saturationAlgorithm.actualValue = SaturationAlgorithm::LRS;
  }
  else if (ma == "ott") {
    _saturationAlgorithm.actualValue = SaturationAlgorithm::OTTER;
  }
  else if (ma == "fmb") {
    _saturationAlgorithm.actualValue = SaturationAlgorithm::FINITE_MODEL_BUILDING;
  }
  else {
  error: USER_ERROR("bad test id " + _testId.actualValue);
  }

  // after last '_' we have time limit
  size_t index = testId.find_last_of('_');
  if (index == vstring::npos) { // not found
    goto error;
  }
  vstring timeString = testId.substr(index+1);
  _timeLimitInDeciseconds.set(timeString);
  // setting assumes seconds as default, but encoded strings use deciseconds 
  _timeLimitInDeciseconds.actualValue = _timeLimitInDeciseconds.actualValue/10;

  testId = testId.substr(3,index-3);
  switch (testId[0]) {
  case '+':
    testId = testId.substr(1);
    break;
  case '-':
    break;
  default:
    goto error;
  }

  index = testId.find('_');
  vstring sel = testId.substr(0,index);
  _selection.set(sel);
  testId = testId.substr(index+1);

  if (testId == "") {
    goto error;
  }

  index = testId.find('_');
  vstring awr = testId.substr(0,index);
  _ageWeightRatio.set(awr.c_str());
  if (index==string::npos) {
    //there are no extra options
    return;
  }
  testId = testId.substr(index+1);
  //now read the rest of the options
  readOptionsString(testId);
} // Options::readFromTestId

void Options::setForcedOptionValues()
{
  if(_forcedOptions.actualValue.empty()) return;
  readOptionsString(_forcedOptions.actualValue);
}

/**
 * Return testId vstring that represents current values of the options
 */
vstring Options::generateEncodedOptions() const
{
  vostringstream res;
  //saturation algorithm
  vstring sat;
  switch(_saturationAlgorithm.actualValue){
    case SaturationAlgorithm::LRS : sat="lrs"; break;
    case SaturationAlgorithm::DISCOUNT : sat="dis"; break;
    case SaturationAlgorithm::OTTER : sat="ott"; break;
    case SaturationAlgorithm::FINITE_MODEL_BUILDING : sat="fmb"; break;
    default : ASSERTION_VIOLATION;
  }

  res << sat; 

  //selection function
  res << (selection() < 0 ? "-" : "+") << abs(selection());
  res << "_";

  //age-weight ratio
  if (ageRatio()!=1) {
    res << ageRatio() << ":";
  }
  res << weightRatio();
  res << "_";

  Options cur=*this;

  // Record options that do not want to be in encoded string
  static Set<const AbstractOptionValue*> forbidden;
  //we initialize the set if there's nothing inside
  if (forbidden.size()==0) {
    //things we output elsewhere
    forbidden.insert(&_saturationAlgorithm);
    forbidden.insert(&_selection);
    forbidden.insert(&_ageWeightRatio);
    forbidden.insert(&_timeLimitInDeciseconds);

    //things we don't want to output (showHelp etc won't get to here anyway)
    forbidden.insert(&_mode);
    forbidden.insert(&_testId); // is this old version of decode?
    forbidden.insert(&_include);
    forbidden.insert(&_printProofToFile);
    forbidden.insert(&_problemName);
    forbidden.insert(&_inputFile);
    forbidden.insert(&_encode);
    forbidden.insert(&_decode);
    forbidden.insert(&_sampleStrategy);

    forbidden.insert(&_memoryLimit);
    forbidden.insert(&_proof);
    forbidden.insert(&_inputSyntax);
#if VAMPIRE_PERF_EXISTS
    forbidden.insert(&_parsingDoesNotCount);
#endif
    forbidden.insert(&_ignoreMissing); // or maybe we do!
  }

  VirtualIterator<AbstractOptionValue*> options = _lookup.values();

  bool first=true;
  while(options.hasNext()){
    AbstractOptionValue* option = options.next();
    // TODO do we want to also filter by !isDefault?
    if(!forbidden.contains(option) && option->is_set && !option->isDefault()){
      vstring name = option->shortName;
      if(name.empty()) name = option->longName;
      if(!first){ res<<":";}else{first=false;}
      res << name << "=" << option->getStringOfActual();
    }
  }

  if(!first){ res << "_"; }
  res << Lib::Int::toString(_timeLimitInDeciseconds.actualValue);
 
  return res.str();
}


/**
 * True if the options are complete.
 * @since 23/07/2011 Manchester
 */
bool Options::complete(const Problem& prb) const
{
  if(prb.isHigherOrder()){
    //safer for competition
    return false;
  }

  if (unificationWithAbstraction() != UnificationWithAbstraction::OFF) {
    // unification with abstraction might cause in "spurious saturations"
    return false;
  }

  if (_showInterpolant.actualValue != InterpolantMode::OFF) {
    return false;
  }

  //we did some transformation that made us lose completeness
  //(e.g. equality proxy replacing equality for reflexive predicate)
  if (prb.hadIncompleteTransformation()) {
    return false;
  }

  Property& prop = *prb.getProperty();

  // general properties causing incompleteness
  if (prop.hasInterpretedOperations()
      || prop.hasProp(Property::PR_HAS_INTEGERS)
      || prop.hasProp(Property::PR_HAS_REALS)
      || prop.hasProp(Property::PR_HAS_RATS)
      || prop.hasProp(Property::PR_HAS_ARRAYS)
      || (!prop.onlyFiniteDomainDatatypes() && prop.hasProp(Property::PR_HAS_DT_CONSTRUCTORS))
      || (!prop.onlyFiniteDomainDatatypes() && prop.hasProp(Property::PR_HAS_CDT_CONSTRUCTORS))
      || prop.hasAnswerLiteral()) {
    return false;
  }

  // preprocessing
  if (env.signature->hasDistinctGroups()) {
    return false;
  }

  // preprocessing for resolution-based algorithms
  if (_sos.actualValue != Sos::OFF) return false;
  // run-time rule causing incompleteness
  if (_forwardLiteralRewriting.actualValue) return false;
  
  bool unitEquality = prop.category() == Property::UEQ;
  bool hasEquality = (prop.equalityAtoms() != 0);

  if (hasEquality && !_superposition.actualValue) return false;

  if((prop.hasCombs() || prop.hasAppliedVar())  &&
    !_addCombAxioms.actualValue && !_combinatorySuperposition.actualValue) {
    //TODO make a more complex more precise case here
    //There are instance where we are complete
    return false;
  }

  //TODO update once we have another method of dealing with bools
  if((prop.hasLogicalProxy() || prop.hasBoolVar())  && !_addProxyAxioms.actualValue){
    return false;
  }

  if (!unitEquality) {
    if (_selection.actualValue <= -1000 || _selection.actualValue >= 1000) return false;
    if (_literalComparisonMode.actualValue == LiteralComparisonMode::REVERSE) return false;
  }

  if (!hasEquality) {
    if (_binaryResolution.actualValue) return true;
    // binary resolution is off
    if (_unitResultingResolution.actualValue!=URResolution::FULL &&
       (_unitResultingResolution.actualValue!=URResolution::ON || _splitting.actualValue) ) return false;
    return prop.category() == Property::HNE; // enough URR is complete for Horn problems
  }

  if (_demodulationRedundancyCheck.actualValue == DemodulationRedundancyCheck::OFF) {
    return false;
  }
  if (!_superpositionFromVariables.actualValue) return false;

  // only checking resolution rules remain
  bool pureEquality = (prop.atoms() == prop.equalityAtoms());
  if (pureEquality) return true;
  return (_binaryResolution.actualValue); // MS: we are in the equality case, so URR cannot help here even for horn problems
} // Options::complete

/**
 * Check constraints necessary for options to make sense
 *
 * The function is called after all options are parsed.
 */
bool Options::checkGlobalOptionConstraints(bool fail_early)
{
  //Check forbidden options
  readOptionsString(_forbiddenOptions.actualValue,false);
    
  bool result = true;

  // Check recorded option constraints
  VirtualIterator<AbstractOptionValue*> options = _lookup.values();
  while(options.hasNext()){ 
    result = options.next()->checkConstraints() && result; 
    if(fail_early && !result) return result;
  }

  return result;
}

template <typename T>
bool Options::OptionValue<T>::checkConstraints()
{
  typename Lib::Stack<OptionValueConstraintUP<T>>::RefIterator it(_constraints);
  while (it.hasNext()) {
    const OptionValueConstraintUP<T> &con = it.next();
    if (!con->check(*this)) {

      if (env.options->mode() == Mode::SPIDER) {
      reportSpiderFail();
      USER_ERROR("\nBroken Constraint: " + con->msg(*this));
      }

      if (con->isHard()) {
        USER_ERROR("\nBroken Constraint: " + con->msg(*this));
      }
      switch (env.options->getBadOptionChoice()) {
      case BadOption::HARD:
        USER_ERROR("\nBroken Constraint: " + con->msg(*this));
      case BadOption::SOFT:
        cout << "WARNING Broken Constraint: " + con->msg(*this) << endl;
        return false;
      case BadOption::FORCED:
        if (con->force(this)) {
          cout << "Forced constraint " + con->msg(*this) << endl;
          break;
        }
        else {
          USER_ERROR("\nCould not force Constraint: " + con->msg(*this));
        }
      case BadOption::OFF:
        return false;
      default:
        ASSERTION_VIOLATION;
      }
    }
  }
  return true;
}

/**
 * Check whether the option values make sense with respect to the given problem
 *
 * This check should be done at least twice; before preprocessing and after.
 * With before_preprocessing on, only options tagged as PREPROCESSING are queried
 * With before_preprocessing off, it's all the remaining ones.
 *
 **/
bool Options::checkProblemOptionConstraints(Property* prop, bool before_preprocessing, bool fail_early)
{
  bool result = true;

  VirtualIterator<AbstractOptionValue*> options = _lookup.values();
  while(options.hasNext()){
    AbstractOptionValue* opt = options.next();

    bool tagIsPreprocessing = (opt->getTag() == OptionTag::PREPROCESSING);
    if (before_preprocessing != tagIsPreprocessing) {
      continue;
    }

    result = opt->checkProblemConstraints(prop) && result;
    if(fail_early && !result) return result;
  }

  return result;
}

template<class A>
Lib::vvector<A> parseCommaSeparatedList(vstring const& str) 
{
  vstringstream stream(str);
  Lib::vvector<A> parsed;
  vstring cur;
  while (std::getline(stream, cur, ',')) {
    parsed.push_back(StringUtils::parse<A>(cur));
  }
  return parsed;
}

Lib::vvector<int> Options::theorySplitQueueRatios() const
{
  auto inputRatios = parseCommaSeparatedList<int>(_theorySplitQueueRatios.actualValue);

  // sanity checks
  if (inputRatios.size() < 2) {
    USER_ERROR("Wrong usage of option '-thsqr'. Needs to have at least two values (e.g. '10,1')");
  }
  for (unsigned i = 0; i < inputRatios.size(); i++) {
    if(inputRatios[i] <= 0) {
      USER_ERROR("Wrong usage of option '-thsqr'. Each ratio needs to be a positive integer");
    }
  }

  return inputRatios;
}

Lib::vvector<float> Options::theorySplitQueueCutoffs() const
{
  // initialize cutoffs
  Lib::vvector<float> cutoffs;

  /*
  if (_theorySplitQueueCutoffs.isDefault()) {
    // if no custom cutoffs are set, use heuristics: (0,4*d,10*d,infinity)
    auto d = _theorySplitQueueExpectedRatioDenom.actualValue;
    cutoffs.push_back(0.0f);
    cutoffs.push_back(4.0f * d);
    cutoffs.push_back(10.0f * d);
    cutoffs.push_back(std::numeric_limits<float>::max());
  } else */ 
  {
    // if custom cutoffs are set, parse them and add float-max as last value
    cutoffs = parseCommaSeparatedList<float>(_theorySplitQueueCutoffs.actualValue);
    cutoffs.push_back(std::numeric_limits<float>::max());
  }

  // sanity checks
  for (unsigned i = 0; i < cutoffs.size(); i++)
  {
    auto cutoff = cutoffs[i];

    if (i > 0 && cutoff <= cutoffs[i-1])
    {
      USER_ERROR("Wrong usage of option '-thsqc'. The cutoff values must be strictly increasing");
    }
  }

  return cutoffs;
}

Lib::vvector<int> Options::avatarSplitQueueRatios() const
{
  Lib::vvector<int> inputRatios = parseCommaSeparatedList<int>(_avatarSplitQueueRatios.actualValue);

  // sanity checks
  if (inputRatios.size() < 2) {
    USER_ERROR("Wrong usage of option '-avsqr'. Needs to have at least two values (e.g. '10,1')");
  }
  for (unsigned i = 0; i < inputRatios.size(); i++) {
    if(inputRatios[i] <= 0) {
      USER_ERROR("Each ratio (supplied by option '-avsqr') needs to be a positive integer");
    }
  }

  return inputRatios;
}

Lib::vvector<float> Options::avatarSplitQueueCutoffs() const
{
  // initialize cutoffs and add float-max as last value
  auto cutoffs = parseCommaSeparatedList<float>(_avatarSplitQueueCutoffs.actualValue);
  cutoffs.push_back(std::numeric_limits<float>::max());

  // sanity checks
  for (unsigned i = 0; i < cutoffs.size(); i++)
  {
    auto cutoff = cutoffs[i];

    if (i > 0 && cutoff <= cutoffs[i-1])
    {
      USER_ERROR("The cutoff values (supplied by option '-avsqc') must be strictly increasing");
    }
  }

  return cutoffs;
}

Lib::vvector<int> Options::sineLevelSplitQueueRatios() const
{
  auto inputRatios = parseCommaSeparatedList<int>(_sineLevelSplitQueueRatios.actualValue);

  // sanity checks
  if (inputRatios.size() < 2) {
    USER_ERROR("Wrong usage of option '-slsqr'. Needs to have at least two values (e.g. '1,3')");
  }
  for (unsigned i = 0; i < inputRatios.size(); i++) {
    if(inputRatios[i] <= 0) {
      USER_ERROR("Each ratio (supplied by option '-slsqr') needs to be a positive integer");
    }
  }

  return inputRatios;
}

Lib::vvector<float> Options::sineLevelSplitQueueCutoffs() const
{
  // initialize cutoffs and add float-max as last value
  auto cutoffs = parseCommaSeparatedList<float>(_sineLevelSplitQueueCutoffs.actualValue);
  cutoffs.push_back(std::numeric_limits<float>::max());

  // sanity checks
  for (unsigned i = 0; i < cutoffs.size(); i++)
  {
    auto cutoff = cutoffs[i];

    if (i > 0 && cutoff <= cutoffs[i-1])
    {
      USER_ERROR("The cutoff values (supplied by option '-slsqc') must be strictly increasing");
    }
  }

  return cutoffs;
}

Lib::vvector<int> Options::positiveLiteralSplitQueueRatios() const
{
  auto inputRatios = parseCommaSeparatedList<int>(_positiveLiteralSplitQueueRatios.actualValue);

  // sanity checks
  if (inputRatios.size() < 2) {
    USER_ERROR("Wrong usage of option '-plsqr'. Needs to have at least two values (e.g. '1,3')");
  }
  for (unsigned i = 0; i < inputRatios.size(); i++) {
    if(inputRatios[i] <= 0) {
      USER_ERROR("Each ratio (supplied by option '-plsqr') needs to be a positive integer");
    }
  }

  return inputRatios;
}

Lib::vvector<float> Options::positiveLiteralSplitQueueCutoffs() const
{
  // initialize cutoffs and add float-max as last value
  auto cutoffs = parseCommaSeparatedList<float>(_positiveLiteralSplitQueueCutoffs.actualValue);
  cutoffs.push_back(std::numeric_limits<float>::max());

  // sanity checks
  for (unsigned i = 0; i < cutoffs.size(); i++)
  {
    auto cutoff = cutoffs[i];

    if (i > 0 && cutoff <= cutoffs[i-1])
    {
      USER_ERROR("The cutoff values (supplied by option '-plsqc') must be strictly increasing");
    }
  }

  return cutoffs;
}<|MERGE_RESOLUTION|>--- conflicted
+++ resolved
@@ -1441,7 +1441,6 @@
     _nonUnitInduction.reliesOn(_induction.is(notEqual(Induction::NONE)));
     _lookup.insert(&_nonUnitInduction);
 
-<<<<<<< HEAD
     _goalRewriting = ChoiceOptionValue<GoalRewriting>(
       "goal_rewriting",
       "grw",
@@ -1468,13 +1467,12 @@
     _inductionRedundancyCheck.description = "Skip redundant induction inferences";
     _inductionRedundancyCheck.tag(OptionTag::INFERENCES);
     _lookup.insert(&_inductionRedundancyCheck);
-=======
+
     _inductionOnActiveOccurrences = BoolOptionValue("induction_on_active_occurrences","indao",false);
     _inductionOnActiveOccurrences.description = "Only use induction terms from active occurrences, generalize over active occurrences";
     _inductionOnActiveOccurrences.tag(OptionTag::INDUCTION);
     _inductionOnActiveOccurrences.onlyUsefulWith(_induction.is(notEqual(Induction::NONE)));
     _lookup.insert(&_inductionOnActiveOccurrences);
->>>>>>> 5a168f85
 
     _instantiation = ChoiceOptionValue<Instantiation>("instantiation","inst",Instantiation::OFF,{"off","on"});
     _instantiation.description = "Heuristically instantiate variables. Often wastes a lot of effort. Consider using thi instead.";
