/*
 * This file is part of the source code of the software program
 * Vampire. It is protected by applicable
 * copyright laws.
 *
 * This source code is distributed under the licence found here
 * https://vprover.github.io/license.html
 * and in the source directory
 */
/**
 * @file Options.cpp
 * Implements Vampire options.
 *
 * @since 06/06/2001 Manchester, completely rewritten
 *
 * @since Sep 14 rewritten by Giles
 *
 *
 * IMPORTANT --> see .hpp file for instructions on how to add an option
 */

// Visual does not know the round function
#include <cmath>
#include <fstream>
#include <random>

#include "Forwards.hpp"

#include "Debug/Assertion.hpp"

#include "Lib/VString.hpp"
#include "Lib/StringUtils.hpp"
#include "Lib/Environment.hpp"
#include "Lib/Timer.hpp"
#include "Lib/Exception.hpp"
#include "Lib/Int.hpp"
#include "Lib/Random.hpp"
#include "Lib/Set.hpp"
#include "Lib/System.hpp"

#include "Shell/UIHelper.hpp"
#include "Shell/Statistics.hpp"

#include "Kernel/Problem.hpp"
#include "Kernel/Signature.hpp"

#include "Options.hpp"
#include "Property.hpp"

using namespace std;
using namespace Lib;
using namespace Shell;

static const int COPY_SIZE = 128;

/**
 * Initialize options to the default values.
 *
 * Options are divided by the mode they are applicable to.
 * We then divid by tags where appropriate.
 * If an option is applicable to multiple modes but is not global it should be
 *  put in the most obvious mode - usually Vampire.
 *
 * IMPORTANT --> see .hpp file for instructions on how to add an option
 *
 * @since 10/07/2003 Manchester, _normalize added
 */
Options::Options ()

{
    init();
}

void Options::init()
{
//**********************************************************************
//*********************** GLOBAL, for all modes  ***********************
//**********************************************************************

    _memoryLimit = UnsignedOptionValue("memory_limit","m",
#if VDEBUG
                                       1024     //   1 GB
#else
                                       131072   // 128 GB (current max on the StarExecs)
#endif
                                       );
    _memoryLimit.description="Memory limit in MB";
    _lookup.insert(&_memoryLimit);

#ifdef __linux__
  _instructionLimit = UnsignedOptionValue("instruction_limit","i",0);
  _instructionLimit.description="Limit the number (in millions) of executed instructions (excluding the kernel ones).";
  _lookup.insert(&_instructionLimit);

  _simulatedInstructionLimit = UnsignedOptionValue("simulated_instruction_limit","sil",0);
  _simulatedInstructionLimit.description=
    "Instruction limit (in millions) of executed instructions for the purpose of reachability estimations of the LRS saturation algorithm (if 0, the actual instruction limit is used)";
  _simulatedInstructionLimit.onlyUsefulWith(_saturationAlgorithm.is(equal(SaturationAlgorithm::LRS)));
  _lookup.insert(&_simulatedInstructionLimit);
  _simulatedInstructionLimit.tag(OptionTag::LRS);

  _parsingDoesNotCount = BoolOptionValue("parsing_does_not_count","",false);
  _parsingDoesNotCount.description= "Extend the instruction limit by the amount of instructions it took to parse the input problem.";
  _lookup.insert(&_parsingDoesNotCount);
  _parsingDoesNotCount.tag(OptionTag::DEVELOPMENT);
#endif

    _mode = ChoiceOptionValue<Mode>("mode","",Mode::VAMPIRE,
                                    {"axiom_selection",
                                        "casc",
                                        "casc_hol",
                                        "casc_sat",
                                        "casc_ltb",
                                        "clausify",
                                        "consequence_elimination",
                                        "model_check",
                                        "output",
                                        "portfolio",
                                        "preprocess",
                                        "preprocess2",
                                        "profile",
                                        "smtcomp",
                                        "spider",
                                        "tclausify",
                                        "tpreprocess",
                                        "vampire",
                                        "stest",
                                        "sbench-micro",
                                        "sbench-run",
                                    });
    _mode.description=
    "Select the mode of operation. Choices are:\n"
    "  -vampire: the standard mode of operation for first-order theorem proving\n"
    "  -portfolio: a portfolio mode running a specified schedule (see schedule)\n"
    "  -casc, casc_sat, smtcomp - like portfolio mode, with competition specific\n     presets for schedule, etc.\n"
    "  -preprocess,axiom_selection,clausify: modes for producing output\n      for other solvers.\n"
    "  -tpreprocess,tclausify: output modes for theory input (clauses are quantified\n      with sort information).\n"
    "  -output,profile: output information about the problem\n"
    "Some modes are not currently maintained (get in touch if interested):\n"
    "  -bpa: perform bound propagation\n"
    "  -consequence_elimination: perform consequence elimination\n";
    _lookup.insert(&_mode);
    _mode.addHardConstraint(If(equal(Mode::CONSEQUENCE_ELIMINATION)).then(_splitting.is(notEqual(true))));

    auto UsingPortfolioTechnology = [this] {
      // Consider extending this list when adding a new Casc-like mode
      return Or(_mode.is(equal(Mode::CASC_HOL)),
                _mode.is(equal(Mode::CASC)),
                _mode.is(equal(Mode::CASC_SAT)),
                _mode.is(equal(Mode::SMTCOMP)),
                _mode.is(equal(Mode::PORTFOLIO)));
    };

    _schedule = ChoiceOptionValue<Schedule>("schedule","sched",Schedule::CASC,
        {"casc",
         "casc_2023",
         "casc_2019",
         "casc_sat",
         "casc_hol_2023",
         "casc_sat_2019",
         "casc_hol_2020",
         "file",
         "induction",
         "integer_induction",
         "ltb_default_2017",
         "ltb_hh4_2017",
         "ltb_hll_2017",
         "ltb_isa_2017",
         "ltb_mzr_2017",
         "smtcomp",
         "smtcomp_2018",
         "snake_tptp_uns",
         "snake_tptp_sat",
         "struct_induction"});
    _schedule.description = "Schedule to be run by the portfolio mode. casc and smtcomp usually point to the most recent schedule in that category. file loads the schedule from a file specified in --schedule_file. Note that some old schedules may contain option values that are no longer supported - see ignore_missing.";
    _lookup.insert(&_schedule);
    _schedule.reliesOn(UsingPortfolioTechnology());

    _scheduleFile = StringOptionValue("schedule_file", "", "");
    _scheduleFile.description = "Path to the input schedule file. Each line contains an encoded strategy. Disabled unless `--schedule file` is set.";
    _lookup.insert(&_scheduleFile);
    _scheduleFile.onlyUsefulWith(_schedule.is(equal(Schedule::FILE)));

    _multicore = UnsignedOptionValue("cores","",1);
    _multicore.description = "When running in portfolio modes (including casc or smtcomp modes) specify the number of cores, set to 0 to use maximum";
    _lookup.insert(&_multicore);
    _multicore.reliesOn(UsingPortfolioTechnology());

    _slowness = FloatOptionValue("slowness","",1.0);
    _slowness.description = "The factor by which is multiplied the time limit of each configuration in casc/casc_sat/smtcomp/portfolio mode";
    _lookup.insert(&_slowness);
    _slowness.onlyUsefulWith(UsingPortfolioTechnology());

    _randomizSeedForPortfolioWorkers = BoolOptionValue("randomize_seed_for_portfolio_workers","",true);
    _randomizSeedForPortfolioWorkers.description = "In portfolio mode, let each worker process start from its own independent random seed.";
    _lookup.insert(&_randomizSeedForPortfolioWorkers);
    _randomizSeedForPortfolioWorkers.onlyUsefulWith(UsingPortfolioTechnology());

    _ltbLearning = ChoiceOptionValue<LTBLearning>("ltb_learning","ltbl",LTBLearning::OFF,{"on","off","biased"});
    _ltbLearning.description = "Perform learning in LTB mode";
    _lookup.insert(&_ltbLearning);
    _ltbLearning.setExperimental();

    _ltbDirectory = StringOptionValue("ltb_directory","","");
    _ltbDirectory.description = "Directory for output from LTB mode. Default is to put output next to problem.";
    _lookup.insert(&_ltbDirectory);
    _ltbDirectory.setExperimental();

    _decode = DecodeOptionValue("decode","",this);
    _decode.description="Decodes an encoded strategy. Can be used to replay a strategy. To make Vampire output an encoded version of the strategy use the encode option.";
    _lookup.insert(&_decode);
    _decode.tag(OptionTag::DEVELOPMENT);

    _encode = BoolOptionValue("encode","",false);
    _encode.description="Output an encoding of the strategy to be used with the decode option";
    _lookup.insert(&_encode);
    _encode.tag(OptionTag::DEVELOPMENT);

    _sampleStrategy = StringOptionValue("sample_strategy","","");
    _sampleStrategy.description = "Specify a path to a filename (of homemade format) describing how to sample a random strategy (incompatible with the --random_strategy way).";
    _lookup.insert(&_sampleStrategy);
    _sampleStrategy.reliesOn(_mode.is(equal(Mode::VAMPIRE)));
    _sampleStrategy.setExperimental();
    _sampleStrategy.tag(OptionTag::DEVELOPMENT);

    _forbiddenOptions = StringOptionValue("forbidden_options","","");
    _forbiddenOptions.description=
    "If some of the specified options are set to a forbidden state, vampire will fail to start, or in portfolio modes it will skip such strategies. The expected syntax is <opt1>=<val1>:<opt2>:<val2>:...:<optn>=<valN>";
    _lookup.insert(&_forbiddenOptions);
    _forbiddenOptions.tag(OptionTag::INPUT);

    _forcedOptions = StringOptionValue("forced_options","","");
    _forcedOptions.description=
    "Options in the format <opt1>=<val1>:<opt2>=<val2>:...:<optn>=<valN> that override the option values set by other means (also inside portfolio mode strategies)";
    _lookup.insert(&_forcedOptions);
    _forcedOptions.tag(OptionTag::INPUT);

    _printAllTheoryAxioms = BoolOptionValue("print_theory_axioms","",false);
    _printAllTheoryAxioms.description = "Just print all theory axioms and terminate";
    _printAllTheoryAxioms.tag(OptionTag::DEVELOPMENT);
    _lookup.insert(&_printAllTheoryAxioms);
    _printAllTheoryAxioms.setExperimental();

    _showHelp = BoolOptionValue("help","h",false);
    _showHelp.description="Display the help message";
    _lookup.insert(&_showHelp);
    _showHelp.tag(OptionTag::HELP);

    _showOptions = BoolOptionValue("show_options","",false);
    _showOptions.description="List all available options";
    _lookup.insert(&_showOptions);
    _showOptions.tag(OptionTag::HELP);

    _showOptionsLineWrap = BoolOptionValue("show_options_line_wrap","",true);
    _showOptionsLineWrap.description="Line wrap in show options. Mainly used when options are read by another tool that applies its own line wrap.";
    _lookup.insert(&_showOptionsLineWrap);
    _showOptionsLineWrap.tag(OptionTag::HELP);
    _showOptionsLineWrap.setExperimental();

    _showExperimentalOptions = BoolOptionValue("show_experimental_options","",false);
    _showExperimentalOptions.description="Include experimental options in showOption";
    _lookup.insert(&_showExperimentalOptions);
    _showExperimentalOptions.setExperimental(); // only we know about it!
    _showExperimentalOptions.tag(OptionTag::HELP);

    _explainOption = StringOptionValue("explain_option","explain","");
    _explainOption.description = "Use to explain a single option i.e. -explain explain";
    _lookup.insert(&_explainOption);
    _explainOption.tag(OptionTag::HELP);

    _ignoreMissing = ChoiceOptionValue<IgnoreMissing>("ignore_missing","",IgnoreMissing::OFF,{"on","off","warn"});
    _ignoreMissing.description=
      "Ignore any options that have been removed (useful in portfolio modes where this can cause strategies to be skipped). If set to warn "
      "this will print a warning when ignoring. This is set to warn in CASC mode.";
    _lookup.insert(&_ignoreMissing);
    _ignoreMissing.tag(OptionTag::DEVELOPMENT);

    _badOption = ChoiceOptionValue<BadOption>("bad_option","",BadOption::SOFT,{"hard","forced","off","soft"});
    _badOption.description = "What should be done if a bad option value (wrt hard and soft constraints) is encountered:\n"
       " - hard: will cause a user error\n"
       " - soft: will only report the error (unless it is unsafe)\n"
       " - forced: <under development> \n"
       " - off: will ignore safe errors\n"
       "Note that unsafe errors will always lead to a user error";
    _lookup.insert(&_badOption);
    _badOption.tag(OptionTag::HELP);

    // Do we really need to be able to set this externally?
    _problemName = StringOptionValue("problem_name","","");
    _problemName.description="";
    //_lookup.insert(&_problemName);

    _proof = ChoiceOptionValue<Proof>("proof","p",Proof::ON,{"off","on","proofcheck","tptp","property"});
    _proof.description=
      "Specifies whether proof (or similar e.g. model/saturation) will be output and in which format:\n"
      "- off gives no proof output\n"
      "- on gives native Vampire proof output\n"
      "- proofcheck will output proof as a sequence of TPTP problems to allow for proof-checking by external solvers\n"
      "- tptp gives TPTP output\n"
      "- property is a developmental option. It allows developers to output statistics about the proof using a ProofPrinter "
      "object (see Kernel/InferenceStore::ProofPropertyPrinter\n";
    _lookup.insert(&_proof);
    _proof.tag(OptionTag::OUTPUT);

    _minimizeSatProofs = BoolOptionValue("minimize_sat_proofs","msp",true);
    _minimizeSatProofs.description="Perform unsat core minimization when a sat solver finds a clause set UNSAT\n"
        "(such as with AVATAR proofs or with global subsumption).";
    _lookup.insert(&_minimizeSatProofs);
    _minimizeSatProofs.tag(OptionTag::OUTPUT);

    _printProofToFile = StringOptionValue("print_proofs_to_file","pptf","");
    _printProofToFile.description="If Vampire finds a proof, it is printed to the here specified file instead of to stdout.\n"
                                  "Currently, this option only works in portfolio mode.";
    _lookup.insert(&_printProofToFile);
    _printProofToFile.tag(OptionTag::OUTPUT);

    _proofExtra = ChoiceOptionValue<ProofExtra>("proof_extra","",ProofExtra::OFF,{"off","free","full"});
    _proofExtra.description="Add extra detail to proofs:\n "
      "- free uses known information only\n"
      "- full may perform expensive operations to achieve this so may"
      " significantly impact on performance.\n"
      " The option is still under development and the format of extra information (mainly from full) may change between minor releases";
    _lookup.insert(&_proofExtra);
    _proofExtra.tag(OptionTag::OUTPUT);

    _protectedPrefix = StringOptionValue("protected_prefix","","");
    _protectedPrefix.description="Symbols with this prefix are immune against elimination during preprocessing";
    _lookup.insert(&_protectedPrefix);
    _protectedPrefix.tag(OptionTag::PREPROCESSING);
    _protectedPrefix.setExperimental(); // Does not work for all (any?) preprocessing steps currently

    _statistics = ChoiceOptionValue<Statistics>("statistics","stat",Statistics::BRIEF,{"brief","full","none"});
    _statistics.description="The level of statistics to report at the end of the run.";
    _lookup.insert(&_statistics);
    _statistics.tag(OptionTag::OUTPUT);

    _testId = StringOptionValue("test_id","","unspecified_test"); // Used by spider mode
    _testId.description="";
    _lookup.insert(&_testId);
    _testId.setExperimental();

    _outputMode = ChoiceOptionValue<Output>("output_mode","om",Output::SZS,{"smtcomp","spider","szs","vampire","ucore"});
    _outputMode.description="Change how Vampire prints the final result. SZS uses TPTP's SZS ontology. smtcomp mode"
    " suppresses all output and just prints sat/unsat. vampire is the same as SZS just without the SZS."
    " Spider prints out some profile information and extra error reports. ucore uses the smt-lib ucore output.";
    _lookup.insert(&_outputMode);
    _outputMode.tag(OptionTag::OUTPUT);

    _ignoreMissingInputsInUnsatCore = BoolOptionValue("ignore_missing_inputs_in_unsat_core","",false);
    _ignoreMissingInputsInUnsatCore.description="When running in unsat core output mode we will complain if there is"
    " an input formula that has no label. Set this on if you don't want this behaviour (which is default in smt-comp).";
    _lookup.insert(&_ignoreMissingInputsInUnsatCore);
    _ignoreMissingInputsInUnsatCore.tag(OptionTag::OUTPUT);

    _thanks = StringOptionValue("thanks","","Tanya");
    _thanks.description="";
    _lookup.insert(&_thanks);
    _thanks.setExperimental();

    _timeLimitInDeciseconds = TimeLimitOptionValue("time_limit","t",600); // stores deciseconds, but reads seconds from the user by default
    _timeLimitInDeciseconds.description="Time limit in wall clock seconds, you can use d,s,m,h,D suffixes also i.e. 60s, 5m. Setting it to 0 effectively gives no time limit.";
    _lookup.insert(&_timeLimitInDeciseconds);

#if VTIME_PROFILING
    _timeStatistics = BoolOptionValue("time_statistics","tstat",false);
    _timeStatistics.description="Show how much running time was spent in each part of Vampire";
    _lookup.insert(&_timeStatistics);
    _timeStatistics.tag(OptionTag::OUTPUT);
#endif // VTIME_PROFILING

//*********************** Input  ***********************

    _include = StringOptionValue("include","","");
    _include.description="Path prefix for the 'include' TPTP directive";
    _lookup.insert(&_include);
    _include.tag(OptionTag::INPUT);

    _inputFile= InputFileOptionValue("input_file","","",this);
    _inputFile.description="Problem file to be solved (if not specified, standard input is used)";
    _lookup.insert(&_inputFile);
    _inputFile.tag(OptionTag::INPUT);
    _inputFile.setExperimental();

    _inputSyntax= ChoiceOptionValue<InputSyntax>("input_syntax","",
                                                 //in case we compile vampire with bpa, then the default input syntax is smtlib
                                                 InputSyntax::AUTO,
                                                 //{"simplify","smtlib","smtlib2","tptp"});//,"xhuman","xmps","xnetlib"});
                                                 {"smtlib2","tptp","auto"});//,"xhuman","xmps","xnetlib"});
    _inputSyntax.description=
    "Input syntax. Historic input syntaxes have been removed as they are not actively maintained. Contact developers for help with these.";
    _lookup.insert(&_inputSyntax);
    _inputSyntax.tag(OptionTag::INPUT);

    _guessTheGoal = ChoiceOptionValue<GoalGuess>("guess_the_goal","gtg",GoalGuess::OFF,{"off","all","exists_top","exists_all","exists_sym","position"});
    _guessTheGoal.description = "Use heuristics to guess formulas that correspond to the goal. Doesn't "
                                "really make sense if there is already a goal but it will still do something. "
                                "This is really designed for use with SMTLIB problems that don't have goals";
    _lookup.insert(&_guessTheGoal);
    _guessTheGoal.tag(OptionTag::INPUT);

    _guessTheGoalLimit = UnsignedOptionValue("guess_the_goal_limit","gtgl",1);
    _guessTheGoalLimit.description = "The maximum number of input units a symbol appears for it to be considered in a goal";
    _guessTheGoalLimit.tag(OptionTag::INPUT);
    _guessTheGoalLimit.onlyUsefulWith(_guessTheGoal.is(notEqual(GoalGuess::OFF)));
    _lookup.insert(&_guessTheGoalLimit);


//*********************** Preprocessing  ***********************

    _ignoreConjectureInPreprocessing = BoolOptionValue("ignore_conjecture_in_preprocessing","icip",false);
    _ignoreConjectureInPreprocessing.description="Make sure we do not delete the conjecture in preprocessing even if it can be deleted.";
    _lookup.insert(&_ignoreConjectureInPreprocessing);
    _ignoreConjectureInPreprocessing.tag(OptionTag::PREPROCESSING);

    _inequalitySplitting = IntOptionValue("inequality_splitting","ins",0);
    _inequalitySplitting.description=
    "When greater than zero, ins defines a weight threshold w such that any clause C \\/ s!=t "
    "where s (or conversely t) is ground and has weight greater or equal than w "
    "is replaced by C \\/ p(s) with the additional unit clause ~p(t) being added "
    "for fresh predicate p.";
    _inequalitySplitting.addProblemConstraint(hasEquality());
    _lookup.insert(&_inequalitySplitting);
    _inequalitySplitting.tag(OptionTag::PREPROCESSING);

    _equalityProxy = ChoiceOptionValue<EqualityProxy>( "equality_proxy","ep",EqualityProxy::OFF,{"R","RS","RST","RSTC","off"});
    _equalityProxy.description="Applies the equality proxy transformation to the problem. It works as follows:\n"
     " - All literals s=t are replaced by E(s,t)\n"
     " - All literals s!=t are replaced by ~E(s,t)\n"
     " - If S the symmetry clause ~E(x,y) \\/ E(y,x) is added\n"
     " - If T the transitivity clause ~E(x,y) \\/ ~E(y,z) \\/ E(x,z) is added\n"
     " - If C the congruence clauses are added as follows:\n"
     "    for predicates p that are not E or equality add\n"
     "     ~E(x1,y1) \\/ ... \\/ ~E(xN,yN) \\/ ~p(x1,...,xN) \\/ p(y1,...,yN)\n"
     "    for non-constant functions f add\n"
     "     ~E(x1,y1) \\/ ... \\/ ~E(xN,yN) \\/ E(f(x1,...,xN),f(y1,...,yN))\n"
     " R stands for reflexivity";
    _lookup.insert(&_equalityProxy);
    _equalityProxy.tag(OptionTag::PREPROCESSING);
    _equalityProxy.addProblemConstraint(hasEquality());
    _equalityProxy.addProblemConstraint(onlyFirstOrder());
    _equalityProxy.addHardConstraint(If(notEqual(EqualityProxy::OFF)).then(_combinatorySuperposition.is(notEqual(true))));
<<<<<<< HEAD
    _equalityProxy.setRandomChoices(isRandOn(),{"R","RS","RST","RSTC","off","off","off","off","off"}); // wasn't tested, make off more likely
=======
>>>>>>> dd1c1e0f

    _useMonoEqualityProxy = BoolOptionValue("mono_ep","mep",true);
    _useMonoEqualityProxy.description="Use the monomorphic version of equality proxy transformation.";
    _lookup.insert(&_useMonoEqualityProxy);
    _useMonoEqualityProxy.onlyUsefulWith(_equalityProxy.is(notEqual(EqualityProxy::OFF)));
    _useMonoEqualityProxy.tag(OptionTag::PREPROCESSING);

    _equalityResolutionWithDeletion = BoolOptionValue("equality_resolution_with_deletion","erd",true);
    _equalityResolutionWithDeletion.description="Perform equality resolution with deletion.";
    _lookup.insert(&_equalityResolutionWithDeletion);
    _equalityResolutionWithDeletion.tag(OptionTag::PREPROCESSING);
    _equalityResolutionWithDeletion.addProblemConstraint(hasEquality());

    _arityCheck = BoolOptionValue("arity_check","",false);
    _arityCheck.description="Enforce the condition that the same symbol name cannot be used with multiple arities."
       "This also ensures a symbol is not used as a function and predicate.";
    _lookup.insert(&_arityCheck);
    _arityCheck.tag(OptionTag::DEVELOPMENT);
<<<<<<< HEAD

=======
>>>>>>> dd1c1e0f
    _functionDefinitionElimination = ChoiceOptionValue<FunctionDefinitionElimination>("function_definition_elimination","fde",
                                                                                      FunctionDefinitionElimination::ALL,{"all","none","unused"});
    _functionDefinitionElimination.description=
    "Attempts to eliminate function definitions. A function definition is a unit clause of the form f(x1,..,xn) = t where x1,..,xn are the pairwise distinct free variables of t and f does not appear in t."
        " If 'all', definitions are eliminated by replacing every occurrence of f(s1,..,sn) by t{x1 -> s1, .., xn -> sn}. If 'unused' only unused definitions are removed.";
    _lookup.insert(&_functionDefinitionElimination);
    _functionDefinitionElimination.tag(OptionTag::PREPROCESSING);
    _functionDefinitionElimination.addProblemConstraint(hasEquality());

    _functionDefinitionIntroduction = UnsignedOptionValue(
      "function_definition_introduction",
      "fdi",
      0
    );
    _functionDefinitionIntroduction.description =
      "If non-zero, introduces function definitions with generalisation for repeated compound terms in the active set. "
      "For example, if f(a, g(a)) and f(b, g(b)) occur frequently, we might define d(X) = f(X, g(X)). "
      "The parameter value 'n' is a threshold: terms that occur more than n times have a definition created.";
    _lookup.insert(&_functionDefinitionIntroduction);
    _functionDefinitionIntroduction.tag(OptionTag::INFERENCES);

    _tweeGoalTransformation = ChoiceOptionValue<TweeGoalTransformation>("twee_goal_transformation",
       "tgt", TweeGoalTransformation::OFF, {"off","ground","full"});
    _tweeGoalTransformation.description =
      "Add definitions for `ground` subterms in the conjecture, inspired by Twee. "
      "This adds a goal-directed flavour to equational reasoning. "
      "`full` is a generalization, where also non-ground subterms are considered.";
    _tweeGoalTransformation.tag(OptionTag::PREPROCESSING);
    _tweeGoalTransformation.setExperimental();
    _lookup.insert(&_tweeGoalTransformation);

    _generalSplitting = BoolOptionValue("general_splitting","gsp",false);
    _generalSplitting.description=
    "Splits clauses in order to reduce number of different variables in each clause. "
    "A clause C[X] \\/ D[Y] with subclauses C and D over non-equal sets of variables X and Y can be split into S(Z) \\/ C[X] and ~S(Z) \\/ D[Y] where Z is the intersection of X and Y.";
    _lookup.insert(&_generalSplitting);
    _generalSplitting.tag(OptionTag::PREPROCESSING);
    _generalSplitting.addProblemConstraint(mayHaveNonUnits());

    _unusedPredicateDefinitionRemoval = BoolOptionValue("unused_predicate_definition_removal","updr",true);
    _unusedPredicateDefinitionRemoval.description="Attempt to remove predicate definitions. A predicate definition is a formula of the form ![X1,..,Xn] : (p(X1,..,XN) <=> F) where p is not equality and does not occur in F and X1,..,XN are the free variables of F. If p has only positive (negative) occurrences then <=> in the definition can be replaced by => (<=). If p does not occur in the rest of the problem the definition can be removed.";
    _lookup.insert(&_unusedPredicateDefinitionRemoval);
    _unusedPredicateDefinitionRemoval.tag(OptionTag::PREPROCESSING);
    _unusedPredicateDefinitionRemoval.addProblemConstraint(notWithCat(Property::UEQ));

    _blockedClauseElimination = BoolOptionValue("blocked_clause_elimination","bce",false);
    _blockedClauseElimination.description="Eliminate blocked clauses after clausification.";
    _lookup.insert(&_blockedClauseElimination);
    _blockedClauseElimination.tag(OptionTag::PREPROCESSING);
    _blockedClauseElimination.addProblemConstraint(notWithCat(Property::UEQ));

    _distinctGroupExpansionLimit = UnsignedOptionValue("distinct_group_expansion_limit","dgel",140);
    _distinctGroupExpansionLimit.description = "If a distinct group (defined, e.g., via TPTP's $distinct)"
         " is not larger than this limit, it will be expanded during preprocessing into quadratically many disequalities."
         " (0 means `always expand`)";
    _lookup.insert(&_distinctGroupExpansionLimit);
    _distinctGroupExpansionLimit.tag(OptionTag::INPUT);

    _theoryAxioms = ChoiceOptionValue<TheoryAxiomLevel>("theory_axioms","tha",TheoryAxiomLevel::ON,{"on","off","some"});
    _theoryAxioms.description="Include theory axioms for detected interpreted symbols";
    _lookup.insert(&_theoryAxioms);
    _theoryAxioms.tag(OptionTag::PREPROCESSING);

    _theoryFlattening = BoolOptionValue("theory_flattening","thf",false);
    _theoryFlattening.description = "Flatten clauses to separate theory and non-theory parts in the input. This is often quickly undone in proof search.";
    _lookup.insert(&_theoryFlattening);
    _theoryFlattening.tag(OptionTag::PREPROCESSING);

    _ignoreUnrecognizedLogic = BoolOptionValue("ignore_unrecognized_logic","iul",false);
    _ignoreUnrecognizedLogic.description = "Try proof search anyways, if vampire would throw an \"unrecognized logic\" error otherwise.";
    _lookup.insert(&_ignoreUnrecognizedLogic);
    _ignoreUnrecognizedLogic.tag(OptionTag::INPUT);

    _sineDepth = UnsignedOptionValue("sine_depth","sd",0);
    _sineDepth.description=
    "Limit number of iterations of the transitive closure algorithm that selects formulas based on SInE's D-relation (see SInE description). 0 means no limit, 1 is a maximal limit (least selected axioms), 2 allows two iterations, etc...";
    _lookup.insert(&_sineDepth);
    _sineDepth.tag(OptionTag::PREPROCESSING);
    // Captures that if the value is not default then sineSelection must be on
    _sineDepth.onlyUsefulWith(_sineSelection.is(notEqual(SineSelection::OFF)));

    _sineGeneralityThreshold = UnsignedOptionValue("sine_generality_threshold","sgt",0);
    _sineGeneralityThreshold.description=
    "Generality of a symbol is the number of input formulas in which a symbol appears. If the generality of a symbol is smaller than the threshold, it is always added into the D-relation with formulas in which it appears.";
    _lookup.insert(&_sineGeneralityThreshold);
    _sineGeneralityThreshold.tag(OptionTag::PREPROCESSING);
    // Captures that if the value is not default then sineSelection must be on
    _sineGeneralityThreshold.onlyUsefulWith(_sineSelection.is(notEqual(SineSelection::OFF)));

    _sineSelection = ChoiceOptionValue<SineSelection>("sine_selection","ss",SineSelection::OFF,{"axioms","included","off"});
    _sineSelection.description=
    "If 'axioms', all formulas that are not annotated as 'axiom' (i.e. conjectures and hypotheses) are initially selected, and the SInE selection is performed on those annotated as 'axiom'. If 'included', all formulas that are directly in the problem file are initially selected, and the SInE selection is performed on formulas from included files. The 'included' value corresponds to the behaviour of the original SInE implementation.";
    _lookup.insert(&_sineSelection);
    _sineSelection.tag(OptionTag::PREPROCESSING);

    _sineTolerance = FloatOptionValue("sine_tolerance","st",1.0);
    _sineTolerance.description="SInE tolerance parameter (sometimes referred to as 'benevolence')."
    " Has special value of -1.0, but otherwise must be greater or equal 1.0.";
    _lookup.insert(&_sineTolerance);
    _sineTolerance.tag(OptionTag::PREPROCESSING);
    _sineTolerance.addConstraint(Or(equal(-1.0f),greaterThanEq(1.0f) ));
    // Captures that if the value is not 1.0 then sineSelection must be on
    _sineTolerance.onlyUsefulWith(_sineSelection.is(notEqual(SineSelection::OFF)));

    _naming = IntOptionValue("naming","nm",8);
    _naming.description="Introduce names for subformulas. Given a subformula F(x1,..,xk) of formula G a new predicate symbol is introduced as a name for F(x1,..,xk) by adding the axiom n(x1,..,xk) <=> F(x1,..,xk) and replacing F(x1,..,xk) with n(x1,..,xk) in G. The value indicates how many times a subformula must be used before it is named.";
    _lookup.insert(&_naming);
    _naming.addProblemConstraint(hasFormulas());
    _naming.tag(OptionTag::PREPROCESSING);
    _naming.addHardConstraint(lessThan(32768));
    _naming.addHardConstraint(greaterThan(-1));
    _naming.addHardConstraint(notEqual(1));

    _newCNF = BoolOptionValue("newcnf","newcnf",false);
    _newCNF.description="Use NewCNF algorithm to do naming, preprocessing and clausification.";
    _lookup.insert(&_newCNF);
    _newCNF.addProblemConstraint(hasFormulas());
    _newCNF.addProblemConstraint(onlyFirstOrder());
    _newCNF.tag(OptionTag::PREPROCESSING);

    _inlineLet = BoolOptionValue("inline_let","ile",false);
    _inlineLet.description="Always inline let-expressions.";
    _lookup.insert(&_inlineLet);
    _inlineLet.tag(OptionTag::PREPROCESSING);

//*********************** Output  ***********************

    _latexOutput = StringOptionValue("latex_output","","off");
    _latexOutput.description="File that will contain proof in the LaTeX format.";
    _lookup.insert(&_latexOutput);
    _latexOutput.tag(OptionTag::OUTPUT);

    _latexUseDefaultSymbols = BoolOptionValue("latex_use_default_symbols","",true);
    _latexUseDefaultSymbols.description="Interpreted symbols such as product have default LaTeX symbols"
        " that can be used. They can be overriden in the normal way. This option can turn them off";
    _latexUseDefaultSymbols.tag(OptionTag::OUTPUT);
    _lookup.insert(&_latexUseDefaultSymbols);

    _outputAxiomNames = BoolOptionValue("output_axiom_names","",false);
    _outputAxiomNames.description="Preserve names of axioms from the problem file in the proof output";
    _lookup.insert(&_outputAxiomNames);
    _outputAxiomNames.tag(OptionTag::OUTPUT);

    _printClausifierPremises = BoolOptionValue("print_clausifier_premises","",false);
    _printClausifierPremises.description="Output how the clausified problem was derived.";
    _lookup.insert(&_printClausifierPremises);
    _printClausifierPremises.tag(OptionTag::OUTPUT);

    _showAll = BoolOptionValue("show_everything","",false);
    _showAll.description="Turn (almost) all of the showX commands on";
    _lookup.insert(&_showAll);
    _showAll.tag(OptionTag::DEVELOPMENT);

    _showActive = BoolOptionValue("show_active","",false);
    _showActive.description="Print activated clauses.";
    _lookup.insert(&_showActive);
    _showActive.tag(OptionTag::DEVELOPMENT);

    _showBlocked = BoolOptionValue("show_blocked","",false);
    _showBlocked.description="Show generating inferences blocked due to coloring of symbols";
    _lookup.insert(&_showBlocked);
    _showBlocked.tag(OptionTag::DEVELOPMENT);

    _showDefinitions = BoolOptionValue("show_definitions","",false);
    _showDefinitions.description="Show definition introductions.";
    _lookup.insert(&_showDefinitions);
    _showDefinitions.tag(OptionTag::DEVELOPMENT);

    _showNew = BoolOptionValue("show_new","",false);
    _showNew.description="Show new (generated) clauses";
    _lookup.insert(&_showNew);
    _showNew.tag(OptionTag::DEVELOPMENT);

    _showSplitting = BoolOptionValue("show_splitting","",false);
    _showSplitting.description="Show updates within AVATAR";
    _lookup.insert(&_showSplitting);
    _showSplitting.tag(OptionTag::DEVELOPMENT);

    _showNewPropositional = BoolOptionValue("show_new_propositional","",false);
    _showNewPropositional.description="";
    //_lookup.insert(&_showNewPropositional);
    _showNewPropositional.tag(OptionTag::DEVELOPMENT);

    _showNonconstantSkolemFunctionTrace = BoolOptionValue("show_nonconstant_skolem_function_trace","",false);
    _showNonconstantSkolemFunctionTrace.description="Show introduction of non-constant skolem functions.";
    _lookup.insert(&_showNonconstantSkolemFunctionTrace);
    _showNonconstantSkolemFunctionTrace.tag(OptionTag::DEVELOPMENT);

    _showPassive = BoolOptionValue("show_passive","",false);
    _showPassive.description="Show clauses added to the passive set.";
    _lookup.insert(&_showPassive);
    _showPassive.tag(OptionTag::DEVELOPMENT);

    _showReductions = BoolOptionValue("show_reductions","",false);
    _showReductions.description="Show reductions.";
    _showReductions.tag(OptionTag::DEVELOPMENT);
    _lookup.insert(&_showReductions);

    _showPreprocessing = BoolOptionValue("show_preprocessing","",false);
    _showPreprocessing.description="Show preprocessing.";
    _lookup.insert(&_showPreprocessing);
    _showPreprocessing.tag(OptionTag::DEVELOPMENT);

    _showSkolemisations = BoolOptionValue("show_skolemisations","",false);
    _showSkolemisations.description="Show Skolemisations.";
    _lookup.insert(&_showSkolemisations);
    _showSkolemisations.tag(OptionTag::DEVELOPMENT);

    _showSymbolElimination = BoolOptionValue("show_symbol_elimination","",false);
    _showSymbolElimination.description="Show symbol elimination.";
    _lookup.insert(&_showSymbolElimination);
    _showSymbolElimination.tag(OptionTag::DEVELOPMENT);

    _showTheoryAxioms = BoolOptionValue("show_theory_axioms","",false);
    _showTheoryAxioms.description="Show the added theory axioms.";
    _lookup.insert(&_showTheoryAxioms);
    _showTheoryAxioms.tag(OptionTag::DEVELOPMENT);

#if VZ3
    _showZ3 = BoolOptionValue("show_z3","",false);
    _showZ3.description="Print the clauses being added to Z3";
    _lookup.insert(&_showZ3);
    _showZ3.tag(OptionTag::DEVELOPMENT);

    _exportAvatarProblem = StringOptionValue("export_avatar","","");
    _exportAvatarProblem.description="Export the avatar problems to solve in smtlib syntax.";
    _lookup.insert(&_exportAvatarProblem);
    _exportAvatarProblem.tag(OptionTag::DEVELOPMENT);
    _exportAvatarProblem.onlyUsefulWith(And(_splitting.is(equal(true)), _satSolver.is(equal(Options::SatSolver::Z3))));

    _exportThiProblem = StringOptionValue("export_thi","","");
    _exportThiProblem.description="Export the theory instantiation problems to solve in smtlib syntax.";
    _lookup.insert(&_exportThiProblem);
    _exportThiProblem.tag(OptionTag::DEVELOPMENT);
    _exportThiProblem.onlyUsefulWith(_theoryInstAndSimp.is(notEqual(TheoryInstSimp::OFF)));

#endif

    _showFOOL = BoolOptionValue("show_fool","",false);
    _showFOOL.description="Reveal the internal representation of FOOL terms";
    _lookup.insert(&_showFOOL);
    _showFOOL.tag(OptionTag::OUTPUT);

    _showFMBsortInfo = BoolOptionValue("show_fmb_sort_info","",false);
    _showFMBsortInfo.description = "Print information about sorts in FMB";
    _lookup.insert(&_showFMBsortInfo);
    _showFMBsortInfo.tag(OptionTag::OUTPUT);

    _showInduction = BoolOptionValue("show_induction","",false);
    _showInduction.description = "Print information about induction";
    _lookup.insert(&_showInduction);
    _showInduction.tag(OptionTag::OUTPUT);

    _showSimplOrdering = BoolOptionValue("show_ordering","",false);
    _showSimplOrdering.description = "Display the used simplification ordering's parameters.";
    _lookup.insert(&_showSimplOrdering);
    _showSimplOrdering.tag(OptionTag::OUTPUT);

    _manualClauseSelection = BoolOptionValue("manual_cs","",false);
    _manualClauseSelection.description="Run Vampire interactively by manually picking the clauses to be selected";
    _lookup.insert(&_manualClauseSelection);
    _manualClauseSelection.tag(OptionTag::DEVELOPMENT);

//************************************************************************
//*********************** VAMPIRE (includes CASC)  ***********************
//************************************************************************

//*********************** Saturation  ***********************

    _saturationAlgorithm = ChoiceOptionValue<SaturationAlgorithm>("saturation_algorithm","sa",SaturationAlgorithm::LRS,
                                                                  {"discount","fmb","lrs","otter"
#if VZ3
      ,"z3"
#endif
    });
    _saturationAlgorithm.description=
    "Select the saturation algorithm:\n"
    " - discount:\n"
    " - otter:\n"
    " - limited resource:\n"
    " - fmb : finite model building for satisfiable problems.\n"
    " - z3 : pass the preprocessed problem to z3, will terminate if the resulting problem is not ground.\n"
    "z3 and fmb aren't influenced by options for the saturation algorithm, apart from those under the relevant heading";
    _lookup.insert(&_saturationAlgorithm);
    _saturationAlgorithm.tag(OptionTag::SATURATION);

    // Warn about combinations of FMB and incomplete settings
    _saturationAlgorithm.addConstraint(If(equal(SaturationAlgorithm::FINITE_MODEL_BUILDING)).then(_sineSelection.is(equal(SineSelection::OFF))));
    _saturationAlgorithm.addConstraint(If(equal(SaturationAlgorithm::FINITE_MODEL_BUILDING)).then(_equalityProxy.is(equal(EqualityProxy::OFF))));
    // make the next hard - RSTC will make FMB crash (as RSTC correctly does not trigger hadIncompleteTransformation; still it probably does not make sense to use ep with fmb)
    _saturationAlgorithm.addHardConstraint(If(equal(SaturationAlgorithm::FINITE_MODEL_BUILDING)).then(_equalityProxy.is(notEqual(EqualityProxy::RSTC))));

    auto ProperSaturationAlgorithm = [this] {
      return Or(_saturationAlgorithm.is(equal(SaturationAlgorithm::LRS)),
                _saturationAlgorithm.is(equal(SaturationAlgorithm::OTTER)),
                _saturationAlgorithm.is(equal(SaturationAlgorithm::DISCOUNT)));
    };

    _sos = ChoiceOptionValue<Sos>("sos","sos",Sos::OFF,{"all","off","on","theory"});
    _sos.description=
    "Set of support strategy. All formulas annotated as axioms are put directly among active clauses, without performing any inferences between them."
    " If all, select all literals of set-of-support clauses, otherwise use the default literal selector. If theory then only apply to theory"
    " axioms introduced by vampire (all literals are selected).";
    _lookup.insert(&_sos);
    _sos.tag(OptionTag::PREPROCESSING);
    _sos.onlyUsefulWith(ProperSaturationAlgorithm());

    _sosTheoryLimit = UnsignedOptionValue("sos_theory_limit","sstl",0);
    _sosTheoryLimit.description="When sos=theory, limit the depth of descendants a theory axiom can have.";
    _lookup.insert(&_sosTheoryLimit);
    _sosTheoryLimit.tag(OptionTag::PREPROCESSING);
    _sosTheoryLimit.onlyUsefulWith(_sos.is(equal(Sos::THEORY)));

    /*
#if VZ3
    _smtForGround = BoolOptionValue("smt_for_ground","smtfg",false);
    _smtForGround.description = "When a (theory) problem is ground after preprocessing pass it to Z3. In this case we can return sat if Z3 does.";
    _smtForGround.setExperimental(); // since smt_for_ground is not running anyway (see MainLoop.cpp)
    _lookup.insert(&_smtForGround);
#endif
     */

    _fmbNonGroundDefs = BoolOptionValue("fmb_nonground_defs","fmbngd",false);
    _fmbNonGroundDefs.description = "Introduce definitions for non ground terms in preprocessing for fmb";
    //_lookup.insert(&_fmbNonGroundDefs);
    _fmbNonGroundDefs.setExperimental();
    _fmbNonGroundDefs.onlyUsefulWith(_saturationAlgorithm.is(equal(SaturationAlgorithm::FINITE_MODEL_BUILDING)));

    _fmbStartSize = UnsignedOptionValue("fmb_start_size","fmbss",1);
    _fmbStartSize.description = "Set the initial model size for finite model building";
    _lookup.insert(&_fmbStartSize);
    _fmbStartSize.onlyUsefulWith(_saturationAlgorithm.is(equal(SaturationAlgorithm::FINITE_MODEL_BUILDING)));
    _fmbStartSize.tag(OptionTag::FMB);

    _fmbSymmetryRatio = FloatOptionValue("fmb_symmetry_ratio","fmbsr",1.0);
    _fmbSymmetryRatio.description = "Usually we use at most n principal terms for symmetry avoidance where n is the current model size. This option allows us to supply a multiplier for that n. See Symmetry Avoidance in MACE-Style Finite Model Finding.";
    _lookup.insert(&_fmbSymmetryRatio);
    _fmbSymmetryRatio.onlyUsefulWith(_saturationAlgorithm.is(equal(SaturationAlgorithm::FINITE_MODEL_BUILDING)));
    _fmbSymmetryRatio.tag(OptionTag::FMB);

    _fmbSymmetryOrderSymbols = ChoiceOptionValue<FMBSymbolOrders>("fmb_symmetry_symbol_order","fmbsso",
                                                     FMBSymbolOrders::OCCURENCE,
                                                     {"occurence","input_usage","preprocessed_usage"});
    _fmbSymmetryOrderSymbols.description = "The order of symbols considered for symmetry avoidance. See Symmetry Avoidance in MACE-Style Finite Model Finding.";
    _lookup.insert(&_fmbSymmetryOrderSymbols);
    _fmbSymmetryOrderSymbols.onlyUsefulWith(_saturationAlgorithm.is(equal(SaturationAlgorithm::FINITE_MODEL_BUILDING)));
    _fmbSymmetryOrderSymbols.tag(OptionTag::FMB);

    _fmbSymmetryWidgetOrders = ChoiceOptionValue<FMBWidgetOrders>("fmb_symmetry_widget_order","fmbswo",
                                                     FMBWidgetOrders::FUNCTION_FIRST,
                                                     {"function_first","argument_first","diagonal"});
    _fmbSymmetryWidgetOrders.description = "The order of constructed principal terms used in symmetry avoidance. See Symmetry Avoidance in MACE-Style Finite Model Finding.";
    // TODO: put back only when debugged (see https://github.com/vprover/vampire/issues/393)
    // _lookup.insert(&_fmbSymmetryWidgetOrders);
    _fmbSymmetryWidgetOrders.onlyUsefulWith(_saturationAlgorithm.is(equal(SaturationAlgorithm::FINITE_MODEL_BUILDING)));
    _fmbSymmetryWidgetOrders.tag(OptionTag::FMB);

    _fmbAdjustSorts = ChoiceOptionValue<FMBAdjustSorts>("fmb_adjust_sorts","fmbas",
                                                           FMBAdjustSorts::GROUP,
                                                           {"off","expand","group","predicate","function"});
    _fmbAdjustSorts.description = "Detect monotonic sorts. If <expand> then expand monotonic subsorts into proper sorts. If <group> then collapse monotonic sorts into a single sort. If <predicate> then introduce sort predicates for non-monotonic sorts and collapse all sorts into one. If <function> then introduce sort functions for non-monotonic sorts and collapse all sorts into one";
    _lookup.insert(&_fmbAdjustSorts);
    _fmbAdjustSorts.onlyUsefulWith(_saturationAlgorithm.is(equal(SaturationAlgorithm::FINITE_MODEL_BUILDING)));
    _fmbAdjustSorts.addHardConstraint(
      If(equal(FMBAdjustSorts::EXPAND)).then(_fmbEnumerationStrategy.is(notEqual(FMBEnumerationStrategy::CONTOUR))));
    _fmbAdjustSorts.tag(OptionTag::FMB);

    _fmbDetectSortBounds = BoolOptionValue("fmb_detect_sort_bounds","fmbdsb",false);
    _fmbDetectSortBounds.description = "Use a saturation loop to detect sort bounds introduced by (for example) injective functions";
    _lookup.insert(&_fmbDetectSortBounds);
    _fmbDetectSortBounds.onlyUsefulWith(_saturationAlgorithm.is(equal(SaturationAlgorithm::FINITE_MODEL_BUILDING)));
    _fmbDetectSortBounds.addHardConstraint(If(equal(true)).then(_fmbAdjustSorts.is(notEqual(FMBAdjustSorts::PREDICATE))));
    _fmbDetectSortBounds.addHardConstraint(If(equal(true)).then(_fmbAdjustSorts.is(notEqual(FMBAdjustSorts::FUNCTION))));
    _fmbDetectSortBounds.tag(OptionTag::FMB);

    _fmbDetectSortBoundsTimeLimit = UnsignedOptionValue("fmb_detect_sort_bounds_time_limit","fmbdsbt",1);
    _fmbDetectSortBoundsTimeLimit.description = "The time limit (in seconds) for performing sort bound detection";
    _lookup.insert(&_fmbDetectSortBoundsTimeLimit);
    _fmbDetectSortBoundsTimeLimit.onlyUsefulWith(_saturationAlgorithm.is(equal(SaturationAlgorithm::FINITE_MODEL_BUILDING)));
    _fmbDetectSortBoundsTimeLimit.tag(OptionTag::FMB);

    _fmbSizeWeightRatio = UnsignedOptionValue("fmb_size_weight_ratio","fmbswr",1);
    _fmbSizeWeightRatio.description = "Controls the priority the next sort size vector is given based on a ratio. 0 is size only, 1 means 1:1, 2 means 1:2, etc.";
    _fmbSizeWeightRatio.onlyUsefulWith(_fmbEnumerationStrategy.is(equal(FMBEnumerationStrategy::CONTOUR)));
    _fmbSizeWeightRatio.onlyUsefulWith(_saturationAlgorithm.is(equal(SaturationAlgorithm::FINITE_MODEL_BUILDING)));
    _lookup.insert(&_fmbSizeWeightRatio);
    _fmbSizeWeightRatio.tag(OptionTag::FMB);

    _fmbEnumerationStrategy = ChoiceOptionValue<FMBEnumerationStrategy>("fmb_enumeration_strategy","fmbes",FMBEnumerationStrategy::SBMEAM,{"sbeam",
#if VZ3
        "smt",
#endif
        "contour"});
    _fmbEnumerationStrategy.description = "How model sizes assignments are enumerated in the multi-sorted setting. (Only smt and contour are known to be finite model complete and can therefore return UNSAT.)";
    _lookup.insert(&_fmbEnumerationStrategy);
    _fmbEnumerationStrategy.onlyUsefulWith(_saturationAlgorithm.is(equal(SaturationAlgorithm::FINITE_MODEL_BUILDING)));
    _fmbEnumerationStrategy.tag(OptionTag::FMB);

    _fmbKeepSbeamGenerators = BoolOptionValue("fmb_keep_sbeam_generators","fmbksg",false);
    _fmbKeepSbeamGenerators.description = "A modification of the sbeam enumeration strategy which (for a performance price) makes it more enumeration-complete.";
    // for an example where this helps try "-sa fmb -fmbas expand Problems/KRS/KRS185+1.p"
    _lookup.insert(&_fmbKeepSbeamGenerators);
    _fmbKeepSbeamGenerators.onlyUsefulWith(_saturationAlgorithm.is(equal(SaturationAlgorithm::FINITE_MODEL_BUILDING)));
    _fmbKeepSbeamGenerators.onlyUsefulWith(_fmbEnumerationStrategy.is(equal(FMBEnumerationStrategy::SBMEAM)));
    _fmbKeepSbeamGenerators.tag(OptionTag::FMB);

    _selection = SelectionOptionValue("selection","s",10);
    _selection.description=
    "Selection methods 2,3,4,10,11 are complete by virtue of extending Maximal i.e. they select the best among maximal. Methods 1002,1003,1004,1010,1011 relax this restriction and are therefore not complete.\n"
    " 0     - Total (select everything)\n"
    " 1     - Maximal\n"
    " 2     - ColoredFirst, MaximalSize then Lexicographical\n"
    " 3     - ColoredFirst, NoPositiveEquality, LeastTopLevelVariables,\n          LeastDistinctVariables then Lexicographical\n"
    " 4     - ColoredFirst, NoPositiveEquality, LeastTopLevelVariables,\n          LeastVariables, MaximalSize then Lexicographical\n"
    " 10    - ColoredFirst, NegativeEquality, MaximalSize, Negative then Lexicographical\n"
    " 11    - Lookahead\n"
    " 666   - Random\n"
    " 1002  - Incomplete version of 2\n"
    " 1003  - Incomplete version of 3\n"
    " 1004  - Incomplete version of 4\n"
    " 1010  - Incomplete version of 10\n"
    " 1011  - Incomplete version of 11\n"
    " 1666  - Incomplete version of 666\n"
    "Or negated, which means that reversePolarity is true i.e. for selection we treat all negative non-equality literals as "
    "positive and vice versa (can only apply to non-equality literals).\n";

    _lookup.insert(&_selection);
    _selection.tag(OptionTag::SATURATION);
    _selection.onlyUsefulWith2(ProperSaturationAlgorithm());

    _lookaheadDelay = IntOptionValue("lookahaed_delay","lsd",0);
    _lookaheadDelay.description = "Delay the use of lookahead selection by this many selections"
                                  " the idea is that lookahead selection may behave erratically"
                                  " at the start";
    _lookaheadDelay.tag(OptionTag::SATURATION);
    _lookup.insert(&_lookaheadDelay);
    _lookaheadDelay.onlyUsefulWith(_selection.isLookAheadSelection());

    _ageWeightRatio = RatioOptionValue("age_weight_ratio","awr",1,1,':');
    _ageWeightRatio.description=
    "Ratio in which clauses are being selected for activation i.e. a:w means that for every a clauses selected based on age "
    "there will be w selected based on weight.";
    _lookup.insert(&_ageWeightRatio);
    _ageWeightRatio.tag(OptionTag::SATURATION);
    _ageWeightRatio.onlyUsefulWith2(ProperSaturationAlgorithm());

    _ageWeightRatioShape = ChoiceOptionValue<AgeWeightRatioShape>("age_weight_ratio_shape","awrs",AgeWeightRatioShape::CONSTANT,{"constant","decay", "converge"});
    _ageWeightRatioShape.description = "How to change the age/weight ratio during proof search.";
    _ageWeightRatioShape.onlyUsefulWith(_ageWeightRatio.is(isNotDefaultRatio()));
    _lookup.insert(&_ageWeightRatioShape);
    _ageWeightRatioShape.tag(OptionTag::SATURATION);

    _ageWeightRatioShapeFrequency = UnsignedOptionValue("age_weight_ratio_shape_frequency","awrsf",100);
    _ageWeightRatioShapeFrequency.description = "How frequently the age/weight ratio shape is to change: i.e. if set to 'decay' at a frequency of 100, the age/weight ratio will change every 100 age/weight choices.";
    _ageWeightRatioShapeFrequency.onlyUsefulWith(_ageWeightRatioShape.is(notEqual(AgeWeightRatioShape::CONSTANT)));
    _ageWeightRatioShapeFrequency.addHardConstraint(greaterThan(0u));
    _lookup.insert(&_ageWeightRatioShapeFrequency);
    _ageWeightRatioShapeFrequency.tag(OptionTag::SATURATION);

    _useTheorySplitQueues = BoolOptionValue("theory_split_queue","thsq",false);
    _useTheorySplitQueues.description = "Turn on clause selection using multiple queues containing different clauses (split by amount of theory reasoning)";
    _useTheorySplitQueues.onlyUsefulWith(ProperSaturationAlgorithm());
    // _useTheorySplitQueues.addProblemConstraint(hasTheories()); // recall how they helped even on non-theory problems during CACS 2021?
    _lookup.insert(&_useTheorySplitQueues);
    _useTheorySplitQueues.tag(OptionTag::SATURATION);

    _theorySplitQueueExpectedRatioDenom = IntOptionValue("theory_split_queue_expected_ratio_denom","thsqd", 8);
    _theorySplitQueueExpectedRatioDenom.description = "The denominator n such that we expect the final proof to have a ratio of theory-axioms to all-axioms of 1/n.";
    _lookup.insert(&_theorySplitQueueExpectedRatioDenom);
    _theorySplitQueueExpectedRatioDenom.onlyUsefulWith(_useTheorySplitQueues.is(equal(true)));
    _theorySplitQueueExpectedRatioDenom.tag(OptionTag::SATURATION);

    _theorySplitQueueCutoffs = StringOptionValue("theory_split_queue_cutoffs", "thsqc", "0");
    _theorySplitQueueCutoffs.description = "The cutoff-values for the split-queues (the cutoff value for the last queue has to be omitted, as it is always infinity). Any split-queue contains all clauses which are assigned a feature-value less or equal to the cutoff-value of the queue. If no custom value for this option is set, the implementation will use cutoffs 0,4*d,10*d,infinity (where d denotes the theory split queue expected ratio denominator).";
    _lookup.insert(&_theorySplitQueueCutoffs);
    _theorySplitQueueCutoffs.onlyUsefulWith(_useTheorySplitQueues.is(equal(true)));
    _theorySplitQueueCutoffs.tag(OptionTag::SATURATION);

    _theorySplitQueueRatios = StringOptionValue("theory_split_queue_ratios", "thsqr", "1,1");
    _theorySplitQueueRatios.description = "The ratios for picking clauses from the split-queues using weighted round robin. If a queue is empty, the clause will be picked from the next non-empty queue to the right. Note that this option implicitly also sets the number of queues.";
    _lookup.insert(&_theorySplitQueueRatios);
    _theorySplitQueueRatios.onlyUsefulWith(_useTheorySplitQueues.is(equal(true)));
    _theorySplitQueueRatios.tag(OptionTag::SATURATION);

    _theorySplitQueueLayeredArrangement = BoolOptionValue("theory_split_queue_layered_arrangement","thsql",true);
    _theorySplitQueueLayeredArrangement.description = "If turned on, use a layered arrangement to split clauses into queues. Otherwise use a tammet-style-arrangement.";
    _lookup.insert(&_theorySplitQueueLayeredArrangement);
    _theorySplitQueueLayeredArrangement.onlyUsefulWith(_useTheorySplitQueues.is(equal(true)));
    _theorySplitQueueLayeredArrangement.tag(OptionTag::SATURATION);

    _useAvatarSplitQueues = BoolOptionValue("avatar_split_queue","avsq",false);
    _useAvatarSplitQueues.description = "Turn on experiments: clause selection with multiple queues containing different clauses (split by amount of avatar-split-set-size)";
    _lookup.insert(&_useAvatarSplitQueues);
    _useAvatarSplitQueues.tag(OptionTag::AVATAR);
    _useAvatarSplitQueues.onlyUsefulWith(ProperSaturationAlgorithm());
    _useAvatarSplitQueues.onlyUsefulWith(_splitting.is(equal(true)));

    _avatarSplitQueueCutoffs = StringOptionValue("avatar_split_queue_cutoffs", "avsqc", "0");
    _avatarSplitQueueCutoffs.description = "The cutoff-values for the avatar-split-queues (the cutoff value for the last queue is omitted, since it has to be infinity).";
    _lookup.insert(&_avatarSplitQueueCutoffs);
    _avatarSplitQueueCutoffs.onlyUsefulWith(_useAvatarSplitQueues.is(equal(true)));
    _avatarSplitQueueCutoffs.tag(OptionTag::AVATAR);

    _avatarSplitQueueRatios = StringOptionValue("avatar_split_queue_ratios", "avsqr", "1,1");
    _avatarSplitQueueRatios.description = "The ratios for picking clauses from the split-queues using weighted round robin. If a queue is empty, the clause will be picked from the next non-empty queue to the right. Note that this option implicitly also sets the number of queues.";
    _lookup.insert(&_avatarSplitQueueRatios);
    _avatarSplitQueueRatios.onlyUsefulWith(_useAvatarSplitQueues.is(equal(true)));
    _avatarSplitQueueRatios.tag(OptionTag::AVATAR);

    _avatarSplitQueueLayeredArrangement = BoolOptionValue("avatar_split_queue_layered_arrangement","avsql",false);
    _avatarSplitQueueLayeredArrangement.description = "If turned on, use a layered arrangement to split clauses into queues. Otherwise use a tammet-style-arrangement.";
    _lookup.insert(&_avatarSplitQueueLayeredArrangement);
    _avatarSplitQueueLayeredArrangement.onlyUsefulWith(_useAvatarSplitQueues.is(equal(true)));
    _avatarSplitQueueLayeredArrangement.tag(OptionTag::AVATAR);

    _useSineLevelSplitQueues = BoolOptionValue("sine_level_split_queue","slsq",false);
    _useSineLevelSplitQueues.description = "Turn on experiments: clause selection with multiple queues containing different clauses (split by sine-level of clause)";
    _useSineLevelSplitQueues.onlyUsefulWith(ProperSaturationAlgorithm());
    _useSineLevelSplitQueues.addProblemConstraint(hasGoal());
    _lookup.insert(&_useSineLevelSplitQueues);
    _useSineLevelSplitQueues.tag(OptionTag::SATURATION);

    _sineLevelSplitQueueCutoffs = StringOptionValue("sine_level_split_queue_cutoffs", "slsqc", "0");
    _sineLevelSplitQueueCutoffs.description = "The cutoff-values for the sine-level-split-queues (the cutoff value for the last queue is omitted, since it has to be infinity).";
    _lookup.insert(&_sineLevelSplitQueueCutoffs);
    _sineLevelSplitQueueCutoffs.onlyUsefulWith(_useSineLevelSplitQueues.is(equal(true)));
    _sineLevelSplitQueueCutoffs.tag(OptionTag::SATURATION);

    _sineLevelSplitQueueRatios = StringOptionValue("sine_level_split_queue_ratios", "slsqr", "1,1");
    _sineLevelSplitQueueRatios.description = "The ratios for picking clauses from the sine-level-split-queues using weighted round robin. If a queue is empty, the clause will be picked from the next non-empty queue to the right. Note that this option implicitly also sets the number of queues.";
    _lookup.insert(&_sineLevelSplitQueueRatios);
    _sineLevelSplitQueueRatios.onlyUsefulWith(_useSineLevelSplitQueues.is(equal(true)));
    _sineLevelSplitQueueRatios.tag(OptionTag::SATURATION);

    _sineLevelSplitQueueLayeredArrangement = BoolOptionValue("sine_level_split_queue_layered_arrangement","slsql",true);
    _sineLevelSplitQueueLayeredArrangement.description = "If turned on, use a layered arrangement to split clauses into queues. Otherwise use a tammet-style-arrangement.";
    _lookup.insert(&_sineLevelSplitQueueLayeredArrangement);
    _sineLevelSplitQueueLayeredArrangement.onlyUsefulWith(_useSineLevelSplitQueues.is(equal(true)));
    _sineLevelSplitQueueLayeredArrangement.tag(OptionTag::SATURATION);

    _usePositiveLiteralSplitQueues = BoolOptionValue("positive_literal_split_queue","plsq",false);
    _usePositiveLiteralSplitQueues.description = "Turn on experiments: clause selection with multiple queues containing different clauses (split by number of positive literals in clause)";
    _lookup.insert(&_usePositiveLiteralSplitQueues);
    _usePositiveLiteralSplitQueues.onlyUsefulWith(ProperSaturationAlgorithm());
    _usePositiveLiteralSplitQueues.tag(OptionTag::SATURATION);

    _positiveLiteralSplitQueueCutoffs = StringOptionValue("positive_literal_split_queue_cutoffs", "plsqc", "0");
    _positiveLiteralSplitQueueCutoffs.description = "The cutoff-values for the positive-literal-split-queues (the cutoff value for the last queue is omitted, since it has to be infinity).";
    _lookup.insert(&_positiveLiteralSplitQueueCutoffs);
    _positiveLiteralSplitQueueCutoffs.onlyUsefulWith(_usePositiveLiteralSplitQueues.is(equal(true)));
    _positiveLiteralSplitQueueCutoffs.tag(OptionTag::SATURATION);

    _positiveLiteralSplitQueueRatios = StringOptionValue("positive_literal_split_queue_ratios", "plsqr", "1,4");
    _positiveLiteralSplitQueueRatios.description = "The ratios for picking clauses from the positive-literal-split-queues using weighted round robin. If a queue is empty, the clause will be picked from the next non-empty queue to the right. Note that this option implicitly also sets the number of queues.";
    _lookup.insert(&_positiveLiteralSplitQueueRatios);
    _positiveLiteralSplitQueueRatios.onlyUsefulWith(_usePositiveLiteralSplitQueues.is(equal(true)));
    _positiveLiteralSplitQueueRatios.tag(OptionTag::SATURATION);

    _positiveLiteralSplitQueueLayeredArrangement = BoolOptionValue("positive_literal_split_queue_layered_arrangement","plsql",false);
    _positiveLiteralSplitQueueLayeredArrangement.description = "If turned on, use a layered arrangement to split clauses into queues. Otherwise use a tammet-style-arrangement.";
    _lookup.insert(&_positiveLiteralSplitQueueLayeredArrangement);
    _positiveLiteralSplitQueueLayeredArrangement.onlyUsefulWith(_usePositiveLiteralSplitQueues.is(equal(true)));
    _positiveLiteralSplitQueueLayeredArrangement.tag(OptionTag::SATURATION);

    _literalMaximalityAftercheck = BoolOptionValue("literal_maximality_aftercheck","lma",false);
    _literalMaximalityAftercheck.description =
                                   "For efficiency we perform maximality checks before applying substitutions. Sometimes this can "
                                   "lead to generating more clauses than needed for completeness. Set this on to add the checks "
                                   "afterwards as well.";
    _lookup.insert(&_literalMaximalityAftercheck);
    _literalMaximalityAftercheck.onlyUsefulWith(ProperSaturationAlgorithm());
    _literalMaximalityAftercheck.tag(OptionTag::SATURATION);


    _sineToAge = BoolOptionValue("sine_to_age","s2a",false);
    _sineToAge.description = "Use SInE levels to postpone introducing clauses more distant from the conjecture to proof search by artificially making them younger (age := sine_level).";
    _sineToAge.onlyUsefulWith(ProperSaturationAlgorithm());
    _lookup.insert(&_sineToAge);
    _sineToAge.tag(OptionTag::SATURATION);

    _randomAWR = BoolOptionValue("random_awr","rawr",false);
    _randomAWR.description = "Respecting age_weight_ratio, always choose the next clause selection queue probabilistically (rather than deterministically).";
    _lookup.insert(&_randomAWR);
    _randomAWR.tag(OptionTag::SATURATION);
    _randomAWR.setExperimental();

    _sineToPredLevels = ChoiceOptionValue<PredicateSineLevels>("sine_to_pred_levels","s2pl",PredicateSineLevels::OFF,{"no","off","on"});
    _sineToPredLevels.description = "Assign levels to predicate symbols as they are used to trigger axioms during SInE computation. "
        "Then use them as predicateLevels determining the ordering. 'on' means conjecture symbols are larger, 'no' means the opposite. (equality keeps its standard lowest level).";
    _lookup.insert(&_sineToPredLevels);
    _sineToPredLevels.tag(OptionTag::SATURATION);
    _sineToPredLevels.onlyUsefulWith(ProperSaturationAlgorithm());
    _sineToPredLevels.addHardConstraint(If(notEqual(PredicateSineLevels::OFF)).then(_literalComparisonMode.is(notEqual(LiteralComparisonMode::PREDICATE))));
    _sineToPredLevels.addHardConstraint(If(notEqual(PredicateSineLevels::OFF)).then(_literalComparisonMode.is(notEqual(LiteralComparisonMode::REVERSE))));

    // Like generality threshold for SiNE, except used by the sine2age trick
    _sineToAgeGeneralityThreshold = UnsignedOptionValue("sine_to_age_generality_threshold","s2agt",0);
    _sineToAgeGeneralityThreshold.description = "Like sine_generality_threshold but influences sine_to_age, sine_to_pred_levels, and sine_level_split_queue rather than sine_selection.";
    _lookup.insert(&_sineToAgeGeneralityThreshold);
    _sineToAgeGeneralityThreshold.tag(OptionTag::SATURATION);
    _sineToAgeGeneralityThreshold.onlyUsefulWith(Or(
      _sineToAge.is(equal(true)),
      _sineToPredLevels.is(notEqual(PredicateSineLevels::OFF)),
      _useSineLevelSplitQueues.is(equal(true))));

    // Like generality threshold for SiNE, except used by the sine2age trick
    _sineToAgeTolerance = FloatOptionValue("sine_to_age_tolerance","s2at",1.0);
    _sineToAgeTolerance.description = "Like sine_tolerance but influences sine_to_age, sine_to_pred_levels, and sine_level_split_queue rather than sine_selection."
    " Has special value of -1.0, but otherwise must be greater or equal 1.0.";
    _lookup.insert(&_sineToAgeTolerance);
    _sineToAgeTolerance.tag(OptionTag::SATURATION);
    _sineToAgeTolerance.addConstraint(Or(equal(-1.0f),greaterThanEq(1.0f)));
    // Captures that if the value is not 1.0 then sineSelection must be on
    _sineToAgeTolerance.onlyUsefulWith(Or(
      _sineToAge.is(equal(true)),
      _sineToPredLevels.is(notEqual(PredicateSineLevels::OFF)),
      _useSineLevelSplitQueues.is(equal(true))));

    _lrsFirstTimeCheck = IntOptionValue("lrs_first_time_check","",5);
    _lrsFirstTimeCheck.description=
    "Percentage of time limit at which the LRS algorithm will for the first time estimate the number of reachable clauses.";
    _lookup.insert(&_lrsFirstTimeCheck);
    _lrsFirstTimeCheck.tag(OptionTag::LRS);
    _lrsFirstTimeCheck.addConstraint(greaterThanEq(0));
    _lrsFirstTimeCheck.addConstraint(lessThan(100));

    _lrsWeightLimitOnly = BoolOptionValue("lrs_weight_limit_only","lwlo",false);
    _lrsWeightLimitOnly.description=
    "If off, the lrs sets both age and weight limit according to clause reachability, otherwise it sets the age limit to 0 and only the weight limit reflects reachable clauses";
    _lrsWeightLimitOnly.onlyUsefulWith(_saturationAlgorithm.is(equal(SaturationAlgorithm::LRS)));
    _lookup.insert(&_lrsWeightLimitOnly);
    _lrsWeightLimitOnly.tag(OptionTag::LRS);

    _simulatedTimeLimit = TimeLimitOptionValue("simulated_time_limit","stl",0);
    _simulatedTimeLimit.description=
    "Time limit in seconds for the purpose of reachability estimations of the LRS saturation algorithm (if 0, the actual time limit is used)";
    _simulatedTimeLimit.onlyUsefulWith(_saturationAlgorithm.is(equal(SaturationAlgorithm::LRS)));
    _lookup.insert(&_simulatedTimeLimit);
    _simulatedTimeLimit.tag(OptionTag::LRS);

    _lrsEstimateCorrectionCoef = FloatOptionValue("lrs_estimate_correction_coef","lecc",1.0);
    _lrsEstimateCorrectionCoef.description = "Make lrs more (<1.0) or less (>1.0) agressive by multiplying by this coef its estimate of how many clauses are still reachable.";
    _lookup.insert(&_lrsEstimateCorrectionCoef);
    _lrsEstimateCorrectionCoef.tag(OptionTag::LRS);
    _lrsEstimateCorrectionCoef.addConstraint(greaterThan(0.0f));
    _lrsEstimateCorrectionCoef.onlyUsefulWith(_saturationAlgorithm.is(equal(SaturationAlgorithm::LRS)));

  //*********************** Inferences  ***********************

#if VZ3

    _theoryInstAndSimp = ChoiceOptionValue<TheoryInstSimp>("theory_instantiation","thi",
                                        TheoryInstSimp::OFF, {"off", "all", "strong", "neg_eq", "overlap", "full", "new"});
    _theoryInstAndSimp.description = ""
    "\nEnables theory instantiation rule: "
    "\nT[x_1, ..., x_n] \\/ C[x_1, ..., x_n]"
    "\n-------------------------------------"
    "\n           C[t_1, ..., t_n]          "
    "\nwhere  "
    "\n -  T[x_1, ..., x_n] is a pure theory clause  "
    "\n - ~T[t_1, ...., t_n] is valid "
    "\n"
    "\nThe rule uses an smt solver (i.e. z3 atm) to find t_1...t_n that satisfy the requirement for the rule."
    "\n"
    "\nThe different option values define the behaviour of which theory literals to select."
    "\n- all    : hmmm.. what could that mean?!"
    "\n- neg_eq : only negative equalities"
    "\n- strong : interpreted predicates, but no positive equalities"
    "\n- overlap: all literals that contain variables that are also contained in a strong literal"
    "\n- new    : deprecated"
    "\n- full   : deprecated"
    "";
    _theoryInstAndSimp.tag(OptionTag::THEORIES);
    _theoryInstAndSimp.addProblemConstraint(hasTheories());
    _lookup.insert(&_theoryInstAndSimp);

    _thiGeneralise = BoolOptionValue("theory_instantiation_generalisation", "thigen", false);
    _thiGeneralise.description = "Enable retrieval of generalised instances in theory instantiation. This can help with datatypes but requires thi to call the smt solver twice. "
    "\n"
    "\n An example of such a generalisation is:"
    "\n first(x) > 0 \\/ P[x]"
    "\n ==================== "
    "\n     P[(-1, y)]"
    "\n"
    "\n instead of the more concrete instance"
    "\n first(x) > 0 \\/ P[x]"
    "\n ==================== "
    "\n     P[(-1, 0)]"
    ;
    _thiGeneralise.tag(OptionTag::THEORIES);
    _lookup.insert(&_thiGeneralise);
    _thiGeneralise.setExperimental();
    _thiGeneralise.onlyUsefulWith(_theoryInstAndSimp.is(notEqual(TheoryInstSimp::OFF)));

    _thiTautologyDeletion = BoolOptionValue("theory_instantiation_tautology_deletion", "thitd", false);
    _thiTautologyDeletion.description = "Enable deletion of tautology theory subclauses detected via theory instantiation.";
    _thiTautologyDeletion.tag(OptionTag::THEORIES);
    _lookup.insert(&_thiTautologyDeletion);
    _thiTautologyDeletion.setExperimental();
    _thiTautologyDeletion.onlyUsefulWith(_theoryInstAndSimp.is(notEqual(TheoryInstSimp::OFF)));
#endif

    _unificationWithAbstraction = ChoiceOptionValue<UnificationWithAbstraction>("unification_with_abstraction","uwa",
                                     UnificationWithAbstraction::OFF,
                                     {"off","interpreted_only","one_side_interpreted","one_side_constant","all","ground"});
    _unificationWithAbstraction.description=
      "During unification, if two terms s and t fail to unify we will introduce a constraint s!=t and carry on. For example, "
      "resolving p(1) \\/ C with ~p(a+2) would produce C \\/ 1 !=a+2. This is controlled by a check on the terms. The expected "
      "use case is in theory reasoning. The possible values are:"
      "- off: do not introduce a constraint\n"
      "- interpreted_only: only if s and t have interpreted top symbols\n"
      "- one_side_interpreted: only if one of s or t have interpreted top symbols\n"
      "- one_side_constant: only if one of s or t is an interpreted constant (e.g. a number)\n"
      "- all: always apply\n"
      "- ground: only if both s and t are ground\n"
      "See Unification with Abstraction and Theory Instantiation in Saturation-Based Reasoning for further details.";
    _unificationWithAbstraction.tag(OptionTag::THEORIES);
    _lookup.insert(&_unificationWithAbstraction);

    _useACeval = BoolOptionValue("use_ac_eval","uace",true);
    _useACeval.description="Evaluate associative and commutative operators e.g. + and *.";
    _useACeval.tag(OptionTag::THEORIES);
    _lookup.insert(&_useACeval);

    _inequalityNormalization = BoolOptionValue("normalize_inequalities","norm_ineq",false);
    _inequalityNormalization.description="Enable normalizing of inequalities like s < t ==> 0 < t - s.";
    _lookup.insert(&_inequalityNormalization);
    _inequalityNormalization.addProblemConstraint(hasTheories());
    _inequalityNormalization.tag(OptionTag::THEORIES);

    auto choiceArithmeticSimplificationMode = [&](vstring l, vstring s, ArithmeticSimplificationMode d)
    { return ChoiceOptionValue<ArithmeticSimplificationMode>(l,s,d, {"force", "cautious", "off", }); };
    _cancellation = choiceArithmeticSimplificationMode(
       "cancellation", "canc",
       ArithmeticSimplificationMode::OFF);
    _cancellation.description = "Enables the rule cancellation around additions as described in the paper Making Theory Reasoning Simpler ( https://easychair.org/publications/preprint/K2hb ). \
                                In some rare cases the conclusion may be not strictly simpler than the hypothesis. With `force` we ignore these cases, violating the ordering and just simplifying \
                                anyways. With `cautious` we will generate a new clause instead of simplifying in these cases.";
    _lookup.insert(&_cancellation);
    _cancellation.addProblemConstraint(hasTheories());
    _cancellation.tag(OptionTag::THEORIES);

    _highSchool = BoolOptionValue("high_school", "hsm", false);
    _highSchool.description="Enables high school education for vampire. (i.e.: sets -gve cautious, -asg cautious, -ev cautious, -canc cautious, -pum on )";
    _lookup.insert(&_highSchool);
    _highSchool.addProblemConstraint(hasTheories());
    _highSchool.tag(OptionTag::THEORIES);

    _pushUnaryMinus = BoolOptionValue(
       "push_unary_minus", "pum",
       false);
    _pushUnaryMinus.description=
          "Enable the immediate simplifications:\n"
          " -(t + s) ==> -t + -s\n"
          " -(-t) ==> t\n"
          ;
    _lookup.insert(&_pushUnaryMinus);
    _pushUnaryMinus.addProblemConstraint(hasTheories());
    _pushUnaryMinus.tag(OptionTag::THEORIES);

    _gaussianVariableElimination = choiceArithmeticSimplificationMode(
       "gaussian_variable_elimination", "gve",
       ArithmeticSimplificationMode::OFF);
    _gaussianVariableElimination.description=
          "Enable the immediate simplification \"Gaussian Variable Elimination\":\n"
          "\n"
          "s != t \\/ C[X] \n"
          "--------------  if s != t can be rewritten to X != r \n"
          "    C[r] \n"
          "\n"
          "Example:\n"
          "\n"
          "6 * X0 != 2 * X1 | p(X0, X1)\n"
          "-------------------------------\n"
          "  p(2 * X1 / 6, X1)\n"
          "\n"
          "\n"
          "For a more detailed description see the paper Making Theory Reasoning Simpler ( https://easychair.org/publications/preprint/K2hb ). \
          In some rare cases the conclusion may be not strictly simpler than the hypothesis. With `force` we ignore these cases, violating the ordering and just simplifying \
          anyways. With `cautious` we will generate a new clause instead of simplifying in these cases.";
    _lookup.insert(&_gaussianVariableElimination);
    _gaussianVariableElimination.addProblemConstraint(hasTheories());
    _gaussianVariableElimination.tag(OptionTag::THEORIES);

    _arithmeticSubtermGeneralizations = choiceArithmeticSimplificationMode(
       "arithmetic_subterm_generalizations", "asg",
       ArithmeticSimplificationMode::OFF);
    _arithmeticSubtermGeneralizations.description = "\
          Enables various generalization rules for arithmetic terms as described in the paper Making Theory Reasoning Simpler ( https://easychair.org/publications/preprint/K2hb ). \
          In some rare cases the conclusion may be not strictly simpler than the hypothesis. With `force` we ignore these cases, violating the ordering and just simplifying \
          anyways. With `cautious` we will generate a new clause instead of simplifying in these cases.";
    _lookup.insert(&_arithmeticSubtermGeneralizations);
    _arithmeticSubtermGeneralizations.addProblemConstraint(hasTheories());
    _arithmeticSubtermGeneralizations.tag(OptionTag::THEORIES);

    _evaluationMode = ChoiceOptionValue<EvaluationMode>("evaluation","ev",
                                                        EvaluationMode::SIMPLE,
                                                        {"simple","force","cautious"});
    _evaluationMode.description=
    "Chooses the algorithm used to simplify interpreted integer, rational, and real terms. \
                                 \
    - simple: will only evaluate expressions built from interpreted constants only.\
    - cautious: will evaluate abstract expressions to a weak polynomial normal form. This is more powerful but may fail in some rare cases where the resulting polynomial is not strictly smaller than the initial one wrt. the simplification ordering. In these cases a new clause with the normal form term will be added to the search space instead of replacing the orignal clause.  \
    - force: same as `cautious`, but ignoring the simplification ordering and replacing the hypothesis with the normal form clause in any case. \
    ";
    _lookup.insert(&_evaluationMode);
    _evaluationMode.addProblemConstraint(hasTheories());
    _evaluationMode.tag(OptionTag::THEORIES);
    _evaluationMode.setExperimental();

    _induction = ChoiceOptionValue<Induction>("induction","ind",Induction::NONE,
                      {"none","struct","int","both"});
    _induction.description = "Apply structural and/or integer induction on datatypes and integers.";
    _induction.tag(OptionTag::INDUCTION);
    _lookup.insert(&_induction);
    //_induction.setRandomChoices

    _structInduction = ChoiceOptionValue<StructuralInductionKind>("structural_induction_kind","sik",
                         StructuralInductionKind::ONE,{"one","two","three","all"});
    _structInduction.description="The kind of structural induction applied";
    _structInduction.tag(OptionTag::INDUCTION);
    _structInduction.onlyUsefulWith(Or(_induction.is(equal(Induction::STRUCTURAL)),_induction.is(equal(Induction::BOTH))));
    _lookup.insert(&_structInduction);

    _intInduction = ChoiceOptionValue<IntInductionKind>("int_induction_kind","iik",
                         IntInductionKind::ONE,{"one","two","all"});
    _intInduction.description="The kind of integer induction applied";
    _intInduction.tag(OptionTag::INDUCTION);

    _intInduction.onlyUsefulWith(Or(_induction.is(equal(Induction::INTEGER)),_induction.is(equal(Induction::BOTH))));
    _lookup.insert(&_intInduction);

    _inductionChoice = ChoiceOptionValue<InductionChoice>("induction_choice","indc",InductionChoice::ALL,
                        {"all","goal","goal_plus"});
    _inductionChoice.description="Where to apply induction. Goal only applies to constants in goal, goal_plus"
                                 " extends this with skolem constants introduced by induction. Consider using"
                                 " guess_the_goal for problems in SMTLIB as they do not come with a conjecture";
    _inductionChoice.tag(OptionTag::INDUCTION);
    _lookup.insert(&_inductionChoice);
    _inductionChoice.onlyUsefulWith(_induction.is(notEqual(Induction::NONE)));
    //_inductionChoice.addHardConstraint(If(equal(InductionChoice::GOAL)->Or(equal(InductionChoice::GOAL_PLUS))).then(
    //  _inputSyntax.is(equal(InputSyntax::TPTP))->Or<InductionChoice>(_guessTheGoal.is(equal(true)))));


    _maxInductionDepth = UnsignedOptionValue("induction_max_depth","indmd",0);
    _maxInductionDepth.description = "Set maximum depth of induction where 0 means no max.";
    _maxInductionDepth.tag(OptionTag::INDUCTION);
    _maxInductionDepth.onlyUsefulWith(_induction.is(notEqual(Induction::NONE)));
    _maxInductionDepth.addHardConstraint(lessThan(33u));
    _lookup.insert(&_maxInductionDepth);

    _inductionNegOnly = BoolOptionValue("induction_neg_only","indn",true);
    _inductionNegOnly.description = "Only apply induction to negative literals";
    _inductionNegOnly.tag(OptionTag::INDUCTION);
    _inductionNegOnly.onlyUsefulWith(_induction.is(notEqual(Induction::NONE)));
    _lookup.insert(&_inductionNegOnly);

    _inductionUnitOnly = BoolOptionValue("induction_unit_only","indu",true);
    _inductionUnitOnly.description = "Only apply induction to unit clauses";
    _inductionUnitOnly.tag(OptionTag::INDUCTION);
    _inductionUnitOnly.onlyUsefulWith(_induction.is(notEqual(Induction::NONE)));
    _lookup.insert(&_inductionUnitOnly);

    _inductionGen = BoolOptionValue("induction_gen","indgen",false);
    _inductionGen.description = "Apply induction with generalization (on both all & selected occurrences)";
    _inductionGen.tag(OptionTag::INDUCTION);
    _inductionGen.onlyUsefulWith(_induction.is(notEqual(Induction::NONE)));
    _lookup.insert(&_inductionGen);

    _maxInductionGenSubsetSize = UnsignedOptionValue("max_induction_gen_subset_size","indgenss",3);
    _maxInductionGenSubsetSize.description = "Set maximum number of occurrences of the induction term to be"
                                              " generalized, where 0 means no max. (Regular induction will"
                                              " be applied without this restriction.)";
    _maxInductionGenSubsetSize.tag(OptionTag::INDUCTION);
    _maxInductionGenSubsetSize.onlyUsefulWith(_inductionGen.is(equal(true)));
    _maxInductionGenSubsetSize.addHardConstraint(lessThan(10u));
    _lookup.insert(&_maxInductionGenSubsetSize);

    _inductionStrengthenHypothesis = BoolOptionValue("induction_strengthen_hypothesis","indstrhyp",false);
    _inductionStrengthenHypothesis.description = "Strengthen induction formulas with the remaining skolem constants"
                                                  " replaced with universally quantified variables in hypotheses";
    _inductionStrengthenHypothesis.tag(OptionTag::INDUCTION);
    _inductionStrengthenHypothesis.onlyUsefulWith(_induction.is(notEqual(Induction::NONE)));
    _lookup.insert(&_inductionStrengthenHypothesis);

    _inductionOnComplexTerms = BoolOptionValue("induction_on_complex_terms","indoct",false);
    _inductionOnComplexTerms.description = "Apply induction on complex (ground) terms vs. only on constants";
    _inductionOnComplexTerms.tag(OptionTag::INDUCTION);
    _inductionOnComplexTerms.onlyUsefulWith(_induction.is(notEqual(Induction::NONE)));
    _lookup.insert(&_inductionOnComplexTerms);

    _integerInductionDefaultBound = BoolOptionValue("int_induction_default_bound","intinddb",false);
    _integerInductionDefaultBound.description = "Always apply integer induction with bound 0";
    _integerInductionDefaultBound.tag(OptionTag::INDUCTION);
    _integerInductionDefaultBound.onlyUsefulWith(Or(_induction.is(equal(Induction::INTEGER)),_induction.is(equal(Induction::BOTH))));
    _lookup.insert(&_integerInductionDefaultBound);

    _integerInductionInterval = ChoiceOptionValue<IntegerInductionInterval>("int_induction_interval","intindint",
                         IntegerInductionInterval::BOTH,{"infinite","finite","both"});
    _integerInductionInterval.description="Whether integer induction is applied over infinite or finite intervals, or both";
    _integerInductionInterval.tag(OptionTag::INDUCTION);
    _integerInductionInterval.onlyUsefulWith(Or(_induction.is(equal(Induction::INTEGER)),_induction.is(equal(Induction::BOTH))));
    _lookup.insert(&_integerInductionInterval);

    OptionChoiceValues integerInductionLiteralStrictnessValues {
      "none",
      "toplevel_not_in_other",
      "only_one_occurrence",
      "not_in_both",
      "always"
    };

    _integerInductionStrictnessEq = ChoiceOptionValue<IntegerInductionLiteralStrictness>(
        "int_induction_strictness_eq",
        "intindsteq",
        IntegerInductionLiteralStrictness::NONE,
        integerInductionLiteralStrictnessValues
    );
    _integerInductionStrictnessEq.description =
      "Exclude induction term t/literal l combinations from integer induction.\n"
      "Induction is not applied to _equality_ literals l:\n"
      "  - none: no exclusion\n"
      "  - toplevel_not_in_other: t is a top-level argument of l,\n"
      "    but it does not occur in the other argument of l\n"
      "  - only_one_occurrence: t has only one occurrence in l\n"
      "  - not_in_both: t does not occur in both arguments of l\n"
      "  - always: induction on l is not allowed at all\n";
    _integerInductionStrictnessEq.tag(OptionTag::INDUCTION);
    _integerInductionStrictnessEq.reliesOn(Or(_induction.is(equal(Induction::INTEGER)),_induction.is(equal(Induction::BOTH))));
    _lookup.insert(&_integerInductionStrictnessEq);

    _integerInductionStrictnessComp = ChoiceOptionValue<IntegerInductionLiteralStrictness>(
        "int_induction_strictness_comp",
        "intindstcomp",
        IntegerInductionLiteralStrictness::TOPLEVEL_NOT_IN_OTHER,
        integerInductionLiteralStrictnessValues
    );
    _integerInductionStrictnessComp.description =
      "Exclude induction term t/literal l combinations from integer induction.\n"
      "Induction is not applied to _comparison_ literals l:\n"
      "  - none: no exclusion\n"
      "  - toplevel_not_in_other: t is a top-level argument of l,\n"
      "    but it does not occur in the other argument of l\n"
      "  - only_one_occurrence: t has only one occurrence in l\n"
      "  - not_in_both: t does not occur in both arguments of l\n"
      "  - always: induction on l is not allowed at all\n";
    _integerInductionStrictnessComp.tag(OptionTag::INDUCTION);
    _integerInductionStrictnessComp.reliesOn(Or(_induction.is(equal(Induction::INTEGER)),_induction.is(equal(Induction::BOTH))));
    _lookup.insert(&_integerInductionStrictnessComp);

    _integerInductionStrictnessTerm = ChoiceOptionValue<IntegerInductionTermStrictness>(
      "int_induction_strictness_term",
      "intindstterm",
      IntegerInductionTermStrictness::INTERPRETED_CONSTANT,
      {"none", "interpreted_constant", "no_skolems"}
    );
    _integerInductionStrictnessTerm.description =
      "Exclude induction term t/literal l combinations from integer induction.\n"
      "Induction is not applied to the induction term t:\n"
      "  - none: no exclusion\n"
      "  - interpreted_constant: t is an interpreted constant\n"
      "  - no_skolems: t does not contain a skolem function";
    _integerInductionStrictnessTerm.tag(OptionTag::INDUCTION);
    _integerInductionStrictnessTerm.reliesOn(Or(_induction.is(equal(Induction::INTEGER)),_induction.is(equal(Induction::BOTH))));
    _lookup.insert(&_integerInductionStrictnessTerm);

    _nonUnitInduction = BoolOptionValue("non_unit_induction","nui",false);
    _nonUnitInduction.description = "Induction on certain clauses or clause sets instead of just unit clauses";
    _nonUnitInduction.tag(OptionTag::INDUCTION);
    _nonUnitInduction.reliesOn(_induction.is(notEqual(Induction::NONE)));
    _lookup.insert(&_nonUnitInduction);

    _instantiation = ChoiceOptionValue<Instantiation>("instantiation","inst",Instantiation::OFF,{"off","on"});
    _instantiation.description = "Heuristically instantiate variables. Often wastes a lot of effort. Consider using thi instead.";
    _instantiation.tag(OptionTag::THEORIES);
    _lookup.insert(&_instantiation);

    _backwardDemodulation = ChoiceOptionValue<Demodulation>("backward_demodulation","bd",
                  Demodulation::ALL,
                  {"all","off","preordered"});
    _backwardDemodulation.description=
       "Oriented rewriting of kept clauses by newly derived unit equalities\n"
       "s = t     L[sθ] \\/ C\n"
       "---------------------   where sθ > tθ (replaces RHS)\n"
       " L[tθ] \\/ C\n";
    _lookup.insert(&_backwardDemodulation);
    _backwardDemodulation.tag(OptionTag::INFERENCES);
    _backwardDemodulation.addProblemConstraint(hasEquality());
    _backwardDemodulation.onlyUsefulWith(ProperSaturationAlgorithm());

    _backwardSubsumption = ChoiceOptionValue<Subsumption>("backward_subsumption","bs",
                Subsumption::OFF,{"off","on","unit_only"});
    _backwardSubsumption.description=
       "Perform subsumption deletion of kept clauses by newly derived clauses. Unit_only means that the subsumption will be performed only by unit clauses";
    _lookup.insert(&_backwardSubsumption);
    _backwardSubsumption.tag(OptionTag::INFERENCES);
    _backwardSubsumption.onlyUsefulWith(ProperSaturationAlgorithm());
    // bs without fs may lead to rapid looping (when a newly derived clause subsumes its own ancestor already in active) and makes little sense
    _backwardSubsumption.addHardConstraint(
        If(notEqual(Subsumption::OFF)).then(_forwardSubsumption.is(notEqual(false))));

    _backwardSubsumptionResolution = ChoiceOptionValue<Subsumption>("backward_subsumption_resolution","bsr",
                    Subsumption::OFF,{"off","on","unit_only"});
    _backwardSubsumptionResolution.description=
       "Perform subsumption resolution on kept clauses using newly derived clauses. Unit_only means that the subsumption resolution will be performed only by unit clauses";
    _lookup.insert(&_backwardSubsumptionResolution);
    _backwardSubsumptionResolution.tag(OptionTag::INFERENCES);
    _backwardSubsumptionResolution.onlyUsefulWith(ProperSaturationAlgorithm());

    _backwardSubsumptionDemodulation = BoolOptionValue("backward_subsumption_demodulation", "bsd", false);
    _backwardSubsumptionDemodulation.description = "Perform backward subsumption demodulation.";
    _lookup.insert(&_backwardSubsumptionDemodulation);
    _backwardSubsumptionDemodulation.tag(OptionTag::INFERENCES);
    _backwardSubsumptionDemodulation.onlyUsefulWith(ProperSaturationAlgorithm());
    _backwardSubsumptionDemodulation.addProblemConstraint(hasEquality());
    _backwardSubsumptionDemodulation.onlyUsefulWith(_combinatorySuperposition.is(equal(false)));  // higher-order support is not yet implemented

    _backwardSubsumptionDemodulationMaxMatches = UnsignedOptionValue("backward_subsumption_demodulation_max_matches", "bsdmm", 0);
    _backwardSubsumptionDemodulationMaxMatches.description = "Maximum number of multi-literal matches to consider in backward subsumption demodulation. 0 means to try all matches (until first success).";
    _lookup.insert(&_backwardSubsumptionDemodulationMaxMatches);
    _backwardSubsumptionDemodulationMaxMatches.onlyUsefulWith(_backwardSubsumptionDemodulation.is(equal(true)));
    _backwardSubsumptionDemodulationMaxMatches.tag(OptionTag::INFERENCES);

    _binaryResolution = BoolOptionValue("binary_resolution","br",true);
    _binaryResolution.description=
    "Standard binary resolution i.e.\n"
        "C \\/ t     D \\/ s\n"
        "---------------------\n"
        "(C \\/ D)θ\n"
        "where θ = mgu(t,-s) and t selected";
    _lookup.insert(&_binaryResolution);
    _binaryResolution.onlyUsefulWith(ProperSaturationAlgorithm());
    _binaryResolution.tag(OptionTag::INFERENCES);
    // If urr is off then binary resolution should be on
    // _binaryResolution.addConstraint(If(equal(false)).then(_unitResultingResolution.is(notEqual(URResolution::OFF))));

    _superposition = BoolOptionValue("superposition","sup",true);
    _superposition.onlyUsefulWith(ProperSaturationAlgorithm());
    _superposition.tag(OptionTag::INFERENCES);
    _superposition.description= "Control superposition. Turning off this core inference leads to an incomplete calculus on equational problems.";
    _lookup.insert(&_superposition);

    _condensation = ChoiceOptionValue<Condensation>("condensation","cond",Condensation::OFF,{"fast","off","on"});
    _condensation.description=
       "Perform condensation. If 'fast' is specified, we only perform condensations that are easy to check for.";
    _lookup.insert(&_condensation);
    _condensation.tag(OptionTag::INFERENCES);
    _condensation.onlyUsefulWith(ProperSaturationAlgorithm());

    _demodulationRedundancyCheck = ChoiceOptionValue<DemodulationRedunancyCheck>("demodulation_redundancy_check","drc",DemodulationRedunancyCheck::ON,{"off","encompass","on"});
    _demodulationRedundancyCheck.description=
       "The following cases of backward and forward demodulation do not preserve completeness:\n"
       "s = t     s = t1 \\/ C \t s = t     s != t1 \\/ C\n"

       "--------------------- \t ---------------------\n"
       "t = t1 \\/ C \t\t t != t1 \\/ C\n"
       "where t > t1 and s = t > C (RHS replaced)\n"
       "With `on`, we check this condition and don't demodulate if we could violate completeness.\n"
       "With `encompass`, we treat demodulations (both forward and backward) as encompassment demodulations (as defined by Duarte and Korovin in 2022's IJCAR paper).\n"
       "With `off`, we skip the checks, save time, but become incomplete.";
    _lookup.insert(&_demodulationRedundancyCheck);
    _demodulationRedundancyCheck.tag(OptionTag::INFERENCES);
    _demodulationRedundancyCheck.onlyUsefulWith(ProperSaturationAlgorithm());
    _demodulationRedundancyCheck.onlyUsefulWith(Or(_forwardDemodulation.is(notEqual(Demodulation::OFF)),_backwardDemodulation.is(notEqual(Demodulation::OFF))));
    _demodulationRedundancyCheck.addProblemConstraint(hasEquality());

    _extensionalityAllowPosEq = BoolOptionValue( "extensionality_allow_pos_eq","erape",false);
    _extensionalityAllowPosEq.description="If extensionality resolution equals filter, this dictates"
      " whether we allow other positive equalities when recognising extensionality clauses";
    _lookup.insert(&_extensionalityAllowPosEq);
    _extensionalityAllowPosEq.tag(OptionTag::INFERENCES);
    _extensionalityAllowPosEq.onlyUsefulWith(_extensionalityResolution.is(equal(ExtensionalityResolution::FILTER)));

    _extensionalityMaxLength = UnsignedOptionValue("extensionality_max_length","erml",0);
    _extensionalityMaxLength.description="Sets the maximum length (number of literals) an extensionality"
      " clause can have when doing recognition for extensionality resolution. If zero there is no maximum.";
    _lookup.insert(&_extensionalityMaxLength);
    _extensionalityMaxLength.tag(OptionTag::INFERENCES);
    // 0 means infinity, so it is intentionally not if (unsignedValue < 2).
    _extensionalityMaxLength.addConstraint(notEqual(1u));
    _extensionalityMaxLength.onlyUsefulWith(_extensionalityResolution.is(notEqual(ExtensionalityResolution::OFF)));
    //TODO does this depend on anything?

    _extensionalityResolution = ChoiceOptionValue<ExtensionalityResolution>("extensionality_resolution","er",
                      ExtensionalityResolution::OFF,{"filter","known","tagged","off"});
    _extensionalityResolution.description=
      "Turns on the following inference rule:\n"
      "  x=y \\/ C    s != t \\/ D\n"
      "  -----------------------\n"
      "  C{x → s, y → t} \\/ D\n"
      "Where s!=t is selected in s!=t \\/D and x=y \\/ C is a recognised as an extensionality clause - how clauses are recognised depends on the value of this option.\n"
      "If filter we attempt to recognise all extensionality clauses i.e. those that have exactly one X=Y, no inequality of the same sort as X-Y (and optionally no equality except X=Y, see extensionality_allow_pos_eq).\n"
      "If known we only recognise a known set of extensionality clauses. At the moment this includes the standard and subset-based formulations of the set extensionality axiom, as well as the array extensionality axiom.\n"
      "If tagged we only use formulas tagged as extensionality clauses.";
    _lookup.insert(&_extensionalityResolution);
    _extensionalityResolution.tag(OptionTag::INFERENCES);
    // Captures that if ExtensionalityResolution is not off then inequality splitting must be 0
    _extensionalityResolution.onlyUsefulWith(_inequalitySplitting.is(equal(0)));

    _FOOLParamodulation = BoolOptionValue("fool_paramodulation","foolp",false);
    _FOOLParamodulation.description=
      "Turns on the following inference rule:\n"
      "        C[s]\n"
      "--------------------,\n"
      "C[true] \\/ s = false\n"
      "where s is a boolean term that is not a variable, true or false, C[true] is "
      "the C clause with s substituted by true. This rule is needed for efficient "
      "treatment of boolean terms.";
    _lookup.insert(&_FOOLParamodulation);
    _FOOLParamodulation.tag(OptionTag::INFERENCES);

    _termAlgebraInferences = BoolOptionValue("term_algebra_rules","tar",true);
    _termAlgebraInferences.description=
      "Activates some rules that improve reasoning with term algebras (such as algebraic datatypes in SMT-LIB):\n"
      "If the problem does not contain any term algebra symbols, activating this options has no effect\n"
      "- distinctness rule:\n"
      "f(...) = g(...) \\/ A\n"
      "--------------------\n"
      "          A         \n"
      "where f and g are distinct term algebra constructors\n"
      "- distinctness tautology deletion: clauses of the form f(...) ~= g(...) \\/ A are deleted\n"
      "- injectivity rule:\n"
      "f(s1 ... sn) = f(t1 ... tn) \\/ A\n"
      "--------------------------------\n"
      "         s1 = t1 \\/ A\n"
      "               ...\n"
      "         sn = tn \\/ A";
    _lookup.insert(&_termAlgebraInferences);
    _termAlgebraInferences.tag(OptionTag::THEORIES);

    _termAlgebraCyclicityCheck = ChoiceOptionValue<TACyclicityCheck>("term_algebra_acyclicity","tac",
                                                                     TACyclicityCheck::OFF,{"off","axiom","rule","light"});
    _termAlgebraCyclicityCheck.description=
      "Activates the cyclicity rule for term algebras (such as algebraic datatypes in SMT-LIB):\n"
      "- off : the cyclicity rule is not enforced (this is sound but incomplete)\n"
      "- axiom : the cyclicity rule is axiomatized with a transitive predicate describing the subterm relation over terms\n"
      "- rule : the cyclicity rule is enforced by a specific hyper-resolution rule\n"
      "- light : the cyclicity rule is enforced by rule generating disequality between a term and its known subterms";
    _lookup.insert(&_termAlgebraCyclicityCheck);
    _termAlgebraCyclicityCheck.tag(OptionTag::THEORIES);

    _forwardDemodulation = ChoiceOptionValue<Demodulation>("forward_demodulation","fd",Demodulation::ALL,{"all","off","preordered"});
    _forwardDemodulation.description=
    "Oriented rewriting of newly derived clauses by kept unit equalities\n"
    "s = t     L[sθ] \\/ C\n"
    "---------------------  where sθ > tθ\n"
    " L[tθ] \\/ C\n"
    "If 'preordered' is set, only equalities s = t where s > t are used for rewriting.";
    _lookup.insert(&_forwardDemodulation);
    _forwardDemodulation.onlyUsefulWith(ProperSaturationAlgorithm());
    _forwardDemodulation.tag(OptionTag::INFERENCES);
<<<<<<< HEAD
    _forwardDemodulation.setRandomChoices({"all","all","all","off","preordered"});
=======
>>>>>>> dd1c1e0f

    _forwardLiteralRewriting = BoolOptionValue("forward_literal_rewriting","flr",false);
    _forwardLiteralRewriting.description="Perform forward literal rewriting.";
    _lookup.insert(&_forwardLiteralRewriting);
    _forwardLiteralRewriting.tag(OptionTag::INFERENCES);
    _forwardLiteralRewriting.addProblemConstraint(mayHaveNonUnits());
    _forwardLiteralRewriting.onlyUsefulWith(ProperSaturationAlgorithm());

    _forwardSubsumption = BoolOptionValue("forward_subsumption","fs",true);
    _forwardSubsumption.description="Perform forward subsumption deletion.";
    _lookup.insert(&_forwardSubsumption);
    _forwardSubsumption.tag(OptionTag::INFERENCES);

    _forwardSubsumptionResolution = BoolOptionValue("forward_subsumption_resolution","fsr",true);
    _forwardSubsumptionResolution.description="Perform forward subsumption resolution.";
    _lookup.insert(&_forwardSubsumptionResolution);
    _forwardSubsumptionResolution.tag(OptionTag::INFERENCES);
    _forwardSubsumptionResolution.addHardConstraint(If(equal(true)).then(_forwardSubsumption.is(equal(true))));

    _forwardSubsumptionResolution.onlyUsefulWith(ProperSaturationAlgorithm());

    _forwardSubsumptionDemodulation = BoolOptionValue("forward_subsumption_demodulation", "fsd", false);
    _forwardSubsumptionDemodulation.description = "Perform forward subsumption demodulation.";
    _lookup.insert(&_forwardSubsumptionDemodulation);
    _forwardSubsumptionDemodulation.onlyUsefulWith(ProperSaturationAlgorithm());
    _forwardSubsumptionDemodulation.tag(OptionTag::INFERENCES);
    _forwardSubsumptionDemodulation.addProblemConstraint(hasEquality());
    _forwardSubsumptionDemodulation.onlyUsefulWith(_combinatorySuperposition.is(equal(false)));  // higher-order support is not yet implemented

    _forwardSubsumptionDemodulationMaxMatches = UnsignedOptionValue("forward_subsumption_demodulation_max_matches", "fsdmm", 0);
    _forwardSubsumptionDemodulationMaxMatches.description = "Maximum number of multi-literal matches to consider in forward subsumption demodulation. 0 means to try all matches (until first success).";
    _lookup.insert(&_forwardSubsumptionDemodulationMaxMatches);
    _forwardSubsumptionDemodulationMaxMatches.onlyUsefulWith(_forwardSubsumptionDemodulation.is(equal(true)));
    _forwardSubsumptionDemodulationMaxMatches.tag(OptionTag::INFERENCES);

    _simultaneousSuperposition = BoolOptionValue("simultaneous_superposition","sims",true);
    _simultaneousSuperposition.description="Rewrite the whole RHS clause during superposition, not just the target literal.";
    _lookup.insert(&_simultaneousSuperposition);
    _simultaneousSuperposition.onlyUsefulWith(ProperSaturationAlgorithm());
    _simultaneousSuperposition.tag(OptionTag::INFERENCES);

    _innerRewriting = BoolOptionValue("inner_rewriting","irw",false);
    _innerRewriting.description="C[t_1] | t1 != t2 ==> C[t_2] | t1 != t2 when t1>t2";
    _innerRewriting.onlyUsefulWith(ProperSaturationAlgorithm());
    _innerRewriting.addProblemConstraint(hasEquality());
    _lookup.insert(&_innerRewriting);
    _innerRewriting.tag(OptionTag::INFERENCES);

    _equationalTautologyRemoval = BoolOptionValue("equational_tautology_removal","etr",false);
    _equationalTautologyRemoval.description="A reduction which uses congruence closure to remove logically valid clauses.";
    _lookup.insert(&_equationalTautologyRemoval);
    _equationalTautologyRemoval.onlyUsefulWith(ProperSaturationAlgorithm());
    _equationalTautologyRemoval.tag(OptionTag::INFERENCES);

    _unitResultingResolution = ChoiceOptionValue<URResolution>("unit_resulting_resolution","urr",URResolution::OFF,{"ec_only","off","on"});
    _unitResultingResolution.description=
    "Uses unit resulting resolution only to derive empty clauses (may be useful for splitting)";
    _lookup.insert(&_unitResultingResolution);
    _unitResultingResolution.tag(OptionTag::INFERENCES);
    _unitResultingResolution.onlyUsefulWith(ProperSaturationAlgorithm());
    _unitResultingResolution.addProblemConstraint(notJustEquality());
    // If br has already been set off then this will be forced on, if br has not yet been set
    // then setting this to off will force br on

    _superpositionFromVariables = BoolOptionValue("superposition_from_variables","sfv",true);
    _superpositionFromVariables.description="Perform superposition from variables.";
    _lookup.insert(&_superpositionFromVariables);
    _superpositionFromVariables.tag(OptionTag::INFERENCES);
    _superpositionFromVariables.addProblemConstraint(hasEquality());
    _superpositionFromVariables.onlyUsefulWith(ProperSaturationAlgorithm());

//*********************** Higher-order  ***********************

    _addCombAxioms = BoolOptionValue("add_comb_axioms","aca",false);
    _addCombAxioms.description="Add combinator axioms";
    _lookup.insert(&_addCombAxioms);
    _addCombAxioms.addProblemConstraint(hasHigherOrder());
    _addCombAxioms.onlyUsefulWith(_combinatorySuperposition.is(equal(false))); //no point having two together
    _addCombAxioms.tag(OptionTag::HIGHER_ORDER);

    _addProxyAxioms = BoolOptionValue("add_proxy_axioms","apa",false);
    _addProxyAxioms.description="Add logical proxy axioms";
    _lookup.insert(&_addProxyAxioms);
    _addProxyAxioms.addProblemConstraint(hasHigherOrder());
    _addProxyAxioms.tag(OptionTag::HIGHER_ORDER);

    _combinatorySuperposition = BoolOptionValue("combinatory_sup","csup",false);
    _combinatorySuperposition.description="Switches on a specific ordering and that orients combinator axioms left-right."
                                          " Also turns on a number of special inference rules";
    _lookup.insert(&_combinatorySuperposition);
    _combinatorySuperposition.addProblemConstraint(hasHigherOrder());
    _combinatorySuperposition.onlyUsefulWith(_addCombAxioms.is(equal(false))); //no point having two together
    _combinatorySuperposition.onlyUsefulWith(ProperSaturationAlgorithm());
    _combinatorySuperposition.tag(OptionTag::HIGHER_ORDER);

    _choiceAxiom = BoolOptionValue("choice_ax","cha",false);
    _choiceAxiom.description="Adds the cnf form of the Hilbert choice axiom";
    _lookup.insert(&_choiceAxiom);
    _choiceAxiom.addProblemConstraint(hasHigherOrder());
    _choiceAxiom.tag(OptionTag::HIGHER_ORDER);

    _choiceReasoning = BoolOptionValue("choice_reasoning","chr",false);
    _choiceReasoning.description="Reason about choice by adding relevant instances of the axiom";
    _lookup.insert(&_choiceReasoning);
    _choiceReasoning.addProblemConstraint(hasHigherOrder());
    _choiceReasoning.onlyUsefulWith(_choiceAxiom.is(equal(false))); //no point having two together
    _choiceReasoning.tag(OptionTag::HIGHER_ORDER);

    _priortyToLongReducts = BoolOptionValue("priority_to_long_reducts","ptlr",false);
    _priortyToLongReducts.description="give priority to clauses produced by lengthy reductions";
    _lookup.insert(&_priortyToLongReducts);
    _priortyToLongReducts.addProblemConstraint(hasHigherOrder());
    _priortyToLongReducts.tag(OptionTag::HIGHER_ORDER);

    _injectivity = BoolOptionValue("injectivity","inj",false);
    _injectivity.description="Attempts to identify injective functions and postulates a left-inverse";
    _lookup.insert(&_injectivity);
    _injectivity.addProblemConstraint(hasHigherOrder());
    _injectivity.tag(OptionTag::HIGHER_ORDER);

    _pragmatic = BoolOptionValue("pragmatic","prag",false);
    _pragmatic.description="Modifies various parameters to help Vampire solve 'hard' higher-order";
    _pragmatic.onlyUsefulWith(_combinatorySuperposition.is(equal(true)));
    _lookup.insert(&_pragmatic);
    _pragmatic.addProblemConstraint(hasHigherOrder());
    _pragmatic.tag(OptionTag::HIGHER_ORDER);

    _maximumXXNarrows = IntOptionValue("max_XX_narrows","mXXn", 0);
    _maximumXXNarrows.description="Maximum number of BXX', CXX' and SXX' narrows that"
                                  "can be carried out 0 means that there is no limit. ";
    _lookup.insert(&_maximumXXNarrows);
    _maximumXXNarrows.addProblemConstraint(hasHigherOrder());
    _maximumXXNarrows.tag(OptionTag::HIGHER_ORDER);

    _functionExtensionality = ChoiceOptionValue<FunctionExtensionality>("func_ext","fe",FunctionExtensionality::ABSTRACTION,
                                                                          {"off", "axiom", "abstraction"});
    _functionExtensionality.description="Deal with extensionality using abstraction, axiom or neither";
    _lookup.insert(&_functionExtensionality);
    _functionExtensionality.addProblemConstraint(hasHigherOrder());
    _functionExtensionality.tag(OptionTag::HIGHER_ORDER);

    _clausificationOnTheFly = ChoiceOptionValue<CNFOnTheFly>("cnf_on_the_fly","cnfonf",CNFOnTheFly::EAGER,
                                                                          {"eager",
                                                                          "lazy_gen",
                                                                          "lazy_simp",
                                                                          "lazy_not_gen",
                                                                          "lazy_not_gen_be_off",
                                                                          "lazy_not_be_gen",
                                                                          "off"});
    _clausificationOnTheFly.description="Various options linked to clausification on the fly";
    _lookup.insert(&_clausificationOnTheFly);
    _clausificationOnTheFly.addProblemConstraint(hasHigherOrder());
    _clausificationOnTheFly.tag(OptionTag::HIGHER_ORDER);


    _piSet = ChoiceOptionValue<PISet>("prim_inst_set","piset",PISet::ALL_EXCEPT_NOT_EQ,
                                                                        {"all",
                                                                        "all_but_not_eq",
                                                                        "false_true_not",
                                                                        "small_set"});
    _piSet.description="Controls the set of equations to use in primitive instantiation";
    _lookup.insert(&_piSet);
    _piSet.addProblemConstraint(hasHigherOrder());
    _piSet.tag(OptionTag::HIGHER_ORDER);


    _narrow = ChoiceOptionValue<Narrow>("narrow","narr",Narrow::ALL,
                                                             {"all",
                                                              "sk",
                                                              "ski",
                                                              "off"});
    _narrow.description="Controls the set of combinator equations to use in narrowing";
    _lookup.insert(&_narrow);
    _narrow.addProblemConstraint(hasHigherOrder());
    _narrow.tag(OptionTag::HIGHER_ORDER);


    _equalityToEquivalence = BoolOptionValue("equality_to_equiv","e2e",false);
    _equalityToEquivalence.description=
    "Equality between boolean terms changed to equivalence \n"
    "t1 : $o = t2 : $o is changed to t1 <=> t2";
    _lookup.insert(&_equalityToEquivalence);
    // potentially could be useful for FOOL, so am not adding the HOL constraint
    _equalityToEquivalence.tag(OptionTag::HIGHER_ORDER);

    _complexBooleanReasoning = BoolOptionValue("complex_bool_reasoning","cbe",true);
    _complexBooleanReasoning.description=
    "Switches on primitive instantiation and elimination of Leibniz equality";
    _complexBooleanReasoning.onlyUsefulWith(_addProxyAxioms.is(equal(false)));
    _lookup.insert(&_complexBooleanReasoning);
    _complexBooleanReasoning.addProblemConstraint(hasHigherOrder());
    _complexBooleanReasoning.tag(OptionTag::HIGHER_ORDER);

    _booleanEqTrick = BoolOptionValue("bool_eq_trick","bet",false);
    _booleanEqTrick.description=
    "Replace an equality between boolean terms such as: "
    "t = s with a disequality t != vnot(s)"
    " The theory is that this can help with EqRes";
    _lookup.insert(&_booleanEqTrick);
    // potentially could be useful for FOOL, so am not adding the HOL constraint
    _booleanEqTrick.tag(OptionTag::HIGHER_ORDER);

    _casesSimp = BoolOptionValue("cases_simp","cs",false);
    _casesSimp.description=
    "FOOL Paramodulation with two conclusion as a simplification";
    _casesSimp.onlyUsefulWith(_cases.is(equal(false)));
    _lookup.insert(&_casesSimp);
    // potentially could be useful for FOOL, so am not adding the HOL constraint
    _casesSimp.tag(OptionTag::HIGHER_ORDER);

    //TODO, sort out the mess with cases and FOOLP.
    //One should be removed. AYB
    _cases = BoolOptionValue("cases","c",false);
    _cases.description=
    "Alternative to FOOL Paramodulation that replaces all Boolean subterms in one step";
    _cases.onlyUsefulWith(_casesSimp.is(equal(false)));
    _lookup.insert(&_cases);
    // potentially could be useful for FOOL, so am not adding the HOL constraint
    _cases.tag(OptionTag::HIGHER_ORDER);

    _newTautologyDel = BoolOptionValue("new_taut_del","ntd",false);
    _newTautologyDel.description=
    "Delete clauses with literals of the form false != true or t = true \\/ t = false";
    _lookup.insert(&_newTautologyDel);
    // potentially could be useful for FOOL, so am not adding the HOL constraint
    _newTautologyDel.tag(OptionTag::HIGHER_ORDER);

    _lambdaFreeHol = BoolOptionValue("lam_free_hol","lfh",false);
    _lambdaFreeHol.description=
    "Reason about lambda-free hol. See paper by Vukmirovic et al.";
    _lookup.insert(&_lambdaFreeHol);
    _lambdaFreeHol.addProblemConstraint(hasHigherOrder());
    _lambdaFreeHol.tag(OptionTag::HIGHER_ORDER);

    _complexVarCondition = BoolOptionValue("complex_var_cond","cvc",false);
    _complexVarCondition.description=
    "Use the more complex variable condition provided in the SKIKBO paper.\n"
    "More terms are comparable with this ordering, but it has worst case"
    "exponential complexity";
    _lookup.insert(&_complexVarCondition);
    _complexVarCondition.tag(OptionTag::HIGHER_ORDER);

//*********************** InstGen  ***********************
// TODO not really InstGen any more, just global subsumption

    _globalSubsumption = BoolOptionValue("global_subsumption","gs",false);
    _globalSubsumption.description="Perform global subsumption. Use a set of groundings of generated clauses G to replace C \\/ L by C if the grounding of C is implied by G. A SAT solver is used for ground reasoning.";
    _lookup.insert(&_globalSubsumption);
    _globalSubsumption.onlyUsefulWith(ProperSaturationAlgorithm());
    _globalSubsumption.tag(OptionTag::INFERENCES);
    // _globalSubsumption.addProblemConstraint(mayHaveNonUnits()); - this is too strict, think of a better one

    _globalSubsumptionSatSolverPower = ChoiceOptionValue<GlobalSubsumptionSatSolverPower>("global_subsumption_sat_solver_power","gsssp",
          GlobalSubsumptionSatSolverPower::PROPAGATION_ONLY,{"propagation_only","full"});
    _globalSubsumptionSatSolverPower.description="";
    _lookup.insert(&_globalSubsumptionSatSolverPower);
    _globalSubsumptionSatSolverPower.tag(OptionTag::INFERENCES);
    _globalSubsumptionSatSolverPower.onlyUsefulWith(_globalSubsumption.is(equal(true)));

    _globalSubsumptionExplicitMinim = ChoiceOptionValue<GlobalSubsumptionExplicitMinim>("global_subsumption_explicit_minim","gsem",
        GlobalSubsumptionExplicitMinim::RANDOMIZED,{"off","on","randomized"});
    _globalSubsumptionSatSolverPower.description="Explicitly minimize the result of global subsumption reduction.";
    _lookup.insert(&_globalSubsumptionExplicitMinim);
    _globalSubsumptionExplicitMinim.tag(OptionTag::INFERENCES);
    _globalSubsumptionExplicitMinim.onlyUsefulWith(_globalSubsumption.is(equal(true)));

    _globalSubsumptionAvatarAssumptions = ChoiceOptionValue<GlobalSubsumptionAvatarAssumptions>("global_subsumption_avatar_assumptions","gsaa",
        GlobalSubsumptionAvatarAssumptions::OFF,{"off","from_current","full_model"});
    _globalSubsumptionAvatarAssumptions.description=
      "When running global subsumption and AVATAR at the same time we need to include information about the current AVATAR model. When this is off "
      "we ignore clauses with AVATAR assumptions for GS. When it is from_current we assume the assumptions in the current clause. When it is "
      "full_model we assume the full model from AVATAR. See paper Global Subsumption Revisited (Briefly).";
    _lookup.insert(&_globalSubsumptionAvatarAssumptions);
    _globalSubsumptionAvatarAssumptions.tag(OptionTag::INFERENCES);
    _globalSubsumptionAvatarAssumptions.onlyUsefulWith(_globalSubsumption.is(equal(true)));
    _globalSubsumptionAvatarAssumptions.onlyUsefulWith(_splitting.is(equal(true)));

    _useHashingVariantIndex = BoolOptionValue("use_hashing_clause_variant_index","uhcvi",false);
    _useHashingVariantIndex.description= "Use clause variant index based on hashing for clause variant detection (affects avatar).";
    _lookup.insert(&_useHashingVariantIndex);
    _useHashingVariantIndex.tag(OptionTag::OTHER);

//*********************** AVATAR  ***********************

    _splitting = BoolOptionValue("avatar","av",true);
    _splitting.description="Use AVATAR splitting.";
    _lookup.insert(&_splitting);
    _splitting.onlyUsefulWith(ProperSaturationAlgorithm());
    _splitting.tag(OptionTag::AVATAR);
    //_splitting.addProblemConstraint(mayHaveNonUnits());

    _splitAtActivation = BoolOptionValue("split_at_activation","sac",false);
    _splitAtActivation.description="Split a clause when it is activated, default is to split when it is processed";
    _lookup.insert(&_splitAtActivation);
    _splitAtActivation.onlyUsefulWith(_splitting.is(equal(true)));
    _splitAtActivation.tag(OptionTag::AVATAR);

    _splittingAddComplementary = ChoiceOptionValue<SplittingAddComplementary>("avatar_add_complementary","aac",
                                                                                SplittingAddComplementary::GROUND,{"ground","none"});
    _splittingAddComplementary.description="";
    _lookup.insert(&_splittingAddComplementary);
    _splittingAddComplementary.tag(OptionTag::AVATAR);
    _splittingAddComplementary.onlyUsefulWith(_splitting.is(equal(true)));

    _splittingCongruenceClosure = ChoiceOptionValue<SplittingCongruenceClosure>("avatar_congruence_closure","acc",
                                                                                SplittingCongruenceClosure::OFF,{"model","off","on"});
    _splittingCongruenceClosure.description="Use a congruence closure decision procedure on top of the AVATAR SAT solver. This ensures that models produced by AVATAR satisfy the theory of uninterpreted functions.";
    _lookup.insert(&_splittingCongruenceClosure);
    _splittingCongruenceClosure.tag(OptionTag::AVATAR);
    _splittingCongruenceClosure.onlyUsefulWith(_splitting.is(equal(true)));
#if VZ3
    _splittingCongruenceClosure.onlyUsefulWith(_satSolver.is(notEqual(SatSolver::Z3)));
#endif
    // _splittingCongruenceClosure.addProblemConstraint(hasEquality()); -- not a good constraint for the minimizer
    _splittingCongruenceClosure.addHardConstraint(If(equal(SplittingCongruenceClosure::MODEL)).
                                                  then(_splittingMinimizeModel.is(notEqual(SplittingMinimizeModel::SCO))));

    _ccUnsatCores = ChoiceOptionValue<CCUnsatCores>("cc_unsat_cores","ccuc",CCUnsatCores::ALL,
                                                     {"first", "small_ones", "all"});
    _ccUnsatCores.description="";
    _lookup.insert(&_ccUnsatCores);
    _ccUnsatCores.tag(OptionTag::AVATAR);
    _ccUnsatCores.onlyUsefulWith(_splittingCongruenceClosure.is(notEqual(SplittingCongruenceClosure::OFF)));

    _splittingLiteralPolarityAdvice = ChoiceOptionValue<SplittingLiteralPolarityAdvice>(
                                                "avatar_literal_polarity_advice","alpa",
                                                SplittingLiteralPolarityAdvice::NONE,
                                                {"false","true","none","random"});
    _splittingLiteralPolarityAdvice.description="Override SAT-solver's default polarity/phase setting for variables abstracting clause components.";
    _lookup.insert(&_splittingLiteralPolarityAdvice);
    _splittingLiteralPolarityAdvice.tag(OptionTag::AVATAR);
    _splittingLiteralPolarityAdvice.onlyUsefulWith(_splitting.is(equal(true)));

    _splittingMinimizeModel = ChoiceOptionValue<SplittingMinimizeModel>("avatar_minimize_model","amm",
                                                                        SplittingMinimizeModel::ALL,{"off","sco","all"});
<<<<<<< HEAD

=======
>>>>>>> dd1c1e0f
    _splittingMinimizeModel.description="Minimize the SAT-solver model by replacing concrete values with don't-cares"
                                        " provided <all> the sat clauses (or only the split clauses with <sco>) remain provably satisfied"
                                        " by the partial model.";
    _lookup.insert(&_splittingMinimizeModel);
    _splittingMinimizeModel.tag(OptionTag::AVATAR);
    _splittingMinimizeModel.onlyUsefulWith(_splitting.is(equal(true)));

    _splittingEagerRemoval = BoolOptionValue("avatar_eager_removal","aer",true);
    _splittingEagerRemoval.description="If a component was in the model and then becomes 'don't care' eagerly remove that component from the first-order solver. Note: only has any impact when amm is used.";
    _lookup.insert(&_splittingEagerRemoval);
    _splittingEagerRemoval.tag(OptionTag::AVATAR);
    _splittingEagerRemoval.onlyUsefulWith(_splitting.is(equal(true)));
    // if minimize is off then makes no difference
    // if minimize is sco then we could have a conflict clause added infinitely often
    _splittingEagerRemoval.onlyUsefulWith(_splittingMinimizeModel.is(equal(SplittingMinimizeModel::ALL)));

    _splittingFastRestart = BoolOptionValue("avatar_fast_restart","afr",false);
    _splittingFastRestart.description="";
    _lookup.insert(&_splittingFastRestart);
    _splittingFastRestart.tag(OptionTag::AVATAR);
    _splittingFastRestart.onlyUsefulWith(_splitting.is(equal(true)));

    _splittingBufferedSolver = BoolOptionValue("avatar_buffered_solver","abs",false);
    _splittingBufferedSolver.description="Added buffering functionality to the SAT solver used in AVATAR.";
    _lookup.insert(&_splittingBufferedSolver);
    _splittingBufferedSolver.tag(OptionTag::AVATAR);
    _splittingBufferedSolver.onlyUsefulWith(_splitting.is(equal(true)));

    _splittingDeleteDeactivated = ChoiceOptionValue<SplittingDeleteDeactivated>("avatar_delete_deactivated","add",
                                                                        SplittingDeleteDeactivated::ON,{"on","large","off"});

    _splittingDeleteDeactivated.description="";
    _lookup.insert(&_splittingDeleteDeactivated);
    _splittingDeleteDeactivated.tag(OptionTag::AVATAR);
    _splittingDeleteDeactivated.onlyUsefulWith(_splitting.is(equal(true)));

    _splittingFlushPeriod = UnsignedOptionValue("avatar_flush_period","afp",0);
    _splittingFlushPeriod.description=
    "after given number of generated clauses without deriving an empty clause, the splitting component selection is shuffled. If equal to zero, shuffling is never performed.";
    _lookup.insert(&_splittingFlushPeriod);
    _splittingFlushPeriod.tag(OptionTag::AVATAR);
    _splittingFlushPeriod.onlyUsefulWith(_splitting.is(equal(true)));

    _splittingFlushQuotient = FloatOptionValue("avatar_flush_quotient","afq",1.5);
    _splittingFlushQuotient.description=
    "after each flush, the avatar_flush_period is multiplied by the quotient";
    _lookup.insert(&_splittingFlushQuotient);
    _splittingFlushQuotient.tag(OptionTag::AVATAR);
    _splittingFlushQuotient.addConstraint(greaterThanEq(1.0f));
    _splittingFlushQuotient.onlyUsefulWith(_splittingFlushPeriod.is(notEqual((unsigned)0)));

    _splittingAvatimer = FloatOptionValue("avatar_turn_off_time_frac","atotf",1.0);
    _splittingAvatimer.description= "Stop splitting after the specified fraction of the overall time has passed (the default 1.0 means AVATAR runs until the end).\n"
        "(the remaining time AVATAR is still switching branches and communicating with the SAT solver,\n"
        "but not introducing new splits anymore. This fights the theoretical possibility of AVATAR's dynamic incompleteness.)";
    _lookup.insert(&_splittingAvatimer);
    _splittingAvatimer.tag(OptionTag::AVATAR);
    _splittingAvatimer.addConstraint(greaterThanEq(0.0f)); //if you want to stop splitting right-away, just turn AVATAR off
    _splittingAvatimer.addConstraint(smallerThanEq(1.0f));
    _splittingAvatimer.onlyUsefulWith(_splitting.is(equal(true)));

    _splittingNonsplittableComponents = ChoiceOptionValue<SplittingNonsplittableComponents>("avatar_nonsplittable_components","anc",
                                                                                              SplittingNonsplittableComponents::KNOWN,
                                                                                              {"all","all_dependent","known","none"});
    _splittingNonsplittableComponents.description=
    "Decide what to do with a nonsplittable component:\n"
    "  -known: SAT clauses will be learnt from non-splittable clauses that have corresponding components (if there is a component C with name SAT l, clause C | {l1,..ln} will give SAT clause ~l1 \\/ … \\/ ~ln \\/ l). When we add the sat clause, we discard the original FO clause C | {l1,..ln} and let the component selection update model, possibly adding the component clause C | {l}.\n"
    "  -all: like known, except when we see a non-splittable clause that doesn't have a name, we introduce the name for it.\n"
    "  -all_dependent: like all, but we don't introduce names for non-splittable clauses that don't depend on any components";
    _lookup.insert(&_splittingNonsplittableComponents);
    _splittingNonsplittableComponents.tag(OptionTag::AVATAR);
    _splittingNonsplittableComponents.onlyUsefulWith(_splitting.is(equal(true)));

    _nonliteralsInClauseWeight = BoolOptionValue("nonliterals_in_clause_weight","nicw",false);
    _nonliteralsInClauseWeight.description=
    "Non-literal parts of clauses (such as its split history) will also contribute to the weight";
    _lookup.insert(&_nonliteralsInClauseWeight);
    _nonliteralsInClauseWeight.tag(OptionTag::AVATAR);
    _nonliteralsInClauseWeight.onlyUsefulWith(_splitting.is(equal(true)));
    // _nonliteralsInClauseWeight.addProblemConstraint(mayHaveNonUnits()); (for the same reason this is disabled in splitting)

//*********************** SAT solver (used in various places)  ***********************
    _satSolver = ChoiceOptionValue<SatSolver>("sat_solver","sas",SatSolver::MINISAT, {
      "minisat"
#if VZ3
      ,"z3"
#endif
    });
    _satSolver.description= "Select the SAT solver to be used throughout the solver."
      " This will be used in AVATAR (for splitting) when the saturation algorithm is discount, lrs or otter.";
    _lookup.insert(&_satSolver);
    // in principle, global subsumption also depends on the SAT solver choice, however,
    // 1) currently, it doesn't actually support Z3
    // 2) there is no reason why only one sat solver should be driving all three, so more than on _satSolver-like option should be considered in the future
    _satSolver.onlyUsefulWith(_splitting.is(equal(true)));
    _satSolver.tag(OptionTag::SAT);

#if VZ3
    _satFallbackForSMT = BoolOptionValue("sat_fallback_for_smt","sffsmt",false);
    _satFallbackForSMT.description="If using z3 run a sat solver alongside to use if the smt"
       " solver returns unknown at any point";
    _lookup.insert(&_satFallbackForSMT);
    _satFallbackForSMT.tag(OptionTag::SAT);
    _satFallbackForSMT.addProblemConstraint(hasTheories()); // Z3 won't be incomplete for pure FOL
    _satFallbackForSMT.onlyUsefulWith(_satSolver.is(equal(SatSolver::Z3)));
#endif

    //*************************************************************
    //*********************** which mode or tag?  ************************
    //*************************************************************

    _increasedNumeralWeight = BoolOptionValue("increased_numeral_weight","inw",false);
    _increasedNumeralWeight.description=
             "This option only applies if the problem has interpreted numbers. The weight of integer constants depends on the logarithm of their absolute value (instead of being 1)";
    _lookup.insert(&_increasedNumeralWeight);
    _increasedNumeralWeight.onlyUsefulWith(ProperSaturationAlgorithm());
    _increasedNumeralWeight.tag(OptionTag::SATURATION);

    _literalComparisonMode = ChoiceOptionValue<LiteralComparisonMode>("literal_comparison_mode","lcm",
                                                                      LiteralComparisonMode::STANDARD,
                                                                      {"predicate","reverse","standard"});
    _literalComparisonMode.description="Vampire uses term orderings which use an ordering of predicates. Standard places equality (and certain other special predicates) first and all others second. Predicate depends on symbol precedence (see symbol_precedence). Reverse reverses the order.";
    _lookup.insert(&_literalComparisonMode);
    _literalComparisonMode.onlyUsefulWith(ProperSaturationAlgorithm());
    _literalComparisonMode.tag(OptionTag::SATURATION);
    _literalComparisonMode.addProblemConstraint(mayHaveNonUnits());
    _literalComparisonMode.addProblemConstraint(notJustEquality());

    _nonGoalWeightCoefficient = NonGoalWeightOptionValue("nongoal_weight_coefficient","nwc",1.0);
    _nonGoalWeightCoefficient.description=
             "coefficient that will multiply the weight of theory clauses (those marked as 'axiom' in TPTP)";
    _lookup.insert(&_nonGoalWeightCoefficient);
    _nonGoalWeightCoefficient.onlyUsefulWith(ProperSaturationAlgorithm());
    _nonGoalWeightCoefficient.tag(OptionTag::SATURATION);

    _restrictNWCtoGC = BoolOptionValue("restrict_nwc_to_goal_constants","rnwc",false);
    _restrictNWCtoGC.description = "restrict nongoal_weight_coefficient to those containing goal constants";
    _lookup.insert(&_restrictNWCtoGC);
    _restrictNWCtoGC.tag(OptionTag::SATURATION);
    _restrictNWCtoGC.onlyUsefulWith(_nonGoalWeightCoefficient.is(notEqual(1.0f)));

    _normalize = BoolOptionValue("normalize","norm",false);
    _normalize.description="Normalize the problem so that the ordering of clauses etc does not effect proof search.";
    _lookup.insert(&_normalize);
    _normalize.tag(OptionTag::PREPROCESSING);

    _shuffleInput = BoolOptionValue("shuffle_input","si",false);
    _shuffleInput.description="Randomly shuffle the input problem. (Runs after and thus destroys normalize.)";
    _lookup.insert(&_shuffleInput);
    _shuffleInput.tag(OptionTag::PREPROCESSING);

    _randomTraversals = BoolOptionValue("random_traversals","rtra",false);
    _lookup.insert(&_randomTraversals);
    _randomTraversals.tag(OptionTag::SATURATION);
    _randomTraversals.setExperimental();

    _randomPolarities = BoolOptionValue("random_polarities","rp",false);
    _randomPolarities.description="As part of preprocessing, randomly (though consistently) flip polarities of non-equality predicates in the whole CNF.";
    _lookup.insert(&_randomPolarities);
    _randomPolarities.tag(OptionTag::PREPROCESSING);

    _questionAnswering = ChoiceOptionValue<QuestionAnsweringMode>("question_answering","qa",QuestionAnsweringMode::OFF,
                                                                  {"answer_literal","from_proof","synthesis","off"});
    _questionAnswering.addHardConstraint(If(equal(QuestionAnsweringMode::ANSWER_LITERAL)).then(_splitting.is(notEqual(true))));
    _questionAnswering.addHardConstraint(If(equal(QuestionAnsweringMode::FROM_PROOF)).then(_splitting.is(notEqual(true))));
    _questionAnswering.description="Determines whether (and how) we attempt to answer questions";
    _lookup.insert(&_questionAnswering);
    _questionAnswering.tag(OptionTag::OTHER);

    _randomSeed = UnsignedOptionValue("random_seed","",1 /* this should be the value of Random::_seed from Random.cpp */);
    _randomSeed.description="Some parts of vampire use random numbers. This seed allows for reproducibility of results. By default the seed is not changed.";
    _lookup.insert(&_randomSeed);
    _randomSeed.tag(OptionTag::INPUT);

    _activationLimit = IntOptionValue("activation_limit","al",0);
    _activationLimit.description="Terminate saturation after this many iterations of the main loop. 0 means no limit.";
    _lookup.insert(&_activationLimit);
    _activationLimit.tag(OptionTag::SATURATION);

    _termOrdering = ChoiceOptionValue<TermOrdering>("term_ordering","to", TermOrdering::KBO,
                                                    {"kbo","lpo"});
    _termOrdering.description="The term ordering used by Vampire to orient equations and order literals";
    _termOrdering.onlyUsefulWith(ProperSaturationAlgorithm());
    _termOrdering.tag(OptionTag::SATURATION);
    _lookup.insert(&_termOrdering);

    _symbolPrecedence = ChoiceOptionValue<SymbolPrecedence>("symbol_precedence","sp",SymbolPrecedence::ARITY,
                                                            {"arity","occurrence","reverse_arity","unary_first",
                                                            "const_max", "const_min",
                                                            "scramble","frequency","unary_frequency","const_frequency",
                                                            "reverse_frequency", "weighted_frequency","reverse_weighted_frequency"});
    _symbolPrecedence.description="Vampire uses term orderings which require a precedence relation between symbols.\n"
                                  "Arity orders symbols by their arity (and reverse_arity takes the reverse of this) and occurrence orders symbols by the order they appear in the problem. "
                                  "Then we have a few precedence generating schemes adopted from E: frequency - sort by frequency making rare symbols large, reverse does the opposite, "
                                  "(For the weighted versions, each symbol occurrence counts as many times as is the length of the clause in which it occurs.) "
                                  "unary_first is like arity, except that unary symbols are maximal (and ties are broken by frequency), "
                                  "unary_frequency is like frequency, except that unary symbols are maximal, "
                                  "const_max makes constants the largest, then falls back to arity, "
                                  "const_min makes constants the smallest, then falls back to reverse_arity, "
                                  "const_frequency makes constants the smallest, then falls back to frequency.";
    _lookup.insert(&_symbolPrecedence);
    _symbolPrecedence.onlyUsefulWith(ProperSaturationAlgorithm());
    _symbolPrecedence.tag(OptionTag::SATURATION);

    _introducedSymbolPrecedence = ChoiceOptionValue<IntroducedSymbolPrecedence>("introduced_symbol_precedence","isp",
                                                                                IntroducedSymbolPrecedence::TOP,
                                                                                {"top","bottom"});
    _introducedSymbolPrecedence.description="Decides where to place symbols introduced during proof search in the symbol precedence";
    _lookup.insert(&_introducedSymbolPrecedence);
    _introducedSymbolPrecedence.tag(OptionTag::SATURATION);

    _kboWeightGenerationScheme = ChoiceOptionValue<KboWeightGenerationScheme>("kbo_weight_scheme","kws",KboWeightGenerationScheme::CONST,
                                          {"const","random","arity","inv_arity","arity_squared","inv_arity_squared",
                                          "precedence","inv_precedence","frequency","inv_frequency"});
    _kboWeightGenerationScheme.description = "Weight generation schemes from KBO inspired by E. This gets overridden by the function_weights option if used.";
    _kboWeightGenerationScheme.setExperimental();
    _kboWeightGenerationScheme.onlyUsefulWith(_termOrdering.is(equal(TermOrdering::KBO)));
    _kboWeightGenerationScheme.tag(OptionTag::SATURATION);
    _lookup.insert(&_kboWeightGenerationScheme);

    _kboMaxZero = BoolOptionValue("kbo_max_zero","kmz",false);
    _kboMaxZero.setExperimental();
    _kboMaxZero.onlyUsefulWith(_termOrdering.is(equal(TermOrdering::KBO)));
    _kboMaxZero.tag(OptionTag::SATURATION);
    _kboMaxZero.description="Modifies any kbo_weight_scheme by setting the maximal (by the precedence) function symbol to have weight 0.";
    _lookup.insert(&_kboMaxZero);

    _kboAdmissabilityCheck = ChoiceOptionValue<KboAdmissibilityCheck>(
        "kbo_admissibility_check", "", KboAdmissibilityCheck::ERROR,
                                     {"error","warning" });
    _kboAdmissabilityCheck.description = "Choose to emit a warning instead of throwing an exception if the weight function and precedence ordering for kbo are not compatible.";
    _kboAdmissabilityCheck.setExperimental();
    _kboAdmissabilityCheck.onlyUsefulWith(_termOrdering.is(equal(TermOrdering::KBO)));
    _kboAdmissabilityCheck.tag(OptionTag::SATURATION);
    _lookup.insert(&_kboAdmissabilityCheck);


    _functionWeights = StringOptionValue("function_weights","fw","");
    _functionWeights.description =
      "Path to a file that defines weights for KBO for function symbols.\n"
      "\n"
      "Each line in the file is expected to contain a function name, followed by the functions arity, and a positive integer, that specifies symbols weight.\n"
      "\n"
      "Additionally there are special values that can be specified:\n"
      "- `$default    <number>` specifies the default symbol weight, that is used for all symbols not present in the file (if not specified 0 is used)\n"
      "- `$introduced <number>` specifies the weight used for symbols introduced during preprocessing or proof search\n"
      "- `$var        <number>` specifies the weight used for variables\n"
      "- `$int        <number>` specifies the weight used for integer constants\n"
      "- `$rat        <number>` specifies the weight used for rational constants\n"
      "- `$real       <number>` specifies the weight used for real constants\n"
      "\n"
      "\n"
      "===== example ============\n"
      "$add 2 2\n"
      "$mul 2 7\n"
      "f    1 2\n"
      "$default 2\n"
      "$var     2\n"
      "===== end of example =====\n"
      "\n"
      "If this option is empty all weights default to 1.\n"
      ;
    _functionWeights.setExperimental();
    _functionWeights.onlyUsefulWith(_termOrdering.is(equal(TermOrdering::KBO)));
    _lookup.insert(&_functionWeights);

    _typeConPrecedence = StringOptionValue("type_con_precedence","tcp","");
    _typeConPrecedence.description = "A name of a file with an explicit user specified precedence on type constructor symbols.";
    _typeConPrecedence.setExperimental();
    _lookup.insert(&_typeConPrecedence);

    _functionPrecedence = StringOptionValue("function_precedence","fp","");
    _functionPrecedence.description = "A name of a file with an explicit user specified precedence on function symbols.";
    _functionPrecedence.setExperimental();
    _lookup.insert(&_functionPrecedence);

    _predicatePrecedence = StringOptionValue("predicate_precedence","pp","");
    _predicatePrecedence.description = "A name of a file with an explicit user specified precedence on predicate symbols.";
    _predicatePrecedence.setExperimental();
    _lookup.insert(&_predicatePrecedence);

    _symbolPrecedenceBoost = ChoiceOptionValue<SymbolPrecedenceBoost>("symbol_precedence_boost","spb",SymbolPrecedenceBoost::NONE,
                                     {"none","goal","units","goal_then_units",
                                      "non_intro","intro"});
    _symbolPrecedenceBoost.description = "Boost the symbol precedence of symbols occurring in certain kinds of clauses in the input.\n"
                                         "Additionally, non_intro/intro suppress/boost the precedence of symbols introduced during preprocessing (i.e., mainly, the naming predicates and the skolems).";
    _symbolPrecedenceBoost.onlyUsefulWith(ProperSaturationAlgorithm());
    _symbolPrecedenceBoost.tag(OptionTag::SATURATION);
    _lookup.insert(&_symbolPrecedenceBoost);


    //******************************************************************
    //*********************** Vinter???  *******************************
    //******************************************************************

    _colorUnblocking = BoolOptionValue("color_unblocking","",false);
    _colorUnblocking.description="";
    _lookup.insert(&_colorUnblocking);
    _colorUnblocking.setExperimental();
    _colorUnblocking.tag(OptionTag::OTHER);


    _showInterpolant = ChoiceOptionValue<InterpolantMode>("show_interpolant","",InterpolantMode::OFF,
                                                          {"new_heur",
#if VZ3
                                                          "new_opt",
#endif
                                                          "off"});
    _lookup.insert(&_showInterpolant);
    _showInterpolant.tag(OptionTag::OTHER);
    _showInterpolant.setExperimental();

 // Declare tag names

    _tagNames = {
                 "Unused",
                 "Other",
                 "Development",
                 "Output",
                 "Finite Model Building",
                 "SAT Solving",
                 "AVATAR",
                 "Inferences",
                 "Induction",
                 "Theories",
                 "LRS Specific",
                 "Saturation",
                 "Preprocessing",
                 "Input",
                 "Help",
                 "Higher-order",
                 "Global"
                };

} // Options::init

void Options::copyValuesFrom(const Options& that)
{
  //copy across the actual values in that
  VirtualIterator<AbstractOptionValue*> options = _lookup.values();

  while(options.hasNext()){
    AbstractOptionValue* opt = options.next();
    if(opt->shouldCopy()){
      AbstractOptionValue* other = that.getOptionValueByName(opt->longName);
      ASS(opt!=other);
      ALWAYS(opt->set(other->getStringOfActual()));
      // copyValuesFrom preserves whether the option has been user-set
      opt->is_set=other->is_set;
    }
  }
}
Options::Options(const Options& that)
{
  init();
  copyValuesFrom(that);
}

Options& Options::operator=(const Options& that)
{
  if(this==&that) return *this;
  copyValuesFrom(that);
  return *this;
}


/**
 * Set option by its name and value.
 * @since 13/11/2004 Manchester
 * @since 18/01/2014 Manchester, changed to use _ignoreMissing
 * @since 14/09/2014 updated to use _lookup
 * @author Andrei Voronkov
 */
void Options::set(const char* name,const char* value, bool longOpt)
{
  try {
    if((longOpt && !_lookup.findLong(name)->set(value)) ||
        (!longOpt && !_lookup.findShort(name)->set(value))) {
      switch (ignoreMissing()) {
      case IgnoreMissing::OFF:
        USER_ERROR((vstring) value +" is an invalid value for "+(vstring)name+"\nSee help or use explain i.e. vampire -explain mode");
        break;
      case IgnoreMissing::WARN:
        if (outputAllowed()) {
          env.beginOutput();
          addCommentSignForSZS(env.out());
          env.out() << "WARNING: invalid value "<< value << " for option " << name << endl;
          env.endOutput();
        }
        break;
      case IgnoreMissing::ON:
        break;
      }
    }
  }
  catch (const ValueNotFoundException&) {
    if (_ignoreMissing.actualValue != IgnoreMissing::ON) {
      vstring msg = (vstring)name + (longOpt ? " is not a valid option" : " is not a valid short option (did you mean --?)");
      if (_ignoreMissing.actualValue == IgnoreMissing::WARN) {
        if (outputAllowed()) {
          env.beginOutput();
          addCommentSignForSZS(env.out());
          env.out() << "WARNING: " << msg << endl;
          env.endOutput();
        }
        return;
      } // else:
      Stack<vstring> sim = getSimilarOptionNames(name,false);
      Stack<vstring>::Iterator sit(sim);
      if(sit.hasNext()){
        vstring first = sit.next();
        msg += "\n\tMaybe you meant ";
        if(sit.hasNext()) msg += "one of:\n\t\t";
        msg += first;
        while(sit.hasNext()){ msg+="\n\t\t"+sit.next();}
        msg+="\n\tYou can use -explain <option> to explain an option";
      }
      USER_ERROR(msg);
    }
  }
} // Options::set/2

/**
 * Set option by its name and value.
 * @since 06/04/2005 Torrevieja
 */
void Options::set(const vstring& name,const vstring& value)
{
  set(name.c_str(),value.c_str(),true);
} // Options::set/2

bool Options::OptionHasValue::check(Property*p){
          AbstractOptionValue* opt = env.options->getOptionValueByName(option_value);
          ASS(opt);
          return opt->getStringOfActual()==value;
}

bool Options::HasTheories::actualCheck(Property*p)
{
  return (p->hasNumerals() || p->hasInterpretedOperations() || env.signature->hasTermAlgebras());
}

bool Options::HasTheories::check(Property*p) {
  // this was the condition used in Preprocess::preprocess guarding the addition of theory axioms
  return actualCheck(p);
}

/**
 * Static functions to help specify random choice values
 */

Options::OptionProblemConstraintUP Options::isRandOn(){
      return OptionProblemConstraintUP(new OptionHasValue("random_strategy","on"));
}
Options::OptionProblemConstraintUP Options::isRandSat(){
      return OptionProblemConstraintUP(new OptionHasValue("random_strategy","sat"));
}

/**
 * Return the include file name using its relative name.
 *
 * @param relativeName the relative name, must begin and end with "'"
 *        because of the TPTP syntax
 * @since 16/10/2003 Manchester, relativeName changed to string from char*
 * @since 07/08/2014 Manchester, relativeName changed to vstring
 */
vstring Options::includeFileName (const vstring& relativeName)
{
  if (relativeName[0] == '/') { // absolute name
    return relativeName;
  }

  if (System::fileExists(relativeName)) {
    return relativeName;
  }

  // truncatedRelativeName is relative.
  // Use the conventions of Vampire:
  // (a) first search the value of "include"
  vstring dir = include();

  if (dir == "") { // include undefined
    // (b) search in the directory of the 'current file'
    // i.e. the input file
    vstring currentFile = inputFile();
    System::extractDirNameFromPath(currentFile,dir);
    if(System::fileExists(dir+"/"+relativeName)){
      return dir + "/" + relativeName;
    }

    // (c) search the value of the environment variable TPTP_DIR
    char* env = getenv("TPTP");
    if (env) {
      dir = env;
    }
    else {
    // (d) use the current directory
      dir = ".";
    }
    // we do not check (c) or (d) - an error will occur later
    // if the file does not exist here
  }
  // now dir is the directory to search
  return dir + "/" + relativeName;
} // Options::includeFileName


/**
 * Output options to a stream.
 *
 * @param str the stream
 * @since 02/01/2003 Manchester
 * @since 28/06/2003 Manchester, changed to treat XML output as well
 * @since 10/07/2003 Manchester, "normalize" added.
 * @since 27/11/2003 Manchester, changed using new XML routines and iterator
 *        of options
 */
void Options::output (ostream& str) const
{
  if(printAllTheoryAxioms()){
    cout << "Sorry, not implemented yet!" << endl;

    return;
  }

  if(!explainOption().empty()){
     AbstractOptionValue* option;
     vstring name = explainOption();
     try{
       option = _lookup.findLong(name);
     }
     catch(const ValueNotFoundException&){
       try{
         option = _lookup.findShort(name);
       }
       catch(const ValueNotFoundException&){
         option = 0;
       }
     }
     if(!option){
       str << name << " not a known option" << endl;
       Stack<vstring> sim_s = getSimilarOptionNames(name,true);
       Stack<vstring> sim_l = getSimilarOptionNames(name,false);
       VirtualIterator<vstring> sit = pvi(getConcatenatedIterator(
           Stack<vstring>::Iterator(sim_s),Stack<vstring>::Iterator(sim_l)));
        if(sit.hasNext()){
          vstring first = sit.next();
          str << "\tMaybe you meant ";
          if(sit.hasNext()) str << "one of:\n\t\t";
          str << first;
          while(sit.hasNext()){ str << "\n\t\t"+sit.next();}
          str << endl;
        }
     }
     else{
       vstringstream vs;
       option->output(vs,lineWrapInShowOptions());
       str << vs.str();
     }

  }

  if (showHelp()){
    str << "=========== Usage ==========\n";
    str << "Call vampire using\n";
    str << "  vampire [options] [problem]\n";
    str << "For example,\n";
    str << "  vampire --mode casc --include ~/TPTP ~/TPTP/Problems/ALG/ALG150+1.p\n";

    str << "=========== Hints ==========\n";


    str << "=========== Options ==========\n";
    str << "To see a list of all options use\n  --show_options on\n";
    str << "Options will only be displayed for the current mode (Vampire by default)\n";
    str << " use --mode to change mode\n";
    //str << "By default experimental options will not be shown. To show ";
    //str << "these options use\n  --show_experimental_options on\n";
    str << "=========== End ==========\n";
  }

  bool normalshow = showOptions();
  bool experimental = showExperimentalOptions();

  if(normalshow || experimental) {
    Mode this_mode = _mode.actualValue;
    //str << "=========== Options ==========\n";

    VirtualIterator<AbstractOptionValue*> options = _lookup.values();

    //Stack<vstringstream*> groups;
    int num_tags = static_cast<int>(OptionTag::LAST_TAG);
    Stack<Stack<AbstractOptionValue*>> groups;
    for(int i=0; i<=num_tags;i++){
    //  groups.push(new vstringstream);
        Stack<AbstractOptionValue*> stack;
        groups.push(stack);
    }


    while(options.hasNext()){
      AbstractOptionValue* option = options.next();
      if(option->inMode(this_mode) &&
              ((experimental && option->experimental) ||
               (normalshow && !option->experimental) )){
        unsigned tag = static_cast<unsigned>(option->getTag());
        //option->output(*groups[tag]);
        (groups[tag]).push(option);
      }
    }

    //output them in reverse order
    for(int i=num_tags;i>=0;i--){
      if(groups[i].isEmpty()) continue;
      vstring label = "  "+_tagNames[i]+"  ";
      ASS(label.length() < 40);
      vstring br = "******************************";
      vstring br_gap = br.substr(0,(br.length()-(label.length()/2)));
      str << endl << br << br;
      if (label.length() % 2 == 0) {
        str << endl;
      } else {
        str << "*" << endl;
      }
      str << br_gap << label << br_gap << endl;
      str << br << br;
      if (label.length() % 2 == 0) {
        str << endl << endl;
      } else {
        str << "*" << endl << endl;
      }

      // Sort
      Stack<AbstractOptionValue*> os = groups[i];
      DArray<AbstractOptionValue*> osa;
      osa.initFromIterator(Stack<AbstractOptionValue*>::Iterator(os));
      osa.sort(AbstractOptionValueCompatator());
      DArray<AbstractOptionValue*>::Iterator oit(osa);
      while(oit.hasNext()){
        oit.next()->output(str,lineWrapInShowOptions());
      }
      //str << (*groups[i]).str();
      //delete groups[i];
    }

    //str << "======= End of options =======\n";
  }

} // Options::output (ostream& str) const

template<typename T>
<<<<<<< HEAD
bool Options::OptionValue<T>::randomize(Property* prop){
  DArray<vstring>* choices = nullptr;
  if(env.options->randomStrategy()==RandomStrategy::NOCHECK) prop=0;

  // Only randomize if we have a property and need it or don't have one and don't need it!
  if( env.options->randomStrategy()!=RandomStrategy::NOCHECK &&
      ((prop && !hasProblemConstraints()) || (!prop && hasProblemConstraints()))
    ){
    return false;
  }
  // Note that if we suppressed the problem constraints
  // the checks will be skipped

  //Search for the first set of random choices that is valid
  Stack<RandEntry>::BottomFirstIterator entry_it(rand_choices);
  while(entry_it.hasNext()){
    auto& entry = entry_it.next();
    if(!entry.first || (prop && entry.first->check(prop))){
      choices = entry.second.get();
      break;
    }
  }
  if(!choices || choices->size()==0) return false; // no valid choices

  //Pick a random option from the available choices
  int index = Random::getInteger(choices->size());
  set((*choices)[index]);
  return true;
}

//TODO should not use cout, should use env.out
template<typename T>
bool Options::OptionValue<T>::checkConstraints(){
     typename Lib::Stack<OptionValueConstraintUP<T>>::RefIterator it(_constraints);
     while(it.hasNext()){
       const OptionValueConstraintUP<T>& con = it.next();
       if(!con->check(*this)){

         if (env.options->mode() == Mode::SPIDER){
           reportSpiderFail();
           USER_ERROR("\nBroken Constraint: "+con->msg(*this));
         }

         if(con->isHard()){
           if(env.options->randomStrategy()!=RandomStrategy::OFF)
              return false; // Skip warning for Hard
           USER_ERROR("\nBroken Constraint: "+con->msg(*this));
         }
         switch(env.options->getBadOptionChoice()){
           case BadOption::HARD :
               USER_ERROR("\nBroken Constraint: "+con->msg(*this));
           case BadOption::SOFT :
               cout << "WARNING Broken Constraint: "+con->msg(*this) << endl;
               return false;
           case BadOption::FORCED :
               if(con->force(this)){
                 cout << "Forced constraint " + con->msg(*this) << endl;
                 break;
               }else{
                 USER_ERROR("\nCould not force Constraint: "+con->msg(*this));
               }
           case BadOption::OFF:
             return false;
           default: ASSERTION_VIOLATION;
        }
     }
    }
    return true;
}

template<typename T>
=======
>>>>>>> dd1c1e0f
bool Options::OptionValue<T>::checkProblemConstraints(Property* prop){
    Lib::Stack<OptionProblemConstraintUP>::RefIterator it(_prob_constraints);
    while(it.hasNext()){
      OptionProblemConstraintUP& con = it.next();
      // Constraint should hold whenever the option is set
      if(is_set && !con->check(prop)){

         if (env.options->mode() == Mode::SPIDER){
           reportSpiderFail();
           USER_ERROR("WARNING: " + longName + con->msg());
         }

         switch(env.options->getBadOptionChoice()){
         case BadOption::OFF: break;
         default:
           cout << "WARNING: " << longName << con->msg() << endl;
         }
         return false;
      }
    }
    return true;
}

template<typename T>
Options::AbstractWrappedConstraintUP Options::OptionValue<T>::is(OptionValueConstraintUP<T> c)
{
    return AbstractWrappedConstraintUP(new WrappedConstraint<T>(*this,std::move(c)));
}

/**
 * Read age-weight ratio from a string. The string can be an integer
 * or an expression "a:w", where a,w are integers.
 *
 * @since 25/05/2004 Manchester
 */
bool Options::RatioOptionValue::readRatio(const char* val, char separator)
{
  // search the string for ":"
  bool found = false;
  int colonIndex = 0;
  while (val[colonIndex]) {
    if (val[colonIndex] == separator) {
      found = true;
      break;
    }
    colonIndex++;
  }

  if (found) {
    if (strlen(val) >= COPY_SIZE) {
      return false;
    }
    char copy[COPY_SIZE];
    strncpy(copy,val,COPY_SIZE - 1); // leave space for trailing NUL
    copy[colonIndex] = 0;
    int age;
    if (! Int::stringToInt(copy,age)) {
      return false;
    }
    actualValue = age;
    int weight;
    if (! Int::stringToInt(copy+colonIndex+1,weight)) {
      return false;
    }
    otherValue = weight;

    // don't allow ratios 0:0
    if (actualValue == 0 && otherValue == 0) {
      return false;
    }

    return true;
  }
  actualValue = 1;
  int weight;
  if (! Int::stringToInt(val,weight)) {
    return false;
  }
  otherValue = weight;
  return true;
}

bool Options::NonGoalWeightOptionValue::setValue(const vstring& value)
{
 float newValue;
 if(!Int::stringToFloat(value.c_str(),newValue)) return false;

 if(newValue <= 0.0) return false;

 actualValue=newValue;

  // actualValue contains numerator
  numerator=static_cast<int>(newValue*100);
  // otherValue contains denominator
  denominator=100;

  return true;
}

bool Options::SelectionOptionValue::setValue(const vstring& value)
{
  int sel;
  if(!Int::stringToInt(value,sel)) return false;
  switch (sel) {
  case 0:
  case 1:
  case 2:
  case 3:
  case 4:
  case 10:
  case 11:
  case 20:
  case 21:
  case 22:

  case 30:
  case 31:
  case 32:
  case 33:
  case 34:
  case 35:

  case 666:

  case 1002:
  case 1003:
  case 1004:
  case 1010:
  case 1011:
  case 1666:
  case -1:
  case -2:
  case -3:
  case -4:
  case -10:
  case -11:
  case -20: // almost same as 20 (but factoring will be on negative and not positive literals)
  case -21:
  case -22:
  case -30: // almost same as 30 (but factoring will be on negative and not positive literals)
  case -31:
  case -32:
  case -33:
  case -34:
  case -35:

  case -666:

  case -1002:
  case -1003:
  case -1004:
  case -1010:
  case -1011: // almost same as 1011 (but factoring will be on negative and not positive literals)
  case -1666:
    actualValue = sel;
    return true;
  default:
    return false;
  }
}

bool Options::InputFileOptionValue::setValue(const vstring& value)
{
  actualValue=value;
  if(value.empty()) return true;

  //update the problem name

  int length = value.length();
  const char* name = value.c_str();

  int b = length - 1;
  while (b >= 0 && name[b] != '/') {
    b--;
  }
  b++;

  int e = length - 1;
  while (e >= b && name[e] != '.') {
    e--;
  }
  if (e < b) {
    e = length;
  }

  parent->_problemName.actualValue=value.substr(b,e-b);

  return true;

}


bool Options::TimeLimitOptionValue::setValue(const vstring& value)
{
  int length = value.size();
  if (length == 0 || length >= COPY_SIZE) {
    USER_ERROR((vstring)"wrong value for time limit: " + value);
  }

  char copy[COPY_SIZE];
  strncpy(copy,value.c_str(),COPY_SIZE - 1); // leave space for trailing NUL
  char* end = copy;
  // search for the end of the string for
  while (*end) {
    end++;
  }
  end--;
  float multiplier = 10.0; // by default assume seconds
  switch (*end) {
  case 'd': // deciseconds
      multiplier = 1.0;
      *end = 0;
      break;
  case 's': // seconds
    multiplier = 10.0;
    *end = 0;
    break;
  case 'm': // minutes
    multiplier = 600.0;
    *end = 0;
    break;
  case 'h': // minutes
    multiplier = 36000.0;
    *end = 0;
    break;
  case 'D': // days
    multiplier = 864000.0;
    *end = 0;
    break;
  default:
    break;
  }

  float number;
  if (! Int::stringToFloat(copy,number)) {
    USER_ERROR((vstring)"wrong value for time limit: " + value);
  }

#ifdef _MSC_VER
  // Visual C++ does not know the round function
  actualValue= (int)floor(number * multiplier);
#else
  actualValue= (int)round(number * multiplier);
#endif

  return true;
} // Options::readTimeLimit(const char* val)

/**
 * During strategy sampling, this assigns a value to an option
 * (but checks these make sense and issues an error if not).
 *
 * An optname starting with $ is not meant to be a real option, but a fake one.
 * Fakes get stored in the map fakes and can be referenced later, during the sampling process.
 */
void Options::strategySamplingAssign(vstring optname, vstring value, DHMap<vstring,vstring>& fakes)
{
  // dollar sign signifies fake options
  if (optname[0] == '$') {
    fakes.set(optname,value);
    return;
  }

  AbstractOptionValue* opt = getOptionValueByName(optname);
  if (opt) {
    if (!opt->set(value,/* dont_touch_if_defaulting =*/ true)) {
      USER_ERROR("Sampling file processing error -- unknown option value: " + value + " for option " + optname);
    }

  } else {
    USER_ERROR("Sampling file processing error -- unknown option: " + optname);
  }
}

/**
 * During strategy sampling, this reads a value of an option
 * (but checks the name make sense and issues an error if not).
 *
 * An optname starting with $ is not meant to be a real option, but a fake one.
 * Fakes get read from the given map fakes.
 */
vstring Options::strategySamplingLookup(vstring optname, DHMap<vstring,vstring>& fakes)
{
  if (optname[0] == '$') {
    vstring* foundVal = fakes.findPtr(optname);
    if (!foundVal) {
      USER_ERROR("Sampling file processing error -- unassigned fake option: " + optname);
    }
    return *foundVal;
  }

  AbstractOptionValue* opt = getOptionValueByName(optname);
  if (opt) {
    return opt->getStringOfActual();
  } else {
    USER_ERROR("Sampling file processing error -- unknown option to look up: " + optname);
  }
  return "";
}

void Options::sampleStrategy(const vstring& strategySamplerFilename)
{
  std::ifstream input(strategySamplerFilename.c_str());

  if (input.fail()) {
    USER_ERROR("Cannot open sampler file: "+strategySamplerFilename);
  }

  // our local randomizing engine (randomly seeded)
  std::mt19937 rng((std::random_device())());
  // map of local variables (fake options)
  DHMap<vstring,vstring> fakes;

  vstring line; // parsed lines
  Stack<vstring> pieces; // temp stack used for splitting
  while (std::getline(input, line))
  {
    if (line.length() == 0 || line[0] == '#') { // empty lines and comments (starting with # as the first! character)
      continue;
    }

    StringUtils::splitStr(line.c_str(),'>',pieces);
    if (pieces.size() != 2) {
      USER_ERROR("Sampling file parse error -- each rule must contain exactly one >. Here: "+line);
    }

    vstring cond = pieces[0];
    vstring body = pieces[1];
    pieces.reset();

    // evaluate condition, if false, will skip the rest
    bool fireRule = true;
    {
      StringUtils::splitStr(cond.c_str(),' ',pieces);
      StringUtils::dropEmpty(pieces);

      Stack<vstring> pair;
      Stack<vstring>::BottomFirstIterator it(pieces);
      while(it.hasNext()) {
        vstring equation = it.next();
        StringUtils::splitStr(equation.c_str(),'=',pair);
        StringUtils::dropEmpty(pair);
        if (pair.size() != 2) {
          USER_ERROR("Sampling file parse error -- invalid equation: "+equation);
        }
        bool negated = false;
        vstring optName = pair[0];
        if (optName.back() == '!') {
          negated = true;
          optName.pop_back();
        }
        vstring storedVal = strategySamplingLookup(optName,fakes);
        if ((storedVal != pair[1]) != negated) {
          fireRule = false;
          break;
        }
        pair.reset();
      }

      pieces.reset();
    }

    if (!fireRule) {
      continue;
    }

    // now it's time to read the body
    // cout << "fire: " << body << endl;

    StringUtils::splitStr(body.c_str(),' ',pieces);
    StringUtils::dropEmpty(pieces);
    if (pieces.size() != 3) {
      USER_ERROR("Sampling file parse error -- rule body must consist of three space-separated parts. Here: "+body);
    }

    vstring optname = pieces[0];
    vstring sampler = pieces[1];
    vstring args = pieces[2];
    pieces.reset();

    if (sampler == "~cat") { // categorical sampling, e.g., "~cat group:36,predicate:4,expand:4,off:1,function:1" provides a list of value with frequencies
      StringUtils::splitStr(args.c_str(),',',pieces);

      unsigned total = 0;
      Stack<std::pair<unsigned,vstring>> mulvals; //values with multiplicities, e.g. "off:5", or "on:1"

      // parse the mulvals
      {
        Stack<vstring> pair;
        Stack<vstring>::BottomFirstIterator it(pieces);
        while(it.hasNext()) {
          vstring mulval = it.next();
          StringUtils::splitStr(mulval.c_str(),':',pair);
          // StringUtils::dropEmpty(pair);
          if (pair.size() != 2) {
            USER_ERROR("Sampling file parse error -- invalid mulval: "+mulval);
          }

          int multiplicity = 0;
          if (!Int::stringToInt(pair[1],multiplicity) || multiplicity <= 0) {
            USER_ERROR("Sampling file parse error -- invalid multiplicity in mulval: "+mulval);
          }
          total += multiplicity;
          mulvals.push(std::make_pair(multiplicity,pair[0]));
          pair.reset();
        }
        pieces.reset();
      }

      // actual sampling
      vstring value;
      unsigned sample = std::uniform_int_distribution<unsigned>(1,total)(rng);
      Stack<std::pair<unsigned,vstring>>::BottomFirstIterator it(mulvals);
      while (it.hasNext()) {
        auto mulval = it.next();
        if (sample <= mulval.first) {
          value = mulval.second;
          break;
        }
        sample -= mulval.first;
      }
      ASS_NEQ(value,"");

      strategySamplingAssign(optname,value,fakes);
    } else if (sampler == "~u2r") { // "uniform to ratio", given e.g. "~u2r -10;4;:" takes a uniform float f between -10 and 4, computes 2^r and turns this into a ratio with ":" as the separator
      StringUtils::splitStr(args.c_str(),';',pieces);
      StringUtils::dropEmpty(pieces);

      if (pieces.size() != 3) {
        USER_ERROR("Sampling file parse error -- ~u2r sampler expects exatly three simecolon-separated arguments but got: "+args);
      }
      if (pieces[2].length() != 1) {
        USER_ERROR("Sampling file parse error -- the third argument of the ~u2r sampler needs to be a single character and not: "+pieces[2]);
      }
      float low,high;
      if (!Int::stringToFloat(pieces[0].c_str(),low) || !Int::stringToFloat(pieces[1].c_str(),high)) {
        USER_ERROR("Sampling file parse error -- can't convert one of ~u2r sampler arguments to float: "+args);
      }
      std::uniform_real_distribution<float> dis(low,high);
      float raw = dis(rng);
      float exped = powf(2.0,raw);
      unsigned denom = 1 << 20;
      unsigned numer = exped*denom;
      // don't generate factions in non-base form
      while (numer % 2 == 0 && denom % 2 == 0) {
        numer /= 2;
        denom /= 2;
      }
      strategySamplingAssign(optname,Int::toString(numer)+pieces[2]+Int::toString(denom),fakes);

      pieces.reset();
    } else if (sampler == "~sgd") { // "shifted geometric distribution", e.g. "~sgd 0.07,2" (used for naming) means: value 2+i, i from N, has probability 0.07*(1-0.07)^i. This has a mean of 2+0.07*(1-0.07)
      StringUtils::splitStr(args.c_str(),',',pieces);
      StringUtils::dropEmpty(pieces);

      if (pieces.size() != 2) {
        USER_ERROR("Sampling file parse error -- ~sgd sampler expects exatly two comma-separated arguments but got: "+args);
      }
      double prob;
      int offset;
      if (!Int::stringToDouble(pieces[0].c_str(),prob) || !Int::stringToInt(pieces[1].c_str(),offset)) {
        USER_ERROR("Sampling file parse error -- can't convert one of ~sgd sampler arguments to numbers: "+args);
      }
      std::geometric_distribution<int> dis(prob);
      int nval = offset+dis(rng);
      strategySamplingAssign(optname,Int::toString(nval),fakes);

      pieces.reset();
    } else if (sampler == "~uf") { // uniform float (with lower and upper bound given, as in "~uf 0.0,0.5")
      StringUtils::splitStr(args.c_str(),',',pieces);
      StringUtils::dropEmpty(pieces);

      if (pieces.size() != 2) {
        USER_ERROR("Sampling file parse error -- ~uf sampler expects exatly two comma-separated arguments but got: "+args);
      }
      float low,high;
      if (!Int::stringToFloat(pieces[0].c_str(),low) || !Int::stringToFloat(pieces[1].c_str(),high)) {
        USER_ERROR("Sampling file parse error -- can't convert one of ~uf sampler arguments to float: "+args);
      }
      std::uniform_real_distribution<float> dis(low,high);
      float raw = dis(rng);
      strategySamplingAssign(optname,Int::toString(raw),fakes);

      pieces.reset();
    } else if (sampler == "~ui") { // uniform int (with lower and upper bound given, as in "~ui 1,500")
      StringUtils::splitStr(args.c_str(),',',pieces);
      StringUtils::dropEmpty(pieces);

      if (pieces.size() != 2) {
        USER_ERROR("Sampling file parse error -- ~ui sampler expects exatly two comma-separated arguments but got: "+args);
      }
      int low,high;
      if (!Int::stringToInt(pieces[0].c_str(),low) || !Int::stringToInt(pieces[1].c_str(),high)) {
        USER_ERROR("Sampling file parse error -- can't convert one of ~ui sampler arguments to integer: "+args);
      }
      std::uniform_int_distribution<int> dis(low,high);
      int raw = dis(rng);
      strategySamplingAssign(optname,Int::toString(raw),fakes);

      pieces.reset();
    } else {
      USER_ERROR("Sampling file parse error -- unrecognized sampler: " + sampler);
    }

    /*
    Stack<vstring>::BottomFirstIterator it(pieces);
    while(it.hasNext()) {
      cout << "tok:" << it.next() << endl;
    }
    */
  }

  cout << "Random strategy: " + generateEncodedOptions() << endl;
}

/**
 * Assign option values as encoded in the option vstring if assign=true, otherwise check that
 * the option values are not currently set to those values.
 * according to the argument in the format
 * opt1=val1:opt2=val2:...:optn=valN,
 * for example bs=off:cond=on:drc=off:nwc=1.5:nicw=on:sos=on:sio=off:spl=sat:ssnc=none
 */
void Options::readOptionsString(vstring optionsString,bool assign)
{
  // repeatedly look for param=value
  while (optionsString != "") {
    size_t index1 = optionsString.find('=');
    if (index1 == vstring::npos) {
      error: USER_ERROR("bad option specification '" + optionsString+"'");
    }
    size_t index = optionsString.find(':');
    if (index!=vstring::npos && index1 > index) {
      goto error;
    }

    vstring param = optionsString.substr(0,index1);
    vstring value;
    if (index==vstring::npos) {
      value = optionsString.substr(index1+1);
    }
    else {
      value = optionsString.substr(index1+1,index-index1-1);
    }
    AbstractOptionValue* opt = getOptionValueByName(param);
    if(opt){
        if(assign){
            if (!opt->set(value)) {
              switch (ignoreMissing()) {
              case IgnoreMissing::OFF:
                USER_ERROR("value "+value+" for option "+ param +" not known");
                break;
              case IgnoreMissing::WARN:
                if (outputAllowed()) {
                  env.beginOutput();
                  addCommentSignForSZS(env.out());
                  env.out() << "WARNING: value " << value << " for option "<< param <<" not known" << endl;
                  env.endOutput();
                }
                break;
              case IgnoreMissing::ON:
                break;
              }
            }
        }
        else{
            vstring current = opt->getStringOfActual();
            if(value==current){
                USER_ERROR("option "+param+" uses forbidden value "+value);
            }
        }
    }
    else{
      switch (ignoreMissing()) {
      case IgnoreMissing::OFF:
        USER_ERROR("option "+param+" not known");
        break;
      case IgnoreMissing::WARN:
        env.beginOutput();
        if (outputAllowed()) {
          env.beginOutput();
          addCommentSignForSZS(env.out());
          env.out() << "WARNING: option "<< param << " not known." << endl;
          env.endOutput();
        }
        break;
      case IgnoreMissing::ON:
        break;
      }
    }

    if (index==vstring::npos) {
      return;
    }
    optionsString = optionsString.substr(index+1);
  }
} // readOptionsString/1

/**
 * Build options from a Spider test id.
 * @since 30/05/2004 Manchester
 * @since 21/06/2005 Manchester time limit in the test id must be
 *        in deciseconds
 * @throws UserErrorException if the test id is incorrect
 */
void Options::readFromEncodedOptions (vstring testId)
{
  _testId.actualValue = testId;

  vstring ma(testId,0,3); // the first 3 characters
  if (ma == "dis") {
    _saturationAlgorithm.actualValue = SaturationAlgorithm::DISCOUNT;
  }
  else if (ma == "lrs") {
    _saturationAlgorithm.actualValue = SaturationAlgorithm::LRS;
  }
  else if (ma == "ott") {
    _saturationAlgorithm.actualValue = SaturationAlgorithm::OTTER;
  }
  else if (ma == "fmb") {
    _saturationAlgorithm.actualValue = SaturationAlgorithm::FINITE_MODEL_BUILDING;
  }
  else {
  error: USER_ERROR("bad test id " + _testId.actualValue);
  }

  // after last '_' we have time limit
  size_t index = testId.find_last_of('_');
  if (index == vstring::npos) { // not found
    goto error;
  }
  vstring timeString = testId.substr(index+1);
  _timeLimitInDeciseconds.set(timeString);
  // setting assumes seconds as default, but encoded strings use deciseconds
  _timeLimitInDeciseconds.actualValue = _timeLimitInDeciseconds.actualValue/10;

  testId = testId.substr(3,index-3);
  switch (testId[0]) {
  case '+':
    testId = testId.substr(1);
    break;
  case '-':
    break;
  default:
    goto error;
  }

  index = testId.find('_');
  vstring sel = testId.substr(0,index);
  _selection.set(sel);
  testId = testId.substr(index+1);

  if (testId == "") {
    goto error;
  }

  index = testId.find('_');
  vstring awr = testId.substr(0,index);
  _ageWeightRatio.set(awr.c_str());
  if (index==string::npos) {
    //there are no extra options
    return;
  }
  testId = testId.substr(index+1);
  //now read the rest of the options
  readOptionsString(testId);
} // Options::readFromTestId

void Options::setForcedOptionValues()
{
  if(_forcedOptions.actualValue.empty()) return;
  readOptionsString(_forcedOptions.actualValue);
}

/**
 * Return testId vstring that represents current values of the options
 */
vstring Options::generateEncodedOptions() const
{
  vostringstream res;
  //saturation algorithm
  vstring sat;
  switch(_saturationAlgorithm.actualValue){
    case SaturationAlgorithm::LRS : sat="lrs"; break;
    case SaturationAlgorithm::DISCOUNT : sat="dis"; break;
    case SaturationAlgorithm::OTTER : sat="ott"; break;
    case SaturationAlgorithm::FINITE_MODEL_BUILDING : sat="fmb"; break;
    default : ASSERTION_VIOLATION;
  }

  res << sat;

  //selection function
  res << (selection() < 0 ? "-" : "+") << abs(selection());
  res << "_";

  //age-weight ratio
  if (ageRatio()!=1) {
    res << ageRatio() << ":";
  }
  res << weightRatio();
  res << "_";

  Options cur=*this;

  // Record options that do not want to be in encoded string
  static Set<const AbstractOptionValue*> forbidden;
  //we initialize the set if there's nothing inside
  if (forbidden.size()==0) {
    //things we output elsewhere
    forbidden.insert(&_saturationAlgorithm);
    forbidden.insert(&_selection);
    forbidden.insert(&_ageWeightRatio);
    forbidden.insert(&_timeLimitInDeciseconds);

    //things we don't want to output (showHelp etc won't get to here anyway)
    forbidden.insert(&_mode);
    forbidden.insert(&_testId); // is this old version of decode?
    forbidden.insert(&_include);
    forbidden.insert(&_printProofToFile);
    forbidden.insert(&_problemName);
    forbidden.insert(&_inputFile);
    forbidden.insert(&_encode);
    forbidden.insert(&_decode);
    forbidden.insert(&_sampleStrategy);

    forbidden.insert(&_memoryLimit);
    forbidden.insert(&_proof);
    forbidden.insert(&_inputSyntax);
#ifdef __linux__
    forbidden.insert(&_parsingDoesNotCount);
#endif
    forbidden.insert(&_ignoreMissing); // or maybe we do!
  }

  VirtualIterator<AbstractOptionValue*> options = _lookup.values();

  bool first=true;
  while(options.hasNext()){
    AbstractOptionValue* option = options.next();
    // TODO do we want to also filter by !isDefault?
    if(!forbidden.contains(option) && option->is_set && !option->isDefault()){
      vstring name = option->shortName;
      if(name.empty()) name = option->longName;
      if(!first){ res<<":";}else{first=false;}
      res << name << "=" << option->getStringOfActual();
    }
  }

  if(!first){ res << "_"; }
  res << Lib::Int::toString(_timeLimitInDeciseconds.actualValue);

  return res.str();
}


/**
 * True if the options are complete.
 * @since 23/07/2011 Manchester
 */
bool Options::complete(const Problem& prb) const
{
  if(prb.isHigherOrder()){
    //safer for competition
    return false;
  }

  if (_showInterpolant.actualValue != InterpolantMode::OFF) {
    return false;
  }

  //we did some transformation that made us lose completeness
  //(e.g. equality proxy replacing equality for reflexive predicate)
  if (prb.hadIncompleteTransformation()) {
    return false;
  }

  Property& prop = *prb.getProperty();

  // general properties causing incompleteness
  if (prop.hasInterpretedOperations()
      || prop.hasProp(Property::PR_HAS_INTEGERS)
      || prop.hasProp(Property::PR_HAS_REALS)
      || prop.hasProp(Property::PR_HAS_RATS)
      || prop.hasProp(Property::PR_HAS_ARRAYS)
      || (!prop.onlyFiniteDomainDatatypes() && prop.hasProp(Property::PR_HAS_DT_CONSTRUCTORS))
      || (!prop.onlyFiniteDomainDatatypes() && prop.hasProp(Property::PR_HAS_CDT_CONSTRUCTORS))
      || prop.hasAnswerLiteral()) {
    return false;
  }

  // preprocessing
  if (env.signature->hasDistinctGroups()) {
    return false;
  }

  // preprocessing for resolution-based algorithms
  if (_sos.actualValue != Sos::OFF) return false;
  // run-time rule causing incompleteness
  if (_forwardLiteralRewriting.actualValue) return false;

  bool unitEquality = prop.category() == Property::UEQ;
  bool hasEquality = (prop.equalityAtoms() != 0);

  if (hasEquality && !_superposition.actualValue) return false;

  if((prop.hasCombs() || prop.hasAppliedVar())  &&
    !_addCombAxioms.actualValue && !_combinatorySuperposition.actualValue) {
    //TODO make a more complex more precise case here
    //There are instance where we are complete
    return false;
  }

  //TODO update once we have another method of dealing with bools
  if((prop.hasLogicalProxy() || prop.hasBoolVar())  && !_addProxyAxioms.actualValue){
    return false;
  }

  if (!unitEquality) {
    if (_selection.actualValue <= -1000 || _selection.actualValue >= 1000) return false;
    if (_literalComparisonMode.actualValue == LiteralComparisonMode::REVERSE) return false;
  }

  if (!hasEquality) {
    if (_binaryResolution.actualValue) return true;
    if (_unitResultingResolution.actualValue!=URResolution::ON) return false;
    // binary resolution is off
    return prop.category() == Property::HNE; // URR is complete for Horn problems
  }

  if (_demodulationRedundancyCheck.actualValue == DemodulationRedunancyCheck::OFF) {
    return false;
  }
  if (!_superpositionFromVariables.actualValue) return false;

  // only checking resolution rules remain
  bool pureEquality = (prop.atoms() == prop.equalityAtoms());
  if (pureEquality) return true;
  return (_binaryResolution.actualValue); // MS: we are in the equality case, so URR cannot help here even for horn problems
} // Options::complete

/**
 * Check constraints necessary for options to make sense
 *
 * The function is called after all options are parsed.
 */
bool Options::checkGlobalOptionConstraints(bool fail_early)
{
  //Check forbidden options
  readOptionsString(_forbiddenOptions.actualValue,false);

  bool result = true;

  // Check recorded option constraints
  VirtualIterator<AbstractOptionValue*> options = _lookup.values();
  while(options.hasNext()){
    result = options.next()->checkConstraints() && result;
    if(fail_early && !result) return result;
  }

  return result;
}

//TODO should not use cout, should use env.out
template <typename T>
bool Options::OptionValue<T>::checkConstraints()
{
  typename Lib::Stack<OptionValueConstraintUP<T>>::RefIterator it(_constraints);
  while (it.hasNext()) {
    const OptionValueConstraintUP<T> &con = it.next();
    if (!con->check(*this)) {

      if (env.options->mode() == Mode::SPIDER) {
      reportSpiderFail();
      USER_ERROR("\nBroken Constraint: " + con->msg(*this));
      }

      if (con->isHard()) {
        USER_ERROR("\nBroken Constraint: " + con->msg(*this));
      }
      switch (env.options->getBadOptionChoice()) {
      case BadOption::HARD:
        USER_ERROR("\nBroken Constraint: " + con->msg(*this));
      case BadOption::SOFT:
        cout << "WARNING Broken Constraint: " + con->msg(*this) << endl;
        return false;
      case BadOption::FORCED:
        if (con->force(this)) {
          cout << "Forced constraint " + con->msg(*this) << endl;
          break;
        }
        else {
          USER_ERROR("\nCould not force Constraint: " + con->msg(*this));
        }
      case BadOption::OFF:
        return false;
      default:
        ASSERTION_VIOLATION;
      }
    }
  }
  return true;
}

/**
 * Check whether the option values make sense with respect to the given problem
 *
 * This check should be done at least twice; before preprocessing and after.
 * With before_preprocessing on, only options tagged as PREPROCESSING are queried
 * With before_preprocessing off, it's all the remaining ones.
 *
 **/
bool Options::checkProblemOptionConstraints(Property* prop, bool before_preprocessing, bool fail_early)
{
  bool result = true;

  VirtualIterator<AbstractOptionValue*> options = _lookup.values();
  while(options.hasNext()){
    AbstractOptionValue* opt = options.next();

    bool tagIsPreprocessing = (opt->getTag() == OptionTag::PREPROCESSING);
    if (before_preprocessing != tagIsPreprocessing) {
      continue;
    }

    result = opt->checkProblemConstraints(prop) && result;
    if(fail_early && !result) return result;
  }

  return result;
}

template<class A>
Lib::vvector<A> parseCommaSeparatedList(vstring const& str)
{
  vstringstream stream(str);
  Lib::vvector<A> parsed;
  vstring cur;
  while (std::getline(stream, cur, ',')) {
    parsed.push_back(StringUtils::parse<A>(cur));
  }
  return parsed;
}

Lib::vvector<int> Options::theorySplitQueueRatios() const
{
  auto inputRatios = parseCommaSeparatedList<int>(_theorySplitQueueRatios.actualValue);

  // sanity checks
  if (inputRatios.size() < 2) {
    USER_ERROR("Wrong usage of option '-thsqr'. Needs to have at least two values (e.g. '10,1')");
  }
  for (unsigned i = 0; i < inputRatios.size(); i++) {
    if(inputRatios[i] <= 0) {
      USER_ERROR("Wrong usage of option '-thsqr'. Each ratio needs to be a positive integer");
    }
  }

  return inputRatios;
}

Lib::vvector<float> Options::theorySplitQueueCutoffs() const
{
  // initialize cutoffs
  Lib::vvector<float> cutoffs;

  /*
  if (_theorySplitQueueCutoffs.isDefault()) {
    // if no custom cutoffs are set, use heuristics: (0,4*d,10*d,infinity)
    auto d = _theorySplitQueueExpectedRatioDenom.actualValue;
    cutoffs.push_back(0.0f);
    cutoffs.push_back(4.0f * d);
    cutoffs.push_back(10.0f * d);
    cutoffs.push_back(std::numeric_limits<float>::max());
  } else */
  {
    // if custom cutoffs are set, parse them and add float-max as last value
    cutoffs = parseCommaSeparatedList<float>(_theorySplitQueueCutoffs.actualValue);
    cutoffs.push_back(std::numeric_limits<float>::max());
  }

  // sanity checks
  for (unsigned i = 0; i < cutoffs.size(); i++)
  {
    auto cutoff = cutoffs[i];

    if (i > 0 && cutoff <= cutoffs[i-1])
    {
      USER_ERROR("Wrong usage of option '-thsqc'. The cutoff values must be strictly increasing");
    }
  }

  return cutoffs;
}

Lib::vvector<int> Options::avatarSplitQueueRatios() const
{
  Lib::vvector<int> inputRatios = parseCommaSeparatedList<int>(_avatarSplitQueueRatios.actualValue);

  // sanity checks
  if (inputRatios.size() < 2) {
    USER_ERROR("Wrong usage of option '-avsqr'. Needs to have at least two values (e.g. '10,1')");
  }
  for (unsigned i = 0; i < inputRatios.size(); i++) {
    if(inputRatios[i] <= 0) {
      USER_ERROR("Each ratio (supplied by option '-avsqr') needs to be a positive integer");
    }
  }

  return inputRatios;
}

Lib::vvector<float> Options::avatarSplitQueueCutoffs() const
{
  // initialize cutoffs and add float-max as last value
  auto cutoffs = parseCommaSeparatedList<float>(_avatarSplitQueueCutoffs.actualValue);
  cutoffs.push_back(std::numeric_limits<float>::max());

  // sanity checks
  for (unsigned i = 0; i < cutoffs.size(); i++)
  {
    auto cutoff = cutoffs[i];

    if (i > 0 && cutoff <= cutoffs[i-1])
    {
      USER_ERROR("The cutoff values (supplied by option '-avsqc') must be strictly increasing");
    }
  }

  return cutoffs;
}

Lib::vvector<int> Options::sineLevelSplitQueueRatios() const
{
  auto inputRatios = parseCommaSeparatedList<int>(_sineLevelSplitQueueRatios.actualValue);

  // sanity checks
  if (inputRatios.size() < 2) {
    USER_ERROR("Wrong usage of option '-slsqr'. Needs to have at least two values (e.g. '1,3')");
  }
  for (unsigned i = 0; i < inputRatios.size(); i++) {
    if(inputRatios[i] <= 0) {
      USER_ERROR("Each ratio (supplied by option '-slsqr') needs to be a positive integer");
    }
  }

  return inputRatios;
}

Lib::vvector<float> Options::sineLevelSplitQueueCutoffs() const
{
  // initialize cutoffs and add float-max as last value
  auto cutoffs = parseCommaSeparatedList<float>(_sineLevelSplitQueueCutoffs.actualValue);
  cutoffs.push_back(std::numeric_limits<float>::max());

  // sanity checks
  for (unsigned i = 0; i < cutoffs.size(); i++)
  {
    auto cutoff = cutoffs[i];

    if (i > 0 && cutoff <= cutoffs[i-1])
    {
      USER_ERROR("The cutoff values (supplied by option '-slsqc') must be strictly increasing");
    }
  }

  return cutoffs;
}

Lib::vvector<int> Options::positiveLiteralSplitQueueRatios() const
{
  auto inputRatios = parseCommaSeparatedList<int>(_positiveLiteralSplitQueueRatios.actualValue);

  // sanity checks
  if (inputRatios.size() < 2) {
    USER_ERROR("Wrong usage of option '-plsqr'. Needs to have at least two values (e.g. '1,3')");
  }
  for (unsigned i = 0; i < inputRatios.size(); i++) {
    if(inputRatios[i] <= 0) {
      USER_ERROR("Each ratio (supplied by option '-plsqr') needs to be a positive integer");
    }
  }

  return inputRatios;
}

Lib::vvector<float> Options::positiveLiteralSplitQueueCutoffs() const
{
  // initialize cutoffs and add float-max as last value
  auto cutoffs = parseCommaSeparatedList<float>(_positiveLiteralSplitQueueCutoffs.actualValue);
  cutoffs.push_back(std::numeric_limits<float>::max());

  // sanity checks
  for (unsigned i = 0; i < cutoffs.size(); i++)
  {
    auto cutoff = cutoffs[i];

    if (i > 0 && cutoff <= cutoffs[i-1])
    {
      USER_ERROR("The cutoff values (supplied by option '-plsqc') must be strictly increasing");
    }
  }

  return cutoffs;
}<|MERGE_RESOLUTION|>--- conflicted
+++ resolved
@@ -439,10 +439,6 @@
     _equalityProxy.addProblemConstraint(hasEquality());
     _equalityProxy.addProblemConstraint(onlyFirstOrder());
     _equalityProxy.addHardConstraint(If(notEqual(EqualityProxy::OFF)).then(_combinatorySuperposition.is(notEqual(true))));
-<<<<<<< HEAD
-    _equalityProxy.setRandomChoices(isRandOn(),{"R","RS","RST","RSTC","off","off","off","off","off"}); // wasn't tested, make off more likely
-=======
->>>>>>> dd1c1e0f
 
     _useMonoEqualityProxy = BoolOptionValue("mono_ep","mep",true);
     _useMonoEqualityProxy.description="Use the monomorphic version of equality proxy transformation.";
@@ -461,10 +457,6 @@
        "This also ensures a symbol is not used as a function and predicate.";
     _lookup.insert(&_arityCheck);
     _arityCheck.tag(OptionTag::DEVELOPMENT);
-<<<<<<< HEAD
-
-=======
->>>>>>> dd1c1e0f
     _functionDefinitionElimination = ChoiceOptionValue<FunctionDefinitionElimination>("function_definition_elimination","fde",
                                                                                       FunctionDefinitionElimination::ALL,{"all","none","unused"});
     _functionDefinitionElimination.description=
@@ -1616,10 +1608,6 @@
     _lookup.insert(&_forwardDemodulation);
     _forwardDemodulation.onlyUsefulWith(ProperSaturationAlgorithm());
     _forwardDemodulation.tag(OptionTag::INFERENCES);
-<<<<<<< HEAD
-    _forwardDemodulation.setRandomChoices({"all","all","all","off","preordered"});
-=======
->>>>>>> dd1c1e0f
 
     _forwardLiteralRewriting = BoolOptionValue("forward_literal_rewriting","flr",false);
     _forwardLiteralRewriting.description="Perform forward literal rewriting.";
@@ -1955,10 +1943,6 @@
 
     _splittingMinimizeModel = ChoiceOptionValue<SplittingMinimizeModel>("avatar_minimize_model","amm",
                                                                         SplittingMinimizeModel::ALL,{"off","sco","all"});
-<<<<<<< HEAD
-
-=======
->>>>>>> dd1c1e0f
     _splittingMinimizeModel.description="Minimize the SAT-solver model by replacing concrete values with don't-cares"
                                         " provided <all> the sat clauses (or only the split clauses with <sco>) remain provably satisfied"
                                         " by the partial model.";
@@ -2610,80 +2594,6 @@
 } // Options::output (ostream& str) const
 
 template<typename T>
-<<<<<<< HEAD
-bool Options::OptionValue<T>::randomize(Property* prop){
-  DArray<vstring>* choices = nullptr;
-  if(env.options->randomStrategy()==RandomStrategy::NOCHECK) prop=0;
-
-  // Only randomize if we have a property and need it or don't have one and don't need it!
-  if( env.options->randomStrategy()!=RandomStrategy::NOCHECK &&
-      ((prop && !hasProblemConstraints()) || (!prop && hasProblemConstraints()))
-    ){
-    return false;
-  }
-  // Note that if we suppressed the problem constraints
-  // the checks will be skipped
-
-  //Search for the first set of random choices that is valid
-  Stack<RandEntry>::BottomFirstIterator entry_it(rand_choices);
-  while(entry_it.hasNext()){
-    auto& entry = entry_it.next();
-    if(!entry.first || (prop && entry.first->check(prop))){
-      choices = entry.second.get();
-      break;
-    }
-  }
-  if(!choices || choices->size()==0) return false; // no valid choices
-
-  //Pick a random option from the available choices
-  int index = Random::getInteger(choices->size());
-  set((*choices)[index]);
-  return true;
-}
-
-//TODO should not use cout, should use env.out
-template<typename T>
-bool Options::OptionValue<T>::checkConstraints(){
-     typename Lib::Stack<OptionValueConstraintUP<T>>::RefIterator it(_constraints);
-     while(it.hasNext()){
-       const OptionValueConstraintUP<T>& con = it.next();
-       if(!con->check(*this)){
-
-         if (env.options->mode() == Mode::SPIDER){
-           reportSpiderFail();
-           USER_ERROR("\nBroken Constraint: "+con->msg(*this));
-         }
-
-         if(con->isHard()){
-           if(env.options->randomStrategy()!=RandomStrategy::OFF)
-              return false; // Skip warning for Hard
-           USER_ERROR("\nBroken Constraint: "+con->msg(*this));
-         }
-         switch(env.options->getBadOptionChoice()){
-           case BadOption::HARD :
-               USER_ERROR("\nBroken Constraint: "+con->msg(*this));
-           case BadOption::SOFT :
-               cout << "WARNING Broken Constraint: "+con->msg(*this) << endl;
-               return false;
-           case BadOption::FORCED :
-               if(con->force(this)){
-                 cout << "Forced constraint " + con->msg(*this) << endl;
-                 break;
-               }else{
-                 USER_ERROR("\nCould not force Constraint: "+con->msg(*this));
-               }
-           case BadOption::OFF:
-             return false;
-           default: ASSERTION_VIOLATION;
-        }
-     }
-    }
-    return true;
-}
-
-template<typename T>
-=======
->>>>>>> dd1c1e0f
 bool Options::OptionValue<T>::checkProblemConstraints(Property* prop){
     Lib::Stack<OptionProblemConstraintUP>::RefIterator it(_prob_constraints);
     while(it.hasNext()){
