--- conflicted
+++ resolved
@@ -3366,11 +3366,7 @@
   }
 
   if (unificationWithAbstraction() != UnificationWithAbstraction::OFF) {
-<<<<<<< HEAD
-    // can, depending on concrete UWA option and rules it is used in result in saturation, where using normal unification rules would still be applicable
-=======
     // unification with abstraction might cause in "spurious saturations"
->>>>>>> 246b7a7b
     return false;
   }
 
