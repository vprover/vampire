--- conflicted
+++ resolved
@@ -1248,11 +1248,8 @@
     _lrsPreemptiveDeletes = BoolOptionValue("lrs_preemptive_deletes","lpd",true);
     _lrsPreemptiveDeletes.description = "If false, LRS will not use limits to delete clauses entering passive."
      " (Only the retroactive deletes might apply.)";
-<<<<<<< HEAD
-=======
      // Under lrd=off:lpd=off, we don't have any LRS anymore (and are back to Otter, essentially), so the value of this option is questionable.
      // (Still, it's currently used in a few strategies in Schedules.)
->>>>>>> f107674d
     _lrsPreemptiveDeletes.onlyUsefulWith(_saturationAlgorithm.is(equal(SaturationAlgorithm::LRS)));
     _lookup.insert(&_lrsPreemptiveDeletes);
     _lrsPreemptiveDeletes.tag(OptionTag::LRS);
