/*
 * This file is part of the source code of the software program
 * Vampire. It is protected by applicable
 * copyright laws.
 *
 * This source code is distributed under the licence found here
 * https://vprover.github.io/license.html
 * and in the source directory
 */
/**
 * @file Options.cpp
 * Implements Vampire options.
 *
 * @since 06/06/2001 Manchester, completely rewritten
 *
 * @since Sep 14 rewritten by Giles
 *
 *
 * IMPORTANT --> see .hpp file for instructions on how to add an option
 */

// Visual does not know the round function
#include <cmath>

#include "Forwards.hpp"

#include "Debug/Tracer.hpp"
#include "Debug/Assertion.hpp"

#include "Lib/VString.hpp"
#include "Lib/StringUtils.hpp"
#include "Lib/Environment.hpp"
#include "Lib/Timer.hpp"
#include "Lib/Exception.hpp"
#include "Lib/Int.hpp"
#include "Lib/Random.hpp"
#include "Lib/Set.hpp"
#include "Lib/System.hpp"

#include "Shell/UIHelper.hpp"
#include "Shell/Statistics.hpp"

#include "Kernel/Problem.hpp"
#include "Kernel/Signature.hpp"

#include "Options.hpp"
#include "Property.hpp"

using namespace Lib;
using namespace Shell;

static const int COPY_SIZE = 128;

/**
 * Initialize options to the default values.
 *
 * Options are divided by the mode they are applicable to.
 * We then divid by tags where appropriate.
 * If an option is applicable to multiple modes but is not global it should be
 *  put in the most obvious mode - usually Vampire.
 *
 * IMPORTANT --> see .hpp file for instructions on how to add an option
 *
 * @since 10/07/2003 Manchester, _normalize added
 */
Options::Options ()

{
    CALL("Options::Options");
    init();
}

void Options::init()
{
   CALL("Options::init");

//**********************************************************************
//*********************** GLOBAL, for all modes  ***********************
//**********************************************************************

    _memoryLimit = UnsignedOptionValue("memory_limit","m",
#if VDEBUG
                                       1000
#else
                                       128000
#endif
                                       );
    _memoryLimit.description="Memory limit in MB";
    _lookup.insert(&_memoryLimit);

#ifdef __linux__
  _instructionLimit = UnsignedOptionValue("instruction_limit","i",0);
  _instructionLimit.description="Limit the number (in millions) of executed instructions (excluding the kernel ones).";
  _lookup.insert(&_instructionLimit);

  _parsingDoesNotCount = BoolOptionValue("parsing_does_not_count","",false);
  _parsingDoesNotCount.description= "Extend the instruction limit by the amount of instructions it took to parse the input problem.";
  _lookup.insert(&_parsingDoesNotCount);
  _parsingDoesNotCount.tag(OptionTag::DEVELOPMENT);
#endif

    _mode = ChoiceOptionValue<Mode>("mode","",Mode::VAMPIRE,
                                    {"axiom_selection",
                                        "casc",
                                        "casc_hol",
                                        "casc_sat",
                                        "casc_ltb",
                                        "clausify",
                                        "consequence_elimination",
                                        "model_check",
                                        "output",
                                        "portfolio",
                                        "preprocess",
                                        "preprocess2",
                                        "profile",
                                        "random_strategy",
                                        "smtcomp",
                                        "spider",
                                        "tclausify",
                                        "tpreprocess",
                                        "vampire"});
    _mode.description=
    "Select the mode of operation. Choices are:\n"
    "  -vampire: the standard mode of operation for first-order theorem proving\n"
    "  -portfolio: a portfolio mode running a specified schedule (see schedule)\n"
    "  -casc, casc_sat, smtcomp - like portfolio mode, with competition specific\n     presets for schedule, etc.\n"
    "  -preprocess,axiom_selection,clausify: modes for producing output\n      for other solvers.\n"
    "  -tpreprocess,tclausify: output modes for theory input (clauses are quantified\n      with sort information).\n"
    "  -output,profile: output information about the problem\n"
    "Some modes are not currently maintained (get in touch if interested):\n"
    "  -bpa: perform bound propagation\n"
    "  -consequence_elimination: perform consequence elimination\n"
    "  -random_strategy: attempts to randomize the option values\n";
    _lookup.insert(&_mode);
    _mode.addHardConstraint(If(equal(Mode::CONSEQUENCE_ELIMINATION)).then(_splitting.is(notEqual(true))));

    auto UsingPortfolioTechnology = [this] {
      // Consider extending this list when adding a new Casc-like mode
      return Or(_mode.is(equal(Mode::CASC_HOL)),
                _mode.is(equal(Mode::CASC)),
                _mode.is(equal(Mode::CASC_SAT)),
                _mode.is(equal(Mode::SMTCOMP)),
                _mode.is(equal(Mode::PORTFOLIO)));
    };

    _schedule = ChoiceOptionValue<Schedule>("schedule","sched",Schedule::CASC,
        {"casc",
         "casc_2019",
         "casc_sat",
         "casc_sat_2019",
         "casc_hol_2020",
         "file",
         "induction",
         "integer_induction",
         "ltb_default_2017",
         "ltb_hh4_2017",
         "ltb_hll_2017",
         "ltb_isa_2017",
         "ltb_mzr_2017",
         "smtcomp",
         "smtcomp_2018",
         "struct_induction"});
    _schedule.description = "Schedule to be run by the portfolio mode. casc and smtcomp usually point to the most recent schedule in that category. file loads the schedule from a file specified in --schedule_file. Note that some old schedules may contain option values that are no longer supported - see ignore_missing.";
    _lookup.insert(&_schedule);
    _schedule.reliesOn(UsingPortfolioTechnology());

    _scheduleFile = StringOptionValue("schedule_file", "", "");
    _scheduleFile.description = "Path to the input schedule file. Each line contains an encoded strategy. Disabled unless `--schedule file` is set.";
    _lookup.insert(&_scheduleFile);
    _scheduleFile.onlyUsefulWith(_schedule.is(equal(Schedule::FILE)));

    _multicore = UnsignedOptionValue("cores","",1);
    _multicore.description = "When running in portfolio modes (including casc or smtcomp modes) specify the number of cores, set to 0 to use maximum";
    _lookup.insert(&_multicore);
    _multicore.reliesOn(UsingPortfolioTechnology());

    _slowness = FloatOptionValue("slowness","",1.0);
    _slowness.description = "The factor by which is multiplied the time limit of each configuration in casc/casc_sat/smtcomp/portfolio mode";
    _lookup.insert(&_slowness);
    _slowness.onlyUsefulWith(UsingPortfolioTechnology());

    _ltbLearning = ChoiceOptionValue<LTBLearning>("ltb_learning","ltbl",LTBLearning::OFF,{"on","off","biased"});
    _ltbLearning.description = "Perform learning in LTB mode";
    _lookup.insert(&_ltbLearning);
    _ltbLearning.setExperimental();

    _ltbDirectory = StringOptionValue("ltb_directory","","");
    _ltbDirectory.description = "Directory for output from LTB mode. Default is to put output next to problem.";
    _lookup.insert(&_ltbDirectory);
    _ltbDirectory.setExperimental();

    _decode = DecodeOptionValue("decode","",this);
    _decode.description="Decodes an encoded strategy. Can be used to replay a strategy. To make Vampire output an encoded version of the strategy use the encode option.";
    _lookup.insert(&_decode);
    _decode.tag(OptionTag::DEVELOPMENT);

    _encode = BoolOptionValue("encode","",false);
    _encode.description="Output an encoding of the strategy to be used with the decode option";
    _lookup.insert(&_encode);
    _encode.tag(OptionTag::DEVELOPMENT);

    _randomStrategy = ChoiceOptionValue<RandomStrategy>("random_strategy","",RandomStrategy::OFF,{"on","off","sat","nocheck"});
    _randomStrategy.description =
      "Create a random strategy. Randomisation will occur after all other options have been "
      "set, whatever order they have been given in. A random number of options will be selected "
      " and set with a safe (possibly default) value.";
    _lookup.insert(&_randomStrategy);
    _randomStrategy.reliesOn(Or(_mode.is(equal(Mode::VAMPIRE)),_mode.is(equal(Mode::RANDOM_STRATEGY))));
    _randomStrategy.tag(OptionTag::DEVELOPMENT);

    _forbiddenOptions = StringOptionValue("forbidden_options","","");
    _forbiddenOptions.description=
    "If some of the specified options are set to a forbidden state, vampire will fail to start, or in portfolio modes it will skip such strategies. The expected syntax is <opt1>=<val1>:<opt2>:<val2>:...:<optn>=<valN>";
    _lookup.insert(&_forbiddenOptions);
    _forbiddenOptions.tag(OptionTag::INPUT);

    _forcedOptions = StringOptionValue("forced_options","","");
    _forcedOptions.description=
    "Options in the format <opt1>=<val1>:<opt2>=<val2>:...:<optn>=<valN> that override the option values set by other means (also inside portfolio mode strategies)";
    _lookup.insert(&_forcedOptions);
    _forcedOptions.tag(OptionTag::INPUT);

    _printAllTheoryAxioms = BoolOptionValue("print_theory_axioms","",false);
    _printAllTheoryAxioms.description = "Just print all theory axioms and terminate";
    _printAllTheoryAxioms.tag(OptionTag::DEVELOPMENT);
    _lookup.insert(&_printAllTheoryAxioms);
    _printAllTheoryAxioms.setExperimental();

    _showHelp = BoolOptionValue("help","h",false);
    _showHelp.description="Display the help message";
    _lookup.insert(&_showHelp);
    _showHelp.tag(OptionTag::HELP);

    _showOptions = BoolOptionValue("show_options","",false);
    _showOptions.description="List all available options";
    _lookup.insert(&_showOptions);
    _showOptions.tag(OptionTag::HELP);

    _showOptionsLineWrap = BoolOptionValue("show_options_line_wrap","",true);
    _showOptionsLineWrap.description="Line wrap in show options. Mainly used when options are read by another tool that applies its own line wrap.";
    _lookup.insert(&_showOptionsLineWrap);
    _showOptionsLineWrap.tag(OptionTag::HELP);
    _showOptionsLineWrap.setExperimental();

    _showExperimentalOptions = BoolOptionValue("show_experimental_options","",false);
    _showExperimentalOptions.description="Include experimental options in showOption";
    _lookup.insert(&_showExperimentalOptions);
    _showExperimentalOptions.setExperimental(); // only we know about it!
    _showExperimentalOptions.tag(OptionTag::HELP);

    _explainOption = StringOptionValue("explain_option","explain","");
    _explainOption.description = "Use to explain a single option i.e. -explain explain";
    _lookup.insert(&_explainOption);
    _explainOption.tag(OptionTag::HELP);

    _ignoreMissing = ChoiceOptionValue<IgnoreMissing>("ignore_missing","",IgnoreMissing::OFF,{"on","off","warn"});
    _ignoreMissing.description=
      "Ignore any options that have been removed (useful in portfolio modes where this can cause strategies to be skipped). If set to warn "
      "this will print a warning when ignoring. This is set to warn in CASC mode.";
    _lookup.insert(&_ignoreMissing);
    _ignoreMissing.tag(OptionTag::DEVELOPMENT);

    _badOption = ChoiceOptionValue<BadOption>("bad_option","",BadOption::SOFT,{"hard","forced","off","soft"});
    _badOption.description = "What should be done if a bad option value (wrt hard and soft constraints) is encountered:\n"
       " - hard: will cause a user error\n"
       " - soft: will only report the error (unless it is unsafe)\n"
       " - forced: <under development> \n" 
       " - off: will ignore safe errors\n"
       "Note that unsafe errors will always lead to a user error";
    _lookup.insert(&_badOption);
    _badOption.tag(OptionTag::HELP);

    // Do we really need to be able to set this externally?
    _problemName = StringOptionValue("problem_name","","");
    _problemName.description="";
    //_lookup.insert(&_problemName);

    _proof = ChoiceOptionValue<Proof>("proof","p",Proof::ON,{"off","on","proofcheck","tptp","property"});
    _proof.description=
      "Specifies whether proof (or similar e.g. model/saturation) will be output and in which format:\n"
      "- off gives no proof output\n"
      "- on gives native Vampire proof output\n"
      "- proofcheck will output proof as a sequence of TPTP problems to allow for proof-checking by external solvers\n"
      "- tptp gives TPTP output\n"
      "- property is a developmental option. It allows developers to output statistics about the proof using a ProofPrinter "
      "object (see Kernel/InferenceStore::ProofPropertyPrinter\n"; 
    _lookup.insert(&_proof);
    _proof.tag(OptionTag::OUTPUT);

    _minimizeSatProofs = BoolOptionValue("minimize_sat_proofs","",true);
    _minimizeSatProofs.description="Perform unsat core minimization when a sat solver finds a clause set UNSAT\n"
        "(such as with AVATAR proofs or with global subsumption).";
    _lookup.insert(&_minimizeSatProofs);
    _minimizeSatProofs.tag(OptionTag::OUTPUT);

    _printProofToFile = StringOptionValue("print_proofs_to_file","pptf","");
    _printProofToFile.description="If Vampire finds a proof, it is printed to the here specified file instead of to stdout.\n"
                                  "Currently, this option only works in portfolio mode.";
    _lookup.insert(&_printProofToFile);
    _printProofToFile.tag(OptionTag::OUTPUT);

    _proofExtra = ChoiceOptionValue<ProofExtra>("proof_extra","",ProofExtra::OFF,{"off","free","full"});
    _proofExtra.description="Add extra detail to proofs:\n "
      "- free uses known information only\n" 
      "- full may perform expensive operations to acheive this so may"
      " significantly impact on performance.\n"
      " The option is still under development and the format of extra information (mainly from full) may change between minor releases";
    _lookup.insert(&_proofExtra);
    _proofExtra.tag(OptionTag::OUTPUT);

    _protectedPrefix = StringOptionValue("protected_prefix","","");
    _protectedPrefix.description="Symbols with this prefix are immune against elimination during preprocessing";
    _lookup.insert(&_protectedPrefix);
    _protectedPrefix.tag(OptionTag::PREPROCESSING);
    _protectedPrefix.setExperimental(); // Does not work for all (any?) preprocessing steps currently

    _statistics = ChoiceOptionValue<Statistics>("statistics","stat",Statistics::BRIEF,{"brief","full","none"});
    _statistics.description="The level of statistics to report at the end of the run.";
    _lookup.insert(&_statistics);
    _statistics.tag(OptionTag::OUTPUT);

    _testId = StringOptionValue("test_id","","unspecified_test"); // Used by spider mode
    _testId.description="";
    _lookup.insert(&_testId);
    _testId.setExperimental();

    _outputMode = ChoiceOptionValue<Output>("output_mode","om",Output::SZS,{"smtcomp","spider","szs","vampire","ucore"});
    _outputMode.description="Change how Vampire prints the final result. SZS uses TPTP's SZS ontology. smtcomp mode"
    " suppresses all output and just prints sat/unsat. vampire is the same as SZS just without the SZS."
    " Spider prints out some profile information and extra error reports. ucore uses the smt-lib ucore output.";
    _lookup.insert(&_outputMode);
    _outputMode.tag(OptionTag::OUTPUT);

    _ignoreMissingInputsInUnsatCore = BoolOptionValue("ignore_missing_inputs_in_unsat_core","",false);
    _ignoreMissingInputsInUnsatCore.description="When running in unsat core output mode we will complain if there is"
    " an input formula that has no label. Set this on if you don't want this behaviour (which is default in smt-comp)."; 
    _lookup.insert(&_ignoreMissingInputsInUnsatCore);
    _ignoreMissingInputsInUnsatCore.tag(OptionTag::OUTPUT);

    _thanks = StringOptionValue("thanks","","Tanya");
    _thanks.description="";
    _lookup.insert(&_thanks);
    _thanks.setExperimental();

    _timeLimitInDeciseconds = TimeLimitOptionValue("time_limit","t",600); // stores deciseconds, but reads seconds from the user by default
    _timeLimitInDeciseconds.description="Time limit in wall clock seconds, you can use d,s,m,h,D suffixes also i.e. 60s, 5m. Setting it to 0 effectively gives no time limit.";
    _lookup.insert(&_timeLimitInDeciseconds);

    _timeStatistics = BoolOptionValue("time_statistics","tstat",false);
    _timeStatistics.description="Show how much running time was spent in each part of Vampire";
    _lookup.insert(&_timeStatistics);
    _timeStatistics.tag(OptionTag::OUTPUT);

//*********************** Input  ***********************

    _include = StringOptionValue("include","","");
    _include.description="Path prefix for the 'include' TPTP directive";
    _lookup.insert(&_include);
    _include.tag(OptionTag::INPUT);

    _inputFile= InputFileOptionValue("input_file","","",this);
    _inputFile.description="Problem file to be solved (if not specified, standard input is used)";
    _lookup.insert(&_inputFile);
    _inputFile.tag(OptionTag::INPUT);
    _inputFile.setExperimental();

    _inputSyntax= ChoiceOptionValue<InputSyntax>("input_syntax","",
                                                 //in case we compile vampire with bpa, then the default input syntax is smtlib
                                                 InputSyntax::AUTO,
                                                 //{"simplify","smtlib","smtlib2","tptp"});//,"xhuman","xmps","xnetlib"});
                                                 {"smtlib2","tptp","auto"});//,"xhuman","xmps","xnetlib"});
    _inputSyntax.description=
    "Input syntax. Historic input syntaxes have been removed as they are not actively maintained. Contact developers for help with these.";
    _lookup.insert(&_inputSyntax);
    _inputSyntax.tag(OptionTag::INPUT);

    _guessTheGoal = ChoiceOptionValue<GoalGuess>("guess_the_goal","gtg",GoalGuess::OFF,{"off","all","exists_top","exists_all","exists_sym","position"});
    _guessTheGoal.description = "Use heuristics to guess formulas that correspond to the goal. Doesn't "
                                "really make sense if there is already a goal but it will still do something. "
                                "This is really designed for use with SMTLIB problems that don't have goals";
    _lookup.insert(&_guessTheGoal);
    _guessTheGoal.tag(OptionTag::INPUT);

    _guessTheGoalLimit = UnsignedOptionValue("guess_the_goal_limit","gtgl",1);
    _guessTheGoalLimit.description = "The maximum number of input units a symbol appears for it to be considered in a goal";
    _guessTheGoalLimit.tag(OptionTag::INPUT);
    _guessTheGoalLimit.onlyUsefulWith(_guessTheGoal.is(notEqual(GoalGuess::OFF)));
    _lookup.insert(&_guessTheGoalLimit);


//*********************** Preprocessing  ***********************

    _ignoreConjectureInPreprocessing = BoolOptionValue("ignore_conjecture_in_preprocessing","icip",false);
    _ignoreConjectureInPreprocessing.description="Make sure we do not delete the conjecture in preprocessing even if it can be deleted.";
    _lookup.insert(&_ignoreConjectureInPreprocessing);
    _ignoreConjectureInPreprocessing.tag(OptionTag::PREPROCESSING);

    _inequalitySplitting = IntOptionValue("inequality_splitting","ins",0);
    _inequalitySplitting.description=
    "When greater than zero, ins defines a weight threshold w such that any clause C \\/ s!=t "
    "where s (or conversely t) is ground and has weight greater or equal than w "
    "is replaced by C \\/ p(s) with the additional unit clause ~p(t) being added "
    "for fresh predicate p.";
    _inequalitySplitting.addProblemConstraint(hasEquality());
    _lookup.insert(&_inequalitySplitting);
    _inequalitySplitting.tag(OptionTag::PREPROCESSING);

    _equalityProxy = ChoiceOptionValue<EqualityProxy>( "equality_proxy","ep",EqualityProxy::OFF,{"R","RS","RST","RSTC","off"});
    _equalityProxy.description="Applies the equality proxy transformation to the problem. It works as follows:\n"
     " - All literals s=t are replaced by E(s,t)\n"
     " - All literals s!=t are replaced by ~E(s,t)\n"
     " - If S the symmetry clause ~E(x,y) \\/ E(y,x) is added\n"
     " - If T the transitivity clause ~E(x,y) \\/ ~E(y,z) \\/ E(x,z) is added\n"
     " - If C the congruence clauses are added as follows:\n"
     "    for predicates p that are not E or equality add\n"
     "     ~E(x1,y1) \\/ ... \\/ ~E(xN,yN) \\/ ~p(x1,...,xN) \\/ p(y1,...,yN)\n"
     "    for non-constant functions f add\n"
     "     ~E(x1,y1) \\/ ... \\/ ~E(xN,yN) \\/ E(f(x1,...,xN),f(y1,...,yN))\n"
     " R stands for reflexivity";
    _lookup.insert(&_equalityProxy);
    _equalityProxy.tag(OptionTag::PREPROCESSING);
    _equalityProxy.addProblemConstraint(hasEquality());
    _equalityProxy.addProblemConstraint(onlyFirstOrder());
    _equalityProxy.addHardConstraint(If(notEqual(EqualityProxy::OFF)).then(_combinatorySuperposition.is(notEqual(true))));
    _equalityProxy.addHardConstraint(If(notEqual(EqualityProxy::OFF)).then(Or(_useMonoEqualityProxy.is(equal(true)),
                                                        _saturationAlgorithm.is(notEqual(SaturationAlgorithm::INST_GEN)))));      
    _equalityProxy.setRandomChoices(isRandOn(),{"R","RS","RST","RSTC","off","off","off","off","off"}); // wasn't tested, make off more likely
    
    _useMonoEqualityProxy = BoolOptionValue("mono_ep","mep",true);
    _useMonoEqualityProxy.description="Use the monomorphic version of equality proxy transformation.";
    _lookup.insert(&_useMonoEqualityProxy);
    _useMonoEqualityProxy.onlyUsefulWith(_equalityProxy.is(notEqual(EqualityProxy::OFF)));
    _useMonoEqualityProxy.tag(OptionTag::PREPROCESSING);

    _equalityResolutionWithDeletion = BoolOptionValue("equality_resolution_with_deletion","erd",true);
    _equalityResolutionWithDeletion.description="Perform equality resolution with deletion.";
    _lookup.insert(&_equalityResolutionWithDeletion);
    _equalityResolutionWithDeletion.tag(OptionTag::PREPROCESSING);
    _equalityResolutionWithDeletion.addProblemConstraint(hasEquality());
    _equalityResolutionWithDeletion.setRandomChoices({"on","off"});


    _arityCheck = BoolOptionValue("arity_check","",false);
    _arityCheck.description="Enforce the condition that the same symbol name cannot be used with multiple arities."
       "This also ensures a symbol is not used as a function and predicate.";
    _lookup.insert(&_arityCheck);
    _arityCheck.tag(OptionTag::DEVELOPMENT);
    
    _functionDefinitionElimination = ChoiceOptionValue<FunctionDefinitionElimination>("function_definition_elimination","fde",
                                                                                      FunctionDefinitionElimination::ALL,{"all","none","unused"});
    _functionDefinitionElimination.description=
    "Attempts to eliminate function definitions. A function definition is a unit clause of the form f(x1,..,xn) = t where x1,..,xn are the pairwise distinct free variables of t and f does not appear in t."
        " If 'all', definitions are eliminated by replacing every occurrence of f(s1,..,sn) by t{x1 -> s1, .., xn -> sn}. If 'unused' only unused definitions are removed.";
    _lookup.insert(&_functionDefinitionElimination);
    _functionDefinitionElimination.tag(OptionTag::PREPROCESSING);
    _functionDefinitionElimination.addProblemConstraint(hasEquality());
    _functionDefinitionElimination.setRandomChoices({"all","none"});

    _skolemReuse = BoolOptionValue("skolem_reuse", "skr", false);
    _skolemReuse.description =
      "Attempt to reuse Skolem symbols.\n"
      "Symbols are re-used if they represent identical formulae up to renaming.";
    _skolemReuse.addProblemConstraint(hasFormulas());
    _lookup.insert(&_skolemReuse);
    _skolemReuse.tag(OptionTag::PREPROCESSING);

    _definitionReuse = BoolOptionValue("definition_reuse", "dr", false);
    _definitionReuse.description =
      "Reuse definition symbols in a similar fashion to Skolem reuse.";
    _lookup.insert(&_definitionReuse);
    _definitionReuse.addProblemConstraint(hasFormulas());
    _definitionReuse.tag(OptionTag::PREPROCESSING);

    _tweeGoalTransformation = ChoiceOptionValue<TweeGoalTransformation>("twee_goal_transformation",
       "tgt", TweeGoalTransformation::OFF, {"off","ground","full"});
    _tweeGoalTransformation.description =
      "Add definitions for `ground` subterms in the conjecture, inspired by Twee. "
      "This adds a goal-directed flavour to equational reasoning. "
      "`full` is a generalization, where also non-ground subterms are considered.";
    _tweeGoalTransformation.tag(OptionTag::PREPROCESSING);
    _tweeGoalTransformation.setExperimental();
    _lookup.insert(&_tweeGoalTransformation);

    _generalSplitting = BoolOptionValue("general_splitting","gsp",false);
    _generalSplitting.description=
    "Splits clauses in order to reduce number of different variables in each clause. "
    "A clause C[X] \\/ D[Y] with subclauses C and D over non-equal sets of variables X and Y can be split into S(Z) \\/ C[X] and ~S(Z) \\/ D[Y] where Z is the intersection of X and Y.";
    _lookup.insert(&_generalSplitting);
    _generalSplitting.tag(OptionTag::PREPROCESSING);
    _generalSplitting.addProblemConstraint(mayHaveNonUnits());
    _generalSplitting.setRandomChoices({"off","on"});

    _unusedPredicateDefinitionRemoval = BoolOptionValue("unused_predicate_definition_removal","updr",true);
    _unusedPredicateDefinitionRemoval.description="Attempt to remove predicate definitions. A predicate definition is a formula of the form ![X1,..,Xn] : (p(X1,..,XN) <=> F) where p is not equality and does not occur in F and X1,..,XN are the free variables of F. If p has only positive (negative) occurences then <=> in the definition can be replaced by => (<=). If p does not occur in the rest of the problem the definition can be removed.";
    _lookup.insert(&_unusedPredicateDefinitionRemoval);
    _unusedPredicateDefinitionRemoval.tag(OptionTag::PREPROCESSING);
    _unusedPredicateDefinitionRemoval.addProblemConstraint(notWithCat(Property::UEQ));
    _unusedPredicateDefinitionRemoval.setRandomChoices({"on","off"});

    _blockedClauseElimination = BoolOptionValue("blocked_clause_elimination","bce",false);
    _blockedClauseElimination.description="Eliminate blocked clauses after clausification.";
    _lookup.insert(&_blockedClauseElimination);
    _blockedClauseElimination.tag(OptionTag::PREPROCESSING);
    _blockedClauseElimination.addProblemConstraint(notWithCat(Property::UEQ));
    _blockedClauseElimination.setRandomChoices({"on","off"});

    _theoryAxioms = ChoiceOptionValue<TheoryAxiomLevel>("theory_axioms","tha",TheoryAxiomLevel::ON,{"on","off","some"});
    _theoryAxioms.description="Include theory axioms for detected interpreted symbols";
    _lookup.insert(&_theoryAxioms);
    _theoryAxioms.tag(OptionTag::PREPROCESSING);

    _theoryFlattening = BoolOptionValue("theory_flattening","thf",false);
    _theoryFlattening.description = "Flatten clauses to separate theory and non-theory parts in the input. This is often quickly undone in proof search.";
    _lookup.insert(&_theoryFlattening);
    _theoryFlattening.tag(OptionTag::PREPROCESSING);

    _sineDepth = UnsignedOptionValue("sine_depth","sd",0);
    _sineDepth.description=
    "Limit number of iterations of the transitive closure algorithm that selects formulas based on SInE's D-relation (see SInE description). 0 means no limit, 1 is a maximal limit (least selected axioms), 2 allows two iterations, etc...";
    _lookup.insert(&_sineDepth);
    _sineDepth.tag(OptionTag::PREPROCESSING);
    // Captures that if the value is not default then sineSelection must be on
    _sineDepth.onlyUsefulWith(_sineSelection.is(notEqual(SineSelection::OFF)));
    _sineDepth.setRandomChoices({"0","1","2","3","4","5","7","10"});

    _sineGeneralityThreshold = UnsignedOptionValue("sine_generality_threshold","sgt",0);
    _sineGeneralityThreshold.description=
    "Generality of a symbol is the number of input formulas in which a symbol appears. If the generality of a symbol is smaller than the threshold, it is always added into the D-relation with formulas in which it appears.";
    _lookup.insert(&_sineGeneralityThreshold);
    _sineGeneralityThreshold.tag(OptionTag::PREPROCESSING);
    // Captures that if the value is not default then sineSelection must be on
    _sineGeneralityThreshold.onlyUsefulWith(_sineSelection.is(notEqual(SineSelection::OFF)));

    _sineSelection = ChoiceOptionValue<SineSelection>("sine_selection","ss",SineSelection::OFF,{"axioms","included","off"});
    _sineSelection.description=
    "If 'axioms', all formulas that are not annotated as 'axiom' (i.e. conjectures and hypotheses) are initially selected, and the SInE selection is performed on those annotated as 'axiom'. If 'included', all formulas that are directly in the problem file are initially selected, and the SInE selection is performed on formulas from included files. The 'included' value corresponds to the behaviour of the original SInE implementation.";
    _lookup.insert(&_sineSelection);
    _sineSelection.tag(OptionTag::PREPROCESSING);
    _sineSelection.setRandomChoices(atomsMoreThan(100000),{"axioms","axioms","off"});
    _sineSelection.setRandomChoices(atomsMoreThan(30000),{"axioms","off"});
    _sineSelection.setRandomChoices(atomsMoreThan(10000),{"axioms","off","off","off"});
    _sineSelection.setRandomChoices(atomsMoreThan(3000),{"axioms","off","off","off","off","off"});
    _sineSelection.setRandomChoices(atomsMoreThan(1000),{"axioms","off","off","off","off","off","off","off"});

    _sineTolerance = FloatOptionValue("sine_tolerance","st",1.0);
    _sineTolerance.description="SInE tolerance parameter (sometimes referred to as 'benevolence')";
    _lookup.insert(&_sineTolerance);
    _sineTolerance.tag(OptionTag::PREPROCESSING);
    _sineTolerance.addConstraint(Or(equal(0.0f),greaterThanEq(1.0f) ));
    // Captures that if the value is not 1.0 then sineSelection must be on
    _sineTolerance.onlyUsefulWith(_sineSelection.is(notEqual(SineSelection::OFF)));
    _sineTolerance.setRandomChoices({"1.0","1.2","1.5","2.0","3.0","5.0"});

    _naming = IntOptionValue("naming","nm",8);
    _naming.description="Introduce names for subformulas. Given a subformula F(x1,..,xk) of formula G a new predicate symbol is introduced as a name for F(x1,..,xk) by adding the axiom n(x1,..,xk) <=> F(x1,..,xk) and replacing F(x1,..,xk) with n(x1,..,xk) in G. The value indicates how many times a subformula must be used before it is named.";
    _lookup.insert(&_naming);
    _naming.addProblemConstraint(hasFormulas());
    _naming.tag(OptionTag::PREPROCESSING);
    _naming.addHardConstraint(lessThan(32768));
    _naming.addHardConstraint(greaterThan(-1));
    _naming.addHardConstraint(notEqual(1));

    _newCNF = BoolOptionValue("newcnf","newcnf",false);
    _newCNF.description="Use NewCNF algorithm to do naming, preprecess3 and clausificiation.";
    _lookup.insert(&_newCNF);
    _newCNF.addProblemConstraint(hasFormulas());
    _newCNF.addProblemConstraint(onlyFirstOrder());
    _newCNF.tag(OptionTag::PREPROCESSING);
    _newCNF.setRandomChoices({"on","off"});

    _inlineLet = BoolOptionValue("inline_let","ile",false);
    _inlineLet.description="Always inline let-expressions.";
    _lookup.insert(&_inlineLet);
    _inlineLet.tag(OptionTag::PREPROCESSING);

//*********************** Output  ***********************

    _latexOutput = StringOptionValue("latex_output","","off");
    _latexOutput.description="File that will contain proof in the LaTeX format.";
    _lookup.insert(&_latexOutput);
    _latexOutput.tag(OptionTag::OUTPUT);

    _latexUseDefaultSymbols = BoolOptionValue("latex_use_default_symbols","",true);
    _latexUseDefaultSymbols.description="Interpretted symbols such as product have default LaTeX symbols"
        " that can be used. They can be overriden in the normal way. This option can turn them off";
    _latexUseDefaultSymbols.tag(OptionTag::OUTPUT);
    _lookup.insert(&_latexUseDefaultSymbols);

    _outputAxiomNames = BoolOptionValue("output_axiom_names","",false);
    _outputAxiomNames.description="Preserve names of axioms from the problem file in the proof output";
    _lookup.insert(&_outputAxiomNames);
    _outputAxiomNames.tag(OptionTag::OUTPUT);

    _printClausifierPremises = BoolOptionValue("print_clausifier_premises","",false);
    _printClausifierPremises.description="Output how the clausified problem was derived.";
    _lookup.insert(&_printClausifierPremises);
    _printClausifierPremises.tag(OptionTag::OUTPUT);

    _showAll = BoolOptionValue("show_everything","",false);
    _showAll.description="Turn (almost) all of the showX commands on";
    _lookup.insert(&_showAll);
    _showAll.tag(OptionTag::DEVELOPMENT);

    _showActive = BoolOptionValue("show_active","",false);
    _showActive.description="Print activated clauses.";
    _lookup.insert(&_showActive);
    _showActive.tag(OptionTag::DEVELOPMENT);

    _showBlocked = BoolOptionValue("show_blocked","",false);
    _showBlocked.description="Show generating inferences blocked due to coloring of symbols";
    _lookup.insert(&_showBlocked);
    _showBlocked.tag(OptionTag::DEVELOPMENT);

    _showDefinitions = BoolOptionValue("show_definitions","",false);
    _showDefinitions.description="Show definition introductions.";
    _lookup.insert(&_showDefinitions);
    _showDefinitions.tag(OptionTag::DEVELOPMENT);

    _showNew = BoolOptionValue("show_new","",false);
    _showNew.description="Show new (generated) clauses";
    _lookup.insert(&_showNew);
    _showNew.tag(OptionTag::DEVELOPMENT);

    _showSplitting = BoolOptionValue("show_splitting","",false);
    _showSplitting.description="Show updates within AVATAR";
    _lookup.insert(&_showSplitting);
    _showSplitting.tag(OptionTag::DEVELOPMENT);

    _showNewPropositional = BoolOptionValue("show_new_propositional","",false);
    _showNewPropositional.description="";
    //_lookup.insert(&_showNewPropositional);
    _showNewPropositional.tag(OptionTag::DEVELOPMENT);

    _showNonconstantSkolemFunctionTrace = BoolOptionValue("show_nonconstant_skolem_function_trace","",false);
    _showNonconstantSkolemFunctionTrace.description="Show introduction of non-constant skolem functions.";
    _lookup.insert(&_showNonconstantSkolemFunctionTrace);
    _showNonconstantSkolemFunctionTrace.tag(OptionTag::DEVELOPMENT);

    _showPassive = BoolOptionValue("show_passive","",false);
    _showPassive.description="Show clauses added to the passive set.";
    _lookup.insert(&_showPassive);
    _showPassive.tag(OptionTag::DEVELOPMENT);
    
    _showReductions = BoolOptionValue("show_reductions","",false);
    _showReductions.description="Show reductions.";
    _showReductions.tag(OptionTag::DEVELOPMENT);
    _lookup.insert(&_showReductions);

    _showPreprocessing = BoolOptionValue("show_preprocessing","",false);
    _showPreprocessing.description="Show preprocessing.";
    _lookup.insert(&_showPreprocessing);
    _showPreprocessing.tag(OptionTag::DEVELOPMENT);

    _showSkolemisations = BoolOptionValue("show_skolemisations","",false);
    _showSkolemisations.description="Show Skolemisations.";
    _lookup.insert(&_showSkolemisations);
    _showSkolemisations.tag(OptionTag::DEVELOPMENT);

    _showSymbolElimination = BoolOptionValue("show_symbol_elimination","",false);
    _showSymbolElimination.description="Show symbol elimination.";
    _lookup.insert(&_showSymbolElimination);
    _showSymbolElimination.tag(OptionTag::DEVELOPMENT);

    _showTheoryAxioms = BoolOptionValue("show_theory_axioms","",false);
    _showTheoryAxioms.description="Show the added theory axioms.";
    _lookup.insert(&_showTheoryAxioms);
    _showTheoryAxioms.tag(OptionTag::DEVELOPMENT);

#if VZ3
    _showZ3 = BoolOptionValue("show_z3","",false);
    _showZ3.description="Print the clauses being added to Z3";
    _lookup.insert(&_showZ3);
    _showZ3.tag(OptionTag::DEVELOPMENT);

    _exportAvatarProblem = StringOptionValue("export_avatar","","");
    _exportAvatarProblem.description="Export the avatar problems to solve in smtlib syntax.";
    _lookup.insert(&_exportAvatarProblem);
    _exportAvatarProblem.tag(OptionTag::DEVELOPMENT);
    _exportAvatarProblem.onlyUsefulWith(And(_splitting.is(equal(true)), _satSolver.is(equal(Options::SatSolver::Z3))));

    _exportThiProblem = StringOptionValue("export_thi","","");
    _exportThiProblem.description="Export the theory instantiation problems to solve in smtlib syntax.";
    _lookup.insert(&_exportThiProblem);
    _exportThiProblem.tag(OptionTag::DEVELOPMENT);
    _exportThiProblem.onlyUsefulWith(_theoryInstAndSimp.is(notEqual(TheoryInstSimp::OFF)));

#endif

    _showFOOL = BoolOptionValue("show_fool","",false);
    _showFOOL.description="Reveal the internal representation of FOOL terms";
    _lookup.insert(&_showFOOL);
    _showFOOL.tag(OptionTag::OUTPUT);

    _showFMBsortInfo = BoolOptionValue("show_fmb_sort_info","",false);
    _showFMBsortInfo.description = "Print information about sorts in FMB";
    _lookup.insert(&_showFMBsortInfo);
    _showFMBsortInfo.tag(OptionTag::OUTPUT);

    _showInduction = BoolOptionValue("show_induction","",false);
    _showInduction.description = "Print information about induction";
    _lookup.insert(&_showInduction);
    _showInduction.tag(OptionTag::OUTPUT);

    _showSimplOrdering = BoolOptionValue("show_ordering","",false);
    _showSimplOrdering.description = "Display the used simplification ordering's parameters.";
    _lookup.insert(&_showSimplOrdering);
    _showSimplOrdering.tag(OptionTag::OUTPUT);

    _manualClauseSelection = BoolOptionValue("manual_cs","",false);
    _manualClauseSelection.description="Run Vampire interactively by manually picking the clauses to be selected";
    _lookup.insert(&_manualClauseSelection);
    _manualClauseSelection.tag(OptionTag::DEVELOPMENT);

//************************************************************************
//*********************** VAMPIRE (includes CASC)  ***********************
//************************************************************************

//*********************** Saturation  ***********************

    _saturationAlgorithm = ChoiceOptionValue<SaturationAlgorithm>("saturation_algorithm","sa",SaturationAlgorithm::LRS,
                                                                  {"discount","fmb","inst_gen","lrs","otter"
#if VZ3
      ,"z3"
#endif
    });
    _saturationAlgorithm.description=
    "Select the saturation algorithm:\n"
    " - discount:\n"
    " - otter:\n"
    " - limited resource:\n"
    " - instance generation: a simple implementation of instantiation calculus\n"
    "    (global_subsumption, unit_resulting_resolution and age_weight_ratio)\n"
    " - fmb : finite model building for satisfiable problems.\n"
    " - z3 : pass the preprocessed problem to z3, will terminate if the resulting problem is not ground.\n"
    "inst_gen, z3 and fmb aren't influenced by options for the saturation algorithm, apart from those under the relevant heading";
    _lookup.insert(&_saturationAlgorithm);
    _saturationAlgorithm.tag(OptionTag::SATURATION);
    // Note order of adding constraints matters (we assume previous gaurds are false)
    _saturationAlgorithm.setRandomChoices(isRandSat(),{"discount","otter","inst_gen","fmb"});
    _saturationAlgorithm.setRandomChoices(Or(hasCat(Property::UEQ),atomsLessThan(4000)),{"lrs","discount","otter","inst_gen"});
    _saturationAlgorithm.setRandomChoices({"discount","inst_gen","lrs","otter"});

    // Warn about combinations of FMB and incomplete settings
    _saturationAlgorithm.addConstraint(If(equal(SaturationAlgorithm::FINITE_MODEL_BUILDING)).then(_sineSelection.is(equal(SineSelection::OFF))));
    _saturationAlgorithm.addConstraint(If(equal(SaturationAlgorithm::FINITE_MODEL_BUILDING)).then(_equalityProxy.is(equal(EqualityProxy::OFF))));
    // make the next hard - RSTC will make FMB crash (as RSTC correctly does not trigger hadIncompleteTransformation; still it probably does not make sense to use ep with fmb)
    _saturationAlgorithm.addHardConstraint(If(equal(SaturationAlgorithm::FINITE_MODEL_BUILDING)).then(_equalityProxy.is(notEqual(EqualityProxy::RSTC))));

    auto ProperSaturationAlgorithm = [this] {
      return Or(_saturationAlgorithm.is(equal(SaturationAlgorithm::LRS)),
                _saturationAlgorithm.is(equal(SaturationAlgorithm::OTTER)),
                _saturationAlgorithm.is(equal(SaturationAlgorithm::DISCOUNT)));
    };

    auto ProperSaturationAlgorithmIncludingInstgen = [this] {
      return Or(_saturationAlgorithm.is(equal(SaturationAlgorithm::LRS)),
                _saturationAlgorithm.is(equal(SaturationAlgorithm::OTTER)),
                _saturationAlgorithm.is(equal(SaturationAlgorithm::DISCOUNT)),
                _saturationAlgorithm.is(equal(SaturationAlgorithm::INST_GEN)));
    };

    auto InferencingSaturationAlgorithm = [this] {
      return Or(_saturationAlgorithm.is(equal(SaturationAlgorithm::LRS)),
                _saturationAlgorithm.is(equal(SaturationAlgorithm::OTTER)),
                _saturationAlgorithm.is(equal(SaturationAlgorithm::DISCOUNT)),
                And(_saturationAlgorithm.is(equal(SaturationAlgorithm::INST_GEN)),_instGenWithResolution.is(equal(true))));
    };

    _sos = ChoiceOptionValue<Sos>("sos","sos",Sos::OFF,{"all","off","on","theory"});
    _sos.description=
    "Set of support strategy. All formulas annotated as axioms are put directly among active clauses, without performing any inferences between them."
    " If all, select all literals of set-of-support clauses, otherwise use the default literal selector. If theory then only apply to theory"
    " axioms introduced by vampire (all literals are selected).";
    _lookup.insert(&_sos);
    _sos.tag(OptionTag::PREPROCESSING);
    _sos.onlyUsefulWith(InferencingSaturationAlgorithm());
    _sos.setRandomChoices(And(isRandSat(),saNotInstGen()),{"on","off","off","off","off"});
    _sos.setRandomChoices(And(isRandOn(),mayHaveNonUnits()),{"on","off","off","off","off"});
    _sos.setRandomChoices(isRandOn(),{"all","off","on"});

    _sosTheoryLimit = UnsignedOptionValue("sos_theory_limit","sstl",0);
    _sosTheoryLimit.description="When sos=theory, limit the depth of descendants a theory axiom can have.";
    _lookup.insert(&_sosTheoryLimit);
    _sosTheoryLimit.tag(OptionTag::PREPROCESSING);
    _sosTheoryLimit.onlyUsefulWith(_sos.is(equal(Sos::THEORY)));

    /*
#if VZ3
    _smtForGround = BoolOptionValue("smt_for_ground","smtfg",false);
    _smtForGround.description = "When a (theory) problem is ground after preprocessing pass it to Z3. In this case we can return sat if Z3 does.";
    _smtForGround.setExperimental(); // since smt_for_ground is not running anyway (see MainLoop.cpp)
    _lookup.insert(&_smtForGround);
#endif
     */

    _fmbNonGroundDefs = BoolOptionValue("fmb_nonground_defs","fmbngd",false);
    _fmbNonGroundDefs.description = "Introduce definitions for non ground terms in preprocessing for fmb";
    //_lookup.insert(&_fmbNonGroundDefs);
    _fmbNonGroundDefs.setExperimental();
    _fmbNonGroundDefs.onlyUsefulWith(_saturationAlgorithm.is(equal(SaturationAlgorithm::FINITE_MODEL_BUILDING)));
    _fmbNonGroundDefs.setRandomChoices({"on","off"});

    _fmbStartSize = UnsignedOptionValue("fmb_start_size","fmbss",1);
    _fmbStartSize.description = "Set the initial model size for finite model building";
    _lookup.insert(&_fmbStartSize);
    _fmbStartSize.onlyUsefulWith(_saturationAlgorithm.is(equal(SaturationAlgorithm::FINITE_MODEL_BUILDING)));
    _fmbStartSize.tag(OptionTag::FMB);

    _fmbSymmetryRatio = FloatOptionValue("fmb_symmetry_ratio","fmbsr",1.0);
    _fmbSymmetryRatio.description = "Usually we use at most n principal terms for symmetry avoidance where n is the current model size. This option allows us to supply a multiplier for that n. See Symmetry Avoidance in MACE-Style Finite Model Finding.";
    _lookup.insert(&_fmbSymmetryRatio);
    _fmbSymmetryRatio.onlyUsefulWith(_saturationAlgorithm.is(equal(SaturationAlgorithm::FINITE_MODEL_BUILDING)));
    _fmbSymmetryRatio.tag(OptionTag::FMB);

    _fmbSymmetryOrderSymbols = ChoiceOptionValue<FMBSymbolOrders>("fmb_symmetry_symbol_order","fmbsso",
                                                     FMBSymbolOrders::OCCURENCE,
                                                     {"occurence","input_usage","preprocessed_usage"}); 
    _fmbSymmetryOrderSymbols.description = "The order of symbols considered for symmetry avoidance. See Symmetry Avoidance in MACE-Style Finite Model Finding.";
    _lookup.insert(&_fmbSymmetryOrderSymbols);
    _fmbSymmetryOrderSymbols.onlyUsefulWith(_saturationAlgorithm.is(equal(SaturationAlgorithm::FINITE_MODEL_BUILDING)));
    _fmbSymmetryOrderSymbols.tag(OptionTag::FMB);

    _fmbSymmetryWidgetOrders = ChoiceOptionValue<FMBWidgetOrders>("fmb_symmetry_widget_order","fmbswo",
                                                     FMBWidgetOrders::FUNCTION_FIRST,
                                                     {"function_first","argument_first","diagonal"});
    _fmbSymmetryWidgetOrders.description = "The order of constructed principal terms used in symmetry avoidance. See Symmetry Avoidance in MACE-Style Finite Model Finding.";
    // TODO: put back only when debugged (see https://github.com/vprover/vampire/issues/393)
    // _lookup.insert(&_fmbSymmetryWidgetOrders);
    _fmbSymmetryWidgetOrders.onlyUsefulWith(_saturationAlgorithm.is(equal(SaturationAlgorithm::FINITE_MODEL_BUILDING)));
    _fmbSymmetryWidgetOrders.tag(OptionTag::FMB);

    _fmbAdjustSorts = ChoiceOptionValue<FMBAdjustSorts>("fmb_adjust_sorts","fmbas",
                                                           FMBAdjustSorts::GROUP,
                                                           {"off","expand","group","predicate","function"});
    _fmbAdjustSorts.description = "Detect monotonic sorts. If <expand> then expand monotonic subsorts into proper sorts. If <group> then collapse monotonic sorts into a single sort. If <predicate> then introduce sort predicates for non-monotonic sorts and collapse all sorts into one. If <function> then introduce sort functions for non-monotonic sorts and collapse all sorts into one";
    _lookup.insert(&_fmbAdjustSorts);
    _fmbAdjustSorts.onlyUsefulWith(_saturationAlgorithm.is(equal(SaturationAlgorithm::FINITE_MODEL_BUILDING)));
    _fmbAdjustSorts.addHardConstraint(
      If(equal(FMBAdjustSorts::EXPAND)).then(_fmbEnumerationStrategy.is(notEqual(FMBEnumerationStrategy::CONTOUR))));
    _fmbAdjustSorts.tag(OptionTag::FMB);

    _fmbDetectSortBounds = BoolOptionValue("fmb_detect_sort_bounds","fmbdsb",false);
    _fmbDetectSortBounds.description = "Use a saturation loop to detect sort bounds introduced by (for example) injective functions";
    _lookup.insert(&_fmbDetectSortBounds);
    _fmbDetectSortBounds.onlyUsefulWith(_saturationAlgorithm.is(equal(SaturationAlgorithm::FINITE_MODEL_BUILDING)));
    _fmbDetectSortBounds.addHardConstraint(If(equal(true)).then(_fmbAdjustSorts.is(notEqual(FMBAdjustSorts::PREDICATE))));
    _fmbDetectSortBounds.addHardConstraint(If(equal(true)).then(_fmbAdjustSorts.is(notEqual(FMBAdjustSorts::FUNCTION))));
    _fmbDetectSortBounds.tag(OptionTag::FMB);

    _fmbDetectSortBoundsTimeLimit = UnsignedOptionValue("fmb_detect_sort_bounds_time_limit","fmbdsbt",1);
    _fmbDetectSortBoundsTimeLimit.description = "The time limit (in seconds) for performing sort bound detection";
    _lookup.insert(&_fmbDetectSortBoundsTimeLimit);
    _fmbDetectSortBoundsTimeLimit.onlyUsefulWith(_saturationAlgorithm.is(equal(SaturationAlgorithm::FINITE_MODEL_BUILDING)));
    _fmbDetectSortBoundsTimeLimit.tag(OptionTag::FMB);

    _fmbSizeWeightRatio = UnsignedOptionValue("fmb_size_weight_ratio","fmbswr",1);
    _fmbSizeWeightRatio.description = "Controls the priority the next sort size vector is given based on a ratio. 0 is size only, 1 means 1:1, 2 means 1:2, etc.";
    _fmbSizeWeightRatio.onlyUsefulWith(_fmbEnumerationStrategy.is(equal(FMBEnumerationStrategy::CONTOUR)));
    _fmbSizeWeightRatio.onlyUsefulWith(_saturationAlgorithm.is(equal(SaturationAlgorithm::FINITE_MODEL_BUILDING)));
    _lookup.insert(&_fmbSizeWeightRatio);
    _fmbSizeWeightRatio.tag(OptionTag::FMB);

    _fmbEnumerationStrategy = ChoiceOptionValue<FMBEnumerationStrategy>("fmb_enumeration_strategy","fmbes",FMBEnumerationStrategy::SBMEAM,{"sbeam",
#if VZ3
        "smt",
#endif
        "contour"});
    _fmbEnumerationStrategy.description = "How model sizes assignments are enumerated in the multi-sorted setting. (Only smt and contour are known to be finite model complete and can therefore return UNSAT.)";
    _lookup.insert(&_fmbEnumerationStrategy);
    _fmbEnumerationStrategy.onlyUsefulWith(_saturationAlgorithm.is(equal(SaturationAlgorithm::FINITE_MODEL_BUILDING)));
    _fmbEnumerationStrategy.tag(OptionTag::FMB);

    _fmbKeepSbeamGenerators = BoolOptionValue("fmb_keep_sbeam_generators","fmbksg",false);
    _fmbKeepSbeamGenerators.description = "A modification of the sbeam emuration strategy which (for a performance price) makes it more enumeration-complete.";
    // for an example where this helps try "-sa fmb -fmbas expand Problems/KRS/KRS185+1.p"
    _lookup.insert(&_fmbKeepSbeamGenerators);
    _fmbKeepSbeamGenerators.onlyUsefulWith(_saturationAlgorithm.is(equal(SaturationAlgorithm::FINITE_MODEL_BUILDING)));
    _fmbKeepSbeamGenerators.onlyUsefulWith(_fmbEnumerationStrategy.is(equal(FMBEnumerationStrategy::SBMEAM)));
    _fmbKeepSbeamGenerators.tag(OptionTag::FMB);

    _selection = SelectionOptionValue("selection","s",10);
    _selection.description=
    "Selection methods 2,3,4,10,11 are complete by virtue of extending Maximal i.e. they select the best among maximal. Methods 1002,1003,1004,1010,1011 relax this restriction and are therefore not complete.\n"
    " 0     - Total (select everything)\n"
    " 1     - Maximal\n"
    " 2     - ColoredFirst, MaximalSize then Lexigraphical\n"
    " 3     - ColoredFirst, NoPositiveEquality, LeastTopLevelVariables,\n          LeastDistinctVariables then Lexigraphical\n"
    " 4     - ColoredFirst, NoPositiveEquality, LeastTopLevelVariables,\n          LeastVariables, MaximalSize then Lexigraphical\n"
    " 10    - ColoredFirst, NegativeEquality, MaximalSize, Negative then Lexigraphical\n"
    " 11    - Lookahead\n"
    " 666   - Random\n"
    " 1002  - Incomplete version of 2\n"
    " 1003  - Incomplete version of 3\n"
    " 1004  - Incomplete version of 4\n"
    " 1010  - Incomplete version of 10\n"
    " 1011  - Incomplete version of 11\n"
    " 1666  - Incomplete version of 666\n"
    "Or negated, which means that reversePolarity is true i.e. for selection we treat all negative non-equalty literals as "
    "positive and vice versa (can only apply to non-equality literals).\n";

    _lookup.insert(&_selection);
    _selection.tag(OptionTag::SATURATION);
    _selection.onlyUsefulWith2(ProperSaturationAlgorithm());
    _selection.setRandomChoices(And(isRandSat(),saNotInstGen()),{"0","1","2","3","4","10","11","-1","-2","-3","-4","-10","-11"});
    _selection.setRandomChoices({"0","1","2","3","4","10","11","1002","1003","1004","1010","1011","-1","-2","-3","-4","-10","-11","-1002","-1003","-1004","-1010"});

    _lookaheadDelay = IntOptionValue("lookahaed_delay","lsd",0);
    _lookaheadDelay.description = "Delay the use of lookahead selection by this many selections"
                                  " the idea is that lookahead selection may behave erratically"
                                  " at the start";
    _lookaheadDelay.tag(OptionTag::SATURATION);
    _lookup.insert(&_lookaheadDelay);
    _lookaheadDelay.onlyUsefulWith(_selection.isLookAheadSelection());
    
    _ageWeightRatio = RatioOptionValue("age_weight_ratio","awr",1,1,':');
    _ageWeightRatio.description=
    "Ratio in which clauses are being selected for activation i.e. a:w means that for every a clauses selected based on age "
    "there will be w selected based on weight.";
    _lookup.insert(&_ageWeightRatio);
    _ageWeightRatio.tag(OptionTag::SATURATION);
    _ageWeightRatio.onlyUsefulWith2(ProperSaturationAlgorithmIncludingInstgen());
    _ageWeightRatio.setRandomChoices({"8:1","5:1","4:1","3:1","2:1","3:2","5:4","1","2:3","2","3","4","5","6","7","8","10","12","14","16","20","24","28","32","40","50","64","128","1024"});

    _ageWeightRatioShape = ChoiceOptionValue<AgeWeightRatioShape>("age_weight_ratio_shape","awrs",AgeWeightRatioShape::CONSTANT,{"constant","decay", "converge"});
    _ageWeightRatioShape.description = "How to change the age/weight ratio during proof search.";
    _ageWeightRatioShape.onlyUsefulWith(Or(_ageWeightRatio.is(isNotDefaultRatio()),
                                           _instGenWithResolution.is(equal(true)))); // because _instGenWithResolution hardwires awr 7:1 for its attached SA
    _lookup.insert(&_ageWeightRatioShape);
    _ageWeightRatioShape.tag(OptionTag::SATURATION);

    _ageWeightRatioShapeFrequency = UnsignedOptionValue("age_weight_ratio_shape_frequency","awrsf",100);
    _ageWeightRatioShapeFrequency.description = "How frequently the age/weight ratio shape is to change: i.e. if set to 'decay' at a frequency of 100, the age/weight ratio will change every 100 age/weight choices.";
    _ageWeightRatioShapeFrequency.onlyUsefulWith(_ageWeightRatioShape.is(notEqual(AgeWeightRatioShape::CONSTANT)));
    _lookup.insert(&_ageWeightRatioShapeFrequency);
    _ageWeightRatioShapeFrequency.tag(OptionTag::SATURATION);

    _useTheorySplitQueues = BoolOptionValue("theory_split_queue","thsq",false);
    _useTheorySplitQueues.description = "Turn on clause selection using multiple queues containing different clauses (split by amount of theory reasoning)";
    _useTheorySplitQueues.onlyUsefulWith(ProperSaturationAlgorithm()); // could be "IncludingInstgen"? (not with theories...)
    // _useTheorySplitQueues.addProblemConstraint(hasTheories()); // recall how they helped even on non-theory problems during CACS 2021?
    _lookup.insert(&_useTheorySplitQueues);
    _useTheorySplitQueues.tag(OptionTag::SATURATION);

    _theorySplitQueueExpectedRatioDenom = IntOptionValue("theory_split_queue_expected_ratio_denom","thsqd", 8);
    _theorySplitQueueExpectedRatioDenom.description = "The denominator n such that we expect the final proof to have a ratio of theory-axioms to all-axioms of 1/n.";
    _lookup.insert(&_theorySplitQueueExpectedRatioDenom);
    _theorySplitQueueExpectedRatioDenom.onlyUsefulWith(_useTheorySplitQueues.is(equal(true)));
    _theorySplitQueueExpectedRatioDenom.tag(OptionTag::SATURATION);

    _theorySplitQueueCutoffs = StringOptionValue("theory_split_queue_cutoffs", "thsqc", "0");
    _theorySplitQueueCutoffs.description = "The cutoff-values for the split-queues (the cutoff value for the last queue has to be omitted, as it is always infinity). Any split-queue contains all clauses which are assigned a feature-value less or equal to the cutoff-value of the queue. If no custom value for this option is set, the implementation will use cutoffs 0,4*d,10*d,infinity (where d denotes the theory split queue expected ratio denominator).";
    _lookup.insert(&_theorySplitQueueCutoffs);
    _theorySplitQueueCutoffs.onlyUsefulWith(_useTheorySplitQueues.is(equal(true)));
    _theorySplitQueueCutoffs.tag(OptionTag::SATURATION);

    _theorySplitQueueRatios = StringOptionValue("theory_split_queue_ratios", "thsqr", "1,1");
    _theorySplitQueueRatios.description = "The ratios for picking clauses from the split-queues using weighted round robin. If a queue is empty, the clause will be picked from the next non-empty queue to the right. Note that this option implicitly also sets the number of queues.";
    _lookup.insert(&_theorySplitQueueRatios);
    _theorySplitQueueRatios.onlyUsefulWith(_useTheorySplitQueues.is(equal(true)));
    _theorySplitQueueRatios.tag(OptionTag::SATURATION);

    _theorySplitQueueLayeredArrangement = BoolOptionValue("theory_split_queue_layered_arrangement","thsql",true);
    _theorySplitQueueLayeredArrangement.description = "If turned on, use a layered arrangement to split clauses into queues. Otherwise use a tammet-style-arrangement.";
    _lookup.insert(&_theorySplitQueueLayeredArrangement);
    _theorySplitQueueLayeredArrangement.onlyUsefulWith(_useTheorySplitQueues.is(equal(true)));
    _theorySplitQueueLayeredArrangement.tag(OptionTag::SATURATION);

    _useAvatarSplitQueues = BoolOptionValue("avatar_split_queue","avsq",false);
    _useAvatarSplitQueues.description = "Turn on experiments: clause selection with multiple queues containing different clauses (split by amount of avatar-split-set-size)";
    _lookup.insert(&_useAvatarSplitQueues);
    _useAvatarSplitQueues.tag(OptionTag::AVATAR);
    _useAvatarSplitQueues.onlyUsefulWith(ProperSaturationAlgorithm()); // could be "IncludingInstgen"? (not with avatar!)
    _useAvatarSplitQueues.onlyUsefulWith(_splitting.is(equal(true)));

    _avatarSplitQueueCutoffs = StringOptionValue("avatar_split_queue_cutoffs", "avsqc", "0");
    _avatarSplitQueueCutoffs.description = "The cutoff-values for the avatar-split-queues (the cutoff value for the last queue is omitted, since it has to be infinity).";
    _lookup.insert(&_avatarSplitQueueCutoffs);
    _avatarSplitQueueCutoffs.onlyUsefulWith(_useAvatarSplitQueues.is(equal(true)));
    _avatarSplitQueueCutoffs.tag(OptionTag::AVATAR);

    _avatarSplitQueueRatios = StringOptionValue("avatar_split_queue_ratios", "avsqr", "1,1");
    _avatarSplitQueueRatios.description = "The ratios for picking clauses from the split-queues using weighted round robin. If a queue is empty, the clause will be picked from the next non-empty queue to the right. Note that this option implicitly also sets the number of queues.";
    _lookup.insert(&_avatarSplitQueueRatios);
    _avatarSplitQueueRatios.onlyUsefulWith(_useAvatarSplitQueues.is(equal(true)));
    _avatarSplitQueueRatios.tag(OptionTag::AVATAR);

    _avatarSplitQueueLayeredArrangement = BoolOptionValue("avatar_split_queue_layered_arrangement","avsql",false);
    _avatarSplitQueueLayeredArrangement.description = "If turned on, use a layered arrangement to split clauses into queues. Otherwise use a tammet-style-arrangement.";
    _lookup.insert(&_avatarSplitQueueLayeredArrangement);
    _avatarSplitQueueLayeredArrangement.onlyUsefulWith(_useAvatarSplitQueues.is(equal(true)));
    _avatarSplitQueueLayeredArrangement.tag(OptionTag::AVATAR);

    _useSineLevelSplitQueues = BoolOptionValue("sine_level_split_queue","slsq",false);
    _useSineLevelSplitQueues.description = "Turn on experiments: clause selection with multiple queues containing different clauses (split by sine-level of clause)";
    _useSineLevelSplitQueues.onlyUsefulWith(ProperSaturationAlgorithm()); // could be "IncludingInstgen"?
    _useSineLevelSplitQueues.addProblemConstraint(hasGoal());
    _lookup.insert(&_useSineLevelSplitQueues);
    _useSineLevelSplitQueues.tag(OptionTag::SATURATION);

    _sineLevelSplitQueueCutoffs = StringOptionValue("sine_level_split_queue_cutoffs", "slsqc", "0");
    _sineLevelSplitQueueCutoffs.description = "The cutoff-values for the sine-level-split-queues (the cutoff value for the last queue is omitted, since it has to be infinity).";
    _lookup.insert(&_sineLevelSplitQueueCutoffs);
    _sineLevelSplitQueueCutoffs.onlyUsefulWith(_useSineLevelSplitQueues.is(equal(true)));
    _sineLevelSplitQueueCutoffs.tag(OptionTag::SATURATION);

    _sineLevelSplitQueueRatios = StringOptionValue("sine_level_split_queue_ratios", "slsqr", "1,1");
    _sineLevelSplitQueueRatios.description = "The ratios for picking clauses from the sine-level-split-queues using weighted round robin. If a queue is empty, the clause will be picked from the next non-empty queue to the right. Note that this option implicitly also sets the number of queues.";
    _lookup.insert(&_sineLevelSplitQueueRatios);
    _sineLevelSplitQueueRatios.onlyUsefulWith(_useSineLevelSplitQueues.is(equal(true)));
    _sineLevelSplitQueueRatios.tag(OptionTag::SATURATION);

    _sineLevelSplitQueueLayeredArrangement = BoolOptionValue("sine_level_split_queue_layered_arrangement","slsql",true);
    _sineLevelSplitQueueLayeredArrangement.description = "If turned on, use a layered arrangement to split clauses into queues. Otherwise use a tammet-style-arrangement.";
    _lookup.insert(&_sineLevelSplitQueueLayeredArrangement);
    _sineLevelSplitQueueLayeredArrangement.onlyUsefulWith(_useSineLevelSplitQueues.is(equal(true)));
    _sineLevelSplitQueueLayeredArrangement.tag(OptionTag::SATURATION);

    _usePositiveLiteralSplitQueues = BoolOptionValue("positive_literal_split_queue","plsq",false);
    _usePositiveLiteralSplitQueues.description = "Turn on experiments: clause selection with multiple queues containing different clauses (split by number of positive literals in clause)";
    _lookup.insert(&_usePositiveLiteralSplitQueues);
    _usePositiveLiteralSplitQueues.onlyUsefulWith(ProperSaturationAlgorithm()); // could be "IncludingInstgen"?
    _usePositiveLiteralSplitQueues.tag(OptionTag::SATURATION);

    _positiveLiteralSplitQueueCutoffs = StringOptionValue("positive_literal_split_queue_cutoffs", "plsqc", "0");
    _positiveLiteralSplitQueueCutoffs.description = "The cutoff-values for the positive-literal-split-queues (the cutoff value for the last queue is omitted, since it has to be infinity).";
    _lookup.insert(&_positiveLiteralSplitQueueCutoffs);
    _positiveLiteralSplitQueueCutoffs.onlyUsefulWith(_usePositiveLiteralSplitQueues.is(equal(true)));
    _positiveLiteralSplitQueueCutoffs.tag(OptionTag::SATURATION);

    _positiveLiteralSplitQueueRatios = StringOptionValue("positive_literal_split_queue_ratios", "plsqr", "1,4");
    _positiveLiteralSplitQueueRatios.description = "The ratios for picking clauses from the positive-literal-split-queues using weighted round robin. If a queue is empty, the clause will be picked from the next non-empty queue to the right. Note that this option implicitly also sets the number of queues.";
    _lookup.insert(&_positiveLiteralSplitQueueRatios);
    _positiveLiteralSplitQueueRatios.onlyUsefulWith(_usePositiveLiteralSplitQueues.is(equal(true)));
    _positiveLiteralSplitQueueRatios.tag(OptionTag::SATURATION);

    _positiveLiteralSplitQueueLayeredArrangement = BoolOptionValue("positive_literal_split_queue_layered_arrangement","plsql",false);
    _positiveLiteralSplitQueueLayeredArrangement.description = "If turned on, use a layered arrangement to split clauses into queues. Otherwise use a tammet-style-arrangement.";
    _lookup.insert(&_positiveLiteralSplitQueueLayeredArrangement);
    _positiveLiteralSplitQueueLayeredArrangement.onlyUsefulWith(_usePositiveLiteralSplitQueues.is(equal(true)));
    _positiveLiteralSplitQueueLayeredArrangement.tag(OptionTag::SATURATION);

    _literalMaximalityAftercheck = BoolOptionValue("literal_maximality_aftercheck","lma",false);
    _literalMaximalityAftercheck.description = 
                                   "For efficiency we perform maximality checks before applying substitutions. Sometimes this can " 
                                   "lead to generating more clauses than needed for completeness. Set this on to add the checks "
                                   "afterwards as well.";
    _lookup.insert(&_literalMaximalityAftercheck);
    _literalMaximalityAftercheck.onlyUsefulWith(InferencingSaturationAlgorithm());
    _literalMaximalityAftercheck.tag(OptionTag::SATURATION);


    _sineToAge = BoolOptionValue("sine_to_age","s2a",false);
    _sineToAge.description = "Use SInE levels to postpone introducing clauses more distant from the conjecture to proof search by artificially making them younger (age := sine_level).";
    _sineToAge.onlyUsefulWith(InferencingSaturationAlgorithm());
    _lookup.insert(&_sineToAge);
    _sineToAge.tag(OptionTag::SATURATION);

    _randomAWR = BoolOptionValue("random_awr","rawr",false);
    _randomAWR.description = "Respecting age_weight_ratio, always choose the next clause selection queue probabilistically (rather than deterministically).";
    _lookup.insert(&_randomAWR);
    _randomAWR.tag(OptionTag::SATURATION);
    _randomAWR.setExperimental();

    _sineToPredLevels = ChoiceOptionValue<PredicateSineLevels>("sine_to_pred_levels","s2pl",PredicateSineLevels::OFF,{"no","off","on"});
    _sineToPredLevels.description = "Assign levels to predicate symbols as they are used to trigger axioms during SInE computation. "
        "Then use them as predicateLevels determining the ordering. 'on' means conjecture symbols are larger, 'no' means the opposite. (equality keeps its standard lowest level).";
    _lookup.insert(&_sineToPredLevels);
    _sineToPredLevels.tag(OptionTag::SATURATION);
    _sineToPredLevels.onlyUsefulWith(InferencingSaturationAlgorithm());
    _sineToPredLevels.addHardConstraint(If(notEqual(PredicateSineLevels::OFF)).then(_literalComparisonMode.is(notEqual(LiteralComparisonMode::PREDICATE))));
    _sineToPredLevels.addHardConstraint(If(notEqual(PredicateSineLevels::OFF)).then(_literalComparisonMode.is(notEqual(LiteralComparisonMode::REVERSE))));

    // Like generality threshold for SiNE, except used by the sine2age trick
    _sineToAgeGeneralityThreshold = UnsignedOptionValue("sine_to_age_generality_threshold","s2agt",0);
    _sineToAgeGeneralityThreshold.description = "Like sine_generality_threshold but influences sine_to_age, sine_to_pred_levels, and sine_level_split_queue rather than sine_selection.";
    _lookup.insert(&_sineToAgeGeneralityThreshold);
    _sineToAgeGeneralityThreshold.tag(OptionTag::SATURATION);
    _sineToAgeGeneralityThreshold.onlyUsefulWith(Or(
      _sineToAge.is(equal(true)),
      _sineToPredLevels.is(notEqual(PredicateSineLevels::OFF)),
      _useSineLevelSplitQueues.is(equal(true))));

    // Like generality threshold for SiNE, except used by the sine2age trick
    _sineToAgeTolerance = FloatOptionValue("sine_to_age_tolerance","s2at",1.0);
    _sineToAgeTolerance.description = "Like sine_tolerance but influences sine_to_age, sine_to_pred_levels, and sine_level_split_queue rather than sine_selection.";
    _lookup.insert(&_sineToAgeTolerance);
    _sineToAgeTolerance.tag(OptionTag::SATURATION);
    _sineToAgeTolerance.addConstraint(Or(equal(0.0f),greaterThanEq(1.0f)));
    // Captures that if the value is not 1.0 then sineSelection must be on
    _sineToAgeTolerance.onlyUsefulWith(Or(
      _sineToAge.is(equal(true)),
      _sineToPredLevels.is(notEqual(PredicateSineLevels::OFF)),
      _useSineLevelSplitQueues.is(equal(true))));
    _sineToAgeTolerance.setRandomChoices({"1.0","1.2","1.5","2.0","3.0","5.0"});

    _lrsFirstTimeCheck = IntOptionValue("lrs_first_time_check","",5);
    _lrsFirstTimeCheck.description=
    "Percentage of time limit at which the LRS algorithm will for the first time estimate the number of reachable clauses.";
    _lookup.insert(&_lrsFirstTimeCheck);
    _lrsFirstTimeCheck.tag(OptionTag::LRS);
    _lrsFirstTimeCheck.addConstraint(greaterThanEq(0));
    _lrsFirstTimeCheck.addConstraint(lessThan(100));

    _lrsWeightLimitOnly = BoolOptionValue("lrs_weight_limit_only","lwlo",false);
    _lrsWeightLimitOnly.description=
    "If off, the lrs sets both age and weight limit according to clause reachability, otherwise it sets the age limit to 0 and only the weight limit reflects reachable clauses";
    _lrsWeightLimitOnly.onlyUsefulWith(_saturationAlgorithm.is(equal(SaturationAlgorithm::LRS)));
    _lookup.insert(&_lrsWeightLimitOnly);
    _lrsWeightLimitOnly.tag(OptionTag::LRS);

    _simulatedTimeLimit = TimeLimitOptionValue("simulated_time_limit","stl",0);
    _simulatedTimeLimit.description=
    "Time limit in seconds for the purpose of reachability estimations of the LRS saturation algorithm (if 0, the actual time limit is used)";
    _simulatedTimeLimit.onlyUsefulWith(_saturationAlgorithm.is(equal(SaturationAlgorithm::LRS)));
    _lookup.insert(&_simulatedTimeLimit);
    _simulatedTimeLimit.tag(OptionTag::LRS);

<<<<<<< HEAD
    _randomTraversals = BoolOptionValue("random_traversals","rtra",false);
    _lookup.insert(&_randomTraversals);
    _randomTraversals.tag(OptionTag::SATURATION);
    _randomTraversals.setExperimental();
=======
    _lrsEstimateCorrectionCoef = FloatOptionValue("lrs_estimate_correction_coef","lecc",1.0);
    _lrsEstimateCorrectionCoef.description = "Make lrs more (<1.0) or less (>1.0) agressive by multiplying by this coef its estimate of how many clauses are still reachable.";
    _lookup.insert(&_lrsEstimateCorrectionCoef);
    _lrsEstimateCorrectionCoef.tag(OptionTag::SATURATION);
    _lrsEstimateCorrectionCoef.addConstraint(greaterThan(0.0f));
    _lrsEstimateCorrectionCoef.onlyUsefulWith(_saturationAlgorithm.is(equal(SaturationAlgorithm::LRS)));
    _lrsEstimateCorrectionCoef.setRandomChoices({"1.0","1.1","1.2","0.9","0.8"});
>>>>>>> c0de8828

  //*********************** Inferences  ***********************

#if VZ3

    _theoryInstAndSimp = ChoiceOptionValue<TheoryInstSimp>("theory_instantiation","thi",
                                        TheoryInstSimp::OFF, {"off", "all", "strong", "neg_eq", "overlap", "full", "new"});
    _theoryInstAndSimp.description = ""
    "\nEnables theory instantiation rule: "
    "\nT[x_1, ..., x_n] \\/ C[x_1, ..., x_n]"
    "\n-------------------------------------"
    "\n           C[t_1, ..., t_n]          "
    "\nwhere  "
    "\n -  T[x_1, ..., x_n] is a pure theory clause  "
    "\n - ~T[t_1, ...., t_n] is valid "
    "\n"
    "\nThe rule uses an smt solver (i.e. z3 atm) to find t_1...t_n that satisfy the requirement for the rule."
    "\n"
    "\nThe different option values define the behaviour of which theory literals to select."
    "\n- all    : hmmm.. what could that mean?!"
    "\n- neg_eq : only negative equalities"
    "\n- strong : interpreted predicates, but no positive equalites"
    "\n- overlap: all literals that contain variables that are also contained in a strong literal"
    "\n- new    : deprecated"
    "\n- full   : deprecated"
    "";
    _theoryInstAndSimp.tag(OptionTag::INFERENCES);
    _theoryInstAndSimp.addProblemConstraint(hasTheories());
    _lookup.insert(&_theoryInstAndSimp);

    _thiGeneralise = BoolOptionValue("theory_instantiation_generalisation", "thigen", false);
    _thiGeneralise.description = "Enable retrieval of generalised instances in theory instantiation. This can help with datatypes but requires thi to call the smt solver twice. "
    "\n"
    "\n An example of such a generalisation is:"
    "\n first(x) > 0 \\/ P[x]"
    "\n ==================== "
    "\n     P[(-1, y)]"
    "\n"
    "\n instead of the more concrete instance"
    "\n first(x) > 0 \\/ P[x]"
    "\n ==================== "
    "\n     P[(-1, 0)]"
    ;
    _thiGeneralise.tag(OptionTag::INFERENCES);
    _lookup.insert(&_thiGeneralise);
    _thiGeneralise.setExperimental();
    _thiGeneralise.onlyUsefulWith(_theoryInstAndSimp.is(notEqual(TheoryInstSimp::OFF)));

    _thiTautologyDeletion = BoolOptionValue("theory_instantiation_tautology_deletion", "thitd", false);
    _thiTautologyDeletion.description = "Enable deletion of tautology theory subclauses detected via theory instantiation.";
    _thiTautologyDeletion.tag(OptionTag::INFERENCES);
    _lookup.insert(&_thiTautologyDeletion);
    _thiTautologyDeletion.setExperimental();
    _thiTautologyDeletion.onlyUsefulWith(_theoryInstAndSimp.is(notEqual(TheoryInstSimp::OFF)));
#endif

    _unificationWithAbstraction = ChoiceOptionValue<UnificationWithAbstraction>("unification_with_abstraction","uwa",
                                     UnificationWithAbstraction::OFF,
                                     {"off","interpreted_only","one_side_interpreted","one_side_constant","all","ground"});
    _unificationWithAbstraction.description=
      "During unification, if two terms s and t fail to unify we will introduce a constraint s!=t and carry on. For example, "
      "resolving p(1) \\/ C with ~p(a+2) would produce C \\/ 1 !=a+2. This is controlled by a check on the terms. The expected "
      "use case is in theory reasoning. The possible values are:"
      "- off: do not introduce a constraint\n"
      "- interpreted_only: only if s and t have interpreted top symbols\n"
      "- one_side_interpreted: only if one of s or t have interpreted top symbols\n"
      "- one_side_constant: only if one of s or t is an interpreted constant (e.g. a number)\n"
      "- all: always apply\n"
      "- ground: only if both s and t are ground\n"
      "See Unification with Abstraction and Theory Instantiation in Saturation-Based Reasoning for further details.";
    _unificationWithAbstraction.tag(OptionTag::INFERENCES);
    _lookup.insert(&_unificationWithAbstraction);

    _useACeval = BoolOptionValue("use_ac_eval","uace",true);
    _useACeval.description="Evaluate associative and commutative operators e.g. + and *.";
    _useACeval.tag(OptionTag::INFERENCES);
    _lookup.insert(&_useACeval);

    _inequalityNormalization = BoolOptionValue("normalize_inequalities","norm_ineq",false);
    _inequalityNormalization.description="Enable normalizing of inequalities like s < t ==> 0 < t - s.";
    _lookup.insert(&_inequalityNormalization);
    _inequalityNormalization.addProblemConstraint(hasTheories());
    _inequalityNormalization.tag(OptionTag::INFERENCES);

    auto choiceArithmeticSimplificationMode = [&](vstring l, vstring s, ArithmeticSimplificationMode d)
    { return ChoiceOptionValue<ArithmeticSimplificationMode>(l,s,d, {"force", "cautious", "off", }); };
    _cancellation = choiceArithmeticSimplificationMode(
       "cancellation", "canc",
       ArithmeticSimplificationMode::OFF);
    _cancellation.description = "Enables the rule cancellation around additions as described in the paper Making Theory Reasoning Simpler ( https://easychair.org/publications/preprint/K2hb ). \
                                In some rare cases the conclusion may be not strictly simpler than the hypothesis. With `force` we ignore these cases, violating the ordering and just simplifying \
                                anyways. With `cautious` we will generate a new clause instead of simplifying in these cases.";
    _lookup.insert(&_cancellation);
    _cancellation.addProblemConstraint(hasTheories());
    _cancellation.tag(OptionTag::INFERENCES);

    _highSchool = BoolOptionValue("high_school", "hsm", false);
    _highSchool.description="Enables high school education for vampire. (i.e.: sets -gve cautious, -asg cautious, -ev cautious, -canc cautious, -pum on )";
    _lookup.insert(&_highSchool);
    _highSchool.addProblemConstraint(hasTheories());
    _highSchool.tag(OptionTag::INFERENCES);


    _pushUnaryMinus = BoolOptionValue(
       "push_unary_minus", "pum",
       false);
    _pushUnaryMinus.description=
          "Enable the immideate simplifications:\n"
          " -(t + s) ==> -t + -s\n"
          " -(-t) ==> t\n"
          ;
    _lookup.insert(&_pushUnaryMinus);
    _pushUnaryMinus.addProblemConstraint(hasTheories());
    _pushUnaryMinus.tag(OptionTag::INFERENCES);

    _gaussianVariableElimination = choiceArithmeticSimplificationMode(
       "gaussian_variable_elimination", "gve",
       ArithmeticSimplificationMode::OFF);
    _gaussianVariableElimination.description=
          "Enable the immideate simplification \"Gaussian Variable Elimination\":\n"
          "\n"
          "s != t \\/ C[X] \n"
          "--------------  if s != t can be rewritten to X != r \n"
          "    C[r] \n"
          "\n"
          "Example:\n"
          "\n"
          "6 * X0 != 2 * X1 | p(X0, X1)\n"
          "-------------------------------\n"
          "  p(2 * X1 / 6, X1)\n"
          "\n"
          "\n"
          "For a more detailed description see the paper Making Theory Reasoning Simpler ( https://easychair.org/publications/preprint/K2hb ). \
          In some rare cases the conclusion may be not strictly simpler than the hypothesis. With `force` we ignore these cases, violating the ordering and just simplifying \
          anyways. With `cautious` we will generate a new clause instead of simplifying in these cases.";
    _lookup.insert(&_gaussianVariableElimination);
    _gaussianVariableElimination.addProblemConstraint(hasTheories());
    _gaussianVariableElimination.tag(OptionTag::INFERENCES);

    _arithmeticSubtermGeneralizations = choiceArithmeticSimplificationMode(
       "arithmetic_subterm_generalizations", "asg",
       ArithmeticSimplificationMode::OFF);
    _arithmeticSubtermGeneralizations.description = "\
          Enables variaous generalization rules for arithmetic terms as described in the paper Making Theory Reasoning Simpler ( https://easychair.org/publications/preprint/K2hb ). \
          In some rare cases the conclusion may be not strictly simpler than the hypothesis. With `force` we ignore these cases, violating the ordering and just simplifying \
          anyways. With `cautious` we will generate a new clause instead of simplifying in these cases.";
    _lookup.insert(&_arithmeticSubtermGeneralizations);
    _arithmeticSubtermGeneralizations.addProblemConstraint(hasTheories());
    _arithmeticSubtermGeneralizations.tag(OptionTag::INFERENCES);

    _evaluationMode = ChoiceOptionValue<EvaluationMode>("evaluation","ev",
                                                        EvaluationMode::SIMPLE,
                                                        {"simple","force","cautious"});
    _evaluationMode.description=
    "Chooses the algorithm used to simplify interpreted integer, rational, and real terms. \
                                 \
    - simple: will only evaluate expressions built from interpreted constants only.\
    - cautious: will evaluate abstract expressions to a weak polynomial normal form. This is more powerful but may fail in some rare cases where the resulting polynomial is not strictly smaller than the initial one wrt. the simplification ordering. In these cases a new clause with the normal form term will be added to the search space instead of replacing the orignal clause.  \
    - force: same as `cautious`, but ignoring the simplification ordering and replacing the hypothesis with the normal form clause in any case. \
    ";
    _lookup.insert(&_evaluationMode);
    _evaluationMode.addProblemConstraint(hasTheories());
    _evaluationMode.tag(OptionTag::SATURATION);
    _evaluationMode.setExperimental();

    _induction = ChoiceOptionValue<Induction>("induction","ind",Induction::NONE,
                      {"none","struct","int","both"});
    _induction.description = "Apply structural and/or integer induction on datatypes and integers.";
    _induction.tag(OptionTag::INFERENCES);
    _lookup.insert(&_induction);
    //_induction.setRandomChoices

    _structInduction = ChoiceOptionValue<StructuralInductionKind>("structural_induction_kind","sik",
                         StructuralInductionKind::ONE,{"one","two","three","all"});
    _structInduction.description="The kind of structural induction applied";
    _structInduction.tag(OptionTag::INFERENCES);
    _structInduction.onlyUsefulWith(Or(_induction.is(equal(Induction::STRUCTURAL)),_induction.is(equal(Induction::BOTH))));
    _lookup.insert(&_structInduction);

    _intInduction = ChoiceOptionValue<IntInductionKind>("int_induction_kind","iik",
                         IntInductionKind::ONE,{"one","two","all"});
    _intInduction.description="The kind of integer induction applied";
    _intInduction.tag(OptionTag::INFERENCES);

    _intInduction.onlyUsefulWith(Or(_induction.is(equal(Induction::INTEGER)),_induction.is(equal(Induction::BOTH))));
    _lookup.insert(&_intInduction);

    _inductionChoice = ChoiceOptionValue<InductionChoice>("induction_choice","indc",InductionChoice::ALL,
                        {"all","goal","goal_plus"});
    _inductionChoice.description="Where to apply induction. Goal only applies to constants in goal, goal_plus"
                                 " extends this with skolem constants introduced by induction. Consider using"
                                 " guess_the_goal for problems in SMTLIB as they do not come with a conjecture";
    _inductionChoice.tag(OptionTag::INFERENCES);
    _lookup.insert(&_inductionChoice);
    _inductionChoice.onlyUsefulWith(_induction.is(notEqual(Induction::NONE)));
    //_inductionChoice.addHardConstraint(If(equal(InductionChoice::GOAL)->Or(equal(InductionChoice::GOAL_PLUS))).then(
    //  _inputSyntax.is(equal(InputSyntax::TPTP))->Or<InductionChoice>(_guessTheGoal.is(equal(true)))));


    _maxInductionDepth = UnsignedOptionValue("induction_max_depth","indmd",0);
    _maxInductionDepth.description = "Set maximum depth of induction where 0 means no max.";
    _maxInductionDepth.tag(OptionTag::INFERENCES);
    _maxInductionDepth.onlyUsefulWith(_induction.is(notEqual(Induction::NONE)));
    _maxInductionDepth.addHardConstraint(lessThan(33u));
    _lookup.insert(&_maxInductionDepth);

    _inductionNegOnly = BoolOptionValue("induction_neg_only","indn",true);
    _inductionNegOnly.description = "Only apply induction to negative literals";
    _inductionNegOnly.tag(OptionTag::INFERENCES);
    _inductionNegOnly.onlyUsefulWith(_induction.is(notEqual(Induction::NONE)));
    _lookup.insert(&_inductionNegOnly);

    _inductionUnitOnly = BoolOptionValue("induction_unit_only","indu",true);
    _inductionUnitOnly.description = "Only apply induction to unit clauses";
    _inductionUnitOnly.tag(OptionTag::INFERENCES);
    _inductionUnitOnly.onlyUsefulWith(_induction.is(notEqual(Induction::NONE)));
    _lookup.insert(&_inductionUnitOnly);

    _inductionGen = BoolOptionValue("induction_gen","indgen",false);
    _inductionGen.description = "Apply induction with generalization (on both all & selected occurrences)";
    _inductionGen.tag(OptionTag::INFERENCES);
    _inductionGen.onlyUsefulWith(_induction.is(notEqual(Induction::NONE)));
    _lookup.insert(&_inductionGen);

    _maxInductionGenSubsetSize = UnsignedOptionValue("max_induction_gen_subset_size","indgenss",3);
    _maxInductionGenSubsetSize.description = "Set maximum number of occurrences of the induction term to be"
                                              " generalized, where 0 means no max. (Regular induction will"
                                              " be applied without this restriction.)";
    _maxInductionGenSubsetSize.tag(OptionTag::INFERENCES);
    _maxInductionGenSubsetSize.onlyUsefulWith(_inductionGen.is(equal(true)));
    _maxInductionGenSubsetSize.addHardConstraint(lessThan(10u));
    _lookup.insert(&_maxInductionGenSubsetSize);

    _inductionStrengthenHypothesis = BoolOptionValue("induction_strengthen_hypothesis","indstrhyp",false);
    _inductionStrengthenHypothesis.description = "Strengthen induction formulas with the remaining skolem constants"
                                                  " replaced with universally quantified variables in hypotheses";
    _inductionStrengthenHypothesis.tag(OptionTag::INFERENCES);
    _inductionStrengthenHypothesis.onlyUsefulWith(_induction.is(notEqual(Induction::NONE)));
    _lookup.insert(&_inductionStrengthenHypothesis);

    _inductionOnComplexTerms = BoolOptionValue("induction_on_complex_terms","indoct",false);
    _inductionOnComplexTerms.description = "Apply induction on complex (ground) terms vs. only on constants";
    _inductionOnComplexTerms.tag(OptionTag::INFERENCES);
    _inductionOnComplexTerms.onlyUsefulWith(_induction.is(notEqual(Induction::NONE)));
    _lookup.insert(&_inductionOnComplexTerms);

    _integerInductionDefaultBound = BoolOptionValue("int_induction_default_bound","intinddb",false);
    _integerInductionDefaultBound.description = "Always apply integer induction with bound 0";
    _integerInductionDefaultBound.tag(OptionTag::INFERENCES);
    _integerInductionDefaultBound.onlyUsefulWith(Or(_induction.is(equal(Induction::INTEGER)),_induction.is(equal(Induction::BOTH))));
    _lookup.insert(&_integerInductionDefaultBound);

    _integerInductionInterval = ChoiceOptionValue<IntegerInductionInterval>("int_induction_interval","intindint",
                         IntegerInductionInterval::BOTH,{"infinite","finite","both"});
    _integerInductionInterval.description="Whether integer induction is applied over infinite or finite intervals, or both";
    _integerInductionInterval.tag(OptionTag::INFERENCES);
    _integerInductionInterval.onlyUsefulWith(Or(_induction.is(equal(Induction::INTEGER)),_induction.is(equal(Induction::BOTH))));
    _lookup.insert(&_integerInductionInterval);

    OptionChoiceValues integerInductionLiteralStrictnessValues {
      "none",
      "toplevel_not_in_other",
      "only_one_occurrence",
      "not_in_both",
      "always"
    };

    _integerInductionStrictnessEq = ChoiceOptionValue<IntegerInductionLiteralStrictness>(
        "int_induction_strictness_eq",
        "intindsteq",
        IntegerInductionLiteralStrictness::NONE,
        integerInductionLiteralStrictnessValues
    );
    _integerInductionStrictnessEq.description =
      "Exclude induction term t/literal l combinations from integer induction.\n"
      "Induction is not applied to _equality_ literals l:\n"
      "  - none: no exclusion\n"
      "  - toplevel_not_in_other: t is a top-level argument of l,\n"
      "    but it does not occur in the other argument of l\n"
      "  - only_one_occurrence: t has only one occurrence in l\n"
      "  - not_in_both: t does not occur in both arguments of l\n"
      "  - always: induction on l is not allowed at all\n";
    _integerInductionStrictnessEq.tag(OptionTag::INFERENCES);
    _integerInductionStrictnessEq.reliesOn(Or(_induction.is(equal(Induction::INTEGER)),_induction.is(equal(Induction::BOTH))));
    _lookup.insert(&_integerInductionStrictnessEq);

    _integerInductionStrictnessComp = ChoiceOptionValue<IntegerInductionLiteralStrictness>(
        "int_induction_strictness_comp",
        "intindstcomp",
        IntegerInductionLiteralStrictness::TOPLEVEL_NOT_IN_OTHER,
        integerInductionLiteralStrictnessValues
    );
    _integerInductionStrictnessComp.description =
      "Exclude induction term t/literal l combinations from integer induction.\n"
      "Induction is not applied to _comparison_ literals l:\n"
      "  - none: no exclusion\n"
      "  - toplevel_not_in_other: t is a top-level argument of l,\n"
      "    but it does not occur in the other argument of l\n"
      "  - only_one_occurrence: t has only one occurrence in l\n"
      "  - not_in_both: t does not occur in both arguments of l\n"
      "  - always: induction on l is not allowed at all\n";
    _integerInductionStrictnessComp.tag(OptionTag::INFERENCES);
    _integerInductionStrictnessComp.reliesOn(Or(_induction.is(equal(Induction::INTEGER)),_induction.is(equal(Induction::BOTH))));
    _lookup.insert(&_integerInductionStrictnessComp);

    _integerInductionStrictnessTerm = ChoiceOptionValue<IntegerInductionTermStrictness>(
      "int_induction_strictness_term",
      "intindstterm",
      IntegerInductionTermStrictness::INTERPRETED_CONSTANT,
      {"none", "interpreted_constant", "no_skolems"}
    );
    _integerInductionStrictnessTerm.description =
      "Exclude induction term t/literal l combinations from integer induction.\n"
      "Induction is not applied to the induction term t:\n"
      "  - none: no exclusion\n"
      "  - interpreted_constant: t is an interpreted constant\n"
      "  - no_skolems: t does not contain a skolem function";
    _integerInductionStrictnessTerm.tag(OptionTag::INFERENCES);
    _integerInductionStrictnessTerm.reliesOn(Or(_induction.is(equal(Induction::INTEGER)),_induction.is(equal(Induction::BOTH))));
    _lookup.insert(&_integerInductionStrictnessTerm);

    _nonUnitInduction = BoolOptionValue("non_unit_induction","nui",false);
    _nonUnitInduction.description = "Induction on certain clauses or clause sets instead of just unit clauses";
    _nonUnitInduction.tag(OptionTag::INFERENCES);
    _nonUnitInduction.reliesOn(_induction.is(notEqual(Induction::NONE)));
    _lookup.insert(&_nonUnitInduction);

    _instantiation = ChoiceOptionValue<Instantiation>("instantiation","inst",Instantiation::OFF,{"off","on"});
    _instantiation.description = "Heuristically instantiate variables. Often wastes a lot of effort. Consider using thi instead.";
    _instantiation.tag(OptionTag::INFERENCES);
    _lookup.insert(&_instantiation);
    _instantiation.setRandomChoices({"off","on"}); // Turn this on rarely

    _backwardDemodulation = ChoiceOptionValue<Demodulation>("backward_demodulation","bd",
                  Demodulation::ALL,
                  {"all","off","preordered"});
    _backwardDemodulation.description=
       "Oriented rewriting of kept clauses by newly derived unit equalities\n"
       "s = t     L[sθ] \\/ C\n"
       "---------------------   where sθ > tθ (replaces RHS)\n"
       " L[tθ] \\/ C\n";
    _lookup.insert(&_backwardDemodulation);
    _backwardDemodulation.tag(OptionTag::INFERENCES);
    _backwardDemodulation.addProblemConstraint(hasEquality());
    _backwardDemodulation.onlyUsefulWith(InferencingSaturationAlgorithm());
    _backwardDemodulation.setRandomChoices({"all","off"});

    _backwardSubsumption = ChoiceOptionValue<Subsumption>("backward_subsumption","bs",
                Subsumption::OFF,{"off","on","unit_only"});
    _backwardSubsumption.description=
       "Perform subsumption deletion of kept clauses by newly derived clauses. Unit_only means that the subsumption will be performed only by unit clauses";
    _lookup.insert(&_backwardSubsumption);
    _backwardSubsumption.tag(OptionTag::INFERENCES);
    _backwardSubsumption.onlyUsefulWith(InferencingSaturationAlgorithm());
    // bs without fs may lead to rapid looping (when a newly derived clause subsumes its own ancestor already in active) and makes little sense
    _backwardSubsumption.addHardConstraint(
        If(notEqual(Subsumption::OFF)).then(_forwardSubsumption.is(notEqual(false))));
    _backwardSubsumption.setRandomChoices({"on","off"});

    _backwardSubsumptionResolution = ChoiceOptionValue<Subsumption>("backward_subsumption_resolution","bsr",
                    Subsumption::OFF,{"off","on","unit_only"});
    _backwardSubsumptionResolution.description=
       "Perform subsumption resolution on kept clauses using newly derived clauses. Unit_only means that the subsumption resolution will be performed only by unit clauses";
    _lookup.insert(&_backwardSubsumptionResolution);
    _backwardSubsumptionResolution.tag(OptionTag::INFERENCES);
    _backwardSubsumptionResolution.onlyUsefulWith(InferencingSaturationAlgorithm());
    _backwardSubsumptionResolution.setRandomChoices({"on","off"});

    _backwardSubsumptionDemodulation = BoolOptionValue("backward_subsumption_demodulation", "bsd", false);
    _backwardSubsumptionDemodulation.description = "Perform backward subsumption demodulation.";
    _lookup.insert(&_backwardSubsumptionDemodulation);
    _backwardSubsumptionDemodulation.tag(OptionTag::INFERENCES);
    _backwardSubsumptionDemodulation.onlyUsefulWith(InferencingSaturationAlgorithm());
    _backwardSubsumptionDemodulation.addProblemConstraint(hasEquality());
    _backwardSubsumptionDemodulation.onlyUsefulWith(_combinatorySuperposition.is(equal(false)));  // higher-order support is not yet implemented
    _backwardSubsumptionDemodulation.setRandomChoices({"on","off"});

    _backwardSubsumptionDemodulationMaxMatches = UnsignedOptionValue("backward_subsumption_demodulation_max_matches", "bsdmm", 0);
    _backwardSubsumptionDemodulationMaxMatches.description = "Maximum number of multi-literal matches to consider in backward subsumption demodulation. 0 means to try all matches (until first success).";
    _lookup.insert(&_backwardSubsumptionDemodulationMaxMatches);
    _backwardSubsumptionDemodulationMaxMatches.onlyUsefulWith(_backwardSubsumptionDemodulation.is(equal(true)));
    _backwardSubsumptionDemodulationMaxMatches.tag(OptionTag::INFERENCES);
    _backwardSubsumptionDemodulationMaxMatches.setRandomChoices({"0", "1", "3"});

    _binaryResolution = BoolOptionValue("binary_resolution","br",true);
    _binaryResolution.description=
    "Standard binary resolution i.e.\n"
        "C \\/ t     D \\/ s\n"
        "---------------------\n"
        "(C \\/ D)θ\n"
        "where θ = mgu(t,-s) and t selected";
    _lookup.insert(&_binaryResolution);
    _binaryResolution.onlyUsefulWith(InferencingSaturationAlgorithm());
    _binaryResolution.tag(OptionTag::INFERENCES);
    // If urr is off then binary resolution should be on
    // _binaryResolution.addConstraint(If(equal(false)).then(_unitResultingResolution.is(notEqual(URResolution::OFF))));
    _binaryResolution.setRandomChoices(And(isRandSat(),saNotInstGen(),Or(hasEquality(),hasCat(Property::HNE))),{"on"});
    _binaryResolution.setRandomChoices({"on","off"});

    _superposition = BoolOptionValue("superposition","sup",true);
    _superposition.description= "Control superposition. Turning off this core inference leads to an incomplete calculus on equational problems.";
    _lookup.insert(&_superposition);

    _condensation = ChoiceOptionValue<Condensation>("condensation","cond",Condensation::OFF,{"fast","off","on"});
    _condensation.description=
       "Perform condensation. If 'fast' is specified, we only perform condensations that are easy to check for.";
    _lookup.insert(&_condensation);
    _condensation.tag(OptionTag::INFERENCES);
    _condensation.onlyUsefulWith(InferencingSaturationAlgorithm());
    _condensation.setRandomChoices({"on","off","fast"});

    _demodulationRedundancyCheck = BoolOptionValue("demodulation_redundancy_check","drc",true);
    _demodulationRedundancyCheck.description=
       "Avoids the following cases of backward and forward demodulation, as they do not preserve completeness:\n"
       "s = t     s = t1 \\/ C \t s = t     s != t1 \\/ C\n"

       "--------------------- \t ---------------------\n"
       "t = t1 \\/ C \t\t t != t1 \\/ C\n"
       "where t > t1 and s = t > C (RHS replaced)";
    _lookup.insert(&_demodulationRedundancyCheck);
    _demodulationRedundancyCheck.tag(OptionTag::INFERENCES);
    _demodulationRedundancyCheck.onlyUsefulWith(InferencingSaturationAlgorithm());
    _demodulationRedundancyCheck.onlyUsefulWith(Or(_forwardDemodulation.is(notEqual(Demodulation::OFF)),_backwardDemodulation.is(notEqual(Demodulation::OFF))));
    _demodulationRedundancyCheck.addProblemConstraint(hasEquality());
    _demodulationRedundancyCheck.setRandomChoices({"on","off"});

    _demodulationEncompassment = BoolOptionValue("demodulation_encompassment","de",false);
    _demodulationEncompassment.description= "Treat demodulations (both forward and backward) as encompassment demodulations (as defined by Duarte and Korovin in 2022's IJCAR paper)";
    _lookup.insert(&_demodulationEncompassment);
    _demodulationEncompassment.tag(OptionTag::INFERENCES);
    _demodulationEncompassment.onlyUsefulWith(InferencingSaturationAlgorithm());
    _demodulationEncompassment.onlyUsefulWith(Or(_forwardDemodulation.is(notEqual(Demodulation::OFF)),_backwardDemodulation.is(notEqual(Demodulation::OFF))));
    _demodulationEncompassment.onlyUsefulWith(_demodulationRedundancyCheck.is(equal(true)));
    _demodulationEncompassment.addProblemConstraint(hasEquality());
    _demodulationEncompassment.setRandomChoices({"on","off"});

    _extensionalityAllowPosEq = BoolOptionValue( "extensionality_allow_pos_eq","",false);
    _extensionalityAllowPosEq.description="If extensionality resolution equals filter, this dictates"
      " whether we allow other positive equalities when recognising extensionality clauses";
    _lookup.insert(&_extensionalityAllowPosEq);
    _extensionalityAllowPosEq.tag(OptionTag::INFERENCES);
    _extensionalityAllowPosEq.onlyUsefulWith(_extensionalityResolution.is(equal(ExtensionalityResolution::FILTER)));
    _extensionalityAllowPosEq.setRandomChoices({"on","off","off"}); // Prefer off

    _extensionalityMaxLength = UnsignedOptionValue("extensionality_max_length","",0);
    _extensionalityMaxLength.description="Sets the maximum length (number of literals) an extensionality"
      " clause can have when doing recognition for extensionality resolution. If zero there is no maximum.";
    _lookup.insert(&_extensionalityMaxLength);
    _extensionalityMaxLength.tag(OptionTag::INFERENCES);
    // 0 means infinity, so it is intentionally not if (unsignedValue < 2).
    _extensionalityMaxLength.addConstraint(notEqual(1u));
    _extensionalityMaxLength.onlyUsefulWith(_extensionalityResolution.is(notEqual(ExtensionalityResolution::OFF)));
    //TODO does this depend on anything?
    _extensionalityMaxLength.setRandomChoices({"0","0","0","2","3"}); // TODO what are good values?

    _extensionalityResolution = ChoiceOptionValue<ExtensionalityResolution>("extensionality_resolution","er",
                      ExtensionalityResolution::OFF,{"filter","known","tagged","off"});
    _extensionalityResolution.description=
      "Turns on the following inference rule:\n"
      "  x=y \\/ C    s != t \\/ D\n"
      "  -----------------------\n"
      "  C{x → s, y → t} \\/ D\n"
      "Where s!=t is selected in s!=t \\/D and x=y \\/ C is a recognised as an extensionality clause - how clauses are recognised depends on the value of this option.\n"
      "If filter we attempt to recognise all extensionality clauses i.e. those that have exactly one X=Y, no inequality of the same sort as X-Y (and optionally no equality except X=Y, see extensionality_allow_pos_eq).\n"
      "If known we only recognise a known set of extensionality clauses. At the moment this includes the standard and subset-based formulations of the set extensionality axiom, as well as the array extensionality axiom.\n"
      "If tagged we only use formulas tagged as extensionality clauses.";
    _lookup.insert(&_extensionalityResolution);
    _extensionalityResolution.tag(OptionTag::INFERENCES);
    // Captures that if ExtensionalityResolution is not off then inequality splitting must be 0
    _extensionalityResolution.onlyUsefulWith(_inequalitySplitting.is(equal(0)));
    _extensionalityResolution.setRandomChoices({"filter","known","off","off"});

    _FOOLParamodulation = BoolOptionValue("fool_paramodulation","foolp",false);
    _FOOLParamodulation.description=
      "Turns on the following inference rule:\n"
      "        C[s]\n"
      "--------------------,\n"
      "C[true] \\/ s = false\n"
      "where s is a boolean term that is not a variable, true or false, C[true] is "
      "the C clause with s substituted by true. This rule is needed for effecient "
      "treatment of boolean terms.";
    _lookup.insert(&_FOOLParamodulation);
    _FOOLParamodulation.tag(OptionTag::INFERENCES);

    _termAlgebraInferences = BoolOptionValue("term_algebra_rules","tar",true);
    _termAlgebraInferences.description=
      "Activates some rules that improve reasoning with term algebras (such as algebraic datatypes in SMT-LIB):\n"
      "If the problem does not contain any term algebra symbols, activating this options has no effect\n"
      "- distinctness rule:\n"
      "f(...) = g(...) \\/ A\n"
      "--------------------\n"
      "          A         \n"
      "where f and g are distinct term algebra constructors\n"
      "- distinctness tautology deletion: clauses of the form f(...) ~= g(...) \\/ A are deleted\n"
      "- injectivity rule:\n"
      "f(s1 ... sn) = f(t1 ... tn) \\/ A\n"
      "--------------------------------\n"
      "         s1 = t1 \\/ A\n"
      "               ...\n"
      "         sn = tn \\/ A";
    _lookup.insert(&_termAlgebraInferences);
    _termAlgebraInferences.tag(OptionTag::INFERENCES);

    _termAlgebraCyclicityCheck = ChoiceOptionValue<TACyclicityCheck>("term_algebra_acyclicity","tac",
                                                                     TACyclicityCheck::OFF,{"off","axiom","rule","light"});
    _termAlgebraCyclicityCheck.description=
      "Activates the cyclicity rule for term algebras (such as algebraic datatypes in SMT-LIB):\n"
      "- off : the cyclicity rule is not enforced (this is sound but incomplete)\n"
      "- axiom : the cyclicity rule is axiomatized with a transitive predicate describing the subterm relation over terms\n"
      "- rule : the cyclicity rule is enforced by a specific hyper-resolution rule\n"
      "- light : the cyclicity rule is enforced by rule generating disequality between a term and its known subterms";
    _lookup.insert(&_termAlgebraCyclicityCheck);
    _termAlgebraCyclicityCheck.tag(OptionTag::INFERENCES);

    _forwardDemodulation = ChoiceOptionValue<Demodulation>("forward_demodulation","fd",Demodulation::ALL,{"all","off","preordered"});
    _forwardDemodulation.description=
    "Oriented rewriting of newly derived clauses by kept unit equalities\n"
    "s = t     L[sθ] \\/ C\n"
    "---------------------  where sθ > tθ\n"
    " L[tθ] \\/ C\n"
    "If 'preordered' is set, only equalities s = t where s > t are used for rewriting.";
    _lookup.insert(&_forwardDemodulation);
    _forwardDemodulation.onlyUsefulWith(InferencingSaturationAlgorithm());
    _forwardDemodulation.tag(OptionTag::INFERENCES);
    _forwardDemodulation.setRandomChoices({"all","all","all","off","preordered"});
    
    _forwardLiteralRewriting = BoolOptionValue("forward_literal_rewriting","flr",false);
    _forwardLiteralRewriting.description="Perform forward literal rewriting.";
    _lookup.insert(&_forwardLiteralRewriting);
    _forwardLiteralRewriting.tag(OptionTag::INFERENCES);
    _forwardLiteralRewriting.addProblemConstraint(mayHaveNonUnits());
    _forwardLiteralRewriting.onlyUsefulWith(InferencingSaturationAlgorithm());
    _forwardLiteralRewriting.setRandomChoices({"on","off"});

    _forwardSubsumption = BoolOptionValue("forward_subsumption","fs",true);
    _forwardSubsumption.description="Perform forward subsumption deletion.";
    _lookup.insert(&_forwardSubsumption);
    _forwardSubsumption.tag(OptionTag::INFERENCES);
    _forwardSubsumption.setRandomChoices({"on","on","on","on","on","on","on","on","on","off"}); // turn this off rarely

    _forwardSubsumptionResolution = BoolOptionValue("forward_subsumption_resolution","fsr",true);
    _forwardSubsumptionResolution.description="Perform forward subsumption resolution.";
    _lookup.insert(&_forwardSubsumptionResolution);
    _forwardSubsumptionResolution.tag(OptionTag::INFERENCES);
    _forwardSubsumptionResolution.addHardConstraint(If(equal(true)).then(_forwardSubsumption.is(equal(true))));

    _forwardSubsumptionResolution.onlyUsefulWith(InferencingSaturationAlgorithm());
    _forwardSubsumptionResolution.setRandomChoices({"on","off"});

    _forwardSubsumptionDemodulation = BoolOptionValue("forward_subsumption_demodulation", "fsd", false);
    _forwardSubsumptionDemodulation.description = "Perform forward subsumption demodulation.";
    _lookup.insert(&_forwardSubsumptionDemodulation);
    _forwardSubsumptionDemodulation.onlyUsefulWith(InferencingSaturationAlgorithm());
    _forwardSubsumptionDemodulation.tag(OptionTag::INFERENCES);
    _forwardSubsumptionDemodulation.addProblemConstraint(hasEquality());
    _forwardSubsumptionDemodulation.onlyUsefulWith(_combinatorySuperposition.is(equal(false)));  // higher-order support is not yet implemented
    _forwardSubsumptionDemodulation.setRandomChoices({"off","on"});

    _forwardSubsumptionDemodulationMaxMatches = UnsignedOptionValue("forward_subsumption_demodulation_max_matches", "fsdmm", 0);
    _forwardSubsumptionDemodulationMaxMatches.description = "Maximum number of multi-literal matches to consider in forward subsumption demodulation. 0 means to try all matches (until first success).";
    _lookup.insert(&_forwardSubsumptionDemodulationMaxMatches);
    _forwardSubsumptionDemodulationMaxMatches.onlyUsefulWith(_forwardSubsumptionDemodulation.is(equal(true)));
    _forwardSubsumptionDemodulationMaxMatches.tag(OptionTag::INFERENCES);
    _forwardSubsumptionDemodulationMaxMatches.setRandomChoices({"0", "1", "3"});

    _hyperSuperposition = BoolOptionValue("hyper_superposition","",false);
    _hyperSuperposition.description=
    "Simplifying inference that attempts to do several rewritings at once if it will eliminate literals of the original clause (now we aim just for elimination by equality resolution)";
    _lookup.insert(&_hyperSuperposition);
    _hyperSuperposition.tag(OptionTag::INFERENCES);

    _simultaneousSuperposition = BoolOptionValue("simultaneous_superposition","sims",true);
    _simultaneousSuperposition.description="Rewrite the whole RHS clause during superposition, not just the target literal.";
    _lookup.insert(&_simultaneousSuperposition);
    _simultaneousSuperposition.onlyUsefulWith(InferencingSaturationAlgorithm());
    _simultaneousSuperposition.tag(OptionTag::INFERENCES);

    _innerRewriting = BoolOptionValue("inner_rewriting","irw",false);
    _innerRewriting.description="C[t_1] | t1 != t2 ==> C[t_2] | t1 != t2 when t1>t2";
    _innerRewriting.onlyUsefulWith(InferencingSaturationAlgorithm());
    _innerRewriting.addProblemConstraint(hasEquality());
    _lookup.insert(&_innerRewriting);
    _innerRewriting.tag(OptionTag::INFERENCES);

    _equationalTautologyRemoval = BoolOptionValue("equational_tautology_removal","etr",false);
    _equationalTautologyRemoval.description="A reduction which uses congruence closure to remove logically valid clauses.";
    _lookup.insert(&_equationalTautologyRemoval);
    _equationalTautologyRemoval.onlyUsefulWith(InferencingSaturationAlgorithm());
    _equationalTautologyRemoval.tag(OptionTag::INFERENCES);

    _unitResultingResolution = ChoiceOptionValue<URResolution>("unit_resulting_resolution","urr",URResolution::OFF,{"ec_only","off","on"});
    _unitResultingResolution.description=
    "Uses unit resulting resolution only to derive empty clauses (may be useful for splitting)";
    _lookup.insert(&_unitResultingResolution);
    _unitResultingResolution.tag(OptionTag::INFERENCES);
    _unitResultingResolution.onlyUsefulWith(InferencingSaturationAlgorithm());
    _unitResultingResolution.addProblemConstraint(notJustEquality());
    // If br has already been set off then this will be forced on, if br has not yet been set
    // then setting this to off will force br on
    _unitResultingResolution.setRandomChoices(And(isRandSat(),saNotInstGen(),Or(hasEquality(),hasCat(Property::HNE))),{"on","off"});
    _unitResultingResolution.setRandomChoices(isRandSat(),{});
    _unitResultingResolution.setRandomChoices({"on","on","off"});


    _superpositionFromVariables = BoolOptionValue("superposition_from_variables","sfv",true);
    _superpositionFromVariables.description="Perform superposition from variables.";
    _lookup.insert(&_superpositionFromVariables);
    _superpositionFromVariables.tag(OptionTag::INFERENCES);
    _superpositionFromVariables.addProblemConstraint(hasEquality());
    _superpositionFromVariables.onlyUsefulWith(InferencingSaturationAlgorithm());
    _superpositionFromVariables.setRandomChoices({"on","off"});

//*********************** Higher-order  ***********************

    _addCombAxioms = BoolOptionValue("add_comb_axioms","aca",false);
    _addCombAxioms.description="Add combinator axioms";
    _lookup.insert(&_addCombAxioms);
    _addCombAxioms.addProblemConstraint(hasHigherOrder());
    _addCombAxioms.onlyUsefulWith(_combinatorySuperposition.is(equal(false))); //no point having two together
    _addCombAxioms.tag(OptionTag::HIGHER_ORDER);

    _addProxyAxioms = BoolOptionValue("add_proxy_axioms","apa",false);
    _addProxyAxioms.description="Add logical proxy axioms";
    _lookup.insert(&_addProxyAxioms);
    _addProxyAxioms.addProblemConstraint(hasHigherOrder());    
    _addProxyAxioms.tag(OptionTag::HIGHER_ORDER);

    _combinatorySuperposition = BoolOptionValue("combinatory_sup","csup",false);
    _combinatorySuperposition.description="Switches on a specific ordering and that orients combinator axioms left-right."
                                          " Also turns on a number of special inference rules";
    _lookup.insert(&_combinatorySuperposition);
    _combinatorySuperposition.addProblemConstraint(hasHigherOrder());        
    _combinatorySuperposition.onlyUsefulWith(_addCombAxioms.is(equal(false))); //no point having two together
    _combinatorySuperposition.onlyUsefulWith(ProperSaturationAlgorithm());    
    _combinatorySuperposition.tag(OptionTag::HIGHER_ORDER);

    _choiceAxiom = BoolOptionValue("choice_ax","cha",false);
    _choiceAxiom.description="Adds the cnf form of the Hilbert choice axiom";
    _lookup.insert(&_choiceAxiom);
    _choiceAxiom.addProblemConstraint(hasHigherOrder());
    _choiceAxiom.tag(OptionTag::HIGHER_ORDER);

    _choiceReasoning = BoolOptionValue("choice_reasoning","chr",false);
    _choiceReasoning.description="Reason about choice by adding relevant instances of the axiom";
    _lookup.insert(&_choiceReasoning);
    _choiceReasoning.addProblemConstraint(hasHigherOrder());    
    _choiceReasoning.onlyUsefulWith(_choiceAxiom.is(equal(false))); //no point having two together
    _choiceReasoning.tag(OptionTag::HIGHER_ORDER);

    _priortyToLongReducts = BoolOptionValue("priority_to_long_reducts","ptlr",false);
    _priortyToLongReducts.description="give priority to clauses produced by lengthy reductions";
    _lookup.insert(&_priortyToLongReducts);
    _priortyToLongReducts.addProblemConstraint(hasHigherOrder());        
    _priortyToLongReducts.tag(OptionTag::HIGHER_ORDER);

    _injectivity = BoolOptionValue("injectivity","inj",false);
    _injectivity.description="Attempts to identify injective functions and postulates a left-inverse";
    _lookup.insert(&_injectivity);
    _injectivity.addProblemConstraint(hasHigherOrder());            
    _injectivity.tag(OptionTag::HIGHER_ORDER);

    _pragmatic = BoolOptionValue("pragmatic","prag",false);
    _pragmatic.description="Modifes various parameters to help Vampire solve 'hard' higher-order";
    _pragmatic.onlyUsefulWith(_combinatorySuperposition.is(equal(true)));
    _lookup.insert(&_pragmatic);
    _pragmatic.addProblemConstraint(hasHigherOrder());
    _pragmatic.tag(OptionTag::HIGHER_ORDER);

    _maximumXXNarrows = IntOptionValue("max_XX_narrows","mXXn", 0);
    _maximumXXNarrows.description="Maximum number of BXX', CXX' and SXX' narrows that"
                                  "can be carried out 0 means that there is no limit. ";
    _lookup.insert(&_maximumXXNarrows);
    _maximumXXNarrows.addProblemConstraint(hasHigherOrder());    
    _maximumXXNarrows.tag(OptionTag::HIGHER_ORDER);

    _functionExtensionality = ChoiceOptionValue<FunctionExtensionality>("func_ext","fe",FunctionExtensionality::ABSTRACTION,
                                                                          {"off", "axiom", "abstraction"});
    _functionExtensionality.description="Deal with extensionality using abstraction, axiom or neither";
    _lookup.insert(&_functionExtensionality);
    _functionExtensionality.addProblemConstraint(hasHigherOrder());
    _functionExtensionality.tag(OptionTag::HIGHER_ORDER);

    _clausificationOnTheFly = ChoiceOptionValue<CNFOnTheFly>("cnf_on_the_fly","cnfonf",CNFOnTheFly::EAGER,
                                                                          {"eager",
                                                                          "lazy_gen",
                                                                          "lazy_simp",
                                                                          "lazy_not_gen",
                                                                          "lazy_not_gen_be_off",
                                                                          "lazy_not_be_gen",
                                                                          "off"});
    _clausificationOnTheFly.description="Various options linked to clausification on the fly";
    _lookup.insert(&_clausificationOnTheFly);
    _clausificationOnTheFly.addProblemConstraint(hasHigherOrder());    
    _clausificationOnTheFly.tag(OptionTag::HIGHER_ORDER);


    _piSet = ChoiceOptionValue<PISet>("prim_inst_set","piset",PISet::ALL_EXCEPT_NOT_EQ,
                                                                        {"all",
                                                                        "all_but_not_eq",
                                                                        "false_true_not",
                                                                        "small_set"});
    _piSet.description="Controls the set of equations to use in primitive instantiation";
    _lookup.insert(&_piSet);
    _piSet.addProblemConstraint(hasHigherOrder());     
    _piSet.tag(OptionTag::HIGHER_ORDER);


    _narrow = ChoiceOptionValue<Narrow>("narrow","narr",Narrow::ALL,
                                                             {"all",
                                                              "sk",
                                                              "ski",
                                                              "off"});
    _narrow.description="Controls the set of combinator equations to use in narrowing";
    _lookup.insert(&_narrow);
    _narrow.addProblemConstraint(hasHigherOrder());
    _narrow.tag(OptionTag::HIGHER_ORDER);


    _equalityToEquivalence = BoolOptionValue("equality_to_equiv","e2e",false);
    _equalityToEquivalence.description=
    "Equality between boolean terms changed to equivalence \n"
    "t1 : $o = t2 : $o is changed to t1 <=> t2";
    _lookup.insert(&_equalityToEquivalence);
    // potentially could be useful for FOOL, so am not adding the HOL constraint
    _equalityToEquivalence.tag(OptionTag::HIGHER_ORDER);

    _complexBooleanReasoning = BoolOptionValue("complex_bool_reasoning","cbe",true);
    _complexBooleanReasoning.description=
    "Switches on primitive instantiation and elimination of leibniz equality";
    _complexBooleanReasoning.onlyUsefulWith(_addProxyAxioms.is(equal(false)));
    _lookup.insert(&_complexBooleanReasoning);
    _complexBooleanReasoning.addProblemConstraint(hasHigherOrder());    
    _complexBooleanReasoning.tag(OptionTag::HIGHER_ORDER);

    _booleanEqTrick = BoolOptionValue("bool_eq_trick","bet",false);
    _booleanEqTrick.description=
    "Replace an equality between boolean terms such as: "
    "t = s with a disequality t != vnot(s)"
    " The theory is that this can help with EqRes";
    _lookup.insert(&_booleanEqTrick);
    // potentially could be useful for FOOL, so am not adding the HOL constraint    
    _booleanEqTrick.tag(OptionTag::HIGHER_ORDER);

    _casesSimp = BoolOptionValue("cases_simp","cs",false);
    _casesSimp.description=
    "FOOL Paramodulation with two conclusion as a simplification";
    _casesSimp.onlyUsefulWith(_cases.is(equal(false)));    
    _lookup.insert(&_casesSimp);
    // potentially could be useful for FOOL, so am not adding the HOL constraint
    _casesSimp.tag(OptionTag::HIGHER_ORDER);

    //TODO, sort out the mess with cases and FOOLP.
    //One should be removed. AYB
    _cases = BoolOptionValue("cases","c",false);
    _cases.description=
    "Alternative to FOOL Paramodulation that replaces all Boolean subterms in one step";
    _cases.onlyUsefulWith(_casesSimp.is(equal(false)));
    _lookup.insert(&_cases);
    // potentially could be useful for FOOL, so am not adding the HOL constraint    
    _cases.tag(OptionTag::HIGHER_ORDER);

    _newTautologyDel = BoolOptionValue("new_taut_del","ntd",false);
    _newTautologyDel.description=
    "Delete clauses with literals of the form false != true or t = true \\/ t = false";
    _lookup.insert(&_newTautologyDel);
    // potentially could be useful for FOOL, so am not adding the HOL constraint    
    _newTautologyDel.tag(OptionTag::HIGHER_ORDER);

    _lambdaFreeHol = BoolOptionValue("lam_free_hol","lfh",false);
    _lambdaFreeHol.description=
    "Reason about lambda-free hol. See paper by Vukmirovic et al.";
    _lookup.insert(&_lambdaFreeHol);
    _lambdaFreeHol.addProblemConstraint(hasHigherOrder());    
    _lambdaFreeHol.tag(OptionTag::HIGHER_ORDER);

    _complexVarCondition = BoolOptionValue("complex_var_cond","cvc",false);
    _complexVarCondition.description=
    "Use the more complex variable condition provided in the SKIKBO paper.\n"
    "More terms are comparable with this ordering, but it has worst case"
    "exponential complexity";
    _lookup.insert(&_complexVarCondition);
    _complexVarCondition.tag(OptionTag::HIGHER_ORDER);

//*********************** InstGen  ***********************

    _globalSubsumption = BoolOptionValue("global_subsumption","gs",false);
    _globalSubsumption.description="Perform global subsumption. Use a set of groundings of generated clauses G to replace C \\/ L by C if the grounding of C is implied by G. A SAT solver is used for ground reasoning.";
    _lookup.insert(&_globalSubsumption);
    _globalSubsumption.onlyUsefulWith(InferencingSaturationAlgorithm());
    _globalSubsumption.tag(OptionTag::INFERENCES);
    // _globalSubsumption.addProblemConstraint(mayHaveNonUnits()); - this is too strict, think of a better one
    _globalSubsumption.setRandomChoices({"off","on"});

    _globalSubsumptionSatSolverPower = ChoiceOptionValue<GlobalSubsumptionSatSolverPower>("global_subsumption_sat_solver_power","gsssp",
          GlobalSubsumptionSatSolverPower::PROPAGATION_ONLY,{"propagation_only","full"});
    _globalSubsumptionSatSolverPower.description="";
    _lookup.insert(&_globalSubsumptionSatSolverPower);
    _globalSubsumptionSatSolverPower.tag(OptionTag::INFERENCES);
    _globalSubsumptionSatSolverPower.onlyUsefulWith(_globalSubsumption.is(equal(true)));
    _globalSubsumptionSatSolverPower.setRandomChoices({"propagation_only","full"});

    _globalSubsumptionExplicitMinim = ChoiceOptionValue<GlobalSubsumptionExplicitMinim>("global_subsumption_explicit_minim","gsem",
        GlobalSubsumptionExplicitMinim::RANDOMIZED,{"off","on","randomized"});
    _globalSubsumptionSatSolverPower.description="Explicitly minimize the result of global sumsumption reduction.";
    _lookup.insert(&_globalSubsumptionExplicitMinim);
    _globalSubsumptionExplicitMinim.tag(OptionTag::INFERENCES);
    _globalSubsumptionExplicitMinim.onlyUsefulWith(_globalSubsumption.is(equal(true)));
    _globalSubsumptionExplicitMinim.setRandomChoices({"off","on","randomized"});

    _globalSubsumptionAvatarAssumptions = ChoiceOptionValue<GlobalSubsumptionAvatarAssumptions>("global_subsumption_avatar_assumptions","gsaa",
        GlobalSubsumptionAvatarAssumptions::OFF,{"off","from_current","full_model"});
    _globalSubsumptionAvatarAssumptions.description=
      "When running global subsumption and AVATAR at the same time we need to include information about the current AVATAR model. When this is off "
      "we ignore clauses with AVATAR assumptions for GS. When it is from_current we assume the assumptions in the current clause. When it is "
      "full_model we assume the full model from AVATAR. See paper Global Subsumption Revisited (Briefly).";
    _lookup.insert(&_globalSubsumptionAvatarAssumptions);
    _globalSubsumptionAvatarAssumptions.tag(OptionTag::INFERENCES);
    _globalSubsumptionAvatarAssumptions.onlyUsefulWith(_globalSubsumption.is(equal(true)));
    _globalSubsumptionAvatarAssumptions.onlyUsefulWith(_splitting.is(equal(true)));
    _globalSubsumptionAvatarAssumptions.setRandomChoices({"off","from_current","full_model"});

    _instGenBigRestartRatio = FloatOptionValue("inst_gen_big_restart_ratio","igbrr",0.0);
    _instGenBigRestartRatio.description=
    "Determines how often a big restart (instance generation starts from input clauses) will be performed. Small restart means all clauses generated so far are processed again.";
    _lookup.insert(&_instGenBigRestartRatio);
    _instGenBigRestartRatio.tag(OptionTag::INST_GEN);
    _instGenBigRestartRatio.addConstraint(And(greaterThanEq(0.0f),lessThanEq(1.0f)));
    // Captures that this is only non-default when saturationAlgorithm is instgen
    _instGenBigRestartRatio.onlyUsefulWith(_saturationAlgorithm.is(equal(SaturationAlgorithm::INST_GEN)));
    _instGenBigRestartRatio.setRandomChoices({"0.0","0.1","0.2","0.3","0.4","0.5","0.6","0.7","0.8","0.9","1.0"});

    _instGenPassiveReactivation = BoolOptionValue("inst_gen_passive_reactivation","igpr",false);
    _instGenPassiveReactivation.description="When the model describing the selection function changes some active clauses may become lazily deselected. If passive reaction is selected these clauses are added into the passive set before recomputing the next model, otherwise they are added back to active.";
    _lookup.insert(&_instGenPassiveReactivation);
    _instGenPassiveReactivation.tag(OptionTag::INST_GEN);
    _instGenPassiveReactivation.onlyUsefulWith(_saturationAlgorithm.is(equal(SaturationAlgorithm::INST_GEN)));

    _instGenResolutionInstGenRatio = RatioOptionValue("inst_gen_resolution_ratio","igrr",1,1,'/');
    _instGenResolutionInstGenRatio.description=
    "Ratio of resolution and instantiation steps (applies only if inst_gen_with_resolution is on)";
    _lookup.insert(&_instGenResolutionInstGenRatio);
    _instGenResolutionInstGenRatio.tag(OptionTag::INST_GEN);
    _instGenResolutionInstGenRatio.onlyUsefulWith(_saturationAlgorithm.is(equal(SaturationAlgorithm::INST_GEN)));
    _instGenResolutionInstGenRatio.onlyUsefulWith(_instGenWithResolution.is(equal(true)));
    _instGenResolutionInstGenRatio.setRandomChoices({"128/1","64/1","32/1","16/1","8/1","4/1","2/1","1/1","1/2","1/4","1/8","1/16","1/32","1/64","1/128"});

    _instGenRestartPeriod = IntOptionValue("inst_gen_restart_period","igrp",1000);
    _instGenRestartPeriod.description="How many clauses are processed before restart. The size of the restart depends on inst_gen_big_restart_ratio.";
    _lookup.insert(&_instGenRestartPeriod);
    _instGenRestartPeriod.tag(OptionTag::INST_GEN);
    _instGenRestartPeriod.onlyUsefulWith(_saturationAlgorithm.is(equal(SaturationAlgorithm::INST_GEN)));
    _instGenRestartPeriod.setRandomChoices({"100","200","400","700","1000","1400","2000","4000"});

    _instGenRestartPeriodQuotient = FloatOptionValue("inst_gen_restart_period_quotient","igrpq",1.0);
    _instGenRestartPeriodQuotient.description="Restart period is multiplied by this number after each restart.";
    _lookup.insert(&_instGenRestartPeriodQuotient);
    _instGenRestartPeriodQuotient.tag(OptionTag::INST_GEN);
    _instGenRestartPeriodQuotient.addConstraint(greaterThanEq(1.0f));
    _instGenRestartPeriodQuotient.onlyUsefulWith(_saturationAlgorithm.is(equal(SaturationAlgorithm::INST_GEN)));
    _instGenRestartPeriodQuotient.setRandomChoices({"1.0","1.05","1.1","1.2","1.3","1.5","2.0"});

    _instGenSelection = SelectionOptionValue("inst_gen_selection","igs",0);
    _instGenSelection.description=
    "Selection function for InstGen. This is applied *after* model-based selection is applied. "
    "For consistency the value 1011 is used to denote look-ahead selection.";
    _instGenSelection.addHardConstraint(notEqual(11)); // Use 1011 for look-ahead in InstGen instead.
    _lookup.insert(&_instGenSelection);
    _instGenSelection.tag(OptionTag::INST_GEN);
    _instGenSelection.onlyUsefulWith(_saturationAlgorithm.is(equal(SaturationAlgorithm::INST_GEN)));

    _instGenWithResolution = BoolOptionValue("inst_gen_with_resolution","igwr",false);
    _instGenWithResolution.description=
    "Performs instantiation together with resolution (global subsumption index is shared, also clauses generated by the resolution are added to the instance SAT problem)";
    _lookup.insert(&_instGenWithResolution);
    _instGenWithResolution.tag(OptionTag::INST_GEN);
    _instGenWithResolution.onlyUsefulWith(_saturationAlgorithm.is(equal(SaturationAlgorithm::INST_GEN)));
    _instGenWithResolution.setRandomChoices({"on","off"});

    _useHashingVariantIndex = BoolOptionValue("use_hashing_clause_variant_index","uhcvi",false);
    _useHashingVariantIndex.description= "Use clause variant index based on hashing for clause variant detection (affects inst_gen and avatar).";
    _lookup.insert(&_useHashingVariantIndex);
    _useHashingVariantIndex.tag(OptionTag::OTHER);
    _useHashingVariantIndex.setRandomChoices({"on","off"});

    /*
    _use_dm = BoolOptionValue("use_dismatching","dm",false);
    _use_dm.description="Use dismatching constraints.";
    // Dismatching constraints didn't work and are being discontinued ...
    // _lookup.insert(&_use_dm);
    _use_dm.tag(OptionTag::INST_GEN);
    //_use_dm.setExperimental();
    _use_dm.setRandomChoices({"on","off"});
    _use_dm.reliesOn(_saturationAlgorithm.is(equal(SaturationAlgorithm::INST_GEN)));
    */

//*********************** AVATAR  ***********************

    _splitting = BoolOptionValue("avatar","av",true);
    _splitting.description="Use AVATAR splitting.";
    _lookup.insert(&_splitting);
    _splitting.onlyUsefulWith(ProperSaturationAlgorithm());
    _splitting.tag(OptionTag::AVATAR);
    //_splitting.addProblemConstraint(mayHaveNonUnits());
    _splitting.setRandomChoices({"on","off"}); //TODO change balance?

    _splitAtActivation = BoolOptionValue("split_at_activation","sac",false);
    _splitAtActivation.description="Split a clause when it is activated, default is to split when it is processed";
    _lookup.insert(&_splitAtActivation);
    _splitAtActivation.onlyUsefulWith(_splitting.is(equal(true)));
    _splitAtActivation.tag(OptionTag::AVATAR);
    _splitAtActivation.setRandomChoices({"on","off"});

    _splittingAddComplementary = ChoiceOptionValue<SplittingAddComplementary>("avatar_add_complementary","aac",
                                                                                SplittingAddComplementary::GROUND,{"ground","none"});
    _splittingAddComplementary.description="";
    _lookup.insert(&_splittingAddComplementary);
    _splittingAddComplementary.tag(OptionTag::AVATAR);
    _splittingAddComplementary.onlyUsefulWith(_splitting.is(equal(true)));
    _splittingAddComplementary.setRandomChoices({"ground","none"});


    _splittingCongruenceClosure = ChoiceOptionValue<SplittingCongruenceClosure>("avatar_congruence_closure","acc",
                                                                                SplittingCongruenceClosure::OFF,{"model","off","on"});
    _splittingCongruenceClosure.description="Use a congruence closure decision procedure on top of the AVATAR SAT solver. This ensures that models produced by AVATAR satisfy the theory of uninterprted functions.";
    _lookup.insert(&_splittingCongruenceClosure);
    _splittingCongruenceClosure.tag(OptionTag::AVATAR);
    _splittingCongruenceClosure.onlyUsefulWith(_splitting.is(equal(true)));
#if VZ3
    _splittingCongruenceClosure.onlyUsefulWith(_satSolver.is(notEqual(SatSolver::Z3)));
#endif
    // _splittingCongruenceClosure.addProblemConstraint(hasEquality()); -- not a good constraint for the minimizer
    _splittingCongruenceClosure.setRandomChoices({"model","off","on"});
    _splittingCongruenceClosure.addHardConstraint(If(equal(SplittingCongruenceClosure::MODEL)).
                                                  then(_splittingMinimizeModel.is(notEqual(SplittingMinimizeModel::SCO))));
    
    _ccUnsatCores = ChoiceOptionValue<CCUnsatCores>("cc_unsat_cores","ccuc",CCUnsatCores::ALL,
                                                     {"first", "small_ones", "all"});
    _ccUnsatCores.description="";
    _lookup.insert(&_ccUnsatCores);
    _ccUnsatCores.tag(OptionTag::AVATAR);
    _ccUnsatCores.onlyUsefulWith(_splittingCongruenceClosure.is(notEqual(SplittingCongruenceClosure::OFF)));
    _ccUnsatCores.setRandomChoices({"first", "small_ones", "all"});

    _splittingLiteralPolarityAdvice = ChoiceOptionValue<SplittingLiteralPolarityAdvice>(
                                                "avatar_literal_polarity_advice","alpa",
                                                SplittingLiteralPolarityAdvice::NONE,
                                                {"false","true","none","random"});
    _splittingLiteralPolarityAdvice.description="Override SAT-solver's default polarity/phase setting for variables abstracting clause components.";
    _lookup.insert(&_splittingLiteralPolarityAdvice);
    _splittingLiteralPolarityAdvice.tag(OptionTag::AVATAR);
    _splittingLiteralPolarityAdvice.onlyUsefulWith(_splitting.is(equal(true)));

    _splittingMinimizeModel = ChoiceOptionValue<SplittingMinimizeModel>("avatar_minimize_model","amm",
                                                                        SplittingMinimizeModel::ALL,{"off","sco","all"});
    
    _splittingMinimizeModel.description="Minimize the SAT-solver model by replacing concrete values with don't-cares"
                                        " provided <all> the sat clauses (or only the split clauses with <sco>) remain provably satisfied"
                                        " by the partial model.";
    _lookup.insert(&_splittingMinimizeModel);
    _splittingMinimizeModel.tag(OptionTag::AVATAR);
    _splittingMinimizeModel.onlyUsefulWith(_splitting.is(equal(true)));
    _splittingMinimizeModel.setRandomChoices({"off","sco","all"});

    _splittingEagerRemoval = BoolOptionValue("avatar_eager_removal","aer",true);
    _splittingEagerRemoval.description="If a component was in the model and then becomes 'don't care' eagerly remove that component from the first-order solver. Note: only has any impact when amm is used.";
    _lookup.insert(&_splittingEagerRemoval);
    _splittingEagerRemoval.tag(OptionTag::AVATAR);
    _splittingEagerRemoval.onlyUsefulWith(_splitting.is(equal(true)));
    // if minimize is off then makes no difference
    // if minimize is sco then we could have a conflict clause added infinitely often
    _splittingEagerRemoval.onlyUsefulWith(_splittingMinimizeModel.is(equal(SplittingMinimizeModel::ALL)));
    _splittingEagerRemoval.setRandomChoices({"on","off"});

    _splittingFastRestart = BoolOptionValue("avatar_fast_restart","afr",false);
    _splittingFastRestart.description="";
    _lookup.insert(&_splittingFastRestart);
    _splittingFastRestart.tag(OptionTag::AVATAR);
    _splittingFastRestart.onlyUsefulWith(_splitting.is(equal(true)));
    _splittingFastRestart.setRandomChoices({"on","off"});

    _splittingBufferedSolver = BoolOptionValue("avatar_buffered_solver","abs",false);
    _splittingBufferedSolver.description="Added buffering funcitonality to the SAT solver used in AVATAR.";
    _lookup.insert(&_splittingBufferedSolver);
    _splittingBufferedSolver.tag(OptionTag::AVATAR);
    _splittingBufferedSolver.onlyUsefulWith(_splitting.is(equal(true)));
    _splittingBufferedSolver.setRandomChoices({"on","off"});

    _splittingDeleteDeactivated = ChoiceOptionValue<SplittingDeleteDeactivated>("avatar_delete_deactivated","add",
                                                                        SplittingDeleteDeactivated::ON,{"on","large","off"});

    _splittingDeleteDeactivated.description="";
    _lookup.insert(&_splittingDeleteDeactivated);
    _splittingDeleteDeactivated.tag(OptionTag::AVATAR);
    _splittingDeleteDeactivated.onlyUsefulWith(_splitting.is(equal(true)));
    _splittingDeleteDeactivated.setRandomChoices({"on","large","off"});


    _splittingFlushPeriod = UnsignedOptionValue("avatar_flush_period","afp",0);
    _splittingFlushPeriod.description=
    "after given number of generated clauses without deriving an empty clause, the splitting component selection is shuffled. If equal to zero, shuffling is never performed.";
    _lookup.insert(&_splittingFlushPeriod);
    _splittingFlushPeriod.tag(OptionTag::AVATAR);
    _splittingFlushPeriod.onlyUsefulWith(_splitting.is(equal(true)));
    _splittingFlushPeriod.setRandomChoices({"0","1000","4000","10000","40000","100000"});

    _splittingFlushQuotient = FloatOptionValue("avatar_flush_quotient","afq",1.5);
    _splittingFlushQuotient.description=
    "after each flush, the avatar_flush_period is multiplied by the quotient";
    _lookup.insert(&_splittingFlushQuotient);
    _splittingFlushQuotient.tag(OptionTag::AVATAR);
    _splittingFlushQuotient.addConstraint(greaterThanEq(1.0f));
    _splittingFlushQuotient.onlyUsefulWith(_splitting.is(equal(true)));
    _splittingFlushQuotient.setRandomChoices({"1.0","1.1","1.2","1.4","2.0"});

    _splittingAvatimer = FloatOptionValue("avatar_turn_off_time_frac","atotf",1.0);
    _splittingAvatimer.description= "Stop splitting after the specified fraction of the overall time has passed (the default 1.0 means AVATAR runs until the end).\n"
        "(the remaining time AVATAR is still switching branches and communicating with the SAT solver,\n"
        "but not introducing new splits anymore. This fights the theoretical possibility of AVATAR's dynamic incompletness.)";
    _lookup.insert(&_splittingAvatimer);
    _splittingAvatimer.tag(OptionTag::AVATAR);
    _splittingAvatimer.addConstraint(greaterThan(0.0f)); //if you want to stop splitting right-away, just turn AVATAR off
    _splittingAvatimer.addConstraint(smallerThanEq(1.0f));
    _splittingAvatimer.onlyUsefulWith(_splitting.is(equal(true)));
    _splittingAvatimer.setRandomChoices({"0.0","0.5","0.7","0.9"});

    _splittingNonsplittableComponents = ChoiceOptionValue<SplittingNonsplittableComponents>("avatar_nonsplittable_components","anc",
                                                                                              SplittingNonsplittableComponents::KNOWN,
                                                                                              {"all","all_dependent","known","none"});
    _splittingNonsplittableComponents.description=
    "Decide what to do with a nonsplittable component:\n"
    "  -known: SAT clauses will be learnt from non-splittable clauses that have corresponding components (if there is a component C with name SAT l, clause C | {l1,..ln} will give SAT clause ~l1 \\/ … \\/ ~ln \\/ l). When we add the sat clause, we discard the original FO clause C | {l1,..ln} and let the component selection update model, possibly adding the component clause C | {l}.\n"
    "  -all: like known, except when we see a non-splittable clause that doesn't have a name, we introduce the name for it.\n"
    "  -all_dependent: like all, but we don't introduce names for non-splittable clauses that don't depend on any components";
    _lookup.insert(&_splittingNonsplittableComponents);
    _splittingNonsplittableComponents.tag(OptionTag::AVATAR);
    _splittingNonsplittableComponents.onlyUsefulWith(_splitting.is(equal(true)));
    _splittingNonsplittableComponents.setRandomChoices({"all","all_dependent","known","none"});


    _nonliteralsInClauseWeight = BoolOptionValue("nonliterals_in_clause_weight","nicw",false);
    _nonliteralsInClauseWeight.description=
    "Non-literal parts of clauses (such as its split history) will also contribute to the weight";
    _lookup.insert(&_nonliteralsInClauseWeight);
    _nonliteralsInClauseWeight.tag(OptionTag::AVATAR);
    _nonliteralsInClauseWeight.onlyUsefulWith(_splitting.is(equal(true)));
    // _nonliteralsInClauseWeight.addProblemConstraint(mayHaveNonUnits()); (for the same reason this is disabled in splitting)
    _nonliteralsInClauseWeight.setRandomChoices({"on","off"});

//*********************** SAT solver (used in various places)  ***********************
    _satSolver = ChoiceOptionValue<SatSolver>("sat_solver","sas",SatSolver::MINISAT, {
      "minisat"
#if VZ3
      ,"z3"
#endif
    });
    _satSolver.description=
    "Select the SAT solver to be used throughout the solver. This will be used in AVATAR (for splitting) when the saturation algorithm is discount,lrs or otter and in instance generation for selection and global subsumption.";
    _lookup.insert(&_satSolver);
    // in principle, global_subsumption and instgen also depend on the SAT solver choice, however,
    // 1) currently, neither is actually supporting Z3
    // 2) there is no reason why only one sat solver should be driving all three, so more than on _satSolver-like option should be considered in the future
    _satSolver.onlyUsefulWith(_splitting.is(equal(true)));
    _satSolver.tag(OptionTag::SAT);
    _satSolver.setRandomChoices({
      "minisat"
#if VZ3
      ,"z3"
#endif
    });

#if VZ3
    _satFallbackForSMT = BoolOptionValue("sat_fallback_for_smt","sffsmt",false);
    _satFallbackForSMT.description="If using z3 run a sat solver alongside to use if the smt"
       " solver returns unknown at any point";
    _lookup.insert(&_satFallbackForSMT);
    _satFallbackForSMT.tag(OptionTag::SAT);
    _satFallbackForSMT.addProblemConstraint(hasTheories()); // Z3 won't be incomplete for pure FOL
    _satFallbackForSMT.onlyUsefulWith(_satSolver.is(equal(SatSolver::Z3)));

#endif

    //*************************************************************
    //*********************** which mode or tag?  ************************
    //*************************************************************
    
    _increasedNumeralWeight = BoolOptionValue("increased_numeral_weight","inw",false);
    _increasedNumeralWeight.description=
             "This option only applies if the problem has interpreted numbers. The weight of integer constants depends on the logarithm of their absolute value (instead of being 1)";
    _lookup.insert(&_increasedNumeralWeight);
    _increasedNumeralWeight.onlyUsefulWith(InferencingSaturationAlgorithm());
    _increasedNumeralWeight.tag(OptionTag::SATURATION);

    _literalComparisonMode = ChoiceOptionValue<LiteralComparisonMode>("literal_comparison_mode","lcm",
                                                                      LiteralComparisonMode::STANDARD,
                                                                      {"predicate","reverse","standard"});
    _literalComparisonMode.description="Vampire uses term orderings which use an ordering of predicates. Standard places equality (and certain other special predicates) first and all others second. Predicate depends on symbol precedence (see symbol_precedence). Reverse reverses the order.";
    _lookup.insert(&_literalComparisonMode);
    _literalComparisonMode.onlyUsefulWith(InferencingSaturationAlgorithm());
    _literalComparisonMode.tag(OptionTag::SATURATION);
    _literalComparisonMode.addProblemConstraint(mayHaveNonUnits());
    _literalComparisonMode.addProblemConstraint(notJustEquality());
    // TODO: if sat then should not use reverse
    _literalComparisonMode.setRandomChoices({"predicate","reverse","standard"});

    _nonGoalWeightCoefficient = NonGoalWeightOptionValue("nongoal_weight_coefficient","nwc",1.0);
    _nonGoalWeightCoefficient.description=
             "coefficient that will multiply the weight of theory clauses (those marked as 'axiom' in TPTP)";
    _lookup.insert(&_nonGoalWeightCoefficient);
    _nonGoalWeightCoefficient.onlyUsefulWith(InferencingSaturationAlgorithm());
    _nonGoalWeightCoefficient.tag(OptionTag::SATURATION);
    _nonGoalWeightCoefficient.setRandomChoices({"1","1.1","1.2","1.3","1.5","1.7","2","2.5","3","4","5","10"});

    _restrictNWCtoGC = BoolOptionValue("restrict_nwc_to_goal_constants","rnwc",false);
    _restrictNWCtoGC.description = "restrict nongoal_weight_coefficient to those containing goal constants";
    _lookup.insert(&_restrictNWCtoGC);
    _restrictNWCtoGC.tag(OptionTag::SATURATION);
    _restrictNWCtoGC.onlyUsefulWith(_nonGoalWeightCoefficient.is(notEqual(1.0f)));

    _normalize = BoolOptionValue("normalize","norm",false);
    _normalize.description="Normalize the problem so that the ordering of clauses etc does not effect proof search.";
    _lookup.insert(&_normalize);
    _normalize.tag(OptionTag::PREPROCESSING);

    _shuffleInput = BoolOptionValue("shuffle_input","si",false);
    _shuffleInput.description="Randomly shuffle the input problem. (Runs after and thus destroys normalize.)";
    _lookup.insert(&_shuffleInput);
    _shuffleInput.tag(OptionTag::PREPROCESSING);

    _randomPolarities = BoolOptionValue("random_polarities","rp",false);
    _randomPolarities.description="As part of preprocesssing, randomly (though consisitently) flip polarities of non-equality predicates in the whole CNF.";
    _lookup.insert(&_randomPolarities);
    _randomPolarities.tag(OptionTag::PREPROCESSING);

    _questionAnswering = ChoiceOptionValue<QuestionAnsweringMode>("question_answering","qa",QuestionAnsweringMode::OFF,
                                                                  {"answer_literal","from_proof","off"});
    _questionAnswering.description="Determines whether (and how) we attempt to answer questions";
    _questionAnswering.addHardConstraint(If(notEqual(QuestionAnsweringMode::OFF)).then(_splitting.is(notEqual(true))));
    _lookup.insert(&_questionAnswering);
    _questionAnswering.tag(OptionTag::OTHER);

    _randomSeed = UnsignedOptionValue("random_seed","",Random::seed());
    _randomSeed.description="Some parts of vampire use random numbers. This seed allows for reproducability of results. By default the seed is not changed.";
    _lookup.insert(&_randomSeed);
    _randomSeed.tag(OptionTag::INPUT);

    _randomStrategySeed = UnsignedOptionValue("random_strategy_seed","",time(nullptr));
    _randomStrategySeed.description="Sets the seed for generating random strategies. This option necessary because --random_seed <value> will be included as fixed value in the generated random strategy, hence won't have any effect on the random strategy generation. The default value is derived from the current time.";
    _lookup.insert(&_randomStrategySeed);
    _randomStrategySeed.tag(OptionTag::INPUT);

    _activationLimit = IntOptionValue("activation_limit","al",0);
    _activationLimit.description="Terminate saturation after this many iterations of the main loop. 0 means no limit.";
    _lookup.insert(&_activationLimit);
    _activationLimit.tag(OptionTag::SATURATION);

    _termOrdering = ChoiceOptionValue<TermOrdering>("term_ordering","to", TermOrdering::KBO,
                                                    {"kbo","lpo"});
    _termOrdering.description="The term ordering used by Vampire to orient equations and order literals";
    _termOrdering.onlyUsefulWith(InferencingSaturationAlgorithm());
    _termOrdering.tag(OptionTag::SATURATION);
    _lookup.insert(&_termOrdering);

    _symbolPrecedence = ChoiceOptionValue<SymbolPrecedence>("symbol_precedence","sp",SymbolPrecedence::ARITY,
                                                            {"arity","occurrence","reverse_arity","unary_first",
                                                            "const_max", "const_min",
                                                            "scramble","frequency","unary_frequency","const_frequency",
                                                            "reverse_frequency", "weighted_frequency","reverse_weighted_frequency"});
    _symbolPrecedence.description="Vampire uses term orderings which require a precedence relation between symbols.\n"
                                  "Arity orders symbols by their arity (and reverse_arity takes the reverse of this) and occurence orders symbols by the order they appear in the problem. "
                                  "Then we have a few precedence generating schemes adopted from E: frequency - sort by frequency making rare symbols large, reverse does the opposite, "
                                  "(For the weighted versions, each symbol occurence counts as many times as is the lenght of the clause in which it occurs.) "
                                  "unary_first is like arity, except that unary symbols are maximal (and ties are broken by frequency), "
                                  "unary_frequency is like frequency, except that unary symbols are maximal, "
                                  "const_max makes constants the largest, then falls back to arity, "
                                  "const_min makes constants the smallest, then falls back to reverse_arity, "
                                  "const_frequency makes constants the smallest, then falls back to frequency.";
    _lookup.insert(&_symbolPrecedence);
    _symbolPrecedence.onlyUsefulWith(InferencingSaturationAlgorithm());
    _symbolPrecedence.tag(OptionTag::SATURATION);
    _symbolPrecedence.setRandomChoices({"arity","occurence","reverse_arity","frequency"});

    _introducedSymbolPrecedence = ChoiceOptionValue<IntroducedSymbolPrecedence>("introduced_symbol_precedence","isp",
                                                                                IntroducedSymbolPrecedence::TOP,
                                                                                {"top","bottom"});
    _introducedSymbolPrecedence.description="Decides where to place symbols introduced during proof search in the symbol precedence";
    _lookup.insert(&_introducedSymbolPrecedence);
    _introducedSymbolPrecedence.tag(OptionTag::SATURATION);

    _kboWeightGenerationScheme = ChoiceOptionValue<KboWeightGenerationScheme>("kbo_weight_scheme","kws",KboWeightGenerationScheme::CONST,
                                          {"const","random","arity","inv_arity","arity_squared","inv_arity_squared",
                                          "precedence","inv_precedence","frequency","inv_frequency"});
    _kboWeightGenerationScheme.description = "Weight generation schemes from KBO inspired by E. This gets overridden by the function_weights option if used.";
    _kboWeightGenerationScheme.setExperimental();
    _kboWeightGenerationScheme.onlyUsefulWith(_termOrdering.is(equal(TermOrdering::KBO)));
    _lookup.insert(&_kboWeightGenerationScheme);

    _kboMaxZero = BoolOptionValue("kbo_max_zero","kmz",false);
    _kboMaxZero.setExperimental();
    _kboMaxZero.onlyUsefulWith(_termOrdering.is(equal(TermOrdering::KBO)));
    _kboMaxZero.description="Modifies any kbo_weight_scheme by setting the maximal (by the precedence) function symbol to have weight 0.";
    _lookup.insert(&_kboMaxZero);

    _kboAdmissabilityCheck = ChoiceOptionValue<KboAdmissibilityCheck>(
        "kbo_admissibility_check", "", KboAdmissibilityCheck::ERROR,
                                     {"error","warning" });
    _kboAdmissabilityCheck.description = "Choose to emit a warning instead of throwing an exception if the weight function and precedence ordering for kbo are not compatible.";
    _kboAdmissabilityCheck.setExperimental();
    _kboAdmissabilityCheck.onlyUsefulWith(_termOrdering.is(equal(TermOrdering::KBO)));
    _lookup.insert(&_kboAdmissabilityCheck);


    _functionWeights = StringOptionValue("function_weights","fw","");
    _functionWeights.description = 
      "Path to a file that defines weights for KBO for function symbols.\n"
      "\n"
      "Each line in the file is expected to contain a function name, followed by the functions arity, and a positive integer, that specifies symbols weight.\n"
      "\n"
      "Additionally there are special values that can be specified:\n"
      "- `$default    <number>` specifies the default symbol weight, that is used for all symbols not present in the file (if not specified 0 is used)\n"
      "- `$introduced <number>` specifies the weight used for symbols introduced during preprocessing or proof search\n"
      "- `$var        <number>` specifies the weight used for variables\n"
      "- `$int        <number>` specifies the weight used for integer constants\n"
      "- `$rat        <number>` specifies the weight used for rational constants\n"
      "- `$real       <number>` specifies the weight used for real constants\n"
      "\n"
      "\n"
      "===== example ============\n"
      "$add 2 2\n"
      "$mul 2 7\n"
      "f    1 2\n"
      "$default 2\n"
      "$var     2\n"
      "===== end of example =====\n"
      "\n"
      "If this option is empty all weights default to 1.\n"
      ;
    _functionWeights.setExperimental();
    _functionWeights.onlyUsefulWith(_termOrdering.is(equal(TermOrdering::KBO)));
    _lookup.insert(&_functionWeights);

    _typeConPrecedence = StringOptionValue("type_con_precendence","tcp","");
    _typeConPrecedence.description = "A name of a file with an explicit user specified precedence on type constructor symbols.";
    _typeConPrecedence.setExperimental();
    _lookup.insert(&_typeConPrecedence);

    _functionPrecedence = StringOptionValue("function_precendence","fp","");
    _functionPrecedence.description = "A name of a file with an explicit user specified precedence on function symbols.";
    _functionPrecedence.setExperimental();
    _lookup.insert(&_functionPrecedence);

    _predicatePrecedence = StringOptionValue("predicate_precendence","pp","");
    _predicatePrecedence.description = "A name of a file with an explicit user specified precedence on predicate symbols.";
    _predicatePrecedence.setExperimental();
    _lookup.insert(&_predicatePrecedence);

    _symbolPrecedenceBoost = ChoiceOptionValue<SymbolPrecedenceBoost>("symbol_precedence_boost","spb",SymbolPrecedenceBoost::NONE,
                                     {"none","goal","units","goal_then_units",
                                      "non_intro","intro"});
    _symbolPrecedenceBoost.description = "Boost the symbol precedence of symbols occurring in certain kinds of clauses in the input.\n"
                                         "Additionally, non_intro/intro suppress/boost the precedence of symbols introduced during preprocessing (i.e., mainly, the naming predicates and the skolems).";
    _symbolPrecedenceBoost.onlyUsefulWith(InferencingSaturationAlgorithm());
    _symbolPrecedenceBoost.tag(OptionTag::SATURATION);
    _lookup.insert(&_symbolPrecedenceBoost);


    //******************************************************************
    //*********************** Vinter???  *******************************
    //******************************************************************
    
    _colorUnblocking = BoolOptionValue("color_unblocking","",false);
    _colorUnblocking.description="";
    _lookup.insert(&_colorUnblocking);
    _colorUnblocking.setExperimental();
    _colorUnblocking.tag(OptionTag::OTHER);
    
    
    _showInterpolant = ChoiceOptionValue<InterpolantMode>("show_interpolant","",InterpolantMode::OFF,
                                                          {"new_heur",
#if VZ3
                                                          "new_opt",
#endif
                                                          "off"});
    _lookup.insert(&_showInterpolant);
    _showInterpolant.tag(OptionTag::OTHER);
    _showInterpolant.setExperimental();
    
 // Declare tag names
    
    _tagNames = {
                 "Unused",
                 "Other",
                 "Development",
                 "Output",
                 "Instance Generation",
                 "Finite Model Building",
                 "SAT Solving",
                 "AVATAR",
                 "Inferences",
                 "LRS Specific",
                 "Saturation",
                 "Preprocessing",
                 "Input",
                 "Help",
                 "Higher-order",
                 "Global"
                };

} // Options::init

void Options::copyValuesFrom(const Options& that)
{
  //copy across the actual values in that
  VirtualIterator<AbstractOptionValue*> options = _lookup.values();

  while(options.hasNext()){
    AbstractOptionValue* opt = options.next();
    if(opt->shouldCopy()){
      AbstractOptionValue* other = that.getOptionValueByName(opt->longName);
      ASS(opt!=other);
      ALWAYS(opt->set(other->getStringOfActual()));
      // copyValuesFrom preserves whether the option has been user-set
      opt->is_set=other->is_set;
    }
  }
}
Options::Options(const Options& that)
{
  CALL("Options::Options(const Options& that)");

  init();
  copyValuesFrom(that);
}

Options& Options::operator=(const Options& that)
{
  CALL("Options& Options::operator=(const Options& that)");

  if(this==&that) return *this;
  copyValuesFrom(that);
  return *this;
}


/**
 * Set option by its name and value.
 * @since 13/11/2004 Manchester
 * @since 18/01/2014 Manchester, changed to use _ignoreMissing
 * @since 14/09/2014 updated to use _lookup
 * @author Andrei Voronkov
 */
void Options::set(const char* name,const char* value, bool longOpt)
{
  CALL ("Options::set/3");

  try {
    if((longOpt && !_lookup.findLong(name)->set(value)) ||
        (!longOpt && !_lookup.findShort(name)->set(value))) {
      switch (ignoreMissing()) {
      case IgnoreMissing::OFF:
        USER_ERROR((vstring) value +" is an invalid value for "+(vstring)name+"\nSee help or use explain i.e. vampire -explain mode");
        break;
      case IgnoreMissing::WARN:
        if (outputAllowed()) {
          env.beginOutput();
          addCommentSignForSZS(env.out());
          env.out() << "WARNING: invalid value "<< value << " for option " << name << endl;
          env.endOutput();
        }
        break;
      case IgnoreMissing::ON:
        break;
      }
    }
  }
  catch (const ValueNotFoundException&) {
    if (_ignoreMissing.actualValue != IgnoreMissing::ON) {
      vstring msg = (vstring)name + (longOpt ? " is not a valid option" : " is not a valid short option (did you mean --?)");
      if (_ignoreMissing.actualValue == IgnoreMissing::WARN) {
        if (outputAllowed()) {
          env.beginOutput();
          addCommentSignForSZS(env.out());
          env.out() << "WARNING: " << msg << endl;
          env.endOutput();
        }
        return;
      } // else:
      Stack<vstring> sim = getSimilarOptionNames(name,false);
      Stack<vstring>::Iterator sit(sim);
      if(sit.hasNext()){
        vstring first = sit.next();
        msg += "\n\tMaybe you meant ";
        if(sit.hasNext()) msg += "one of:\n\t\t";
        msg += first;
        while(sit.hasNext()){ msg+="\n\t\t"+sit.next();}
        msg+="\n\tYou can use -explain <option> to explain an option";
      }
      USER_ERROR(msg);
    }
  }
} // Options::set/2

/**
 * Set option by its name and value.
 * @since 06/04/2005 Torrevieja
 */
void Options::set(const vstring& name,const vstring& value)
{
  CALL ("Options::set/2");
  set(name.c_str(),value.c_str(),true);
} // Options::set/2

bool Options::OptionHasValue::check(Property*p){
          CALL("Options::OptionHasValue::check");
          AbstractOptionValue* opt = env.options->getOptionValueByName(option_value);
          ASS(opt);
          return opt->getStringOfActual()==value;
}

bool Options::HasTheories::actualCheck(Property*p)
{
  CALL("Options::HasTheories::actualCheck");
  return (p->hasNumerals() || p->hasInterpretedOperations() || env.signature->hasTermAlgebras());
}

bool Options::HasTheories::check(Property*p) {
  CALL("Options::HasTheories::check");
  // this was the condition used in Preprocess::preprocess guarding the addition of theory axioms
  return actualCheck(p);
}

/**
 * Static functions to help specify random choice values
 */

Options::OptionProblemConstraintUP Options::isRandOn(){
      return OptionProblemConstraintUP(new OptionHasValue("random_strategy","on"));
}
Options::OptionProblemConstraintUP Options::isRandSat(){
      return OptionProblemConstraintUP(new OptionHasValue("random_strategy","sat"));
}
Options::OptionProblemConstraintUP Options::saNotInstGen(){
      return OptionProblemConstraintUP(new OptionHasValue("sa","inst_gen"));
}

/**
 * Return the include file name using its relative name.
 *
 * @param relativeName the relative name, must begin and end with "'"
 *        because of the TPTP syntax
 * @since 16/10/2003 Manchester, relativeName changed to string from char*
 * @since 07/08/2014 Manchester, relativeName changed to vstring
 */
vstring Options::includeFileName (const vstring& relativeName)
{
  CALL("Options::includeFileName");

  if (relativeName[0] == '/') { // absolute name
    return relativeName;
  }

  if (System::fileExists(relativeName)) {
    return relativeName;
  }

  // truncatedRelativeName is relative.
  // Use the conventions of Vampire:
  // (a) first search the value of "include"
  vstring dir = include();

  if (dir == "") { // include undefined
    // (b) search in the directory of the 'current file'
    // i.e. the input file
    vstring currentFile = inputFile();
    System::extractDirNameFromPath(currentFile,dir); 
    if(System::fileExists(dir+"/"+relativeName)){
      return dir + "/" + relativeName;
    }

    // (c) search the value of the environment variable TPTP_DIR
    char* env = getenv("TPTP");
    if (env) {
      dir = env;
    }
    else {
    // (d) use the current directory
      dir = ".";
    }
    // we do not check (c) or (d) - an error will occur later
    // if the file does not exist here
  }
  // now dir is the directory to search
  return dir + "/" + relativeName;
} // Options::includeFileName


/**
 * Output options to a stream.
 *
 * @param str the stream
 * @since 02/01/2003 Manchester
 * @since 28/06/2003 Manchester, changed to treat XML output as well
 * @since 10/07/2003 Manchester, "normalize" added.
 * @since 27/11/2003 Manchester, changed using new XML routines and iterator
 *        of options
 */
void Options::output (ostream& str) const
{
  CALL("Options::output");

  if(printAllTheoryAxioms()){
    cout << "Sorry, not implemented yet!" << endl;

    return;
  }

  if(!explainOption().empty()){

    //We bypass the allocator here because of the use of vstringstream
    BYPASSING_ALLOCATOR;

     AbstractOptionValue* option;
     vstring name = explainOption();
     try{
       option = _lookup.findLong(name);
     }
     catch(const ValueNotFoundException&){ 
       try{
         option = _lookup.findShort(name);
       }
       catch(const ValueNotFoundException&){
         option = 0;
       }
     }
     if(!option){ 
       str << name << " not a known option" << endl;
       Stack<vstring> sim_s = getSimilarOptionNames(name,true);
       Stack<vstring> sim_l = getSimilarOptionNames(name,false);
       VirtualIterator<vstring> sit = pvi(getConcatenatedIterator(
           Stack<vstring>::Iterator(sim_s),Stack<vstring>::Iterator(sim_l))); 
        if(sit.hasNext()){
          vstring first = sit.next();
          str << "\tMaybe you meant ";
          if(sit.hasNext()) str << "one of:\n\t\t";
          str << first;
          while(sit.hasNext()){ str << "\n\t\t"+sit.next();}
          str << endl;
        }
     }
     else{
       vstringstream vs;
       option->output(vs,lineWrapInShowOptions());
       str << vs.str();
     }

  }

  if (showHelp()){
    str << "=========== Usage ==========\n";
    str << "Call vampire using\n";
    str << "  vampire [options] [problem]\n";
    str << "For example,\n";
    str << "  vampire --mode casc --include ~/TPTP ~/TPTP/Problems/ALG/ALG150+1.p\n";

    str << "=========== Hints ==========\n";


    str << "=========== Options ==========\n";
    str << "To see a list of all options use\n  --show_options on\n";
    str << "Options will only be displayed for the current mode (Vampire by default)\n";
    str << " use --mode to change mode\n";
    //str << "By default experimental options will not be shown. To show ";
    //str << "these options use\n  --show_experimental_options on\n";
    str << "=========== End ==========\n";
  }

  bool normalshow = showOptions();
  bool experimental = showExperimentalOptions();  
  
  if(normalshow || experimental) {

    //We bypass the allocator here because of the use of vstringstream
    BYPASSING_ALLOCATOR;

    Mode this_mode = _mode.actualValue;
    //str << "=========== Options ==========\n";

    VirtualIterator<AbstractOptionValue*> options = _lookup.values();

    //Stack<vstringstream*> groups;
    int num_tags = static_cast<int>(OptionTag::LAST_TAG);
    Stack<Stack<AbstractOptionValue*>> groups;
    for(int i=0; i<=num_tags;i++){
    //  groups.push(new vstringstream);
        Stack<AbstractOptionValue*> stack;
        groups.push(stack);
    }


    while(options.hasNext()){
      AbstractOptionValue* option = options.next();
      if(option->inMode(this_mode) && 
              ((experimental && option->experimental) || 
               (normalshow && !option->experimental) )){
        unsigned tag = static_cast<unsigned>(option->getTag());
        //option->output(*groups[tag]);
        (groups[tag]).push(option);
      }
    }

    //output them in reverse order
    for(int i=num_tags;i>=0;i--){
      if(groups[i].isEmpty()) continue;
      vstring label = "  "+_tagNames[i]+"  ";
      ASS(label.length() < 40);
      vstring br = "******************************";
      vstring br_gap = br.substr(0,(br.length()-(label.length()/2)));
      str << endl << br << br;
      if (label.length() % 2 == 0) {
        str << endl;
      } else {
        str << "*" << endl;
      }
      str << br_gap << label << br_gap << endl;
      str << br << br;
      if (label.length() % 2 == 0) {
        str << endl << endl;
      } else {
        str << "*" << endl << endl;
      }

      // Sort
      Stack<AbstractOptionValue*> os = groups[i];
      DArray<AbstractOptionValue*> osa;
      osa.initFromIterator(Stack<AbstractOptionValue*>::Iterator(os));
      osa.sort(AbstractOptionValueCompatator());
      DArray<AbstractOptionValue*>::Iterator oit(osa);
      while(oit.hasNext()){
        oit.next()->output(str,lineWrapInShowOptions());
      }
      //str << (*groups[i]).str();
      //BYPASSING_ALLOCATOR;
      //delete groups[i];
    }

    //str << "======= End of options =======\n";
  }

} // Options::output (ostream& str) const

template<typename T>
bool Options::OptionValue<T>::randomize(Property* prop){
  CALL("Options::OptionValue::randomize()");

  DArray<vstring>* choices = nullptr;
  if(env.options->randomStrategy()==RandomStrategy::NOCHECK) prop=0;

  // Only randomize if we have a property and need it or don't have one and don't need it!
  if( env.options->randomStrategy()!=RandomStrategy::NOCHECK && 
      ((prop && !hasProblemConstraints()) || (!prop && hasProblemConstraints()))
    ){
    return false;
  }
  // Note that if we suppressed the problem constraints
  // the checks will be skipped

  //Search for the first set of random choices that is valid
  Stack<RandEntry>::BottomFirstIterator entry_it(rand_choices);
  while(entry_it.hasNext()){
    auto& entry = entry_it.next();
    if(!entry.first || (prop && entry.first->check(prop))){
      choices = entry.second.get();
      break;
    }  
  }
  if(!choices || choices->size()==0) return false; // no valid choices

  //Pick a random option from the available choices
  int index = Random::getInteger(choices->size());
  set((*choices)[index]);
  return true;
}

//TODO should not use cout, should use env.out
template<typename T>
bool Options::OptionValue<T>::checkConstraints(){
     CALL("Options::OptionValue::checkConstraints");
     typename Lib::Stack<OptionValueConstraintUP<T>>::Iterator it(_constraints);
     while(it.hasNext()){
       const OptionValueConstraintUP<T>& con = it.next();
       if(!con->check(*this)){

         if(env.options->mode()==Mode::SPIDER){
           reportSpiderFail();
           USER_ERROR("\nBroken Constraint: "+con->msg(*this));
         }

         if(con->isHard()){ 
           if(env.options->randomStrategy()!=RandomStrategy::OFF)
              return false; // Skip warning for Hard
           USER_ERROR("\nBroken Constraint: "+con->msg(*this));
         }
         switch(env.options->getBadOptionChoice()){
           case BadOption::HARD :
               USER_ERROR("\nBroken Constraint: "+con->msg(*this));
           case BadOption::SOFT :
               cout << "WARNING Broken Constraint: "+con->msg(*this) << endl;
               return false;
           case BadOption::FORCED :
               if(con->force(this)){
                 cout << "Forced constraint " + con->msg(*this) << endl;
                 break;
               }else{
                 USER_ERROR("\nCould not force Constraint: "+con->msg(*this));
               }
           case BadOption::OFF: 
             return false;
           default: ASSERTION_VIOLATION;
        }
     }
    }
    return true;
}

template<typename T>
bool Options::OptionValue<T>::checkProblemConstraints(Property* prop){
    CALL("Options::OptionValue::checkProblemConstraints");

    Lib::Stack<OptionProblemConstraintUP>::Iterator it(_prob_constraints);
    while(it.hasNext()){
      OptionProblemConstraintUP& con = it.next();
      // Constraint should hold whenever the option is set
      if(is_set && !con->check(prop)){

         if(env.options->mode()==Mode::SPIDER){
           reportSpiderFail();
           USER_ERROR("WARNING: " + longName + con->msg());
         }

         switch(env.options->getBadOptionChoice()){
         case BadOption::OFF: break;
         default:
           cout << "WARNING: " << longName << con->msg() << endl;
         }
         return false;
      }
    }
    return true;
}

template<typename T>
Options::AbstractWrappedConstraintUP Options::OptionValue<T>::is(OptionValueConstraintUP<T> c)
{
    return AbstractWrappedConstraintUP(new WrappedConstraint<T>(*this,std::move(c)));
}

/**
 * Read age-weight ratio from a string. The string can be an integer
 * or an expression "a:w", where a,w are integers.
 *
 * @since 25/05/2004 Manchester
 */
bool Options::RatioOptionValue::readRatio(const char* val, char separator)
{
  CALL("RatioOptionValue::readRatio");

  // search the string for ":"
  bool found = false;
  int colonIndex = 0;
  while (val[colonIndex]) {
    if (val[colonIndex] == separator) {
      found = true;
      break;
    }
    colonIndex++;
  }

  if (found) {
    if (strlen(val) >= COPY_SIZE) {
      return false;
    }
    char copy[COPY_SIZE];
    strncpy(copy,val,COPY_SIZE - 1); // leave space for trailing NUL
    copy[colonIndex] = 0;
    int age;
    if (! Int::stringToInt(copy,age)) {
      return false;
    }
    actualValue = age;
    int weight;
    if (! Int::stringToInt(copy+colonIndex+1,weight)) {
      return false;
    }
    otherValue = weight;

    // don't allow ratios 0:0
    if (actualValue == 0 && otherValue == 0) {
      return false;
    }

    return true;
  }
  actualValue = 1;
  int weight;
  if (! Int::stringToInt(val,weight)) {
    return false;
  }
  otherValue = weight;
  return true;
}

bool Options::NonGoalWeightOptionValue::setValue(const vstring& value)
{
  CALL("NonGoalWeightOptionValue::setValue");

 float newValue;
 if(!Int::stringToFloat(value.c_str(),newValue)) return false;

 if(newValue <= 0.0) return false;

 actualValue=newValue;

  // actualValue contains numerator
  numerator=static_cast<int>(newValue*100);
  // otherValue contains denominator
  denominator=100;

  return true;


}

bool Options::SelectionOptionValue::setValue(const vstring& value)
{
  CALL("SelectionOptionValue::setValue");

  int sel;
  if(!Int::stringToInt(value,sel)) return false;
  switch (sel) {
  case 0:
  case 1:
  case 2:
  case 3:
  case 4:
  case 10:
  case 11:
  case 20:
  case 21:
  case 22:

  case 30:
  case 31:
  case 32:
  case 33:
  case 34:
  case 35:

  case 666:

  case 1002:
  case 1003:
  case 1004:
  case 1010:
  case 1011:
  case 1666:
  case -1:
  case -2:
  case -3:
  case -4:
  case -10:
  case -11:
  case -20: // almost same as 20 (but factoring will be on negative and not positive literals)
  case -21:
  case -22:
  case -30: // almost same as 30 (but factoring will be on negative and not positive literals)
  case -31:
  case -32:
  case -33:
  case -34:
  case -35:

  case -666:

  case -1002:
  case -1003:
  case -1004:
  case -1010:
  case -1011: // almost same as 1011 (but factoring will be on negative and not positive literals)
    actualValue = sel;
    return true;
  default:
    return false;
  }
}

bool Options::InputFileOptionValue::setValue(const vstring& value)
{
  CALL("InputFileOptionValue::setValue");

  actualValue=value;
  if(value.empty()) return true;

  //update the problem name

  int length = value.length();
  const char* name = value.c_str();

  int b = length - 1;
  while (b >= 0 && name[b] != '/') {
    b--;
  }
  b++;

  int e = length - 1;
  while (e >= b && name[e] != '.') {
    e--;
  }
  if (e < b) {
    e = length;
  }

  parent->_problemName.actualValue=value.substr(b,e-b);

  return true;

}


bool Options::TimeLimitOptionValue::setValue(const vstring& value)
{
  CALL("Options::readTimeLimit");

  int length = value.size();
  if (length == 0 || length >= COPY_SIZE) {
    USER_ERROR((vstring)"wrong value for time limit: " + value);
  }

  char copy[COPY_SIZE];
  strncpy(copy,value.c_str(),COPY_SIZE - 1); // leave space for trailing NUL
  char* end = copy;
  // search for the end of the string for
  while (*end) {
    end++;
  }
  end--;
  float multiplier = 10.0; // by default assume seconds
  switch (*end) {
  case 'd': // deciseconds
      multiplier = 1.0;
      *end = 0;
      break;
  case 's': // seconds
    multiplier = 10.0;
    *end = 0;
    break;
  case 'm': // minutes
    multiplier = 600.0;
    *end = 0;
    break;
  case 'h': // minutes
    multiplier = 36000.0;
    *end = 0;
    break;
  case 'D': // days
    multiplier = 864000.0;
    *end = 0;
    break;
  default:
    break;
  }

  float number;
  if (! Int::stringToFloat(copy,number)) {
    USER_ERROR((vstring)"wrong value for time limit: " + value);
  }

#ifdef _MSC_VER
  // Visual C++ does not know the round function
  actualValue= (int)floor(number * multiplier);
#else
  actualValue= (int)round(number * multiplier);
#endif

  return true;
} // Options::readTimeLimit(const char* val)

void Options::randomizeStrategy(Property* prop)
{
  CALL("Options::randomizeStrategy");
  if(_randomStrategy.actualValue==RandomStrategy::OFF) return;

  TimeCounter tc(TC_RAND_OPT);

  // The pseudo random sequence is deterministic given a seed.
  // By default the seed is 1
  // For this randomisation we get save the seed and try and randomize it
  unsigned saved_seed = Random::seed();
  Random::setSeed(randomStrategySeed());

  // We randomize options that have setRandomChoices
  // TODO: randomize order in which options are selected
  //       (not order of insertion but probably deterministic)

  // We define some options that should be set before the rest
  // Note this is a stack!
  Stack<AbstractOptionValue*> do_first;
  do_first.push(&_saturationAlgorithm);

  auto options = getConcatenatedIterator(Stack<AbstractOptionValue*>::Iterator(do_first),_lookup.values());

  // whilst doing this don't report any bad options
  BadOption saved_bad_option = _badOption.actualValue;
  _badOption.actualValue=BadOption::OFF;

  bool skipChecks = _randomStrategy.actualValue == RandomStrategy::NOCHECK;

  while(options.hasNext()){
    AbstractOptionValue* option = options.next();
    if(!option->is_set){
      // try 5 random values before giving up
      vstring def = option->getStringOfActual();

      // This is where we check the NoProperty condition if prop=0
      bool can_rand = option->randomize(prop);
      // If we cannot randomize then skip (invariant, if this is false value is unchanged)
      if(can_rand){
        // We need to check ALL constraints - rather inefficient
        bool valid = skipChecks || (checkGlobalOptionConstraints(true) && (!prop || checkProblemOptionConstraints(prop,true)));
        unsigned i=4;
        while(!valid && i-- > 0){
          option->randomize(prop);
          valid = checkGlobalOptionConstraints(true) && (!prop || checkProblemOptionConstraints(prop,true));
        }
        if(!valid){
           //cout << "Failed for " << option->longName << endl;
           option->set(def);
           option->is_set=false;
        }
        //else cout << "Randomized " << option->longName << endl;
      }// else cout << "cannot randomize " << option->longName << endl;
    }
  }

  // Reset saved things
  _badOption.actualValue = saved_bad_option;
  Random::setSeed(saved_seed);

  if(prop) cout << "Random strategy: " + generateEncodedOptions() << endl;
}

/**
 * Assign option values as encoded in the option vstring if assign=true, otherwise check that
 * the option values are not currently set to those values.
 * according to the argument in the format
 * opt1=val1:opt2=val2:...:optn=valN,
 * for example bs=off:cond=on:drc=off:nwc=1.5:nicw=on:sos=on:sio=off:spl=sat:ssnc=none
 */
void Options::readOptionsString(vstring optionsString,bool assign)
{
  CALL("Options::readOptionsString");

  // repeatedly look for param=value
  while (optionsString != "") {
    size_t index1 = optionsString.find('=');
    if (index1 == vstring::npos) {
      error: USER_ERROR("bad option specification '" + optionsString+"'");
    }
    size_t index = optionsString.find(':');
    if (index!=vstring::npos && index1 > index) {
      goto error;
    }

    vstring param = optionsString.substr(0,index1);
    vstring value;
    if (index==vstring::npos) {
      value = optionsString.substr(index1+1);
    }
    else {
      value = optionsString.substr(index1+1,index-index1-1);
    }
    AbstractOptionValue* opt = getOptionValueByName(param);
    if(opt){
        if(assign){
            if (!opt->set(value)) {
              switch (ignoreMissing()) {
              case IgnoreMissing::OFF:
                USER_ERROR("value "+value+" for option "+ param +" not known");
                break;
              case IgnoreMissing::WARN:
                env.beginOutput();
                if (outputAllowed()) {
                  env.beginOutput();
                  addCommentSignForSZS(env.out());
                  env.out() << "WARNING: value " << value << " for option "<< param <<" not known" << endl;
                  env.endOutput();
                }
                break;
              case IgnoreMissing::ON:
                break;
              }
            }
        }
        else{
            vstring current = opt->getStringOfActual();
            if(value==current){
                USER_ERROR("option "+param+" uses forbidden value "+value);
            }
        }
    }
    else{
      switch (ignoreMissing()) {
      case IgnoreMissing::OFF:
        USER_ERROR("option "+param+" not known");
        break;
      case IgnoreMissing::WARN:
        env.beginOutput();
        if (outputAllowed()) {
          env.beginOutput();
          addCommentSignForSZS(env.out());
          env.out() << "WARNING: option "<< param << " not known." << endl;
          env.endOutput();
        }
        break;
      case IgnoreMissing::ON:
        break;
      }
    }

    if (index==vstring::npos) {
      return;
    }
    optionsString = optionsString.substr(index+1);
  }
} // readOptionsString/1

/**
 * Build options from a Spider test id.
 * @since 30/05/2004 Manchester
 * @since 21/06/2005 Manchester time limit in the test id must be
 *        in deciseconds
 * @throws UserErrorException if the test id is incorrect
 */
void Options::readFromEncodedOptions (vstring testId)
{
  CALL("Options::readFromTestId");

  _normalize.actualValue = true;
  _testId.actualValue = testId;

  vstring ma(testId,0,3); // the first 3 characters
  if (ma == "dis") {
    _saturationAlgorithm.actualValue = SaturationAlgorithm::DISCOUNT;
  }
  else if (ma == "lrs") {
    _saturationAlgorithm.actualValue = SaturationAlgorithm::LRS;
  }
  else if (ma == "ott") {
    _saturationAlgorithm.actualValue = SaturationAlgorithm::OTTER;
  }
  else if (ma == "ins") {
    _saturationAlgorithm.actualValue = SaturationAlgorithm::INST_GEN;
  }
  else if (ma == "fmb") {
    _saturationAlgorithm.actualValue = SaturationAlgorithm::FINITE_MODEL_BUILDING;
  }
  else {
  error: USER_ERROR("bad test id " + _testId.actualValue);
  }

  // after last '_' we have time limit
  size_t index = testId.find_last_of('_');
  if (index == vstring::npos) { // not found
    goto error;
  }
  vstring timeString = testId.substr(index+1);
  _timeLimitInDeciseconds.set(timeString);
  // setting assumes seconds as default, but encoded strings use deciseconds 
  _timeLimitInDeciseconds.actualValue = _timeLimitInDeciseconds.actualValue/10;

  testId = testId.substr(3,index-3);
  switch (testId[0]) {
  case '+':
    testId = testId.substr(1);
    break;
  case '-':
    break;
  default:
    goto error;
  }

  index = testId.find('_');
  vstring sel = testId.substr(0,index);
  _selection.set(sel);
  testId = testId.substr(index+1);

  if (testId == "") {
    goto error;
  }

  index = testId.find('_');
  vstring awr = testId.substr(0,index);
  _ageWeightRatio.set(awr.c_str());
  if (index==string::npos) {
    //there are no extra options
    return;
  }
  testId = testId.substr(index+1);
  //now read the rest of the options
  readOptionsString(testId);
} // Options::readFromTestId

void Options::setForcedOptionValues()
{
  CALL("Options::setForcedOptionValues");

  if(_forcedOptions.actualValue.empty()) return;
  readOptionsString(_forcedOptions.actualValue);
}

/**
 * Return testId vstring that represents current values of the options
 */
vstring Options::generateEncodedOptions() const
{
  CALL("Options::generateEncodedOptions");

  BYPASSING_ALLOCATOR;
  vostringstream res;
  //saturation algorithm
  vstring sat;
  switch(_saturationAlgorithm.actualValue){
    case SaturationAlgorithm::LRS : sat="lrs"; break;
    case SaturationAlgorithm::DISCOUNT : sat="dis"; break;
    case SaturationAlgorithm::OTTER : sat="ott"; break;
    case SaturationAlgorithm::INST_GEN : sat="ins"; break;
    case SaturationAlgorithm::FINITE_MODEL_BUILDING : sat="fmb"; break;
    default : ASSERTION_VIOLATION;
  }

  res << sat; 

  //selection function
  res << (selection() < 0 ? "-" : "+") << abs(selection());
  res << "_";

  //age-weight ratio
  if (ageRatio()!=1) {
    res << ageRatio() << ":";
  }
  res << weightRatio();
  res << "_";

  Options cur=*this;

  // Record options that do not want to be in encoded string
  static Set<const AbstractOptionValue*> forbidden;
  //we initialize the set if there's nothing inside
  if (forbidden.size()==0) {
    //things we output elsewhere
    forbidden.insert(&_saturationAlgorithm);
    forbidden.insert(&_selection);
    forbidden.insert(&_ageWeightRatio);
    forbidden.insert(&_timeLimitInDeciseconds);

    //things we don't want to output (showHelp etc won't get to here anyway)
    forbidden.insert(&_mode);
    forbidden.insert(&_testId); // is this old version of decode?
    forbidden.insert(&_include);
    forbidden.insert(&_printProofToFile);
    forbidden.insert(&_problemName);
    forbidden.insert(&_inputFile);
    forbidden.insert(&_randomStrategy);
    forbidden.insert(&_encode);
    forbidden.insert(&_decode);
    forbidden.insert(&_ignoreMissing); // or maybe we do!
  }

  VirtualIterator<AbstractOptionValue*> options = _lookup.values();

  bool first=true;
  while(options.hasNext()){
    AbstractOptionValue* option = options.next();
    // TODO do we want to also filter by !isDefault?
    if(!forbidden.contains(option) && option->is_set && !option->isDefault()){
      vstring name = option->shortName;
      if(name.empty()) name = option->longName;
      if(!first){ res<<":";}else{first=false;}
      res << name << "=" << option->getStringOfActual();
    }
  }

  if(!first){ res << "_"; }
  res << Lib::Int::toString(_timeLimitInDeciseconds.actualValue);
 
  return res.str();
}


/**
 * True if the options are complete.
 * @since 23/07/2011 Manchester
 */
bool Options::complete(const Problem& prb) const
{
  CALL("Options::complete");

  if(prb.higherOrder()){
    //safer for competition
    return false;
  }

  if (_showInterpolant.actualValue != InterpolantMode::OFF) {
    return false;
  }

  //we did some transformation that made us lose completeness
  //(e.g. equality proxy replacing equality for reflexive predicate)
  if (prb.hadIncompleteTransformation()) {
    return false;
  }

  Property& prop = *prb.getProperty();

  // general properties causing incompleteness
  if (prop.hasInterpretedOperations()
      || prop.hasProp(Property::PR_HAS_INTEGERS)
      || prop.hasProp(Property::PR_HAS_REALS)
      || prop.hasProp(Property::PR_HAS_RATS)
      || prop.hasProp(Property::PR_HAS_ARRAYS)
      || (!prop.onlyFiniteDomainDatatypes() && prop.hasProp(Property::PR_HAS_DT_CONSTRUCTORS))
      || (!prop.onlyFiniteDomainDatatypes() && prop.hasProp(Property::PR_HAS_CDT_CONSTRUCTORS))) {
    return false;
  }

  // preprocessing
  if (env.signature->hasDistinctGroups()) {
    return false;
  }

  switch (_saturationAlgorithm.actualValue) {
  case SaturationAlgorithm::INST_GEN: return true; // !!! Implies InstGen is always complete
  default: break;
  }

  // preprocessing for resolution-based algorithms
  if (_sos.actualValue != Sos::OFF) return false;
  // run-time rule causing incompleteness
  if (_forwardLiteralRewriting.actualValue) return false;
  
  bool unitEquality = prop.category() == Property::UEQ;
  bool hasEquality = (prop.equalityAtoms() != 0);

  if (hasEquality && !_superposition.actualValue) return false;

  if((prop.hasCombs() || prop.hasAppliedVar())  &&
    !_addCombAxioms.actualValue && !_combinatorySuperposition.actualValue) {
    //TODO make a more complex more precise case here
    //There are instance where we are complete
    return false;
  }

  //TODO update once we have another method of dealing with bools
  if((prop.hasLogicalProxy() || prop.hasBoolVar())  && !_addProxyAxioms.actualValue){
    return false;
  }

  if (!unitEquality) {
    if (_selection.actualValue <= -1000 || _selection.actualValue >= 1000) return false;
    if (_literalComparisonMode.actualValue == LiteralComparisonMode::REVERSE) return false;
  }

  if (!hasEquality) {
    if (_binaryResolution.actualValue) return true;
    if (_unitResultingResolution.actualValue!=URResolution::ON) return false;
    // binary resolution is off
    return prop.category() == Property::HNE; // URR is complete for Horn problems
  }

  if (!_demodulationRedundancyCheck.actualValue) return false;
  if (!_superpositionFromVariables.actualValue) return false;

  // only checking resolution rules remain
  bool pureEquality = (prop.atoms() == prop.equalityAtoms());
  if (pureEquality) return true;
  return (_binaryResolution.actualValue); // MS: we are in the equality case, so URR cannot help here even for horn problems
} // Options::complete

/**
 * True if the options are complete for non-Horn problems without equality.
 * @since 02/08/2011 Wroclaw
 */
bool Options::completeForNNE() const
{
  CALL("Options::completeForNNE");

  // preprocessing
  if (_sineSelection.actualValue != SineSelection::OFF) return false;

  switch (_saturationAlgorithm.actualValue) {
  case SaturationAlgorithm::INST_GEN: return true; // !!!
  default: break;
  }

  // preprocessing for resolution-based algorithms
  if (_sos.actualValue != Sos::OFF) return false;
  // run-time rule causing incompleteness
  if (_forwardLiteralRewriting.actualValue) return false;
  
  if (_selection.actualValue <= -1000 || _selection.actualValue >= 1000) return false;

  return _binaryResolution.actualValue;
} // Options::completeForNNE


/**
 * Check constraints necessary for options to make sense
 *
 * The function is called after all options are parsed.
 */
bool Options::checkGlobalOptionConstraints(bool fail_early)
{
  CALL("Options::checkGlobalOptionsConstraints");

  //Check forbidden options
  readOptionsString(_forbiddenOptions.actualValue,false);
    
  bool result = true;

  // Check recorded option constraints
  VirtualIterator<AbstractOptionValue*> options = _lookup.values();
  while(options.hasNext()){ 
    result = options.next()->checkConstraints() && result; 
    if(fail_early && !result) return result;
  }

  return result;
}

/**
 * Check whether the option values make sense with respect to the given problem
 *
 * This check should be done at least twice; before preprocessing and after.
 * With before_preprocessing on, only options tagged as PREPROCESSING are queried
 * With before_preprocessing off, it's all the remaining ones.
 *
 **/
bool Options::checkProblemOptionConstraints(Property* prop, bool before_preprocessing, bool fail_early)
{
   CALL("Options::checkProblemOptionConstraints");

  bool result = true;

  VirtualIterator<AbstractOptionValue*> options = _lookup.values();
  while(options.hasNext()){
    AbstractOptionValue* opt = options.next();

    bool tagIsPreprocessing = (opt->getTag() == OptionTag::PREPROCESSING);
    if (before_preprocessing != tagIsPreprocessing) {
      continue;
    }

    result = opt->checkProblemConstraints(prop) && result;
    if(fail_early && !result) return result;
  }

  return result;
}

template<class A>
Lib::vvector<A> parseCommaSeparatedList(vstring const& str) 
{
  vstringstream stream(str);
  Lib::vvector<A> parsed;
  vstring cur;
  while (std::getline(stream, cur, ',')) {
    parsed.push_back(StringUtils::parse<A>(cur));
  }
  return parsed;
}

Lib::vvector<int> Options::theorySplitQueueRatios() const
{
  CALL("Options::theorySplitQueueRatios");


  auto inputRatios = parseCommaSeparatedList<int>(_theorySplitQueueRatios.actualValue);

  // sanity checks
  if (inputRatios.size() < 2) {
    USER_ERROR("Wrong usage of option '-thsqr'. Needs to have at least two values (e.g. '10,1')");
  }
  for (unsigned i = 0; i < inputRatios.size(); i++) {
    if(inputRatios[i] <= 0) {
      USER_ERROR("Wrong usage of option '-thsqr'. Each ratio needs to be a positive integer");
    }
  }

  return inputRatios;
}

Lib::vvector<float> Options::theorySplitQueueCutoffs() const
{
  CALL("Options::theorySplitQueueCutoffs");
  // initialize cutoffs
  Lib::vvector<float> cutoffs;

  /*
  if (_theorySplitQueueCutoffs.isDefault()) {
    // if no custom cutoffs are set, use heuristics: (0,4*d,10*d,infinity)
    auto d = _theorySplitQueueExpectedRatioDenom.actualValue;
    cutoffs.push_back(0.0f);
    cutoffs.push_back(4.0f * d);
    cutoffs.push_back(10.0f * d);
    cutoffs.push_back(std::numeric_limits<float>::max());
  } else */ 
  {
    // if custom cutoffs are set, parse them and add float-max as last value
    cutoffs = parseCommaSeparatedList<float>(_theorySplitQueueCutoffs.actualValue);
    cutoffs.push_back(std::numeric_limits<float>::max());
  }

  // sanity checks
  for (unsigned i = 0; i < cutoffs.size(); i++)
  {
    auto cutoff = cutoffs[i];

    if (i > 0 && cutoff <= cutoffs[i-1])
    {
      USER_ERROR("Wrong usage of option '-thsqc'. The cutoff values must be strictly increasing");
    }
  }

  return cutoffs;
}

Lib::vvector<int> Options::avatarSplitQueueRatios() const
{
  CALL("Options::avatarSplitQueueRatios");
  Lib::vvector<int> inputRatios = parseCommaSeparatedList<int>(_avatarSplitQueueRatios.actualValue);

  // sanity checks
  if (inputRatios.size() < 2) {
    USER_ERROR("Wrong usage of option '-avsqr'. Needs to have at least two values (e.g. '10,1')");
  }
  for (unsigned i = 0; i < inputRatios.size(); i++) {
    if(inputRatios[i] <= 0) {
      USER_ERROR("Each ratio (supplied by option '-avsqr') needs to be a positive integer");
    }
  }

  return inputRatios;
}

Lib::vvector<float> Options::avatarSplitQueueCutoffs() const
{
  CALL("Options::avatarSplitQueueCutoffs");
  // initialize cutoffs and add float-max as last value
  auto cutoffs = parseCommaSeparatedList<float>(_avatarSplitQueueCutoffs.actualValue);
  cutoffs.push_back(std::numeric_limits<float>::max());

  // sanity checks
  for (unsigned i = 0; i < cutoffs.size(); i++)
  {
    auto cutoff = cutoffs[i];

    if (i > 0 && cutoff <= cutoffs[i-1])
    {
      USER_ERROR("The cutoff values (supplied by option '-avsqc') must be strictly increasing");
    }
  }

  return cutoffs;
}

Lib::vvector<int> Options::sineLevelSplitQueueRatios() const
{
  CALL("Options::sineLevelSplitQueueRatios");
  auto inputRatios = parseCommaSeparatedList<int>(_sineLevelSplitQueueRatios.actualValue);

  // sanity checks
  if (inputRatios.size() < 2) {
    USER_ERROR("Wrong usage of option '-slsqr'. Needs to have at least two values (e.g. '1,3')");
  }
  for (unsigned i = 0; i < inputRatios.size(); i++) {
    if(inputRatios[i] <= 0) {
      USER_ERROR("Each ratio (supplied by option '-slsqr') needs to be a positive integer");
    }
  }

  return inputRatios;
}

Lib::vvector<float> Options::sineLevelSplitQueueCutoffs() const
{
  CALL("Options::sineLevelSplitQueueCutoffs");
  // initialize cutoffs and add float-max as last value
  auto cutoffs = parseCommaSeparatedList<float>(_sineLevelSplitQueueCutoffs.actualValue);
  cutoffs.push_back(std::numeric_limits<float>::max());

  // sanity checks
  for (unsigned i = 0; i < cutoffs.size(); i++)
  {
    auto cutoff = cutoffs[i];

    if (i > 0 && cutoff <= cutoffs[i-1])
    {
      USER_ERROR("The cutoff values (supplied by option '-slsqc') must be strictly increasing");
    }
  }

  return cutoffs;
}

Lib::vvector<int> Options::positiveLiteralSplitQueueRatios() const
{
  CALL("Options::positiveLiteralSplitQueueRatios");
  auto inputRatios = parseCommaSeparatedList<int>(_positiveLiteralSplitQueueRatios.actualValue);

  // sanity checks
  if (inputRatios.size() < 2) {
    USER_ERROR("Wrong usage of option '-plsqr'. Needs to have at least two values (e.g. '1,3')");
  }
  for (unsigned i = 0; i < inputRatios.size(); i++) {
    if(inputRatios[i] <= 0) {
      USER_ERROR("Each ratio (supplied by option '-plsqr') needs to be a positive integer");
    }
  }

  return inputRatios;
}

Lib::vvector<float> Options::positiveLiteralSplitQueueCutoffs() const
{
  CALL("Options::positiveLiteralSplitQueueCutoffs");
  // initialize cutoffs and add float-max as last value
  auto cutoffs = parseCommaSeparatedList<float>(_positiveLiteralSplitQueueCutoffs.actualValue);
  cutoffs.push_back(std::numeric_limits<float>::max());

  // sanity checks
  for (unsigned i = 0; i < cutoffs.size(); i++)
  {
    auto cutoff = cutoffs[i];

    if (i > 0 && cutoff <= cutoffs[i-1])
    {
      USER_ERROR("The cutoff values (supplied by option '-plsqc') must be strictly increasing");
    }
  }

  return cutoffs;
}<|MERGE_RESOLUTION|>--- conflicted
+++ resolved
@@ -1115,21 +1115,14 @@
     _lookup.insert(&_simulatedTimeLimit);
     _simulatedTimeLimit.tag(OptionTag::LRS);
 
-<<<<<<< HEAD
-    _randomTraversals = BoolOptionValue("random_traversals","rtra",false);
-    _lookup.insert(&_randomTraversals);
-    _randomTraversals.tag(OptionTag::SATURATION);
-    _randomTraversals.setExperimental();
-=======
     _lrsEstimateCorrectionCoef = FloatOptionValue("lrs_estimate_correction_coef","lecc",1.0);
     _lrsEstimateCorrectionCoef.description = "Make lrs more (<1.0) or less (>1.0) agressive by multiplying by this coef its estimate of how many clauses are still reachable.";
     _lookup.insert(&_lrsEstimateCorrectionCoef);
     _lrsEstimateCorrectionCoef.tag(OptionTag::SATURATION);
     _lrsEstimateCorrectionCoef.addConstraint(greaterThan(0.0f));
     _lrsEstimateCorrectionCoef.onlyUsefulWith(_saturationAlgorithm.is(equal(SaturationAlgorithm::LRS)));
-    _lrsEstimateCorrectionCoef.setRandomChoices({"1.0","1.1","1.2","0.9","0.8"});
->>>>>>> c0de8828
-
+    _lrsEstimateCorrectionCoef.setRandomChoices({"1.0","1.1","1.2","0.9","0.8"});    
+    
   //*********************** Inferences  ***********************
 
 #if VZ3
@@ -2256,6 +2249,11 @@
     _shuffleInput.description="Randomly shuffle the input problem. (Runs after and thus destroys normalize.)";
     _lookup.insert(&_shuffleInput);
     _shuffleInput.tag(OptionTag::PREPROCESSING);
+
+    _randomTraversals = BoolOptionValue("random_traversals","rtra",false);
+    _lookup.insert(&_randomTraversals);
+    _randomTraversals.tag(OptionTag::SATURATION);
+    _randomTraversals.setExperimental();
 
     _randomPolarities = BoolOptionValue("random_polarities","rp",false);
     _randomPolarities.description="As part of preprocesssing, randomly (though consisitently) flip polarities of non-equality predicates in the whole CNF.";
