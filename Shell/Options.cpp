--- conflicted
+++ resolved
@@ -143,14 +143,8 @@
          "ltb_isa_2017",
          "ltb_mzr_2017",
          "smtcomp",
-<<<<<<< HEAD
-         "smtcomp_2016",
-         "smtcomp_2017",
          "smtcomp_2018",
          "rapid"});
-=======
-         "smtcomp_2018"});
->>>>>>> a1c9c05d
     _schedule.description = "Schedule to be run by the portfolio mode. casc and smtcomp usually point to the most recent schedule in that category. Note that some old schedules may contain option values that are no longer supported - see ignore_missing.";
     _lookup.insert(&_schedule);
     _schedule.reliesOnHard(Or(_mode.is(equal(Mode::CASC)),_mode.is(equal(Mode::CASC_SAT)),_mode.is(equal(Mode::SMTCOMP)),_mode.is(equal(Mode::PORTFOLIO))));
