--- conflicted
+++ resolved
@@ -928,12 +928,6 @@
     _lookup.insert(&_literalMaximalityAftercheck);
     _literalMaximalityAftercheck.tag(OptionTag::SATURATION);
 
-<<<<<<< HEAD
-    _randomAWR = BoolOptionValue("random_awr","rawr",false);
-    _lookup.insert(&_randomAWR);
-    _randomAWR.tag(OptionTag::SATURATION);
-    _randomAWR.setExperimental();
-=======
     _sineToAge = BoolOptionValue("sine_to_age","s2a",false);
     _sineToAge.description = "Use SInE levels to postpone introducing clauses more distant from the conjecture to proof search by artificially making them younger (age := sine_level).";
     _lookup.insert(&_sineToAge);
@@ -963,7 +957,6 @@
     // Captures that if the value is not 1.0 then sineSelection must be on
     _sineToAgeTolerance.reliesOn(Or(_sineToAge.is(equal(true)),_sineToPredLevels.is(notEqual(PredicateSineLevels::OFF))));
     _sineToAgeTolerance.setRandomChoices({"1.0","1.2","1.5","2.0","3.0","5.0"});
->>>>>>> c74f121b
 
     _lrsFirstTimeCheck = IntOptionValue("lrs_first_time_check","",5);
     _lrsFirstTimeCheck.description=
@@ -985,13 +978,15 @@
     _lookup.insert(&_simulatedTimeLimit);
     _simulatedTimeLimit.tag(OptionTag::LRS);
 
-<<<<<<< HEAD
+    _randomAWR = BoolOptionValue("random_awr","rawr",false);
+    _lookup.insert(&_randomAWR);
+    _randomAWR.tag(OptionTag::SATURATION);
+    _randomAWR.setExperimental();
+
     _randomTraversals = BoolOptionValue("random_traversals","rtra",false);
     _lookup.insert(&_randomTraversals);
     _randomTraversals.tag(OptionTag::SATURATION);
     _randomTraversals.setExperimental();
-=======
->>>>>>> c74f121b
 
   //*********************** Inferences  ***********************
 
