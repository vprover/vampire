/*
 * This file is part of the source code of the software program
 * Vampire. It is protected by applicable
 * copyright laws.
 *
 * This source code is distributed under the licence found here
 * https://vprover.github.io/license.html
 * and in the source directory
 */
/**
 * @file Options.cpp
 * Implements Vampire options.
 *
 * @since 06/06/2001 Manchester, completely rewritten
 *
 * @since Sep 14 rewritten by Giles
 *
 *
 * IMPORTANT --> see .hpp file for instructions on how to add an option
 */

/* this translation unit causes the optimiser to take a very long time,
 * but it's not really performance-critical code:
 * disable optimisation for this file with various compilers */
#if defined(__clang__)
#pragma clang optimize off
#elif defined(__GNUC__)
#pragma GCC optimize 0
#endif


// Visual does not know the round function
#include <cmath>
#include <fstream>
#include <random>

#include "Forwards.hpp"

#include "Debug/Assertion.hpp"

#include "Lib/StringUtils.hpp"
#include "Lib/Environment.hpp"
#include "Lib/Exception.hpp"
#include "Lib/Int.hpp"
#include "Lib/Random.hpp"
#include "Lib/Set.hpp"
#include "Lib/System.hpp"

#include "Shell/UIHelper.hpp"
#include "Shell/Statistics.hpp"
#include "Shell/Property.hpp"

#include "Kernel/Problem.hpp"
#include "Kernel/Signature.hpp"

#include "Parse/TPTP.hpp"

#include "Options.hpp"
#include "Property.hpp"

using namespace std;
using namespace Lib;
using namespace Shell;

static const int COPY_SIZE = 128;

/**
 * Initialize options to the default values.
 *
 * Options are divided by the mode they are applicable to.
 * We then divid by tags where appropriate.
 * If an option is applicable to multiple modes but is not global it should be
 *  put in the most obvious mode - usually Vampire.
 *
 * IMPORTANT --> see .hpp file for instructions on how to add an option
 *
 * @since 10/07/2003 Manchester, _normalize added
 */
Options::Options ()

{
    init();
}

void Options::init()
{
//**********************************************************************
//*********************** GLOBAL, for all modes  ***********************
//**********************************************************************

    _memoryLimit = UnsignedOptionValue("memory_limit","m",
#if VDEBUG
                                       1024     //   1 GB
#else
                                       131072   // 128 GB (current max on the StarExecs)
#endif
                                       );
    _memoryLimit.description="Attempt to limit memory use (in MB). Limits less than 20MB are ignored to allow Vampire to start. Known not to work on MacOS for mysterious reasons: https://forums.developer.apple.com/forums/thread/702803";
    _lookup.insert(&_memoryLimit);

#if VAMPIRE_PERF_EXISTS
  _instructionLimit = UnsignedOptionValue("instruction_limit","i",0);
  _instructionLimit.description="Limit the number (in millions) of executed instructions (excluding the kernel ones).";
  _lookup.insert(&_instructionLimit);

  _simulatedInstructionLimit = UnsignedOptionValue("simulated_instruction_limit","sil",0);
  _simulatedInstructionLimit.description=
    "Instruction limit (in millions) of executed instructions for the purpose of reachability estimations of the LRS saturation algorithm (if 0, the actual instruction limit is used)";
  // _simulatedInstructionLimit.onlyUsefulWith(Or(_saturationAlgorithm.is(equal(SaturationAlgorithm::LRS)),_splittingAvatimer.is(notEqual(1.0f))));
  _lookup.insert(&_simulatedInstructionLimit);
  _simulatedInstructionLimit.tag(OptionTag::LRS);

  _parsingDoesNotCount = BoolOptionValue("parsing_does_not_count","",false);
  _parsingDoesNotCount.description= "Extend the instruction limit by the amount of instructions it took to parse the input problem.";
  _lookup.insert(&_parsingDoesNotCount);
  _parsingDoesNotCount.tag(OptionTag::DEVELOPMENT);
#endif

    _interactive = BoolOptionValue("interactive","",false);
    _interactive.description = "An experimental interactive mode (commands to use: load <file to parse>, read <line to parse>, pop (to drop the last added set of formulas), run [options to supply], exit).";
    _interactive.setExperimental();
    _lookup.insert(&_interactive);

    _mode = ChoiceOptionValue<Mode>("mode","",Mode::VAMPIRE,
                                    {"axiom_selection",
                                        "casc",
                                        "clausify",
                                        "consequence_elimination",
                                        "model_check",
                                        "output",
                                        "portfolio",
                                        "preprocess",
                                        "preprocess2",
                                        "profile",
                                        "smtcomp",
                                        "spider",
                                        "tclausify",
                                        "tpreprocess",
                                        "vampire"});
    _mode.description=
    "Select the mode of operation. Choices are:\n"
    "  -vampire: the standard mode of operation for first-order theorem proving\n"
    "  -portfolio: a portfolio mode running a specified schedule (see schedule)\n"
    "  -casc, casc_sat, smtcomp - like portfolio mode, with competition-specific presets for other options, including output. "
    "If you wish to use e.g. the CASC portfolio without the presets, use --mode portfolio --schedule casc.\n"
    "  -preprocess,axiom_selection,clausify: modes for producing output\n      for other solvers.\n"
    "  -tpreprocess,tclausify: output modes for theory input (clauses are quantified\n      with sort information).\n"
    "  -output,profile: output information about the problem\n"
    "Some modes are not currently maintained (get in touch if interested):\n"
    "  -bpa: perform bound propagation\n"
    "  -consequence_elimination: perform consequence elimination\n";
    _lookup.insert(&_mode);
    _mode.addHardConstraint(If(equal(Mode::CONSEQUENCE_ELIMINATION)).then(_splitting.is(notEqual(true))));

    auto UsingPortfolioTechnology = [this] {
      // Consider extending this list when adding a new Casc-like mode
      return Or(_mode.is(equal(Mode::CASC)),
                _mode.is(equal(Mode::SMTCOMP)),
                _mode.is(equal(Mode::PORTFOLIO)));
    };

    _intent = ChoiceOptionValue<Intent>("intent","intent",Intent::UNSAT,{"unsat","sat"});
    _intent.description = "Describes what the system should be striving to show."
      " By default a prover tries to show `unsat` and find a refutation (a proof of the negated conjecture)."
      " Discovering a finite saturations while using a complete strategy and thus testifying satisfiability is a nice bonus in that case."
      " On the other hand, with the intent `sat` the main focus is on finding models."
      " (Please use `--mode casc --intent sat` to achieve what was previously triggered via `--mode CASC_SAT`).";

    // Warn about combinations of Intent::SAT and incomplete settings
    _intent.addConstraint(If(equal(Intent::SAT)).then(_sineSelection.is(equal(SineSelection::OFF))));
    _intent.addConstraint(If(equal(Intent::SAT)).then(_equalityProxy.is(equal(EqualityProxy::OFF))));
    _lookup.insert(&_intent);

    _schedule = ChoiceOptionValue<Schedule>("schedule","sched",Schedule::CASC,
        {"casc",
         "casc_2024",
         "casc_2025",
         "casc_sat",
         "casc_sat_2024",
         "casc_sat_2025",
         "file",
         "induction",
         "integer_induction",
         "intind_oeis",
         "ltb_default_2017",
         "ltb_hh4_2017",
         "ltb_hll_2017",
         "ltb_isa_2017",
         "ltb_mzr_2017",
         "smtcomp",
         "smtcomp_2018",
         "snake_tptp_uns",
         "snake_tptp_sat",
         "struct_induction",
         "struct_induction_tip"});
    _schedule.description = "Schedule to be run by the portfolio mode. casc and smtcomp usually point to the most recent schedule in that category. file loads the schedule from a file specified in --schedule_file. Note that some old schedules may contain option values that are no longer supported - see ignore_missing.";
    _lookup.insert(&_schedule);
    _schedule.reliesOn(UsingPortfolioTechnology());

    _scheduleFile = StringOptionValue("schedule_file", "", "");
    _scheduleFile.description = "Path to the input schedule file. Each line contains an encoded strategy. Disabled unless `--schedule file` is set.";
    _lookup.insert(&_scheduleFile);
    _scheduleFile.onlyUsefulWith(_schedule.is(equal(Schedule::FILE)));

    _multicore = UnsignedOptionValue("cores","",1);
    _multicore.description = "When running in portfolio modes (including casc or smtcomp modes) specify the number of cores, set to 0 to use maximum";
    _lookup.insert(&_multicore);
    _multicore.reliesOn(UsingPortfolioTechnology());

    _slowness = FloatOptionValue("slowness","",1.0);
    _slowness.description = "The factor by which is multiplied the time limit of each configuration in casc/casc_sat/smtcomp/portfolio mode";
    _lookup.insert(&_slowness);
    _slowness.onlyUsefulWith(UsingPortfolioTechnology());

    _randomizeSeedForPortfolioWorkers = BoolOptionValue("randomize_seed_for_portfolio_workers","",true);
    _randomizeSeedForPortfolioWorkers.description = "In portfolio mode, let each worker process start from its own independent random seed.";
    _lookup.insert(&_randomizeSeedForPortfolioWorkers);
    _randomizeSeedForPortfolioWorkers.onlyUsefulWith(UsingPortfolioTechnology());

    _shuffleOnScheduleRepeats = BoolOptionValue("shuffle_on_schedule_repeats","",true);
    _shuffleOnScheduleRepeats.description = "In portfolio mode, when we run out of strategies in the selected schedule, we restart from the beginning while doubling the limits,"
                                             " under this option, we also force si=on:rtra=on to increase the chance that the repeated strategies `do something else`.";
    _lookup.insert(&_shuffleOnScheduleRepeats);
    _shuffleOnScheduleRepeats.onlyUsefulWith(UsingPortfolioTechnology());

    _decode = DecodeOptionValue("decode","",this);
    _decode.description="Decodes an encoded strategy. Can be used to replay a strategy. To make Vampire output an encoded version of the strategy use the encode option.";
    _lookup.insert(&_decode);
    _decode.tag(OptionTag::DEVELOPMENT);

    _encode = BoolOptionValue("encode","",false);
    _encode.description="Output an encoding of the strategy to be used with the decode option";
    _lookup.insert(&_encode);
    _encode.tag(OptionTag::DEVELOPMENT);

    _sampleStrategy = StringOptionValue("sample_strategy","","");
    _sampleStrategy.description = "Specify a path to a filename (of homemade format) describing how to sample a random strategy.";
    _lookup.insert(&_sampleStrategy);
    _sampleStrategy.reliesOn(_mode.is(equal(Mode::VAMPIRE)));
    _sampleStrategy.setExperimental();
    _sampleStrategy.tag(OptionTag::DEVELOPMENT);

    _randomStrategySeed = UnsignedOptionValue("random_strategy_seed","",0);
    _randomStrategySeed.description="Sets the seed for generating random strategies."
      " This option is necessary because --random_seed <value> will be included as a fixed value in the generated random strategy,"
      " hence won't have any effect on the random strategy generation. Set to non-0 for this to have effect; the default 0 still calls a random_device.";
    _randomStrategySeed.reliesOn(_sampleStrategy.is(notEqual(std::string(""))));
    _randomStrategySeed.setExperimental();
    _lookup.insert(&_randomStrategySeed);
    _randomStrategySeed.tag(OptionTag::INPUT);

    _forbiddenOptions = StringOptionValue("forbidden_options","","");
    _forbiddenOptions.description=
    "If some of the specified options are set to a forbidden state, vampire will fail to start, or in portfolio modes it will skip such strategies. The expected syntax is <opt1>=<val1>:<opt2>:<val2>:...:<optn>=<valN>";
    _lookup.insert(&_forbiddenOptions);
    _forbiddenOptions.tag(OptionTag::INPUT);

    _forcedOptions = StringOptionValue("forced_options","","");
    _forcedOptions.description=
    "Options in the format <opt1>=<val1>:<opt2>=<val2>:...:<optn>=<valN> that override the option values set by other means (also inside portfolio mode strategies)";
    _lookup.insert(&_forcedOptions);
    _forcedOptions.tag(OptionTag::INPUT);

    _printAllTheoryAxioms = BoolOptionValue("print_theory_axioms","",false);
    _printAllTheoryAxioms.description = "Just print all theory axioms and terminate";
    _printAllTheoryAxioms.tag(OptionTag::DEVELOPMENT);
    _lookup.insert(&_printAllTheoryAxioms);
    _printAllTheoryAxioms.setExperimental();

    _showHelp = BoolOptionValue("help","h",false);
    _showHelp.description="Display the help message";
    _lookup.insert(&_showHelp);
    _showHelp.tag(OptionTag::HELP);

    _showOptions = BoolOptionValue("show_options","",false);
    _showOptions.description="List all available options";
    _lookup.insert(&_showOptions);
    _showOptions.tag(OptionTag::HELP);

    _showOptionsLineWrap = BoolOptionValue("show_options_line_wrap","",true);
    _showOptionsLineWrap.description="Line wrap in show options. Mainly used when options are read by another tool that applies its own line wrap.";
    _lookup.insert(&_showOptionsLineWrap);
    _showOptionsLineWrap.tag(OptionTag::HELP);
    _showOptionsLineWrap.setExperimental();

    _showExperimentalOptions = BoolOptionValue("show_experimental_options","",false);
    _showExperimentalOptions.description="Include experimental options in showOption";
    _lookup.insert(&_showExperimentalOptions);
    _showExperimentalOptions.setExperimental(); // only we know about it!
    _showExperimentalOptions.tag(OptionTag::HELP);

    _explainOption = StringOptionValue("explain_option","explain","");
    _explainOption.description = "Use to explain a single option i.e. -explain explain";
    _lookup.insert(&_explainOption);
    _explainOption.tag(OptionTag::HELP);

    _ignoreMissing = ChoiceOptionValue<IgnoreMissing>("ignore_missing","",IgnoreMissing::OFF,{"on","off","warn"});
    _ignoreMissing.description=
      "Ignore any options that have been removed (useful in portfolio modes where this can cause strategies to be skipped). If set to warn "
      "this will print a warning when ignoring. This is set to warn in CASC mode.";
    _lookup.insert(&_ignoreMissing);
    _ignoreMissing.tag(OptionTag::DEVELOPMENT);

    _badOption = ChoiceOptionValue<BadOption>("bad_option","",BadOption::SOFT,{"hard","forced","off","soft"});
    _badOption.description = "What should be done if a bad option value (wrt hard and soft constraints) is encountered:\n"
       " - hard: will cause a user error\n"
       " - soft: will only report the error (unless it is unsafe)\n"
       " - forced: <under development> \n"
       " - off: will ignore safe errors\n"
       "Note that unsafe errors will always lead to a user error";
    _lookup.insert(&_badOption);
    _badOption.tag(OptionTag::HELP);

    // Do we really need to be able to set this externally?
    _problemName = StringOptionValue("problem_name","","");
    _problemName.description="";
    //_lookup.insert(&_problemName);

    _proof = ChoiceOptionValue<Proof>("proof","p",Proof::ON,{"off","on","proofcheck","tptp","property","smt2_proofcheck","smtcheck"});
    _proof.description=
      "Specifies whether proof (or similar e.g. model/saturation) will be output and in which format:\n"
      "- off gives no proof output\n"
      "- on gives native Vampire proof output\n"
      "- proofcheck will output proof as a sequence of TPTP problems to allow for proof-checking by external solvers\n"
      "- tptp gives TPTP output\n"
      "- property is a developmental option. It allows developers to output statistics about the proof using a ProofPrinter "
      "object (see Kernel/InferenceStore::ProofPropertyPrinter\n"
      "- smtcheck produces a ground SMT script for proof checking\n";
    _lookup.insert(&_proof);
    _proof.tag(OptionTag::OUTPUT);
    _proof.addHardConstraint(If(equal(Proof::SMTCHECK)).then(_proofExtra.is(equal(ProofExtra::FULL))));

    _minimizeSatProofs = BoolOptionValue("minimize_sat_proofs","msp",true);
    _minimizeSatProofs.description="Perform unsat core minimization when a sat solver finds a clause set UNSAT\n"
        "(such as with AVATAR proofs or with global subsumption).";
    _lookup.insert(&_minimizeSatProofs);
    _minimizeSatProofs.tag(OptionTag::OUTPUT);

    _printProofToFile = StringOptionValue("print_proofs_to_file","pptf","");
    _printProofToFile.description="If Vampire finds a proof, it is printed to the here specified file instead of to stdout.\n"
                                  "Currently, this option only works in portfolio mode.";
    _lookup.insert(&_printProofToFile);
    _printProofToFile.tag(OptionTag::OUTPUT);

    _proofExtra = ChoiceOptionValue<ProofExtra>("proof_extra","",ProofExtra::OFF,{"off","free","full"});
    _proofExtra.description="Add extra detail to proofs:\n "
      "- free uses known information only\n"
      "- full may perform expensive operations to achieve this so may"
      " significantly impact on performance.\n"
      " The option is still under development and the format of extra information (mainly from full) may change between minor releases";
    _lookup.insert(&_proofExtra);
    _proofExtra.tag(OptionTag::OUTPUT);

    _protectedPrefix = StringOptionValue("protected_prefix","","");
    _protectedPrefix.description="Symbols with this prefix are immune against elimination during preprocessing";
    _lookup.insert(&_protectedPrefix);
    _protectedPrefix.tag(OptionTag::PREPROCESSING);
    _protectedPrefix.setExperimental(); // Does not work for all (any?) preprocessing steps currently

    _statistics = ChoiceOptionValue<Statistics>("statistics","stat",Statistics::BRIEF,{"brief","full","none"});
    _statistics.description="The level of statistics to report at the end of the run.";
    _lookup.insert(&_statistics);
    _statistics.tag(OptionTag::OUTPUT);

    _testId = StringOptionValue("test_id","","unspecified_test"); // Used by spider mode
    _testId.description="";
    _lookup.insert(&_testId);
    _testId.setExperimental();

    _outputMode = ChoiceOptionValue<Output>("output_mode","om",Output::SZS,{"smtcomp","spider","szs","vampire","ucore"});
    _outputMode.description="Change how Vampire prints the final result. SZS uses TPTP's SZS ontology. smtcomp mode"
    " suppresses all output and just prints sat/unsat. vampire is the same as SZS just without the SZS."
    " Spider prints out some profile information and extra error reports. ucore uses the smt-lib ucore output.";
    _lookup.insert(&_outputMode);
    _outputMode.tag(OptionTag::OUTPUT);

    _ignoreMissingInputsInUnsatCore = BoolOptionValue("ignore_missing_inputs_in_unsat_core","",false);
    _ignoreMissingInputsInUnsatCore.description="When running in unsat core output mode we will complain if there is"
    " an input formula that has no label. Set this on if you don't want this behaviour (which is default in smt-comp).";
    _lookup.insert(&_ignoreMissingInputsInUnsatCore);
    _ignoreMissingInputsInUnsatCore.tag(OptionTag::OUTPUT);

    _traceback = BoolOptionValue("traceback","",false);
    _traceback.description="Try decoding backtrace into a sequence of human readable function names using addr2line/atos/etc.";
    _lookup.insert(&_traceback);
    _traceback.tag(OptionTag::OUTPUT);

    _thanks = StringOptionValue("thanks","","Tanya");
    _thanks.description="";
    _lookup.insert(&_thanks);
    _thanks.setExperimental();

    _timeLimitInDeciseconds = TimeLimitOptionValue("time_limit","t",600); // stores deciseconds, but reads seconds from the user by default
    _timeLimitInDeciseconds.description="Time limit in wall clock seconds, you can use d,s,m,h,D suffixes also i.e. 60s, 5m. Setting it to 0 effectively gives no time limit.";
    _lookup.insert(&_timeLimitInDeciseconds);

#if VTIME_PROFILING
    _timeStatistics = BoolOptionValue("time_statistics","tstat",false);
    _timeStatistics.description="Show how much running time was spent in each part of Vampire";
    _lookup.insert(&_timeStatistics);
    _timeStatistics.tag(OptionTag::OUTPUT);

    _timeStatisticsFocus = StringOptionValue("time_statistics_focus","tstat_focus","");
    _timeStatisticsFocus.description="focus on some special subtree of the time statistics";
    _lookup.insert(&_timeStatisticsFocus);
    _timeStatisticsFocus.tag(OptionTag::OUTPUT);
    _timeStatisticsFocus.onlyUsefulWith(_timeStatistics.is(equal(true)));
#endif // VTIME_PROFILING

//*********************** Input  ***********************

    _include = StringOptionValue("include","","");
    _include.description="Path prefix for the 'include' TPTP directive";
    _lookup.insert(&_include);
    _include.tag(OptionTag::INPUT);

    _inputFile= InputFileOptionValue("input_file","","",this);
    _inputFile.description="Problem file to be solved (if not specified, standard input is used)";
    _lookup.insert(&_inputFile);
    _inputFile.tag(OptionTag::INPUT);
    _inputFile.setExperimental();

    _inputSyntax= ChoiceOptionValue<InputSyntax>("input_syntax","",InputSyntax::AUTO,{"smtlib2","tptp","auto"});
    _inputSyntax.description=
    "Input syntax. Historic input syntaxes have been removed as they are not actively maintained. Contact developers for help with these.";
    _lookup.insert(&_inputSyntax);
    _inputSyntax.tag(OptionTag::INPUT);

    _guessTheGoal = ChoiceOptionValue<GoalGuess>("guess_the_goal","gtg",GoalGuess::OFF,{"off","all","exists_top","exists_all","exists_sym","position"});
    _guessTheGoal.description = "Use heuristics to guess formulas that correspond to the goal. Doesn't "
                                "really make sense if there is already a goal but it will still do something. "
                                "This is really designed for use with SMTLIB problems that don't have goals";
    _lookup.insert(&_guessTheGoal);
    _guessTheGoal.tag(OptionTag::INPUT);

    _guessTheGoalLimit = UnsignedOptionValue("guess_the_goal_limit","gtgl",1);
    _guessTheGoalLimit.description = "The maximum number of input units a symbol appears for it to be considered in a goal";
    _guessTheGoalLimit.tag(OptionTag::INPUT);
    _guessTheGoalLimit.onlyUsefulWith(_guessTheGoal.is(notEqual(GoalGuess::OFF)));
    _lookup.insert(&_guessTheGoalLimit);


//*********************** Preprocessing  ***********************

    _ignoreConjectureInPreprocessing = BoolOptionValue("ignore_conjecture_in_preprocessing","icip",false);
    _ignoreConjectureInPreprocessing.description="Make sure we do not delete the conjecture in preprocessing even if it can be deleted.";
    _lookup.insert(&_ignoreConjectureInPreprocessing);
    _ignoreConjectureInPreprocessing.tag(OptionTag::PREPROCESSING);

    _inequalitySplitting = IntOptionValue("inequality_splitting","ins",0);
    _inequalitySplitting.description=
    "When greater than zero, ins defines a weight threshold w such that any clause C \\/ s!=t "
    "where s (or conversely t) is ground and has weight greater or equal than w "
    "is replaced by C \\/ p(s) with the additional unit clause ~p(t) being added "
    "for fresh predicate p.";
    _inequalitySplitting.addProblemConstraint(hasEquality());
    _lookup.insert(&_inequalitySplitting);
    _inequalitySplitting.tag(OptionTag::PREPROCESSING);

    _equalityProxy = ChoiceOptionValue<EqualityProxy>( "equality_proxy","ep",EqualityProxy::OFF,{"R","RS","RST","RSTC","off"});
    _equalityProxy.description="Applies the equality proxy transformation to the problem. It works as follows:\n"
     " - All literals s=t are replaced by E(s,t)\n"
     " - All literals s!=t are replaced by ~E(s,t)\n"
     " - If S the symmetry clause ~E(x,y) \\/ E(y,x) is added\n"
     " - If T the transitivity clause ~E(x,y) \\/ ~E(y,z) \\/ E(x,z) is added\n"
     " - If C the congruence clauses are added as follows:\n"
     "    for predicates p that are not E or equality add\n"
     "     ~E(x1,y1) \\/ ... \\/ ~E(xN,yN) \\/ ~p(x1,...,xN) \\/ p(y1,...,yN)\n"
     "    for non-constant functions f add\n"
     "     ~E(x1,y1) \\/ ... \\/ ~E(xN,yN) \\/ E(f(x1,...,xN),f(y1,...,yN))\n"
     " R stands for reflexivity";
    _lookup.insert(&_equalityProxy);
    _equalityProxy.tag(OptionTag::PREPROCESSING);
    _equalityProxy.addProblemConstraint(hasEquality());
    _equalityProxy.addProblemConstraint(onlyFirstOrder());

    _useMonoEqualityProxy = BoolOptionValue("mono_ep","mep",true);
    _useMonoEqualityProxy.description="Use the monomorphic version of equality proxy transformation.";
    _lookup.insert(&_useMonoEqualityProxy);
    _useMonoEqualityProxy.onlyUsefulWith(_equalityProxy.is(notEqual(EqualityProxy::OFF)));
    _useMonoEqualityProxy.tag(OptionTag::PREPROCESSING);

    _equalityResolutionWithDeletion = BoolOptionValue("equality_resolution_with_deletion","erd",true);
    _equalityResolutionWithDeletion.description="Perform equality resolution with deletion.";
    _lookup.insert(&_equalityResolutionWithDeletion);
    _equalityResolutionWithDeletion.tag(OptionTag::PREPROCESSING);
    _equalityResolutionWithDeletion.addProblemConstraint(hasEquality());

    _arityCheck = BoolOptionValue("arity_check","",false);
    _arityCheck.description="Enforce the condition that the same symbol name cannot be used with multiple arities."
       "This also ensures a symbol is not used as a function and predicate.";
    _lookup.insert(&_arityCheck);
    _arityCheck.tag(OptionTag::DEVELOPMENT);
    _functionDefinitionElimination = ChoiceOptionValue<FunctionDefinitionElimination>("function_definition_elimination","fde",
                                                                                      FunctionDefinitionElimination::ALL,{"all","none","unused"});
    _functionDefinitionElimination.description=
    "Attempts to eliminate function definitions. A function definition is a unit clause of the form f(x1,..,xn) = t where x1,..,xn are the pairwise distinct free variables of t and f does not appear in t."
        " If 'all', definitions are eliminated by replacing every occurrence of f(s1,..,sn) by t{x1 -> s1, .., xn -> sn}. If 'unused' only unused definitions are removed.";
    _lookup.insert(&_functionDefinitionElimination);
    _functionDefinitionElimination.tag(OptionTag::PREPROCESSING);
    _functionDefinitionElimination.addProblemConstraint(hasEquality());

    _functionDefinitionIntroduction = UnsignedOptionValue(
      "function_definition_introduction",
      "fdi",
      0
    );
    _functionDefinitionIntroduction.description =
      "If non-zero, introduces function definitions with generalisation for repeated compound terms in the active set. "
      "For example, if f(a, g(a)) and f(b, g(b)) occur frequently, we might define d(X) = f(X, g(X)). "
      "The parameter value 'n' is a threshold: terms that occur more than n times have a definition created.";
    _lookup.insert(&_functionDefinitionIntroduction);
    _functionDefinitionIntroduction.tag(OptionTag::INFERENCES);

    _tweeGoalTransformation = ChoiceOptionValue<TweeGoalTransformation>("twee_goal_transformation",
       "tgt", TweeGoalTransformation::OFF, {"off","ground","full"});
    _tweeGoalTransformation.description =
      "Add definitions for `ground` subterms in the conjecture, inspired by Twee. "
      "This adds a goal-directed flavour to equational reasoning. "
      "`full` is a generalization, where also non-ground subterms are considered.";
    _tweeGoalTransformation.tag(OptionTag::PREPROCESSING);
    _tweeGoalTransformation.setExperimental();
    _lookup.insert(&_tweeGoalTransformation);

    _codeTreeSubsumption = BoolOptionValue("code_tree_subsumption", "cts", true);
    _codeTreeSubsumption.description =
      "Use code tree implementation of forward subsumption and subsumption resolution.";
    _codeTreeSubsumption.tag(OptionTag::INFERENCES);
    _codeTreeSubsumption.setExperimental();
    _lookup.insert(&_codeTreeSubsumption);

    _generalSplitting = BoolOptionValue("general_splitting","gsp",false);
    _generalSplitting.description=
    "Splits clauses in order to reduce number of different variables in each clause. "
    "A clause C[X] \\/ D[Y] with subclauses C and D over non-equal sets of variables X and Y can be split into S(Z) \\/ C[X] and ~S(Z) \\/ D[Y] where Z is the intersection of X and Y.";
    _lookup.insert(&_generalSplitting);
    _generalSplitting.tag(OptionTag::PREPROCESSING);
    _generalSplitting.addProblemConstraint(mayHaveNonUnits());

    _unusedPredicateDefinitionRemoval = BoolOptionValue("unused_predicate_definition_removal","updr",true);
    _unusedPredicateDefinitionRemoval.description="Attempt to remove predicate definitions. A predicate definition is a formula of the form ![X1,..,Xn] : (p(X1,..,XN) <=> F) where p is not equality and does not occur in F and X1,..,XN are the free variables of F. If p has only positive (negative) occurrences then <=> in the definition can be replaced by => (<=). If p does not occur in the rest of the problem the definition can be removed.";
    _lookup.insert(&_unusedPredicateDefinitionRemoval);
    _unusedPredicateDefinitionRemoval.tag(OptionTag::PREPROCESSING);
    _unusedPredicateDefinitionRemoval.addProblemConstraint(notWithCat(Property::UEQ));

    _blockedClauseElimination = BoolOptionValue("blocked_clause_elimination","bce",false);
    _blockedClauseElimination.description="Eliminate blocked clauses after clausification.";
    _lookup.insert(&_blockedClauseElimination);
    _blockedClauseElimination.tag(OptionTag::PREPROCESSING);
    _blockedClauseElimination.addProblemConstraint(notWithCat(Property::UEQ));

    _distinctGroupExpansionLimit = UnsignedOptionValue("distinct_group_expansion_limit","dgel",140);
    _distinctGroupExpansionLimit.description = "If a distinct group (defined, e.g., via TPTP's $distinct)"
         " is not larger than this limit, it will be expanded during preprocessing into quadratically many disequalities."
         " (0 means `always expand`)";
    _lookup.insert(&_distinctGroupExpansionLimit);
    _distinctGroupExpansionLimit.tag(OptionTag::INPUT);

    _theoryAxioms = ChoiceOptionValue<TheoryAxiomLevel>("theory_axioms","tha",TheoryAxiomLevel::ON,{"on","off","some"});
    _theoryAxioms.description="Include theory axioms for detected interpreted symbols";
    _lookup.insert(&_theoryAxioms);
    _theoryAxioms.tag(OptionTag::PREPROCESSING);

    _theoryFlattening = BoolOptionValue("theory_flattening","thf",false);
    _theoryFlattening.description = "Flatten clauses to separate theory and non-theory parts in the input. This is often quickly undone in proof search.";
    _lookup.insert(&_theoryFlattening);
    _theoryFlattening.tag(OptionTag::PREPROCESSING);

    _ignoreUnrecognizedLogic = BoolOptionValue("ignore_unrecognized_logic","iul",false);
    _ignoreUnrecognizedLogic.description = "Try proof search anyways, if vampire would throw an \"unrecognized logic\" error otherwise.";
    _lookup.insert(&_ignoreUnrecognizedLogic);
    _ignoreUnrecognizedLogic.tag(OptionTag::INPUT);

    _sineDepth = UnsignedOptionValue("sine_depth","sd",0);
    _sineDepth.description=
    "Limit number of iterations of the transitive closure algorithm that selects formulas based on SInE's D-relation (see SInE description). 0 means no limit, 1 is a maximal limit (least selected axioms), 2 allows two iterations, etc...";
    _lookup.insert(&_sineDepth);
    _sineDepth.tag(OptionTag::PREPROCESSING);
    // Captures that if the value is not default then sineSelection must be on
    _sineDepth.onlyUsefulWith(_sineSelection.is(notEqual(SineSelection::OFF)));

    _sineGeneralityThreshold = UnsignedOptionValue("sine_generality_threshold","sgt",0);
    _sineGeneralityThreshold.description=
    "Generality of a symbol is the number of input formulas in which a symbol appears."
    " If the generality of a symbol is smaller than the threshold, it is always included into the D-relation with formulas in which it appears."
    " Note that with the default value (0) this actually never happens."
    " (And with 1, there would be no difference, because the 1 is used up on the occurrence in the already included unit.)";
    _lookup.insert(&_sineGeneralityThreshold);
    _sineGeneralityThreshold.tag(OptionTag::PREPROCESSING);
    // Captures that if the value is not default then sineSelection must be on
    _sineGeneralityThreshold.onlyUsefulWith(_sineSelection.is(notEqual(SineSelection::OFF)));

    _sineSelection = ChoiceOptionValue<SineSelection>("sine_selection","ss",SineSelection::OFF,{"axioms","included","off"});
    _sineSelection.description=
    "If 'axioms', all formulas that are not annotated as 'axiom' (i.e. conjectures and hypotheses) are initially selected, and the SInE selection is performed on those annotated as 'axiom'. If 'included', all formulas that are directly in the problem file are initially selected, and the SInE selection is performed on formulas from included files. The 'included' value corresponds to the behaviour of the original SInE implementation.";
    _lookup.insert(&_sineSelection);
    _sineSelection.tag(OptionTag::PREPROCESSING);

    _sineTolerance = FloatOptionValue("sine_tolerance","st",1.0);
    _sineTolerance.description="SInE tolerance parameter (sometimes referred to as 'benevolence')."
    " Has special value of -1.0 (which effectively codes +infinity), but otherwise must be greater or equal 1.0."
    " For each unit, only its least general symbol (let's call its generality g_min) and its symbols with generality up to g_min*tolerance trigger the unit to be included.";
    _lookup.insert(&_sineTolerance);
    _sineTolerance.tag(OptionTag::PREPROCESSING);
    _sineTolerance.addConstraint(Or(equal(-1.0f),greaterThanEq(1.0f) ));
    // Captures that if the value is not 1.0 then sineSelection must be on
    _sineTolerance.onlyUsefulWith(_sineSelection.is(notEqual(SineSelection::OFF)));

    _naming = IntOptionValue("naming","nm",8);
    _naming.description="Introduce names for subformulas. Given a subformula F(x1,..,xk) of formula G a new predicate symbol is introduced as a name for F(x1,..,xk) by adding the axiom n(x1,..,xk) <=> F(x1,..,xk) and replacing F(x1,..,xk) with n(x1,..,xk) in G. The value indicates how many times a subformula must be used before it is named.";
    _lookup.insert(&_naming);
    _naming.addProblemConstraint(hasFormulas());
    _naming.tag(OptionTag::PREPROCESSING);
    _naming.addHardConstraint(lessThan(32768));
    _naming.addHardConstraint(greaterThan(-1));
    _naming.addHardConstraint(notEqual(1));

    _newCNF = BoolOptionValue("newcnf","newcnf",false);
    _newCNF.description="Use NewCNF algorithm to do naming, preprocessing and clausification.";
    _lookup.insert(&_newCNF);
    _newCNF.addProblemConstraint(hasFormulas());
    _newCNF.addProblemConstraint(onlyFirstOrder());
    _newCNF.tag(OptionTag::PREPROCESSING);

    _inlineLet = BoolOptionValue("inline_let","ile",true);
    _inlineLet.description="Always inline let-expressions.";
    _lookup.insert(&_inlineLet);
    _inlineLet.onlyUsefulWith(_newCNF.is(equal(true)));
    _inlineLet.tag(OptionTag::PREPROCESSING);

//*********************** Output  ***********************

    _latexOutput = StringOptionValue("latex_output","","off");
    _latexOutput.description="File that will contain proof in the LaTeX format.";
    _lookup.insert(&_latexOutput);
    _latexOutput.tag(OptionTag::OUTPUT);

    _latexUseDefaultSymbols = BoolOptionValue("latex_use_default_symbols","",true);
    _latexUseDefaultSymbols.description="Interpreted symbols such as product have default LaTeX symbols"
        " that can be used. They can be overridden in the normal way. This option can turn them off";
    _latexUseDefaultSymbols.tag(OptionTag::OUTPUT);
    _lookup.insert(&_latexUseDefaultSymbols);

    _outputAxiomNames = BoolOptionValue("output_axiom_names","",false);
    _outputAxiomNames.description="Preserve names of axioms from the problem file in the proof output";
    _lookup.insert(&_outputAxiomNames);
    _outputAxiomNames.tag(OptionTag::OUTPUT);

    _printClausifierPremises = BoolOptionValue("print_clausifier_premises","",false);
    _printClausifierPremises.description="Output how the clausified problem was derived.";
    _lookup.insert(&_printClausifierPremises);
    _printClausifierPremises.tag(OptionTag::OUTPUT);

    _replaceDomainElements = BoolOptionValue("replace_domain_elements","",false);
    // Note that while we have the code in place thanks to Giles, Geoff didn't like the functionality
    // (and, arguably, since it in general incomplete in the sense that sometimes the domain elements are anyway necessary,
    // it's a bit ugly for its non-uniformity and for mixing syntax - the constants - with semantics - domain elements)
    // To sum up, we have a feature maybe nobody really likes? A candidate for removal.
    _replaceDomainElements.description="When printing a finite model, try hard to look for constants from the original formulation to use instead of domain elements.";
    _lookup.insert(&_replaceDomainElements);
    _replaceDomainElements.tag(OptionTag::OUTPUT);

    _showAll = BoolOptionValue("show_everything","",false);
    _showAll.description="Turn (almost) all of the showX commands on";
    _lookup.insert(&_showAll);
    _showAll.tag(OptionTag::DEVELOPMENT);

    _showActive = BoolOptionValue("show_active","",false);
    _showActive.description="Print activated clauses.";
    _lookup.insert(&_showActive);
    _showActive.tag(OptionTag::DEVELOPMENT);

    _showBlocked = BoolOptionValue("show_blocked","",false);
    _showBlocked.description="Show generating inferences blocked due to coloring of symbols";
    _lookup.insert(&_showBlocked);
    _showBlocked.tag(OptionTag::DEVELOPMENT);

    _showDefinitions = BoolOptionValue("show_definitions","",false);
    _showDefinitions.description="Show definition introductions.";
    _lookup.insert(&_showDefinitions);
    _showDefinitions.tag(OptionTag::DEVELOPMENT);

    _showNew = BoolOptionValue("show_new","",false);
    _showNew.description="Show new (generated) clauses";
    _lookup.insert(&_showNew);
    _showNew.tag(OptionTag::DEVELOPMENT);

    _showSplitting = BoolOptionValue("show_splitting","",false);
    _showSplitting.description="Show updates within AVATAR";
    _lookup.insert(&_showSplitting);
    _showSplitting.tag(OptionTag::DEVELOPMENT);

    _showNewPropositional = BoolOptionValue("show_new_propositional","",false);
    _showNewPropositional.description="";
    //_lookup.insert(&_showNewPropositional);
    _showNewPropositional.tag(OptionTag::DEVELOPMENT);

    _showNonconstantSkolemFunctionTrace = BoolOptionValue("show_nonconstant_skolem_function_trace","",false);
    _showNonconstantSkolemFunctionTrace.description="Show introduction of non-constant skolem functions.";
    _lookup.insert(&_showNonconstantSkolemFunctionTrace);
    _showNonconstantSkolemFunctionTrace.tag(OptionTag::DEVELOPMENT);

    _showPassive = BoolOptionValue("show_passive","",false);
    _showPassive.description="Show clauses added to the passive set.";
    _lookup.insert(&_showPassive);
    _showPassive.tag(OptionTag::DEVELOPMENT);

    _showReductions = BoolOptionValue("show_reductions","",false);
    _showReductions.description="Show reductions.";
    _showReductions.tag(OptionTag::DEVELOPMENT);
    _lookup.insert(&_showReductions);

    _showPreprocessing = BoolOptionValue("show_preprocessing","",false);
    _showPreprocessing.description="Show preprocessing.";
    _lookup.insert(&_showPreprocessing);
    _showPreprocessing.tag(OptionTag::DEVELOPMENT);

    _showSkolemisations = BoolOptionValue("show_skolemisations","",false);
    _showSkolemisations.description="Show Skolemisations.";
    _lookup.insert(&_showSkolemisations);
    _showSkolemisations.tag(OptionTag::DEVELOPMENT);

    _showSymbolElimination = BoolOptionValue("show_symbol_elimination","",false);
    _showSymbolElimination.description="Show symbol elimination.";
    _lookup.insert(&_showSymbolElimination);
    _showSymbolElimination.tag(OptionTag::DEVELOPMENT);

    _showTheoryAxioms = BoolOptionValue("show_theory_axioms","",false);
    _showTheoryAxioms.description="Show the added theory axioms.";
    _lookup.insert(&_showTheoryAxioms);
    _showTheoryAxioms.tag(OptionTag::DEVELOPMENT);

#if VZ3
    _showZ3 = BoolOptionValue("show_z3","",false);
    _showZ3.description="Print the clauses being added to Z3";
    _lookup.insert(&_showZ3);
    _showZ3.tag(OptionTag::DEVELOPMENT);

    _problemExportSyntax = ChoiceOptionValue<ProblemExportSyntax>("export_syntax","",ProblemExportSyntax::SMTLIB, {"smtlib", "api_calls",});
    _problemExportSyntax.description="Set the syntax for exporting z3 problems.";
    _lookup.insert(&_problemExportSyntax);
    _problemExportSyntax.tag(OptionTag::DEVELOPMENT);
    _problemExportSyntax.reliesOn(Or(_exportAvatarProblem.is(notEqual(std::string(""))), _exportThiProblem.is(notEqual(std::string("")))));

    _exportAvatarProblem = StringOptionValue("export_avatar","","");
    _exportAvatarProblem.description="Export the avatar problems to solve in smtlib syntax.";
    _lookup.insert(&_exportAvatarProblem);
    _exportAvatarProblem.tag(OptionTag::DEVELOPMENT);
    _exportAvatarProblem.onlyUsefulWith(And(_splitting.is(equal(true)), _satSolver.is(equal(Options::SatSolver::Z3))));

    _exportThiProblem = StringOptionValue("export_thi","","");
    _exportThiProblem.description="Export the theory instantiation problems to solve in smtlib syntax.";
    _lookup.insert(&_exportThiProblem);
    _exportThiProblem.tag(OptionTag::DEVELOPMENT);
    _exportThiProblem.onlyUsefulWith(_theoryInstAndSimp.is(notEqual(TheoryInstSimp::OFF)));

#endif

    _showFOOL = BoolOptionValue("show_fool","",false);
    _showFOOL.description="Reveal the internal representation of FOOL terms";
    _lookup.insert(&_showFOOL);
    _showFOOL.tag(OptionTag::OUTPUT);

    _showFMBsortInfo = BoolOptionValue("show_fmb_sort_info","",false);
    _showFMBsortInfo.description = "Print information about sorts in FMB";
    _lookup.insert(&_showFMBsortInfo);
    _showFMBsortInfo.tag(OptionTag::OUTPUT);

    _showInduction = BoolOptionValue("show_induction","",false);
    _showInduction.description = "Print information about induction";
    _lookup.insert(&_showInduction);
    _showInduction.tag(OptionTag::OUTPUT);

    _showSimplOrdering = BoolOptionValue("show_ordering","",false);
    _showSimplOrdering.description = "Display the used simplification ordering's parameters.";
    _lookup.insert(&_showSimplOrdering);
    _showSimplOrdering.tag(OptionTag::OUTPUT);

    _showPropDict = BoolOptionValue("show_property_dict","",false);
    _showPropDict.description = "Display a (python-formatted) dictionary summing up the main properties of the parsed problem.";
    _lookup.insert(&_showPropDict);
    _showPropDict.setExperimental();
    _showPropDict.tag(OptionTag::OUTPUT);

#if VAMPIRE_CLAUSE_TRACING

    _traceBackward = IntOptionValue("trace_bwd","",0);
    _traceBackward.description = "The id of a clause you want to see all predecessors (unites used to derive the clause).";
    _lookup.insert(&_traceBackward);
    _traceBackward.tag(OptionTag::OUTPUT);

    _traceForward = IntOptionValue("trace_fwd","",-1);
    _traceForward.description = "The id of a clause you want to see all consequences of.";
    _lookup.insert(&_traceForward);
    _traceForward.tag(OptionTag::OUTPUT);

#endif // VAMPIRE_CLAUSE_TRACING


    _manualClauseSelection = BoolOptionValue("manual_cs","",false);
    _manualClauseSelection.description="Run Vampire interactively by manually picking the clauses to be selected";
    _lookup.insert(&_manualClauseSelection);
    _manualClauseSelection.tag(OptionTag::DEVELOPMENT);

//************************************************************************
//*********************** VAMPIRE (includes CASC)  ***********************
//************************************************************************

//*********************** Saturation  ***********************

    _saturationAlgorithm = ChoiceOptionValue<SaturationAlgorithm>("saturation_algorithm","sa",SaturationAlgorithm::LRS,
                                                                  {"discount","fmb","lrs","otter"
#if VZ3
      ,"z3"
#endif
    });
    _saturationAlgorithm.description=
    "Select the saturation algorithm:\n"
    " - discount:\n"
    " - otter:\n"
    " - limited resource:\n"
    " - fmb : finite model building for satisfiable problems.\n"
    " - z3 : pass the preprocessed problem to z3, will terminate if the resulting problem is not ground.\n"
    "z3 and fmb aren't influenced by options for the saturation algorithm, apart from those under the relevant heading";
    _lookup.insert(&_saturationAlgorithm);
    _saturationAlgorithm.tag(OptionTag::SATURATION);

    // make the next hard - RSTC will make FMB crash (as RSTC correctly does not trigger hadIncompleteTransformation; still it probably does not make sense to use ep with fmb)
    _saturationAlgorithm.addHardConstraint(If(equal(SaturationAlgorithm::FINITE_MODEL_BUILDING)).then(_equalityProxy.is(notEqual(EqualityProxy::RSTC))));

    auto ProperSaturationAlgorithm = [this] {
      return Or(_saturationAlgorithm.is(equal(SaturationAlgorithm::LRS)),
                _saturationAlgorithm.is(equal(SaturationAlgorithm::OTTER)),
                _saturationAlgorithm.is(equal(SaturationAlgorithm::DISCOUNT)));
    };

    _sos = ChoiceOptionValue<Sos>("sos","sos",Sos::OFF,{"all","off","on","theory"});
    _sos.description=
    "Set of support strategy. All formulas annotated as axioms are put directly among active clauses, without performing any inferences between them."
    " If all, select all literals of set-of-support clauses, otherwise use the default literal selector. If theory then only apply to theory"
    " axioms introduced by vampire (all literals are selected).";
    _lookup.insert(&_sos);
    _sos.tag(OptionTag::PREPROCESSING);
    _sos.onlyUsefulWith(ProperSaturationAlgorithm());

    _sosTheoryLimit = UnsignedOptionValue("sos_theory_limit","sstl",0);
    _sosTheoryLimit.description="When sos=theory, limit the depth of descendants a theory axiom can have.";
    _lookup.insert(&_sosTheoryLimit);
    _sosTheoryLimit.tag(OptionTag::PREPROCESSING);
    _sosTheoryLimit.onlyUsefulWith(_sos.is(equal(Sos::THEORY)));

    /*
#if VZ3
    _smtForGround = BoolOptionValue("smt_for_ground","smtfg",false);
    _smtForGround.description = "When a (theory) problem is ground after preprocessing pass it to Z3. In this case we can return sat if Z3 does.";
    _smtForGround.setExperimental(); // since smt_for_ground is not running anyway (see MainLoop.cpp)
    _lookup.insert(&_smtForGround);
#endif
     */

    _fmbNonGroundDefs = BoolOptionValue("fmb_nonground_defs","fmbngd",false);
    _fmbNonGroundDefs.description = "Introduce definitions for non ground terms in preprocessing for fmb";
    //_lookup.insert(&_fmbNonGroundDefs);
    _fmbNonGroundDefs.setExperimental();
    _fmbNonGroundDefs.onlyUsefulWith(_saturationAlgorithm.is(equal(SaturationAlgorithm::FINITE_MODEL_BUILDING)));

    _fmbStartSize = UnsignedOptionValue("fmb_start_size","fmbss",1);
    _fmbStartSize.description = "Set the initial model size for finite model building";
    _lookup.insert(&_fmbStartSize);
    _fmbStartSize.onlyUsefulWith(_saturationAlgorithm.is(equal(SaturationAlgorithm::FINITE_MODEL_BUILDING)));
    _fmbStartSize.tag(OptionTag::FMB);

    _fmbSymmetryRatio = FloatOptionValue("fmb_symmetry_ratio","fmbsr",1.0);
    _fmbSymmetryRatio.description = "Usually we use at most n principal terms for symmetry avoidance where n is the current model size. This option allows us to supply a multiplier for that n. See Symmetry Avoidance in MACE-Style Finite Model Finding.";
    _lookup.insert(&_fmbSymmetryRatio);
    _fmbSymmetryRatio.onlyUsefulWith(_saturationAlgorithm.is(equal(SaturationAlgorithm::FINITE_MODEL_BUILDING)));
    _fmbSymmetryRatio.tag(OptionTag::FMB);

    _fmbSymmetryOrderSymbols = ChoiceOptionValue<FMBSymbolOrders>("fmb_symmetry_symbol_order","fmbsso",
                                                     FMBSymbolOrders::OCCURRENCE,
                                                     {"occurrence","input_usage","preprocessed_usage"});
    _fmbSymmetryOrderSymbols.description = "The order of symbols considered for symmetry avoidance. See Symmetry Avoidance in MACE-Style Finite Model Finding.";
    _lookup.insert(&_fmbSymmetryOrderSymbols);
    _fmbSymmetryOrderSymbols.onlyUsefulWith(_saturationAlgorithm.is(equal(SaturationAlgorithm::FINITE_MODEL_BUILDING)));
    _fmbSymmetryOrderSymbols.tag(OptionTag::FMB);

    _fmbSymmetryWidgetOrders = ChoiceOptionValue<FMBWidgetOrders>("fmb_symmetry_widget_order","fmbswo",
                                                     FMBWidgetOrders::FUNCTION_FIRST,
                                                     {"function_first","argument_first","diagonal"});
    _fmbSymmetryWidgetOrders.description = "The order of constructed principal terms used in symmetry avoidance. See Symmetry Avoidance in MACE-Style Finite Model Finding.";
    // TODO: put back only when debugged (see https://github.com/vprover/vampire/issues/393)
    // _lookup.insert(&_fmbSymmetryWidgetOrders);
    _fmbSymmetryWidgetOrders.onlyUsefulWith(_saturationAlgorithm.is(equal(SaturationAlgorithm::FINITE_MODEL_BUILDING)));
    _fmbSymmetryWidgetOrders.tag(OptionTag::FMB);

    _fmbAdjustSorts = ChoiceOptionValue<FMBAdjustSorts>("fmb_adjust_sorts","fmbas",
                                                           FMBAdjustSorts::GROUP,
                                                           {"off","expand","group","predicate","function"});
    _fmbAdjustSorts.description = "Detect monotonic sorts. If <expand> then expand monotonic subsorts into proper sorts. If <group> then collapse monotonic sorts into a single sort. If <predicate> then introduce sort predicates for non-monotonic sorts and collapse all sorts into one. If <function> then introduce sort functions for non-monotonic sorts and collapse all sorts into one";
    _lookup.insert(&_fmbAdjustSorts);
    _fmbAdjustSorts.onlyUsefulWith(_saturationAlgorithm.is(equal(SaturationAlgorithm::FINITE_MODEL_BUILDING)));
    _fmbAdjustSorts.addHardConstraint(
      If(equal(FMBAdjustSorts::EXPAND)).then(_fmbEnumerationStrategy.is(notEqual(FMBEnumerationStrategy::CONTOUR))));
    _fmbAdjustSorts.tag(OptionTag::FMB);

    _fmbDetectSortBounds = BoolOptionValue("fmb_detect_sort_bounds","fmbdsb",false);
    _fmbDetectSortBounds.description = "Use a saturation loop to detect sort bounds introduced by (for example) injective functions";
    _lookup.insert(&_fmbDetectSortBounds);
    _fmbDetectSortBounds.onlyUsefulWith(_saturationAlgorithm.is(equal(SaturationAlgorithm::FINITE_MODEL_BUILDING)));
    _fmbDetectSortBounds.addHardConstraint(If(equal(true)).then(_fmbAdjustSorts.is(notEqual(FMBAdjustSorts::PREDICATE))));
    _fmbDetectSortBounds.addHardConstraint(If(equal(true)).then(_fmbAdjustSorts.is(notEqual(FMBAdjustSorts::FUNCTION))));
    _fmbDetectSortBounds.tag(OptionTag::FMB);

    _fmbDetectSortBoundsTimeLimit = TimeLimitOptionValue("fmb_detect_sort_bounds_time_limit","fmbdsbt",10);
    _fmbDetectSortBoundsTimeLimit.description = "The time limit for performing sort bound detection";
    _lookup.insert(&_fmbDetectSortBoundsTimeLimit);
    _fmbDetectSortBoundsTimeLimit.onlyUsefulWith(_fmbDetectSortBounds.is(equal(true)));
    _fmbDetectSortBoundsTimeLimit.tag(OptionTag::FMB);

    _fmbSizeWeightRatio = UnsignedOptionValue("fmb_size_weight_ratio","fmbswr",1);
    _fmbSizeWeightRatio.description = "Controls the priority the next sort size vector is given based on a ratio. 0 is size only, 1 means 1:1, 2 means 1:2, etc.";
    _fmbSizeWeightRatio.onlyUsefulWith(_fmbEnumerationStrategy.is(equal(FMBEnumerationStrategy::CONTOUR)));
    _fmbSizeWeightRatio.onlyUsefulWith(_saturationAlgorithm.is(equal(SaturationAlgorithm::FINITE_MODEL_BUILDING)));
    _lookup.insert(&_fmbSizeWeightRatio);
    _fmbSizeWeightRatio.tag(OptionTag::FMB);

    _fmbEnumerationStrategy = ChoiceOptionValue<FMBEnumerationStrategy>("fmb_enumeration_strategy","fmbes",FMBEnumerationStrategy::SBMEAM,{"sbeam",
#if VZ3
        "smt",
#endif
        "contour"});
    _fmbEnumerationStrategy.description = "How model sizes assignments are enumerated in the multi-sorted setting. (Only smt and contour are known to be finite model complete and can therefore return UNSAT.)";
    _lookup.insert(&_fmbEnumerationStrategy);
    _fmbEnumerationStrategy.onlyUsefulWith(_saturationAlgorithm.is(equal(SaturationAlgorithm::FINITE_MODEL_BUILDING)));
    _fmbEnumerationStrategy.tag(OptionTag::FMB);

    _fmbKeepSbeamGenerators = BoolOptionValue("fmb_keep_sbeam_generators","fmbksg",false);
    _fmbKeepSbeamGenerators.description = "A modification of the sbeam enumeration strategy which (for a performance price) makes it more enumeration-complete.";
    // for an example where this helps try "-sa fmb -fmbas expand Problems/KRS/KRS185+1.p"
    _lookup.insert(&_fmbKeepSbeamGenerators);
    _fmbKeepSbeamGenerators.onlyUsefulWith(_saturationAlgorithm.is(equal(SaturationAlgorithm::FINITE_MODEL_BUILDING)));
    _fmbKeepSbeamGenerators.onlyUsefulWith(_fmbEnumerationStrategy.is(equal(FMBEnumerationStrategy::SBMEAM)));
    _fmbKeepSbeamGenerators.tag(OptionTag::FMB);

    _selection = SelectionOptionValue("selection","s",10);
    _selection.description=
    "Selection methods 2,3,4,10,11 are complete by virtue of extending Maximal i.e. they select the best among maximal. Methods 1002,1003,1004,1010,1011 relax this restriction and are therefore not complete.\n"
    " 0     - Total (select everything)\n"
    " 1     - Maximal\n"
    " 2     - ColoredFirst, MaximalSize then Lexicographical\n"
    " 3     - ColoredFirst, NoPositiveEquality, LeastTopLevelVariables,\n          LeastDistinctVariables then Lexicographical\n"
    " 4     - ColoredFirst, NoPositiveEquality, LeastTopLevelVariables,\n          LeastVariables, MaximalSize then Lexicographical\n"
    " 10    - ColoredFirst, NegativeEquality, MaximalSize, Negative then Lexicographical\n"
    " 11    - Lookahead\n"
    " 666   - Random\n"
    " 1002  - Incomplete version of 2\n"
    " 1003  - Incomplete version of 3\n"
    " 1004  - Incomplete version of 4\n"
    " 1010  - Incomplete version of 10\n"
    " 1011  - Incomplete version of 11\n"
    " 1666  - Incomplete version of 666\n"
    "Or negated, which means that reversePolarity is true i.e. for selection we treat all negative non-equality literals as "
    "positive and vice versa (can only apply to non-equality literals).\n";

    _lookup.insert(&_selection);
    _selection.tag(OptionTag::SATURATION);
    _selection.onlyUsefulWith2(ProperSaturationAlgorithm());

    _lookaheadDelay = IntOptionValue("lookahaed_delay","lsd",0);
    _lookaheadDelay.description = "Delay the use of lookahead selection by this many selections"
                                  " the idea is that lookahead selection may behave erratically"
                                  " at the start";
    _lookaheadDelay.tag(OptionTag::SATURATION);
    _lookup.insert(&_lookaheadDelay);
    _lookaheadDelay.onlyUsefulWith(_selection.isLookAheadSelection());

    _ageWeightRatio = RatioOptionValue("age_weight_ratio","awr",1,1,':');
    _ageWeightRatio.description=
    "Ratio in which clauses are being selected for activation i.e. A:W means that for every A clauses selected based on age "
    "there will be W selected based on weight. (At most one of A and W can be zero, which means that that queue won't be used at all.)";
    _lookup.insert(&_ageWeightRatio);
    _ageWeightRatio.tag(OptionTag::SATURATION);
    _ageWeightRatio.onlyUsefulWith2(ProperSaturationAlgorithm());

    _useTheorySplitQueues = BoolOptionValue("theory_split_queue","thsq",false);
    _useTheorySplitQueues.description = "Turn on clause selection using multiple queues containing different clauses (split by amount of theory reasoning)";
    _useTheorySplitQueues.onlyUsefulWith(ProperSaturationAlgorithm());
    // _useTheorySplitQueues.addProblemConstraint(hasTheories()); // recall how they helped even on non-theory problems during CACS 2021?
    _lookup.insert(&_useTheorySplitQueues);
    _useTheorySplitQueues.tag(OptionTag::SATURATION);

    _theorySplitQueueExpectedRatioDenom = IntOptionValue("theory_split_queue_expected_ratio_denom","thsqd", 8);
    _theorySplitQueueExpectedRatioDenom.description = "The denominator n such that we expect the final proof to have a ratio of theory-axioms to all-axioms of 1/n.";
    _lookup.insert(&_theorySplitQueueExpectedRatioDenom);
    _theorySplitQueueExpectedRatioDenom.onlyUsefulWith(_useTheorySplitQueues.is(equal(true)));
    _theorySplitQueueExpectedRatioDenom.tag(OptionTag::SATURATION);

    _theorySplitQueueCutoffs = StringOptionValue("theory_split_queue_cutoffs", "thsqc", "0");
    _theorySplitQueueCutoffs.description = "The cutoff-values for the split-queues (the cutoff value for the last queue has to be omitted, as it is always infinity). Any split-queue contains all clauses which are assigned a feature-value less or equal to the cutoff-value of the queue. If no custom value for this option is set, the implementation will use cutoffs 0,4*d,10*d,infinity (where d denotes the theory split queue expected ratio denominator).";
    _lookup.insert(&_theorySplitQueueCutoffs);
    _theorySplitQueueCutoffs.onlyUsefulWith(_useTheorySplitQueues.is(equal(true)));
    _theorySplitQueueCutoffs.tag(OptionTag::SATURATION);

    _theorySplitQueueRatios = StringOptionValue("theory_split_queue_ratios", "thsqr", "1,1");
    _theorySplitQueueRatios.description = "The ratios for picking clauses from the split-queues using weighted round robin. If a queue is empty, the clause will be picked from the next non-empty queue to the right. Note that this option implicitly also sets the number of queues.";
    _lookup.insert(&_theorySplitQueueRatios);
    _theorySplitQueueRatios.onlyUsefulWith(_useTheorySplitQueues.is(equal(true)));
    _theorySplitQueueRatios.tag(OptionTag::SATURATION);

    _theorySplitQueueLayeredArrangement = BoolOptionValue("theory_split_queue_layered_arrangement","thsql",true);
    _theorySplitQueueLayeredArrangement.description = "If turned on, use a layered arrangement to split clauses into queues. Otherwise use a tammet-style-arrangement.";
    _lookup.insert(&_theorySplitQueueLayeredArrangement);
    _theorySplitQueueLayeredArrangement.onlyUsefulWith(_useTheorySplitQueues.is(equal(true)));
    _theorySplitQueueLayeredArrangement.tag(OptionTag::SATURATION);

    _useAvatarSplitQueues = BoolOptionValue("avatar_split_queue","avsq",false);
    _useAvatarSplitQueues.description = "Turn on experiments: clause selection with multiple queues containing different clauses (split by amount of avatar-split-set-size)";
    _lookup.insert(&_useAvatarSplitQueues);
    _useAvatarSplitQueues.tag(OptionTag::AVATAR);
    _useAvatarSplitQueues.onlyUsefulWith(ProperSaturationAlgorithm());
    _useAvatarSplitQueues.onlyUsefulWith(_splitting.is(equal(true)));

    _avatarSplitQueueCutoffs = StringOptionValue("avatar_split_queue_cutoffs", "avsqc", "0");
    _avatarSplitQueueCutoffs.description = "The cutoff-values for the avatar-split-queues (the cutoff value for the last queue is omitted, since it has to be infinity).";
    _lookup.insert(&_avatarSplitQueueCutoffs);
    _avatarSplitQueueCutoffs.onlyUsefulWith(_useAvatarSplitQueues.is(equal(true)));
    _avatarSplitQueueCutoffs.tag(OptionTag::AVATAR);

    _avatarSplitQueueRatios = StringOptionValue("avatar_split_queue_ratios", "avsqr", "1,1");
    _avatarSplitQueueRatios.description = "The ratios for picking clauses from the split-queues using weighted round robin. If a queue is empty, the clause will be picked from the next non-empty queue to the right. Note that this option implicitly also sets the number of queues.";
    _lookup.insert(&_avatarSplitQueueRatios);
    _avatarSplitQueueRatios.onlyUsefulWith(_useAvatarSplitQueues.is(equal(true)));
    _avatarSplitQueueRatios.tag(OptionTag::AVATAR);

    _avatarSplitQueueLayeredArrangement = BoolOptionValue("avatar_split_queue_layered_arrangement","avsql",false);
    _avatarSplitQueueLayeredArrangement.description = "If turned on, use a layered arrangement to split clauses into queues. Otherwise use a tammet-style-arrangement.";
    _lookup.insert(&_avatarSplitQueueLayeredArrangement);
    _avatarSplitQueueLayeredArrangement.onlyUsefulWith(_useAvatarSplitQueues.is(equal(true)));
    _avatarSplitQueueLayeredArrangement.tag(OptionTag::AVATAR);

    _useSineLevelSplitQueues = BoolOptionValue("sine_level_split_queue","slsq",false);
    _useSineLevelSplitQueues.description = "Turn on experiments: clause selection with multiple queues containing different clauses (split by sine-level of clause)";
    _useSineLevelSplitQueues.onlyUsefulWith(ProperSaturationAlgorithm());
    _useSineLevelSplitQueues.addProblemConstraint(hasGoal());
    _lookup.insert(&_useSineLevelSplitQueues);
    _useSineLevelSplitQueues.tag(OptionTag::SATURATION);

    _sineLevelSplitQueueCutoffs = StringOptionValue("sine_level_split_queue_cutoffs", "slsqc", "0");
    _sineLevelSplitQueueCutoffs.description = "The cutoff-values for the sine-level-split-queues (the cutoff value for the last queue is omitted, since it has to be infinity).";
    _lookup.insert(&_sineLevelSplitQueueCutoffs);
    _sineLevelSplitQueueCutoffs.onlyUsefulWith(_useSineLevelSplitQueues.is(equal(true)));
    _sineLevelSplitQueueCutoffs.tag(OptionTag::SATURATION);

    _sineLevelSplitQueueRatios = StringOptionValue("sine_level_split_queue_ratios", "slsqr", "1,1");
    _sineLevelSplitQueueRatios.description = "The ratios for picking clauses from the sine-level-split-queues using weighted round robin. If a queue is empty, the clause will be picked from the next non-empty queue to the right. Note that this option implicitly also sets the number of queues.";
    _lookup.insert(&_sineLevelSplitQueueRatios);
    _sineLevelSplitQueueRatios.onlyUsefulWith(_useSineLevelSplitQueues.is(equal(true)));
    _sineLevelSplitQueueRatios.tag(OptionTag::SATURATION);

    _sineLevelSplitQueueLayeredArrangement = BoolOptionValue("sine_level_split_queue_layered_arrangement","slsql",true);
    _sineLevelSplitQueueLayeredArrangement.description = "If turned on, use a layered arrangement to split clauses into queues. Otherwise use a tammet-style-arrangement.";
    _lookup.insert(&_sineLevelSplitQueueLayeredArrangement);
    _sineLevelSplitQueueLayeredArrangement.onlyUsefulWith(_useSineLevelSplitQueues.is(equal(true)));
    _sineLevelSplitQueueLayeredArrangement.tag(OptionTag::SATURATION);

    _usePositiveLiteralSplitQueues = BoolOptionValue("positive_literal_split_queue","plsq",false);
    _usePositiveLiteralSplitQueues.description = "Turn on experiments: clause selection with multiple queues containing different clauses (split by number of positive literals in clause)";
    _lookup.insert(&_usePositiveLiteralSplitQueues);
    _usePositiveLiteralSplitQueues.onlyUsefulWith(ProperSaturationAlgorithm());
    _usePositiveLiteralSplitQueues.tag(OptionTag::SATURATION);

    _positiveLiteralSplitQueueCutoffs = StringOptionValue("positive_literal_split_queue_cutoffs", "plsqc", "0");
    _positiveLiteralSplitQueueCutoffs.description = "The cutoff-values for the positive-literal-split-queues (the cutoff value for the last queue is omitted, since it has to be infinity).";
    _lookup.insert(&_positiveLiteralSplitQueueCutoffs);
    _positiveLiteralSplitQueueCutoffs.onlyUsefulWith(_usePositiveLiteralSplitQueues.is(equal(true)));
    _positiveLiteralSplitQueueCutoffs.tag(OptionTag::SATURATION);

    _positiveLiteralSplitQueueRatios = StringOptionValue("positive_literal_split_queue_ratios", "plsqr", "1,4");
    _positiveLiteralSplitQueueRatios.description = "The ratios for picking clauses from the positive-literal-split-queues using weighted round robin. If a queue is empty, the clause will be picked from the next non-empty queue to the right. Note that this option implicitly also sets the number of queues.";
    _lookup.insert(&_positiveLiteralSplitQueueRatios);
    _positiveLiteralSplitQueueRatios.onlyUsefulWith(_usePositiveLiteralSplitQueues.is(equal(true)));
    _positiveLiteralSplitQueueRatios.tag(OptionTag::SATURATION);

    _positiveLiteralSplitQueueLayeredArrangement = BoolOptionValue("positive_literal_split_queue_layered_arrangement","plsql",false);
    _positiveLiteralSplitQueueLayeredArrangement.description = "If turned on, use a layered arrangement to split clauses into queues. Otherwise use a tammet-style-arrangement.";
    _lookup.insert(&_positiveLiteralSplitQueueLayeredArrangement);
    _positiveLiteralSplitQueueLayeredArrangement.onlyUsefulWith(_usePositiveLiteralSplitQueues.is(equal(true)));
    _positiveLiteralSplitQueueLayeredArrangement.tag(OptionTag::SATURATION);

    _literalMaximalityAftercheck = BoolOptionValue("literal_maximality_aftercheck","lma",true);
    _literalMaximalityAftercheck.description =
                                   "Allows to disable a secondary (literal maximality) ordering check (in the superposition calculus) after a substitution is applied."
                                   " The check costs something but sometimes helps to skip some generating inferences";
    _lookup.insert(&_literalMaximalityAftercheck);
    _literalMaximalityAftercheck.onlyUsefulWith(ProperSaturationAlgorithm());
    _literalMaximalityAftercheck.tag(OptionTag::SATURATION);


    _sineToAge = BoolOptionValue("sine_to_age","s2a",false);
    _sineToAge.description = "Use SInE levels to postpone introducing clauses more distant from the conjecture to proof search by artificially making them younger (age := sine_level).";
    _sineToAge.onlyUsefulWith(ProperSaturationAlgorithm());
    _lookup.insert(&_sineToAge);
    _sineToAge.tag(OptionTag::SATURATION);

    _randomAWR = BoolOptionValue("random_awr","rawr",false);
    _randomAWR.description = "Respecting age_weight_ratio, always choose the next clause selection queue probabilistically (rather than deterministically).";
    _lookup.insert(&_randomAWR);
    _randomAWR.tag(OptionTag::SATURATION);
    _randomAWR.setExperimental();

    _sineToPredLevels = ChoiceOptionValue<PredicateSineLevels>("sine_to_pred_levels","s2pl",PredicateSineLevels::OFF,{"no","off","on"});
    _sineToPredLevels.description = "Assign levels to predicate symbols as they are used to trigger axioms during SInE computation. "
        "Then use them as predicateLevels determining the ordering. 'on' means conjecture symbols are larger, 'no' means the opposite. (equality keeps its standard lowest level).";
    _lookup.insert(&_sineToPredLevels);
    _sineToPredLevels.tag(OptionTag::SATURATION);
    _sineToPredLevels.onlyUsefulWith(ProperSaturationAlgorithm());
    _sineToPredLevels.addHardConstraint(If(notEqual(PredicateSineLevels::OFF)).then(_literalComparisonMode.is(notEqual(LiteralComparisonMode::PREDICATE))));
    _sineToPredLevels.addHardConstraint(If(notEqual(PredicateSineLevels::OFF)).then(_literalComparisonMode.is(notEqual(LiteralComparisonMode::REVERSE))));

    // Like generality threshold for SiNE, except used by the sine2age trick
    _sineToAgeGeneralityThreshold = UnsignedOptionValue("sine_to_age_generality_threshold","s2agt",0);
    _sineToAgeGeneralityThreshold.description = "Like sine_generality_threshold but influences sine_to_age, sine_to_pred_levels, and sine_level_split_queue rather than sine_selection.";
    _lookup.insert(&_sineToAgeGeneralityThreshold);
    _sineToAgeGeneralityThreshold.tag(OptionTag::SATURATION);
    _sineToAgeGeneralityThreshold.onlyUsefulWith(Or(
      _sineToAge.is(equal(true)),
      _sineToPredLevels.is(notEqual(PredicateSineLevels::OFF)),
      _useSineLevelSplitQueues.is(equal(true))));

    // Like generality threshold for SiNE, except used by the sine2age trick
    _sineToAgeTolerance = FloatOptionValue("sine_to_age_tolerance","s2at",1.0);
    _sineToAgeTolerance.description = "Like sine_tolerance but influences sine_to_age, sine_to_pred_levels, and sine_level_split_queue rather than sine_selection."
    " Has special value of -1.0, but otherwise must be greater or equal 1.0.";
    _lookup.insert(&_sineToAgeTolerance);
    _sineToAgeTolerance.tag(OptionTag::SATURATION);
    _sineToAgeTolerance.addConstraint(Or(equal(-1.0f),greaterThanEq(1.0f)));
    // Captures that if the value is not 1.0 then sineSelection must be on
    _sineToAgeTolerance.onlyUsefulWith(Or(
      _sineToAge.is(equal(true)),
      _sineToPredLevels.is(notEqual(PredicateSineLevels::OFF)),
      _useSineLevelSplitQueues.is(equal(true))));

    _lrsFirstTimeCheck = IntOptionValue("lrs_first_time_check","lftc",5);
    _lrsFirstTimeCheck.description=
    "Percentage of time limit at which the LRS algorithm will for the first time estimate the number of reachable clauses.";
    _lookup.insert(&_lrsFirstTimeCheck);
    _lrsFirstTimeCheck.tag(OptionTag::LRS);
    _lrsFirstTimeCheck.addConstraint(greaterThanEq(0));
    _lrsFirstTimeCheck.addConstraint(lessThan(100));

    _lrsWeightLimitOnly = BoolOptionValue("lrs_weight_limit_only","lwlo",false);
    _lrsWeightLimitOnly.description=
    "If off, the lrs sets both age and weight limit according to clause reachability, otherwise it sets the age limit to 0 and only the weight limit reflects reachable clauses";
    _lrsWeightLimitOnly.onlyUsefulWith(_saturationAlgorithm.is(equal(SaturationAlgorithm::LRS)));
    _lookup.insert(&_lrsWeightLimitOnly);
    _lrsWeightLimitOnly.tag(OptionTag::LRS);

    _lrsRetroactiveDeletes = BoolOptionValue("lrs_retroactive_deletes","lrd",false);
    _lrsRetroactiveDeletes.description = "Not only deleted new clauses that exceed current estimated limits in passive,"
    " but also visit active and passive and delete clauses that exceed the new limit or would only generate children exceeding the limit.";
    _lrsRetroactiveDeletes.onlyUsefulWith(_saturationAlgorithm.is(equal(SaturationAlgorithm::LRS)));
    _lookup.insert(&_lrsRetroactiveDeletes);
    _lrsRetroactiveDeletes.tag(OptionTag::LRS);

    _lrsPreemptiveDeletes = BoolOptionValue("lrs_preemptive_deletes","lpd",true);
    _lrsPreemptiveDeletes.description = "If false, LRS will not use limits to delete clauses entering passive."
     " (Only the retroactive deletes might apply.)";
     // Under lrd=off:lpd=off, we don't have any LRS anymore (and are back to Otter, essentially), so the value of this option is questionable.
     // (Still, it's currently used in a few strategies in Schedules.)
    _lrsPreemptiveDeletes.onlyUsefulWith(_saturationAlgorithm.is(equal(SaturationAlgorithm::LRS)));
    _lookup.insert(&_lrsPreemptiveDeletes);
    _lrsPreemptiveDeletes.tag(OptionTag::LRS);

    _simulatedTimeLimit = TimeLimitOptionValue("simulated_time_limit","stl",0);
    _simulatedTimeLimit.description=
    "Time limit in seconds for the purpose of reachability estimations of the LRS saturation algorithm (if 0, the actual time limit is used)";
    _simulatedTimeLimit.onlyUsefulWith(Or(_saturationAlgorithm.is(equal(SaturationAlgorithm::LRS)),_splittingAvatimer.is(notEqual(1.0f))));
    _lookup.insert(&_simulatedTimeLimit);
    _simulatedTimeLimit.tag(OptionTag::LRS);

    _lrsEstimateCorrectionCoef = FloatOptionValue("lrs_estimate_correction_coef","lecc",1.0);
    _lrsEstimateCorrectionCoef.description = "Make lrs more (<1.0) or less (>1.0) aggressive by multiplying by this coef its estimate of how many clauses are still reachable.";
    _lookup.insert(&_lrsEstimateCorrectionCoef);
    _lrsEstimateCorrectionCoef.tag(OptionTag::LRS);
    _lrsEstimateCorrectionCoef.addConstraint(greaterThan(0.0f));
    _lrsEstimateCorrectionCoef.onlyUsefulWith(_saturationAlgorithm.is(equal(SaturationAlgorithm::LRS)));

  //*********************** Inferences  ***********************

#if VZ3

    _theoryInstAndSimp = ChoiceOptionValue<TheoryInstSimp>("theory_instantiation","thi",
                                        TheoryInstSimp::OFF, {"off", "all", "strong", "neg_eq", "overlap", "full", "new"});
    _theoryInstAndSimp.description = ""
    "\nEnables theory instantiation rule: "
    "\nT[x_1, ..., x_n] \\/ C[x_1, ..., x_n]"
    "\n-------------------------------------"
    "\n           C[t_1, ..., t_n]          "
    "\nwhere  "
    "\n -  T[x_1, ..., x_n] is a pure theory clause  "
    "\n - ~T[t_1, ...., t_n] is valid "
    "\n"
    "\nThe rule uses an smt solver (i.e. z3 atm) to find t_1...t_n that satisfy the requirement for the rule."
    "\n"
    "\nThe different option values define the behaviour of which theory literals to select."
    "\n- all    : hmmm.. what could that mean?!"
    "\n- neg_eq : only negative equalities"
    "\n- strong : interpreted predicates, but no positive equalities"
    "\n- overlap: all literals that contain variables that are also contained in a strong literal"
    "\n- new    : deprecated"
    "\n- full   : deprecated"
    "";
    _theoryInstAndSimp.tag(OptionTag::THEORIES);
    _theoryInstAndSimp.addProblemConstraint(hasTheories());
    _lookup.insert(&_theoryInstAndSimp);


    _thiGeneralise = BoolOptionValue("theory_instantiation_generalisation", "thigen", false);
    _thiGeneralise.description = "Enable retrieval of generalised instances in theory instantiation. This can help with datatypes but requires thi to call the smt solver twice. "
    "\n"
    "\n An example of such a generalisation is:"
    "\n first(x) > 0 \\/ P[x]"
    "\n ==================== "
    "\n     P[(-1, y)]"
    "\n"
    "\n instead of the more concrete instance"
    "\n first(x) > 0 \\/ P[x]"
    "\n ==================== "
    "\n     P[(-1, 0)]"
    ;
    _thiGeneralise.tag(OptionTag::THEORIES);
    _lookup.insert(&_thiGeneralise);
    _thiGeneralise.setExperimental();
    _thiGeneralise.onlyUsefulWith(_theoryInstAndSimp.is(notEqual(TheoryInstSimp::OFF)));

    _thiTautologyDeletion = BoolOptionValue("theory_instantiation_tautology_deletion", "thitd", false);
    _thiTautologyDeletion.description = "Enable deletion of tautology theory subclauses detected via theory instantiation.";
    _thiTautologyDeletion.tag(OptionTag::THEORIES);
    _lookup.insert(&_thiTautologyDeletion);
    _thiTautologyDeletion.setExperimental();
    _thiTautologyDeletion.onlyUsefulWith(_theoryInstAndSimp.is(notEqual(TheoryInstSimp::OFF)));
#endif

    _unificationWithAbstraction = ChoiceOptionValue<UnificationWithAbstraction>("unification_with_abstraction","uwa",
                                      UnificationWithAbstraction::AUTO,
                                      {"auto","off","interpreted_only","one_side_interpreted","one_side_constant","all","ground", "func_ext", "alasca_one_interp", "alasca_can_abstract", "alasca_main", "alasca_main_floor"});
    _unificationWithAbstraction.description=
      "During unification, if two terms s and t fail to unify we will introduce a constraint s!=t and carry on. For example, "
      "resolving p(1) \\/ C with ~p(a+2) would produce C \\/ 1 !=a+2. This is controlled by a check on the terms. The expected "
      "use case is in theory reasoning. The possible values are:"
      "- auto: boils down to off for non-theory problems, and to alasca_main whenever alasca (on by default) kicks in (except under alasca_integer_conversion, when it becomes alasca_main_floor)\n"
      "- off: do not introduce a constraint\n"
      "- interpreted_only: only if s and t have interpreted top symbols\n"
      "- one_side_interpreted: only if one of s or t have interpreted top symbols\n"
      "- one_side_constant: only if one of s or t is an interpreted constant (e.g. a number)\n"
      "- all: always apply\n"
      "- ground: only if both s and t are ground\n"
      "- alasca_one_interp, alasca_can_abstract, alasca_main: strategies used for the real-arithmetic version of alasca. these are described in  the LPAR2023 paper  \"Refining Unification with Abstraction\""
      "- alasca_main_floor: an extension of the alasca_main strategy to work with mixed integer-real arithmetic. this option is experimental\n"
      "See Unification with Abstraction and Theory Instantiation in Saturation-Based Reasoning for further details.";
    _unificationWithAbstraction.tag(OptionTag::THEORIES);
    _lookup.insert(&_unificationWithAbstraction);

    _unificationWithAbstractionFixedPointIteration = BoolOptionValue("unification_with_abstraction_fixed_point_iteration","uwa_fpi",
                                     false);
    _unificationWithAbstractionFixedPointIteration.description="The order in which arguments are being processed in unification with absraction can yield different results. i.e. unnecessary unifiers. This can be resolved by applying unification with absraction multiple times. This option enables this fixed point iertation. For details have a look at the paper \"Refining Unification with Abstraction\" from LPAR 2023.";
    _unificationWithAbstractionFixedPointIteration.tag(OptionTag::INFERENCES);
    _lookup.insert(&_unificationWithAbstractionFixedPointIteration);

    _useACeval = BoolOptionValue("use_ac_eval","uace",false);
    _useACeval.description="Evaluate associative and commutative operators e.g. + and *.";
    _useACeval.tag(OptionTag::THEORIES);
    _useACeval.onlyUsefulWith(_alasca.is(equal(false)));
    _lookup.insert(&_useACeval);

    _inequalityNormalization = BoolOptionValue("normalize_inequalities","norm_ineq",false);
    _inequalityNormalization.description="Enable normalizing of inequalities like s < t ==> 0 < t - s.";
    _lookup.insert(&_inequalityNormalization);
    _inequalityNormalization.addProblemConstraint(hasTheories());
    _inequalityNormalization.tag(OptionTag::THEORIES);

    auto choiceArithmeticSimplificationMode = [&](std::string l, std::string s, ArithmeticSimplificationMode d)
    { return ChoiceOptionValue<ArithmeticSimplificationMode>(l,s,d, {"force", "cautious", "off", }); };
    _cancellation = choiceArithmeticSimplificationMode(
       "cancellation", "canc",
       ArithmeticSimplificationMode::OFF);
    _cancellation.description = "Enables the rule cancellation around additions as described in the paper Making Theory Reasoning Simpler ( https://easychair.org/publications/preprint/K2hb ). \
                                In some rare cases the conclusion may be not strictly simpler than the hypothesis. With `force` we ignore these cases, violating the ordering and just simplifying \
                                anyways. With `cautious` we will generate a new clause instead of simplifying in these cases.";
    _lookup.insert(&_cancellation);
    _cancellation.addProblemConstraint(hasTheories());
    _cancellation.tag(OptionTag::THEORIES);
    _cancellation.addHardConstraint(If(equal(ArithmeticSimplificationMode::CAUTIOUS))
        .then(And(
              _termOrdering.is(notEqual(TermOrdering::QKBO))
            , _termOrdering.is(notEqual(TermOrdering::LAKBO))
            )));

    _pushUnaryMinus = BoolOptionValue(
       "push_unary_minus", "pum",
       false);
    _pushUnaryMinus.description=
          "Enable the immediate simplifications:\n"
          " -(t + s) ==> -t + -s\n"
          " -(-t) ==> t\n"
          ;
    _lookup.insert(&_pushUnaryMinus);
    _pushUnaryMinus.addProblemConstraint(hasTheories());
    _pushUnaryMinus.tag(OptionTag::THEORIES);

    auto addRecommendationConstraint = [](auto& opt, auto constr) {
      // MS: TODO: implement meaningful soft warnings / reminsders to the effect
      // -- this option should best be combined with those values of those other options
      // -- however, note that with alasca on by default but silently disabled when running on non-arith problems
      //    the warnings should only appear when alasca really kicks in, i.e.
      //    only when "env.options->alasca() && prb.hasAlascaArithmetic()"
    };

    _alasca = BoolOptionValue("abstracting_linear_arithmetic_superposition_calculus","alasca",false);
    _alasca.description= "Enables the Linear Arithmetic Superposition CAlculus, a calculus for linear real arithmetic with uninterpretd functions. It is described in the LPAR2023 paper \"ALASCA: Reasoning in Quantified Linear Arithmetic\"\n";
    _lookup.insert(&_alasca);
    _alasca.tag(OptionTag::INFERENCES);
    addRecommendationConstraint(_alasca, Or(
           _termOrdering.is(equal(TermOrdering::AUTO_KBO)),
           _termOrdering.is(equal(TermOrdering::QKBO)),
           _termOrdering.is(equal(TermOrdering::LAKBO)),
           _termOrdering.is(equal(TermOrdering::ALL_INCOMPARABLE))
           ));
    addRecommendationConstraint(_alasca, _cancellation.is(equal(ArithmeticSimplificationMode::OFF)));
    addRecommendationConstraint(_alasca, _unificationWithAbstraction.is(Or(
              equal(UnificationWithAbstraction::ALASCA_CAN_ABSTRACT)
            , equal(UnificationWithAbstraction::ALASCA_MAIN)
            , equal(UnificationWithAbstraction::ALASCA_MAIN_FLOOR)
            , equal(UnificationWithAbstraction::ALASCA_ONE_INTERP)
            , equal(UnificationWithAbstraction::AUTO)
            )));

    _viras  = BoolOptionValue("virtual_integer_real_arithmetic_substitution","viras",true);
    _viras.description= "Enables the VIRAS quantifier elimination to be used in ALASCA. The VIRAS method is explained in the LPAR2024 paper \"VIRAS: Conflict-Driven Quantifier Elimination for Integer-Real Arithmetic\"\n";
    _lookup.insert(&_viras);
    _viras.tag(OptionTag::INFERENCES);
    _viras.setExperimental();
    _viras.onlyUsefulWith(_alasca.is(equal(true)));

    _alascaDemodulation  = BoolOptionValue("alasca_demodulation","alasca_demod",false);
    _alascaDemodulation.description= "Enables the linear arithmetic demodulation rule\n";
    _lookup.insert(&_alascaDemodulation);
    _alascaDemodulation.tag(OptionTag::INFERENCES);
    _alascaDemodulation.setExperimental();
    _alascaDemodulation.onlyUsefulWith(_alasca.is(equal(true)));

    _alascaStrongNormalization  = BoolOptionValue("alasca_strong_normalziation","alasca_sn",false);
    _alascaStrongNormalization.description=
            "enables stronger normalizations for inequalities: \n"
            "s >= 0 ==> s > 0 \\/  s == 0\n"
            "s != 0 ==> s > 0 \\/ -s  > 0\n"
            "\n";
    _lookup.insert(&_alascaStrongNormalization);
    _alascaStrongNormalization.tag(OptionTag::INFERENCES);
    _alascaStrongNormalization.onlyUsefulWith(_alasca.is(equal(true)));


    _alascaIntegerConversion  = BoolOptionValue("alasca_integer_conversion","alascai",false);
    _alascaIntegerConversion.description=
            "enables converting integer problems into LIRA problems where there is only the sort of reals by"
            "replacing integer variables with floor functions and transforming the signature appropriately"
            "\n";
    _lookup.insert(&_alascaIntegerConversion);
    _alascaIntegerConversion.setExperimental();
    _alascaIntegerConversion.tag(OptionTag::INFERENCES);
    _alascaIntegerConversion.onlyUsefulWith(_alasca.is(equal(true)));
    addRecommendationConstraint(_alascaIntegerConversion, _unificationWithAbstraction.is(equal(UnificationWithAbstraction::ALASCA_MAIN_FLOOR)));

    _alascaAbstraction  = BoolOptionValue("alasca_abstraction","alascaa",false);
    _alascaAbstraction.description=
            "Enables the alasca abstraction rule. This is an experimental rule not yet finished."
            "\n";
    _lookup.insert(&_alascaAbstraction);
    _alascaAbstraction.tag(OptionTag::INFERENCES);
    _alascaAbstraction.setExperimental();
    _alascaAbstraction.onlyUsefulWith(_alasca.is(equal(true)));

    _gaussianVariableElimination = choiceArithmeticSimplificationMode(
       "gaussian_variable_elimination", "gve",
       ArithmeticSimplificationMode::OFF);
    _gaussianVariableElimination.description=
          "Enable the immediate simplification \"Gaussian Variable Elimination\":\n"
          "\n"
          "s != t \\/ C[X] \n"
          "--------------  if s != t can be rewritten to X != r \n"
          "    C[r] \n"
          "\n"
          "Example:\n"
          "\n"
          "6 * X0 != 2 * X1 | p(X0, X1)\n"
          "-------------------------------\n"
          "  p(2 * X1 / 6, X1)\n"
          "\n"
          "\n"
          "For a more detailed description see the paper Making Theory Reasoning Simpler ( https://easychair.org/publications/preprint/K2hb ). \
          In some rare cases the conclusion may be not strictly simpler than the hypothesis. With `force` we ignore these cases, violating the ordering and just simplifying \
          anyways. With `cautious` we will generate a new clause instead of simplifying in these cases.";
    _lookup.insert(&_gaussianVariableElimination);
    _gaussianVariableElimination.addProblemConstraint(hasTheories());
    _gaussianVariableElimination.tag(OptionTag::THEORIES);

    _arithmeticSubtermGeneralizations = choiceArithmeticSimplificationMode(
       "arithmetic_subterm_generalizations", "asg",
       ArithmeticSimplificationMode::OFF);
    _arithmeticSubtermGeneralizations.description = "\
          Enables various generalization rules for arithmetic terms as described in the paper Making Theory Reasoning Simpler ( https://easychair.org/publications/preprint/K2hb ). \
          In some rare cases the conclusion may be not strictly simpler than the hypothesis. With `force` we ignore these cases, violating the ordering and just simplifying \
          anyways. With `cautious` we will generate a new clause instead of simplifying in these cases.";
    _lookup.insert(&_arithmeticSubtermGeneralizations);
    _arithmeticSubtermGeneralizations.addProblemConstraint(hasTheories());
    _arithmeticSubtermGeneralizations.tag(OptionTag::THEORIES);

    _evaluationMode = ChoiceOptionValue<EvaluationMode>("evaluation","ev",
                                                        EvaluationMode::SIMPLE,
                                                        {"off","simple","force","cautious"});
    _evaluationMode.description=
    "Chooses the algorithm used to simplify interpreted integer, rational, and real terms. \
                                 \
    - simple: will only evaluate expressions built from interpreted constants only.\
    - cautious: will evaluate abstract expressions to a weak polynomial normal form. This is more powerful but may fail in some rare cases where the resulting polynomial is not strictly smaller than the initial one wrt. the simplification ordering. In these cases a new clause with the normal form term will be added to the search space instead of replacing the original clause.  \
    - force: same as `cautious`, but ignoring the simplification ordering and replacing the hypothesis with the normal form clause in any case. \
    ";
    _lookup.insert(&_evaluationMode);
    _evaluationMode.addProblemConstraint(hasTheories());
    _evaluationMode.tag(OptionTag::THEORIES);
    _evaluationMode.setExperimental();

    _induction = ChoiceOptionValue<Induction>("induction","ind",Induction::NONE,
                      {"none","struct","int","both"});
    _induction.description = "Apply structural and/or integer induction on datatypes and integers.";
    _induction.tag(OptionTag::INDUCTION);
    _lookup.insert(&_induction);
    //_induction.setRandomChoices

    _structInduction = ChoiceOptionValue<StructuralInductionKind>("structural_induction_kind","sik",
                         StructuralInductionKind::ONE,{"one","two","three","recursion","all"});
    _structInduction.description="The kind of structural induction applied";
    _structInduction.tag(OptionTag::INDUCTION);
    _structInduction.onlyUsefulWith(Or(_induction.is(equal(Induction::STRUCTURAL)),_induction.is(equal(Induction::BOTH))));
    _structInduction.addHardConstraint(If(equal(StructuralInductionKind::RECURSION)).then(_newCNF.is(equal(true))));
    _structInduction.addHardConstraint(If(equal(StructuralInductionKind::RECURSION)).then(_equalityResolutionWithDeletion.is(equal(true))));
    _structInduction.addHardConstraint(If(equal(StructuralInductionKind::ALL)).then(_newCNF.is(equal(true))));
    _structInduction.addHardConstraint(If(equal(StructuralInductionKind::ALL)).then(_equalityResolutionWithDeletion.is(equal(true))));
    _lookup.insert(&_structInduction);

    _intInduction = ChoiceOptionValue<IntInductionKind>("int_induction_kind","iik",
                         IntInductionKind::ONE,{"one","two","all"});
    _intInduction.description="The kind of integer induction applied";
    _intInduction.tag(OptionTag::INDUCTION);

    _intInduction.onlyUsefulWith(Or(_induction.is(equal(Induction::INTEGER)),_induction.is(equal(Induction::BOTH))));
    _lookup.insert(&_intInduction);

    _inductionChoice = ChoiceOptionValue<InductionChoice>("induction_choice","indc",InductionChoice::ALL,
                        {"all","goal","goal_plus"});
    _inductionChoice.description="Where to apply induction. Goal only applies to constants in goal, goal_plus"
                                 " extends this with skolem constants introduced by induction. Consider using"
                                 " guess_the_goal for problems in SMTLIB as they do not come with a conjecture";
    _inductionChoice.tag(OptionTag::INDUCTION);
    _lookup.insert(&_inductionChoice);
    _inductionChoice.onlyUsefulWith(_induction.is(notEqual(Induction::NONE)));
    //_inductionChoice.addHardConstraint(If(equal(InductionChoice::GOAL)->Or(equal(InductionChoice::GOAL_PLUS))).then(
    //  _inputSyntax.is(equal(InputSyntax::TPTP))->Or<InductionChoice>(_guessTheGoal.is(equal(true)))));


    _maxInductionDepth = UnsignedOptionValue("induction_max_depth","indmd",0);
    _maxInductionDepth.description = "Set maximum depth of induction where 0 means no max.";
    _maxInductionDepth.tag(OptionTag::INDUCTION);
    _maxInductionDepth.onlyUsefulWith(_induction.is(notEqual(Induction::NONE)));
    _maxInductionDepth.addHardConstraint(lessThan(33u));
    _lookup.insert(&_maxInductionDepth);

    _inductionNegOnly = BoolOptionValue("induction_neg_only","indn",true);
    _inductionNegOnly.description = "Only apply induction to negative literals";
    _inductionNegOnly.tag(OptionTag::INDUCTION);
    _inductionNegOnly.onlyUsefulWith(_induction.is(notEqual(Induction::NONE)));
    _lookup.insert(&_inductionNegOnly);

    _inductionUnitOnly = BoolOptionValue("induction_unit_only","indu",true);
    _inductionUnitOnly.description = "Only apply induction to unit clauses";
    _inductionUnitOnly.tag(OptionTag::INDUCTION);
    _inductionUnitOnly.onlyUsefulWith(_induction.is(notEqual(Induction::NONE)));
    _lookup.insert(&_inductionUnitOnly);

    _inductionGen = BoolOptionValue("induction_gen","indgen",false);
    _inductionGen.description = "Apply induction with generalization (on both all & selected occurrences)";
    _inductionGen.tag(OptionTag::INDUCTION);
    _inductionGen.onlyUsefulWith(_induction.is(notEqual(Induction::NONE)));
    _lookup.insert(&_inductionGen);

    _maxInductionGenSubsetSize = UnsignedOptionValue("max_induction_gen_subset_size","indgenss",3);
    _maxInductionGenSubsetSize.description = "Set maximum number of occurrences of the induction term to be"
                                              " generalized, where 0 means no max. (Regular induction will"
                                              " be applied without this restriction.)";
    _maxInductionGenSubsetSize.tag(OptionTag::INDUCTION);
    _maxInductionGenSubsetSize.onlyUsefulWith(_inductionGen.is(equal(true)));
    _maxInductionGenSubsetSize.addHardConstraint(lessThan(10u));
    _lookup.insert(&_maxInductionGenSubsetSize);

    _inductionStrengthenHypothesis = BoolOptionValue("induction_strengthen_hypothesis","indstrhyp",false);
    _inductionStrengthenHypothesis.description = "Strengthen induction formulas with the remaining skolem constants"
                                                  " replaced with universally quantified variables in hypotheses";
    _inductionStrengthenHypothesis.tag(OptionTag::INDUCTION);
    _inductionStrengthenHypothesis.onlyUsefulWith(_induction.is(notEqual(Induction::NONE)));
    _lookup.insert(&_inductionStrengthenHypothesis);

    _inductionOnComplexTerms = BoolOptionValue("induction_on_complex_terms","indoct",false);
    _inductionOnComplexTerms.description = "Apply induction on complex (ground) terms vs. only on constants";
    _inductionOnComplexTerms.tag(OptionTag::INDUCTION);
    _inductionOnComplexTerms.onlyUsefulWith(_induction.is(notEqual(Induction::NONE)));
    _lookup.insert(&_inductionOnComplexTerms);

    _inductionGroundOnly = BoolOptionValue("induction_ground_only","indgo",true);
    _inductionGroundOnly.description = "Apply induction only on ground literals vs. literals with at most one free variable";
    _inductionGroundOnly.tag(OptionTag::INDUCTION);
    _inductionGroundOnly.onlyUsefulWith(Or(_induction.is(equal(Induction::STRUCTURAL)),_induction.is(equal(Induction::BOTH))));
    _lookup.insert(&_inductionGroundOnly);

    _functionDefinitionRewriting = BoolOptionValue("function_definition_rewriting","fnrw",false);
    _functionDefinitionRewriting.description = "Use function definitions as rewrite rules with the intended orientation rather than the term ordering one";
    _functionDefinitionRewriting.tag(OptionTag::INFERENCES);
    _functionDefinitionRewriting.addHardConstraint(If(equal(true)).then(_newCNF.is(equal(true))));
    _functionDefinitionRewriting.addHardConstraint(If(equal(true)).then(_equalityResolutionWithDeletion.is(equal(true))));
    _lookup.insert(&_functionDefinitionRewriting);

    _integerInductionDefaultBound = BoolOptionValue("int_induction_default_bound","intinddb",false);
    _integerInductionDefaultBound.description = "Always apply integer induction with bound 0";
    _integerInductionDefaultBound.tag(OptionTag::INDUCTION);
    _integerInductionDefaultBound.onlyUsefulWith(Or(_induction.is(equal(Induction::INTEGER)),_induction.is(equal(Induction::BOTH))));
    _lookup.insert(&_integerInductionDefaultBound);

    _integerInductionInterval = ChoiceOptionValue<IntegerInductionInterval>("int_induction_interval","intindint",
                         IntegerInductionInterval::BOTH,{"infinite","finite","both"});
    _integerInductionInterval.description="Whether integer induction is applied over infinite or finite intervals, or both";
    _integerInductionInterval.tag(OptionTag::INDUCTION);
    _integerInductionInterval.onlyUsefulWith(Or(_induction.is(equal(Induction::INTEGER)),_induction.is(equal(Induction::BOTH))));
    _lookup.insert(&_integerInductionInterval);

    OptionChoiceValues integerInductionLiteralStrictnessValues {
      "none",
      "toplevel_not_in_other",
      "only_one_occurrence",
      "not_in_both",
      "always"
    };

    _integerInductionStrictnessEq = ChoiceOptionValue<IntegerInductionLiteralStrictness>(
        "int_induction_strictness_eq",
        "intindsteq",
        IntegerInductionLiteralStrictness::NONE,
        integerInductionLiteralStrictnessValues
    );
    _integerInductionStrictnessEq.description =
      "Exclude induction term t/literal l combinations from integer induction.\n"
      "Induction is not applied to _equality_ literals l:\n"
      "  - none: no exclusion\n"
      "  - toplevel_not_in_other: t is a top-level argument of l,\n"
      "    but it does not occur in the other argument of l\n"
      "  - only_one_occurrence: t has only one occurrence in l\n"
      "  - not_in_both: t does not occur in both arguments of l\n"
      "  - always: induction on l is not allowed at all\n";
    _integerInductionStrictnessEq.tag(OptionTag::INDUCTION);
    _integerInductionStrictnessEq.onlyUsefulWith(Or(_induction.is(equal(Induction::INTEGER)),_induction.is(equal(Induction::BOTH))));
    _lookup.insert(&_integerInductionStrictnessEq);

    _integerInductionStrictnessComp = ChoiceOptionValue<IntegerInductionLiteralStrictness>(
        "int_induction_strictness_comp",
        "intindstcomp",
        IntegerInductionLiteralStrictness::TOPLEVEL_NOT_IN_OTHER,
        integerInductionLiteralStrictnessValues
    );
    _integerInductionStrictnessComp.description =
      "Exclude induction term t/literal l combinations from integer induction.\n"
      "Induction is not applied to _comparison_ literals l:\n"
      "  - none: no exclusion\n"
      "  - toplevel_not_in_other: t is a top-level argument of l,\n"
      "    but it does not occur in the other argument of l\n"
      "  - only_one_occurrence: t has only one occurrence in l\n"
      "  - not_in_both: t does not occur in both arguments of l\n"
      "  - always: induction on l is not allowed at all\n";
    _integerInductionStrictnessComp.tag(OptionTag::INDUCTION);
    _integerInductionStrictnessComp.onlyUsefulWith(Or(_induction.is(equal(Induction::INTEGER)),_induction.is(equal(Induction::BOTH))));
    _lookup.insert(&_integerInductionStrictnessComp);

    _integerInductionStrictnessTerm = ChoiceOptionValue<IntegerInductionTermStrictness>(
      "int_induction_strictness_term",
      "intindstterm",
      IntegerInductionTermStrictness::INTERPRETED_CONSTANT,
      {"none", "interpreted_constant", "no_skolems"}
    );
    _integerInductionStrictnessTerm.description =
      "Exclude induction term t/literal l combinations from integer induction.\n"
      "Induction is not applied to the induction term t:\n"
      "  - none: no exclusion\n"
      "  - interpreted_constant: t is an interpreted constant\n"
      "  - no_skolems: t does not contain a skolem function";
    _integerInductionStrictnessTerm.tag(OptionTag::INDUCTION);
    _integerInductionStrictnessTerm.onlyUsefulWith(Or(_induction.is(equal(Induction::INTEGER)),_induction.is(equal(Induction::BOTH))));
    _lookup.insert(&_integerInductionStrictnessTerm);

    _nonUnitInduction = BoolOptionValue("non_unit_induction","nui",false);
    _nonUnitInduction.description = "Induction on certain clauses or clause sets instead of just unit clauses";
    _nonUnitInduction.tag(OptionTag::INDUCTION);
    _nonUnitInduction.reliesOn(_induction.is(notEqual(Induction::NONE)));
    _lookup.insert(&_nonUnitInduction);

    _inductionOnActiveOccurrences = BoolOptionValue("induction_on_active_occurrences","indao",false);
    _inductionOnActiveOccurrences.description = "Only use induction terms from active occurrences, generalize over active occurrences";
    _inductionOnActiveOccurrences.tag(OptionTag::INDUCTION);
    _inductionOnActiveOccurrences.onlyUsefulWith(_induction.is(notEqual(Induction::NONE)));
    _lookup.insert(&_inductionOnActiveOccurrences);

    _instantiation = ChoiceOptionValue<Instantiation>("instantiation","inst",Instantiation::OFF,{"off","on"});
    _instantiation.description = "Heuristically instantiate variables. Often wastes a lot of effort. Consider using thi instead.";
    _instantiation.tag(OptionTag::THEORIES);
    _lookup.insert(&_instantiation);

    _backwardDemodulation = ChoiceOptionValue<Demodulation>("backward_demodulation","bd",
                  Demodulation::OFF,
                  {"all","off","preordered"});
    _backwardDemodulation.description=
       "Oriented rewriting of kept clauses by newly derived unit equalities\n"
       "s = t     L[sθ] \\/ C\n"
       "---------------------   where sθ > tθ (replaces RHS)\n"
       " L[tθ] \\/ C\n";
    _lookup.insert(&_backwardDemodulation);
    _backwardDemodulation.tag(OptionTag::INFERENCES);
    _backwardDemodulation.addProblemConstraint(hasEquality());
    _backwardDemodulation.onlyUsefulWith(ProperSaturationAlgorithm());

    _backwardSubsumption = ChoiceOptionValue<Subsumption>("backward_subsumption","bs",
                Subsumption::OFF,{"off","on","unit_only"});
    _backwardSubsumption.description=
       "Perform subsumption deletion of kept clauses by newly derived clauses. Unit_only means that the subsumption will be performed only by unit clauses";
    _lookup.insert(&_backwardSubsumption);
    _backwardSubsumption.tag(OptionTag::INFERENCES);
    _backwardSubsumption.onlyUsefulWith(ProperSaturationAlgorithm());
    // bs without fs may lead to rapid looping (when a newly derived clause subsumes its own ancestor already in active) and makes little sense
    _backwardSubsumption.addHardConstraint(
        If(notEqual(Subsumption::OFF)).then(_forwardSubsumption.is(notEqual(false))));

    _backwardSubsumptionResolution = ChoiceOptionValue<Subsumption>("backward_subsumption_resolution","bsr",
                    Subsumption::OFF,{"off","on","unit_only"});
    _backwardSubsumptionResolution.description=
       "Perform subsumption resolution on kept clauses using newly derived clauses. Unit_only means that the subsumption resolution will be performed only by unit clauses";
    _lookup.insert(&_backwardSubsumptionResolution);
    _backwardSubsumptionResolution.tag(OptionTag::INFERENCES);
    _backwardSubsumptionResolution.onlyUsefulWith(ProperSaturationAlgorithm());

    _backwardSubsumptionDemodulation = BoolOptionValue("backward_subsumption_demodulation", "bsd", false);
    _backwardSubsumptionDemodulation.description = "Perform backward subsumption demodulation.";
    _lookup.insert(&_backwardSubsumptionDemodulation);
    _backwardSubsumptionDemodulation.tag(OptionTag::INFERENCES);
    _backwardSubsumptionDemodulation.onlyUsefulWith(ProperSaturationAlgorithm());
    _backwardSubsumptionDemodulation.addProblemConstraint(hasEquality());

    _backwardSubsumptionDemodulationMaxMatches = UnsignedOptionValue("backward_subsumption_demodulation_max_matches", "bsdmm", 0);
    _backwardSubsumptionDemodulationMaxMatches.description = "Maximum number of multi-literal matches to consider in backward subsumption demodulation. 0 means to try all matches (until first success).";
    _lookup.insert(&_backwardSubsumptionDemodulationMaxMatches);
    _backwardSubsumptionDemodulationMaxMatches.onlyUsefulWith(_backwardSubsumptionDemodulation.is(equal(true)));
    _backwardSubsumptionDemodulationMaxMatches.tag(OptionTag::INFERENCES);

    _binaryResolution = BoolOptionValue("binary_resolution","br",true);
    _binaryResolution.description=
    "Standard binary resolution i.e.\n"
        "C \\/ t     D \\/ s\n"
        "---------------------\n"
        "(C \\/ D)θ\n"
        "where θ = mgu(t,-s) and t selected";
    _lookup.insert(&_binaryResolution);
    _binaryResolution.onlyUsefulWith(ProperSaturationAlgorithm());
    _binaryResolution.tag(OptionTag::INFERENCES);
    // If urr is off then binary resolution should be on
    // _binaryResolution.addConstraint(If(equal(false)).then(_unitResultingResolution.is(notEqual(URResolution::OFF))));

    _superposition = BoolOptionValue("superposition","sup",true);
    _superposition.onlyUsefulWith(ProperSaturationAlgorithm());
    _superposition.tag(OptionTag::INFERENCES);
    _superposition.description= "Control superposition. Turning off this core inference leads to an incomplete calculus on equational problems.";
    _lookup.insert(&_superposition);

    _condensation = ChoiceOptionValue<Condensation>("condensation","cond",Condensation::OFF,{"fast","off","on"});
    _condensation.description=
       "Perform condensation. If 'fast' is specified, we only perform condensations that are easy to check for.";
    _lookup.insert(&_condensation);
    _condensation.tag(OptionTag::INFERENCES);
    _condensation.onlyUsefulWith(ProperSaturationAlgorithm());

    _demodulationRedundancyCheck = ChoiceOptionValue<DemodulationRedundancyCheck>("demodulation_redundancy_check","drc",
       DemodulationRedundancyCheck::ENCOMPASS,{"off","ordering","encompass"});
    _demodulationRedundancyCheck.description=
       "The following cases of backward and forward demodulation do not preserve completeness:\n"
       "s = t     s = t1 \\/ C \t s = t     s != t1 \\/ C\n"

       "--------------------- \t ---------------------\n"
       "t = t1 \\/ C \t\t t != t1 \\/ C\n"
       "where t > t1 and s = t > C (RHS replaced)\n"
       "With `encompass`, we treat demodulations (both forward and backward) as encompassment demodulations (as defined by Duarte and Korovin in 2022's IJCAR paper).\n"
       "With `ordering`, we check this condition and don't demodulate if we could violate completeness.\n"
       "With `off`, we skip the checks, save time, but become incomplete.";
    _lookup.insert(&_demodulationRedundancyCheck);
    _demodulationRedundancyCheck.tag(OptionTag::INFERENCES);
    _demodulationRedundancyCheck.onlyUsefulWith(ProperSaturationAlgorithm());
    _demodulationRedundancyCheck.onlyUsefulWith(Or(_forwardDemodulation.is(notEqual(Demodulation::OFF)),_backwardDemodulation.is(notEqual(Demodulation::OFF))));
    _demodulationRedundancyCheck.addProblemConstraint(hasEquality());

    _forwardDemodulationTermOrderingDiagrams = BoolOptionValue("forward_demodulation_term_ordering_diagrams","fdtod",true);
    _forwardDemodulationTermOrderingDiagrams.description=
       "Use term ordering diagrams (TODs) to runtime specialize post-ordering checks in forward demodulation.";
    _lookup.insert(&_forwardDemodulationTermOrderingDiagrams);
    _forwardDemodulationTermOrderingDiagrams.tag(OptionTag::INFERENCES);
    _forwardDemodulationTermOrderingDiagrams.onlyUsefulWith(ProperSaturationAlgorithm());
    _forwardDemodulationTermOrderingDiagrams.onlyUsefulWith(_forwardDemodulation.is(notEqual(Demodulation::OFF)));
    _forwardDemodulationTermOrderingDiagrams.addProblemConstraint(hasEquality());

    _demodulationOnlyEquational = BoolOptionValue("demodulation_only_equational","doe",false);
    _demodulationOnlyEquational.description=
       "Disables demodulation of non-equational literals. In combination with -ins > 0 simulates the effect of Waldmeister's `Enlarging the Hypothesis` trick.";
    _lookup.insert(&_demodulationOnlyEquational);
    _demodulationOnlyEquational.setExperimental();
    _demodulationOnlyEquational.tag(OptionTag::INFERENCES);
    _demodulationOnlyEquational.onlyUsefulWith(ProperSaturationAlgorithm());
    _demodulationOnlyEquational.onlyUsefulWith(Or(_forwardDemodulation.is(notEqual(Demodulation::OFF)),_backwardDemodulation.is(notEqual(Demodulation::OFF))));
    _demodulationOnlyEquational.addProblemConstraint(hasEquality());

    _extensionalityAllowPosEq = BoolOptionValue( "extensionality_allow_pos_eq","eape",true);
    _extensionalityAllowPosEq.description="If extensionality resolution equals filter, this dictates"
      " whether we allow other positive equalities when recognising extensionality clauses";
    _lookup.insert(&_extensionalityAllowPosEq);
    _extensionalityAllowPosEq.tag(OptionTag::INFERENCES);
    _extensionalityAllowPosEq.onlyUsefulWith(_extensionalityResolution.is(equal(ExtensionalityResolution::FILTER)));

    _extensionalityMaxLength = UnsignedOptionValue("extensionality_max_length","erml",0);
    _extensionalityMaxLength.description="Sets the maximum length (number of literals) an extensionality"
      " clause can have when doing recognition for extensionality resolution. If zero there is no maximum.";
    _lookup.insert(&_extensionalityMaxLength);
    _extensionalityMaxLength.tag(OptionTag::INFERENCES);
    // 0 means infinity, so it is intentionally not if (unsignedValue < 2).
    _extensionalityMaxLength.addConstraint(notEqual(1u));
    _extensionalityMaxLength.onlyUsefulWith(_extensionalityResolution.is(notEqual(ExtensionalityResolution::OFF)));
    //TODO does this depend on anything?

    _extensionalityResolution = ChoiceOptionValue<ExtensionalityResolution>("extensionality_resolution","er",
                      ExtensionalityResolution::OFF,{"filter","known","tagged","off"});
    _extensionalityResolution.description=
      "Turns on the following inference rule:\n"
      "  x=y \\/ C    s != t \\/ D\n"
      "  -----------------------\n"
      "  C{x → s, y → t} \\/ D\n"
      "Where s!=t is selected in s!=t \\/D and x=y \\/ C is a recognised as an extensionality clause - how clauses are recognised depends on the value of this option.\n"
      "If filter we attempt to recognise all extensionality clauses i.e. those that have exactly one X=Y, no inequality of the same sort as X-Y (and optionally no equality except X=Y, see extensionality_allow_pos_eq).\n"
      "If known we only recognise a known set of extensionality clauses. At the moment this includes the standard and subset-based formulations of the set extensionality axiom, as well as the array extensionality axiom.\n"
      "If tagged we only use formulas tagged as extensionality clauses.";
    _lookup.insert(&_extensionalityResolution);
    _extensionalityResolution.tag(OptionTag::INFERENCES);
    // Captures that if ExtensionalityResolution is not off then inequality splitting must be 0
    _extensionalityResolution.onlyUsefulWith(_inequalitySplitting.is(equal(0)));

    _FOOLParamodulation = BoolOptionValue("fool_paramodulation","foolp",false);
    _FOOLParamodulation.description=
      "Turns on the following inference rule:\n"
      "        C[s]\n"
      "--------------------,\n"
      "C[true] \\/ s = false\n"
      "where s is a boolean term that is not a variable, true or false, C[true] is "
      "the C clause with s substituted by true. This rule is needed for efficient "
      "treatment of boolean terms.";
    _lookup.insert(&_FOOLParamodulation);
    _FOOLParamodulation.tag(OptionTag::INFERENCES);

    _termAlgebraInferences = BoolOptionValue("term_algebra_rules","tar",true);
    _termAlgebraInferences.description=
      "Activates some rules that improve reasoning with term algebras (such as algebraic datatypes in SMT-LIB):\n"
      "If the problem does not contain any term algebra symbols, activating this options has no effect\n"
      "- distinctness rule:\n"
      "f(...) = g(...) \\/ A\n"
      "--------------------\n"
      "          A         \n"
      "where f and g are distinct term algebra constructors\n"
      "- distinctness tautology deletion: clauses of the form f(...) ~= g(...) \\/ A are deleted\n"
      "- injectivity rule:\n"
      "f(s1 ... sn) = f(t1 ... tn) \\/ A\n"
      "--------------------------------\n"
      "         s1 = t1 \\/ A\n"
      "               ...\n"
      "         sn = tn \\/ A";
    _lookup.insert(&_termAlgebraInferences);
    _termAlgebraInferences.tag(OptionTag::THEORIES);

    _termAlgebraExhaustivenessAxiom = BoolOptionValue("term_algebra_exhaustiveness_axiom","taea",true);
    _termAlgebraExhaustivenessAxiom.description="Enable term algebra exhaustiveness axiom";
    _lookup.insert(&_termAlgebraExhaustivenessAxiom);
    _termAlgebraExhaustivenessAxiom.tag(OptionTag::THEORIES);

    _termAlgebraCyclicityCheck = ChoiceOptionValue<TACyclicityCheck>("term_algebra_acyclicity","tac",
                                                                     TACyclicityCheck::OFF,{"off","axiom","rule","light"});
    _termAlgebraCyclicityCheck.description=
      "Activates the cyclicity rule for term algebras (such as algebraic datatypes in SMT-LIB):\n"
      "- off : the cyclicity rule is not enforced (this is sound but incomplete)\n"
      "- axiom : the cyclicity rule is axiomatized with a transitive predicate describing the subterm relation over terms\n"
      "- rule : the cyclicity rule is enforced by a specific hyper-resolution rule\n"
      "- light : the cyclicity rule is enforced by rule generating disequality between a term and its known subterms";
    _lookup.insert(&_termAlgebraCyclicityCheck);
    _termAlgebraCyclicityCheck.tag(OptionTag::THEORIES);

    _forwardDemodulation = ChoiceOptionValue<Demodulation>("forward_demodulation","fd",Demodulation::ALL,{"all","off","preordered"});
    _forwardDemodulation.description=
    "Oriented rewriting of newly derived clauses by kept unit equalities\n"
    "s = t     L[sθ] \\/ C\n"
    "---------------------  where sθ > tθ\n"
    " L[tθ] \\/ C\n"
    "If 'preordered' is set, only equalities s = t where s > t are used for rewriting.";
    _lookup.insert(&_forwardDemodulation);
    _forwardDemodulation.onlyUsefulWith(ProperSaturationAlgorithm());
    _forwardDemodulation.tag(OptionTag::INFERENCES);

    _forwardGroundJoinability = BoolOptionValue("forward_ground_joinability","fgj",false);
    _forwardGroundJoinability.description="Perform forward ground joinability.";
    _lookup.insert(&_forwardGroundJoinability);
    _forwardGroundJoinability.onlyUsefulWith(ProperSaturationAlgorithm());
    _forwardGroundJoinability.tag(OptionTag::INFERENCES);

    _forwardLiteralRewriting = BoolOptionValue("forward_literal_rewriting","flr",false);
    _forwardLiteralRewriting.description="Perform forward literal rewriting.";
    _lookup.insert(&_forwardLiteralRewriting);
    _forwardLiteralRewriting.tag(OptionTag::INFERENCES);
    _forwardLiteralRewriting.addProblemConstraint(mayHaveNonUnits());
    _forwardLiteralRewriting.onlyUsefulWith(ProperSaturationAlgorithm());

    _forwardSubsumption = BoolOptionValue("forward_subsumption","fs",true);
    _forwardSubsumption.description="Perform forward subsumption deletion.";
    _lookup.insert(&_forwardSubsumption);
    _forwardSubsumption.tag(OptionTag::INFERENCES);

    _forwardSubsumptionResolution = BoolOptionValue("forward_subsumption_resolution","fsr",true);
    _forwardSubsumptionResolution.description="Perform forward subsumption resolution.";
    _lookup.insert(&_forwardSubsumptionResolution);
    _forwardSubsumptionResolution.tag(OptionTag::INFERENCES);
    _forwardSubsumptionResolution.addHardConstraint(If(equal(true)).then(_forwardSubsumption.is(equal(true))));

    _forwardSubsumptionResolution.onlyUsefulWith(ProperSaturationAlgorithm());

    _forwardSubsumptionDemodulation = BoolOptionValue("forward_subsumption_demodulation", "fsd", false);
    _forwardSubsumptionDemodulation.description = "Perform forward subsumption demodulation.";
    _lookup.insert(&_forwardSubsumptionDemodulation);
    _forwardSubsumptionDemodulation.onlyUsefulWith(ProperSaturationAlgorithm());
    _forwardSubsumptionDemodulation.tag(OptionTag::INFERENCES);
    _forwardSubsumptionDemodulation.addProblemConstraint(hasEquality());

    _forwardSubsumptionDemodulationMaxMatches = UnsignedOptionValue("forward_subsumption_demodulation_max_matches", "fsdmm", 0);
    _forwardSubsumptionDemodulationMaxMatches.description = "Maximum number of multi-literal matches to consider in forward subsumption demodulation. 0 means to try all matches (until first success).";
    _lookup.insert(&_forwardSubsumptionDemodulationMaxMatches);
    _forwardSubsumptionDemodulationMaxMatches.onlyUsefulWith(_forwardSubsumptionDemodulation.is(equal(true)));
    _forwardSubsumptionDemodulationMaxMatches.tag(OptionTag::INFERENCES);

    _simultaneousSuperposition = BoolOptionValue("simultaneous_superposition","sims",true);
    _simultaneousSuperposition.description="Rewrite the whole RHS clause during superposition, not just the target literal.";
    _lookup.insert(&_simultaneousSuperposition);
    _simultaneousSuperposition.onlyUsefulWith(ProperSaturationAlgorithm());
    _simultaneousSuperposition.tag(OptionTag::INFERENCES);

    _innerRewriting = BoolOptionValue("inner_rewriting","irw",false);
    _innerRewriting.description="C[t_1] | t1 != t2 ==> C[t_2] | t1 != t2 when t1>t2";
    _innerRewriting.onlyUsefulWith(ProperSaturationAlgorithm());
    _innerRewriting.addProblemConstraint(hasEquality());
    _lookup.insert(&_innerRewriting);
    _innerRewriting.tag(OptionTag::INFERENCES);

    _equationalTautologyRemoval = BoolOptionValue("equational_tautology_removal","etr",false);
    _equationalTautologyRemoval.description="A reduction which uses congruence closure to remove logically valid clauses.";
    _lookup.insert(&_equationalTautologyRemoval);
    _equationalTautologyRemoval.onlyUsefulWith(ProperSaturationAlgorithm());
    _equationalTautologyRemoval.tag(OptionTag::INFERENCES);

    _partialRedundancyCheck = BoolOptionValue("partial_redundancy_check","prc",false);
    _partialRedundancyCheck.description=
      "Skip generating inferences on clause instances on which we already performed a simplifying inference.";
    _lookup.insert(&_partialRedundancyCheck);
    _partialRedundancyCheck.onlyUsefulWith(ProperSaturationAlgorithm());
    _partialRedundancyCheck.addHardConstraint(If(equal(true)).then(Or(_unificationWithAbstraction.is(equal(UnificationWithAbstraction::AUTO)),
                                                                          _unificationWithAbstraction.is(equal(UnificationWithAbstraction::OFF)))));
    _partialRedundancyCheck.tag(OptionTag::INFERENCES);

    _partialRedundancyOrderingConstraints = BoolOptionValue("partial_redundancy_ordering_constraints","proc",false);
    _partialRedundancyOrderingConstraints.description=
      "Strengthen partial redundancy with ordering constraints.";
    _lookup.insert(&_partialRedundancyOrderingConstraints);
    _partialRedundancyOrderingConstraints.onlyUsefulWith(_partialRedundancyCheck.is(equal(true)));
    _partialRedundancyOrderingConstraints.tag(OptionTag::INFERENCES);

    _partialRedundancyAvatarConstraints = BoolOptionValue("partial_redundancy_avatar_constraints","prac",false);
    _partialRedundancyAvatarConstraints.description=
      "Strengthen partial redundancy with AVATAR constraints.";
    _lookup.insert(&_partialRedundancyAvatarConstraints);
    _partialRedundancyAvatarConstraints.onlyUsefulWith(_partialRedundancyCheck.is(equal(true)));
    _partialRedundancyAvatarConstraints.onlyUsefulWith(_splitting.is(equal(true)));
    _partialRedundancyAvatarConstraints.tag(OptionTag::INFERENCES);

    _partialRedundancyLiteralConstraints = BoolOptionValue("partial_redundancy_literal_constraints","prlc",false);
    _partialRedundancyLiteralConstraints.description=
      "Strengthen partial redundancy with literals from clauses.";
    _lookup.insert(&_partialRedundancyLiteralConstraints);
    _partialRedundancyLiteralConstraints.onlyUsefulWith(_partialRedundancyCheck.is(equal(true)));
    _partialRedundancyLiteralConstraints.tag(OptionTag::INFERENCES);

    _unitResultingResolution = ChoiceOptionValue<URResolution>("unit_resulting_resolution","urr",URResolution::OFF,{"ec_only","off","on","full"});
    _unitResultingResolution.description=
    "Uses unit resulting resolution only to derive empty clauses (may be useful for splitting)."
    " 'ec_only' only derives empty clauses, 'on' does everything (but implements a heuristic to skip deriving more than one empty clause),"
    " 'full' ignores this heuristic and is thus complete also under AVATAR.";
    _lookup.insert(&_unitResultingResolution);
    _unitResultingResolution.tag(OptionTag::INFERENCES);
    _unitResultingResolution.onlyUsefulWith(ProperSaturationAlgorithm());
    _unitResultingResolution.addProblemConstraint(notJustEquality());
    _unitResultingResolution.addConstraint(If(equal(URResolution::FULL)).then(_splitting.is(equal(true))));
    // If br has already been set off then this will be forced on, if br has not yet been set
    // then setting this to off will force br on

    _superpositionFromVariables = BoolOptionValue("superposition_from_variables","sfv",true);
    _superpositionFromVariables.description="Perform superposition from variables.";
    _lookup.insert(&_superpositionFromVariables);
    _superpositionFromVariables.tag(OptionTag::INFERENCES);
    _superpositionFromVariables.addProblemConstraint(hasEquality());
    _superpositionFromVariables.onlyUsefulWith(ProperSaturationAlgorithm());

//*********************** Higher-order  ***********************

    _holPrinting = ChoiceOptionValue("pretty_hol_printing",
                                     "php",
                                     HPrinting::TPTP,
                                     {"raw", "db", "pretty", "tptp"});
    _holPrinting.description =
        "Various methods of printing higher-order terms: \n"
        " -raw : prints the internal representation of terms \n"
        " -pretty : converts internal representation to something resembling textbook notation \n"
        " -tptp : matches tptp standards \n"
        " -db : same as tptp, except that De Bruijn indices printed instead of named variables";
    _lookup.insert(&_holPrinting);
    _holPrinting.tag(OptionTag::HIGHER_ORDER);

    _choiceAxiom = BoolOptionValue("choice_ax","cha",false);
    _choiceAxiom.description="Adds the cnf form of the Hilbert choice axiom";
    _lookup.insert(&_choiceAxiom);
    _choiceAxiom.addProblemConstraint(hasHigherOrder());
    _choiceAxiom.tag(OptionTag::HIGHER_ORDER);

    _choiceReasoning = BoolOptionValue("choice_reasoning","chr",false);
    _choiceReasoning.description="Reason about choice by adding relevant instances of the axiom";
    _lookup.insert(&_choiceReasoning);
    _choiceReasoning.addProblemConstraint(hasHigherOrder());
    _choiceReasoning.onlyUsefulWith(_choiceAxiom.is(equal(false))); //no point having two together
    _choiceReasoning.tag(OptionTag::HIGHER_ORDER);

    _injectivity = BoolOptionValue("injectivity", "inj", false);
    _injectivity.description = "Attempts to identify injective functions and postulates a left-inverse";
    _lookup.insert(&_injectivity);
    _injectivity.addProblemConstraint(hasHigherOrder());
    _injectivity.tag(OptionTag::HIGHER_ORDER);

    // TODO we have two ways of enabling function extensionality abstraction atm:
    // this option, and `-uwa`.
    // We should sort this out before merging into master.
    _functionExtensionality = ChoiceOptionValue<FunctionExtensionality>("func_ext","fe",FunctionExtensionality::ABSTRACTION,
                                                                          {"off", "axiom", "abstraction"});
    _functionExtensionality.description="Deal with extensionality using abstraction, axiom or neither";
    _lookup.insert(&_functionExtensionality);
    _functionExtensionality.addProblemConstraint(hasHigherOrder());
    _functionExtensionality.tag(OptionTag::HIGHER_ORDER);

    _clausificationOnTheFly = ChoiceOptionValue<CNFOnTheFly>("cnf_on_the_fly", "cnfonf", CNFOnTheFly::EAGER,
                                                             {"eager",
                                                              "lazy_gen",
                                                              "lazy_simp",
                                                              "lazy_not_gen",
                                                              "lazy_not_gen_be_off",
                                                              "lazy_not_be_gen",
                                                              "off"});
    _clausificationOnTheFly.description = "Various options linked to clausification on the fly";
    _lookup.insert(&_clausificationOnTheFly);
    _clausificationOnTheFly.addProblemConstraint(hasHigherOrder());
    _clausificationOnTheFly.tag(OptionTag::HIGHER_ORDER);

    _equalityToEquivalence = BoolOptionValue("equality_to_equiv","e2e",false);
    _equalityToEquivalence.description=
      "Equality between boolean terms changed to equivalence \n"
      "t1 : $o = t2 : $o is changed to t1 <=> t2";
    _lookup.insert(&_equalityToEquivalence);
    // potentially could be useful for FOOL, so am not adding the HOL constraint

    _casesSimp = BoolOptionValue("cases_simp","cs",false);
    _casesSimp.description=
    "FOOL Paramodulation with two conclusion as a simplification";
    _casesSimp.onlyUsefulWith(_cases.is(equal(false)));
    _lookup.insert(&_casesSimp);
    // potentially could be useful for FOOL, so am not adding the HOL constraint
    _casesSimp.tag(OptionTag::HIGHER_ORDER);

    //TODO, sort out the mess with cases and FOOLP.
    //One should be removed. AYB
    _cases = BoolOptionValue("cases","c",false);
    _cases.description=
    "Alternative to FOOL Paramodulation that replaces all Boolean subterms in one step";
    _cases.onlyUsefulWith(_casesSimp.is(equal(false)));
    _lookup.insert(&_cases);
    // potentially could be useful for FOOL, so am not adding the HOL constraint
    _cases.tag(OptionTag::HIGHER_ORDER);

    _newTautologyDel = BoolOptionValue("new_taut_del", "ntd", false);
    _newTautologyDel.description =
        "Delete clauses with literals of the form false != true or t = true \\/ t = false";
    _lookup.insert(&_newTautologyDel);
    // potentially could be useful for FOOL, so am not adding the HOL constraint
    _newTautologyDel.tag(OptionTag::HIGHER_ORDER);

//*********************** InstGen  ***********************
// TODO not really InstGen any more, just global subsumption

    _globalSubsumption = BoolOptionValue("global_subsumption","gs",false);
    _globalSubsumption.description="Perform global subsumption. Use a set of groundings of generated clauses G to replace C \\/ L by C if the grounding of C is implied by G. A SAT solver is used for ground reasoning.";
    _lookup.insert(&_globalSubsumption);
    _globalSubsumption.onlyUsefulWith(ProperSaturationAlgorithm());
    _globalSubsumption.tag(OptionTag::INFERENCES);
    // _globalSubsumption.addProblemConstraint(mayHaveNonUnits()); - this is too strict, think of a better one

    _globalSubsumptionSatSolverPower = ChoiceOptionValue<GlobalSubsumptionSatSolverPower>("global_subsumption_sat_solver_power","gsssp",
          GlobalSubsumptionSatSolverPower::PROPAGATION_ONLY,{"propagation_only","full"});
    _globalSubsumptionSatSolverPower.description="";
    _lookup.insert(&_globalSubsumptionSatSolverPower);
    _globalSubsumptionSatSolverPower.tag(OptionTag::INFERENCES);
    _globalSubsumptionSatSolverPower.onlyUsefulWith(_globalSubsumption.is(equal(true)));

    _globalSubsumptionAvatarAssumptions = ChoiceOptionValue<GlobalSubsumptionAvatarAssumptions>("global_subsumption_avatar_assumptions","gsaa",
        GlobalSubsumptionAvatarAssumptions::OFF,{"off","from_current","full_model"});
    _globalSubsumptionAvatarAssumptions.description=
      "When running global subsumption and AVATAR at the same time we need to include information about the current AVATAR model. When this is off "
      "we ignore clauses with AVATAR assumptions for GS. When it is from_current we assume the assumptions in the current clause. When it is "
      "full_model we assume the full model from AVATAR. See paper Global Subsumption Revisited (Briefly).";
    _lookup.insert(&_globalSubsumptionAvatarAssumptions);
    _globalSubsumptionAvatarAssumptions.tag(OptionTag::INFERENCES);
    _globalSubsumptionAvatarAssumptions.onlyUsefulWith(_globalSubsumption.is(equal(true)));
    _globalSubsumptionAvatarAssumptions.onlyUsefulWith(_splitting.is(equal(true)));

    _useHashingVariantIndex = BoolOptionValue("use_hashing_clause_variant_index","uhcvi",true);
    _useHashingVariantIndex.description= "Use clause variant index based on hashing for clause variant detection (affects avatar).";
    _lookup.insert(&_useHashingVariantIndex);
    _useHashingVariantIndex.tag(OptionTag::OTHER);

//*********************** AVATAR  ***********************

    _splitting = BoolOptionValue("avatar","av",true);
    _splitting.description="Use AVATAR splitting.";
    _lookup.insert(&_splitting);
    _splitting.onlyUsefulWith(ProperSaturationAlgorithm());
    _splitting.tag(OptionTag::AVATAR);
    //_splitting.addProblemConstraint(mayHaveNonUnits());

    _splitAtActivation = BoolOptionValue("split_at_activation","sac",false);
    _splitAtActivation.description="Split a clause when it is activated, default is to split when it is processed";
    _lookup.insert(&_splitAtActivation);
    _splitAtActivation.onlyUsefulWith(_splitting.is(equal(true)));
    _splitAtActivation.tag(OptionTag::AVATAR);

    _cleaveNonsplittables = BoolOptionValue("cleave_nonsplittables","cn",false);
    _cleaveNonsplittables.description="Tentatively propose single-literal component strengthenings. Sometimes useful for bringing about finite saturations.";
    _lookup.insert(&_cleaveNonsplittables);
    _cleaveNonsplittables.onlyUsefulWith(_splitting.is(equal(true)));
    _cleaveNonsplittables.tag(OptionTag::AVATAR);

    _splittingAddComplementary = ChoiceOptionValue<SplittingAddComplementary>("avatar_add_complementary","aac",
                                                                                SplittingAddComplementary::GROUND,{"ground","none"});
    _splittingAddComplementary.description="";
    _lookup.insert(&_splittingAddComplementary);
    _splittingAddComplementary.tag(OptionTag::AVATAR);
    _splittingAddComplementary.onlyUsefulWith(_splitting.is(equal(true)));

    _splittingCongruenceClosure = BoolOptionValue("avatar_congruence_closure", "acc", false);
    _splittingCongruenceClosure.description="Use a congruence closure decision procedure on top of the AVATAR SAT solver. This ensures that models produced by AVATAR satisfy the theory of uninterpreted functions.";
    _lookup.insert(&_splittingCongruenceClosure);
    _splittingCongruenceClosure.tag(OptionTag::AVATAR);
    _splittingCongruenceClosure.onlyUsefulWith(_splitting.is(equal(true)));
#if VZ3
    _splittingCongruenceClosure.onlyUsefulWith(_satSolver.is(notEqual(SatSolver::Z3)));
#endif
    // _splittingCongruenceClosure.addProblemConstraint(hasEquality()); -- not a good constraint for the minimizer

    _ccUnsatCores = ChoiceOptionValue<CCUnsatCores>("cc_unsat_cores","ccuc",CCUnsatCores::SMALL_ONES,
                                                     {"first", "small_ones", "all"});
    _ccUnsatCores.description="";
    _lookup.insert(&_ccUnsatCores);
    _ccUnsatCores.tag(OptionTag::AVATAR);
    _ccUnsatCores.onlyUsefulWith(_splittingCongruenceClosure.is(equal(true)));

    _splittingLiteralPolarityAdvice = ChoiceOptionValue<SplittingLiteralPolarityAdvice>(
                                                "avatar_literal_polarity_advice","alpa",
                                                SplittingLiteralPolarityAdvice::NONE,
                                                {"false","true","none","random"});
    _splittingLiteralPolarityAdvice.description="Override SAT-solver's default polarity/phase setting for variables abstracting clause components.";
    _lookup.insert(&_splittingLiteralPolarityAdvice);
    _splittingLiteralPolarityAdvice.tag(OptionTag::AVATAR);
    _splittingLiteralPolarityAdvice.onlyUsefulWith(_splitting.is(equal(true)));

    _splittingMinimizeModel = ChoiceOptionValue<SplittingMinimizeModel>("avatar_minimize_model","amm",
                                                                        SplittingMinimizeModel::ALL,{"off","sco","all"});
    _splittingMinimizeModel.description="Minimize the SAT-solver model by replacing concrete values with don't-cares"
                                        " provided <all> the sat clauses (or only the split clauses with <sco>) remain provably satisfied"
                                        " by the partial model.";
    _lookup.insert(&_splittingMinimizeModel);
    _splittingMinimizeModel.tag(OptionTag::AVATAR);
    _splittingMinimizeModel.onlyUsefulWith(_splitting.is(equal(true)));
    _splittingMinimizeModel.addHardConstraint(If(equal(SplittingMinimizeModel::SCO)).then(_cleaveNonsplittables.is(notEqual(true))));

    _splittingEagerRemoval = BoolOptionValue("avatar_eager_removal","aer",false);
    _splittingEagerRemoval.description="If a component was in the model and then becomes 'don't care' eagerly remove that component from the first-order solver. Note: only has any impact when amm is used.";
    _lookup.insert(&_splittingEagerRemoval);
    _splittingEagerRemoval.tag(OptionTag::AVATAR);
    _splittingEagerRemoval.onlyUsefulWith(_splitting.is(equal(true)));
    // if minimize is off then aer makes no difference
    // if minimize is sco then aer=off could lead to a conflict clause added infinitely often
    // (we actually protect against the problematic combination in Splitter, by ignoring aer=off even if requested)
    _splittingEagerRemoval.onlyUsefulWith(_splittingMinimizeModel.is(equal(SplittingMinimizeModel::ALL)));

    _splittingFastRestart = BoolOptionValue("avatar_fast_restart","afr",false);
    _splittingFastRestart.description="";
    _lookup.insert(&_splittingFastRestart);
    _splittingFastRestart.tag(OptionTag::AVATAR);
    _splittingFastRestart.onlyUsefulWith(_splitting.is(equal(true)));

    _splittingBufferedSolver = BoolOptionValue("avatar_buffered_solver","abs",false);
    _splittingBufferedSolver.description="Added buffering functionality to the SAT solver used in AVATAR.";
    _lookup.insert(&_splittingBufferedSolver);
    _splittingBufferedSolver.tag(OptionTag::AVATAR);
    _splittingBufferedSolver.onlyUsefulWith(_splitting.is(equal(true)));

    _splittingDeleteDeactivated = ChoiceOptionValue<SplittingDeleteDeactivated>("avatar_delete_deactivated","add",
                                                                        SplittingDeleteDeactivated::LARGE_ONLY,{"on","large","off"});

    _splittingDeleteDeactivated.description="";
    _lookup.insert(&_splittingDeleteDeactivated);
    _splittingDeleteDeactivated.tag(OptionTag::AVATAR);
    _splittingDeleteDeactivated.onlyUsefulWith(_splitting.is(equal(true)));

    _splittingFlushPeriod = UnsignedOptionValue("avatar_flush_period","afp",0);
    _splittingFlushPeriod.description=
    "after given number of generated clauses without deriving an empty clause, the splitting component selection is shuffled. If equal to zero, shuffling is never performed.";
    _lookup.insert(&_splittingFlushPeriod);
    _splittingFlushPeriod.tag(OptionTag::AVATAR);
    _splittingFlushPeriod.onlyUsefulWith(_splitting.is(equal(true)));

    _splittingFlushQuotient = FloatOptionValue("avatar_flush_quotient","afq",1.5);
    _splittingFlushQuotient.description=
    "after each flush, the avatar_flush_period is multiplied by the quotient";
    _lookup.insert(&_splittingFlushQuotient);
    _splittingFlushQuotient.tag(OptionTag::AVATAR);
    _splittingFlushQuotient.addConstraint(greaterThanEq(1.0f));
    _splittingFlushQuotient.onlyUsefulWith(_splittingFlushPeriod.is(notEqual((unsigned)0)));

    _splittingAvatimer = FloatOptionValue("avatar_turn_off_time_frac","atotf",1.0);
    _splittingAvatimer.description= "Stop splitting after the specified fraction of the overall time has passed (the default 1.0 means AVATAR runs until the end).\n"
        "(the remaining time AVATAR is still switching branches and communicating with the SAT solver,\n"
        "but not introducing new splits anymore. This fights the theoretical possibility of AVATAR's dynamic incompleteness.)";
    _lookup.insert(&_splittingAvatimer);
    _splittingAvatimer.tag(OptionTag::AVATAR);
    _splittingAvatimer.addConstraint(greaterThanEq(0.0f)); //if you want to stop splitting right-away, just turn AVATAR off
    _splittingAvatimer.addConstraint(smallerThanEq(1.0f));
    _splittingAvatimer.onlyUsefulWith(_splitting.is(equal(true)));

    _splittingNonsplittableComponents = ChoiceOptionValue<SplittingNonsplittableComponents>("avatar_nonsplittable_components","anc",
                                                                                              SplittingNonsplittableComponents::KNOWN,
                                                                                              {"all","all_dependent","known","none"});
    _splittingNonsplittableComponents.description=
    "Decide what to do with a nonsplittable component:\n"
    "  -known: SAT clauses will be learnt from non-splittable clauses that have corresponding components (if there is a component C with name SAT l, clause C | {l1,..ln} will give SAT clause ~l1 \\/ … \\/ ~ln \\/ l). When we add the sat clause, we discard the original FO clause C | {l1,..ln} and let the component selection update model, possibly adding the component clause C | {l}.\n"
    "  -all: like known, except when we see a non-splittable clause that doesn't have a name, we introduce the name for it.\n"
    "  -all_dependent: like all, but we don't introduce names for non-splittable clauses that don't depend on any components";
    _lookup.insert(&_splittingNonsplittableComponents);
    _splittingNonsplittableComponents.tag(OptionTag::AVATAR);
    _splittingNonsplittableComponents.onlyUsefulWith(_splitting.is(equal(true)));

    _nonliteralsInClauseWeight = BoolOptionValue("nonliterals_in_clause_weight","nicw",false);
    _nonliteralsInClauseWeight.description=
    "Non-literal parts of clauses (such as its split history) will also contribute to the weight";
    _lookup.insert(&_nonliteralsInClauseWeight);
    _nonliteralsInClauseWeight.tag(OptionTag::AVATAR);
    _nonliteralsInClauseWeight.onlyUsefulWith(_splitting.is(equal(true)));
    // _nonliteralsInClauseWeight.addProblemConstraint(mayHaveNonUnits()); (for the same reason this is disabled in splitting)

//*********************** SAT solver (used in various places)  ***********************
    _satSolver = ChoiceOptionValue<SatSolver>("sat_solver","sas",SatSolver::MINISAT, {
      "minisat",
      "cadical"
#if VZ3
      ,"z3"
#endif
    });
    _satSolver.description= "Select the SAT solver to be used throughout Vampire."
      " This will be used in AVATAR (for splitting) when the saturation algorithm is discount, lrs or otter."
      " And for finite model finding when the saturation algorithm is fmb.";
    _lookup.insert(&_satSolver);
#if VZ3
    _satSolver.addHardConstraint(If(equal(SatSolver::Z3)).then(_saturationAlgorithm.is(notEqual(SaturationAlgorithm::FINITE_MODEL_BUILDING))));
#endif
    _satSolver.onlyUsefulWith(_splitting.is(equal(true)));
    _satSolver.tag(OptionTag::SAT);

#if VZ3

    _satFallbackForSMT = BoolOptionValue("sat_fallback_for_smt","sffsmt",false);
    _satFallbackForSMT.description="If using z3 run a sat solver alongside to use if the smt"
       " solver returns unknown at any point";
    _lookup.insert(&_satFallbackForSMT);
    _satFallbackForSMT.tag(OptionTag::SAT);
    _satFallbackForSMT.addProblemConstraint(hasTheories()); // Z3 won't be incomplete for pure FOL
    _satFallbackForSMT.onlyUsefulWith(_satSolver.is(equal(SatSolver::Z3)));
#endif

    //*************************************************************
    //*********************** which mode or tag?  ************************
    //*************************************************************

    _increasedNumeralWeight = BoolOptionValue("increased_numeral_weight","inw",false);
    _increasedNumeralWeight.description=
             "This option only applies if the problem has interpreted numbers. The weight of integer constants depends on the logarithm of their absolute value (instead of being 1)";
    _lookup.insert(&_increasedNumeralWeight);
    _increasedNumeralWeight.onlyUsefulWith(ProperSaturationAlgorithm());
    _increasedNumeralWeight.tag(OptionTag::SATURATION);

    _literalComparisonMode = ChoiceOptionValue<LiteralComparisonMode>("literal_comparison_mode","lcm",
                                                                      LiteralComparisonMode::STANDARD,
                                                                      {"predicate","reverse","standard"});
    _literalComparisonMode.description="Vampire uses term orderings which use an ordering of predicates. Standard places equality (and certain other special predicates) first and all others second. Predicate depends on symbol precedence (see symbol_precedence). Reverse reverses the order.";
    _lookup.insert(&_literalComparisonMode);
    _literalComparisonMode.onlyUsefulWith(ProperSaturationAlgorithm());
    _literalComparisonMode.tag(OptionTag::SATURATION);
    _literalComparisonMode.addProblemConstraint(mayHaveNonUnits());
    _literalComparisonMode.addProblemConstraint(notJustEquality());

    _nonGoalWeightCoefficient = NonGoalWeightOptionValue("nongoal_weight_coefficient","nwc"); // default 10.0 is hard-wired to the constructor
    _nonGoalWeightCoefficient.description=
             "coefficient that will multiply the weight of non-conjecture clauses (those marked as 'axiom' in TPTP)";
    _lookup.insert(&_nonGoalWeightCoefficient);
    _nonGoalWeightCoefficient.onlyUsefulWith(ProperSaturationAlgorithm());
    _nonGoalWeightCoefficient.tag(OptionTag::SATURATION);

    _restrictNWCtoGC = BoolOptionValue("restrict_nwc_to_goal_constants","rnwc",false);
    _restrictNWCtoGC.description = "restrict nongoal_weight_coefficient to those containing goal constants";
    _lookup.insert(&_restrictNWCtoGC);
    _restrictNWCtoGC.tag(OptionTag::SATURATION);
    _restrictNWCtoGC.onlyUsefulWith(_nonGoalWeightCoefficient.is(notEqual(1.0f)));

    _normalize = BoolOptionValue("normalize","norm",false);
    _normalize.description="Normalize the problem so that the ordering of clauses etc does not effect proof search.";
    _lookup.insert(&_normalize);
    _normalize.tag(OptionTag::PREPROCESSING);

    _shuffleInput = BoolOptionValue("shuffle_input","si",false);
    _shuffleInput.description="Randomly shuffle the input problem. (Runs after and thus destroys normalize.)";
    _lookup.insert(&_shuffleInput);
    _shuffleInput.tag(OptionTag::PREPROCESSING);

    _randomTraversals = BoolOptionValue("random_traversals","rtra",false);
    _lookup.insert(&_randomTraversals);
    _randomTraversals.tag(OptionTag::SATURATION);
    _randomTraversals.setExperimental();

    _randomPolarities = BoolOptionValue("random_polarities","rp",false);
    _randomPolarities.description="As part of preprocessing, randomly (though consistently) flip polarities of non-equality predicates in the whole CNF.";
    _lookup.insert(&_randomPolarities);
    _randomPolarities.tag(OptionTag::PREPROCESSING);

    _questionAnswering = ChoiceOptionValue<QuestionAnsweringMode>("question_answering","qa",QuestionAnsweringMode::AUTO,
                                                                  {"auto","plain","synthesis","off"});
    _questionAnswering.description= "Determines whether (and how) we attempt to answer questions:"
       " plain - answer-literal-based, supports disjunctive answers; synthesis - designed for synthesising programs from proofs.";
    _questionAnswering.addHardConstraint(If(equal(QuestionAnsweringMode::PLAIN)).then(ProperSaturationAlgorithm()));
    _questionAnswering.addHardConstraint(If(equal(QuestionAnsweringMode::SYNTHESIS)).then(ProperSaturationAlgorithm()));
    _lookup.insert(&_questionAnswering);
    _questionAnswering.tag(OptionTag::OTHER);

    _questionAnsweringGroundOnly = BoolOptionValue("question_answering_ground_only","qago",false);
    _questionAnsweringGroundOnly.description = "In qa plain mode: if set, only ground answers will be considered.";
    _questionAnsweringGroundOnly.onlyUsefulWith(_questionAnswering.is(equal(QuestionAnsweringMode::PLAIN)));
    _lookup.insert(&_questionAnsweringGroundOnly);
    _questionAnsweringGroundOnly.tag(OptionTag::OTHER);

    _questionAnsweringAvoidThese = StringOptionValue("question_answering_avoid_these","qaat","");
    _questionAnsweringAvoidThese.description="A |-separated list of answer literal atoms (e.g., `ans0(sK1)|ans0(f(c))`) that should not be considered as answers to return."
      " The atoms may contain variables. Matching against any of those disqualifies a potential answer.";
    _lookup.insert(&_questionAnsweringAvoidThese);
    _questionAnsweringAvoidThese.onlyUsefulWith(_questionAnswering.is(equal(QuestionAnsweringMode::PLAIN)));
    _questionAnsweringAvoidThese.tag(OptionTag::OTHER);

    _randomSeed = UnsignedOptionValue("random_seed","",1 /* this should be the value of Random::_seed from Random.cpp */);
    _randomSeed.description="Some parts of vampire use random numbers. This seed allows for reproducibility of results. By default the seed is not changed."
      " Use the non-default value 0 to have vampire query a random_device for always different behaviour.";
    _lookup.insert(&_randomSeed);
    _randomSeed.tag(OptionTag::INPUT);

    _activationLimit = IntOptionValue("activation_limit","al",0);
    _activationLimit.description="Terminate saturation after this many iterations of the main loop. 0 means no limit.";
    _lookup.insert(&_activationLimit);
    _activationLimit.tag(OptionTag::SATURATION);

    // Even if AUTO_KBO resolves to "qkbo" or "lakbo", we still allow KBO suboptions (and possibly ignore them)
    // this is better than the default (to=auto_kbo) warning whenever we touch "kws" or "kmz" ...
    auto KboLike = [this] {
      return Or(_termOrdering.is(equal(TermOrdering::KBO)),
                _termOrdering.is(equal(TermOrdering::AUTO_KBO)));
    };

    _termOrdering = ChoiceOptionValue<TermOrdering>("term_ordering","to", TermOrdering::AUTO_KBO,
                                                    {"auto_kbo","kbo","qkbo","lakbo","lpo","incomp"});
    _termOrdering.description="The term ordering used by Vampire to orient equations and order literals.\n"
      "\n"
      "possible values:\n"
      "- auto_kbo: boils down to kbo for non-theory problems and to qkbo, whenever alasca (on by default) kicks in\n"
      "- kbo: Knuth-Bendix Ordering\n"
      "- qkbo: QKBO ordering as described in the TACAS 2023 paper \"ALASCA: Reasoning in Quantified Linear Arithmetic\"\n"
      "- lpo: Lexicographical Path Ordering\n"
      "- lakbo: similar to QKBO but for mixed integer-real arithmetic. this option is experimental"
      ;
    _termOrdering.onlyUsefulWith(ProperSaturationAlgorithm());
    _termOrdering.tag(OptionTag::SATURATION);
    _termOrdering.addHardConstraint(
        If(Or(equal(TermOrdering::QKBO), equal(TermOrdering::LAKBO)))
          .then(_alasca.is(equal(true)))); // <- alasca must be enabled, because the orderings rely on AlascaState to be set
    _lookup.insert(&_termOrdering);

    _symbolPrecedence = ChoiceOptionValue<SymbolPrecedence>("symbol_precedence","sp",SymbolPrecedence::FREQUENCY,
                                                            {"arity","occurrence","reverse_arity","unary_first",
                                                            "const_max", "const_min",
                                                            "scramble","frequency","unary_frequency","const_frequency",
                                                            "reverse_frequency", "weighted_frequency","reverse_weighted_frequency"});
    _symbolPrecedence.description="Vampire uses term orderings which require a precedence relation between symbols.\n"
                                  "Arity orders symbols by their arity (and reverse_arity takes the reverse of this) and occurrence orders symbols by the order they appear in the problem. "
                                  "Then we have a few precedence generating schemes adopted from E: frequency - sort by frequency making rare symbols large, reverse does the opposite, "
                                  "(For the weighted versions, each symbol occurrence counts as many times as is the length of the clause in which it occurs.) "
                                  "unary_first is like arity, except that unary symbols are maximal (and ties are broken by frequency), "
                                  "unary_frequency is like frequency, except that unary symbols are maximal, "
                                  "const_max makes constants the largest, then falls back to arity, "
                                  "const_min makes constants the smallest, then falls back to reverse_arity, "
                                  "const_frequency makes constants the smallest, then falls back to frequency.";
    _lookup.insert(&_symbolPrecedence);
    _symbolPrecedence.onlyUsefulWith(ProperSaturationAlgorithm());
    _symbolPrecedence.tag(OptionTag::SATURATION);

    _introducedSymbolPrecedence = ChoiceOptionValue<IntroducedSymbolPrecedence>("introduced_symbol_precedence","isp",
                                                                                IntroducedSymbolPrecedence::TOP,
                                                                                {"top","bottom"});
    _introducedSymbolPrecedence.description="Decides where to place symbols introduced during proof search in the symbol precedence";
    _lookup.insert(&_introducedSymbolPrecedence);
    _introducedSymbolPrecedence.tag(OptionTag::SATURATION);

    _kboWeightGenerationScheme = ChoiceOptionValue<KboWeightGenerationScheme>("kbo_weight_scheme","kws",KboWeightGenerationScheme::CONST,
                                          {"const","random","arity","inv_arity","arity_squared","inv_arity_squared",
                                          "precedence","inv_precedence","frequency","inv_frequency"});
    _kboWeightGenerationScheme.description = "Weight generation schemes from KBO inspired by E. This gets overridden by the function_weights option if used.";
    _kboWeightGenerationScheme.setExperimental();
    _kboWeightGenerationScheme.onlyUsefulWith(KboLike());
    _kboWeightGenerationScheme.tag(OptionTag::SATURATION);
    _lookup.insert(&_kboWeightGenerationScheme);

    _kboMaxZero = BoolOptionValue("kbo_max_zero","kmz",false);
    _kboMaxZero.setExperimental();
    _kboMaxZero.onlyUsefulWith(KboLike());
    _kboMaxZero.tag(OptionTag::SATURATION);
    _kboMaxZero.description="Modifies any kbo_weight_scheme by setting the maximal (by the precedence) function symbol to have weight 0.";
    _lookup.insert(&_kboMaxZero);

    _kboAdmissabilityCheck = ChoiceOptionValue<KboAdmissibilityCheck>(
        "kbo_admissibility_check", "", KboAdmissibilityCheck::ERROR,
                                     {"error","warning" });
    _kboAdmissabilityCheck.description = "Choose to emit a warning instead of throwing an exception if the weight function and precedence ordering for kbo are not compatible.";
    _kboAdmissabilityCheck.setExperimental();
    _kboAdmissabilityCheck.onlyUsefulWith(KboLike());
    _kboAdmissabilityCheck.tag(OptionTag::SATURATION);
    _lookup.insert(&_kboAdmissabilityCheck);


    _functionWeights = StringOptionValue("function_weights","fw","");
    _functionWeights.description =
      "Path to a file that defines weights for KBO for function symbols.\n"
      "\n"
      "Each line in the file is expected to contain a function name, followed by the functions arity, and a positive integer, that specifies symbols weight.\n"
      "\n"
      "Additionally there are special values that can be specified:\n"
      "- `$default    <number>` specifies the default symbol weight, that is used for all symbols not present in the file (if not specified 0 is used)\n"
      "- `$introduced <number>` specifies the weight used for symbols introduced during preprocessing or proof search\n"
      "- `$var        <number>` specifies the weight used for variables\n"
      "- `$int        <number>` specifies the weight used for integer constants\n"
      "- `$rat        <number>` specifies the weight used for rational constants\n"
      "- `$real       <number>` specifies the weight used for real constants\n"
      "\n"
      "\n"
      "===== example ============\n"
      "$add 2 2\n"
      "$mul 2 7\n"
      "f    1 2\n"
      "$default 2\n"
      "$var     2\n"
      "===== end of example =====\n"
      "\n"
      "If this option is empty all weights default to 1.\n"
      ;
    _functionWeights.setExperimental();
    _functionWeights.onlyUsefulWith(KboLike());
    _lookup.insert(&_functionWeights);

    _typeConPrecedence = StringOptionValue("type_con_precedence","tcp","");
    _typeConPrecedence.description = "A name of a file with an explicit user specified precedence on type constructor symbols.";
    _typeConPrecedence.setExperimental();
    _lookup.insert(&_typeConPrecedence);

    _functionPrecedence = StringOptionValue("function_precedence","fp","");
    _functionPrecedence.description = "A name of a file with an explicit user specified precedence on function symbols.";
    _functionPrecedence.setExperimental();
    _lookup.insert(&_functionPrecedence);

    _predicatePrecedence = StringOptionValue("predicate_precedence","pp","");
    _predicatePrecedence.description = "A name of a file with an explicit user specified precedence on predicate symbols.";
    _predicatePrecedence.setExperimental();
    _lookup.insert(&_predicatePrecedence);

    _symbolPrecedenceBoost = ChoiceOptionValue<SymbolPrecedenceBoost>("symbol_precedence_boost","spb",SymbolPrecedenceBoost::NONE,
                                     {"none","goal","units","goal_then_units",
                                      "non_intro","intro"});
    _symbolPrecedenceBoost.description = "Boost the symbol precedence of symbols occurring in certain kinds of clauses in the input.\n"
                                         "Additionally, non_intro/intro suppress/boost the precedence of symbols introduced during preprocessing (i.e., mainly, the naming predicates and the skolems).";
    _symbolPrecedenceBoost.onlyUsefulWith(ProperSaturationAlgorithm());
    _symbolPrecedenceBoost.tag(OptionTag::SATURATION);
    _lookup.insert(&_symbolPrecedenceBoost);


    //******************************************************************
    //*********************** Vinter???  *******************************
    //******************************************************************

    _showInterpolant = ChoiceOptionValue<InterpolantMode>("show_interpolant","",InterpolantMode::OFF,
                                                          {"new_heur",
#if VZ3
                                                          "new_opt",
#endif
                                                          "off"});
    _lookup.insert(&_showInterpolant);
    _showInterpolant.tag(OptionTag::OTHER);
    _showInterpolant.setExperimental();

 // Declare tag names

    _tagNames = {
                 "Unused",
                 "Other",
                 "Development",
                 "Output",
                 "Finite Model Building",
                 "SAT Solving",
                 "AVATAR",
                 "Inferences",
                 "Induction",
                 "Theories",
                 "LRS Specific",
                 "Saturation",
                 "Preprocessing",
                 "Input",
                 "Help",
                 "Higher-order",
                 "Global"
                };

} // Options::init

void Options::copyValuesFrom(const Options& that)
{
  //copy across the actual values in that
  VirtualIterator<AbstractOptionValue*> options = _lookup.values();

  while(options.hasNext()){
    AbstractOptionValue* opt = options.next();
    if(opt->shouldCopy()){
      AbstractOptionValue* other = that.getOptionValueByName(opt->longName);
      ASS(opt!=other);
      ALWAYS(opt->set(other->getStringOfActual()));
      // copyValuesFrom preserves whether the option has been user-set
      opt->is_set=other->is_set;
    }
  }
}
Options::Options(const Options& that)
{
  init();
  copyValuesFrom(that);
}

Options& Options::operator=(const Options& that)
{
  if(this==&that) return *this;
  copyValuesFrom(that);
  return *this;
}


/**
 * Set option by its name and value.
 * @since 13/11/2004 Manchester
 * @since 18/01/2014 Manchester, changed to use _ignoreMissing
 * @since 14/09/2014 updated to use _lookup
 * @author Andrei Voronkov
 */
void Options::set(const char* name,const char* value, bool longOpt)
{
  try {
    if((longOpt && !_lookup.findLong(name)->set(value)) ||
        (!longOpt && !_lookup.findShort(name)->set(value))) {
      switch (ignoreMissing()) {
      case IgnoreMissing::OFF:
        USER_ERROR((std::string) value +" is an invalid value for "+(std::string)name+"\nSee help or use explain i.e. vampire -explain mode");
        break;
      case IgnoreMissing::WARN:
        if (outputAllowed()) {
          addCommentSignForSZS(std::cout);
          std::cout << "% WARNING: invalid value "<< value << " for option " << name << endl;
        }
        break;
      case IgnoreMissing::ON:
        break;
      }
    }
  }
  catch (const ValueNotFoundException&) {
    if (_ignoreMissing.actualValue != IgnoreMissing::ON) {
      std::string msg = (std::string)name + (longOpt ? " is not a valid option" : " is not a valid short option (did you mean --?)");
      if (_ignoreMissing.actualValue == IgnoreMissing::WARN) {
        if (outputAllowed()) {
          addCommentSignForSZS(std::cout);
          std::cout << "% WARNING: " << msg << endl;
        }
        return;
      } // else:
      Stack<std::string> sim = getSimilarOptionNames(name,false);
      Stack<std::string>::Iterator sit(sim);
      if(sit.hasNext()){
        std::string first = sit.next();
        msg += "\n\tMaybe you meant ";
        if(sit.hasNext()) msg += "one of:\n\t\t";
        msg += first;
        while(sit.hasNext()){ msg+="\n\t\t"+sit.next();}
        msg+="\n\tYou can use -explain <option> to explain an option";
      }
      USER_ERROR(msg);
    }
  }
} // Options::set/2

/**
 * Set option by its name and value.
 * @since 06/04/2005 Torrevieja
 */
void Options::set(const std::string& name,const std::string& value)
{
  set(name.c_str(),value.c_str(),true);
} // Options::set/2

bool Options::OptionHasValue::check(Property*p){
          AbstractOptionValue* opt = env.options->getOptionValueByName(option_value);
          ASS(opt);
          return opt->getStringOfActual()==value;
}

bool Options::HasTheories::actualCheck(Property*p)
{
  return (p->hasNumerals() || p->hasInterpretedOperations() || env.signature->hasTermAlgebras());
}

bool Options::HasTheories::check(Property*p) {
  // this was the condition used in Preprocess::preprocess guarding the addition of theory axioms
  return actualCheck(p);
}

/**
 * Output options to a stream.
 *
 * @param str the stream
 * @since 02/01/2003 Manchester
 * @since 28/06/2003 Manchester, changed to treat XML output as well
 * @since 10/07/2003 Manchester, "normalize" added.
 * @since 27/11/2003 Manchester, changed using new XML routines and iterator
 *        of options
 */
void Options::output (std::ostream& str) const
{
  if(printAllTheoryAxioms()){
    cout << "Sorry, not implemented yet!" << endl;

    return;
  }

  if(!explainOption().empty()){
     AbstractOptionValue* option;
     std::string name = explainOption();
     try{
       option = _lookup.findLong(name);
     }
     catch(const ValueNotFoundException&){ 
       try{
         option = _lookup.findShort(name);
       }
       catch(const ValueNotFoundException&){
         option = 0;
       }
     }
     if(!option){ 
       str << name << " not a known option" << endl;
       Stack<std::string> sim_s = getSimilarOptionNames(name,true);
       Stack<std::string> sim_l = getSimilarOptionNames(name,false);
       VirtualIterator<std::string> sit = pvi(concatIters(
           Stack<std::string>::Iterator(sim_s),Stack<std::string>::Iterator(sim_l))); 
        if(sit.hasNext()){
          std::string first = sit.next();
          str << "\tMaybe you meant ";
          if(sit.hasNext()) str << "one of:\n\t\t";
          str << first;
          while(sit.hasNext()){ str << "\n\t\t"+sit.next();}
          str << endl;
        }
     }
     else{
       std::stringstream vs;
       option->output(vs,lineWrapInShowOptions());
       str << vs.str();
     }

  }

  if (showHelp()){
    str << "=========== Usage ==========\n";
    str << "Call vampire using\n";
    str << "  vampire [options] [problem]\n";
    str << "For example,\n";
    str << "  vampire --mode casc --include ~/TPTP ~/TPTP/Problems/ALG/ALG150+1.p\n";

    str << "=========== Hints ==========\n";


    str << "=========== Options ==========\n";
    str << "To see a list of all options use\n  --show_options on\n";
    str << "Options will only be displayed for the current mode (Vampire by default)\n";
    str << " use --mode to change mode\n";
    //str << "By default experimental options will not be shown. To show ";
    //str << "these options use\n  --show_experimental_options on\n";
    str << "=========== End ==========\n";
  }

  bool normalshow = showOptions();
  bool experimental = showExperimentalOptions();

  if(normalshow || experimental) {
    Mode this_mode = _mode.actualValue;
    //str << "=========== Options ==========\n";

    VirtualIterator<AbstractOptionValue*> options = _lookup.values();

    int num_tags = static_cast<int>(OptionTag::LAST_TAG);
    Stack<Stack<AbstractOptionValue*>> groups;
    for(int i=0; i<=num_tags;i++){
        Stack<AbstractOptionValue*> stack;
        groups.push(stack);
    }


    while(options.hasNext()){
      AbstractOptionValue* option = options.next();
      if(option->inMode(this_mode) &&
              ((experimental && option->experimental) ||
               (normalshow && !option->experimental) )){
        unsigned tag = static_cast<unsigned>(option->getTag());
        //option->output(*groups[tag]);
        (groups[tag]).push(option);
      }
    }

    //output them in reverse order
    for(int i=num_tags;i>=0;i--){
      if(groups[i].isEmpty()) continue;
      std::string label = "  "+_tagNames[i]+"  ";
      ASS(label.length() < 40);
      std::string br = "******************************";
      std::string br_gap = br.substr(0,(br.length()-(label.length()/2)));
      str << endl << br << br;
      if (label.length() % 2 == 0) {
        str << endl;
      } else {
        str << "*" << endl;
      }
      str << br_gap << label << br_gap << endl;
      str << br << br;
      if (label.length() % 2 == 0) {
        str << endl << endl;
      } else {
        str << "*" << endl << endl;
      }

      // Sort
      Stack<AbstractOptionValue*> os = groups[i];
      DArray<AbstractOptionValue*> osa;
      osa.initFromIterator(Stack<AbstractOptionValue*>::Iterator(os));
      osa.sort(AbstractOptionValueCompatator());
      DArray<AbstractOptionValue*>::Iterator oit(osa);
      while(oit.hasNext()){
        oit.next()->output(str,lineWrapInShowOptions());
      }
      //str << (*groups[i]).str();
      //delete groups[i];
    }

    //str << "======= End of options =======\n";
  }

} // Options::output (std::ostream& str) const

template<typename T>
bool Options::OptionValue<T>::checkProblemConstraints(Property* prop){
    Lib::Stack<OptionProblemConstraintUP>::RefIterator it(_prob_constraints);
    while(it.hasNext()){
      OptionProblemConstraintUP& con = it.next();
      // Constraint should hold whenever the option is set
      if(is_set && !con->check(prop)){

         if (env.options->mode() == Mode::SPIDER){
           reportSpiderFail();
           USER_ERROR("% WARNING: " + longName + con->msg());
         }

         switch(env.options->getBadOptionChoice()){
         case BadOption::OFF: break;
         default:
           cout << "% WARNING: " << longName << con->msg() << endl;
         }
         return false;
      }
    }
    return true;
}

template<typename T>
Options::AbstractWrappedConstraintUP Options::OptionValue<T>::is(OptionValueConstraintUP<T> c)
{
    return AbstractWrappedConstraintUP(new WrappedConstraint<T>(*this,std::move(c)));
}

/**
 * Read age-weight ratio from a string. The string can be an integer
 * or an expression "a:w", where a,w are integers.
 *
 * @since 25/05/2004 Manchester
 */
bool Options::RatioOptionValue::readRatio(const char* val, char separator)
{
  // search the string for ":"
  bool found = false;
  int colonIndex = 0;
  while (val[colonIndex]) {
    if (val[colonIndex] == separator) {
      found = true;
      break;
    }
    colonIndex++;
  }

  if (found) {
    if (strlen(val) >= COPY_SIZE) {
      return false;
    }
    char copy[COPY_SIZE];
    strncpy(copy,val,COPY_SIZE - 1); // leave space for trailing NUL
    copy[colonIndex] = 0;
    int age;
    if (! Int::stringToInt(copy,age)) {
      return false;
    }
    actualValue = age;
    int weight;
    if (! Int::stringToInt(copy+colonIndex+1,weight)) {
      return false;
    }
    otherValue = weight;

    // don't allow ratios 0:0
    if (actualValue == 0 && otherValue == 0) {
      return false;
    }

    return true;
  }
  actualValue = 1;
  int weight;
  if (! Int::stringToInt(val,weight)) {
    return false;
  }
  otherValue = weight;
  return true;
}

bool Options::NonGoalWeightOptionValue::setValue(const std::string& value)
{
 float newValue;
 if(!Int::stringToFloat(value.c_str(),newValue)) return false;

 if(newValue <= 0.0) return false;

 actualValue=newValue;

  // actualValue contains numerator
  numerator=static_cast<int>(newValue*100);
  // otherValue contains denominator
  denominator=100;

  return true;
}

bool Options::SelectionOptionValue::setValue(const std::string& value)
{
  int sel;
  if(!Int::stringToInt(value,sel)) return false;
  switch (sel) {
  case 0:
  case 1:
  case 2:
  case 3:
  case 4:
  case 10:
  case 11:
  case 20:
  case 21:
  case 22:

  case 30:
  case 31:
  case 32:
  case 33:
  case 34:
  case 35:

  case 666:

  case 1002:
  case 1003:
  case 1004:
  case 1010:
  case 1011:
  case 1666:
  case -1:
  case -2:
  case -3:
  case -4:
  case -10:
  case -11:
  case -20: // almost same as 20 (but factoring will be on negative and not positive literals)
  case -21:
  case -22:
  case -30: // almost same as 30 (but factoring will be on negative and not positive literals)
  case -31:
  case -32:
  case -33:
  case -34:
  case -35:

  case -666:

  case -1002:
  case -1003:
  case -1004:
  case -1010:
  case -1011: // almost same as 1011 (but factoring will be on negative and not positive literals)
  case -1666:
    actualValue = sel;
    return true;
  default:
    return false;
  }
}

bool Options::InputFileOptionValue::setValue(const std::string& value)
{
  actualValue=value;
  if(value.empty()) return true;

  //update the problem name

  int length = value.length();
  const char* name = value.c_str();

  int b = length - 1;
  while (b >= 0 && name[b] != '/') {
    b--;
  }
  b++;

  int e = length - 1;
  while (e >= b && name[e] != '.') {
    e--;
  }
  if (e < b) {
    e = length;
  }

  parent->_problemName.actualValue=value.substr(b,e-b);

  return true;

}


bool Options::TimeLimitOptionValue::setValue(const std::string& value)
{
  int length = value.size();
  if (length == 0 || length >= COPY_SIZE) {
    USER_ERROR((std::string)"wrong value for time limit: " + value);
  }

  char copy[COPY_SIZE];
  strncpy(copy,value.c_str(),COPY_SIZE - 1); // leave space for trailing NUL
  char* end = copy;
  // search for the end of the string for
  while (*end) {
    end++;
  }
  end--;
  float multiplier = 10.0; // by default assume seconds
  switch (*end) {
  case 'd': // deciseconds
      multiplier = 1.0;
      *end = 0;
      break;
  case 's': // seconds
    multiplier = 10.0;
    *end = 0;
    break;
  case 'm': // minutes
    multiplier = 600.0;
    *end = 0;
    break;
  case 'h': // minutes
    multiplier = 36000.0;
    *end = 0;
    break;
  case 'D': // days
    multiplier = 864000.0;
    *end = 0;
    break;
  default:
    break;
  }

  float number;
  if (! Int::stringToFloat(copy,number)) {
    USER_ERROR((std::string)"wrong value for time limit: " + value);
  }

#ifdef _MSC_VER
  // Visual C++ does not know the round function
  actualValue= (int)floor(number * multiplier);
#else
  actualValue= (int)round(number * multiplier);
#endif

  return true;
} // Options::readTimeLimit(const char* val)

/**
 * During strategy sampling, this assigns a value to an option
 * (but checks these make sense and issues an error if not).
 *
 * An optname starting with $ is not meant to be a real option, but a fake one.
 * Fakes get stored in the map fakes and can be referenced later, during the sampling process.
 */
void Options::strategySamplingAssign(std::string optname, std::string value, DHMap<std::string,std::string>& fakes)
{
  // dollar sign signifies fake options
  if (optname[0] == '$') {
    fakes.set(optname,value);
    return;
  }

  AbstractOptionValue* opt = getOptionValueByName(optname);
  if (opt) {
    if (!opt->set(value,/* dont_touch_if_defaulting =*/ true)) {
      USER_ERROR("Sampling file processing error -- unknown option value: " + value + " for option " + optname);
    }

  } else {
    USER_ERROR("Sampling file processing error -- unknown option: " + optname);
  }
}

/**
 * During strategy sampling, this reads a value of an option
 * (but checks the name make sense and issues an error if not).
 *
 * An optname starting with $ is not meant to be a real option, but a fake one.
 * Fakes get read from the given map fakes.
 */
std::string Options::strategySamplingLookup(std::string optname, DHMap<std::string,std::string>& fakes)
{
  if (optname[0] == '$' || optname[0] == '@') {
    std::string* foundVal = fakes.findPtr(optname);
    if (!foundVal) {
      USER_ERROR("Sampling file processing error -- unassigned fake option: " + optname);
    }
    return *foundVal;
  }

  AbstractOptionValue* opt = getOptionValueByName(optname);
  if (opt) {
    return opt->getStringOfActual();
  } else {
    USER_ERROR("Sampling file processing error -- unknown option to look up: " + optname);
  }
  return "";
}

void Options::sampleStrategy(const std::string& strategySamplerFilename, DHMap<std::string,std::string> fakes)
{
  std::ifstream input(strategySamplerFilename.c_str());

  if (input.fail()) {
    USER_ERROR("Cannot open sampler file: "+strategySamplerFilename);
  }

  // our local randomizing engine (randomly seeded)
  auto rng = _randomStrategySeed.actualValue == 0
    ? std::mt19937((std::random_device())())
    : std::mt19937(_randomStrategySeed.actualValue);

  std::string line; // parsed lines
  Stack<std::string> pieces; // temp stack used for splitting
  while (std::getline(input, line))
  {
    if (line.length() == 0 || line[0] == '#') { // empty lines and comments (starting with # as the first! character)
      continue;
    }

    StringUtils::splitStr(line.c_str(),'>',pieces);
    if (pieces.size() != 2) {
      USER_ERROR("Sampling file parse error -- each rule must contain exactly one >. Here: "+line);
    }

    std::string cond = pieces[0];
    std::string body = pieces[1];
    pieces.reset();

    // evaluate condition, if false, will skip the rest
    bool fireRule = true;
    {
      StringUtils::splitStr(cond.c_str(),' ',pieces);
      StringUtils::dropEmpty(pieces);

      Stack<std::string> pair;
      Stack<std::string>::BottomFirstIterator it(pieces);
      while(it.hasNext()) {
        std::string equation = it.next();
        StringUtils::splitStr(equation.c_str(),'=',pair);
        StringUtils::dropEmpty(pair);
        if (pair.size() != 2) {
          USER_ERROR("Sampling file parse error -- invalid equation: "+equation);
        }
        bool negated = false;
        std::string optName = pair[0];
        if (optName.back() == '!') {
          negated = true;
          optName.pop_back();
        }
        std::string storedVal = strategySamplingLookup(optName,fakes);
        if ((storedVal != pair[1]) != negated) {
          fireRule = false;
          break;
        }
        pair.reset();
      }

      pieces.reset();
    }

    if (!fireRule) {
      continue;
    }

    // now it's time to read the body
    // cout << "fire: " << body << endl;

    StringUtils::splitStr(body.c_str(),' ',pieces);
    StringUtils::dropEmpty(pieces);
    if (pieces.size() != 3) {
      USER_ERROR("Sampling file parse error -- rule body must consist of three space-separated parts. Here: "+body);
    }

    std::string optname = pieces[0];
    std::string sampler = pieces[1];
    std::string args = pieces[2];
    pieces.reset();

    if (sampler == "~set") {
      ASS_NEQ(args,"");
      strategySamplingAssign(optname,args,fakes);
    } else if (sampler == "~cat") { // categorical sampling, e.g., "~cat group:36,predicate:4,expand:4,off:1,function:1" provides a list of value with frequencies
      StringUtils::splitStr(args.c_str(),',',pieces);

      unsigned total = 0;
      Stack<std::pair<unsigned,std::string>> mulvals; //values with multiplicities, e.g. "off:5", or "on:1"

      // parse the mulvals
      {
        Stack<std::string> pair;
        Stack<std::string>::BottomFirstIterator it(pieces);
        while(it.hasNext()) {
          std::string mulval = it.next();
          StringUtils::splitStr(mulval.c_str(),':',pair);
          // StringUtils::dropEmpty(pair);
          if (pair.size() != 2) {
            USER_ERROR("Sampling file parse error -- invalid mulval: "+mulval);
          }

          int multiplicity = 0;
          if (!Int::stringToInt(pair[1],multiplicity) || multiplicity <= 0) {
            USER_ERROR("Sampling file parse error -- invalid multiplicity in mulval: "+mulval);
          }
          total += multiplicity;
          mulvals.push(std::make_pair(multiplicity,pair[0]));
          pair.reset();
        }
        pieces.reset();
      }

      // actual sampling
      std::string value;
      unsigned sample = std::uniform_int_distribution<unsigned>(1,total)(rng);
      Stack<std::pair<unsigned,std::string>>::BottomFirstIterator it(mulvals);
      while (it.hasNext()) {
        auto mulval = it.next();
        if (sample <= mulval.first) {
          value = mulval.second;
          break;
        }
        sample -= mulval.first;
      }
      ASS_NEQ(value,"");

      strategySamplingAssign(optname,value,fakes);
    } else if (sampler == "~u2r") { // "uniform to ratio", given e.g. "~u2r -10;4;:" takes a uniform float f between -10 and 4, computes 2^r and turns this into a ratio with ":" as the separator
      StringUtils::splitStr(args.c_str(),';',pieces);
      StringUtils::dropEmpty(pieces);

      if (pieces.size() != 3) {
        USER_ERROR("Sampling file parse error -- ~u2r sampler expects exactly three simecolon-separated arguments but got: "+args);
      }
      if (pieces[2].length() != 1) {
        USER_ERROR("Sampling file parse error -- the third argument of the ~u2r sampler needs to be a single character and not: "+pieces[2]);
      }
      float low,high;
      if (!Int::stringToFloat(pieces[0].c_str(),low) || !Int::stringToFloat(pieces[1].c_str(),high)) {
        USER_ERROR("Sampling file parse error -- can't convert one of ~u2r sampler arguments to float: "+args);
      }
      std::uniform_real_distribution<float> dis(low,high);
      float raw = dis(rng);
      float exped = powf(2.0,raw);
      unsigned denom = 1 << 20;
      unsigned numer = exped*denom;
      // don't generate factions in non-base form
      while (numer % 2 == 0 && denom % 2 == 0) {
        numer /= 2;
        denom /= 2;
      }
      strategySamplingAssign(optname,Int::toString(numer)+pieces[2]+Int::toString(denom),fakes);

      pieces.reset();
    } else if (sampler == "~sgd") { // "shifted geometric distribution", e.g. "~sgd 0.07,2" (used for naming) means: value 2+i, i from N, has probability 0.07*(1-0.07)^i. This has a mean of 2+0.07*(1-0.07)
      StringUtils::splitStr(args.c_str(),',',pieces);
      StringUtils::dropEmpty(pieces);

      if (pieces.size() != 2) {
        USER_ERROR("Sampling file parse error -- ~sgd sampler expects exactly two comma-separated arguments but got: "+args);
      }
      double prob;
      int offset;
      if (!Int::stringToDouble(pieces[0].c_str(),prob) || !Int::stringToInt(pieces[1].c_str(),offset)) {
        USER_ERROR("Sampling file parse error -- can't convert one of ~sgd sampler arguments to numbers: "+args);
      }
      std::geometric_distribution<int> dis(prob);
      int nval = offset+dis(rng);
      strategySamplingAssign(optname,Int::toString(nval),fakes);

      pieces.reset();
    } else if (sampler == "~uf") { // uniform float (with lower and upper bound given, as in "~uf 0.0,0.5")
      StringUtils::splitStr(args.c_str(),',',pieces);
      StringUtils::dropEmpty(pieces);

      if (pieces.size() != 2) {
        USER_ERROR("Sampling file parse error -- ~uf sampler expects exactly two comma-separated arguments but got: "+args);
      }
      float low,high;
      if (!Int::stringToFloat(pieces[0].c_str(),low) || !Int::stringToFloat(pieces[1].c_str(),high)) {
        USER_ERROR("Sampling file parse error -- can't convert one of ~uf sampler arguments to float: "+args);
      }
      std::uniform_real_distribution<float> dis(low,high);
      float raw = dis(rng);
      strategySamplingAssign(optname,Int::toString(raw),fakes);

      pieces.reset();
    } else if (sampler == "~ui") { // uniform int (with lower and upper bound given, as in "~ui 1,500")
      StringUtils::splitStr(args.c_str(),',',pieces);
      StringUtils::dropEmpty(pieces);

      if (pieces.size() != 2) {
        USER_ERROR("Sampling file parse error -- ~ui sampler expects exactly two comma-separated arguments but got: "+args);
      }
      int low,high;
      if (!Int::stringToInt(pieces[0].c_str(),low) || !Int::stringToInt(pieces[1].c_str(),high)) {
        USER_ERROR("Sampling file parse error -- can't convert one of ~ui sampler arguments to integer: "+args);
      }
      std::uniform_int_distribution<int> dis(low,high);
      int raw = dis(rng);
      strategySamplingAssign(optname,Int::toString(raw),fakes);

      pieces.reset();
    } else {
      USER_ERROR("Sampling file parse error -- unrecognized sampler: " + sampler);
    }

    /*
    Stack<std::string>::BottomFirstIterator it(pieces);
    while(it.hasNext()) {
      cout << "tok:" << it.next() << endl;
    }
    */
  }

  cout << "% Random strategy: " + generateEncodedOptions() << endl;
}

/**
 * Assign option values as encoded in the option std::string if assign=true, otherwise check that
 * the option values are not currently set to those values.
 * according to the argument in the format
 * opt1=val1:opt2=val2:...:optn=valN,
 * for example bs=off:cond=on:drc=off:nwc=1.5:nicw=on:sos=on:sio=off:spl=sat:ssnc=none
 */
void Options::readOptionsString(std::string optionsString,bool assign)
{
  // repeatedly look for param=value
  while (optionsString != "") {
    size_t index1 = optionsString.find('=');
    if (index1 == std::string::npos) {
      error: USER_ERROR("bad option specification '" + optionsString+"'");
    }
    size_t index = optionsString.find(':');
    if (index!=std::string::npos && index1 > index) {
      goto error;
    }

    std::string param = optionsString.substr(0,index1);
    std::string value;
    if (index==std::string::npos) {
      value = optionsString.substr(index1+1);
    }
    else {
      value = optionsString.substr(index1+1,index-index1-1);
    }
    AbstractOptionValue* opt = getOptionValueByName(param);
    if(opt){
        if(assign){
            if (!opt->set(value)) {
              switch (ignoreMissing()) {
              case IgnoreMissing::OFF:
                USER_ERROR("value "+value+" for option "+ param +" not known");
                break;
              case IgnoreMissing::WARN:
                if (outputAllowed()) {
                  addCommentSignForSZS(std::cout);
                  std::cout << "% WARNING: value " << value << " for option "<< param <<" not known" << endl;
                }
                break;
              case IgnoreMissing::ON:
                break;
              }
            }
        }
        else{
            std::string current = opt->getStringOfActual();
            if(value==current){
                USER_ERROR("option "+param+" uses forbidden value "+value);
            }
        }
    }
    else{
      switch (ignoreMissing()) {
      case IgnoreMissing::OFF:
        USER_ERROR("option "+param+" not known");
        break;
      case IgnoreMissing::WARN:
        if (outputAllowed()) {
          addCommentSignForSZS(std::cout);
          std::cout << "% WARNING: option "<< param << " not known." << endl;
        }
        break;
      case IgnoreMissing::ON:
        break;
      }
    }

    if (index==std::string::npos) {
      return;
    }
    optionsString = optionsString.substr(index+1);
  }
} // readOptionsString/1

/**
 * Build options from a Spider test id.
 * @since 30/05/2004 Manchester
 * @since 21/06/2005 Manchester time limit in the test id must be
 *        in deciseconds
 * @throws UserErrorException if the test id is incorrect
 */
void Options::readFromEncodedOptions (std::string testId)
{
  _testId.actualValue = testId;

  std::string ma(testId,0,3); // the first 3 characters
  if (ma == "dis") {
    _saturationAlgorithm.actualValue = SaturationAlgorithm::DISCOUNT;
  }
  else if (ma == "lrs") {
    _saturationAlgorithm.actualValue = SaturationAlgorithm::LRS;
  }
  else if (ma == "ott") {
    _saturationAlgorithm.actualValue = SaturationAlgorithm::OTTER;
  }
  else if (ma == "fmb") {
    _saturationAlgorithm.actualValue = SaturationAlgorithm::FINITE_MODEL_BUILDING;
  }
  else {
  error: USER_ERROR("bad test id " + _testId.actualValue);
  }

  // after last '_' we have time limit
  size_t index = testId.find_last_of('_');
  if (index == std::string::npos) { // not found
    goto error;
  }
  std::string timeString = testId.substr(index+1);
  _timeLimitInDeciseconds.set(timeString);
  // setting assumes seconds as default, but encoded strings use deciseconds
  _timeLimitInDeciseconds.actualValue = _timeLimitInDeciseconds.actualValue/10;

  testId = testId.substr(3,index-3);
  switch (testId[0]) {
  case '+':
    testId = testId.substr(1);
    break;
  case '-':
    break;
  default:
    goto error;
  }

  index = testId.find('_');
  std::string sel = testId.substr(0,index);
  _selection.set(sel);
  testId = testId.substr(index+1);

  if (testId == "") {
    goto error;
  }

  index = testId.find('_');
  std::string awr = testId.substr(0,index);
  _ageWeightRatio.set(awr.c_str());
  if (index==string::npos) {
    //there are no extra options
    return;
  }
  testId = testId.substr(index+1);
  //now read the rest of the options
  readOptionsString(testId);
} // Options::readFromTestId

void Options::setForcedOptionValues()
{
  if(_forcedOptions.actualValue.empty()) return;
  readOptionsString(_forcedOptions.actualValue);
}

/**
 * Return testId std::string that represents current values of the options
 */
std::string Options::generateEncodedOptions() const
{
  std::ostringstream res;
  //saturation algorithm
  std::string sat;
  switch(_saturationAlgorithm.actualValue){
    case SaturationAlgorithm::LRS : sat="lrs"; break;
    case SaturationAlgorithm::DISCOUNT : sat="dis"; break;
    case SaturationAlgorithm::OTTER : sat="ott"; break;
    case SaturationAlgorithm::FINITE_MODEL_BUILDING : sat="fmb"; break;
    default : ASSERTION_VIOLATION;
  }

  res << sat;

  //selection function
  res << (selection() < 0 ? "-" : "+") << abs(selection());
  res << "_";

  //age-weight ratio
  if (ageRatio()!=1) {
    res << ageRatio() << ":";
  }
  res << weightRatio();
  res << "_";

  Options cur=*this;

  // Record options that do not want to be in encoded string
  static Set<const AbstractOptionValue*> forbidden;
  //we initialize the set if there's nothing inside
  if (forbidden.size()==0) {
    //things we output elsewhere
    forbidden.insert(&_saturationAlgorithm);
    forbidden.insert(&_selection);
    forbidden.insert(&_ageWeightRatio);
    forbidden.insert(&_timeLimitInDeciseconds);

    //things we don't want to output (showHelp etc won't get to here anyway)
    forbidden.insert(&_mode);
    forbidden.insert(&_intent);
    forbidden.insert(&_testId); // is this old version of decode?
    forbidden.insert(&_include);
    forbidden.insert(&_printProofToFile);
    forbidden.insert(&_problemName);
    forbidden.insert(&_inputFile);
    forbidden.insert(&_encode);
    forbidden.insert(&_decode);
    forbidden.insert(&_sampleStrategy);
    forbidden.insert(&_normalize);
    forbidden.insert(&_outputAxiomNames);
    forbidden.insert(&_randomizeSeedForPortfolioWorkers);
    forbidden.insert(&_schedule);
    forbidden.insert(&_scheduleFile);

    forbidden.insert(&_memoryLimit);
    forbidden.insert(&_proof);
    forbidden.insert(&_inputSyntax);
    forbidden.insert(&_multicore);
    forbidden.insert(&_statistics);
    forbidden.insert(&_forcedOptions);
#if VAMPIRE_PERF_EXISTS
    forbidden.insert(&_parsingDoesNotCount);
#endif
    forbidden.insert(&_ignoreMissing); // or maybe we do!
  }

  VirtualIterator<AbstractOptionValue*> options = _lookup.values();

  bool first=true;
  while(options.hasNext()){
    AbstractOptionValue* option = options.next();
    if (!forbidden.contains(option) && !option->isDefault()){
      std::string name = option->shortName;
      if(name.empty()) name = option->longName;
      if(!first){ res<<":";}else{first=false;}
      res << name << "=" << option->getStringOfActual();
    }
  }

  if(!first){ res << "_"; }
  res << Lib::Int::toString(_timeLimitInDeciseconds.actualValue);

  return res.str();
}

/**
 * Some options have auto-values,
 * which should be resolved away BEFORE preprocessing.
 *
 * @since 9/03/2025 Prague
 */
void Options::resolveAwayAutoValues0()
{
  if (questionAnswering() == Options::QuestionAnsweringMode::AUTO) {
    setQuestionAnswering(
        (Parse::TPTP::seenQuestions() && saturationAlgorithm() != Options::SaturationAlgorithm::FINITE_MODEL_BUILDING ) ?
          Options::QuestionAnsweringMode::PLAIN : Options::QuestionAnsweringMode::OFF);
  }
}

/**
 * Some options have auto-values, which should be resolved away
 * after preprocessing and before we enter saturation.
 *
 * @since 9/03/2025 Prague
 */
void Options::resolveAwayAutoValues(const Problem& prb)
{
  if (termOrdering() == TermOrdering::AUTO_KBO) {
    if (alasca() && prb.hasAlascaArithmetic()) {
      if (prb.hasAlascaMixedArithmetic()) {
        _termOrdering.actualValue = Options::TermOrdering::QKBO;
      } else {
        _termOrdering.actualValue = Options::TermOrdering::LAKBO;
      }
    } else {
      _termOrdering.actualValue = Options::TermOrdering::KBO;
    }
  }

  if (unificationWithAbstraction() == Shell::Options::UnificationWithAbstraction::AUTO) {
    if (alasca() && prb.hasAlascaArithmetic() &&
      !partialRedundancyCheck()) { // TODO: Marton is planning a PR that will remove this constraint
      setUWA(Shell::Options::UnificationWithAbstraction::ALASCA_MAIN_FLOOR);
    } else {
      setUWA(Shell::Options::UnificationWithAbstraction::OFF);
    }
  }
}

/**
 * True if the options are complete.
 * @since 23/07/2011 Manchester
 */
bool Options::complete(const Problem& prb) const
{
  if(prb.isHigherOrder()){
    //safer for competition
    return false;
  }

  if (unificationWithAbstraction() != UnificationWithAbstraction::OFF) {
    // unification with abstraction might cause in "spurious saturations"
    return false;
  }

  if (_showInterpolant.actualValue != InterpolantMode::OFF) {
    return false;
  }

  //we did some transformation that made us lose completeness
  //(e.g. equality proxy replacing equality for reflexive predicate)
  if (prb.hadIncompleteTransformation()) {
    return false;
  }

  Property& prop = *prb.getProperty();

  // general properties causing incompleteness
  if (prop.hasInterpretedOperations()
      || prop.hasProp(Property::PR_HAS_INTEGERS)
      || prop.hasProp(Property::PR_HAS_REALS)
      || prop.hasProp(Property::PR_HAS_RATS)
      || prop.hasProp(Property::PR_HAS_ARRAYS)
      || (!prop.onlyFiniteDomainDatatypes() && prop.hasProp(Property::PR_HAS_DT_CONSTRUCTORS))
      || (!prop.onlyFiniteDomainDatatypes() && prop.hasProp(Property::PR_HAS_CDT_CONSTRUCTORS))
      || prop.hasAnswerLiteral()) {
    return false;
  }

  // preprocessing
  if (env.signature->hasDistinctGroups()) {
    return false;
  }

  // preprocessing for resolution-based algorithms
  if (_sos.actualValue != Sos::OFF) return false;
  // run-time rule causing incompleteness
  if (_forwardLiteralRewriting.actualValue) return false;

  bool unitEquality = prop.category() == Property::UEQ;
  bool hasEquality = (prop.equalityAtoms() != 0);

  if (hasEquality && !_superposition.actualValue) return false;

  if (prop.hasAppliedVar()) {
    //TODO make a more complex more precise case here
    //There are instance where we are complete
    return false;
  }

  //TODO update once we have another method of dealing with bools
  if (prop.hasLogicalProxy() || prop.hasBoolVar()) {
    return false;
  }

  if (!unitEquality) {
    if (_selection.actualValue <= -1000 || _selection.actualValue >= 1000) return false;
    if (_literalComparisonMode.actualValue == LiteralComparisonMode::REVERSE) return false;
  }

  if (!hasEquality) {
    if (_binaryResolution.actualValue) return true;
    // binary resolution is off
    if (_unitResultingResolution.actualValue!=URResolution::FULL &&
       (_unitResultingResolution.actualValue!=URResolution::ON || _splitting.actualValue) ) return false;
    return prop.category() == Property::HNE; // enough URR is complete for Horn problems
  }

  if (_demodulationRedundancyCheck.actualValue == DemodulationRedundancyCheck::OFF) {
    return false;
  }
<<<<<<< HEAD
  /* // TODO: make sure we lift the following incompleteness marking, when merging with casc2025
=======
>>>>>>> 2e1322cd
  if (_demodulationRedundancyCheck.actualValue == DemodulationRedundancyCheck::ENCOMPASS &&
      _partialRedundancyOrderingConstraints.actualValue == true) {
    return false;
  }
<<<<<<< HEAD
  */
=======
>>>>>>> 2e1322cd
  if (!_superpositionFromVariables.actualValue) {
    return false;
  }

  // only checking resolution rules remain
  bool pureEquality = (prop.atoms() == prop.equalityAtoms());
  if (pureEquality) return true;
  return (_binaryResolution.actualValue); // MS: we are in the equality case, so URR cannot help here even for horn problems
} // Options::complete

/**
 * Check constraints necessary for options to make sense
 *
 * The function is called after all options are parsed.
 */
bool Options::checkGlobalOptionConstraints(bool fail_early)
{
  //Check forbidden options
  readOptionsString(_forbiddenOptions.actualValue,false);

  bool result = true;

  // Check recorded option constraints
  VirtualIterator<AbstractOptionValue*> options = _lookup.values();
  while(options.hasNext()){
    result = options.next()->checkConstraints() && result;
    if(fail_early && !result) return result;
  }

  return result;
}

template <typename T>
bool Options::OptionValue<T>::checkConstraints()
{
  typename Lib::Stack<OptionValueConstraintUP<T>>::RefIterator it(_constraints);
  while (it.hasNext()) {
    const OptionValueConstraintUP<T> &con = it.next();
    if (!con->check(*this)) {

      if (env.options->mode() == Mode::SPIDER) {
      reportSpiderFail();
      USER_ERROR("\nBroken Constraint: " + con->msg(*this));
      }

      if (con->isHard()) {
        USER_ERROR("\nBroken Constraint: " + con->msg(*this));
      }
      switch (env.options->getBadOptionChoice()) {
      case BadOption::HARD:
        USER_ERROR("\nBroken Constraint: " + con->msg(*this));
      case BadOption::SOFT:
        addCommentSignForSZS(cout);
        cout << "WARNING Broken Constraint: " + con->msg(*this) << endl;
        return false;
      case BadOption::FORCED:
        if (con->force(this)) {
          cout << "Forced constraint " + con->msg(*this) << endl;
          break;
        }
        else {
          USER_ERROR("\nCould not force Constraint: " + con->msg(*this));
        }
      case BadOption::OFF:
        return false;
      default:
        ASSERTION_VIOLATION;
      }
    }
  }
  return true;
}

/**
 * Check whether the option values make sense with respect to the given problem
 *
 * This check should be done at least twice; before preprocessing and after.
 * With before_preprocessing on, only options tagged as PREPROCESSING are queried
 * With before_preprocessing off, it's all the remaining ones.
 *
 **/
bool Options::checkProblemOptionConstraints(Property* prop, bool before_preprocessing, bool fail_early)
{
  bool result = true;

  VirtualIterator<AbstractOptionValue*> options = _lookup.values();
  while(options.hasNext()){
    AbstractOptionValue* opt = options.next();

    bool tagIsPreprocessing = (opt->getTag() == OptionTag::PREPROCESSING);
    if (before_preprocessing != tagIsPreprocessing) {
      continue;
    }

    result = opt->checkProblemConstraints(prop) && result;
    if(fail_early && !result) return result;
  }

  return result;
}

template<class A>
std::vector<A> parseCommaSeparatedList(std::string const& str)
{
  std::stringstream stream(str);
  std::vector<A> parsed;
  std::string cur;
  while (std::getline(stream, cur, ',')) {
    parsed.push_back(StringUtils::parse<A>(cur));
  }
  return parsed;
}

std::vector<int> Options::theorySplitQueueRatios() const
{
  auto inputRatios = parseCommaSeparatedList<int>(_theorySplitQueueRatios.actualValue);

  // sanity checks
  if (inputRatios.size() < 2) {
    USER_ERROR("Wrong usage of option '-thsqr'. Needs to have at least two values (e.g. '10,1')");
  }
  for (unsigned i = 0; i < inputRatios.size(); i++) {
    if(inputRatios[i] <= 0) {
      USER_ERROR("Wrong usage of option '-thsqr'. Each ratio needs to be a positive integer");
    }
  }

  return inputRatios;
}

std::vector<float> Options::theorySplitQueueCutoffs() const
{
  // initialize cutoffs
  std::vector<float> cutoffs;

  /*
  if (_theorySplitQueueCutoffs.isDefault()) {
    // if no custom cutoffs are set, use heuristics: (0,4*d,10*d,infinity)
    auto d = _theorySplitQueueExpectedRatioDenom.actualValue;
    cutoffs.push_back(0.0f);
    cutoffs.push_back(4.0f * d);
    cutoffs.push_back(10.0f * d);
    cutoffs.push_back(std::numeric_limits<float>::max());
  } else */
  {
    // if custom cutoffs are set, parse them and add float-max as last value
    cutoffs = parseCommaSeparatedList<float>(_theorySplitQueueCutoffs.actualValue);
    cutoffs.push_back(std::numeric_limits<float>::max());
  }

  // sanity checks
  for (unsigned i = 0; i < cutoffs.size(); i++)
  {
    auto cutoff = cutoffs[i];

    if (i > 0 && cutoff <= cutoffs[i-1])
    {
      USER_ERROR("Wrong usage of option '-thsqc'. The cutoff values must be strictly increasing");
    }
  }

  return cutoffs;
}

std::vector<int> Options::avatarSplitQueueRatios() const
{
  std::vector<int> inputRatios = parseCommaSeparatedList<int>(_avatarSplitQueueRatios.actualValue);

  // sanity checks
  if (inputRatios.size() < 2) {
    USER_ERROR("Wrong usage of option '-avsqr'. Needs to have at least two values (e.g. '10,1')");
  }
  for (unsigned i = 0; i < inputRatios.size(); i++) {
    if(inputRatios[i] <= 0) {
      USER_ERROR("Each ratio (supplied by option '-avsqr') needs to be a positive integer");
    }
  }

  return inputRatios;
}

std::vector<float> Options::avatarSplitQueueCutoffs() const
{
  // initialize cutoffs and add float-max as last value
  auto cutoffs = parseCommaSeparatedList<float>(_avatarSplitQueueCutoffs.actualValue);
  cutoffs.push_back(std::numeric_limits<float>::max());

  // sanity checks
  for (unsigned i = 0; i < cutoffs.size(); i++)
  {
    auto cutoff = cutoffs[i];

    if (i > 0 && cutoff <= cutoffs[i-1])
    {
      USER_ERROR("The cutoff values (supplied by option '-avsqc') must be strictly increasing");
    }
  }

  return cutoffs;
}

std::vector<int> Options::sineLevelSplitQueueRatios() const
{
  auto inputRatios = parseCommaSeparatedList<int>(_sineLevelSplitQueueRatios.actualValue);

  // sanity checks
  if (inputRatios.size() < 2) {
    USER_ERROR("Wrong usage of option '-slsqr'. Needs to have at least two values (e.g. '1,3')");
  }
  for (unsigned i = 0; i < inputRatios.size(); i++) {
    if(inputRatios[i] <= 0) {
      USER_ERROR("Each ratio (supplied by option '-slsqr') needs to be a positive integer");
    }
  }

  return inputRatios;
}

std::vector<float> Options::sineLevelSplitQueueCutoffs() const
{
  // initialize cutoffs and add float-max as last value
  auto cutoffs = parseCommaSeparatedList<float>(_sineLevelSplitQueueCutoffs.actualValue);
  cutoffs.push_back(std::numeric_limits<float>::max());

  // sanity checks
  for (unsigned i = 0; i < cutoffs.size(); i++)
  {
    auto cutoff = cutoffs[i];

    if (i > 0 && cutoff <= cutoffs[i-1])
    {
      USER_ERROR("The cutoff values (supplied by option '-slsqc') must be strictly increasing");
    }
  }

  return cutoffs;
}

std::vector<int> Options::positiveLiteralSplitQueueRatios() const
{
  auto inputRatios = parseCommaSeparatedList<int>(_positiveLiteralSplitQueueRatios.actualValue);

  // sanity checks
  if (inputRatios.size() < 2) {
    USER_ERROR("Wrong usage of option '-plsqr'. Needs to have at least two values (e.g. '1,3')");
  }
  for (unsigned i = 0; i < inputRatios.size(); i++) {
    if(inputRatios[i] <= 0) {
      USER_ERROR("Each ratio (supplied by option '-plsqr') needs to be a positive integer");
    }
  }

  return inputRatios;
}

std::vector<float> Options::positiveLiteralSplitQueueCutoffs() const
{
  // initialize cutoffs and add float-max as last value
  auto cutoffs = parseCommaSeparatedList<float>(_positiveLiteralSplitQueueCutoffs.actualValue);
  cutoffs.push_back(std::numeric_limits<float>::max());

  // sanity checks
  for (unsigned i = 0; i < cutoffs.size(); i++)
  {
    auto cutoff = cutoffs[i];

    if (i > 0 && cutoff <= cutoffs[i-1])
    {
      USER_ERROR("The cutoff values (supplied by option '-plsqc') must be strictly increasing");
    }
  }

  return cutoffs;
}

Stack<std::string> Options::getSimilarOptionNames(std::string name, bool is_short) const {

  Stack<std::string> similar_names;

  VirtualIterator<AbstractOptionValue*> options = _lookup.values();
  while(options.hasNext()){
    AbstractOptionValue* opt = options.next();
    std::string opt_name = is_short ? opt->shortName : opt->longName;
    size_t dif = 2;
    if(!is_short) dif += name.size()/4;
    if(name.size()!=0 && StringUtils::distance(name,opt_name) < dif)
      similar_names.push(opt_name);
  }

  return similar_names;
}<|MERGE_RESOLUTION|>--- conflicted
+++ resolved
@@ -3609,18 +3609,7 @@
   if (_demodulationRedundancyCheck.actualValue == DemodulationRedundancyCheck::OFF) {
     return false;
   }
-<<<<<<< HEAD
-  /* // TODO: make sure we lift the following incompleteness marking, when merging with casc2025
-=======
->>>>>>> 2e1322cd
-  if (_demodulationRedundancyCheck.actualValue == DemodulationRedundancyCheck::ENCOMPASS &&
-      _partialRedundancyOrderingConstraints.actualValue == true) {
-    return false;
-  }
-<<<<<<< HEAD
-  */
-=======
->>>>>>> 2e1322cd
+
   if (!_superpositionFromVariables.actualValue) {
     return false;
   }
