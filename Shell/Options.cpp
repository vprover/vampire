--- conflicted
+++ resolved
@@ -3918,7 +3918,6 @@
   return cutoffs;
 }
 
-<<<<<<< HEAD
 std::vector<int> Options::neuralEvalSplitQueueRatios() const
 {
   std::stringstream inputRatiosStream(_neuralEvalSplitQueueRatios.actualValue);
@@ -3965,7 +3964,8 @@
   }
 
   return cutoffs;
-=======
+}
+
 Stack<std::string> Options::getSimilarOptionNames(std::string name, bool is_short) const {
 
   Stack<std::string> similar_names;
@@ -3981,5 +3981,4 @@
   }
 
   return similar_names;
->>>>>>> 109d6ac6
-}+}
