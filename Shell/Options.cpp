--- conflicted
+++ resolved
@@ -312,13 +312,8 @@
 
     _proofExtra = ChoiceOptionValue<ProofExtra>("proof_extra","",ProofExtra::OFF,{"off","free","full"});
     _proofExtra.description="Add extra detail to proofs:\n "
-<<<<<<< HEAD
       "- free uses known information only\n"
-      "- full may perform expensive operations to acheive this so may"
-=======
-      "- free uses known information only\n" 
       "- full may perform expensive operations to achieve this so may"
->>>>>>> 8e71c8ec
       " significantly impact on performance.\n"
       " The option is still under development and the format of extra information (mainly from full) may change between minor releases";
     _lookup.insert(&_proofExtra);
