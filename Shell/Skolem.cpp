
/*
 * File Skolem.cpp.
 *
 * This file is part of the source code of the software program
 * Vampire. It is protected by applicable
 * copyright laws.
 *
 * This source code is distributed under the licence found here
 * https://vprover.github.io/license.html
 * and in the source directory
 *
 * In summary, you are allowed to use Vampire for non-commercial
 * purposes but not allowed to distribute, modify, copy, create derivatives,
 * or use in competitions. 
 * For other uses of Vampire please contact developers for a different
 * licence, which we will make an effort to provide. 
 */
/**
 * @file Skolem.cpp
 * Implementing Skolemisation.
 * @since 05/01/2003 Manchester
 * @since 08/07/2007 flight Manchester-Cork, changed to new datastructures
 */

#include "Kernel/Signature.hpp"
#include "Kernel/Term.hpp"
#include "Kernel/Inference.hpp"
#include "Kernel/InferenceStore.hpp"
#include "Kernel/Formula.hpp"
#include "Kernel/FormulaUnit.hpp"
#include "Kernel/SortHelper.hpp"
#include "Kernel/SubformulaIterator.hpp"
#include "Kernel/TermIterators.hpp"
#include "Kernel/ApplicativeHelper.hpp"
#include "Lib/SharedSet.hpp"

#include "Shell/Statistics.hpp"
#include "Indexing/TermSharing.hpp"

#include "Options.hpp"
#include "Rectify.hpp"
// #include "Refutation.hpp"
#include "Skolem.hpp"
#include "VarManager.hpp"

using namespace Kernel;
using namespace Shell;

/**
 * Skolemise the unit.
 *
 * @warning the unit must contain a closed formula in NNF
 * @since 05/01/2004 Manchester
 * @since 23/01/2004 Manchester, changed to use non-static functions
 * @since 31/01/2004 Manchester. Rectify inference has been added
 * (otherwise proof-checking had been very difficult).
 */
FormulaUnit* Skolem::skolemise (FormulaUnit* unit, bool appify)
{
  CALL("Skolem::skolemise(Unit*)");
  ASS(! unit->isClause());

  unit = Rectify::rectify(unit);
  //cout << "skolemising " + unit->toString() << endl; 

 Formula* f = unit->formula();
  switch (f->connective()) {
  case FALSE:
  case TRUE:
    return unit;
  default:
    break;
  }

  static Skolem skol;
  return skol.skolemiseImpl(unit, appify);
} // Skolem::skolemise

FormulaUnit* Skolem::skolemiseImpl (FormulaUnit* unit, bool appify)
{
  CALL("Skolem::skolemiseImpl(FormulaUnit*)");

  ASS(_introducedSkolemFuns.isEmpty());
  
  _appify = appify;
  _beingSkolemised=unit;
  _skolimizingDefinitions = UnitList::empty();
  _varOccs.reset();
  _varSorts.reset();
  _subst.reset();
  _varDeps.reset();
  _blockLookup.reset();

  Formula* f = unit->formula();
  preskolemise(f);
  ASS_EQ(_varOccs.size(),0);

  Formula* g = skolemise(f);
  
  _beingSkolemised = 0;

  if (f == g) { // not changed
    return unit;
  }

  UnitList* premiseList = new UnitList(unit,_skolimizingDefinitions); // making sure unit is the last inserted, i.e. first in the list

  FormulaUnit* res = new FormulaUnit(g,FormulaTransformationMany(InferenceRule::SKOLEMIZE,premiseList));

  ASS(_introducedSkolemFuns.isNonEmpty());
  while(_introducedSkolemFuns.isNonEmpty()) {
    unsigned fn = _introducedSkolemFuns.pop();
    InferenceStore::instance()->recordIntroducedSymbol(res,true,fn);
    if(unit->derivedFromGoal()){
      env.signature->getFunction(fn)->markInGoal();
    }
  }

  return res;
}

unsigned Skolem::addSkolemFunction(unsigned arity, TermList* domainSorts,
    TermList rangeSort, unsigned var, VarList* vl)
{
  CALL("Skolem::addSkolemFunction(unsigned,unsigned*,unsigned,unsigned)");

  if(VarManager::varNamePreserving()) {
    vstring varName=VarManager::getVarName(var);
    return addSkolemFunction(arity, domainSorts, rangeSort, vl, varName.c_str());
  }
  else {
    return addSkolemFunction(arity, domainSorts, rangeSort, vl);
  }
}

unsigned Skolem::addSkolemFunction(unsigned arity, TermList* domainSorts,
    TermList rangeSort, VarList* vl, const char* suffix)
{
  CALL("Skolem::addSkolemFunction(unsigned,TermList*,TermList,const char*)");
  //ASS(arity==0 || domainSorts!=0);

  if(!vl){ vl = VarList::empty(); }

  unsigned fun = env.signature->addSkolemFunction(arity, suffix);
  Signature::Symbol* fnSym = env.signature->getFunction(fun);
  OperatorType* ot = OperatorType::getFunctionType(arity - VarList::length(vl), domainSorts, rangeSort, vl);
  fnSym->setType(ot);
  return fun;
}

unsigned Skolem::addSkolemPredicate(unsigned arity, TermList* domainSorts, unsigned var, VarList* vl)
{
  CALL("Skolem::addSkolemPredicate(unsigned,unsigned*,unsigned,unsigned)");

  if(VarManager::varNamePreserving()) {
    vstring varName=VarManager::getVarName(var);
    return addSkolemPredicate(arity, domainSorts, vl, varName.c_str());
  }
  else {
    return addSkolemPredicate(arity, domainSorts, vl);
  }
}

unsigned Skolem::addSkolemPredicate(unsigned arity, TermList* domainSorts, VarList* vl, const char* suffix)
{
  CALL("Skolem::addSkolemPredicate(unsigned,unsigned*,unsigned,const char*)");
  //ASS(arity==0 || domainSorts!=0);

  if(!vl){ vl = VarList::empty(); }

  unsigned pred = env.signature->addSkolemPredicate(arity, suffix);
  Signature::Symbol* pSym = env.signature->getPredicate(pred);
  OperatorType* ot = OperatorType::getPredicateType(arity - VarList::length(vl), domainSorts, vl);
  pSym->setType(ot);
  return pred;
}

void Skolem::ensureHavingVarSorts()
{
  CALL("Skolem::ensureHavingVarSorts");

  if (_varSorts.size() == 0) {
    Formula* f = _beingSkolemised->formula();
    SortHelper::collectVariableSorts(f, _varSorts);
  }
}

/**
 * Traverse the given formula and prepare skolemising
 * substitution based actual on occurrences
 * of universal variables in the sub-formulas below
 * existential quantifiers.
 */
void Skolem::preskolemise (Formula* f)
{
  CALL("Skolem::preskolemise (Formula*)");

  switch (f->connective()) {
  case LITERAL:
    {
      const Literal* l = f->literal();

      VariableIterator it(l);
      while (it.hasNext()) {
        TermList v = it.next();
        ASS(v.isVar());
        VarOccInfo varOccInfo;
        ALWAYS(_varOccs.find(v.var(),varOccInfo));

        if (BoolList::isNonEmpty(varOccInfo.occurs_below)) { // below a quantifier ...
          varOccInfo.occurs_below->headRef() = true;         // ... occurs in this literal
        }
      }
      return;
    }

  case AND:
  case OR:
    {
      FormulaList::Iterator it(f->args());
      while (it.hasNext()) {
        preskolemise(it.next());
      }
      return;
    }

  case FORALL:
    {
      Formula::VarList::Iterator vs(f->vars());
      while (vs.hasNext()) {
        ALWAYS(_varOccs.insert(vs.next(),{false/*univeral*/,nullptr})); // ALWAYS, because we are rectified
      }
      preskolemise(f->qarg());
      vs.reset(f->vars());
      while (vs.hasNext()) {
        _varOccs.remove(vs.next());
      }
      return;
    }

  case EXISTS:
    {
      { // reset the "occurs" flag for all the variables we are in scope of
        VarOccInfos::Iterator vit(_varOccs);
        while (vit.hasNext()) {
          unsigned dummy;
          VarOccInfo& varOccInfo = vit.nextRef(dummy);
          BoolList::push(false,varOccInfo.occurs_below);
        }
      }

      // add our own variables (for which we are not interested in occurrences)
      Formula::VarList::Iterator vs(f->vars());
      while (vs.hasNext()) {
        unsigned var = vs.next();
        ALWAYS(_varOccs.insert(var,{true/*existential*/,nullptr})); // ALWAYS, because we are rectified
        ALWAYS(_blockLookup.insert(var,f));
      }

      preskolemise(f->qarg());

      // take ours out again
      vs.reset(f->vars());
      while (vs.hasNext()) {
        _varOccs.remove(vs.next());
      }

      static Stack<unsigned> univ_dep_stack;
      static Stack<unsigned> exists_deps_stack;
      ASS(univ_dep_stack.isEmpty());
      ASS(exists_deps_stack.isEmpty());

      // collect results from subformulas
      VarOccInfos::Iterator vit(_varOccs);
      while(vit.hasNext()) {
        unsigned var;
        VarOccInfo& varOccInfo = vit.nextRef(var);
        ASS(BoolList::isNonEmpty(varOccInfo.occurs_below));
        if (!BoolList::pop(varOccInfo.occurs_below)) { // the var didn't really occur in the subformula
          continue;
        }
        if (BoolList::isNonEmpty(varOccInfo.occurs_below)) { // pass the fact that it did occur above
          varOccInfo.occurs_below->headRef() = true;
        }

        if (varOccInfo.existential) {
          exists_deps_stack.push(var);
        } else {
          univ_dep_stack.push(var);
        }
      }

      Stack<unsigned>::Iterator udIt(univ_dep_stack);
      VarSet* univ_dep_set = VarSet::getFromIterator(udIt);
      univ_dep_stack.reset();

      Stack<unsigned>::Iterator edIt(exists_deps_stack);
      VarSet* exists_dep_set = VarSet::getFromIterator(edIt);
      exists_deps_stack.reset();

      _varDeps.insert(f,{univ_dep_set,exists_dep_set});

      return;
    }

  case BOOL_TERM:
    ASSERTION_VIOLATION;

  case TRUE:
  case FALSE:
    return;

#if VDEBUG
  default:
    ASSERTION_VIOLATION_REP(f->connective());
#endif
  }
}

/**
 * Skolemise a subformula = drop existential quantifiers,
 * and apply already prepared substitution in literals.
 *
 * @param f the subformula
 *
 * @since 28/06/2002 Manchester
 * @since 04/09/2002 Bolzano, changed
 * @since 05/09/2002 Trento, changed
 * @since 19/01/2002 Manchester, information about 
 *        positions and inferences added.
 * @since 23/01/2004 Manchester, changed to use non-static functions
 * @since 31/01/2004 Manchester, simplified to work with rectified formulas
 * @since 11/12/2004 Manchester, true and false added
 * @since 12/12/2004 Manchester, optimised by quantifying only over
 *    variables actually occurring in the formula.
 * @since 28/12/2007 Manchester, changed to new datastructures
 * @since 14/11/2015 Manchester, changed to really optimise by quantifying only over
 *    variables actually occurring in the formula (done in cooperation with preskolimise)
 */
Formula* Skolem::skolemise (Formula* f)
{
  CALL("Skolem::skolemise (Formula*)");

  switch (f->connective()) {
  case LITERAL: 
    {
      Literal* l = f->literal();
      Literal* ll = l->apply(_subst);
      if (l == ll) {
        return f;
      }
      return new AtomicFormula(ll);
    }

  case AND:
  case OR: 
    {
      FormulaList* fs = skolemise(f->args());
      if (fs == f->args()) {
        return f;
      }
      return new JunctionFormula(f->connective(),fs);
    }

  case FORALL: 
    {
      Formula* g = skolemise(f->qarg());
      if (g == f->qarg()) {
        return f;
      }
      return new QuantifiedFormula(f->connective(),f->vars(),f->sorts(),g);
    }

  case EXISTS: 
    {
      //cout << "skolemising " + f->toString() << endl;
      // create the skolems for the existentials here
      // and bind them in _subst
      unsigned arity = 0;
      ensureHavingVarSorts();
      static Stack<TermList> argSorts;
      static Stack<TermList> termArgs;
      static Stack<TermList> args;
      argSorts.reset();
      termArgs.reset();
      args.reset();

      // for proof recording purposes, see below
      Formula::VarList* var_args = Formula::VarList::empty();
      Formula* before = SubstHelper::apply(f, _subst);
<<<<<<< HEAD
      //static Substitution localSubst;
      //localSubst.reset();
=======
>>>>>>> f4cbb935

      ExVarDepInfo& depInfo = _varDeps.get(f);

      VarSet* dep = depInfo.univ;

      VarSet::Iterator veIt(*depInfo.exist);
      while(veIt.hasNext()) {
        unsigned evar = veIt.next();
        Formula* block = _blockLookup.get(evar);
        VarSet* their_dep = _varDeps.get(block).univ;
        dep = dep->getUnion(their_dep);
      }

      /*
      if (depInfo.univ != dep) {
        // PANIC !!!
      }
      */

      // store updated, for the existentials below us to lookup as well
      depInfo.univ = dep;

      VarSet::Iterator vuIt(*dep);
      while(vuIt.hasNext()) {
        unsigned uvar = vuIt.next();
        TermList sort = _varSorts.get(uvar, Term::defaultSort());
        if(sort == Term::superSort()){
          args.push(TermList(uvar, false));//TODO check that this works
          Formula::VarList::push(uvar,var_args); //TODO not too sure about this bit
        } else {
          if(sort.isVar() || !sort.term()->shared() || !sort.term()->ground()){
            sort = SubstHelper::apply(sort, _subst);
          }
          argSorts.push(sort);
          termArgs.push(TermList(uvar, false));
          Formula::VarList* var_arg = Formula::VarList::empty();
          Formula::VarList::push(uvar, var_arg);
          var_args = Formula::VarList::concat(var_args, var_arg); 
        }
        arity++;
      }
      ASS(termArgs.size() == argSorts.size());

      VarList* vl = VarList::empty();
      for(int i = args.size() -1; i >= 0 ; i--){
        VarList::push(args[i].var(), vl);
      }

      for(unsigned i = 0; i < termArgs.size() && !_appify; i++){
        args.push(termArgs[i]);
      }
      
      Formula::VarList::Iterator vs(f->vars());
      while (vs.hasNext()) {
        int v = vs.next();
        TermList rangeSort=_varSorts.get(v, Term::defaultSort());
        if(rangeSort.isVar() || !rangeSort.term()->shared() || 
           !rangeSort.term()->ground()){
          rangeSort = SubstHelper::apply(rangeSort, _subst);
        }
        Term* skolemTerm;

        if(!_appify){
          unsigned fun = addSkolemFunction(arity, argSorts.begin(), rangeSort, v, vl);
          _introducedSkolemFuns.push(fun);
          skolemTerm = Term::create(fun, arity, args.begin());
        } else {
          TermList skSymSort = Term::arrowSort(argSorts, rangeSort);
          unsigned fun = addSkolemFunction(VarList::length(vl), 0, skSymSort, v, vl);
          _introducedSkolemFuns.push(fun);
          TermList head = TermList(Term::create(fun, args.size(), args.begin()));
          skolemTerm = ApplicativeHelper::createAppTerm(skSymSort, head, termArgs).term();
        }

        env.statistics->skolemFunctions++;

        _subst.bind(v,skolemTerm);
<<<<<<< HEAD
        //localSubst.bind(v,skolemTerm);
=======
>>>>>>> f4cbb935

        if (env.options->showSkolemisations()) {
          env.beginOutput();
          env.out() << "Skolemising: "<<skolemTerm->toString()<<" for X"<< v
            <<" in "<<f->toString()<<" in formula "<<_beingSkolemised->toString() << endl;
          env.endOutput();
        }

        if (env.options->showNonconstantSkolemFunctionTrace() && arity!=0) {
          env.beginOutput();
          ostream& out = env.out();
            out <<"Nonconstant skolem function introduced: "
            <<skolemTerm->toString()<<" for X"<<v<<" in "<<f->toString()
            <<" in formula "<<_beingSkolemised->toString()<<endl;

          /*
          Refutation ref(_beingSkolemised, true);
          ref.output(out);
          */
          env.endOutput();
        }
      }

      {
        Formula* after = SubstHelper::apply(f->qarg(), _subst);
        Formula* def = new BinaryFormula(IMP, before, after);

        if (arity > 0) {
          def = new QuantifiedFormula(FORALL,var_args,nullptr,def);
        }

        Unit* defUnit = new FormulaUnit(def,NonspecificInference0(UnitInputType::AXIOM,InferenceRule::CHOICE_AXIOM));
        UnitList::push(defUnit,_skolimizingDefinitions);
      }

      // drop the existential one:
      return skolemise(f->qarg());
    }

  case BOOL_TERM:
    ASSERTION_VIOLATION;

  case TRUE:
  case FALSE:
    return f;

#if VDEBUG
  default:
    ASSERTION_VIOLATION;
#endif
  }
} // Skolem::skolemise


/**
 * Skolemise a list of formulas in NFF.
 *
 * @since 28/06/2002 Manchester
 * @since 04/09/2002 Bolzano, changed
 * @since 19/01/2002 Manchester, information about 
 *        positions and inferences added.
 * @since 23/01/2004 Manchester, changed to use non-static functions
 * @since 12/12/2004 Manchester, optimised by quantifying only over
 *    variables actually occurring in the formula.
 */
FormulaList* Skolem::skolemise (FormulaList* fs)
{
  CALL("Skolem:skolemise(FormulaList*)");

  ASS(FormulaList::isNonEmpty(fs));

  Stack<FormulaList*> args;

  while (FormulaList::isNonEmpty(fs)) {
    args.push(fs);
    fs = fs->tail();
  }

  FormulaList* res = args.top()->tail();
  ASS(FormulaList::isEmpty(res));

  while (args.isNonEmpty()) {
    fs = args.pop();
    Formula* g = fs->head();
    FormulaList* gs = fs->tail();
    Formula* h = skolemise(g);
    FormulaList* hs = res; // = skolemise(gs);

    if (gs == hs && g == h) {
      res = fs;
    } else {
      res = new FormulaList(h,hs);
    }
  }

  return res;
} // Skolem::skolemise

<|MERGE_RESOLUTION|>--- conflicted
+++ resolved
@@ -389,11 +389,6 @@
       // for proof recording purposes, see below
       Formula::VarList* var_args = Formula::VarList::empty();
       Formula* before = SubstHelper::apply(f, _subst);
-<<<<<<< HEAD
-      //static Substitution localSubst;
-      //localSubst.reset();
-=======
->>>>>>> f4cbb935
 
       ExVarDepInfo& depInfo = _varDeps.get(f);
 
@@ -471,10 +466,6 @@
         env.statistics->skolemFunctions++;
 
         _subst.bind(v,skolemTerm);
-<<<<<<< HEAD
-        //localSubst.bind(v,skolemTerm);
-=======
->>>>>>> f4cbb935
 
         if (env.options->showSkolemisations()) {
           env.beginOutput();
