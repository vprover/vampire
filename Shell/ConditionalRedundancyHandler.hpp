--- conflicted
+++ resolved
@@ -56,17 +56,11 @@
 using namespace Lib;
 using namespace Indexing;
 
-using OrderingConstraints = Stack<TermOrderingConstraint>;
 using LiteralSet = SharedSet<Literal*>;
 
-<<<<<<< HEAD
-struct ConditionalRedundancyEntry
-{
-=======
 using OrderingConstraints = Stack<TermOrderingConstraint>;
 
 struct ConditionalRedundancyEntry {
->>>>>>> 6aa1ae8f
   OrderingConstraints ordCons;
   const LiteralSet* lits;
   SplitSet* splits;
@@ -93,10 +87,7 @@
 
 struct Entries {
   OrderingComparatorUP comparator;
-<<<<<<< HEAD
-=======
   Stack<ConditionalRedundancyEntry*> entries;
->>>>>>> 6aa1ae8f
 };
 
 class ConditionalRedundancyHandler
@@ -121,11 +112,6 @@
   virtual bool handleResolution(
     Clause* queryCl, Literal* queryLit, Clause* resultCl, Literal* resultLit, ResultSubstitution* subs) const = 0;
 
-<<<<<<< HEAD
-  virtual bool handleReductiveUnaryInference(Clause* premise, RobSubstitution* subs) const = 0;
-
-=======
->>>>>>> 6aa1ae8f
   virtual void checkEquations(Clause* cl) const = 0;
 
 protected:
