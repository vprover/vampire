/**
 * @file BFNT.hpp
 * Implements class BFNT used to implement the transformation of clauses into
 * the EPR form described by Baumgartner, Fuchs, de Nivelle and Tinelli.
 * @since 30/07/2011 Manchester
 */

#include "Lib/Environment.hpp"
#include "Lib/Int.hpp"
#include "Lib/Array.hpp"

#include "Kernel/Clause.hpp"
#include "Kernel/Inference.hpp"
#include "Kernel/Problem.hpp"
#include "Kernel/Signature.hpp"
#include "Kernel/SortHelper.hpp"
#include "Kernel/SubstHelper.hpp"
#include "Kernel/Substitution.hpp"

#include "Property.hpp"
#include "BFNT.hpp"

#define BNFT_SHOW_TRANSFORMED 0
// uncomment this to show the generated problem in TPTP
#define BNFT_TPTP_TRANSFORMED 0

#if BNFT_TPTP_TRANSFORMED
#include "Shell/TPTP.hpp"
#endif

using namespace Shell;
using namespace std;
using namespace Lib;
using namespace Kernel;

/**
 * Create a new transformer and save the equality proxy predicate
 * as _proxy.
 * @since 30/07/2011 Manchester
 */
BFNT::BFNT(Property* prop)
  : _property(prop)
{
  _proxy = env -> signature->addFreshPredicate(2,"equalish");
}

/**
 * Apply the BFNT transformation to a collection of clauses. The resulting flat
 * clauses will be saved in the stack _flat.
 * @since 30/07/2011 Manchester
 */
void BFNT::apply(UnitList* units)
{
  CALL("BFNT::apply(UnitList*&)");

#if BNFT_TPTP_TRANSFORMED
    cout << "%\n% Flattened clauses \n%\n";
#endif

  // create equality proxy symbol
  UnitList::Iterator uit(units);
  while (uit.hasNext()) {
    Clause* cl=static_cast<Clause*>(uit.next());
    ASS(cl->isClause());
#if BNFT_SHOW_TRANSFORMED
    cout << "C: " << cl->toString() << "\n";
#endif
    _flat.push(apply(cl));
#if BNFT_SHOW_TRANSFORMED
    cout << "F: " << _flat.top()->toString() << "\n";
#endif
#if BNFT_TPTP_TRANSFORMED
    cout << "%\n% " << cl->toString() << "\n%\n";
    cout << TPTP::toString(_flat.top()) << "\n";
#endif   
  }
} // BFNT::apply

/**
 * Apply the transformation to a clause and return the result.
 * If the clause if flat, the clause itself will be returned.
 * @since 30/07/2011 Manchester
 */
Clause* BFNT::apply(Clause* cl)
{
  CALL("BFNT::apply(Clause*)");

  // first, get rid of negative inequalities x != y among variables
  cl = resolveNegativeVariableEqualities(cl);

  // new, find the maximal variable number
  int maxVar = -1;
  VirtualIterator<unsigned> varIt = cl->getVariableIterator();
  while (varIt.hasNext()) {
    int var = varIt.next();
    if (var > maxVar) {
      maxVar = var;
    }
  }
  // here we reuse literals denoting the same (non-variable) subterms
  Map<Term*,Literal*> _literalMap;
  Map<Term*,unsigned> _variableMap;
  // move all literals to a stack
  Stack<Literal*> lits;
  for (int i = cl->length()-1; i>=0; i--) {
    lits.push((*cl)[i]);
  }
  // process literals one by one and save them in the stack result
  Stack<Literal*> result;
  bool updated = false; // will be false if all literals were already flat
  while (!lits.isEmpty()) {
    Literal* lit = lits.pop();
    if (!lit->isEquality()) {
      bool modified = false;
      Stack<TermList> args;
      for (TermList* ts = lit->args();ts->isNonEmpty();ts = ts->next()) {
	if (ts->isVar()) {
	  args.push(*ts);
	  continue;
	}
	// ts is not a variable
	// if it is a constant and the problem has no equality, keep it as it is
	// if (!_property->equalityAtoms() && ts->term()->arity() == 0) {
	//   bool added;
	//   _problemConstants.add(ts->term(),added);
	//   if (added) {
	//     _constants.push(ts->term());
	//   }
	//   args.push(*ts);
	//   continue;
	// }
	// otherwise, flatten it
	modified = true;
	TermList newVar;
	newVar.makeVar(++maxVar);
	args.push(newVar);
	// create an inequality ts != newVar and save it to lits
	lits.push(Literal::createEquality(false,*ts,newVar, SortHelper::getResultSort(ts->term())));
      }
      if (!modified) { // literal was already flat
	result.push(lit);
	continue;
      }
      updated = true;
      // literal was non-flat, add its flat version
      result.push(Literal::create(lit,args.begin()));
      continue;
    }
    // lit is equality
    unsigned litArgSort = SortHelper::getEqualityArgumentSort(lit);
    updated = true;
    TermList* lhs = lit->nthArgument(0);
    TermList* rhs = lit->nthArgument(1);
    if (!lit->polarity()) { // lhs != rhs
      if (lhs->isVar()) { // x = rhs, swap lhs and rhs
	ASS(!rhs->isVar());
	TermList* tmp = lhs;
	lhs = rhs;
	rhs = tmp;
      }
      else if (!rhs->isVar()) { // lhs != rhs, both lhs and rhs are non-variables
	// make it rhs != x \/ lhs != x
	TermList v1;
	v1.makeVar(++maxVar);
	// save lhs != v1
	lits.push(Literal::createEquality(false, *lhs, v1, litArgSort));
	// save rhs != v1
	lits.push(Literal::createEquality(false, *rhs, v1, litArgSort));
	continue;
      }
      // Now lhs != x
      // flatten lhs
      Term* l = lhs->term();
      Stack<TermList> args;
      for (TermList* ts = l->args();ts->isNonEmpty();ts = ts->next()) {
	if (ts->isVar()) {
	  args.push(*ts);
	  continue;
	}
	// ts is not a variable, flatten it
	TermList newVar;
	newVar.makeVar(++maxVar);
	args.push(newVar);
	// create an inequality ts != newVar and save it to lits
	lits.push(Literal::createEquality(false,*ts,newVar, SortHelper::getResultSort(ts->term())));
	continue;
      }
      // args contains only variables
      args.push(*rhs);
      unsigned f = l->functor();
      // find the predicate p corresponding to f
      unsigned p; 
      if (!_preds.find(f,p)) { // no such symbol
<<<<<<< HEAD
	string pname = env -> signature->getFunction(f)->name();
	p = env -> signature->addFreshPredicate(args.length(),pname.c_str());
=======
	vstring pname = env.signature->getFunction(f)->name();
	p = env.signature->addFreshPredicate(args.length(),pname.c_str());
>>>>>>> eaef0d47
	_preds.insert(f,p);
      }
      // create the new flat literal and save it
      result.push(Literal::create(p,args.length(),false,false,args.begin()));
      continue;
    }
    // positive equation lhs = rhs
    TermList v1;
    TermList v2;
    if (lhs->isVar()) {
      v1 = *lhs;
    }
    else {
      // save lhs != v1
      v1.makeVar(++maxVar);
      lits.push(Literal::createEquality(false,*lhs,v1,litArgSort));
    }
    if (rhs->isVar()) {
      v2 = *rhs;
    }
    else {
      // save rhs != v2
      v2.makeVar(++maxVar);
      lits.push(Literal::createEquality(false,*rhs,v2,litArgSort));
    }
    // save v1 = v2
    result.push(Literal::create2(_proxy,true,v1,v2));
  }
  return updated ? Clause::fromStack(result,cl->inputType(),
				     new Inference1(Inference::BFNT_FLATTENING,cl))
                  : cl;
} // BFNT::apply

/**
 * Apply equality resolution to all negative equalities between variables
 * in cl and return the result. If cl contains no such inequalities, return cl
 * itself.
 * @since 30/07/2011 Manchester
 */
Clause* BFNT::resolveNegativeVariableEqualities(Clause* cl)
{
  CALL("BFNT::resolveNegativeVariableEqualities");

  Array<Literal*> lits;
  Stack<Literal*> inequalities;
  int n = 0;
  for (unsigned i = 0;i < cl->length();i++) {
    Literal* lit = (*cl)[i];
    if (lit->isEquality() &&
	lit->isNegative() &&
	lit->nthArgument(0)->isVar() &&
	lit->nthArgument(1)->isVar()) {
      inequalities.push(lit);
    }
    else {
      lits[n++] = lit;
    }
  }
  if (inequalities.isEmpty()) {
    return cl;
  }
  bool diffVar = false;
  while (!inequalities.isEmpty()) {
    Literal* ineq = inequalities.pop();
    unsigned v1 = ineq->nthArgument(0)->var();
    TermList* v2 = ineq->nthArgument(1);
    if (v1 == v2->var()) { // x != x
      continue;
    }
    diffVar = true;
    Substitution subst;
    subst.bind(v1,*v2);
    cl = new(n) Clause(n,cl->inputType(),
		       new Inference1(Inference::EQUALITY_RESOLUTION,cl));
    for (int i = n-1;i >= 0;i--) {
      Literal* lit = SubstHelper::apply<Substitution>(lits[i],subst);
      (*cl)[i] = lit;
      lits[i] = lit;
    }
  }
  if (!diffVar) { // only X != X found, we should still perform the inference
    cl = new(n) Clause(n,cl->inputType(),
		       new Inference1(Inference::EQUALITY_RESOLUTION,cl));
    for (int i = n-1;i >= 0;i--) {
      (*cl)[i] = lits[i];
    }
  }
#if BNFT_SHOW_TRANSFORMED
  cout << "ER: " << cl->toString() << "\n";
#endif
  return cl;
} // BFNT::resolveNegativeVariableEqualities

Problem* BFNT::createProblem(unsigned modelSize)
{
  CALL("BFNT::createProblem");

  UnitList* units = create(modelSize);
  Problem* res = new Problem(units);
  return res;
}

/**
 * Create the list of clauses for a finite domain of some size. Return all the collected
 * flat clauses plus the distinct constant and totality axoms.
 * @since 30/07/2011 Manchester
 */
UnitList* BFNT::create(unsigned modelSize)
{
  CALL("BFNT::create");
  ASS(modelSize > 0);

#if BNFT_TPTP_TRANSFORMED
  cout << "%\n% Axioms for models of size " << modelSize << "\n%\n";
#endif

  unsigned len = _constants.length();
  while (len < modelSize) {
    _constants.push(Term::createConstant(Int::toString(++len)));
  }
  UnitList* result = 0;

#if BNFT_TPTP_TRANSFORMED
  cout << "%\n% Definitions of inequalities \n%\n";
#endif

  // create inequalities between constants
  Term** cs = _constants.begin();
  for (unsigned i = 0;i < len;i++) {
    TermList c1(cs[i]);
    for (unsigned j = 0;j < len;j++) {
      if (i == j) continue;
      TermList c2(cs[j]);
      // create c1 != c2
      Clause* cls = new(1) Clause(1,Unit::AXIOM,new Inference(Inference::BFNT_DISTINCT));
      (*cls)[0] = Literal::create2(_proxy,false,c1,c2);
#if BNFT_SHOW_TRANSFORMED
      cout << "EP: " << cls->toString() << "\n";
#endif
#if BNFT_TPTP_TRANSFORMED
      cout << TPTP::toString(cls) << "\n";
#endif
      result = new UnitList(cls,result);
    }
  }

#if BNFT_TPTP_TRANSFORMED
  cout << "%\n% Totality axioms\n%\n";
#endif

  // create totality axioms
  Map<unsigned,unsigned>::Iterator preds(_preds);
  unsigned fun;
  unsigned pred;
  unsigned constantsFound=0; // the number of constants, used for symmetry breaking
  while (preds.hasNext()) {
    preds.next(fun,pred);
    int arity = env -> signature->getPredicate(pred)->arity();
    Stack<TermList> args;
    for (int i = 0;i < arity;i++) {
      TermList v;
      v.makeVar(i);
      args.push(v);
    }
    Stack<Literal*> lits;
    unsigned elements = modelSize;
    if (arity == 1) {
      constantsFound++;
      if (constantsFound < modelSize) {
	elements = constantsFound;
      }
    }
    for (unsigned i = 0;i < elements;i++) {
      TermList con(cs[i]);
      args.pop();
      args.push(con);
      lits.push(Literal::create(pred,arity,true,false,args.begin()));
    }
    result = new UnitList(Clause::fromStack(lits,Unit::AXIOM,
					    new Inference(Inference::BFNT_TOTALITY)),
			  result);
#if BNFT_TPTP_TRANSFORMED
    cout << TPTP::toString(result->head()) << "\n";
#endif
  }
  Stack<Clause*>::Iterator sit(_flat);
  while (sit.hasNext()) {
    result = new UnitList(sit.next(),result);
  }
  return result;
} // BFNT::create<|MERGE_RESOLUTION|>--- conflicted
+++ resolved
@@ -191,13 +191,8 @@
       // find the predicate p corresponding to f
       unsigned p; 
       if (!_preds.find(f,p)) { // no such symbol
-<<<<<<< HEAD
-	string pname = env -> signature->getFunction(f)->name();
+	vstring pname = env -> signature->getFunction(f)->name();
 	p = env -> signature->addFreshPredicate(args.length(),pname.c_str());
-=======
-	vstring pname = env.signature->getFunction(f)->name();
-	p = env.signature->addFreshPredicate(args.length(),pname.c_str());
->>>>>>> eaef0d47
 	_preds.insert(f,p);
       }
       // create the new flat literal and save it
