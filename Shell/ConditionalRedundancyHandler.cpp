/*
 * This file is part of the source code of the software program
 * Vampire. It is protected by applicable
 * copyright laws.
 *
 * This source code is distributed under the licence found here
 * https://vprover.github.io/license.html
 * and in the source directory
 */

#include "ConditionalRedundancyHandler.hpp"

#include "Kernel/Clause.hpp"
#include "Kernel/EqHelper.hpp"
#include "Kernel/SortHelper.hpp"
#include "Kernel/SubstHelper.hpp"

#include "Indexing/CodeTreeInterfaces.hpp"
#include "Indexing/ResultSubstitution.hpp"

#include "Inferences/DemodulationHelper.hpp"

#include "Statistics.hpp"

using namespace std;
using namespace Indexing;

namespace Shell
{

template<class T>
bool checkVars(const TermStack& ts, T s)
{
  DHSet<TermList> vars;
  for (const auto& t : ts) {
    VariableIterator vit(t);
    while (vit.hasNext()) {
      vars.insert(vit.next());
    }
  }

  VariableIterator vit(s);
  while (vit.hasNext()) {
    auto var = vit.next();
    if (!vars.contains(var)) {
      return false;
    }
  }
  return true;
}

class ConditionalRedundancyHandler::ConstraintIndex
  : public CodeTree
{
public:
  ConstraintIndex(Clause* cl) : _varSorts()
  {
    _clauseCodeTree=false;
    _onCodeOpDestroying = onCodeOpDestroying;
#if VDEBUG
    _cl = cl;
#endif
    for (unsigned i = 0; i < cl->length(); i++) {
      SortHelper::collectVariableSorts((*cl)[i], _varSorts);
    }
  }

  bool check(const Ordering* ord, ResultSubstitution* subst, bool result, const LiteralSet* lits, const SplitSet* splits)
  {
    if (_varSorts.isEmpty()) {
      return true;
    }
    auto ts = getInstances([subst,result](unsigned v) { return subst->applyTo(TermList::var(v),result); });
    return !check(ts, ord, lits, splits);
  }

  void insert(const Ordering* ord, ResultSubstitution* subst, bool result, Splitter* splitter,
    OrderingConstraints&& ordCons, const LiteralSet* lits, SplitSet* splits)
  {
    auto ts = getInstances([subst,result](unsigned v) { return subst->applyTo(TermList::var(v),result); });
<<<<<<< HEAD
    return insert(ord, ts, createEntry(ts, splitter, std::move(ordCons), lits, splits));
=======
    insert(ord, ts, createEntry(ts, splitter, std::move(ordCons), lits, splits));
>>>>>>> 6aa1ae8f
  }

  bool checkAndInsert(const Ordering* ord, ResultSubstitution* subst, bool result, bool doInsert, Splitter* splitter,
    OrderingConstraints&& ordCons, const LiteralSet* lits, const SplitSet* splits)
  {
    ASS(lits);
    // TODO if this correct if we allow non-unit simplifications?
    if (_varSorts.isEmpty()) {
      return true;
    }
    auto ts = getInstances([subst,result](unsigned v) { return subst->applyTo(TermList::var(v),result); });
    if (check(ts, ord, lits, splits)) {
      return false;
    }
    if (doInsert) {
      insert(ord, ts, createEntry(ts, splitter, std::move(ordCons), lits, splits));
    }
    return true;
  }

#if VDEBUG
  Clause* _cl;
#endif

<<<<<<< HEAD
  void insert(const Ordering* ord, Entries* entries, ConditionalRedundancyEntry* ptr)
  {
    ASS(ptr->active);

    ASS(entries->comparator);

    entries->comparator->insert(ptr->ordCons, (void*)0x1);
  }

=======
>>>>>>> 6aa1ae8f
  void insert(const Ordering* ord, const TermStack& ts, ConditionalRedundancyEntry* ptr)
  {
    // first try to insert it into an existing container
    if (!isEmpty()) {
      VariantMatcher vm;
      Stack<CodeOp*> firstsInBlocks;

      FlatTerm* ft = FlatTerm::createUnexpanded(ts);
      vm.init(ft, this, &firstsInBlocks);

      if (vm.next()) {
        ASS(vm.op->isSuccess());
        auto entries = vm.op->template getSuccessResult<Entries>();
        entries->comparator->insert(ptr->ordCons, ptr);
        entries->entries.push(ptr);
        ft->destroy();
        return;
      }
      ft->destroy();
    }

    CodeStack code;
#define LINEARIZE 1
#if LINEARIZE
    Compiler<false, true> compiler(code);
#else
    TermCompiler compiler(code);
#endif
    for (const auto& t : ts) {
      if (t.isVar()) {
        compiler.handleVar(t.var());
        continue;
      }
      ASS(t.isTerm());
      compiler.handleTerm(t.term());
    }
    for (const auto& [x,y] : compiler.eqCons) {
      ptr->ordCons.push({ TermList::var(x), TermList::var(y), Ordering::EQUAL });
    }
    compiler.updateCodeTree(this);

    auto es = new Entries();
    es->comparator = ord->createComparator();
<<<<<<< HEAD
    es->comparator->insert(ptr->ordCons, (void*)0x1);
    code.push(CodeOp::getSuccess(es));

#if LINEARIZE
    if (!isEmpty()) {
      VariantMatcher vm;
      Stack<CodeOp*> firstsInBlocks;

      FlatTerm* ft = FlatTerm::createUnexpanded(ts);
      vm.init(ft, this, &firstsInBlocks);

      if (vm.next()) {
        ASS(vm.op->isSuccess());
        auto es = vm.op->template getSuccessResult<Entries>();
        ft->destroy();
        return insert(ord, es, ptr);
      }
      ft->destroy();
    }
#endif

=======
    es->comparator->insert(ptr->ordCons, ptr);
    es->entries.push(ptr);
    code.push(CodeOp::getSuccess(es));

>>>>>>> 6aa1ae8f
    incorporate(code);
  }

  bool check(const TermStack& ts, const Ordering* ord, const LiteralSet* lits, const SplitSet* splits)
  {
    if (isEmpty()) {
      return false;
    }

    static SubstMatcher matcher;
    struct Applicator : public SubstApplicator {
      TermList operator()(unsigned v) const override { return matcher.bindings[v]; }
    } applicator;

    matcher.init(this, ts);
    Entries* es;
    while ((es = matcher.next()))
    {
      ASS(es->comparator);
      es->comparator->init(&applicator);
<<<<<<< HEAD
      bool res = es->comparator->next();
      if (res) {
=======
      ConditionalRedundancyEntry* e;
      while ((e = static_cast<ConditionalRedundancyEntry*>(es->comparator->next()))) {
        if (!e->active) {
          continue;
        }

        // check AVATAR constraints
        if (!e->splits->isSubsetOf(splits)) {
          continue;
        }

        // check literal conditions
        auto subsetof = e->lits->iter().all([lits,&applicator](Literal* lit) {
          return lits->member(SubstHelper::apply(lit,applicator));
        });
        if (!subsetof) {
          continue;
        }

        // // check ordering constraints
        // auto ordCons_ok = iterTraits(e->ordCons.iter()).all([ord,&applicator](auto& ordCon) {
        //   return ord->compare(
        //     AppliedTerm(ordCon.lhs,&applicator,true),
        //     AppliedTerm(ordCon.rhs,&applicator,true)) == ordCon.rel;
        // });
        // if (!ordCons_ok) {
        //   INVALID_OPERATION("x");
        // }

        // collect statistics
        if (e->ordCons.isNonEmpty()) {
          env.statistics->skippedInferencesDueToOrderingConstraints++;
        }
        if (!e->lits->isEmpty()) {
          env.statistics->skippedInferencesDueToLiteralConstraints++;
        }
        if (!e->splits->isEmpty()) {
          env.statistics->skippedInferencesDueToAvatarConstraints++;
        }
>>>>>>> 6aa1ae8f
        matcher.reset();
        return true;
      }
    }
    matcher.reset();
    return false;
  }

  template<class Applicator>
  TermStack getInstances(Applicator applicator) const
  {
    DHMap<unsigned,TermList>::Iterator vit(_varSorts);
    TermStack res;
    while (vit.hasNext()) {
      auto v = vit.nextKey();
      res.push(applicator(v));
    }
    return res;
  }

  DHMap<unsigned,TermList> _varSorts;

  ConditionalRedundancyEntry* createEntry(const TermStack& ts, Splitter* splitter, OrderingConstraints&& ordCons, const LiteralSet* lits, SplitSet* splits) const
  {
    auto e = new ConditionalRedundancyEntry();
    Renaming r;
    if (ordCons.isNonEmpty() || !lits->isEmpty()) {
      // normalize constraints, the same way as
      // terms from ts are normalized upon insertion
      for (const auto t : ts) {
        r.normalizeVariables(t);
      }
    }

    for (auto& ordCon : ordCons) {
      ASS(checkVars(ts,ordCon.lhs));
      ASS(checkVars(ts,ordCon.rhs));
      ASS(ordCon.lhs.containsAllVariablesOf(ordCon.rhs));
      ordCon.lhs = r.apply(ordCon.lhs);
      ordCon.rhs = r.apply(ordCon.rhs);
    }
    e->ordCons = std::move(ordCons);

#if VDEBUG
    lits->iter().forEach([&ts](Literal* lit) {
      ASS(checkVars(ts,lit));
    });
#endif

    e->lits = LiteralSet::getFromIterator(lits->iter().map([&r](Literal* lit) {
      return r.apply(lit);
    }));

    ASS(splits);
    e->splits = splits;

    if (!splits->isEmpty()) {
      splitter->addConditionalRedundancyEntry(splits, e);
    }

    return e;
  }

  struct SubstMatcher
  : public Matcher
  {
    void init(CodeTree* tree, const TermStack& ts)
    {
      Matcher::init(tree,tree->getEntryPoint());

      ft = FlatTerm::createUnexpanded(ts);

      op=entry;
      tp=0;
    }

    void reset()
    {
      ft->destroy();
    }

    Entries* next()
    {
      if (finished()) {
        //all possible matches are exhausted
        return nullptr;
      }

      _matched=execute();
      if (!_matched) {
        return nullptr;
      }

      ASS(op->isSuccess());
      return op->getSuccessResult<Entries>();
    }
  };

  struct VariantMatcher
<<<<<<< HEAD
  : public RemovingMatcher
=======
  : public RemovingMatcher<true>
>>>>>>> 6aa1ae8f
  {
  public:
    void init(FlatTerm* ft_, CodeTree* tree_, Stack<CodeOp*>* firstsInBlocks_) {
      RemovingMatcher::init(tree_->getEntryPoint(), 0, 0, tree_, firstsInBlocks_);
      ft=ft_;
      tp=0;
      op=entry;
    }
  };

  static void onCodeOpDestroying(CodeOp* op) {
    if (op->isSuccess()) {
      auto es = op->getSuccessResult<Entries>();
<<<<<<< HEAD
#if DEBUG_ORDERING
      iterTraits(decltype(es->comps)::Iterator(es->comps)).forEach([](ConditionalRedundancyEntry* e) { delete e; });
#endif
=======
      iterTraits(decltype(es->entries)::Iterator(es->entries))
        .forEach([](auto e) {
          e->release();
        });
>>>>>>> 6aa1ae8f
      delete es;
    }
  }
};

void ConditionalRedundancyIterator::init(const TermPartialOrdering* tpo, const SubstApplicator* appl)
{
  _tpo = tpo;
  _appl = appl;
  _path.reset();
  _path.push({ &_comp._source, tpo, unique_ptr<OrderingComparator::Iterator>() });
}

bool ConditionalRedundancyIterator::hasNext()
{
  using Node = OrderingComparator::Node;

  while (_path.isNonEmpty()) {
    auto& [curr, trace, iterator] = _path.top();
    ASS(trace);

    _comp._prev = (_path.size()==1) ? nullptr : get<0>(_path[_path.size()-2]);
    _comp._curr = curr;
    _comp.processCurrentNode();

    auto node = _comp._curr->node();
    ASS(node->ready);

    if (node->tag == Node::T_DATA) {
      _res.second = trace;
      if (_comp._threeValued) {
        if (node->data == (void*)0x1) {
          _res.first = Ordering::GREATER;
        } else if (node->data == (void*)0x2) {
          _res.first = Ordering::EQUAL;
        } else if (node->data == (void*)0x3) {
          _res.first = Ordering::LESS;
        } else {
          _res.first = Ordering::INCOMPARABLE;
        }
      } else {
        _res.first = node->data ? Ordering::GREATER : Ordering::INCOMPARABLE;
      }
      // push next first
      while (_path.isNonEmpty()) {
        _path.pop();
        if (_path.isEmpty()) {
          break;
        }

        auto& [prev, prevTrace, prevIt] = _path.top();
        auto prevN = prev->node();
        ASS(prevN->tag == Node::T_POLY || prevN->tag == Node::T_TERM);
        if (prevN->tag == Node::T_POLY) {
          if (_comp._curr == &prevN->getBranch(Ordering::GREATER)) {
            _path.push({ &prevN->getBranch(Ordering::EQUAL), prevTrace, unique_ptr<OrderingComparator::Iterator>() });
            break;
          } else if (_comp._curr == &prevN->getBranch(Ordering::EQUAL)) {
            _path.push({ &prevN->getBranch(Ordering::LESS), prevTrace, unique_ptr<OrderingComparator::Iterator>() });
            break;
          }
          continue;
        }
        if (!prevIt->hasNext()) {
          // go one up further
          continue;
        }
        auto [res,resTrace] = prevIt->next();
        ASS_NEQ(res,Ordering::INCOMPARABLE);
        _path.push({ &prevN->getBranch(res), resTrace, unique_ptr<OrderingComparator::Iterator>() });
        break;
      }
      return true;
    }

    if (node->tag == Node::T_POLY) {
      _path.push({ &node->getBranch(Ordering::GREATER), trace, unique_ptr<OrderingComparator::Iterator>() });
      continue;
    }

    ASS_EQ(node->tag, Node::T_TERM);
    // ASS(node->lhs.isVar());
    // ASS(node->rhs.isVar());

    // auto lhsS = (*_appl)(node->lhs.var());
    // auto rhsS = (*_appl)(node->rhs.var());

    auto lhsS = AppliedTerm(node->lhs, _appl, true).apply();
    auto rhsS = AppliedTerm(node->rhs, _appl, true).apply();

    ASS(!iterator);
    iterator = make_unique<OrderingComparator::Iterator>(_comp._ord, trace, lhsS, rhsS);
    if (iterator->hasNext()) {
      // go down
      auto [res,resTrace] = iterator->next();
      ASS_NEQ(res,Ordering::INCOMPARABLE);
      _path.push({ &node->getBranch(res), resTrace, unique_ptr<OrderingComparator::Iterator>() });
      continue;
    }
    INVALID_OPERATION("should have at least one result");
  }
  return false;
}

// ConditionalRedundancyHandler

ConditionalRedundancyHandler* ConditionalRedundancyHandler::create(const Options& opts, const Ordering* ord, Splitter* splitter)
{
  if (!opts.conditionalRedundancyCheck()) {
    return new ConditionalRedundancyHandlerImpl</*enabled*/false,false,false,false>(opts,ord,splitter);
  }
  auto ordC = opts.conditionalRedundancyOrderingConstraints();
  // check for av=on here as otherwise we would have to null-check splits inside the handler
  auto avatarC = opts.splitting() && opts.conditionalRedundancyAvatarConstraints();
  auto litC = opts.conditionalRedundancyLiteralConstraints();
  if (ordC) {
    if (avatarC) {
      if (litC) {
        return new ConditionalRedundancyHandlerImpl<true,/*ordC*/true,/*avatarC*/true,/*litC*/true>(opts,ord,splitter);
      }
      return new ConditionalRedundancyHandlerImpl<true,/*ordC*/true,/*avatarC*/true,/*litC*/false>(opts,ord,splitter);
    }
    if (litC) {
      return new ConditionalRedundancyHandlerImpl<true,/*ordC*/true,/*avatarC*/false,/*litC*/true>(opts,ord,splitter);
    }
    return new ConditionalRedundancyHandlerImpl<true,/*ordC*/true,/*avatarC*/false,/*litC*/false>(opts,ord,splitter);
  }
  if (avatarC) {
    if (litC) {
      return new ConditionalRedundancyHandlerImpl<true,/*ordC*/false,/*avatarC*/true,/*litC*/true>(opts,ord,splitter);
    }
    return new ConditionalRedundancyHandlerImpl<true,/*ordC*/false,/*avatarC*/true,/*litC*/false>(opts,ord,splitter);
  }
  if (litC) {
    return new ConditionalRedundancyHandlerImpl<true,/*ordC*/false,/*avatarC*/false,/*litC*/true>(opts,ord,splitter);
  }
  return new ConditionalRedundancyHandlerImpl<true,/*ordC*/false,/*avatarC*/false,/*litC*/false>(opts,ord,splitter);
}

void ConditionalRedundancyHandler::destroyClauseData(Clause* cl)
{
  ConstraintIndex* ptr = nullptr;
  clauseData.pop(cl, ptr);
  delete ptr;
}

<<<<<<< HEAD
void ConditionalRedundancyHandler::destroyAllClauseData()
{
  decltype(clauseData)::Iterator it(clauseData);
  while (it.hasNext()) {
    auto data = it.next();
    delete data;
  }
}

=======
>>>>>>> 6aa1ae8f
ConditionalRedundancyHandler::ConstraintIndex** ConditionalRedundancyHandler::getDataPtr(Clause* cl, bool doAllocate)
{
  if (!doAllocate) {
    return clauseData.findPtr(cl);
  }
  ConstraintIndex** ptr;
  clauseData.getValuePtr(cl, ptr, nullptr);
  if (!*ptr) {
    *ptr = new ConstraintIndex(cl);
  }
  return ptr;
}

DHMap<Clause*,typename ConditionalRedundancyHandler::ConstraintIndex*> ConditionalRedundancyHandler::clauseData;

// ConditionalRedundancyHandlerImpl

template<bool enabled, bool ordC, bool avatarC, bool litC>
bool ConditionalRedundancyHandlerImpl<enabled, ordC, avatarC, litC>::checkSuperposition(
  Clause* eqClause, Literal* eqLit, Clause* rwClause, Literal* rwLit, bool eqIsResult, ResultSubstitution* subs) const
{
  if constexpr (!enabled) {
    return true;
  }

  auto rwLits = LiteralSet::getEmpty();
  if constexpr (litC) {
    rwLits = LiteralSet::getFromIterator(rwClause->iterLits().filter([rwLit](Literal* lit) {
      return lit != rwLit && rwLit->containsAllVariablesOf(lit);
    }).map([subs,eqIsResult](Literal* lit) {
      return subs->applyTo(lit,!eqIsResult);
    }));
  }

  auto rwSplits = SplitSet::getEmpty();
  if constexpr (avatarC) {
    rwSplits = rwClause->splits();
  }

  auto eqClDataPtr = getDataPtr(eqClause, /*doAllocate=*/false);
  if (eqClDataPtr && !(*eqClDataPtr)->check(_ord, subs, eqIsResult, rwLits, rwSplits)) {
    env.statistics->skippedSuperposition++;
    return false;
  }

  auto eqLits = LiteralSet::getEmpty();
  if constexpr (litC) {
    eqLits = LiteralSet::getFromIterator(eqClause->iterLits().filter([eqLit](Literal* lit) {
      return lit != eqLit && eqLit->containsAllVariablesOf(lit);
    }).map([subs,eqIsResult](Literal* lit) {
      return subs->applyTo(lit,eqIsResult);
    }));
  }

  auto eqSplits = SplitSet::getEmpty();
  if constexpr (avatarC) {
    eqSplits = eqClause->splits();
  }

  auto rwClDataPtr = getDataPtr(rwClause, /*doAllocate=*/false);
  if (rwClDataPtr && !(*rwClDataPtr)->check(_ord, subs, !eqIsResult, eqLits, eqSplits)) {
    env.statistics->skippedSuperposition++;
    return false;
  }

  return true;
}

template<bool enabled, bool ordC, bool avatarC, bool litC>
bool ConditionalRedundancyHandlerImpl<enabled, ordC, avatarC, litC>::checkSuperposition2(
  Clause* eqClause, Clause* rwClause, bool eqIsResult, ResultSubstitution* subs, const OrderingConstraints& ordCons) const
{
  if constexpr (!enabled) {
    return true;
  }

  if constexpr (!ordC) {
    return true;
  }

  if (ordCons.size()!=1) {
    return true;
  }

  auto eqClDataPtr = getDataPtr(eqClause, /*doAllocate=*/false);
  auto rwClDataPtr = getDataPtr(rwClause, /*doAllocate=*/false);

  if (eqClDataPtr && ((*eqClDataPtr)->_varSorts.isEmpty() || (*eqClDataPtr)->isEmpty())) {
    eqClDataPtr = nullptr;
  }
  if (rwClDataPtr && ((*rwClDataPtr)->_varSorts.isEmpty() || (*rwClDataPtr)->isEmpty())) {
    rwClDataPtr = nullptr;
  }
  if (!eqClDataPtr && !rwClDataPtr) {
    return true;
  }
  TermStack eqTs;
  if (eqClDataPtr) {
    eqTs = (*eqClDataPtr)->getInstances([&](unsigned v) { return subs->applyTo(TermList::var(v),eqIsResult); });
  }
  TermStack rwTs;
  if (rwClDataPtr) {
    rwTs = (*rwClDataPtr)->getInstances([&](unsigned v) { return subs->applyTo(TermList::var(v),!eqIsResult); });
  }

  static ConstraintIndex::SubstMatcher matcher;
  static struct Applicator : public SubstApplicator {
    TermList operator()(unsigned v) const override { return matcher.bindings[v]; }
  } applicator;

  bool backtracked = false;

  auto checkFn = [&backtracked](ConstraintIndex** index, const TermStack& ts, const TermPartialOrdering* tpo)
  {
    if (!index) {
      return false;
    }
    matcher.init(*index, ts);
    Entries* es;
    while ((es = matcher.next()))
    {
      ASS(es->comparator);
      OrderingComparator::SomeIterator someIt(*es->comparator, &applicator, tpo);
      bool btd;
      if (someIt.check(btd)) {
        if (btd) {
          backtracked = true;
        }
        matcher.reset();
        // success
        return true;
      }
    }
    matcher.reset();
    // failure
    return false;
  };

  DHSet<const TermPartialOrdering*> seen;
  OrderingComparator::GreaterIterator git(*_ord, ordCons[0].lhs, ordCons[0].rhs);

  while (git.hasNext()) {
    auto tpo = git.next();

    if (!seen.insert(tpo)) {
      // already checked this tpo, success
      continue;
    }

    // if success, continue
    if (checkFn(eqClDataPtr, eqTs, tpo)) {
      continue;
    }
    if (checkFn(rwClDataPtr, rwTs, tpo)) {
      continue;
    }
    // if failure, return
    return true;
  }

  // struct IdApplicator : SubstApplicator {
  //   TermList operator()(unsigned v) const override { return TermList::var(v); }
  // } idAppl;
  // env.statistics->generalizedInductionApplicationInProof++;
  // ASS_EQ(ordCons.size(),2);
  // OrderingComparator::GreaterIterator git(*_ord, ordCons[0].lhs, ordCons[0].rhs);
  // ConditionalRedundancyIterator sit2(
  //   *OrderingComparator::createForSingleComparison(*_ord, ordCons[1].lhs, ordCons[1].rhs, true));

  // while (git.hasNext()) {
  //   auto tpo = git.next();
  //   sit2.init(tpo, &idAppl);

  //   while (sit2.hasNext()) {
  //     auto [res2,tpo2] = sit2.next();
  //     if (res2 != Ordering::GREATER) {
  //       continue;
  //     }

  //     if (!seen.insert(tpo2)) {
  //       // already checked this tpo, success
  //       continue;
  //     }

  //     // if success, continue
  //     if (checkFn(eqClDataPtr, eqTs, tpo2)) {
  //       continue;
  //     }
  //     if (checkFn(rwClDataPtr, rwTs, tpo2)) {
  //       continue;
  //     }
  //     // if failure, return
  //     return true;
  //   }
  // }

  ASS(backtracked);
  env.statistics->skippedInferencesDueToOrderingConstraints++;
  env.statistics->skippedSuperposition++;
  return false;
}

template<bool enabled, bool ordC, bool avatarC, bool litC>
void ConditionalRedundancyHandlerImpl<enabled, ordC, avatarC, litC>::insertSuperposition(
  Clause* eqClause, Clause* rwClause, TermList rwTermS, TermList tgtTermS, TermList eqLHS,
  Literal* rwLitS, Literal* eqLit, Ordering::Result eqComp, bool eqIsResult, ResultSubstitution* subs) const
{
  if constexpr (!enabled) {
    return;
  }

  struct Applicator : SubstApplicator {
    Applicator(ResultSubstitution* subst, bool result) : subst(subst) {}
    TermList operator()(unsigned v) const override {
      return subst->apply(TermList::var(v), result);
    }
    ResultSubstitution* subst;
    bool result;
  };

  Applicator appl(subs, !eqIsResult);
  Ordering::Result otherComp;

  auto premiseRedundant = isSuperpositionPremiseRedundant(
    rwClause, rwLitS, rwTermS, tgtTermS, eqClause, eqLHS, &appl, otherComp);

  // create ordering constraints
  OrderingConstraints ordCons;
  if constexpr (ordC) {
    // TODO we cannot handle them together yet
    if (eqComp != Ordering::LESS) {
      if (!rwTermS.containsAllVariablesOf(tgtTermS)) {
        return;
      }
      ordCons.push({ rwTermS, tgtTermS, Ordering::GREATER });
    }
    if (!premiseRedundant) {
      TermList other = EqHelper::getOtherEqualitySide(rwLitS, rwTermS);
      if (otherComp != Ordering::INCOMPARABLE || !other.containsAllVariablesOf(tgtTermS)) {
        return;
      }
      ordCons.push({ other, tgtTermS, Ordering::GREATER });
    }
  } else {
    if (eqComp != Ordering::LESS || !premiseRedundant) {
      return;
    }
  }

  // create literal constraints
  auto lits = LiteralSet::getEmpty();
  if constexpr (litC) {
    if (eqClause->numSelected()!=1) {
      return;
    }
    lits = LiteralSet::getFromIterator(eqClause->iterLits().filter([eqLit,eqLHS](Literal* lit) {
      return lit != eqLit && eqLHS.containsAllVariablesOf(TermList(lit));
    }).map([subs,eqIsResult](Literal* lit) {
      return subs->applyTo(lit,eqIsResult);
    }));
    if (eqClause->size()>lits->size()+1) {
      return;
    }
  } else {
    if (eqClause->length()!=1) {
      return;
    }
  }

  // create AVATAR constraints
  auto splits = SplitSet::getEmpty();
  if constexpr (avatarC) {
    splits = eqClause->splits()->subtract(rwClause->splits());
  } else {
    if (!eqClause->noSplits()) {
      return;
    }
  }

  auto rwClDataPtr = getDataPtr(rwClause, /*doAllocate=*/true);
  (*rwClDataPtr)->insert(_ord, subs, !eqIsResult, _splitter, std::move(ordCons), lits, splits);
}

template<bool enabled, bool ordC, bool avatarC, bool litC>
bool ConditionalRedundancyHandlerImpl<enabled, ordC, avatarC, litC>::handleResolution(
  Clause* queryCl, Literal* queryLit, Clause* resultCl, Literal* resultLit, ResultSubstitution* subs) const
{
  if constexpr (!enabled) {
    return true;
  }

  // Note that we're inserting into the data of one clause based on the *other* clause
  {
    bool doInsert = resultLit->isPositive();

    // create literal constraints
    auto lits = LiteralSet::getEmpty();
    if constexpr (litC) {
      lits = LiteralSet::getFromIterator(resultCl->iterLits().filter([resultLit](Literal* lit) {
        return lit != resultLit && resultLit->containsAllVariablesOf(lit);
      }).map([subs](Literal* lit) {
        return subs->applyToResult(lit);
      }));
      if (resultCl->numSelected()>1 || resultCl->length()>lits->size()+1) {
        doInsert = false;
      }
    } else {
      if (resultCl->length()!=1) {
        doInsert = false;
      }
    }

    // create AVATAR constraints
    auto splits = SplitSet::getEmpty();
    if constexpr (avatarC) {
      splits = resultCl->splits()->subtract(queryCl->splits());
    } else {
      if (!resultCl->noSplits()) {
        doInsert = false;
      }
    }

    auto dataPtr = getDataPtr(queryCl, /*doAllocate=*/doInsert);
    if (dataPtr && !(*dataPtr)->checkAndInsert(
      _ord, subs, /*result*/false, doInsert, _splitter, OrderingConstraints(), lits, splits))
    {
      env.statistics->skippedResolution++;
      return false;
    }
  }
  {
    bool doInsert = queryLit->isPositive();

    // create literal constraints
    auto lits = LiteralSet::getEmpty();
    if constexpr (litC) {
      lits = LiteralSet::getFromIterator(queryCl->iterLits().filter([queryLit](Literal* lit) {
        return lit != queryLit && queryLit->containsAllVariablesOf(lit);
      }).map([subs](Literal* lit) {
        return subs->applyToQuery(lit);
      }));
      if (queryCl->numSelected()>1 || queryCl->length()>lits->size()+1) {
        doInsert = false;
      }
    } else {
      if (queryCl->length()!=1) {
        doInsert = false;
      }
    }

    // create AVATAR constraints
    auto splits = SplitSet::getEmpty();
    if constexpr (avatarC) {
      splits = queryCl->splits()->subtract(resultCl->splits());
    } else {
      if (!queryCl->noSplits()) {
        doInsert = false;
      }
    }

    auto dataPtr = getDataPtr(resultCl, /*doAllocate=*/doInsert);
    if (dataPtr && !(*dataPtr)->checkAndInsert(
      _ord, subs, /*result*/true, doInsert, _splitter, OrderingConstraints(), lits, splits))
    {
      env.statistics->skippedResolution++;
      return false;
    }
  }
  return true;
}

/**
 * This function is similar to @b DemodulationHelper::isPremiseRedundant.
 * However, here we do not assume that the rewriting equation is unit, which necessitates some additional checks.
 */
template<bool enabled, bool ordC, bool avatarC, bool litC>
bool ConditionalRedundancyHandlerImpl<enabled, ordC, avatarC, litC>::isSuperpositionPremiseRedundant(
  Clause* rwCl, Literal* rwLit, TermList rwTerm, TermList tgtTerm, Clause* eqCl, TermList eqLHS,
  const SubstApplicator* eqApplicator, Ordering::Result& tord) const
{
  ASS(enabled);

  // if check is turned off, we always report redundant
  if (!_redundancyCheck) {
    return true;
  }

  // if the top-level terms are not involved, premise is redundant
  if (!rwLit->isEquality() || (rwTerm!=*rwLit->nthArgument(0) && rwTerm!=*rwLit->nthArgument(1))) {
    return true;
  }

  // we can only check encompassment demodulation if eqCl is unit
  if (_encompassing && eqCl->length()==1) {
    // if we have a negative literal or non-unit, premise is redundant
    if (rwLit->isNegative() || rwCl->length() != 1) {
      return true;
    }
    // otherwise (we have a positive unit), if substitution is not
    // renaming on side premise, main premise is redundant
    if (!Inferences::DemodulationHelper::isRenamingOn(eqApplicator,eqLHS)) {
      return true;
    }
  }

  // else we do standard redundancy check
  TermList other=EqHelper::getOtherEqualitySide(rwLit, rwTerm);
  tord = _ord->compare(tgtTerm, other);
  return tord == Ordering::LESS;
  // TODO perform ordering check for rest of rwCl
}

template<bool enabled, bool ordC, bool avatarC, bool litC>
void ConditionalRedundancyHandlerImpl<enabled, ordC, avatarC, litC>::checkEquations(Clause* cl) const
{
<<<<<<< HEAD
  if (!enabled) {
    return;
  }

  // TODO return if not enabled
=======
  if (!enabled || !ordC) {
    return;
  }

  // TODO disable this when not needed or consider removing it
>>>>>>> 6aa1ae8f
  cl->iterLits().forEach([cl,this](Literal* lit){
    if (!lit->isEquality() || lit->isNegative()) {
      return;
    }
    auto t0 = lit->termArg(0);
    auto t1 = lit->termArg(1);
    RobSubstitution subs;
    if (!subs.unify(t0,0,t1,0)) {
      return;
    }
    auto clDataPtr = getDataPtr(cl, /*doAllocate=*/true);
    auto rsubs = ResultSubstitution::fromSubstitution(&subs, 0, 0);
    (*clDataPtr)->insert(_ord, rsubs.ptr(), /*result*/false, /*splitter*/nullptr, OrderingConstraints(), LiteralSet::getEmpty(), SplitSet::getEmpty());
  });
}

}<|MERGE_RESOLUTION|>--- conflicted
+++ resolved
@@ -78,11 +78,7 @@
     OrderingConstraints&& ordCons, const LiteralSet* lits, SplitSet* splits)
   {
     auto ts = getInstances([subst,result](unsigned v) { return subst->applyTo(TermList::var(v),result); });
-<<<<<<< HEAD
-    return insert(ord, ts, createEntry(ts, splitter, std::move(ordCons), lits, splits));
-=======
     insert(ord, ts, createEntry(ts, splitter, std::move(ordCons), lits, splits));
->>>>>>> 6aa1ae8f
   }
 
   bool checkAndInsert(const Ordering* ord, ResultSubstitution* subst, bool result, bool doInsert, Splitter* splitter,
@@ -107,39 +103,8 @@
   Clause* _cl;
 #endif
 
-<<<<<<< HEAD
-  void insert(const Ordering* ord, Entries* entries, ConditionalRedundancyEntry* ptr)
-  {
-    ASS(ptr->active);
-
-    ASS(entries->comparator);
-
-    entries->comparator->insert(ptr->ordCons, (void*)0x1);
-  }
-
-=======
->>>>>>> 6aa1ae8f
   void insert(const Ordering* ord, const TermStack& ts, ConditionalRedundancyEntry* ptr)
   {
-    // first try to insert it into an existing container
-    if (!isEmpty()) {
-      VariantMatcher vm;
-      Stack<CodeOp*> firstsInBlocks;
-
-      FlatTerm* ft = FlatTerm::createUnexpanded(ts);
-      vm.init(ft, this, &firstsInBlocks);
-
-      if (vm.next()) {
-        ASS(vm.op->isSuccess());
-        auto entries = vm.op->template getSuccessResult<Entries>();
-        entries->comparator->insert(ptr->ordCons, ptr);
-        entries->entries.push(ptr);
-        ft->destroy();
-        return;
-      }
-      ft->destroy();
-    }
-
     CodeStack code;
 #define LINEARIZE 1
 #if LINEARIZE
@@ -160,13 +125,7 @@
     }
     compiler.updateCodeTree(this);
 
-    auto es = new Entries();
-    es->comparator = ord->createComparator();
-<<<<<<< HEAD
-    es->comparator->insert(ptr->ordCons, (void*)0x1);
-    code.push(CodeOp::getSuccess(es));
-
-#if LINEARIZE
+    // first try to insert it into an existing container
     if (!isEmpty()) {
       VariantMatcher vm;
       Stack<CodeOp*> firstsInBlocks;
@@ -176,20 +135,21 @@
 
       if (vm.next()) {
         ASS(vm.op->isSuccess());
-        auto es = vm.op->template getSuccessResult<Entries>();
+        auto entries = vm.op->template getSuccessResult<Entries>();
+        entries->comparator->insert(ptr->ordCons, ptr);
+        entries->entries.push(ptr);
         ft->destroy();
-        return insert(ord, es, ptr);
+        return;
       }
       ft->destroy();
     }
-#endif
-
-=======
+
+    auto es = new Entries();
+    es->comparator = ord->createComparator();
     es->comparator->insert(ptr->ordCons, ptr);
     es->entries.push(ptr);
     code.push(CodeOp::getSuccess(es));
 
->>>>>>> 6aa1ae8f
     incorporate(code);
   }
 
@@ -210,10 +170,6 @@
     {
       ASS(es->comparator);
       es->comparator->init(&applicator);
-<<<<<<< HEAD
-      bool res = es->comparator->next();
-      if (res) {
-=======
       ConditionalRedundancyEntry* e;
       while ((e = static_cast<ConditionalRedundancyEntry*>(es->comparator->next()))) {
         if (!e->active) {
@@ -253,7 +209,6 @@
         if (!e->splits->isEmpty()) {
           env.statistics->skippedInferencesDueToAvatarConstraints++;
         }
->>>>>>> 6aa1ae8f
         matcher.reset();
         return true;
       }
@@ -353,11 +308,7 @@
   };
 
   struct VariantMatcher
-<<<<<<< HEAD
-  : public RemovingMatcher
-=======
   : public RemovingMatcher<true>
->>>>>>> 6aa1ae8f
   {
   public:
     void init(FlatTerm* ft_, CodeTree* tree_, Stack<CodeOp*>* firstsInBlocks_) {
@@ -371,16 +322,10 @@
   static void onCodeOpDestroying(CodeOp* op) {
     if (op->isSuccess()) {
       auto es = op->getSuccessResult<Entries>();
-<<<<<<< HEAD
-#if DEBUG_ORDERING
-      iterTraits(decltype(es->comps)::Iterator(es->comps)).forEach([](ConditionalRedundancyEntry* e) { delete e; });
-#endif
-=======
       iterTraits(decltype(es->entries)::Iterator(es->entries))
         .forEach([](auto e) {
           e->release();
         });
->>>>>>> 6aa1ae8f
       delete es;
     }
   }
@@ -527,7 +472,6 @@
   delete ptr;
 }
 
-<<<<<<< HEAD
 void ConditionalRedundancyHandler::destroyAllClauseData()
 {
   decltype(clauseData)::Iterator it(clauseData);
@@ -537,8 +481,6 @@
   }
 }
 
-=======
->>>>>>> 6aa1ae8f
 ConditionalRedundancyHandler::ConstraintIndex** ConditionalRedundancyHandler::getDataPtr(Clause* cl, bool doAllocate)
 {
   if (!doAllocate) {
@@ -954,19 +896,11 @@
 template<bool enabled, bool ordC, bool avatarC, bool litC>
 void ConditionalRedundancyHandlerImpl<enabled, ordC, avatarC, litC>::checkEquations(Clause* cl) const
 {
-<<<<<<< HEAD
-  if (!enabled) {
-    return;
-  }
-
-  // TODO return if not enabled
-=======
   if (!enabled || !ordC) {
     return;
   }
 
   // TODO disable this when not needed or consider removing it
->>>>>>> 6aa1ae8f
   cl->iterLits().forEach([cl,this](Literal* lit){
     if (!lit->isEquality() || lit->isNegative()) {
       return;
