/*
 * This file is part of the source code of the software program
 * Vampire. It is protected by applicable
 * copyright laws.
 *
 * This source code is distributed under the licence found here
 * https://vprover.github.io/license.html
 * and in the source directory
 */

#include "ConditionalRedundancyHandler.hpp"

#include "Kernel/Clause.hpp"
#include "Kernel/EqHelper.hpp"
#include "Kernel/SortHelper.hpp"
#include "Kernel/SubstHelper.hpp"

#include "Indexing/CodeTreeInterfaces.hpp"
#include "Indexing/ResultSubstitution.hpp"

#include "Inferences/DemodulationHelper.hpp"

#include "Statistics.hpp"

using namespace std;
using namespace Indexing;

using Subsumption = ConditionalRedundancySubsumption;

namespace Shell
{

template<class T>
bool checkVars(const TermStack& ts, T s)
{
  DHSet<TermList> vars;
  for (const auto& t : ts) {
    VariableIterator vit(t);
    while (vit.hasNext()) {
      vars.insert(vit.next());
    }
  }

  VariableIterator vit(s);
  while (vit.hasNext()) {
    auto var = vit.next();
    if (!vars.contains(var)) {
      return false;
    }
  }
  return true;
}

std::ostream& operator<<(std::ostream& str, const ConditionalRedundancyEntry& e)
{
  if (!e.active) {
    str << "not active";
  } else {
    str << *e.splits << "; " << *e.lits << "; ";
#if DEBUG_ORDERING
    iterTraits(e.ordCons.iter()).forEach([&str](const Ordering::Constraint& con) {
      str << con;
    });
#endif
  }
  return str;
}

class ConditionalRedundancyHandler::ConstraintIndex
  : public CodeTree
{
public:
  ConstraintIndex(Clause* cl) : _varSorts()
  {
    _clauseCodeTree=false;
    _onCodeOpDestroying = onCodeOpDestroying;
#if VDEBUG
    _cl = cl;
#endif
    for (unsigned i = 0; i < cl->length(); i++) {
      SortHelper::collectVariableSorts((*cl)[i], _varSorts);
      _litSubs.push({ nullptr, nullptr });
      _litRedundant.push({ false, false });
    }
  }

  bool check(const Ordering* ord, ResultSubstitution* subst, bool result, const OrderingConstraints& ordCons, const LiteralSet* lits, const SplitSet* splits)
  {
    if (_varSorts.isEmpty()) {
      return true;
    }
    auto ts = getInstances([subst,result](unsigned v) { return subst->applyTo(TermList::var(v),result); });
    return !check(ts, ord, ordCons, lits, splits);
  }

  bool insert(const Ordering* ord, ResultSubstitution* subst, bool result, Splitter* splitter,
    OrderingConstraints&& ordCons, const LiteralSet* lits, SplitSet* splits)
  {
    auto ts = getInstances([subst,result](unsigned v) { return subst->applyTo(TermList::var(v),result); });
    return insert(ord, ts, createEntry(ts, splitter, std::move(ordCons), lits, splits));
  }

  bool checkAndInsert(const Ordering* ord, ResultSubstitution* subst, bool result, bool doInsert, Splitter* splitter,
    OrderingConstraints&& ordCons, const LiteralSet* lits, const SplitSet* splits)
  {
    ASS(lits);
    // TODO if this correct if we allow non-unit simplifications?
    if (_varSorts.isEmpty()) {
      return true;
    }
    auto ts = getInstances([subst,result](unsigned v) { return subst->applyTo(TermList::var(v),result); });
    if (check(ts, ord, ordCons, lits, splits)) {
      return false;
    }
    if (doInsert) {
      return insert(ord, ts, createEntry(ts, splitter, std::move(ordCons), lits, splits));
    }
    return true;
  }

#if VDEBUG
  Clause* _cl;
#endif

  bool insert(const Ordering* ord, Entries* entries, ConditionalRedundancyEntry* ptr)
  {
    ASS(ptr->active);

    ASS(entries->comparator);

#if DEBUG_ORDERING
    // we push subsumed ones as well to check subsumption
    entries->comps.push(ptr);
#endif

    entries->comparator->insert(ptr->ordCons, (void*)0x1);
    return true;
  }

  bool insert(const Ordering* ord, const TermStack& ts, ConditionalRedundancyEntry* ptr)
  {
    CodeStack code;
#define LINEARIZE 1
#if LINEARIZE
    Compiler<false, true> compiler(code);
#else
    TermCompiler compiler(code);
#endif
    for (const auto& t : ts) {
      if (t.isVar()) {
        compiler.handleVar(t.var());
        continue;
      }
      ASS(t.isTerm());
      compiler.handleTerm(t.term());
    }
    for (const auto& [x,y] : compiler.eqCons) {
      ptr->ordCons.push({ TermList::var(x), TermList::var(y), Ordering::EQUAL });
    }
    compiler.updateCodeTree(this);

    auto es = new Entries();
#if DEBUG_ORDERING
    es->comps.push(ptr);
#endif
    es->comparator = ord->createComparator();
    es->comparator->insert(ptr->ordCons, (void*)0x1);
    code.push(CodeOp::getSuccess(es));

#if LINEARIZE
    if (!isEmpty()) {
      VariantMatcher vm;
      Stack<CodeOp*> firstsInBlocks;

      FlatTerm* ft = FlatTerm::createUnexpanded(ts);
      vm.init(ft, this, &firstsInBlocks);

      if (vm.next()) {
        ASS(vm.op->isSuccess());
        auto es = vm.op->template getSuccessResult<Entries>();
        ft->destroy();
        return insert(ord, es, ptr);
      }
      ft->destroy();
    }
#endif

    incorporate(code);
    return true;
  }

  bool check(const TermStack& ts, const Ordering* ord, const OrderingConstraints& ordCons, const LiteralSet* lits, const SplitSet* splits)
  {
    if (isEmpty()) {
      return false;
    }

    static SubstMatcher matcher;
    struct Applicator : public SubstApplicator {
      TermList operator()(unsigned v) const override { return matcher.bindings[v]; }
    } applicator;

    matcher.init(this, ts);
    Entries* es;
    while ((es = matcher.next()))
    {
      ASS(es->comparator);
      es->comparator->reset();
      bool res = es->comparator->next(&applicator);
#if DEBUG_ORDERING
      auto ordCons_crosscheck = iterTraits(es->comps.iter()).any([ord,&applicator](auto e) {
        return iterTraits(e->ordCons.iter()).all([ord,&applicator](auto& ordCon) {
          return ord->compare(AppliedTerm(ordCon.lhs,&applicator,true),AppliedTerm(ordCon.rhs,&applicator,true))==ordCon.rel;
        });
      });
<<<<<<< HEAD
      if (res != ordCons_crosscheck) {
        cout << res << " " << ordCons_crosscheck << endl;
        cout << *es->comparator << endl;
        for (const auto& e : es->comps) {
          cout << *e << endl;
        }
        INVALID_OPERATION("conditional redundancy ordering check mismatch");
=======
      if (!subsetof) {
        continue;
      }

      // check ordering constraints
      auto ordCons_ok = iterTraits(e->ordCons.iter()).all([ord,&applicator](auto& ordCon) {
        if (!ordCon.comp) {
          ordCon.comp = ord->createComparator();
          ordCon.comp->insert({ { ordCon.lhs, ordCon.rhs, Ordering::GREATER } }, (void*)0x1);
        }
        ordCon.comp->init(&applicator);
        return ordCon.comp->next();
      });
      if (!ordCons_ok) {
        continue;
      }

      // collect statistics
      if (e->ordCons.isNonEmpty()) {
        env.statistics->skippedInferencesDueToOrderingConstraints++;
>>>>>>> 0cd43d6e
      }
#endif
      if (res) {
        matcher.reset();
        return true;
      }
    }
    matcher.reset();

    return false;
  }

  template<class Applicator>
  TermStack getInstances(Applicator applicator) const
  {
    DHMap<unsigned,TermList>::Iterator vit(_varSorts);
    TermStack res;
    while (vit.hasNext()) {
      auto v = vit.nextKey();
      res.push(applicator(v));
    }
    return res;
  }

  DHMap<unsigned,TermList> _varSorts;
  Subsumption* _subs = nullptr;
  bool _redundant = false;
  Stack<std::pair<Subsumption*, Subsumption*>> _litSubs;
  Stack<std::pair<bool,bool>> _litRedundant;

  ConditionalRedundancyEntry* createEntry(const TermStack& ts, Splitter* splitter, OrderingConstraints&& ordCons, const LiteralSet* lits, SplitSet* splits) const
  {
    auto e = new ConditionalRedundancyEntry();
    Renaming r;
    if (ordCons.isNonEmpty() || !lits->isEmpty()) {
      // normalize constraints, the same way as
      // terms from ts are normalized upon insertion
      for (const auto t : ts) {
        r.normalizeVariables(t);
      }
    }

    for (auto& ordCon : ordCons) {
      ASS(checkVars(ts,ordCon.lhs));
      ASS(checkVars(ts,ordCon.rhs));
      ASS(ordCon.lhs.containsAllVariablesOf(ordCon.rhs));
      ordCon.lhs = r.apply(ordCon.lhs);
      ordCon.rhs = r.apply(ordCon.rhs);
    }
    e->ordCons = std::move(ordCons);

#if VDEBUG
    lits->iter().forEach([&ts](Literal* lit) {
      ASS(checkVars(ts,lit));
    });
#endif

    e->lits = LiteralSet::getFromIterator(lits->iter().map([&r](Literal* lit) {
      return r.apply(lit);
    }));

    ASS(splits);
    e->splits = splits;

    if (!splits->isEmpty()) {
      splitter->addConditionalRedundancyEntry(splits, e);
    }
  
    return e;
  }

  struct SubstMatcher
  : public Matcher
  {
    void init(CodeTree* tree, const TermStack& ts)
    {
      Matcher::init(tree,tree->getEntryPoint());

      ft = FlatTerm::createUnexpanded(ts);

      op=entry;
      tp=0;
    }

    void reset()
    {
      ft->destroy();
    }

    Entries* next()
    {
      if (finished()) {
        //all possible matches are exhausted
        return nullptr;
      }

      _matched=execute();
      if (!_matched) {
        return nullptr;
      }

      ASS(op->isSuccess());
      return op->getSuccessResult<Entries>();
    }
  };

  struct VariantMatcher
  : public RemovingMatcher
  {
  public:
    void init(FlatTerm* ft_, CodeTree* tree_, Stack<CodeOp*>* firstsInBlocks_) {
      RemovingMatcher::init(tree_->getEntryPoint(), 0, 0, tree_, firstsInBlocks_);
      ft=ft_;
      tp=0;
      op=entry;
    }
  };

  static void onCodeOpDestroying(CodeOp* op) {
    if (op->isSuccess()) {
      auto es = op->getSuccessResult<Entries>();
#if DEBUG_ORDERING
      iterTraits(decltype(es->comps)::Iterator(es->comps)).forEach([](ConditionalRedundancyEntry* e) { delete e; });
#endif
      delete es;
    }
  }

  std::string leafToString(const CodeOp* op) const override {
    std::stringstream str;
    ASS(op->isSuccess());
    auto es = op->getSuccessResult<Entries>();
    str << *es->comparator;
    return str.str();
  }
};


ConditionalRedundancySubsumption::ConditionalRedundancySubsumption(
  OrderingComparator& subsumer, const Ordering& ord, const OrderingConstraints& ordCons, bool ground)
  : subsumer(subsumer), subsumed(ord.createComparator()), ground(ground)
{
  subsumed->insert(ordCons, (void*)0x1);
  path.push({ &subsumer._source, nullptr, &subsumed->_source });
}

#define SUBSUMPTION_MAX_ITERATIONS 500

bool ConditionalRedundancySubsumption::check()
{
  unsigned cnt = 0;
  while (path.isNonEmpty()) {
    if (cnt++ > SUBSUMPTION_MAX_ITERATIONS) {
      return false;
    }

    if (path.size()==1) {
      subsumer._prev = nullptr;
    } else {
      subsumer._prev = get<0>(path[path.size()-2]);
    }
    subsumer._curr = get<0>(path.top());
    subsumer.expand();

    auto lnode = subsumer._curr->node();
    if (lnode->tag == OrderingComparator::BranchTag::T_DATA && lnode->data) {
      pushNext();
      continue;
    }

    auto trace = lnode->trace ? lnode->trace : subsumer.getCurrentTrace();
    if (!trace || (ground && trace->hasIncomp())) {
      pushNext();
      continue;
    }

    subsumed->_prev = get<1>(path.top());
    subsumed->_curr = get<2>(path.top());
    subsumed->expand();
    auto rnode = subsumed->_curr->node();

    switch (rnode->tag) {
      case OrderingComparator::BranchTag::T_POLY: {
        if (lnode->tag == OrderingComparator::BranchTag::T_DATA) {
          return false;
        }
        path.push({ &lnode->gtBranch, subsumed->_prev, subsumed->_curr });
        break;
      }
      case OrderingComparator::BranchTag::T_DATA: {
        if (rnode->data) {
          if (lnode->tag == OrderingComparator::BranchTag::T_DATA) {
            return false;
          }
          path.push({ &lnode->gtBranch, subsumed->_prev, subsumed->_curr });
        } else {
          pushNext();
        }
        break;
      }
      case OrderingComparator::BranchTag::T_TERM: {
        auto lhs = rnode->lhs;
        auto rhs = rnode->rhs;
        Ordering::Result val;
        if (!trace->get(lhs, rhs, val)) {
          if (lnode->tag == OrderingComparator::BranchTag::T_DATA) {
            return false;
          }
          path.push({ &lnode->gtBranch, subsumed->_prev, subsumed->_curr });
        } else {
          switch (val) {
            case Ordering::GREATER: {
              path.top() = { subsumer._curr, subsumed->_curr, &rnode->gtBranch };
              break;
            }
            case Ordering::EQUAL: {
              path.top() = { subsumer._curr, subsumed->_curr, &rnode->eqBranch };
              break;
            }
            default: {
              path.top() = { subsumer._curr, subsumed->_curr, &rnode->ngeBranch };
              break;
            }
          }
        }
        break;
      }
    }
  }

  ASS(path.isEmpty());
  return true;
}

void ConditionalRedundancySubsumption::pushNext()
{
  while (path.isNonEmpty()) {
    auto curr = get<0>(path.pop());
    if (path.isEmpty()) {
      continue;
    }

    auto prevE = path.top();
    auto prev = get<0>(prevE)->node();
    ASS(prev->tag == OrderingComparator::BranchTag::T_POLY ||
        prev->tag == OrderingComparator::BranchTag::T_TERM);
    // if there is a previous node and we were either in the gt or eq
    // branches, just go to next branch in order, otherwise backtrack
    if (curr == &prev->gtBranch) {
      path.push({ &prev->eqBranch, get<1>(prevE), get<2>(prevE) });
      break;
    }
    if (curr == &prev->eqBranch) {
      path.push({ &prev->ngeBranch, get<1>(prevE), get<2>(prevE) });
      break;
    }
  }
}

// ConditionalRedundancyHandler

ConditionalRedundancyHandler* ConditionalRedundancyHandler::create(const Options& opts, const Ordering* ord, Splitter* splitter)
{
  if (!opts.conditionalRedundancyCheck()) {
    return new ConditionalRedundancyHandlerImpl</*enabled*/false,false,false,false>(opts,ord,splitter);
  }
  auto ordC = opts.conditionalRedundancyOrderingConstraints();
  // check for av=on here as otherwise we would have to null-check splits inside the handler
  auto avatarC = opts.splitting() && opts.conditionalRedundancyAvatarConstraints();
  auto litC = opts.conditionalRedundancyLiteralConstraints();
  if (ordC) {
    if (avatarC) {
      if (litC) {
        return new ConditionalRedundancyHandlerImpl<true,/*ordC*/true,/*avatarC*/true,/*litC*/true>(opts,ord,splitter);
      }
      return new ConditionalRedundancyHandlerImpl<true,/*ordC*/true,/*avatarC*/true,/*litC*/false>(opts,ord,splitter);
    }
    if (litC) {
      return new ConditionalRedundancyHandlerImpl<true,/*ordC*/true,/*avatarC*/false,/*litC*/true>(opts,ord,splitter);
    }
    return new ConditionalRedundancyHandlerImpl<true,/*ordC*/true,/*avatarC*/false,/*litC*/false>(opts,ord,splitter);
  }
  if (avatarC) {
    if (litC) {
      return new ConditionalRedundancyHandlerImpl<true,/*ordC*/false,/*avatarC*/true,/*litC*/true>(opts,ord,splitter);
    }
    return new ConditionalRedundancyHandlerImpl<true,/*ordC*/false,/*avatarC*/true,/*litC*/false>(opts,ord,splitter);
  }
  if (litC) {
    return new ConditionalRedundancyHandlerImpl<true,/*ordC*/false,/*avatarC*/false,/*litC*/true>(opts,ord,splitter);
  }
  return new ConditionalRedundancyHandlerImpl<true,/*ordC*/false,/*avatarC*/false,/*litC*/false>(opts,ord,splitter);
}

void ConditionalRedundancyHandler::destroyClauseData(Clause* cl)
{
  ConstraintIndex* ptr = nullptr;
  clauseData.pop(cl, ptr);
  delete ptr;
}

void ConditionalRedundancyHandler::destroyAllClauseData()
{
  decltype(clauseData)::Iterator it(clauseData);
  while (it.hasNext()) {
    auto data = it.next();
    delete data;
  }
}

ConditionalRedundancyHandler::ConstraintIndex** ConditionalRedundancyHandler::getDataPtr(Clause* cl, bool doAllocate)
{
  if (!doAllocate) {
    return clauseData.findPtr(cl);
  }
  ConstraintIndex** ptr;
  clauseData.getValuePtr(cl, ptr, nullptr);
  if (!*ptr) {
    *ptr = new ConstraintIndex(cl);
  }
  return ptr;
}

void ConditionalRedundancyHandler::transfer(Clause* from, Clause* to)
{
  ConstraintIndex* ptr = nullptr;
  clauseData.pop(from, ptr);
  if (!ptr) {
    return;
  }
  ALWAYS(clauseData.insert(to, ptr));
}

DHMap<Clause*,typename ConditionalRedundancyHandler::ConstraintIndex*> ConditionalRedundancyHandler::clauseData;

// ConditionalRedundancyHandlerImpl

template<bool enabled, bool ordC, bool avatarC, bool litC>
bool ConditionalRedundancyHandlerImpl<enabled, ordC, avatarC, litC>::checkSuperposition(
  Clause* eqClause, Literal* eqLit, TermList eqLHS, Clause* rwClause, Literal* rwLit, TermList rwTerm,
  bool eqIsResult, ResultSubstitution* subs) const
{
  if constexpr (!enabled) {
    return true;
  }

  auto eqClDataPtr = getDataPtr(eqClause, /*doAllocate=*/false);
  if (eqClDataPtr) {
    if ((*eqClDataPtr)->_redundant) {
      env.statistics->skippedSuperposition++;
      return false;
    }
    auto i = eqClause->getLiteralPosition(eqLit);
    if (eqLHS == eqLit->termArg(0) && (*eqClDataPtr)->_litRedundant[i].first) {
      env.statistics->skippedSuperposition++;
      return false;
    }
    if (eqLHS == eqLit->termArg(1) && (*eqClDataPtr)->_litRedundant[i].second) {
      env.statistics->skippedSuperposition++;
      return false;
    }
  }

  auto rwClDataPtr = getDataPtr(rwClause, /*doAllocate=*/false);
  if (rwClDataPtr) {
    if ((*rwClDataPtr)->_redundant) {
      env.statistics->skippedSuperposition++;
      return false;
    }
    auto i = rwClause->getLiteralPosition(rwLit);
    auto leftred = (*rwClDataPtr)->_litRedundant[i].first;
    auto rightred = (*rwClDataPtr)->_litRedundant[i].second;
    if (leftred && rightred) {
      env.statistics->skippedSuperposition++;
      return false;
    }
    if (leftred && !rwLit->termArg(1).containsSubterm(rwTerm)) {
      env.statistics->skippedSuperposition++;
      return false;
    }
    if (rightred && !rwLit->termArg(0).containsSubterm(rwTerm)) {
      env.statistics->skippedSuperposition++;
      return false;
    }
  }

  auto rwLits = LiteralSet::getEmpty();
  if constexpr (litC) {
    rwLits = LiteralSet::getFromIterator(rwClause->iterLits().filter([rwLit](Literal* lit) {
      return lit != rwLit && rwLit->containsAllVariablesOf(lit);
    }).map([subs,eqIsResult](Literal* lit) {
      return subs->applyTo(lit,!eqIsResult);
    }));
  }

  auto rwSplits = SplitSet::getEmpty();
  if constexpr (avatarC) {
    rwSplits = rwClause->splits();
  }

  if (eqClDataPtr && !(*eqClDataPtr)->check(_ord, subs, eqIsResult, OrderingConstraints(), rwLits, rwSplits)) {
    env.statistics->skippedSuperposition++;
    return false;
  }

  auto eqLits = LiteralSet::getEmpty();
  if constexpr (litC) {
    eqLits = LiteralSet::getFromIterator(eqClause->iterLits().filter([eqLit](Literal* lit) {
      return lit != eqLit && eqLit->containsAllVariablesOf(lit);
    }).map([subs,eqIsResult](Literal* lit) {
      return subs->applyTo(lit,eqIsResult);
    }));
  }

  auto eqSplits = SplitSet::getEmpty();
  if constexpr (avatarC) {
    eqSplits = eqClause->splits();
  }

  if (rwClDataPtr && !(*rwClDataPtr)->check(_ord, subs, !eqIsResult, OrderingConstraints(), eqLits, eqSplits)) {
    env.statistics->skippedSuperposition++;
    return false;
  }

  return true;
}

template<bool enabled, bool ordC, bool avatarC, bool litC>
bool ConditionalRedundancyHandlerImpl<enabled, ordC, avatarC, litC>::insertSuperposition(
  Clause* eqClause, Clause* rwClause, TermList rwTermS, TermList tgtTermS, TermList eqLHS,
  Literal* rwLitS, Literal* eqLit, Ordering::Result eqComp, bool eqIsResult, ResultSubstitution* subs) const
{
  if constexpr (!enabled) {
    return true;
  }

  struct Applicator : SubstApplicator {
    Applicator(ResultSubstitution* subst, bool result) : subst(subst) {}
    TermList operator()(unsigned v) const override {
      return subst->apply(TermList::var(v), result);
    }
    ResultSubstitution* subst;
    bool result;
  };

  Applicator appl(subs, !eqIsResult);
  Ordering::Result otherComp;

  auto premiseRedundant = isSuperpositionPremiseRedundant(
    rwClause, rwLitS, rwTermS, tgtTermS, eqClause, eqLHS, &appl, otherComp);

  // create ordering constraints
  OrderingConstraints ordCons;
  if constexpr (ordC) {
    // TODO we cannot handle them together yet
    if (eqComp != Ordering::LESS) {
      if (!rwTermS.containsAllVariablesOf(tgtTermS)) {
        return true;
      }
      ordCons.push({ rwTermS, tgtTermS, Ordering::GREATER });
    }
    if (!premiseRedundant) {
      TermList other = EqHelper::getOtherEqualitySide(rwLitS, rwTermS);
      if (otherComp != Ordering::INCOMPARABLE || !other.containsAllVariablesOf(tgtTermS)) {
        return true;
      }
      ordCons.push({ other, tgtTermS, Ordering::GREATER });
    }
  } else {
    if (eqComp != Ordering::LESS || !premiseRedundant) {
      return true;
    }
  }

  // create literal constraints
  auto lits = LiteralSet::getEmpty();
  if constexpr (litC) {
    if (eqClause->numSelected()!=1) {
      return true;
    }
    lits = LiteralSet::getFromIterator(eqClause->iterLits().filter([eqLit,eqLHS](Literal* lit) {
      return lit != eqLit && eqLHS.containsAllVariablesOf(TermList(lit));
    }).map([subs,eqIsResult](Literal* lit) {
      return subs->applyTo(lit,eqIsResult);
    }));
    if (eqClause->size()>lits->size()+1) {
      return true;
    }
  } else {
    if (eqClause->length()!=1) {
      return true;
    }
  }

  // create AVATAR constraints
  auto splits = SplitSet::getEmpty();
  if constexpr (avatarC) {
    splits = eqClause->splits()->subtract(rwClause->splits());
  } else {
    if (!eqClause->noSplits()) {
      return true;
    }
  }

  auto rwClDataPtr = getDataPtr(rwClause, /*doAllocate=*/true);
  if (!(*rwClDataPtr)->insert(_ord, subs, !eqIsResult, _splitter, std::move(ordCons), lits, splits)) {
    env.statistics->skippedSuperposition++;
    return false;
  }
  return true;
}

template<bool enabled, bool ordC, bool avatarC, bool litC>
bool ConditionalRedundancyHandlerImpl<enabled, ordC, avatarC, litC>::handleResolution(
  Clause* queryCl, Literal* queryLit, Clause* resultCl, Literal* resultLit, ResultSubstitution* subs) const
{
  if constexpr (!enabled) {
    return true;
  }

  // Note that we're inserting into the data of one clause based on the *other* clause
  {
    bool doInsert = resultLit->isPositive();

    // create literal constraints
    auto lits = LiteralSet::getEmpty();
    if constexpr (litC) {
      lits = LiteralSet::getFromIterator(resultCl->iterLits().filter([resultLit](Literal* lit) {
        return lit != resultLit && resultLit->containsAllVariablesOf(lit);
      }).map([subs](Literal* lit) {
        return subs->applyToResult(lit);
      }));
      if (resultCl->numSelected()>1 || resultCl->length()>lits->size()+1) {
        doInsert = false;
      }
    } else {
      if (resultCl->length()!=1) {
        doInsert = false;
      }
    }

    // create AVATAR constraints
    auto splits = SplitSet::getEmpty();
    if constexpr (avatarC) {
      splits = resultCl->splits()->subtract(queryCl->splits());
    } else {
      if (!resultCl->noSplits()) {
        doInsert = false;
      }
    }

    auto dataPtr = getDataPtr(queryCl, /*doAllocate=*/doInsert);
    if (dataPtr && !(*dataPtr)->checkAndInsert(
      _ord, subs, /*result*/false, doInsert, _splitter, OrderingConstraints(), lits, splits))
    {
      env.statistics->skippedResolution++;
      return false;
    }
  }
  {
    bool doInsert = queryLit->isPositive();

    // create literal constraints
    auto lits = LiteralSet::getEmpty();
    if constexpr (litC) {
      lits = LiteralSet::getFromIterator(queryCl->iterLits().filter([queryLit](Literal* lit) {
        return lit != queryLit && queryLit->containsAllVariablesOf(lit);
      }).map([subs](Literal* lit) {
        return subs->applyToQuery(lit);
      }));
      if (queryCl->numSelected()>1 || queryCl->length()>lits->size()+1) {
        doInsert = false;
      }
    } else {
      if (queryCl->length()!=1) {
        doInsert = false;
      }
    }

    // create AVATAR constraints
    auto splits = SplitSet::getEmpty();
    if constexpr (avatarC) {
      splits = queryCl->splits()->subtract(resultCl->splits());
    } else {
      if (!queryCl->noSplits()) {
        doInsert = false;
      }
    }

    auto dataPtr = getDataPtr(resultCl, /*doAllocate=*/doInsert);
    if (dataPtr && !(*dataPtr)->checkAndInsert(
      _ord, subs, /*result*/true, doInsert, _splitter, OrderingConstraints(), lits, splits))
    {
      env.statistics->skippedResolution++;
      return false;
    }
  }
  return true;
}

template<bool enabled, bool ordC, bool avatarC, bool litC>
bool ConditionalRedundancyHandlerImpl<enabled, ordC, avatarC, litC>::handleReductiveUnaryInference(
  Clause* premise, RobSubstitution* subs) const
{
  if constexpr (!enabled) {
    return true;
  }
  auto dataPtr = getDataPtr(premise, /*doAllocate=*/true);
  auto subst = ResultSubstitution::fromSubstitution(subs, 0, 0);
  auto lits = LiteralSet::getEmpty();
  auto splits = SplitSet::getEmpty();
  if (!(*dataPtr)->checkAndInsert(
    _ord, subst.ptr(), /*result*/false, /*doInsert=*/true, _splitter, OrderingConstraints(), lits, splits))
  {
    return false;
  }
  return true;
}

/**
 * This function is similar to @b DemodulationHelper::isPremiseRedundant.
 * However, here we do not assume that the rewriting equation is unit, which necessitates some additional checks.
 */
template<bool enabled, bool ordC, bool avatarC, bool litC>
bool ConditionalRedundancyHandlerImpl<enabled, ordC, avatarC, litC>::isSuperpositionPremiseRedundant(
  Clause* rwCl, Literal* rwLit, TermList rwTerm, TermList tgtTerm, Clause* eqCl, TermList eqLHS,
  const SubstApplicator* eqApplicator, Ordering::Result& tord) const
{
  ASS(enabled);

  // if check is turned off, we always report redundant
  if (!_redundancyCheck) {
    return true;
  }

  // if the top-level terms are not involved, premise is redundant
  if (!rwLit->isEquality() || (rwTerm!=*rwLit->nthArgument(0) && rwTerm!=*rwLit->nthArgument(1))) {
    return true;
  }

  // we can only check encompassment demodulation if eqCl is unit
  if (_encompassing && eqCl->length()==1) {
    // if we have a negative literal or non-unit, premise is redundant
    if (rwLit->isNegative() || rwCl->length() != 1) {
      return true;
    }
    // otherwise (we have a positive unit), if substitution is not
    // renaming on side premise, main premise is redundant
    if (!Inferences::DemodulationHelper::isRenamingOn(eqApplicator,eqLHS)) {
      return true;
    }
  }

  // else we do standard redundancy check
  TermList other=EqHelper::getOtherEqualitySide(rwLit, rwTerm);
  tord = _ord->compare(tgtTerm, other);
  return tord == Ordering::LESS;
  // TODO perform ordering check for rest of rwCl
}

template<bool enabled, bool ordC, bool avatarC, bool litC>
void ConditionalRedundancyHandlerImpl<enabled, ordC, avatarC, litC>::initWithEquation(Clause* resClause, TermList rwTerm, TermList tgtTerm) const
{
  if (!enabled) {
    return;
  }

  if (!ordC) {
    return;
  }

  if (!tgtTerm.containsAllVariablesOf(rwTerm)) {
    return;
  }
  OrderingConstraints ordCons;
  ordCons.push({ tgtTerm, rwTerm, Ordering::GREATER });
  auto lits = LiteralSet::getEmpty();
  auto splits = SplitSet::getEmpty();

  struct RenamingSubstitution : public ResultSubstitution {
    TermList applyTo(TermList t, unsigned index) override { return t; }
    void output(std::ostream&) const override {}
  } subst;

  auto clDataPtr = getDataPtr(resClause, /*doAllocate=*/true);
  (*clDataPtr)->insert(_ord, &subst, true, _splitter, std::move(ordCons), lits, splits);
}

template<bool enabled, bool ordC, bool avatarC, bool litC>
void ConditionalRedundancyHandlerImpl<enabled, ordC, avatarC, litC>::checkEquations(Clause* cl) const
{
  if (!enabled) {
    return;
  }

  // TODO return if not enabled
  cl->iterLits().forEach([cl,this](Literal* lit){
    if (!lit->isEquality() || lit->isNegative()) {
      return;
    }
    auto t0 = lit->termArg(0);
    auto t1 = lit->termArg(1);
    RobSubstitution subs;
    if (!subs.unify(t0,0,t1,0)) {
      return;
    }
    auto clDataPtr = getDataPtr(cl, /*doAllocate=*/true);
    auto rsubs = ResultSubstitution::fromSubstitution(&subs, 0, 0);
    (*clDataPtr)->insert(_ord, rsubs.ptr(), /*result*/false, /*splitter*/nullptr, OrderingConstraints(), LiteralSet::getEmpty(), SplitSet::getEmpty());
  });
}

template<bool enabled, bool ordC, bool avatarC, bool litC>
void ConditionalRedundancyHandlerImpl<enabled, ordC, avatarC, litC>::checkSubsumption(Clause* cl) const
{
  if (!enabled) {
    return;
  }

  auto clDataPtr = getDataPtr(cl, /*doAllocate=*/false);
  if (!clDataPtr) {
    return;
  }
  auto cld = *clDataPtr;

  if (cld->_redundant || cld->isEmpty()) {
    return;
  }

  if (!cld->_subs) {
    auto ts = cld->getInstances([](unsigned v) { return TermList::var(v); });
    static ConstraintIndex::SubstMatcher matcher;
    matcher.init((*clDataPtr), ts);
    Entries* es = matcher.next();
    matcher.reset();
    // there can be only one such matching under linearization
#if !LINEARIZE
    static_assert(false);
#endif
    if (!es) {
      // in this case we try to create the subsumption next time
      return;
    }
    ASS(es->comparator);

    cld->_subs = new Subsumption(*es->comparator.get(), *_ord, OrderingConstraints(), /*ground=*/true);
    for (unsigned i = 0; i < cl->numSelected(); i++) {
      auto lit = (*cl)[i];
      if (!lit->isEquality() || _ord->getEqualityArgumentOrder(lit)!=Ordering::INCOMPARABLE) {
        continue;
      }

      auto& [subsLtr, subsRtl] = cld->_litSubs[i];
      ASS(!subsLtr && !subsRtl);
      Renaming r;
      for (const auto t : ts) {
        r.normalizeVariables(t);
      }
      auto lhs = r.apply(lit->termArg(0));
      auto rhs = r.apply(lit->termArg(1));
      subsLtr = new Subsumption(*es->comparator.get(), *_ord, { { lhs, rhs, Ordering::GREATER } }, /*ground=*/true);
      subsRtl = new Subsumption(*es->comparator.get(), *_ord, { { rhs, lhs, Ordering::GREATER } }, /*ground=*/true);
    }
  }
  if (cld->_subs->check()) {
    cld->_redundant = true;
    env.statistics->groundRedundantClauses++;
    return;
  }

  for (unsigned i = 0; i < cl->numSelected(); i++) {
    auto& [subsLtr, subsRtl] = cld->_litSubs[i];
    auto& [redLtr, redRtl] = cld->_litRedundant[i];
    if (!redLtr && subsLtr && subsLtr->check()) {
      redLtr = true;
      env.statistics->groundRedundantEquationOrientations++;
    }
    if (!redRtl && subsRtl && subsRtl->check()) {
      redRtl = true;
      env.statistics->groundRedundantEquationOrientations++;
    }
  }
}

}<|MERGE_RESOLUTION|>--- conflicted
+++ resolved
@@ -205,15 +205,14 @@
     while ((es = matcher.next()))
     {
       ASS(es->comparator);
-      es->comparator->reset();
-      bool res = es->comparator->next(&applicator);
+      es->comparator->init(&applicator);
+      bool res = es->comparator->next();
 #if DEBUG_ORDERING
       auto ordCons_crosscheck = iterTraits(es->comps.iter()).any([ord,&applicator](auto e) {
         return iterTraits(e->ordCons.iter()).all([ord,&applicator](auto& ordCon) {
           return ord->compare(AppliedTerm(ordCon.lhs,&applicator,true),AppliedTerm(ordCon.rhs,&applicator,true))==ordCon.rel;
         });
       });
-<<<<<<< HEAD
       if (res != ordCons_crosscheck) {
         cout << res << " " << ordCons_crosscheck << endl;
         cout << *es->comparator << endl;
@@ -221,28 +220,6 @@
           cout << *e << endl;
         }
         INVALID_OPERATION("conditional redundancy ordering check mismatch");
-=======
-      if (!subsetof) {
-        continue;
-      }
-
-      // check ordering constraints
-      auto ordCons_ok = iterTraits(e->ordCons.iter()).all([ord,&applicator](auto& ordCon) {
-        if (!ordCon.comp) {
-          ordCon.comp = ord->createComparator();
-          ordCon.comp->insert({ { ordCon.lhs, ordCon.rhs, Ordering::GREATER } }, (void*)0x1);
-        }
-        ordCon.comp->init(&applicator);
-        return ordCon.comp->next();
-      });
-      if (!ordCons_ok) {
-        continue;
-      }
-
-      // collect statistics
-      if (e->ordCons.isNonEmpty()) {
-        env.statistics->skippedInferencesDueToOrderingConstraints++;
->>>>>>> 0cd43d6e
       }
 #endif
       if (res) {
@@ -370,14 +347,6 @@
       delete es;
     }
   }
-
-  std::string leafToString(const CodeOp* op) const override {
-    std::stringstream str;
-    ASS(op->isSuccess());
-    auto es = op->getSuccessResult<Entries>();
-    str << *es->comparator;
-    return str.str();
-  }
 };
 
 
@@ -405,10 +374,10 @@
       subsumer._prev = get<0>(path[path.size()-2]);
     }
     subsumer._curr = get<0>(path.top());
-    subsumer.expand();
+    subsumer.processCurrentNode();
 
     auto lnode = subsumer._curr->node();
-    if (lnode->tag == OrderingComparator::BranchTag::T_DATA && lnode->data) {
+    if (lnode->tag == OrderingComparator::Node::T_DATA && lnode->data) {
       pushNext();
       continue;
     }
@@ -421,20 +390,20 @@
 
     subsumed->_prev = get<1>(path.top());
     subsumed->_curr = get<2>(path.top());
-    subsumed->expand();
+    subsumed->processCurrentNode();
     auto rnode = subsumed->_curr->node();
 
     switch (rnode->tag) {
-      case OrderingComparator::BranchTag::T_POLY: {
-        if (lnode->tag == OrderingComparator::BranchTag::T_DATA) {
+      case OrderingComparator::Node::T_POLY: {
+        if (lnode->tag == OrderingComparator::Node::T_DATA) {
           return false;
         }
         path.push({ &lnode->gtBranch, subsumed->_prev, subsumed->_curr });
         break;
       }
-      case OrderingComparator::BranchTag::T_DATA: {
+      case OrderingComparator::Node::T_DATA: {
         if (rnode->data) {
-          if (lnode->tag == OrderingComparator::BranchTag::T_DATA) {
+          if (lnode->tag == OrderingComparator::Node::T_DATA) {
             return false;
           }
           path.push({ &lnode->gtBranch, subsumed->_prev, subsumed->_curr });
@@ -443,12 +412,12 @@
         }
         break;
       }
-      case OrderingComparator::BranchTag::T_TERM: {
+      case OrderingComparator::Node::T_TERM: {
         auto lhs = rnode->lhs;
         auto rhs = rnode->rhs;
         Ordering::Result val;
         if (!trace->get(lhs, rhs, val)) {
-          if (lnode->tag == OrderingComparator::BranchTag::T_DATA) {
+          if (lnode->tag == OrderingComparator::Node::T_DATA) {
             return false;
           }
           path.push({ &lnode->gtBranch, subsumed->_prev, subsumed->_curr });
@@ -487,8 +456,8 @@
 
     auto prevE = path.top();
     auto prev = get<0>(prevE)->node();
-    ASS(prev->tag == OrderingComparator::BranchTag::T_POLY ||
-        prev->tag == OrderingComparator::BranchTag::T_TERM);
+    ASS(prev->tag == OrderingComparator::Node::T_POLY ||
+        prev->tag == OrderingComparator::Node::T_TERM);
     // if there is a previous node and we were either in the gt or eq
     // branches, just go to next branch in order, otherwise backtrack
     if (curr == &prev->gtBranch) {
