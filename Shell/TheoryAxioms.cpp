--- conflicted
+++ resolved
@@ -345,14 +345,6 @@
 void TheoryAxioms::addAdditionAndOrderingAxioms(TermList sort, Interpretation plus, Interpretation unaryMinus,
     TermList zeroElement, TermList oneElement, Interpretation less)
 {
-<<<<<<< HEAD
-  CALL("TheoryAxioms::addAdditionAndOrderingAxioms");
-
-  if(env.options->lasca())
-    return;
-
-=======
->>>>>>> 1916f50e
   addCommutativeGroupAxioms(plus, unaryMinus, zeroElement);
   addTotalOrderAxioms(less);
   addMonotonicity(less, plus);
@@ -383,8 +375,7 @@
 void TheoryAxioms::addAdditionOrderingAndMultiplicationAxioms(Interpretation plus, Interpretation unaryMinus,
     TermList zeroElement, TermList oneElement, Interpretation less, Interpretation multiply)
 {
-<<<<<<< HEAD
-  CALL("TheoryAxioms::addAdditionOrderingAndMultiplicationAxioms");
+
   unsigned mulFun = env.signature->getInterpretingSymbol(multiply);
   auto srt = theory->getOperationSort(plus);
   TermList x(0,false);
@@ -393,12 +384,6 @@
     ASS_EQ(srt, theory->getOperationSort(unaryMinus));
     ASS_EQ(srt, theory->getOperationSort(less));
     ASS_EQ(srt, theory->getOperationSort(multiply));
-=======
-  TermList srt = theory->getOperationSort(plus);
-  ASS_EQ(srt, theory->getOperationSort(unaryMinus));
-  ASS_EQ(srt, theory->getOperationSort(less));
-  ASS_EQ(srt, theory->getOperationSort(multiply));
->>>>>>> 1916f50e
 
     addAdditionAndOrderingAxioms(srt, plus, unaryMinus, zeroElement, oneElement, less);
 
