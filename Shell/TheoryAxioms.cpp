/*
 * This file is part of the source code of the software program
 * Vampire. It is protected by applicable
 * copyright laws.
 *
 * This source code is distributed under the licence found here
 * https://vprover.github.io/license.html
 * and in the source directory
 */
/**
 * @file TheoryAxioms.cpp
 * Implements class TheoryAxioms.
 */

#include "Lib/Environment.hpp"
#include "Lib/Stack.hpp"
#include "Lib/DHSet.hpp"

#include "Kernel/Clause.hpp"
#include "Kernel/EqHelper.hpp"
#include "Kernel/Formula.hpp"
#include "Kernel/FormulaUnit.hpp"
#include "Kernel/Inference.hpp"
#include "Kernel/Problem.hpp"
#include "Kernel/Signature.hpp"
#include "Kernel/Term.hpp"
#include "Kernel/TermIterators.hpp"
#include "Kernel/Theory.hpp"
#include "Kernel/SortHelper.hpp"

#include "Indexing/TermSharing.hpp"

#include "Property.hpp"
#include "SymCounter.hpp"
#include "TheoryAxioms.hpp"
#include "Options.hpp"

using namespace Lib;
using namespace Kernel;
using namespace Shell;


/**
 * Add the unit @c to @c problem and output it, if the option show_theory_axioms is on.
 * @since 11/11/2013 Manchester
 * @author Andrei Voronkov
 */
void TheoryAxioms::addAndOutputTheoryUnit(Unit* unit, unsigned level)
{
  CALL("TheoryAxioms::addAndOutputTheoryUnit");

  Options::TheoryAxiomLevel opt_level = env->options->theoryAxioms();
  // if the theory axioms are some or off (want this case for some things like fool) and the axiom is not
  // a cheap one then don't add it
  if(opt_level != Options::TheoryAxiomLevel::ON && level != CHEAP){ return; }

  if (env->options->showTheoryAxioms()) {
    Unit* qunit = unit;
    Formula* f = 0;
    if(unit->isClause()){
      f = Formula::fromClause(static_cast<Clause*>(unit));
      qunit = new FormulaUnit(f,unit->inference());
    }
    cout << "% Theory " << (unit->isClause() ? "clause" : "formula" ) << ": " << qunit->toString() << "\n";
    if(f){ f->destroy(); } 
  }
  if(!unit->isClause()){
    _prb.reportFormulasAdded();
  }
  UnitList::push(unit, _prb.units());
} // addAndOutputTheoryUnit

/**
 * Add the theory clause with literals @c lits to @c problem.
 * @since 11/11/2013, Manchester: output of the clause added
 * @author Andrei Voronkov
 */
void TheoryAxioms::addTheoryClauseFromLits(std::initializer_list<Literal*> lits, InferenceRule rule, unsigned level)
{
  CALL("TheoryAxioms::addTheoryClauseFromLits");
  LiteralStack lit_stack;
  for (Literal* lit : lits) {
    ASS(lit);
    lit_stack.push(lit);
  }
  Clause* cl = Clause::fromStack(lit_stack, TheoryAxiom(rule));
  addAndOutputTheoryUnit(cl, level);
} // addTheoryClauseFromLits

/**
 * Add the axiom f(X,Y)=f(Y,X).
 * @since 11/11/2013, Manchester: modified
 * @author Andrei Voronkov
 */
void TheoryAxioms::addCommutativity(Interpretation op)
{
  CALL("TheoryAxioms::addCommutativity");
  ASS(theory->isFunction(op));
  ASS_EQ(theory->getArity(op),2);

  unsigned f = env->signature->getInterpretingSymbol(op);
  TermList srt = theory->getOperationSort(op);
  TermList x(0,false);
  TermList y(1,false);
  TermList fxy(Term::create2(f,x,y));
  TermList fyx(Term::create2(f,y,x));
  Literal* eq = Literal::createEquality(true,fxy,fyx,srt);
  addTheoryClauseFromLits({eq}, InferenceRule::THA_COMMUTATIVITY, EXPENSIVE);
} // addCommutativity

/**
 * Add axiom f(X,f(Y,Z))=f(f(X,Y),Z).
 * @since 11/11/2013, Manchester: modified
 * @author Andrei Voronkov
 */
void TheoryAxioms::addAssociativity(Interpretation op)
{
  CALL("TheoryAxioms::addCommutativity");
  ASS(theory->isFunction(op));
  ASS_EQ(theory->getArity(op),2);

  unsigned f = env->signature->getInterpretingSymbol(op);
  TermList srt = theory->getOperationSort(op);
  TermList x(0,false);
  TermList y(1,false);
  TermList z(2,false);
  TermList fxy(Term::create2(f,x,y));
  TermList fyz(Term::create2(f,y,z));
  TermList fx_fyz(Term::create2(f,x,fyz));
  TermList f_fxy_z(Term::create2(f,fxy,z));
  Literal* eq = Literal::createEquality(true, fx_fyz,f_fxy_z, srt);
  addTheoryClauseFromLits({eq}, InferenceRule::THA_ASSOCIATIVITY, EXPENSIVE);
} // addAsssociativity


/**
 * Add axiom f(X,e)=X.
 * @since 11/11/2013, Manchester: modified
 * @author Andrei Voronkov
 */
void TheoryAxioms::addRightIdentity(Interpretation op, TermList e)
{
  CALL("TheoryAxioms::addRightIdentity");
  ASS(theory->isFunction(op));
  ASS_EQ(theory->getArity(op),2);

  unsigned f = env->signature->getInterpretingSymbol(op);
  TermList srt = theory->getOperationSort(op);
  TermList x(0,false);
  TermList fxe(Term::create2(f,x,e));
  Literal* eq = Literal::createEquality(true,fxe,x,srt);
  addTheoryClauseFromLits({eq}, InferenceRule::THA_RIGHT_IDENTINTY, EXPENSIVE);
} // addRightIdentity

/**
 * Add axiom f(e,X)=X.
 */
void TheoryAxioms::addLeftIdentity(Interpretation op, TermList e)
{
  CALL("TheoryAxioms::addLeftIdentity");
  ASS(theory->isFunction(op));
  ASS_EQ(theory->getArity(op),2);

  unsigned f = env->signature->getInterpretingSymbol(op);
  TermList srt = theory->getOperationSort(op);
  TermList x(0,false);
  TermList fex(Term::create2(f,e,x));
  Literal* eq = Literal::createEquality(true,fex,x,srt);
  addTheoryClauseFromLits({eq}, InferenceRule::THA_LEFT_IDENTINTY, EXPENSIVE);
} // addLeftIdentity

/**
 * Add axioms for commutative group with addition @c op, inverse @c inverse and unit @c e:
 * <ol>
 * <li>f(X,Y)=f(Y,X) (commutativity)</li>
 * <li>f(X,f(Y,Z))=f(f(X,Y),Z) (associativity)</li>
 * <li>f(X,e)=X (right identity)</li>
 * <li>i(f(x,y)) = f(i(y),i(x))</li>
 * <li>f(x,i(x))=e (right inverse)</li>
 * </ol>
 * @since 11/11/2013, Manchester: modified
 * @author Andrei Voronkov
 */
void TheoryAxioms::addCommutativeGroupAxioms(Interpretation op, Interpretation inverse, TermList e)
{
  CALL("TheoryAxioms::addCommutativeGroupAxioms");

  ASS(theory->isFunction(op));
  ASS_EQ(theory->getArity(op),2);
  ASS(theory->isFunction(inverse));
  ASS_EQ(theory->getArity(inverse),1);

  addCommutativity(op);
  addAssociativity(op);
  addRightIdentity(op,e);

  // i(f(x,y)) = f(i(y),i(x))
  unsigned f = env->signature->getInterpretingSymbol(op);
  unsigned i = env->signature->getInterpretingSymbol(inverse);
  TermList srt = theory->getOperationSort(op);
  ASS_EQ(srt, theory->getOperationSort(inverse));

  TermList x(0,false);
  TermList y(1,false);
  TermList fxy(Term::create2(f,x,y));
  TermList ix(Term::create1(i,x));
  TermList iy(Term::create1(i,y));
  TermList i_fxy(Term::create1(i,fxy));
  TermList f_iy_ix(Term::create2(f,iy,ix));
  Literal* eq1 = Literal::createEquality(true,i_fxy,f_iy_ix,srt);
  addTheoryClauseFromLits({eq1}, InferenceRule::THA_INVERSE_OP_OP_INVERSES, EXPENSIVE);

  // f(x,i(x))=e
  TermList fx_ix(Term::create2(f,x,ix));
  Literal* eq2 = Literal::createEquality(true,fx_ix,e,srt);
  addTheoryClauseFromLits({eq2}, InferenceRule::THA_INVERSE_OP_UNIT, EXPENSIVE);
} // TheoryAxioms::addCommutativeGroupAxioms

/**
 * Add axiom op(op(x,i(y)),y) = x
 * e.g. (x+(-y))+y = x
 */
void TheoryAxioms::addRightInverse(Interpretation op, Interpretation inverse)
{
  TermList x(0,false);
  TermList y(0,false);
  unsigned f = env->signature->getInterpretingSymbol(op);
  unsigned i = env->signature->getInterpretingSymbol(inverse);
  TermList srt = theory->getOperationSort(op);
  ASS_EQ(srt, theory->getOperationSort(inverse));

  TermList iy(Term::create1(i,y));
  TermList xiy(Term::create2(f,x,iy));
  TermList xiyy(Term::create2(f,xiy,y));
  Literal* eq = Literal::createEquality(true,xiyy,x,srt);
  addTheoryClauseFromLits({eq}, InferenceRule::THA_INVERSE_ASSOC, EXPENSIVE);
}

/**
 * Add axiom ~op(X,X)
 */
void TheoryAxioms::addNonReflexivity(Interpretation op)
{
  CALL("TheoryAxioms::addNonReflexivity");

  ASS(!theory->isFunction(op));
  ASS_EQ(theory->getArity(op),2);

  unsigned opPred = env->signature->getInterpretingSymbol(op);
  TermList x(0,false);
  Literal* l11 = Literal::create2(opPred, false, x, x);
  addTheoryClauseFromLits({l11}, InferenceRule::THA_NONREFLEX, CHEAP);
} // addNonReflexivity

/**
 * Add axiom ~op(X,Y) | ~op(Y,Z) | op(X,Z)
 */
void TheoryAxioms::addTransitivity(Interpretation op)
{
  CALL("TheoryAxioms::addTransitivity");
  ASS(!theory->isFunction(op));
  ASS_EQ(theory->getArity(op),2);

  unsigned opPred = env->signature->getInterpretingSymbol(op);
  TermList x(0,false);
  TermList y(1,false);
  TermList v3(2,false);

  Literal* nonL12 = Literal::create2(opPred, false, x, y);
  Literal* nonL23 = Literal::create2(opPred, false, y, v3);
  Literal* l13 = Literal::create2(opPred, true, x, v3);

  addTheoryClauseFromLits({nonL12,nonL23,l13}, InferenceRule::THA_TRANSITIVITY, CHEAP);
}

/**
 * Add axiom less(X,Y) | less(Y,X) | X=Y
 */
void TheoryAxioms::addOrderingTotality(Interpretation less)
{
  CALL("TheoryAxioms::addOrderingTotality");
  ASS(!theory->isFunction(less));
  ASS_EQ(theory->getArity(less),2);

  unsigned opPred = env->signature->getInterpretingSymbol(less);
  TermList x(0,false);
  TermList y(1,false);

  Literal* l12 = Literal::create2(opPred, true, x, y);
  Literal* l21 = Literal::create2(opPred, true, y, x);

  TermList srt = theory->getOperationSort(less);
  Literal* eq = Literal::createEquality(true,x,y,srt);

  addTheoryClauseFromLits({l12,l21,eq}, InferenceRule::THA_ORDER_TOTALALITY, CHEAP);
}

/**
 * Add axioms of reflexivity, transitivity and total ordering for predicate @c less
 */
void TheoryAxioms::addTotalOrderAxioms(Interpretation less)
{
  CALL("TheoryAxioms::addTotalOrderAxioms");

  addNonReflexivity(less);
  addTransitivity(less);
  addOrderingTotality(less);
}

/**
 * Add axiom ~less(X,Y) | less(X+Z,Y+Z)
 */
void TheoryAxioms::addMonotonicity(Interpretation less, Interpretation addition)
{
  CALL("TheoryAxioms::addMonotonicity");
  ASS(!theory->isFunction(less));
  ASS_EQ(theory->getArity(less),2);
  ASS(theory->isFunction(addition));
  ASS_EQ(theory->getArity(addition),2);

  unsigned lessPred = env->signature->getInterpretingSymbol(less);
  unsigned addFun = env->signature->getInterpretingSymbol(addition);
  TermList x(0,false);
  TermList y(1,false);
  TermList v3(2,false);
  TermList xPv3(Term::create2(addFun, x,v3));
  TermList yPv3(Term::create2(addFun, y,v3));
  Literal* nonLe = Literal::create2(lessPred, false, x, y);
  Literal* leAdded = Literal::create2(lessPred, true, xPv3, yPv3);

  addTheoryClauseFromLits({nonLe,leAdded}, InferenceRule::THA_ORDER_MONOTONICITY, EXPENSIVE);
}

/**
 * Add the axiom $less(X,$sum(X,1))
 *
 * Taken from SPASS+T work
 */
void TheoryAxioms::addPlusOneGreater(Interpretation plus, TermList oneElement,
                                     Interpretation less)
{
  CALL("TheoryAxioms::addPlusOneGreater");
  ASS(!theory->isFunction(less));
  ASS_EQ(theory->getArity(less),2);
  ASS(theory->isFunction(plus));
  ASS_EQ(theory->getArity(plus),2);

  unsigned lessPred = env->signature->getInterpretingSymbol(less);
  unsigned addFun = env->signature->getInterpretingSymbol(plus);
  TermList x(0,false);

  TermList xPo(Term::create2(addFun,x,oneElement));
  Literal* xPo_g_x = Literal::create2(lessPred,true,x,xPo);
  addTheoryClauseFromLits({xPo_g_x}, InferenceRule::THA_PLUS_ONE_GREATER, CHEAP);
}

/**
 * Add axioms for addition, unary minus and ordering
 */
void TheoryAxioms::addAdditionAndOrderingAxioms(Interpretation plus, Interpretation unaryMinus,
    TermList zeroElement, TermList oneElement, Interpretation less)
{
  CALL("TheoryAxioms::addAdditionAndOrderingAxioms");

  addCommutativeGroupAxioms(plus, unaryMinus, zeroElement);
  addTotalOrderAxioms(less);
  addMonotonicity(less, plus);

  // y < x+one | x<y
  unsigned plusFun = env->signature->getInterpretingSymbol(plus);
  unsigned lessPred = env->signature->getInterpretingSymbol(less);
  TermList x(0,false);
  TermList y(1,false);
  Literal* xLy = Literal::create2(lessPred,true,x,y);
  TermList xP(Term::create2(plusFun,x,oneElement));
  Literal* yLxP = Literal::create2(lessPred,true,y,xP);

  addTheoryClauseFromLits({xLy,yLxP}, InferenceRule::THA_ORDER_PLUS_ONE_DICHOTOMY, EXPENSIVE);

  // add that --x = x
  TermList varSort = theory->getOperationSort(unaryMinus);
  unsigned unaryMinusFun = env->signature->getInterpretingSymbol(unaryMinus);
  TermList mx(Term::create1(unaryMinusFun,x));
  TermList mmx(Term::create1(unaryMinusFun,mx));
  Literal* mmxEqx = Literal::createEquality(true,mmx,x,varSort);
  addTheoryClauseFromLits({mmxEqx}, InferenceRule::THA_MINUS_MINUS_X, EXPENSIVE);
}

/**
 * Add axioms for addition, multiplication, unary minus and ordering
 */
void TheoryAxioms::addAdditionOrderingAndMultiplicationAxioms(Interpretation plus, Interpretation unaryMinus,
    TermList zeroElement, TermList oneElement, Interpretation less, Interpretation multiply)
{
  CALL("TheoryAxioms::addAdditionOrderingAndMultiplicationAxioms");

  TermList srt = theory->getOperationSort(plus);
  ASS_EQ(srt, theory->getOperationSort(unaryMinus));
  ASS_EQ(srt, theory->getOperationSort(less));
  ASS_EQ(srt, theory->getOperationSort(multiply));

  addAdditionAndOrderingAxioms(plus, unaryMinus, zeroElement, oneElement, less);

  addCommutativity(multiply);
  addAssociativity(multiply);
  addRightIdentity(multiply, oneElement);

  //axiom( X0*zero==zero );
  unsigned mulFun = env->signature->getInterpretingSymbol(multiply);
  TermList x(0,false);
  TermList xMulZero(Term::create2(mulFun, x, zeroElement));
  Literal* xEqXMulZero = Literal::createEquality(true, xMulZero, zeroElement, srt);
  addTheoryClauseFromLits({xEqXMulZero}, InferenceRule::THA_TIMES_ZERO, EXPENSIVE);

  // Distributivity
  //axiom x*(y+z) = (x*y)+(x*z)

  unsigned plusFun = env->signature->getInterpretingSymbol(plus);
  TermList y(1,false);
  TermList z(2,false);

  TermList yPz(Term::create2(plusFun,y,z));
  TermList xTyPz(Term::create2(mulFun,x,yPz));

  TermList xTy(Term::create2(mulFun,x,y));
  TermList xTz(Term::create2(mulFun,x,z));
  TermList xTyPxTz(Term::create2(plusFun,xTy,xTz));
  
  Literal* distrib = Literal::createEquality(true, xTyPz, xTyPxTz,srt);
  addTheoryClauseFromLits({distrib}, InferenceRule::THA_DISTRIBUTIVITY, EXPENSIVE);

  // Divisibility
  // (x != 0 & x times z = y & x times w = y) -> z = w
  // x=0 | x*z != y | x*w != y | z=w
  TermList w(3,false);
  Literal* xEz = Literal::createEquality(true,x,zeroElement,srt);
  TermList xTw(Term::create2(mulFun,x,w));
  Literal* xTznEy = Literal::createEquality(false,xTz,y,srt); 
  Literal* xTwnEy = Literal::createEquality(false,xTw,y,srt); 
  Literal* zEw = Literal::createEquality(true,z,w,srt);

  addTheoryClauseFromLits({xEz,xTznEy,xTwnEy,zEw}, InferenceRule::THA_DIVISIBILITY, EXPENSIVE);
}

/**
 * Add axioms for integer division
 * Also modulo and abs functions
 */
void TheoryAxioms::addIntegerDivisionWithModuloAxioms(Interpretation plus, Interpretation unaryMinus, Interpretation less,
                                Interpretation multiply, Interpretation divide, Interpretation divides,
                                Interpretation modulo, Interpretation abs, TermList zeroElement,
                                TermList oneElement)
{
  CALL("TheoryAxioms::addIntegerDivisionWithModuloAxioms");


  TermList srt = theory->getOperationSort(plus);
  ASS_EQ(srt, theory->getOperationSort(unaryMinus));
  ASS_EQ(srt, theory->getOperationSort(less));
  ASS_EQ(srt, theory->getOperationSort(multiply));
  ASS_EQ(srt, theory->getOperationSort(divide));
  ASS_EQ(srt, theory->getOperationSort(divides));
  ASS_EQ(srt, theory->getOperationSort(modulo));
  ASS_EQ(srt, theory->getOperationSort(abs));

  unsigned lessPred = env->signature->getInterpretingSymbol(less);
  unsigned umFun = env->signature->getInterpretingSymbol(unaryMinus);
  unsigned mulFun = env->signature->getInterpretingSymbol(multiply);
  unsigned divFun = env->signature->getInterpretingSymbol(divide);
  unsigned modFun = env->signature->getInterpretingSymbol(modulo);
  unsigned absFun = env->signature->getInterpretingSymbol(abs);
  unsigned plusFun = env->signature->getInterpretingSymbol(plus);

  addIntegerAbsAxioms(abs,less,unaryMinus,zeroElement);

  TermList x(1,false);
  TermList y(2,false);

  // divides
  //TODO

  Literal* yis0 = Literal::createEquality(true,y,zeroElement,srt);
  TermList modxy(Term::create2(modFun,x,y));

  //y!=0 => x = modulo(x,y) +  multiply(y,div(x,y))

  TermList divxy(Term::create2(divFun,x,y));
  TermList mulydivxy(Term::create2(mulFun,y,divxy));
  TermList sum(Term::create2(plusFun,modxy,mulydivxy));
  Literal* xeqsum = Literal::createEquality(true,x,sum,srt);
  addTheoryClauseFromLits({yis0,xeqsum}, InferenceRule::THA_MODULO_MULTIPLY, EXPENSIVE);

  // y!=0 => (0 <= mod(x,y))
  // y=0 | ~(mod(x,y) < 0)
  Literal* modxyge0 = Literal::create2(lessPred,false,modxy,zeroElement);
  addTheoryClauseFromLits({yis0,modxyge0}, InferenceRule::THA_MODULO_POSITIVE, EXPENSIVE);

  // y!=0 => (mod(x,y) <= abs(y)-1)
  // y=0 | ~( abs(y)-1 < mod(x,y) )
  TermList absy(Term::create1(absFun,y));
  TermList m1(Term::create1(umFun,oneElement));
  TermList absym1(Term::create2(plusFun,absy,m1));
  Literal* modxyleabsym1 = Literal::create2(lessPred,false,absym1,modxy);
  addTheoryClauseFromLits({yis0,modxyleabsym1}, InferenceRule::THA_MODULO_SMALL, EXPENSIVE);
}

void TheoryAxioms::addIntegerDividesAxioms(Interpretation divides, Interpretation multiply, TermList zero, TermList n)
{
  CALL("TheoryAxioms::addIntegerDividesAxioms");

#if VDEBUG
  // ASSERT n>0
  ASS(theory->isInterpretedConstant(n)); 
  IntegerConstantType nc;
  ALWAYS(theory->tryInterpretConstant(n,nc));
  ASS(nc.toInner()>0);
#endif

// ![Y] : (divides(n,Y) <=> ?[Z] : multiply(Z,n) = Y)

  TermList srt = theory->getOperationSort(divides);
  ASS_EQ(srt, theory->getOperationSort(multiply));

  unsigned divsPred = env->signature->getInterpretingSymbol(divides);
  unsigned mulFun   = env->signature->getInterpretingSymbol(multiply);

  TermList y(1,false);
  TermList z(2,false);

// divides(n,Y) | multiply(Z,n) != Y 
  Literal* divsXY = Literal::create2(divsPred,true,n,y);
  TermList mZX(Term::create2(mulFun,z,n));
  Literal* mZXneY = Literal::createEquality(false,mZX,y,srt);
  addTheoryClauseFromLits({divsXY,mZXneY}, InferenceRule::THA_DIVIDES_MULTIPLY, EXPENSIVE);

// ~divides(n,Y) | multiply(skolem(n,Y),n)=Y
  Literal* ndivsXY = Literal::create2(divsPred,false,n,y);
  
  // create a skolem function with signature srt*srt>srt
  unsigned skolem = env->signature->addSkolemFunction(2);
  Signature::Symbol* sym = env->signature->getFunction(skolem);
  sym->setType(OperatorType::getFunctionType({srt,srt},srt));
  TermList skXY(Term::create2(skolem,n,y));
  TermList msxX(Term::create2(mulFun,skXY,n));
  Literal* msxXeqY = Literal::createEquality(true,msxX,y,srt);

  addTheoryClauseFromLits({ndivsXY,msxXeqY}, InferenceRule::THA_NONDIVIDES_SKOLEM, EXPENSIVE);
}

void TheoryAxioms::addIntegerAbsAxioms(Interpretation abs, Interpretation less, 
                                       Interpretation unaryMinus, TermList zeroElement)
{
  CALL("TheoryAxioms::addIntegerAbsAxioms");

  TermList srt = theory->getOperationSort(abs);
  ASS_EQ(srt, theory->getOperationSort(less));
  ASS_EQ(srt, theory->getOperationSort(unaryMinus));

  unsigned lessPred = env->signature->getInterpretingSymbol(less);
  unsigned absFun = env->signature->getInterpretingSymbol(abs);
  unsigned umFun = env->signature->getInterpretingSymbol(unaryMinus);

  TermList x(1,false);
  TermList absX(Term::create1(absFun,x));
  TermList mx(Term::create1(umFun,x));
  TermList absmX(Term::create1(absFun,mx));

  // If x is positive then abs(x)=x 
  // If x is negative then abs(x)=-x 

  Literal* xNeg = Literal::create2(lessPred,false,zeroElement,x); // not 0<x
  Literal* xPos = Literal::create2(lessPred,false,x,zeroElement); // not x<0

  Literal* absXeqX = Literal::createEquality(true,absX,x,srt);
  Literal* absXeqmX = Literal::createEquality(true,absX,mx,srt);

  addTheoryClauseFromLits({xNeg,absXeqX}, InferenceRule::THA_ABS_EQUALS, EXPENSIVE);
  addTheoryClauseFromLits({xPos,absXeqmX}, InferenceRule::THA_ABS_MINUS_EQUALS, EXPENSIVE);
}


/**
 * Add axioms for quotient i.e. rat or real division 
 */
void TheoryAxioms::addQuotientAxioms(Interpretation quotient, Interpretation multiply,
    TermList zeroElement, TermList oneElement, Interpretation less)
{
  CALL("TheoryAxioms::addQuotientAxioms");

  TermList srt = theory->getOperationSort(quotient);
  ASS_EQ(srt, theory->getOperationSort(multiply));
  ASS_EQ(srt, theory->getOperationSort(less));

  TermList x(1,false);
  TermList y(2,false);

  unsigned mulFun = env->signature->getInterpretingSymbol(multiply);
  unsigned divFun = env->signature->getInterpretingSymbol(quotient);

  Literal* guardx = Literal::createEquality(true,x,zeroElement,srt); 

  // x=0 | quotient(x,x)=1, easily derivable!
  //TermList qXX(Term::create2(quotient,x,x));
  //Literal* xQxis1 = Literal::createEquality(true,qXX,oneElement,srt);
  //addTheoryNonUnitClause(guardx,xQxis1);

  // x=0 | quotient(1,x)!=0
  TermList q1X(Term::create2(divFun,oneElement,x));
  Literal* oQxnot0 = Literal::createEquality(false,q1X,zeroElement,srt);
  addTheoryClauseFromLits({guardx,oQxnot0}, InferenceRule::THA_QUOTIENT_NON_ZERO, EXPENSIVE);

  // quotient(x,1)=x, easily derivable!
  //TermList qX1(Term::create2(quotient,x,oneElement));
  //Literal* qx1isx = Literal::createEquality(true,qX1,x,srt);
  //addTheoryUnitClause(qx1isx);

  // x=0 | quotient(multiply(y,x),x)=y
  TermList myx(Term::create2(mulFun,y,x));
  TermList qmx(Term::create2(divFun,myx,x));
  Literal* qmxisy = Literal::createEquality(true,qmx,y,srt);

  addTheoryClauseFromLits({guardx,qmxisy}, InferenceRule::THA_QUOTIENT_MULTIPLY, EXPENSIVE);
}

/**
 * Add axiom valid only for integer ordering: Y>X ->  Y => X+1 
 *
 * ~(x<y) | ~(y,x+1)
 */
void TheoryAxioms::addExtraIntegerOrderingAxiom(Interpretation plus, TermList oneElement,
                                                Interpretation less)
{
  CALL("TheoryAxioms::addExtraIntegerOrderingAxiom");

  unsigned lessPred = env->signature->getInterpretingSymbol(less);
  unsigned plusFun = env->signature->getInterpretingSymbol(plus);
  TermList x(0,false);
  TermList y(1,false);
  Literal* nxLy = Literal::create2(lessPred, false, x, y);
  TermList xPOne(Term::create2(plusFun, x, oneElement));
  Literal* nyLxPOne = Literal::create2(lessPred, false, y,xPOne);

  addTheoryClauseFromLits({nxLy,nyLxPOne}, InferenceRule::THA_EXTRA_INTEGER_ORDERING, EXPENSIVE);
}
    
/**
 * Add axioms defining floor function
 * @author Giles
 */
void TheoryAxioms::addFloorAxioms(Interpretation floor, Interpretation less, Interpretation unaryMinus,
     Interpretation plus, TermList oneElement)
{
  CALL("TheoryAxioms::addFloorAxioms");

  unsigned lessPred = env->signature->getInterpretingSymbol(less);
  unsigned plusFun = env->signature->getInterpretingSymbol(plus);
  unsigned umFun = env->signature->getInterpretingSymbol(unaryMinus);
  unsigned floorFun = env->signature->getInterpretingSymbol(floor);
  TermList x(0,false);
  TermList floorX(Term::create1(floorFun,x));

  //axiom( floor(X) <= X )
  // is ~(X < floor(X))
  Literal* a1 = Literal::create2(lessPred, false, x, floorX);
  addTheoryClauseFromLits({a1}, InferenceRule::THA_FLOOR_SMALL, EXPENSIVE);

  //axiom( X-1 < floor(X) ) 
  TermList m1(Term::create1(umFun,oneElement));
  TermList xm1(Term::create2(plusFun, x, m1));
  Literal* a2 = Literal::create2(lessPred,true, xm1, floorX);

  addTheoryClauseFromLits({a2}, InferenceRule::THA_FLOOR_BIG, EXPENSIVE);
} //addFloorAxioms

/**
 * Add axioms defining ceiling function
 * @author Giles
 */ 
void TheoryAxioms::addCeilingAxioms(Interpretation ceiling, Interpretation less, 
     Interpretation plus, TermList oneElement)
{
  CALL("TheoryAxioms::addCeilingAxioms");

  unsigned lessPred = env->signature->getInterpretingSymbol(less);
  unsigned plusFun = env->signature->getInterpretingSymbol(plus);
  unsigned ceilingFun = env->signature->getInterpretingSymbol(ceiling);
  TermList x(0,false);
  TermList ceilingX(Term::create1(ceilingFun,x));

  //axiom( ceiling(X) >= X ) 
  // is ~( ceiling(X) < X )
  Literal* a1 = Literal::create2(lessPred, false, ceilingX, x);
  addTheoryClauseFromLits({a1}, InferenceRule::THA_CEILING_BIG, EXPENSIVE);

  //axiom( ceiling(X) < X+1 ) 
  TermList xp1(Term::create2(plusFun, x, oneElement));
  Literal* a2 = Literal::create2(lessPred,true, ceilingX, xp1);
  addTheoryClauseFromLits({a2}, InferenceRule::THA_CEILING_SMALL, EXPENSIVE);
} //addCeilingAxioms

/**
 * Add axioms defining round function
 * @author Giles
 */ 
void TheoryAxioms::addRoundAxioms(Interpretation round, Interpretation floor, Interpretation ceiling)
{
  CALL("TheoryAxioms::addRoundAxioms");
  
  //TODO... not that interesting as $round not in TPTP or translations
  // Suggested axioms:
  // round(x) = floor(x) | round(x) = ceiling(x)
  // x-0.5 > floor(x) => round(x) = ceiling(x)
  // x+0.5 < ceiling(x) => round(x) = floor(x)
  // x-0.5 = floor(x) => ?y : is_int(y) & 2*y = round(x)
  // x+0.5 = ceiling(x) => ?y : is_int(y) & 2*y = round(x)
  //NOT_IMPLEMENTED;

} //addRoundAxioms

/**
 * Add axioms defining truncate function
 * truncate is 'towards zero'
 *
 * >> x positive
 * x<0 | ~( x < tr(x) )		// x-1 < tr(x) <= x 
 * x<0 | x-1 < tr(x) 
 *
 * >> x negative
 * ~(x<0) | ~( tr(x) < x )	// x <= tr(x) < x+1 
 * ~(x<0) | tr(x) < x+1
 *
 * @author Giles
 */ 
void TheoryAxioms::addTruncateAxioms(Interpretation truncate, Interpretation less, Interpretation unaryMinus,
                      Interpretation plus, TermList zeroElement, TermList oneElement)
{
  CALL("TheoryAxioms::addTruncateAxioms");

  unsigned lessPred = env->signature->getInterpretingSymbol(less);
  unsigned plusFun = env->signature->getInterpretingSymbol(plus);
  unsigned umFun = env->signature->getInterpretingSymbol(unaryMinus);
  unsigned truncateFun = env->signature->getInterpretingSymbol(truncate);
  TermList x(0,false);
  TermList truncateX(Term::create1(truncateFun,x));

  TermList m1(Term::create1(umFun,oneElement));
  TermList xm1(Term::create2(plusFun,x,m1));
  TermList xp1(Term::create2(plusFun,x,oneElement));

  Literal* xLz = Literal::create2(lessPred,true,x,zeroElement);
  Literal* nxLz= Literal::create2(lessPred,false,x,zeroElement);

  //x<0 | ~( x < tr(x) )
  Literal* a1 = Literal::create2(lessPred,false,x,truncateX);
  addTheoryClauseFromLits({xLz,a1}, InferenceRule::THA_TRUNC1, EXPENSIVE);

  //x<0 | x-1 < tr(x)
  Literal* a2 = Literal::create2(lessPred,true,xm1,truncateX);
  addTheoryClauseFromLits({xLz,a2}, InferenceRule::THA_TRUNC2, EXPENSIVE);

  // ~(x<0) | ~( tr(x) < x )
  Literal* a3 = Literal::create2(lessPred,false,truncateX,x);
  addTheoryClauseFromLits({nxLz,a3}, InferenceRule::THA_TRUNC3, EXPENSIVE);

  // ~(x<0) | tr(x) < x+1
  Literal* a4 = Literal::create2(lessPred,true,truncateX,xp1);
  addTheoryClauseFromLits({nxLz,a4}, InferenceRule::THA_TRUNC4, EXPENSIVE);
} //addTruncateAxioms

/**
 * Adds the extensionality axiom of arrays (of type array1 or array2): 
 * select(X,sk(X,Y)) != select(Y,sk(X,Y)) | X = Y
 *
 * @author Laura Kovacs
 * @since 31/08/2012, Vienna
 * @since 11/11/2013 Manchester, updates
 * @author Andrei Voronkov
 * @since 05/01/2014 Vienna, add axiom in clause form (we need skolem function in other places)
 * @author Bernhard Kragl
*/
void TheoryAxioms::addArrayExtensionalityAxioms(TermList arraySort, unsigned skolemFn)
{
  CALL("TheoryAxioms::addArrayExtenstionalityAxioms");

  unsigned sel = env->signature->getInterpretingSymbol(Theory::ARRAY_SELECT,Theory::getArrayOperatorType(arraySort,Theory::ARRAY_SELECT));

  TermList rangeSort = SortHelper::getInnerSort(arraySort);

  TermList x(0,false);
  TermList y(1,false);
  
  TermList sk(Term::create2(skolemFn, x, y)); //sk(x,y)
  TermList sel_x_sk(Term::create2(sel,x,sk)); //select(x,sk(x,y))
  TermList sel_y_sk(Term::create2(sel,y,sk)); //select(y,sk(x,y))
  Literal* eq = Literal::createEquality(true,x,y,arraySort); //x = y
  Literal* ineq = Literal::createEquality(false,sel_x_sk,sel_y_sk,rangeSort); //select(x,sk(x,y) != select(y,z)

  addTheoryClauseFromLits({eq,ineq}, InferenceRule::THA_ARRAY_EXTENSIONALITY, CHEAP);
} // addArrayExtensionalityAxiom    

/**
 * Adds the extensionality axiom of boolean arrays:
 * select(X, sk(X, Y)) <~> select(Y, sk(X, Y)) | X = Y
 *
 * @since 25/08/2015 Gothenburg
 * @author Evgeny Kotelnikov
 */
void TheoryAxioms::addBooleanArrayExtensionalityAxioms(TermList arraySort, unsigned skolemFn)
{
  CALL("TheoryAxioms::addBooleanArrayExtenstionalityAxioms");

  OperatorType* selectType = Theory::getArrayOperatorType(arraySort,Theory::ARRAY_BOOL_SELECT);

  unsigned sel = env->signature->getInterpretingSymbol(Theory::ARRAY_BOOL_SELECT,selectType);

  TermList x(0,false);
  TermList y(1,false);

  TermList sk(Term::create2(skolemFn, x, y)); //sk(x,y)
  Formula* x_neq_y = new AtomicFormula(Literal::createEquality(false,x,y,arraySort)); //x != y

  Formula* sel_x_sk = new AtomicFormula(Literal::create2(sel, true, x, sk)); //select(x,sk(x,y))
  Formula* sel_y_sk = new AtomicFormula(Literal::create2(sel, true, y, sk)); //select(y,sk(x,y))
  Formula* sx_neq_sy = new BinaryFormula(XOR, sel_x_sk, sel_y_sk); //select(x,sk(x,y)) <~> select(y,sk(x,y))

  Formula* axiom = new QuantifiedFormula(FORALL, VList::cons(0, VList::cons(1, VList::empty())),
                                         SList::cons(arraySort, SList::cons(arraySort,SList::empty())),
                                         new BinaryFormula(IMP, x_neq_y, sx_neq_sy));

  addAndOutputTheoryUnit(new FormulaUnit(axiom, TheoryAxiom(InferenceRule::THA_BOOLEAN_ARRAY_EXTENSIONALITY)),CHEAP);
} // addBooleanArrayExtensionalityAxiom

/**
* Adds the write/select axiom of arrays (of type array1 or array2), 
 * @author Laura Kovacs
 * @since 31/08/2012, Vienna
*/
void TheoryAxioms::addArrayWriteAxioms(TermList arraySort)
{
  CALL("TheoryAxioms::addArrayWriteAxioms");
        
  unsigned func_select = env->signature->getInterpretingSymbol(Theory::ARRAY_SELECT,Theory::getArrayOperatorType(arraySort,Theory::ARRAY_SELECT));
  unsigned func_store = env->signature->getInterpretingSymbol(Theory::ARRAY_STORE,Theory::getArrayOperatorType(arraySort,Theory::ARRAY_STORE));

  TermList rangeSort = SortHelper::getInnerSort(arraySort);
  TermList domainSort = SortHelper::getIndexSort(arraySort);

  TermList i(0,false);
  TermList j(1,false);
  TermList v(2,false);
  TermList a(3,false);
  TermList args[] = {a, i, v};
        
  //axiom (!A: arraySort, !I:domainSort, !V:rangeSort: (select(store(A,I,V), I) = V
  TermList wAIV(Term::create(func_store, 3, args)); //store(A,I,V)
  TermList sWI(Term::create2(func_select, wAIV,i)); //select(wAIV,I)
  Literal* ax = Literal::createEquality(true, sWI, v, rangeSort);
  addTheoryClauseFromLits({ax}, InferenceRule::THA_ARRAY_WRITE1, CHEAP);

  //axiom (!A: arraySort, !I,J:domainSort, !V:rangeSort: (I!=J)->(select(store(A,I,V), J) = select(A,J)
  TermList sWJ(Term::create2(func_select, wAIV,j)); //select(wAIV,J)
  TermList sAJ(Term::create2(func_select, a, j)); //select(A,J)
        
  Literal* indexEq = Literal::createEquality(true, i, j, domainSort);//!(!(I=J)) === I=J
  Literal* writeEq = Literal::createEquality(true, sWJ, sAJ, rangeSort);//(select(store(A,I,V), J) = select(A,J)
  addTheoryClauseFromLits({indexEq,writeEq}, InferenceRule::THA_ARRAY_WRITE2, CHEAP);
} //

/**
* Adds the write/select axiom of arrays (of type array1 or array2),
 * @author Laura Kovacs
 * @since 31/08/2012, Vienna
*/
void TheoryAxioms::addBooleanArrayWriteAxioms(TermList arraySort)
{
  CALL("TheoryAxioms::addArrayWriteAxioms");

  unsigned pred_select = env->signature->getInterpretingSymbol(Theory::ARRAY_BOOL_SELECT,Theory::getArrayOperatorType(arraySort,Theory::ARRAY_BOOL_SELECT));
  unsigned func_store = env->signature->getInterpretingSymbol(Theory::ARRAY_STORE,Theory::getArrayOperatorType(arraySort,Theory::ARRAY_STORE));

  TermList domainSort = SortHelper::getIndexSort(arraySort);

  TermList a(0,false);
  TermList i(1,false);

  TermList false_(Term::foolFalse());
  TermList true_(Term::foolTrue());

  // select(store(A,I,$$true), I)
  //~select(store(A,I,$$false), I)

  for (TermList bval : {false_,true_}) {
    TermList args[] = {a, i, bval};
    TermList wAIV(Term::create(func_store, 3, args)); //store(A,I,bval)
    Literal* lit = Literal::create2(pred_select, true, wAIV,i);
    if (bval == false_) {
      lit = Literal::complementaryLiteral(lit);
    }
    Formula* ax = new AtomicFormula(lit);
    addAndOutputTheoryUnit(new FormulaUnit(ax, TheoryAxiom(InferenceRule::THA_BOOLEAN_ARRAY_WRITE1)),CHEAP);
  }

  TermList v(2,false);
  TermList j(3,false);

  TermList args[] = {a, i, v};

  //axiom (!A: arraySort, !I,J:domainSort, !V:rangeSort: (I!=J)->(select(store(A,I,V), J) <=> select(A,J)
  TermList wAIV(Term::create(func_store, 3, args)); //store(A,I,V)
  Formula* sWJ = new AtomicFormula(Literal::create2(pred_select, true, wAIV,j)); //select(wAIV,J)
  Formula* sAJ = new AtomicFormula(Literal::create2(pred_select, true, a, j)); //select(A,J)

  Formula* indexEq = new AtomicFormula(Literal::createEquality(false, i, j, domainSort));//I!=J
  Formula* writeEq = new BinaryFormula(IFF, sWJ, sAJ);//(select(store(A,I,V), J) <=> select(A,J)
  Formula* ax2 = new BinaryFormula(IMP, indexEq, writeEq);
  addAndOutputTheoryUnit(new FormulaUnit(ax2, TheoryAxiom(InferenceRule::THA_BOOLEAN_ARRAY_WRITE2)),CHEAP);
} //

//Axioms for integer division that hven't been implemented yet
//
//axiom( (ige(X0,zero) & igt(X1,zero)) --> ( ilt(X0-X1, idiv(X0,X1)*X1) & ile(idiv(X0,X1)*X1, X0) ) );
//axiom( (ilt(X0,zero) & ilt(X1,zero)) --> ( igt(X0-X1, idiv(X0,X1)*X1) & ige(idiv(X0,X1)*X1, X0) ) );
//axiom( (ige(X0,zero) & ilt(X1,zero)) --> ( ilt(X0+X1, idiv(X0,X1)*X1) & ile(idiv(X0,X1)*X1, X0) ) );
//axiom( (ilt(X0,zero) & igt(X1,zero)) --> ( igt(X0+X1, idiv(X0,X1)*X1) & ige(idiv(X0,X1)*X1, X0) ) );
//axiom( (ilt(X0,zero) & igt(X1,zero)) --> ( igt(X0+X1, idiv(X0,X1)*X1) & ige(idiv(X0,X1)*X1, X0) ) );
//axiom( (X1!=zero) --> (idiv(X0,X1)+X2==idiv(X0+(X1*X2),X1)) );


/**
 * Add theory axioms to the @b problem that are relevant to
 * units present in the problem. The problem must have been processed
 * by the InterpretedNormalizer before using this rule
 *
 * @since 11/11/2013, Manchester: bug fixes
 * @author Andrei Voronkov
 */
void TheoryAxioms::apply()
{
  CALL("TheoryAxioms::applyProperty");
  Property* prop = _prb.getProperty();
  bool modified = false;
  bool haveIntPlus =
    prop->hasInterpretedOperation(Theory::INT_PLUS) ||
    prop->hasInterpretedOperation(Theory::INT_UNARY_MINUS) ||
    prop->hasInterpretedOperation(Theory::INT_LESS) ||
    prop->hasInterpretedOperation(Theory::INT_MULTIPLY);
  bool haveIntMultiply =
    prop->hasInterpretedOperation(Theory::INT_MULTIPLY);

  bool haveIntDivision =
    prop->hasInterpretedOperation(Theory::INT_QUOTIENT_E) || // let's ignore the weird _F and _T for now!
    prop->hasInterpretedOperation(Theory::INT_REMAINDER_E) ||
    prop->hasInterpretedOperation(Theory::INT_ABS);

  bool haveIntDivides = prop->hasInterpretedOperation(Theory::INT_DIVIDES);

  bool haveIntFloor = prop->hasInterpretedOperation(Theory::INT_FLOOR);
  bool haveIntCeiling = prop->hasInterpretedOperation(Theory::INT_CEILING);
  bool haveIntRound = prop->hasInterpretedOperation(Theory::INT_ROUND);
  bool haveIntTruncate = prop->hasInterpretedOperation(Theory::INT_TRUNCATE);
  bool haveIntUnaryRoundingFunction = haveIntFloor || haveIntCeiling || haveIntRound || haveIntTruncate;

  if (haveIntPlus || haveIntUnaryRoundingFunction || haveIntDivision || haveIntDivides) {
    TermList zero(theory->representConstant(IntegerConstantType(0)));
    TermList one(theory->representConstant(IntegerConstantType(1)));
    if(haveIntMultiply || haveIntDivision || haveIntDivides) {
      addAdditionOrderingAndMultiplicationAxioms(Theory::INT_PLUS, Theory::INT_UNARY_MINUS, zero, one,
						 Theory::INT_LESS, Theory::INT_MULTIPLY);
      if(haveIntDivision){
        addIntegerDivisionWithModuloAxioms(Theory::INT_PLUS, Theory::INT_UNARY_MINUS, Theory::INT_LESS,
                                 Theory::INT_MULTIPLY, Theory::INT_QUOTIENT_E, Theory::INT_DIVIDES,
                                 Theory::INT_REMAINDER_E, Theory::INT_ABS, zero,one);
      }
      else if(haveIntDivides){ 
        Stack<TermList>& ns = env->signature->getDividesNvalues(); 
        Stack<TermList>::Iterator nsit(ns);
        while(nsit.hasNext()){
          TermList n = nsit.next();
          addIntegerDividesAxioms(Theory::INT_DIVIDES,Theory::INT_MULTIPLY,zero,n); 
        }
      }
    }
    else {
      addAdditionAndOrderingAxioms(Theory::INT_PLUS, Theory::INT_UNARY_MINUS, zero, one,
				   Theory::INT_LESS);
    }
    addExtraIntegerOrderingAxiom(Theory::INT_PLUS, one, Theory::INT_LESS);
    modified = true;
  }
  bool haveRatPlus =
    prop->hasInterpretedOperation(Theory::RAT_PLUS) ||
    prop->hasInterpretedOperation(Theory::RAT_UNARY_MINUS) ||
    prop->hasInterpretedOperation(Theory::RAT_LESS) ||
    prop->hasInterpretedOperation(Theory::RAT_QUOTIENT) ||
    prop->hasInterpretedOperation(Theory::RAT_MULTIPLY);
  bool haveRatMultiply =
    prop->hasInterpretedOperation(Theory::RAT_MULTIPLY);
  bool haveRatQuotient =
    prop->hasInterpretedOperation(Theory::RAT_QUOTIENT);

  bool haveRatFloor = prop->hasInterpretedOperation(Theory::RAT_FLOOR);
  bool haveRatCeiling = prop->hasInterpretedOperation(Theory::RAT_CEILING);
  bool haveRatRound = prop->hasInterpretedOperation(Theory::RAT_ROUND);
  bool haveRatTruncate = prop->hasInterpretedOperation(Theory::RAT_TRUNCATE);
  bool haveRatUnaryRoundingFunction = haveRatFloor || haveRatCeiling || haveRatRound || haveRatTruncate;

  if (haveRatPlus || haveRatUnaryRoundingFunction) {
    TermList zero(theory->representConstant(RationalConstantType(0, 1)));
    TermList one(theory->representConstant(RationalConstantType(1, 1)));
    if(haveRatMultiply || haveRatRound || haveRatQuotient) {
      addAdditionOrderingAndMultiplicationAxioms(Theory::RAT_PLUS, Theory::RAT_UNARY_MINUS, zero, one,
						 Theory::RAT_LESS, Theory::RAT_MULTIPLY);

      if(haveRatQuotient){
        addQuotientAxioms(Theory::RAT_QUOTIENT,Theory::RAT_MULTIPLY,zero,one,Theory::RAT_LESS);
      }
    }
    else {
      addAdditionAndOrderingAxioms(Theory::RAT_PLUS, Theory::RAT_UNARY_MINUS, zero, one,
				   Theory::RAT_LESS);
    }
    if(haveRatFloor || haveRatRound){
      addFloorAxioms(Theory::RAT_FLOOR,Theory::RAT_LESS,Theory::RAT_UNARY_MINUS,Theory::RAT_PLUS,one);
    }
    if(haveRatCeiling || haveRatRound){
      addCeilingAxioms(Theory::RAT_CEILING,Theory::RAT_LESS,Theory::RAT_PLUS,one);
    }
    if(haveRatRound){
      //addRoundAxioms(Theory::INT_TRUNCATE,Theory::INT_FLOOR,Theory::INT_CEILING);
    }
    if(haveRatTruncate){
      addTruncateAxioms(Theory::RAT_TRUNCATE,Theory::RAT_LESS,Theory::RAT_UNARY_MINUS,
                        Theory::RAT_PLUS,zero,one);
    }
    modified = true;
  }
  bool haveRealPlus =
    prop->hasInterpretedOperation(Theory::REAL_PLUS) ||
    prop->hasInterpretedOperation(Theory::REAL_UNARY_MINUS) ||
    prop->hasInterpretedOperation(Theory::REAL_LESS) ||
    prop->hasInterpretedOperation(Theory::REAL_QUOTIENT) ||
    prop->hasInterpretedOperation(Theory::REAL_MULTIPLY);
  bool haveRealMultiply =
    prop->hasInterpretedOperation(Theory::REAL_MULTIPLY);
  bool haveRealQuotient =
    prop->hasInterpretedOperation(Theory::REAL_QUOTIENT);

  bool haveRealFloor = prop->hasInterpretedOperation(Theory::REAL_FLOOR);
  bool haveRealCeiling = prop->hasInterpretedOperation(Theory::REAL_CEILING);
  bool haveRealRound = prop->hasInterpretedOperation(Theory::REAL_ROUND);
  bool haveRealTruncate = prop->hasInterpretedOperation(Theory::REAL_TRUNCATE);
  bool haveRealUnaryRoundingFunction = haveRealFloor || haveRealCeiling || haveRealRound || haveRealTruncate;

  if (haveRealPlus || haveRealUnaryRoundingFunction) {
    TermList zero(theory->representConstant(RealConstantType(RationalConstantType(0, 1))));
    TermList one(theory->representConstant(RealConstantType(RationalConstantType(1, 1))));
    if(haveRealMultiply || haveRealQuotient) {
      addAdditionOrderingAndMultiplicationAxioms(Theory::REAL_PLUS, Theory::REAL_UNARY_MINUS, zero, one,
						 Theory::REAL_LESS, Theory::REAL_MULTIPLY);

      if(haveRealQuotient){
        addQuotientAxioms(Theory::REAL_QUOTIENT,Theory::REAL_MULTIPLY,zero,one,Theory::REAL_LESS);
      }
    }
    else {
      addAdditionAndOrderingAxioms(Theory::REAL_PLUS, Theory::REAL_UNARY_MINUS, zero, one,
				   Theory::REAL_LESS);
    }
    if(haveRealFloor || haveRealRound){
      addFloorAxioms(Theory::REAL_FLOOR,Theory::REAL_LESS,Theory::REAL_UNARY_MINUS,Theory::REAL_PLUS,one);
    }
    if(haveRealCeiling || haveRealRound){
      addCeilingAxioms(Theory::REAL_CEILING,Theory::REAL_LESS,Theory::REAL_PLUS,one);
    }
    if(haveRealRound){
      //addRoundAxioms(Theory::INT_TRUNCATE,Theory::INT_FLOOR,Theory::INT_CEILING);
    }
    if(haveRealTruncate){
      addTruncateAxioms(Theory::REAL_TRUNCATE,Theory::REAL_LESS,Theory::REAL_UNARY_MINUS,
                        Theory::REAL_PLUS,zero,one);
    }

    modified = true;
  }

<<<<<<< HEAD
  DHSet<TermList>* arraySorts = env->sorts->getArraySorts();
=======
  DHSet<TermList>* arraySorts = env.sharing->getArraySorts();
>>>>>>> b96158b4
  DHSet<TermList>::Iterator it(*arraySorts);
  while(it.hasNext()){
    TermList arraySort = it.next();

    bool isBool = SortHelper::getInnerSort(arraySort) == AtomicSort::boolSort();
    
    // Check if they are used
    Interpretation arraySelect = isBool ? Theory::ARRAY_BOOL_SELECT : Theory::ARRAY_SELECT;
    bool haveSelect = prop->hasInterpretedOperation(arraySelect,Theory::getArrayOperatorType(arraySort,arraySelect));
    bool haveStore = prop->hasInterpretedOperation(Theory::ARRAY_STORE,Theory::getArrayOperatorType(arraySort,Theory::ARRAY_STORE));

    if (haveSelect || haveStore) {
      unsigned sk = theory->getArrayExtSkolemFunction(arraySort);
      if (isBool) {
        addBooleanArrayExtensionalityAxioms(arraySort, sk);
      } else {
        addArrayExtensionalityAxioms(arraySort, sk);
      }
      if (haveStore) {
        if (isBool) {
          addBooleanArrayWriteAxioms(arraySort);
        } else {
          addArrayWriteAxioms(arraySort);
        }
      }
      modified = true;
    }
  }

  VirtualIterator<TermAlgebra*> tas = env->signature->termAlgebrasIterator();
  while (tas.hasNext()) {
    TermAlgebra* ta = tas.next();

    addExhaustivenessAxiom(ta);
    addDistinctnessAxiom(ta);
    addInjectivityAxiom(ta);
    addDiscriminationAxiom(ta);

    if (env->options->termAlgebraCyclicityCheck() == Options::TACyclicityCheck::AXIOM) {
      addAcyclicityAxiom(ta);
    }

    modified = true;
  }

  if(modified) {
    _prb.reportEqualityAdded(false);
  }
} // TheoryAxioms::apply

void TheoryAxioms::applyFOOL() {
  CALL("TheoryAxioms::applyFOOL");

  TermList t(Term::foolTrue());
  TermList f(Term::foolFalse());

  // Add "$$true != $$false"
  Literal* tneqf = Literal::createEquality(false, t, f, AtomicSort::boolSort());

  addTheoryClauseFromLits({tneqf},InferenceRule::FOOL_AXIOM_TRUE_NEQ_FALSE,CHEAP);

  // Do not add the finite domain axiom if --fool_paradomulation on
  if (env->options->FOOLParamodulation() || env->options->cases() ||
      env->options->casesSimp()) {
    return;
  }

  // Add "![X : $bool]: ((X = $$true) | (X = $$false))"
  Literal* boolVar1 = Literal::createEquality(true, TermList(0, false), t, AtomicSort::boolSort());
  Literal* boolVar2 = Literal::createEquality(true, TermList(0, false), f, AtomicSort::boolSort());

  addTheoryClauseFromLits({boolVar1,boolVar2},InferenceRule::FOOL_AXIOM_ALL_IS_TRUE_OR_FALSE,CHEAP);
} // TheoryAxioms::addBooleanDomainAxiom

/*
 * Note: In contrast to all other internally added theory axioms, the exhaustiveness axiom is
 * added in some cases as Formula and not as a clause. We would like to enforce the invariant that all internally
 * added theory axioms are added as clauses, in order to allow for an easy check whether a clause is
 * a theory axiom or not (without going up the preprocessing derivation until we derive at the axiom formula).
 * We currently already use this easy check, and miss the exhaustiveness axiom in some cases.
 *
 * Adding the exhaustiveness axiom as clause is difficult in the case where some destructor 
 * has boolean sort: The currently implemented clausification-algorithms (default and newcnf) differ
 * in how they clausify the axiom formula, and newcnf as far as I know generates different clausifications
 * of the exhaustiveness axiom formula depending on the value of some magic constants.
 */
void TheoryAxioms::addExhaustivenessAxiom(TermAlgebra* ta) {
  CALL("TheoryAxioms::addExhaustivenessAxiom");

  TermList x(0, false);

  // Part 1: compute list of literals and set flag if a FOOL-destructor occurs
  Stack<Literal*> lits;
  bool addsFOOL = false;

  Stack<TermList> argTerms;
  for (unsigned i = 0; i < ta->nConstructors(); i++) {
    TermAlgebraConstructor *c = ta->constructor(i);
    argTerms.reset();

    for (unsigned j = 0; j < c->arity(); j++) {
      if (c->argSort(j) == AtomicSort::boolSort()) {
        addsFOOL = true;
        Literal* lit = Literal::create1(c->destructorFunctor(j), true, x);
        Term* t = Term::createFormula(new AtomicFormula(lit));
        argTerms.push(TermList(t));
      } else {
        Term* t = Term::create1(c->destructorFunctor(j), x);
        argTerms.push(TermList(t));
      }
    }

    TermList rhs(Term::create(c->functor(), argTerms.size(), argTerms.begin()));
    lits.push(Literal::createEquality(true, x, rhs, ta->sort()));
  }
  ASS(!lits.isEmpty());

  // Part 2: add axiom
  // - if no FOOL-destructors occur, add the axiom as clause
  // - otherwise, add the axiom as formula (cf. comments at the beginning of this method)
  Unit* axiom;
  if (!addsFOOL) {
    axiom = Clause::fromStack(lits, TheoryAxiom(InferenceRule::TERM_ALGEBRA_EXHAUSTIVENESS_AXIOM));
  } else {
    Formula* disjunction;
    if(lits.size() == 1) {
        disjunction = new AtomicFormula(lits[0]);
    } else {
      FormulaList* fl = FormulaList::empty();
      for (unsigned i = 0; i < lits.size(); i++)
      {
        FormulaList::push(new AtomicFormula(lits[i]), fl);
      }
      disjunction = new JunctionFormula(Connective::OR, fl);
    }
    VList* vars = VList::singleton(x.var());
    SList* sorts = SList::singleton(ta->sort());
    auto universal = new QuantifiedFormula(Connective::FORALL, vars, sorts, disjunction);

    axiom = new FormulaUnit(universal, TheoryAxiom(InferenceRule::TERM_ALGEBRA_EXHAUSTIVENESS_AXIOM));

    _prb.reportFOOLAdded();
  }

  addAndOutputTheoryUnit(axiom, CHEAP);
}

void TheoryAxioms::addDistinctnessAxiom(TermAlgebra* ta) {
  CALL("TermAlgebra::addDistinctnessAxiom");

  Array<TermList> terms(ta->nConstructors());

  unsigned var = 0;
  for (unsigned i = 0; i < ta->nConstructors(); i++) {
    TermAlgebraConstructor* c = ta->constructor(i);

    Stack<TermList> args;
    for (unsigned j = 0; j < c->arity(); j++) {
      args.push(TermList(var++, false));
    }
    TermList term(Term::create(c->functor(), (unsigned)args.size(), args.begin()));
    terms[i] = term;
  }

  for (unsigned i = 0; i < ta->nConstructors(); i++) {
    for (unsigned j = i + 1; j < ta->nConstructors(); j++) {
      Literal* ineq = Literal::createEquality(false, terms[i], terms[j], ta->sort());
      addTheoryClauseFromLits({ineq}, InferenceRule::TERM_ALGEBRA_DISTINCTNESS_AXIOM,CHEAP);
    }
  }
}

void TheoryAxioms::addInjectivityAxiom(TermAlgebra* ta)
{
  CALL("TheoryAxioms::addInjectivityAxiom");

  for (unsigned i = 0; i < ta->nConstructors(); i++) {
    TermAlgebraConstructor* c = ta->constructor(i);

    Stack<TermList> lhsArgs(c->arity());
    Stack<TermList> rhsArgs(c->arity());

    for (unsigned j = 0; j < c->arity(); j++) {
      lhsArgs.push(TermList(j * 2, false));
      rhsArgs.push(TermList(j * 2 + 1, false));
    }

    TermList lhs(Term::create(c->functor(), (unsigned)lhsArgs.size(), lhsArgs.begin()));
    TermList rhs(Term::create(c->functor(), (unsigned)rhsArgs.size(), rhsArgs.begin()));
    Literal* eql = Literal::createEquality(false, lhs, rhs, ta->sort());

    for (unsigned j = 0; j < c->arity(); j++) {
      Literal* eqr = Literal::createEquality(true, TermList(j * 2, false), TermList(j * 2 + 1, false), c->argSort(j));

      addTheoryClauseFromLits({eql,eqr},InferenceRule::TERM_ALGEBRA_INJECTIVITY_AXIOM,CHEAP);
    }
  }
}

void TheoryAxioms::addDiscriminationAxiom(TermAlgebra* ta) {
  CALL("addDiscriminationAxiom");

  Array<TermList> cases(ta->nConstructors());
  for (unsigned i = 0; i < ta->nConstructors(); i++) {
    TermAlgebraConstructor* c = ta->constructor(i);

    Stack<TermList> variables;
    for (unsigned var = 0; var < c->arity(); var++) {
      variables.push(TermList(var, false));
    }

    TermList term(Term::create(c->functor(), (unsigned)variables.size(), variables.begin()));
    cases[i] = term;
  }

  for (unsigned i = 0; i < ta->nConstructors(); i++) {
    TermAlgebraConstructor* constructor = ta->constructor(i);

    if (!constructor->hasDiscriminator()) continue;

    for (unsigned c = 0; c < cases.size(); c++) {
      Literal* lit = Literal::create1(constructor->discriminator(), c == i, cases[c]);
      addTheoryClauseFromLits({lit}, InferenceRule::TERM_ALGEBRA_DISCRIMINATION_AXIOM,CHEAP);
    }
  }
}

void TheoryAxioms::addAcyclicityAxiom(TermAlgebra* ta)
{
  CALL("TheoryAxioms::addAcyclicityAxiom");

  unsigned pred = ta->getSubtermPredicate();

  if (ta->allowsCyclicTerms()) {
    return;
  }

  bool rec = false;

  for (unsigned i = 0; i < ta->nConstructors(); i++) {
    if (addSubtermDefinitions(pred, ta->constructor(i))) {
      rec = true;
    }
  }

  // rec <=> the subterm relation is non-empty
  if (!rec) {
    return;
  }

  VTHREAD_LOCAL static TermList x(0, false);

  Literal* sub = Literal::create2(pred, false, x, x);
  addTheoryClauseFromLits({sub}, InferenceRule::TERM_ALGEBRA_ACYCLICITY_AXIOM,CHEAP);
}

bool TheoryAxioms::addSubtermDefinitions(unsigned subtermPredicate, TermAlgebraConstructor* c)
{
  CALL("TheoryAxioms::addSubtermDefinitions");

  TermList z(c->arity(), false);

  Stack<TermList> args;
  for (unsigned i = 0; i < c->arity(); i++) {
    args.push(TermList(i, false));
  }
  TermList right(Term::create(c->functor(), (unsigned)args.size(), args.begin()));

  bool added = false;
  for (unsigned i = 0; i < c->arity(); i++) {
    if (c->argSort(i) != c->rangeSort()) continue;

    TermList y(i, false);

    // Direct subterms are subterms: Sub(y, c(x1, ... y ..., xn))
    Literal* sub = Literal::create2(subtermPredicate, true, y, right);
    addTheoryClauseFromLits({sub}, InferenceRule::TERM_ALGEBRA_DIRECT_SUBTERMS_AXIOM,CHEAP);

    // Transitivity of the subterm relation: Sub(z, y) -> Sub(z, c(x1, ... y , xn))
    Literal* trans1 = Literal::create2(subtermPredicate, false, z, y);
    Literal* trans2 = Literal::create2(subtermPredicate, true,  z, right);
    addTheoryClauseFromLits({trans1,trans2}, InferenceRule::TERM_ALGEBRA_SUBTERMS_TRANSITIVE_AXIOM,CHEAP);

    added = true;
  }
  return added;
}<|MERGE_RESOLUTION|>--- conflicted
+++ resolved
@@ -1083,11 +1083,7 @@
     modified = true;
   }
 
-<<<<<<< HEAD
-  DHSet<TermList>* arraySorts = env->sorts->getArraySorts();
-=======
   DHSet<TermList>* arraySorts = env.sharing->getArraySorts();
->>>>>>> b96158b4
   DHSet<TermList>::Iterator it(*arraySorts);
   while(it.hasNext()){
     TermList arraySort = it.next();
