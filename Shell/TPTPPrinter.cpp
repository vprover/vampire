--- conflicted
+++ resolved
@@ -198,13 +198,6 @@
 {
   CALL("TPTPPrinter::outputSymbolTypeDefinitions");
 
-<<<<<<< HEAD
-  bool function = symType == SymbolType::FUNC;
-
-  Signature::Symbol* sym = function ?
-      env->signature->getFunction(symNumber) : env->signature->getPredicate(symNumber);
-  OperatorType* type = function ? sym->fnType() : sym->predType();
-=======
   Signature::Symbol* sym;
   OperatorType* type;
   if(symType == SymbolType::FUNC){
@@ -217,7 +210,6 @@
     sym = env.signature->getTypeCon(symNumber);
     type = sym->typeConType();
   }
->>>>>>> b96158b4
 
   if(type->isAllDefault()) {
     return;
@@ -324,13 +316,6 @@
   
   //ensureNecesarySorts();
 
-<<<<<<< HEAD
-  unsigned funs = env->signature->functions();
-  for(unsigned i=0; i<funs; i++) {
-    SymbolType st = SymbolType::FUNC;
-    if(env->signature->isTypeConOrSup(i)){ st = SymbolType::TYPE_CON; }
-    outputSymbolTypeDefinitions(i, st);
-=======
   unsigned typeCons = env.signature->typeCons();
   for(unsigned i=Signature::FIRST_USER_CON; i<typeCons; i++) {
     outputSymbolTypeDefinitions(i, SymbolType::TYPE_CON);
@@ -338,7 +323,6 @@
   unsigned funs = env.signature->functions();
   for(unsigned i=0; i<funs; i++) {
     outputSymbolTypeDefinitions(i, SymbolType::FUNC);
->>>>>>> b96158b4
   }
   unsigned preds = env->signature->predicates();
   for(unsigned i=1; i<preds; i++) {
