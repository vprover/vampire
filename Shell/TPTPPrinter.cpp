--- conflicted
+++ resolved
@@ -53,12 +53,7 @@
 {
   vstring body = getBodyStr(u, true);
 
-<<<<<<< HEAD
-  beginOutput();
-  ensureHeadersPrinted();
-=======
   ensureHeadersPrinted(u);
->>>>>>> c7564c1d
   printTffWrapper(u, body);
 }
 
@@ -76,26 +71,8 @@
 {
   vstring body = getBodyStr(u, includeSplitLevels);
 
-<<<<<<< HEAD
-  beginOutput();
-  ensureHeadersPrinted();
-  tgt() << "tff(" << name << ", " << role << ", " << body << ")." << std::endl;
-  endOutput();
-}
-
-/** Print literal as if it were a unit clause. */
-void TPTPPrinter::printWithRole(vstring name, vstring role, Literal* lit)
-{
-  beginOutput();
-  ensureHeadersPrinted();
-  tgt() << "tff(" << name << ", " << role << ", ";
-  writeBodyStr(tgt(), lit);
-  tgt() << ")." << std::endl;
-  endOutput();
-=======
   ensureHeadersPrinted(u);
   tgt() << "tff(" << name << ", " << role << ", " << body << ")." << endl;
->>>>>>> c7564c1d
 }
 
 /**
@@ -248,7 +225,7 @@
     type = sym->fnType();
   } else if(symType == SymbolType::PRED){
     sym = env.signature->getPredicate(symNumber);
-    type = sym->predType();    
+    type = sym->predType();
   } else {
     sym = env.signature->getTypeCon(symNumber);
     type = sym->typeConType();
@@ -283,7 +260,7 @@
 
   vstring st = "func";
   if(symType == SymbolType::PRED){
-    st = "pred"; 
+    st = "pred";
   } else if(symType == SymbolType::TYPE_CON){
     st = "sort";
   }
