--- conflicted
+++ resolved
@@ -115,11 +115,7 @@
   return (Lib::env.options && Lib::env.options->outputMode() == Shell::Options::Output::SZS);
 }
 
-<<<<<<< HEAD
-ostream& addCommentSignForSZS(std::ostream& out)
-=======
 std::ostream& addCommentSignForSZS(std::ostream& out)
->>>>>>> bbc1d2b5
 {
   if (szsOutputMode()) {
     out << "% ";
