/*
 * This file is part of the source code of the software program
 * Vampire. It is protected by applicable
 * copyright laws.
 *
 * This source code is distributed under the licence found here
 * https://vprover.github.io/license.html
 * and in the source directory
 */
/**
 * @file Statistics.hpp
 * Defines proof-search statistics
 *
 * @since 02/01/2008 Manchester
 */

#ifndef __Statistics__
#define __Statistics__

#include <array>
#include <ostream>

#include "Forwards.hpp"
#include "Debug/Assertion.hpp"

#include "Kernel/Inference.hpp"

extern const char *VERSION_STRING;

namespace Kernel {
class Unit;
}

namespace Shell {

using namespace Kernel;

/** termination reason */
enum class TerminationReason {
  /** refutation found */
  REFUTATION,
  /** satisfiability detected (saturated set built) */
  SATISFIABLE,
  /** saturation terminated but an incomplete strategy was used */
  REFUTATION_NOT_FOUND,
  /** inappropriate strategy **/
  INAPPROPRIATE,
  /** unknown termination reason */
  UNKNOWN,
  /** time limit reached */
  TIME_LIMIT,
  /** instruction limit reached */
  INSTRUCTION_LIMIT,
  /** memory limit reached */
  MEMORY_LIMIT,
  /** activation limit reached */
  ACTIVATION_LIMIT
};

enum class ExecutionPhase {
  /** Whatever happens before we start parsing the problem */
  INITIALIZATION,
  PARSING,
  /** Scanning for properties to be passed to preprocessing */
  PROPERTY_SCANNING,
  NORMALIZATION,
  SHUFFLING,
  SINE_SELECTION,
  INCLUDING_THEORY_AXIOMS,
  PREPROCESS_1,
  UNUSED_PREDICATE_DEFINITION_REMOVAL,
  BLOCKED_CLAUSE_ELIMINATION,
  TWEE,
  ANSWER_LITERAL,
  PREPROCESS_2,
  NEW_CNF,
  NAMING,
  PREPROCESS_3,
  CLAUSIFICATION,
  FUNCTION_DEFINITION_ELIMINATION,
  INEQUALITY_SPLITTING,
  EQUALITY_RESOLUTION_WITH_DELETION,
  EQUALITY_PROXY,
  GENERAL_SPLITTING,
  SATURATION,
  /** Whatever happens after the saturation algorithm finishes */
  FINALIZATION,
  FMB_PREPROCESSING,
  FMB_CONSTRAINT_GEN,
  FMB_SOLVING
};

/**
 * Class Statistics
 * @since 02/01/2008 Manchester
 */
class Statistics {
public:

  void print(std::ostream& out);
  void explainRefutationNotFound(std::ostream& out);
  void reportUnit(Unit* u);
  void reportProofStep(Unit* u);

  // Preprocessing
  /** number of formula names introduced during preprocessing */
  unsigned formulaNames = 0;
  /** number of skolem functions (also predicates in FOOL) introduced during skolemization */
  unsigned skolemFunctions = 0;
  /** number of initial clauses */
  unsigned initialClauses = 0;
  /** number of inequality splittings performed */
  unsigned splitInequalities = 0;
  /** number of pure predicates */
  unsigned purePredicates = 0;
  /** number of unused predicate definitions */
  unsigned unusedPredicateDefinitions = 0;
  /** number of eliminated function definitions */
  unsigned eliminatedFunctionDefinitions = 0;
  /** number of formulas selected by SInE selector */
  unsigned selectedBySine = 0;
  /** number of iterations before SInE reached fixpoint */
  unsigned sineIterations = 0;
  /** number of detected blocked clauses */
  unsigned blockedClauses = 0;

  // Induction
  unsigned maxInductionDepth = 0;
  unsigned inductionApplication = 0;

  // Redundant inferences
  unsigned skippedSuperposition = 0;
  unsigned skippedResolution = 0;
  unsigned inferencesSkippedDueToOrderingConstraints = 0;
  unsigned inferencesSkippedDueToAvatarConstraints = 0;
  unsigned inferencesSkippedDueToLiteralConstraints = 0;
  unsigned inferencesBlockedDueToOrderingAftercheck = 0;
  unsigned inferencesSkippedDueToColors = 0;

  // Simplifying inferences
  /** number of duplicate literals deleted */
  unsigned duplicateLiterals = 0;
  /** number of literals s != s deleted */
  unsigned trivialInequalities = 0;
  /** number of forward demodulations into equational tautologies */
  unsigned forwardDemodulationsToEqTaut = 0;
  /** number of backward demodulations into equational tautologies */
  unsigned backwardDemodulationsToEqTaut = 0;
  /** number of forward subsumption demodulations into equational tautologies */
  unsigned forwardSubsumptionDemodulationsToEqTaut = 0;
  /** number of backward subsumption demodulations into equational tautologies */
  unsigned backwardSubsumptionDemodulationsToEqTaut = 0;

  // Deletion inferences
  /** number of tautologies A \/ ~A */
  unsigned simpleTautologies = 0;
  /** number of equational tautologies s=s */
  unsigned equationalTautologies = 0;
  /** number of forward subsumed clauses */
  unsigned forwardSubsumed = 0;
  /** number of backward subsumed clauses */
  unsigned backwardSubsumed = 0;
  /** number of forward ground joinable clauses */
  unsigned forwardGroundJoinable = 0;
  /** number of term algebra distinctness tautology deletions */
  unsigned taDistinctnessTautologyDeletions = 0;
  /** number of inner rewrites into equational tautologies */
  unsigned innerRewritesToEqTaut = 0;
  /** number of equational tautologies discovered by CC */
  unsigned deepEquationalTautologies = 0;

  // Saturation
  unsigned activations = 0; // NOTE: This is not a mere stat, it is also used for LRS estimation!

  /** all passive clauses */
  unsigned passiveClauses = 0;
  /** all active clauses */
  unsigned activeClauses = 0;
  /** all extensionality clauses */
  unsigned extensionalityClauses = 0;

  unsigned discardedNonRedundantClauses = 0;

  bool smtReturnedUnknown = false;
  bool smtDidNotEvaluate = false;

  /** passive clauses at the end of the saturation algorithm run */
  unsigned finalPassiveClauses = 0;
  /** active clauses at the end of the saturation algorithm run */
  unsigned finalActiveClauses = 0;
  /** extensionality clauses at the end of the saturation algorithm run */
  unsigned finalExtensionalityClauses = 0;
  unsigned splitClauses = 0;
  unsigned splitComponents = 0;

  /** Number of clauses generated for the SAT solver */
  unsigned satClauses = 0;
  /** Number of unit clauses generated for the SAT solver */
  unsigned unitSatClauses = 0;
  /** Number of binary clauses generated for the SAT solver */
  unsigned binarySatClauses = 0;

  unsigned satSplitRefutations = 0;

  unsigned smtFallbacks = 0;

<<<<<<< HEAD
  /** Number of pure variables eliminated by SAT solver */
  unsigned satPureVarsEliminated = 0;

  /** Neural instruction counts */
  long long neuralModelWarmup = 0;
  long long gnnEval = 0;
  long long bulkEvals = 0;

=======
>>>>>>> f107674d
  friend std::ostream& operator<<(std::ostream& out, TerminationReason const& self)
  {
    switch (self) {
      case TerminationReason::REFUTATION:
        return out << "REFUTATION";
      case TerminationReason::SATISFIABLE:
        return out << "SATISFIABLE";
      case TerminationReason::REFUTATION_NOT_FOUND:
        return out << "REFUTATION_NOT_FOUND";
      case TerminationReason::INAPPROPRIATE:
        return out << "INAPPROPRIATE";
      case TerminationReason::UNKNOWN:
        return out << "UNKNOWN";
      case TerminationReason::TIME_LIMIT:
        return out << "TIME_LIMIT";
      case TerminationReason::INSTRUCTION_LIMIT:
        return out << "INSTRUCTION_LIMIT";
      case TerminationReason::MEMORY_LIMIT:
        return out << "MEMORY_LIMIT";
      case TerminationReason::ACTIVATION_LIMIT:
        return out << "ACTIVATION_LIMIT";
    }
    ASSERTION_VIOLATION
  }
  /** termination reason */
  TerminationReason terminationReason = TerminationReason::UNKNOWN;
  /** refutation, if any */
  Kernel::Unit *refutation = nullptr;
  /** the saturated set of clauses, if any */
  Kernel::UnitList *saturatedSet = nullptr;
  /** if problem is satisfiable and we obtained a model, contains its
   * representation; otherwise it is an empty string */
  std::string model;

  ExecutionPhase phase = ExecutionPhase::INITIALIZATION;

private:
  static const char* phaseToString(ExecutionPhase p);

  /** A pair counting the total and in-proof value of a statistic. */
  struct StatPair {
    unsigned total = 0;
    unsigned inproof = 0;
  };

  /** number of input clauses */
  StatPair inputClauses;
  /** number of input formulas */
  StatPair inputFormulas;
  /** all clauses */
  StatPair clauses;
  /** all formulas */
  StatPair formulas;
  /** inference counts indexed by InferenceRule */
  std::array<StatPair, toNumber(InferenceRule::GENERIC_THEORY_AXIOM_LAST)> inferenceCnts = {};
  /** input types indexed by UnitInputType */
  std::array<StatPair, toNumber(UnitInputType::MODEL_DEFINITION)> inputTypeCnts = {};
}; // class Statistics

} // namespace Shell

#endif<|MERGE_RESOLUTION|>--- conflicted
+++ resolved
@@ -204,17 +204,11 @@
 
   unsigned smtFallbacks = 0;
 
-<<<<<<< HEAD
-  /** Number of pure variables eliminated by SAT solver */
-  unsigned satPureVarsEliminated = 0;
-
   /** Neural instruction counts */
   long long neuralModelWarmup = 0;
   long long gnnEval = 0;
   long long bulkEvals = 0;
 
-=======
->>>>>>> f107674d
   friend std::ostream& operator<<(std::ostream& out, TerminationReason const& self)
   {
     switch (self) {
