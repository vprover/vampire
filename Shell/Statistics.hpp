--- conflicted
+++ resolved
@@ -297,13 +297,9 @@
   /** number of forward subsumed clauses */
   unsigned forwardSubsumed = 0;
   /** number of backward subsumed clauses */
-<<<<<<< HEAD
-  unsigned backwardSubsumed;
+  unsigned backwardSubsumed = 0;
   /** number of forward ground joinable clauses */
-  unsigned forwardGroundJoinable;
-=======
-  unsigned backwardSubsumed = 0;
->>>>>>> a536936c
+  unsigned forwardGroundJoinable = 0;
 
   /** statistics of term algebra rules */
   unsigned taDistinctnessSimplifications = 0;
