/*
 * This file is part of the source code of the software program
 * Vampire. It is protected by applicable
 * copyright laws.
 *
 * This source code is distributed under the licence found here
 * https://vprover.github.io/license.html
 * and in the source directory
 */
/**
 * @file Property.cpp (syntactic properties of problems)
 *
 * @since 06/06/2001 Manchester
 * @author Andrei Voronkov
 * @since 17/07/2003 Manchester, changed to new representation
 */


#include "Lib/Int.hpp"
#include "Lib/Environment.hpp"

#include "Kernel/Clause.hpp"
#include "Kernel/FormulaUnit.hpp"
#include "Kernel/SortHelper.hpp"
#include "Kernel/SubformulaIterator.hpp"
#include "Kernel/Term.hpp"
#include "Kernel/Signature.hpp"
#include "Kernel/Inference.hpp"
#include "Kernel/TermIterators.hpp"
#include "Kernel/ApplicativeHelper.hpp"

#include "Options.hpp"
#include "Shell/SMTLIBLogic.hpp"
#include "Statistics.hpp"
#include "FunctionDefinition.hpp"
#include "Property.hpp"
#include "SubexpressionIterator.hpp"
#include "Kernel/NumTraits.hpp"

using namespace std;
using namespace Lib;
using namespace Kernel;
namespace Shell {


/**
 * Initialize Property. Must be applied to the preprocessed problem.
 *
 * @since 29/06/2002, Manchester
 */
Property::Property()
  : _goalClauses(0),
    _axiomClauses(0),
    _positiveEqualityAtoms(0),
    _equalityAtoms(0),
    _atoms(0),
    _goalFormulas(0),
    _axiomFormulas(0),
    _subformulas(0),
    _unitGoals(0),
    _unitAxioms(0),
    _hornGoals(0),
    _hornAxioms(0),
    _equationalClauses(0),
    _pureEquationalClauses(0),
    _groundUnitAxioms(0),
    _positiveAxioms(0),
    _groundPositiveAxioms(0),
    _groundGoals(0),
    _maxFunArity(0),
    _maxPredArity(0),
    _maxTypeConArity(0),
    _totalNumberOfVariables(0),
    _maxVariablesInClause(0),
    _props(0),
    _hasInterpreted(false),
    _hasNonDefaultSorts(false),
    _sortsUsed(0),
    _hasFOOL(false),
    _hasArrowSort(false),
    _hasApp(false),
    _hasAppliedVar(false),
    _hasBoolVar(false),
    _hasLogicalProxy(false),
    _hasLambda(false),
    _hasPolymorphicSym(false),
    _hasAnswerLiteral(false),
    _quantifiesOverPolymorphicVar(false),
    _onlyFiniteDomainDatatypes(true),
    _knownInfiniteDomain(false),
    _allClausesGround(true),
    _allNonTheoryClausesGround(true),
    _allQuantifiersEssentiallyExistential(true),
    _hasNumeralsInt(false),
    _hasNumeralsRat(false),
    _hasNumeralsReal(false),
    _nonLinearInt(false),
    _nonLinearRat(false),
    _nonLinearReal(false),
    _smtlibLogic(SMTLIBLogic::UNDEFINED)
{
  _interpretationPresence.init(Theory::instance()->numberOfFixedInterpretations(), false);
} // Property::Property

/**
 * Create a new property, scan the units with it and return the property.
 * @since 22/07/2011 Manchester
 */
Property* Property::scan(UnitList* units)
{
  // a bit of a hack, these counts belong in Property
  for(unsigned f=0;f<env.signature->functions();f++){ 
    env.signature->getFunction(f)->resetUsageCnt(); 
    env.signature->getFunction(f)->resetUnitUsageCnt(); 
   }
  for(unsigned p=0;p<env.signature->predicates();p++){ 
    env.signature->getPredicate(p)->resetUsageCnt(); 
    env.signature->getPredicate(p)->resetUnitUsageCnt(); 
   }

  Property* prop = new Property;
  prop->add(units);
  return prop;
} // Property::scan

/**
 * Add units and modify an existing property.
 * @since 29/06/2002 Manchester
 */
void Property::add(UnitList* units)
{
  UnitList::Iterator us(units);
  while (us.hasNext()) {
    scan(us.next());
  }

  if (_allClausesGround && _allQuantifiersEssentiallyExistential) {
    addProp(PR_ESSENTIALLY_GROUND);
  } else if (hasProp(PR_ESSENTIALLY_GROUND)) {
    dropProp(PR_ESSENTIALLY_GROUND);
  }

  if ((_maxFunArity == 0) && onlyExistsForallPrefix(units)) {
    addProp(PR_ESSENTIALLY_BSR);
  }

  // information about sorts is read from the environment, not from the problem
  if (env.signature->hasSorts()) {
    addProp(PR_SORTS);
  }

  // information about interpreted constant is read from the signature
  if (env.signature->strings()) {
    addProp(PR_HAS_STRINGS);
  }
  if (env.signature->integers()) {
    addProp(PR_HAS_INTEGERS);
  }
  if (env.signature->rationals()) {
    addProp(PR_HAS_RATS);
  }
  if (env.signature->reals()) {
    addProp(PR_HAS_REALS);
  }


  // determine the category after adding
  if (formulas() > 0) { // FOF, either FEQ or FNE
    if (_equalityAtoms == 0) {
      _category = FNE;
    }
    else {
      _category = FEQ;
    }
  }
  // no formulas in the input, one of NEQ, HEQ, PEQ, HNE, NNE, EPR, UEQ
  else if (_maxFunArity == 0) { // all function symbols are constants
    if (_pureEquationalClauses == clauses()) { // only equations, UEQ or PEQ
      if (clauses() == unitClauses()) { // all clauses are unit
	_category = UEQ;
      }
      else {
	_category = PEQ;
      }
    }
    else {
      _category = EPR;
    }
  }
  // one of NEQ, HEQ, PEQ, HNE, NNE, UEQ
  else if (_equationalClauses == 0 ) { // HNE, NNE
    if (clauses() == hornClauses()) { // all clauses are horn
      _category = HNE;
    }
    else {
      _category = NNE;
    }
  }
  // one of NEQ, HEQ, PEQ, UEQ
  else if (_pureEquationalClauses == clauses()) { // only equations, UEQ or PEQ
    if (clauses() == unitClauses()) { // all clauses are unit
      _category = UEQ;
    }
    else {
      _category = PEQ;
    }
  }
  // one of NEQ, HEQ
  else if (clauses() == hornClauses()) { // all clauses are horn
    _category = HEQ;
  }
  else {
    _category = NEQ;
  }
} // Property::add(const UnitList* units)

/**
 * Scan property from a unit.
 *
 * @since 29/06/2002 Manchester
 * @since 17/07/2003 Manchester, changed to non-pointer types,
 *        formula scanning added
 * @since 26/05/2007 Manchester, changed to use new datastructures
 */
void Property::scan(Unit* unit)
{
  _symbolsInFormula.reset();

  if (unit->isClause()) {
    scan(static_cast<Clause*>(unit));
  }
  else {
    scan(static_cast<FormulaUnit*>(unit));
  }
  if (! hasProp(PR_HAS_FUNCTION_DEFINITIONS)) {
    FunctionDefinition::Def* def =
      FunctionDefinition::isFunctionDefinition(*unit,/*in the old, first-order sense*/false);
    if (def) {
      addProp(PR_HAS_FUNCTION_DEFINITIONS);
      FunctionDefinition::deleteDef(def);
    }
  }

  DHSet<int>::Iterator it(_symbolsInFormula);
  while(it.hasNext()){
    int symbol = it.next();
    if(symbol >= 0){
      env.signature->getFunction(symbol)->incUnitUsageCnt();
    }else{
      symbol = -symbol;
      env.signature->getPredicate(symbol)->incUnitUsageCnt();
    }
  }

} // Property::scan(const Unit* unit)

/**
 * Scan a clause.
 *
 * @param clause the clause
 * @since 29/06/2002 Manchester
 * @since 17/07/2003 Manchester, changed to non-pointer types
 * @since 27/08/2003 Vienna, changed to count variables
 * @since 26/05/2007 Manchester, changed to use new datastructures
 */
void Property::scan(Clause* clause)
{
  int positiveLiterals = 0;
  int negativeLiterals = 0;
  int equationalLiterals = 0;
  int positiveEquationalLiterals = 0;
  int groundLiterals = 0;
  _variablesInThisClause = 0;

  for (int i = clause->length()-1;i >= 0;i--) {
    Literal* literal = (*clause)[i];
    if (literal->isPositive()) {
      positiveLiterals ++;
    }
    else {
      negativeLiterals ++;
    }

    if (literal->isEquality()) {
      equationalLiterals++;
      if (literal->isPositive()) {
	positiveEquationalLiterals++;
      }
    }

    bool goal = (clause->inputType()==UnitInputType::CONJECTURE ||
        clause->inputType()==UnitInputType::NEGATED_CONJECTURE);
    bool unit = (clause->length() == 1);

    // 1 for context polarity, only used in formulas
    scan(literal,1,clause->length(),goal);

    SubtermIterator stit(literal);
    while (stit.hasNext()) {
      scan(stit.next(),unit,goal);
    }

    if (literal->shared() && literal->ground()) {
      groundLiterals++;
    }
  }
  int literals = positiveLiterals + negativeLiterals;
  _atoms += literals;

  if ( equationalLiterals > 0 ) {
    _equationalClauses ++;
    _equalityAtoms += equationalLiterals;
    _positiveEqualityAtoms += positiveEquationalLiterals;
  }
  if ( literals == equationalLiterals ) {
    _pureEquationalClauses ++;
  }

  if (clause->inputType() == UnitInputType::AXIOM) {
    _axiomClauses ++;
    if ( literals == 1) {
      _unitAxioms ++;
      if ( groundLiterals == 1) {
	_groundUnitAxioms ++;
      }
    }
    if (positiveLiterals <= 1) {
      _hornAxioms ++;
    }
    if (negativeLiterals == 0) {
      _positiveAxioms ++;
      if (literals == groundLiterals) {
	_groundPositiveAxioms ++;
      }
    }
  }
  else {
    _goalClauses ++;
    if ( literals == 1) {
      _unitGoals ++;
    }
    if (positiveLiterals <= 1) {
      _hornGoals ++;
    }
    if (literals == groundLiterals) {
      _groundGoals ++;
    }
  }

  _totalNumberOfVariables += _variablesInThisClause;
  if (_variablesInThisClause > _maxVariablesInClause) {
    _maxVariablesInClause = _variablesInThisClause;
  }
  if (! hasProp(PR_HAS_X_EQUALS_Y) && hasXEqualsY(clause)) {
    addProp(PR_HAS_X_EQUALS_Y);
  }

  if (_variablesInThisClause > 0) {
    _allClausesGround = false;
    if(!clause->isTheoryAxiom()){
      _allNonTheoryClausesGround = false;
    }
  }
} // Property::scan (const Clause* clause, bool isAxiom)


/**
 * Scan a formula unit.
 * @since 27/05/2007 flight Manchester-Frankfurt
 * @since 15/01/2014 Manchester, changed to use new hasXEqualsY
 * @author Andrei Voronkov
 */
void Property::scan(FormulaUnit* unit)
{
  if (unit->inputType() == UnitInputType::AXIOM) {
    _axiomFormulas ++;
  }
  else {
    _goalFormulas++;
  }
  Formula* f = unit->formula();

  SubexpressionIterator sei(f);
  while (sei.hasNext()) {
    SubexpressionIterator::Expression expr = sei.next();
    int polarity = expr.getPolarity();

    if (expr.isFormula()) {
      scan(expr.getFormula(), polarity);
    } else if (expr.isTerm()) {
      scan(expr.getTerm(),false,false); // only care about unit/goal when clausified
    } else {
      ASSERTION_VIOLATION;
    }
  }

  if (! hasProp(PR_HAS_X_EQUALS_Y)) {
    if (hasXEqualsY(f)) {
      addProp(PR_HAS_X_EQUALS_Y);
    }
  }
} // Property::scan


/**
 * Scan a formula.
 *
 * @since 17/07/2003 Manchester
 * @since 11/12/2004 Manchester, true and false added
 */
void Property::scan(Formula* f, int polarity)
{
  _subformulas++;
  switch(f->connective()) {
    case LITERAL: {
      _atoms++;
      Literal* lit = f->literal();
      if (lit->isEquality()) {
        _equalityAtoms++;
        if ((lit->isPositive() && polarity == 1) ||
            (!lit->isPositive() && polarity == -1) ||
            polarity == 0) {
          _positiveEqualityAtoms++;
        }
      }
      scan(lit,polarity,0,false); // 0 as not in clause, goal type irrelevant
      break;
    }
    case BOOL_TERM: {
      _hasFOOL = true;
      TermList ts = f->getBooleanTerm();
      if (ts.isVar()) {
        addProp(PR_HAS_BOOLEAN_VARIABLES);
      }
      break;
    }
    case FORALL:
      if(!_quantifiesOverPolymorphicVar){
        SList* sorts = f->sorts();
        SList::Iterator sit(sorts);

        while(sit.hasNext()){
          TermList s = sit.next();
          if(s.isTerm() && s.term()->isSuper()){
            _quantifiesOverPolymorphicVar = true;
            break;
          }
        }
      }
      if (polarity != -1) {
        _allQuantifiersEssentiallyExistential = false;
      }
      break;
    case EXISTS:
      if(!_quantifiesOverPolymorphicVar){
        SList* sorts = f->sorts();
        SList::Iterator sit(sorts);

        while(sit.hasNext()){
          TermList s = sit.next();
          if(s.isTerm() && s.term()->isSuper()){
            _quantifiesOverPolymorphicVar = true;
            break;
          }
        }
      }
      if (polarity != 1) {
        _allQuantifiersEssentiallyExistential = false;
      }
      break;
    default:
      break;
  }
} // Property::scan(const Formula&)

/**
 * If the sort is recognised by the properties, add information about it to the properties.
 * @since 04/05/2013 Manchester, array sorts removed
 * @author Andrei Voronkov
 */
void Property::scanSort(TermList sort)
{
  if(sort.isVar()){
    _hasNonDefaultSorts = true;
    return;
  }

  if(sort.term()->isSuper()){
    return;
  }

  if(sort.isArrowSort()){
    _hasArrowSort = true;
  }

  if(!higherOrder() && !hasPolymorphicSym()){
    //used sorts is for FMB which is not compatible with
    //higher-order or polymorphism
    unsigned sortU = sort.term()->functor();
    if(!_usesSort.get(sortU)){
      _sortsUsed++;
      _usesSort[sortU]=true;
    }
  }

  if (sort==AtomicSort::defaultSort()) {
    return;
  }
  _hasNonDefaultSorts = true;
  
  if(sort.isArraySort()){
    // an array sort is infinite, if the index or value sort is infinite
    // we rely on the recursive calls setting appropriate flags
    TermList idx = *sort.term()->nthArgument(0);
    scanSort(idx);
    TermList inner = *sort.term()->nthArgument(1);
    scanSort(inner);

    addProp(PR_HAS_ARRAYS);
    return;
  }
  if (env.signature->isTermAlgebraSort(sort)) {
    TermAlgebra* ta = env.signature->getTermAlgebraOfSort(sort);
    if (!ta->finiteDomain()) {
      _onlyFiniteDomainDatatypes = false;
    }
    if (ta->infiniteDomain()) {
      _knownInfiniteDomain = true;
    }
    if (ta->allowsCyclicTerms()) {
      addProp(PR_HAS_CDT_CONSTRUCTORS); // co-algebraic data type
    } else {
      addProp(PR_HAS_DT_CONSTRUCTORS); // algebraic data type
    }
    return;
  }
  
  TermList resultSort = ApplicativeHelper::getResultSort(sort);
  if(resultSort == AtomicSort::boolSort()){
    _hasFOOL = true;
  }

  if(sort == AtomicSort::intSort()){
    addProp(PR_HAS_INTEGERS);
  } else
  if(sort == AtomicSort::rationalSort()){
    addProp(PR_HAS_RATS);
  } else
  if (sort == AtomicSort::realSort()){
    addProp(PR_HAS_REALS);
  } else 
  if (sort == AtomicSort::boolSort()){
    addProp(PR_HAS_BOOLEAN_VARIABLES);    
  }
}

/**
 * Scan a literal.
 *
 * @param lit the literal
 * @param polarity
 * @param cLen
 * @param goal
 * @since 29/06/2002 Manchester
 * @since 17/07/2003 Manchester, changed to non-pointer types
 * @since 27/05/2007 flight Manchester-Frankfurt, uses new datastructures
 */
void Property::scan(Literal* lit, int polarity, unsigned cLen, bool goal)
{
  if (lit->isEquality()) {
    TermList eqSort = SortHelper::getEqualityArgumentSort(lit);
    TermList lhs = *lit->nthArgument(0);
    TermList rhs = *lit->nthArgument(1);
    if((lhs.isVar() || rhs.isVar()) && eqSort == AtomicSort::boolSort()){
      _hasBoolVar = true;
    }
    if((eqSort.isVar() || eqSort.term()->arity()) && 
       !eqSort.isArrowSort() && !eqSort.isArraySort() && !eqSort.isTupleSort()){
      _hasPolymorphicSym = true;      
    } 
    scanSort(eqSort);
  }
  else {
    _symbolsInFormula.insert(-lit->functor());
    int arity = lit->arity();
    if (arity > _maxPredArity) {
      _maxPredArity = arity;
    }
    Signature::Symbol* pred = env.signature->getPredicate(lit->functor());
    static bool weighted = env.options->symbolPrecedence() == Options::SymbolPrecedence::WEIGHTED_FREQUENCY ||
                           env.options->symbolPrecedence() == Options::SymbolPrecedence::REVERSE_WEIGHTED_FREQUENCY;
    unsigned w = weighted ? cLen : 1; 
    for(unsigned i=0;i<w;i++){pred->incUsageCnt();} //MS: Giles, was this a joke?
    if(cLen==1){
      pred->markInUnit();
    }
    if(goal){
      pred->markInGoal();
    }

    OperatorType* type = pred->predType();
    if(type->numTypeArguments()){
      _hasPolymorphicSym = true;
    }

    if (lit->isAnswerLiteral()) {
      _hasAnswerLiteral = true;
    }


    for (int i=0; i<arity; i++) {
      scanSort(SortHelper::getArgSort(lit, i));
    }
  }

 scanForInterpreted(lit);

  if (!hasProp(PR_HAS_INEQUALITY_RESOLVABLE_WITH_DELETION) && lit->isEquality() && lit->shared()
     && ((lit->isNegative() && polarity == 1) || (!lit->isNegative() && polarity == -1) || polarity == 0)
     && !lit->ground() &&
     ( ( lit->nthArgument(0)->isVar() &&
	 !lit->nthArgument(1)->containsSubterm(*lit->nthArgument(0)) ) ||
       ( lit->nthArgument(1)->isVar() &&
	 !lit->nthArgument(0)->containsSubterm(*lit->nthArgument(1)) ))) {
    addProp(PR_HAS_INEQUALITY_RESOLVABLE_WITH_DELETION);
  }
} // Property::scan(Literal* lit)


/**
 * Scan a term arguments.
 *
 * @param ts the list of terms
 * @param unit
 * @param goal
 * @since 29/06/2002 Manchester
 * @since 17/07/2003 Manchester, changed to non-pointer types,
 *        also NUMERIC case added
 * @since 27/08/2003 Vienna, changed to count variables
 * @since 27/05/2007 flight Manchester-Frankfurt, changed to new datastructures
 */
void Property::scan(TermList ts,bool unit,bool goal)
{
  if (ts.isVar()) {
    _variablesInThisClause++;
    return;
  }

  ASS(ts.isTerm());
  Term* t = ts.term();

  if (t->isSpecial()) {
    switch(t->specialFunctor()) {
      case SpecialFunctor::ITE:
        _hasFOOL = true;
        addProp(PR_HAS_ITE);
        break;

      case SpecialFunctor::TUPLE:
        // TODO something like
        // _hasFOOL = true
        // addProp(PR_HAS_TUPLE)
        // for now, do nothing
        break;
      case SpecialFunctor::LET:
      case SpecialFunctor::LET_TUPLE:
        _hasFOOL = true;
        addProp(PR_HAS_LET_IN);
        break;
      case SpecialFunctor::FORMULA:
        _hasFOOL = true;
        break;

      case SpecialFunctor::MATCH:
        _hasFOOL = true;
        break;

      case SpecialFunctor::LAMBDA:
        _hasLambda = true;
        break;

    }
  } else {
    if(t->isSort()){
      if(t->arity() > _maxTypeConArity){
        _maxTypeConArity = t->arity();
      }
      return;
    }

    scanForInterpreted(t);

    _symbolsInFormula.insert(t->functor());
    Signature::Symbol* func = env.signature->getFunction(t->functor());
    func->incUsageCnt();
    if(unit){ func->markInUnit();}
    if(goal){ func->markInGoal();}

    if(t->isApplication()){
      _hasApp = true;
      TermList sort = SortHelper::getResultSort(t);
      if(ApplicativeHelper::getResultSort(sort) == AtomicSort::boolSort()){
        TermList head = ApplicativeHelper::getHead(ts);
        if(head.isVar()){
          _hasBoolVar = true;
        }
      }
    }

    if(func->proxy() != Proxy::NOT_PROXY){
      if(func->proxy() == Proxy::PI || func->proxy() == Proxy::SIGMA) {
        ASS(t->arity() == 1);
        TermList sort = *t->nthArgument(0);
        if(ApplicativeHelper::getResultSort(sort) == AtomicSort::boolSort()){
          _hasBoolVar = true;
        }
      }
      _hasLogicalProxy = true;
    }

    if(!t->isApplication() && t->numTypeArguments() > 0){
      _hasPolymorphicSym = true;
    }

    int arity = t->arity();

    if (arity > _maxFunArity) {
      _maxFunArity = arity;
    }

    for (int i = 0; i < arity; i++) {
      scanSort(SortHelper::getArgSort(t, i));
    }
    scanSort(SortHelper::getResultSort(t));  
  }
}

struct Setter {
  static void setNonLinear(Property& p,  IntTraits) { p._nonLinearInt  = true; }
  static void setNonLinear(Property& p,  RatTraits) { p._nonLinearRat  = true; }
  static void setNonLinear(Property& p, RealTraits) { p._nonLinearReal = true; }
  static void setHasNumerals(Property& p,  IntTraits) { p._hasNumeralsInt  = true; }
  static void setHasNumerals(Property& p,  RatTraits) { p._hasNumeralsRat  = true; }
  static void setHasNumerals(Property& p, RealTraits) { p._hasNumeralsReal = true; }
};

void Property::scanForInterpreted(Term* t)
{
  Interpretation itp;
  auto isNumeral = [&](auto n, auto t) { return t.isTerm() && !t.term()->isSpecial() && n.isNumeral(t.term()); };
  switch(t->kind()) {

  case TermKind::LITERAL: {
      
    Literal* lit = static_cast<Literal*>(t);
    if (!theory->isInterpretedPredicate(lit->functor())) { return; }
    if (lit->isEquality()) {
      //cout << "this is interpreted equality " << t->toString() << endl;
      return; 
    }
    itp = theory->interpretPredicate(lit);
    break;
  } 
  case TermKind::SORT:
    return;
  case TermKind::TERM: {
    /* check for numerals */
    auto numeral = forAnyNumTraits([&](auto n) {
        return !t->isSpecial() && n.ifNumeral(t, [&](auto) { 
            Setter::setHasNumerals(*this, n); 
            return std::make_tuple(); 
        }).isSome();
    });
    if (numeral) return;
    if (!theory->isInterpretedFunction(t)) { return; }
    itp = theory->interpretFunction(t);
    forEachNumTraits([&](auto n) {
      n.ifMul(t,[&](auto l, auto r) { 
        if (!isNumeral(n, l) && !isNumeral(n, r)) {
          Setter::setNonLinear(*this, n);
        }
        return std::make_tuple();
      });
    });
    break;
  }

  }

  _hasInterpreted = true;

  if(itp < _interpretationPresence.size()){
    _interpretationPresence[itp] = true;
  }

  if(Theory::isConversionOperation(itp)){
    addProp(PR_NUMBER_CONVERSION);
    return;
  }

  if (Theory::isPolymorphic(itp)) {
    OperatorType* type = t->isLiteral() ?
        env.signature->getPredicate(t->functor())->predType() : env.signature->getFunction(t->functor())->fnType();

    _polymorphicInterpretations.insert(std::make_pair(itp,type));
    return;
  }

  TermList sort = Theory::getOperationSort(itp);
  if(Theory::isInequality(itp)){
    if(sort == AtomicSort::intSort()){ addProp(PR_INTEGER_COMPARISON); }
    else if(sort == AtomicSort::rationalSort()){ addProp(PR_RAT_COMPARISON); }
    else if(sort == AtomicSort::realSort()){ addProp(PR_REAL_COMPARISON); }
  }
  else if(Theory::isLinearOperation(itp)){
    if(sort == AtomicSort::intSort()){ addProp(PR_INTEGER_LINEAR); }
    else if(sort == AtomicSort::rationalSort()){ addProp(PR_RAT_LINEAR); }
    else if(sort == AtomicSort::realSort()){ addProp(PR_REAL_LINEAR); }
  }
  else if(Theory::isNonLinearOperation(itp)){
    if(sort == AtomicSort::intSort()){ addProp(PR_INTEGER_NONLINEAR); }
    else if(sort == AtomicSort::rationalSort()){ addProp(PR_RAT_NONLINEAR); }
    else if(sort == AtomicSort::realSort()){ addProp(PR_REAL_NONLINEAR); }
  }
}

/**
 * Return the string representation of the CASC category.
 */
std::string Property::categoryString() const
{
  return categoryToString(_category);
}
std::string Property::categoryToString(Category cat)
{
  switch (cat)
    {
    case NEQ:
      return "NEQ";
    case HEQ:
      return "HEQ";
    case PEQ:
      return "PEQ";
    case HNE:
      return "HNE";
    case NNE:
      return "NNE";
    case FEQ:
      return "FEQ";
    case FNE:
      return "FNE";
    case EPR:
      return "EPR";
    case UEQ:
      return "UEQ";
    default:
      ASSERTION_VIOLATION;
    }
} // categoryString


/**
 * Output the property to a string readable by a human. NOT ALL FIELDS
 * ARE CURRENTLY OUTPUT.
 * @since 27/08/2003 Vienna
 */
std::string Property::toString() const
{
  std::string result("TPTP class: ");
  result += categoryString() + "\n";

  if (clauses() > 0) {
    result += "Clauses: ";
    result += Int::toString(clauses());
    result += " (";
    result += Int::toString(_unitAxioms+_unitGoals);
    result += " unit, ";
    result += Int::toString(_goalClauses);
    result += " goal, ";
    result += Int::toString(_equationalClauses);
    result += " equational)\n";

    result += "Variables: ";
    result += Int::toString(_totalNumberOfVariables);
    result += " (";
    result += Int::toString(_maxVariablesInClause);
    result += " maximum in a single clause)\n";
  }

  if (formulas() > 0) {
    result += "Formulas: ";
    result += Int::toString(formulas());
    result += " (";
    result += Int::toString(_goalFormulas);
    result += " goal)\n";
    result += "Subformulas: ";
    result += Int::toString(_subformulas);
    result += "\n";
  }

  result += "Atoms: ";
  result += Int::toString(_atoms);
  result += " (";
  result += Int::toString(_equalityAtoms);
  result += " equality)\n";

  return result;
} // Property::toString


/**
 * True if the clause contains a positive literal X=Y.
 * @since 04/06/2004 Manchester
 * @since 27/05/2007 Frankfurt airport, changed to new datastructures
 * @since 15/01/2014 Manchester, reimplemented
 * @author Andrei Voronkov
 */
bool Property::hasXEqualsY(const Clause* c)
{
  for (int i = c->length()-1; i >= 0; i--) {
    const Literal* lit = (*c)[i];
    if (lit->isNegative()) {
      continue;
    }
    if (!lit->isEquality()) {
      continue;
    }
    const TermList* ts1 = lit->args();
    if (!ts1->isVar()) {
      continue;
    }
    const TermList* ts2 = ts1->next();
    if (ts2->isVar() &&
	ts1->var() != ts2->var()) {
      return true;
    }
  }
  return  false;
} // Property::hasXEqualsY(const Clause*)

/**
 * True if the subformula formula would have a literal X=Y
 * after clausification.
 *
 *
 * @warning Works correctly only with rectified formulas (closed or open)
 * @param f the formula
 * @since 11/12/2004 Manchester, true and false added
 * @since 27/05/2007 flight Frankfurt-Lisbon, changed to new datastructures
 * @since 15/01/2014 Manchester, bug fix and improvement
 * @author Andrei Voronkov
 * @warning this function can be improved, but at a higher cost, it also does not treat let constructs
 *          and if-then-else terms
 */
bool Property::hasXEqualsY(const Formula* f)
{
  MultiCounter posVars; // universally quantified variables in positive subformulas
  MultiCounter negVars; // universally quantified variables in negative subformulas

  Stack<const Formula*> forms;
  Stack<int> pols; // polarities
  forms.push(f);
  pols.push(1);
  while (!forms.isEmpty()) {
    f = forms.pop();
    int pol = pols.pop();

    switch (f->connective()) {
    case LITERAL:
      {
	const Literal* lit = f->literal();
	if (lit->isNegative()) {
	  break;
	}
	if (!lit->isEquality()) {
	  break;
	}
	const TermList* ts1 = lit->args();
	if (!ts1->isVar()) {
	  break;
	}
	const TermList* ts2 = ts1->next();
	if (!ts2->isVar()) {
	  break;
	}
	unsigned v1 = ts1->var();
	unsigned v2 = ts2->var();
	if (v1 == v2) {
	  break;
	}
	if (!lit->isPositive()) {
	  pol = -pol;
	}
	if (pol >= 0 && posVars.get(v1) && posVars.get(v2)) {
	  return true;
	}
	if (pol <= 0 && negVars.get(v1) && negVars.get(v2)) {
	  return true;
	}
      }
      break;

    case AND:
    case OR:
      {
	FormulaList::Iterator fs(f->args());
	while (fs.hasNext()) {
	  forms.push(fs.next());
	  pols.push(pol);
	}
      }
      break;

    case IMP:
      forms.push(f->left());
      pols.push(-pol);
      forms.push(f->right());
      pols.push(pol);
      break;

    case IFF:
    case XOR:
      forms.push(f->left());
      pols.push(0);
      forms.push(f->right());
      pols.push(0);
      break;

    case NOT:
      forms.push(f->uarg());
      pols.push(-pol);
      break;

    case FORALL:
      // remember universally quantified variables
      if (pol >= 0) {
        VList::Iterator vs(f->vars());
        while (vs.hasNext()) {
          posVars.inc(vs.next());
        }
      }
      forms.push(f->qarg());
      pols.push(pol);
      break;

  case EXISTS:
      // remember universally quantified variables
      if (pol <= 0) {
        VList::Iterator vs(f->vars());
        while (vs.hasNext()) {
          posVars.inc(vs.next());
        }
      }
      forms.push(f->qarg());
      pols.push(pol);
      break;

    case TRUE:
    case FALSE:
      break;

    case BOOL_TERM:
      return true;

    case NAME:
    case NOCONN:
      ASSERTION_VIOLATION;
    }
  }
  return false;
} // Property::hasXEqualsY(const Formula* f)


/**
 * True if f should clausify to only introduce constants as Skolems.
 *
 * @warning Works correctly only closed formulas!
 */
bool Property::onlyExistsForallPrefix(UnitList* units)
{
  struct Rec {
    const Formula* form;
    int pol; // polarities
    int state; // states: no commitment yet (0) - exists block (1) - forall block (2) - bailout (returns false)
  };
  Stack<Rec> recs;

  UnitList::Iterator us(units);
  while (us.hasNext()) {
    Unit* unit = us.next();
    if (unit->isClause()) continue;
    const Formula* f = static_cast<FormulaUnit*>(unit)->formula();

    recs.push({f,1,0});

    while (!recs.isEmpty()) {
      int eff_pol;
      auto [f,pol,state] = recs.pop();

      switch (f->connective()) {
      case LITERAL:
        // we are good with this one
        break;

      case AND:
      case OR:
        {
          FormulaList::Iterator fs(f->args());
          while (fs.hasNext()) {
            recs.push({fs.next(),pol,state});
          }
        }
        break;

      case IMP:
        recs.push({f->left(),-pol,state});
        recs.push({f->right(),pol,state});
        break;

      case IFF:
      case XOR:
        recs.push({f->left(),0,state});
        recs.push({f->right(),0,state});
        break;

      case NOT:
        recs.push({f->uarg(),-pol,state});
        break;

      case EXISTS:
        eff_pol = -pol;
      case FORALL:
        eff_pol = pol;
        if (eff_pol == 1) {
          recs.push({f->qarg(),pol,2}); // in the forall bit now
        } else if (eff_pol == -1) {
          if (state >= 2) { // exists below forall
            return false;
          }
          recs.push({f->qarg(),pol,1}); // in the exists bit now
        } else { // pol == 0
          if (state <= 1) { // we will do both polarities now, so, conservatibely, we are "already" in the forall part
            recs.push({f->qarg(),pol,2}); // in the forall bit now
          } else {
            return false;
          }
        }
        break;

        case TRUE:
        case FALSE:
          break;

        case BOOL_TERM:
          return false; // FOOL stuff is out

        case NAME:
        case NOCONN:
          ASSERTION_VIOLATION;
        }
      }
  }

  return true;
} // Property::onlyExistsForallPrefix(UnitList* units)


/**
 * Transforms the property to an SQL command asserting this
 * property to the Spider database. An example of a command is
 * "UPDATE problem SET property=0,category='NNE' WHERE name='TOP019-1';".
 *
 * @since 04/05/2005 Manchester
 */
std::string Property::toSpider(const std::string& problemName) const
{
  return (std::string)"UPDATE problem SET property="
    + Int::toString((int)_props)
    + ",category='"
    + categoryString()
    + "' WHERE name='"
    + problemName +
    + "';";
} // Property::toSpider

<<<<<<< HEAD

auto output_json(bool b) { return b ? "true" : "false"; }
auto output_json(SMTLIBLogic val) {
#define X(N) case SMTLIBLogic::N: return "\"" #N "\"";
  switch (val) {
    SMTLIBLogic_X
  }
#undef X
}

void Property::toJson(std::ostream& out) const {
  out << "{" << std::endl;
#define X(type, name) out << "  " << "\"" << #name << "\": " << output_json(_ ## name) << "," << std::endl;
  PROPERTY_FIELDS_X
#undef X

  out << "  \"itp\": [ "  
  << arrayIter(_interpretationPresence).zipWithIndex()
    .filter([](auto pair) { return pair.first; })
    .map([](auto pair) {
        return Output::catOwned("\"", Theory::Interpretation(pair.second), "\"");
    })
    .output(",")
    <<   " ]" << std::endl;
  
  out << "}" << std::endl;
}
=======
/**
 * Reflect the state of Property into a "python-style" representation
 * as a dictionary of key-valey (string) pairs. In particular,
 * Options::sampleStrategy is eagerly waiting for this to be able to do property-conditioned sampling.
 */
DHMap<std::string,std::string> Property::toDict() const
{
  DHMap<std::string,std::string> result;
  result.set("@hasFormulas",Int::toString(hasFormulas()));
  result.set("@hasEquality",Int::toString(equalityAtoms()>0));
  result.set("@hasFOOL",Int::toString(hasFOOL()));
  result.set("@hasGoal",Int::toString(hasGoal()));
  result.set("@essentiallyGround",Int::toString(hasProp(PR_ESSENTIALLY_GROUND)));
  result.set("@essentiallyBSR",Int::toString(hasProp(PR_ESSENTIALLY_BSR)));

  result.set("@cat",categoryString());
  for (unsigned i = 1, n = 2; i <= 25; i++, n *= 2){
    result.set("@atoms_leq_2^"+Int::toString(i),Int::toString((unsigned)atoms() <= n));
  }
  return result;
} // Property::toDict

>>>>>>> 47147603
} // namespace Shell<|MERGE_RESOLUTION|>--- conflicted
+++ resolved
@@ -1183,7 +1183,6 @@
     + "';";
 } // Property::toSpider
 
-<<<<<<< HEAD
 
 auto output_json(bool b) { return b ? "true" : "false"; }
 auto output_json(SMTLIBLogic val) {
@@ -1211,7 +1210,6 @@
   
   out << "}" << std::endl;
 }
-=======
 /**
  * Reflect the state of Property into a "python-style" representation
  * as a dictionary of key-valey (string) pairs. In particular,
@@ -1234,5 +1232,4 @@
   return result;
 } // Property::toDict
 
->>>>>>> 47147603
 } // namespace Shell