--- conflicted
+++ resolved
@@ -238,14 +238,8 @@
 void Property::scan(Unit* unit)
 {
   CALL("Property::scan(const Unit*)");
-<<<<<<< HEAD
-  
-  ASS(_symbolsInFormula);
-  _symbolsInFormula->reset();
-=======
 
   _symbolsInFormula.reset();
->>>>>>> ca63c56a
 
   if (unit->isClause()) {
     scan(static_cast<Clause*>(unit));
