/*
 * This file is part of the source code of the software program
 * Vampire. It is protected by applicable
 * copyright laws.
 *
 * This source code is distributed under the licence found here
 * https://vprover.github.io/license.html
 * and in the source directory
 */
/**
 * @file Property.cpp (syntactic properties of problems)
 *
 * @since 06/06/2001 Manchester
 * @author Andrei Voronkov
 * @since 17/07/2003 Manchester, changed to new representation
 */


#include "Lib/Int.hpp"
#include "Lib/Environment.hpp"

#include "Kernel/Clause.hpp"
#include "Kernel/FormulaUnit.hpp"
#include "Kernel/SortHelper.hpp"
#include "Kernel/SubformulaIterator.hpp"
#include "Kernel/Term.hpp"
#include "Kernel/Signature.hpp"
#include "Kernel/Inference.hpp"
#include "Kernel/TermIterators.hpp"
#include "Kernel/ApplicativeHelper.hpp"

#include "Options.hpp"
#include "Statistics.hpp"
#include "FunctionDefinition.hpp"
#include "Property.hpp"
#include "SubexpressionIterator.hpp"
#include "Kernel/NumTraits.hpp"

using namespace std;
using namespace Lib;
using namespace Kernel;
namespace Shell {


/**
 * Initialize Property. Must be applied to the preprocessed problem.
 *
 * @since 29/06/2002, Manchester
 */
Property::Property()
  : _goalClauses(0),
    _axiomClauses(0),
    _positiveEqualityAtoms(0),
    _equalityAtoms(0),
    _atoms(0),
    _goalFormulas(0),
    _axiomFormulas(0),
    _subformulas(0),
    _unitGoals(0),
    _unitAxioms(0),
    _hornGoals(0),
    _hornAxioms(0),
    _equationalClauses(0),
    _pureEquationalClauses(0),
    _groundUnitAxioms(0),
    _positiveAxioms(0),
    _groundPositiveAxioms(0),
    _groundGoals(0),
    _maxFunArity(0),
    _maxPredArity(0),
    _maxTypeConArity(0),
    _totalNumberOfVariables(0),
    _maxVariablesInClause(0),
    _props(0),
    _hasInterpreted(false),
    _hasNonDefaultSorts(false),
    _sortsUsed(0),
    _hasFOOL(false),
    _hasCombs(false),
    _hasArrowSort(false),
    _hasApp(false),
    _hasAppliedVar(false),
    _hasBoolVar(false),
    _hasLogicalProxy(false),
    _hasLambda(false),
    _hasPolymorphicSym(false),
    _hasAnswerLiteral(false),
    _quantifiesOverPolymorphicVar(false),
    _onlyFiniteDomainDatatypes(true),
    _knownInfiniteDomain(false),
    _allClausesGround(true),
    _allNonTheoryClausesGround(true),
    _allQuantifiersEssentiallyExistential(true),
<<<<<<< HEAD
    _hasNumeralsInt(false),
    _hasNumeralsRat(false),
    _hasNumeralsReal(false),
    _nonLinearInt(false),
    _nonLinearRat(false),
    _nonLinearReal(false),
    _smtlibLogic(SMTLIBLogic::SMT_UNDEFINED)
=======
    _smtlibLogic(SMTLIBLogic::UNDEFINED)
>>>>>>> e7b2fd1b
{
  _interpretationPresence.init(Theory::instance()->numberOfFixedInterpretations(), false);
} // Property::Property

/**
 * Create a new property, scan the units with it and return the property.
 * @since 22/07/2011 Manchester
 */
Property* Property::scan(UnitList* units)
{
  // a bit of a hack, these counts belong in Property
  for(unsigned f=0;f<env.signature->functions();f++){ 
    env.signature->getFunction(f)->resetUsageCnt(); 
    env.signature->getFunction(f)->resetUnitUsageCnt(); 
   }
  for(unsigned p=0;p<env.signature->predicates();p++){ 
    env.signature->getPredicate(p)->resetUsageCnt(); 
    env.signature->getPredicate(p)->resetUnitUsageCnt(); 
   }

  Property* prop = new Property;
  prop->add(units);
  return prop;
} // Property::scan

/**
 * Add units and modify an existing property.
 * @since 29/06/2002 Manchester
 */
void Property::add(UnitList* units)
{
  UnitList::Iterator us(units);
  while (us.hasNext()) {
    scan(us.next());
  }

  if (_allClausesGround && _allQuantifiersEssentiallyExistential) {
    addProp(PR_ESSENTIALLY_GROUND);
  } else if (hasProp(PR_ESSENTIALLY_GROUND)) {
    dropProp(PR_ESSENTIALLY_GROUND);
  }

  // information about sorts is read from the environment, not from the problem
  if (env.signature->hasSorts()) {
    addProp(PR_SORTS);
  }
    
  // information about interpreted constant is read from the signature
  if (env.signature->strings()) {
    addProp(PR_HAS_STRINGS);
  }
  if (env.signature->integers()) {
    addProp(PR_HAS_INTEGERS);
  }
  if (env.signature->rationals()) {
    addProp(PR_HAS_RATS);
  }
  if (env.signature->reals()) {
    addProp(PR_HAS_REALS);
  }


  // determine the category after adding
  if (formulas() > 0) { // FOF, either FEQ or FNE
    if (_equalityAtoms == 0) {
      _category = FNE;
    }
    else {
      _category = FEQ;
    }
  }
  // no formulas in the input, one of NEQ, HEQ, PEQ, HNE, NNE, EPR, UEQ
  else if (_maxFunArity == 0) { // all function symbols are constants
    if (_pureEquationalClauses == clauses()) { // only equations, UEQ or PEQ
      if (clauses() == unitClauses()) { // all clauses are unit
	_category = UEQ;
      }
      else {
	_category = PEQ;
      }
    }
    else {
      _category = EPR;
    }
  }
  // one of NEQ, HEQ, PEQ, HNE, NNE, UEQ
  else if (_equationalClauses == 0 ) { // HNE, NNE
    if (clauses() == hornClauses()) { // all clauses are horn
      _category = HNE;
    }
    else {
      _category = NNE;
    }
  }
  // one of NEQ, HEQ, PEQ, UEQ
  else if (_pureEquationalClauses == clauses()) { // only equations, UEQ or PEQ
    if (clauses() == unitClauses()) { // all clauses are unit
      _category = UEQ;
    }
    else {
      _category = PEQ;
    }
  }
  // one of NEQ, HEQ
  else if (clauses() == hornClauses()) { // all clauses are horn
    _category = HEQ;
  }
  else {
    _category = NEQ;
  }
} // Property::add(const UnitList* units)

/**
 * Scan property from a unit.
 *
 * @since 29/06/2002 Manchester
 * @since 17/07/2003 Manchester, changed to non-pointer types,
 *        formula scanning added
 * @since 26/05/2007 Manchester, changed to use new datastructures
 */
void Property::scan(Unit* unit)
{
  _symbolsInFormula.reset();

  if (unit->isClause()) {
    scan(static_cast<Clause*>(unit));
  }
  else {
    scan(static_cast<FormulaUnit*>(unit));
  }
  if (! hasProp(PR_HAS_FUNCTION_DEFINITIONS)) {
    FunctionDefinition::Def* def =
      FunctionDefinition::isFunctionDefinition(*unit,/*in the old, first-order sense*/false);
    if (def) {
      addProp(PR_HAS_FUNCTION_DEFINITIONS);
      FunctionDefinition::deleteDef(def);
    }
  }

  DHSet<int>::Iterator it(_symbolsInFormula);
  while(it.hasNext()){
    int symbol = it.next();
    if(symbol >= 0){
      env.signature->getFunction(symbol)->incUnitUsageCnt();
    }else{
      symbol = -symbol;
      env.signature->getPredicate(symbol)->incUnitUsageCnt();
    }
  }

} // Property::scan(const Unit* unit)

/**
 * Scan a clause.
 *
 * @param clause the clause
 * @since 29/06/2002 Manchester
 * @since 17/07/2003 Manchester, changed to non-pointer types
 * @since 27/08/2003 Vienna, changed to count variables
 * @since 26/05/2007 Manchester, changed to use new datastructures
 */
void Property::scan(Clause* clause)
{
  int positiveLiterals = 0;
  int negativeLiterals = 0;
  int equationalLiterals = 0;
  int positiveEquationalLiterals = 0;
  int groundLiterals = 0;
  _variablesInThisClause = 0;

  for (int i = clause->length()-1;i >= 0;i--) {
    Literal* literal = (*clause)[i];
    if (literal->isPositive()) {
      positiveLiterals ++;
    }
    else {
      negativeLiterals ++;
    }

    if (literal->isEquality()) {
      equationalLiterals++;
      if (literal->isPositive()) {
	positiveEquationalLiterals++;
      }
    }

    bool goal = (clause->inputType()==UnitInputType::CONJECTURE ||
        clause->inputType()==UnitInputType::NEGATED_CONJECTURE);
    bool unit = (clause->length() == 1);

    // 1 for context polarity, only used in formulas
    scan(literal,1,clause->length(),goal);

    SubtermIterator stit(literal);
    while (stit.hasNext()) {
      scan(stit.next(),unit,goal);
    }

    if (literal->shared() && literal->ground()) {
      groundLiterals++;
    }
  }
  int literals = positiveLiterals + negativeLiterals;
  _atoms += literals;

  if ( equationalLiterals > 0 ) {
    _equationalClauses ++;
    _equalityAtoms += equationalLiterals;
    _positiveEqualityAtoms += positiveEquationalLiterals;
  }
  if ( literals == equationalLiterals ) {
    _pureEquationalClauses ++;
  }

  if (clause->inputType() == UnitInputType::AXIOM) {
    _axiomClauses ++;
    if ( literals == 1) {
      _unitAxioms ++;
      if ( groundLiterals == 1) {
	_groundUnitAxioms ++;
      }
    }
    if (positiveLiterals <= 1) {
      _hornAxioms ++;
    }
    if (negativeLiterals == 0) {
      _positiveAxioms ++;
      if (literals == groundLiterals) {
	_groundPositiveAxioms ++;
      }
    }
  }
  else {
    _goalClauses ++;
    if ( literals == 1) {
      _unitGoals ++;
    }
    if (positiveLiterals <= 1) {
      _hornGoals ++;
    }
    if (literals == groundLiterals) {
      _groundGoals ++;
    }
  }

  _totalNumberOfVariables += _variablesInThisClause;
  if (_variablesInThisClause > _maxVariablesInClause) {
    _maxVariablesInClause = _variablesInThisClause;
  }
  if (! hasProp(PR_HAS_X_EQUALS_Y) && hasXEqualsY(clause)) {
    addProp(PR_HAS_X_EQUALS_Y);
  }

  if (_variablesInThisClause > 0) {
    _allClausesGround = false;
    if(!clause->isTheoryAxiom()){
      _allNonTheoryClausesGround = false;
    }
  }
} // Property::scan (const Clause* clause, bool isAxiom)


/**
 * Scan a formula unit.
 * @since 27/05/2007 flight Manchester-Frankfurt
 * @since 15/01/2014 Manchester, changed to use new hasXEqualsY
 * @author Andrei Voronkov
 */
void Property::scan(FormulaUnit* unit)
{
  if (unit->inputType() == UnitInputType::AXIOM) {
    _axiomFormulas ++;
  }
  else {
    _goalFormulas++;
  }
  Formula* f = unit->formula();

  SubexpressionIterator sei(f);
  while (sei.hasNext()) {
    SubexpressionIterator::Expression expr = sei.next();
    int polarity = expr.getPolarity();

    if (expr.isFormula()) {
      scan(expr.getFormula(), polarity);
    } else if (expr.isTerm()) {
      scan(expr.getTerm(),false,false); // only care about unit/goal when clausified
    } else {
      ASSERTION_VIOLATION;
    }
  }

  if (! hasProp(PR_HAS_X_EQUALS_Y)) {
    if (hasXEqualsY(f)) {
      addProp(PR_HAS_X_EQUALS_Y);
    }
  }
} // Property::scan


/**
 * Scan a formula.
 *
 * @since 17/07/2003 Manchester
 * @since 11/12/2004 Manchester, true and false added
 */
void Property::scan(Formula* f, int polarity)
{
  _subformulas++;
  switch(f->connective()) {
    case LITERAL: {
      _atoms++;
      Literal* lit = f->literal();
      if (lit->isEquality()) {
        _equalityAtoms++;
        if ((lit->isPositive() && polarity == 1) ||
            (!lit->isPositive() && polarity == -1) ||
            polarity == 0) {
          _positiveEqualityAtoms++;
        }
      }
      scan(lit,polarity,0,false); // 0 as not in clause, goal type irrelevant
      break;
    }
    case BOOL_TERM: {
      _hasFOOL = true;
      TermList ts = f->getBooleanTerm();
      if (ts.isVar()) {
        addProp(PR_HAS_BOOLEAN_VARIABLES);
      }
      break;
    }
    case FORALL:
      if(!_quantifiesOverPolymorphicVar){
        SList* sorts = f->sorts();
        SList::Iterator sit(sorts);

        while(sit.hasNext()){
          TermList s = sit.next();
          if(s.isTerm() && s.term()->isSuper()){
            _quantifiesOverPolymorphicVar = true;
            break;
          }
        }
      }
      if (polarity != -1) {
        _allQuantifiersEssentiallyExistential = false;
      }
      break;
    case EXISTS:
      if(!_quantifiesOverPolymorphicVar){
        SList* sorts = f->sorts();
        SList::Iterator sit(sorts);

        while(sit.hasNext()){
          TermList s = sit.next();
          if(s.isTerm() && s.term()->isSuper()){
            _quantifiesOverPolymorphicVar = true;
            break;
          }
        }
      }
      if (polarity != 1) {
        _allQuantifiersEssentiallyExistential = false;
      }
      break;
    default:
      break;
  }
} // Property::scan(const Formula&)

/**
 * If the sort is recognised by the properties, add information about it to the properties.
 * @since 04/05/2013 Manchester, array sorts removed
 * @author Andrei Voronkov
 */
void Property::scanSort(TermList sort)
{
  if(sort.isVar()){
    _hasNonDefaultSorts = true;
    return;
  }

  if(sort.term()->isSuper()){
    return;
  }

  if(sort.isArrowSort()){
    _hasArrowSort = true;
  }

  if(!higherOrder() && !hasPolymorphicSym()){
    //used sorts is for FMB which is not compatible with
    //higher-order or polymorphism
    unsigned sortU = sort.term()->functor();
    if(!_usesSort.get(sortU)){
      _sortsUsed++;
      _usesSort[sortU]=true;
    }
  }

  if (sort==AtomicSort::defaultSort()) {
    return;
  }
  _hasNonDefaultSorts = true;
  
  if(sort.isArraySort()){
    // an array sort is infinite, if the index or value sort is infinite
    // we rely on the recursive calls setting appropriate flags
    TermList idx = *sort.term()->nthArgument(0);
    scanSort(idx);
    TermList inner = *sort.term()->nthArgument(1);
    scanSort(inner);

    addProp(PR_HAS_ARRAYS);
    return;
  }
  if (env.signature->isTermAlgebraSort(sort)) {
    TermAlgebra* ta = env.signature->getTermAlgebraOfSort(sort);
    if (!ta->finiteDomain()) {
      _onlyFiniteDomainDatatypes = false;
    }
    if (ta->infiniteDomain()) {
      _knownInfiniteDomain = true;
    }
    if (ta->allowsCyclicTerms()) {
      addProp(PR_HAS_CDT_CONSTRUCTORS); // co-algebraic data type
    } else {
      addProp(PR_HAS_DT_CONSTRUCTORS); // algebraic data type
    }
    return;
  }
  
  TermList resultSort = ApplicativeHelper::getResultSort(sort);
  if(resultSort == AtomicSort::boolSort()){
    _hasFOOL = true;
  }

  if(sort == AtomicSort::intSort()){
    addProp(PR_HAS_INTEGERS);
  } else
  if(sort == AtomicSort::rationalSort()){
    addProp(PR_HAS_RATS);
  } else
  if (sort == AtomicSort::realSort()){
    addProp(PR_HAS_REALS);
  } else 
  if (sort == AtomicSort::boolSort()){
    addProp(PR_HAS_BOOLEAN_VARIABLES);    
  }
}

/**
 * Scan a literal.
 *
 * @param lit the literal
 * @param polarity
 * @param cLen
 * @param goal
 * @since 29/06/2002 Manchester
 * @since 17/07/2003 Manchester, changed to non-pointer types
 * @since 27/05/2007 flight Manchester-Frankfurt, uses new datastructures
 */
void Property::scan(Literal* lit, int polarity, unsigned cLen, bool goal)
{
  if (lit->isEquality()) {
    TermList eqSort = SortHelper::getEqualityArgumentSort(lit);
    TermList lhs = *lit->nthArgument(0);
    TermList rhs = *lit->nthArgument(1);
    if((lhs.isVar() || rhs.isVar()) && eqSort == AtomicSort::boolSort()){
      _hasBoolVar = true;
    }
    if((eqSort.isVar() || eqSort.term()->arity()) && 
       !eqSort.isArrowSort() && !eqSort.isArraySort() && !eqSort.isTupleSort()){
      _hasPolymorphicSym = true;      
    } 
    scanSort(eqSort);
  }
  else {
    _symbolsInFormula.insert(-lit->functor());
    int arity = lit->arity();
    if (arity > _maxPredArity) {
      _maxPredArity = arity;
    }
    Signature::Symbol* pred = env.signature->getPredicate(lit->functor());
    static bool weighted = env.options->symbolPrecedence() == Options::SymbolPrecedence::WEIGHTED_FREQUENCY ||
                           env.options->symbolPrecedence() == Options::SymbolPrecedence::REVERSE_WEIGHTED_FREQUENCY;
    unsigned w = weighted ? cLen : 1; 
    for(unsigned i=0;i<w;i++){pred->incUsageCnt();} //MS: Giles, was this a joke?
    if(cLen==1){
      pred->markInUnit();
    }
    if(goal){
      pred->markInGoal();
    }

    OperatorType* type = pred->predType();
    if(type->numTypeArguments()){
      _hasPolymorphicSym = true;
    }

    if (lit->isAnswerLiteral()) {
      _hasAnswerLiteral = true;
    }


    for (int i=0; i<arity; i++) {
      scanSort(SortHelper::getArgSort(lit, i));
    }
  }

 scanForInterpreted(lit);

  if (!hasProp(PR_HAS_INEQUALITY_RESOLVABLE_WITH_DELETION) && lit->isEquality() && lit->shared()
     && ((lit->isNegative() && polarity == 1) || (!lit->isNegative() && polarity == -1) || polarity == 0)
     && !lit->ground() &&
     ( ( lit->nthArgument(0)->isVar() &&
	 !lit->nthArgument(1)->containsSubterm(*lit->nthArgument(0)) ) ||
       ( lit->nthArgument(1)->isVar() &&
	 !lit->nthArgument(0)->containsSubterm(*lit->nthArgument(1)) ))) {
    addProp(PR_HAS_INEQUALITY_RESOLVABLE_WITH_DELETION);
  }
} // Property::scan(Literal* lit)


/**
 * Scan a term arguments.
 *
 * @param ts the list of terms
 * @param unit
 * @param goal
 * @since 29/06/2002 Manchester
 * @since 17/07/2003 Manchester, changed to non-pointer types,
 *        also NUMERIC case added
 * @since 27/08/2003 Vienna, changed to count variables
 * @since 27/05/2007 flight Manchester-Frankfurt, changed to new datastructures
 */
void Property::scan(TermList ts,bool unit,bool goal)
{
  if (ts.isVar()) {
    _variablesInThisClause++;
    return;
  }

  ASS(ts.isTerm());
  Term* t = ts.term();

  if (t->isSpecial()) {
    switch(t->specialFunctor()) {
      case SpecialFunctor::ITE:
        _hasFOOL = true;
        addProp(PR_HAS_ITE);
        break;

      case SpecialFunctor::TUPLE:
        // TODO something like
        // _hasFOOL = true
        // addProp(PR_HAS_TUPLE)
        // for now, do nothing
        break;
      case SpecialFunctor::LET:
      case SpecialFunctor::LET_TUPLE:
        _hasFOOL = true;
        addProp(PR_HAS_LET_IN);
        break;
      case SpecialFunctor::FORMULA:
        _hasFOOL = true;
        break;

      case SpecialFunctor::MATCH:
        _hasFOOL = true;
        break;

      case SpecialFunctor::LAMBDA:
        _hasLambda = true;
        break;

    }
  } else {
    if(t->isSort()){
      if(t->arity() > _maxTypeConArity){
        _maxTypeConArity = t->arity();
      }
      return;
    }

    scanForInterpreted(t);

    _symbolsInFormula.insert(t->functor());
    Signature::Symbol* func = env.signature->getFunction(t->functor());
    func->incUsageCnt();
    if(unit){ func->markInUnit();}
    if(goal){ func->markInGoal();}

    if(t->isApplication()){
      _hasApp = true;
      TermList sort = SortHelper::getResultSort(t);
      if(ApplicativeHelper::getResultSort(sort) == AtomicSort::boolSort()){
        TermList head = ApplicativeHelper::getHead(ts);
        if(head.isVar()){
          _hasBoolVar = true;
        }
      }
    }

    if(func->combinator() != Signature::NOT_COMB){
      _hasCombs = true;
    } else if(func->proxy() != Signature::NOT_PROXY){
      if(func->proxy() == Signature::PI || func->proxy() == Signature::SIGMA){
        ASS(t->arity() == 1);
        TermList sort = *t->nthArgument(0);
        if(ApplicativeHelper::getResultSort(sort) == AtomicSort::boolSort()){
          _hasBoolVar = true;
        }
      }
      _hasLogicalProxy = true;
    }

    if(!t->isApplication() && t->numTypeArguments() > 0){
      _hasPolymorphicSym = true;
    }

    int arity = t->arity();

    if (arity > _maxFunArity) {
      _maxFunArity = arity;
    }

    for (int i = 0; i < arity; i++) {
      scanSort(SortHelper::getArgSort(t, i));
    }
    scanSort(SortHelper::getResultSort(t));  
  }
}

struct Setter {
  static void setNonLinear(Property& p,  IntTraits) { p._nonLinearInt  = true; }
  static void setNonLinear(Property& p,  RatTraits) { p._nonLinearRat  = true; }
  static void setNonLinear(Property& p, RealTraits) { p._nonLinearReal = true; }
  static void setHasNumerals(Property& p,  IntTraits) { p._hasNumeralsInt  = true; }
  static void setHasNumerals(Property& p,  RatTraits) { p._hasNumeralsRat  = true; }
  static void setHasNumerals(Property& p, RealTraits) { p._hasNumeralsReal = true; }
};

void Property::scanForInterpreted(Term* t)
{
  Interpretation itp;
  if (t->isLiteral()) {
    Literal* lit = static_cast<Literal*>(t);
    if (!theory->isInterpretedPredicate(lit->functor())) { return; }
    if (lit->isEquality()) {
      //cout << "this is interpreted equality " << t->toString() << endl;
      return; 
    }
    itp = theory->interpretPredicate(lit);
  }
  else {
    if (!theory->isInterpretedFunction(t)) { return; }
    itp = theory->interpretFunction(t);
    forEachNumTraits([&](auto n) {
      n.ifMul(t,[&](auto l, auto r) { 
        if (!n.isNumeral(l) && !n.isNumeral(r)) {
          Setter::setNonLinear(*this, n);
        }
        return std::make_tuple();
      });
    });
  }

  forEachNumTraits([&](auto n) {
    n.ifNumeral(t, [&](auto) { Setter::setHasNumerals(*this, n); return std::make_tuple(); });
  });
  _hasInterpreted = true;

  if(itp < _interpretationPresence.size()){
    _interpretationPresence[itp] = true;
  }

  if(Theory::isConversionOperation(itp)){
    addProp(PR_NUMBER_CONVERSION);
    return;
  }

  if (Theory::isPolymorphic(itp)) {
    OperatorType* type = t->isLiteral() ?
        env.signature->getPredicate(t->functor())->predType() : env.signature->getFunction(t->functor())->fnType();

    _polymorphicInterpretations.insert(std::make_pair(itp,type));
    return;
  }

  TermList sort = Theory::getOperationSort(itp);
  if(Theory::isInequality(itp)){
    if(sort == AtomicSort::intSort()){ addProp(PR_INTEGER_COMPARISON); }
    else if(sort == AtomicSort::rationalSort()){ addProp(PR_RAT_COMPARISON); }
    else if(sort == AtomicSort::realSort()){ addProp(PR_REAL_COMPARISON); }
  }
  else if(Theory::isLinearOperation(itp)){
    if(sort == AtomicSort::intSort()){ addProp(PR_INTEGER_LINEAR); }
    else if(sort == AtomicSort::rationalSort()){ addProp(PR_RAT_LINEAR); }
    else if(sort == AtomicSort::realSort()){ addProp(PR_REAL_LINEAR); }
  }
  else if(Theory::isNonLinearOperation(itp)){
    if(sort == AtomicSort::intSort()){ addProp(PR_INTEGER_NONLINEAR); }
    else if(sort == AtomicSort::rationalSort()){ addProp(PR_RAT_NONLINEAR); }
    else if(sort == AtomicSort::realSort()){ addProp(PR_REAL_NONLINEAR); }
  }
}

/**
 * Return the string representation of the CASC category.
 */
std::string Property::categoryString() const
{
  return categoryToString(_category);
}
std::string Property::categoryToString(Category cat)
{
  switch (cat)
    {
    case NEQ:
      return "NEQ";
    case HEQ:
      return "HEQ";
    case PEQ:
      return "PEQ";
    case HNE:
      return "HNE";
    case NNE:
      return "NNE";
    case FEQ:
      return "FEQ";
    case FNE:
      return "FNE";
    case EPR:
      return "EPR";
    case UEQ:
      return "UEQ";
    default:
      ASSERTION_VIOLATION;
    }
} // categoryString


/**
 * Output the property to a string readable by a human. NOT ALL FIELDS
 * ARE CURRENTLY OUTPUT.
 * @since 27/08/2003 Vienna
 */
std::string Property::toString() const
{
  std::string result("TPTP class: ");
  result += categoryString() + "\n";

  if (clauses() > 0) {
    result += "Clauses: ";
    result += Int::toString(clauses());
    result += " (";
    result += Int::toString(_unitAxioms+_unitGoals);
    result += " unit, ";
    result += Int::toString(_goalClauses);
    result += " goal, ";
    result += Int::toString(_equationalClauses);
    result += " equational)\n";

    result += "Variables: ";
    result += Int::toString(_totalNumberOfVariables);
    result += " (";
    result += Int::toString(_maxVariablesInClause);
    result += " maximum in a single clause)\n";
  }

  if (formulas() > 0) {
    result += "Formulas: ";
    result += Int::toString(formulas());
    result += " (";
    result += Int::toString(_goalFormulas);
    result += " goal)\n";
    result += "Subformulas: ";
    result += Int::toString(_subformulas);
    result += "\n";
  }

  result += "Atoms: ";
  result += Int::toString(_atoms);
  result += " (";
  result += Int::toString(_equalityAtoms);
  result += " equality)\n";

  return result;
} // Property::toString


/**
 * True if the clause contains a positive literal X=Y.
 * @since 04/06/2004 Manchester
 * @since 27/05/2007 Frankfurt airport, changed to new datastructures
 * @since 15/01/2014 Manchester, reimplemented
 * @author Andrei Voronkov
 */
bool Property::hasXEqualsY(const Clause* c)
{
  for (int i = c->length()-1; i >= 0; i--) {
    const Literal* lit = (*c)[i];
    if (lit->isNegative()) {
      continue;
    }
    if (!lit->isEquality()) {
      continue;
    }
    const TermList* ts1 = lit->args();
    if (!ts1->isVar()) {
      continue;
    }
    const TermList* ts2 = ts1->next();
    if (ts2->isVar() &&
	ts1->var() != ts2->var()) {
      return true;
    }
  }
  return  false;
} // Property::hasXEqualsY(const Clause*)

/**
 * True if the subformula formula would have a literal X=Y
 * after clausification.
 *
 *
 * @warning Works correctly only with rectified formulas (closed or open)
 * @param f the formula
 * @since 11/12/2004 Manchester, true and false added
 * @since 27/05/2007 flight Frankfurt-Lisbon, changed to new datastructures
 * @since 15/01/2014 Manchester, bug fix and improvement
 * @author Andrei Voronkov
 * @warning this function can be improved, but at a higher cost, it also does not treat let constructs
 *          and if-then-else terms
 */
bool Property::hasXEqualsY(const Formula* f)
{
  MultiCounter posVars; // universally quantified variables in positive subformulas
  MultiCounter negVars; // universally quantified variables in negative subformulas

  Stack<const Formula*> forms;
  Stack<int> pols; // polarities
  forms.push(f);
  pols.push(1);
  while (!forms.isEmpty()) {
    f = forms.pop();
    int pol = pols.pop();

    switch (f->connective()) {
    case LITERAL:
      {
	const Literal* lit = f->literal();
	if (lit->isNegative()) {
	  break;
	}
	if (!lit->isEquality()) {
	  break;
	}
	const TermList* ts1 = lit->args();
	if (!ts1->isVar()) {
	  break;
	}
	const TermList* ts2 = ts1->next();
	if (!ts2->isVar()) {
	  break;
	}
	unsigned v1 = ts1->var();
	unsigned v2 = ts2->var();
	if (v1 == v2) {
	  break;
	}
	if (!lit->isPositive()) {
	  pol = -pol;
	}
	if (pol >= 0 && posVars.get(v1) && posVars.get(v2)) {
	  return true;
	}
	if (pol <= 0 && negVars.get(v1) && negVars.get(v2)) {
	  return true;
	}
      }
      break;

    case AND:
    case OR:
      {
	FormulaList::Iterator fs(f->args());
	while (fs.hasNext()) {
	  forms.push(fs.next());
	  pols.push(pol);
	}
      }
      break;

    case IMP:
      forms.push(f->left());
      pols.push(-pol);
      forms.push(f->right());
      pols.push(pol);
      break;

    case IFF:
    case XOR:
      forms.push(f->left());
      pols.push(0);
      forms.push(f->right());
      pols.push(0);
      break;

    case NOT:
      forms.push(f->uarg());
      pols.push(-pol);
      break;

    case FORALL:
      // remember universally quantified variables
      if (pol >= 0) {
        VList::Iterator vs(f->vars());
        while (vs.hasNext()) {
          posVars.inc(vs.next());
        }
      }
      forms.push(f->qarg());
      pols.push(pol);
      break;

  case EXISTS:
      // remember universally quantified variables
      if (pol <= 0) {
        VList::Iterator vs(f->vars());
        while (vs.hasNext()) {
          posVars.inc(vs.next());
        }
      }
      forms.push(f->qarg());
      pols.push(pol);
      break;

    case TRUE:
    case FALSE:
      break;

    case BOOL_TERM:
      return true;

    case NAME:
    case NOCONN:
      ASSERTION_VIOLATION;
    }
  }
  return false;
} // Property::hasXEqualsY(const Formula* f)

/**
 * Transforms the property to an SQL command asserting this
 * property to the Spider database. An example of a command is
 * "UPDATE problem SET property=0,category='NNE' WHERE name='TOP019-1';".
 *
 * @since 04/05/2005 Manchester
 */
std::string Property::toSpider(const std::string& problemName) const
{
  return (std::string)"UPDATE problem SET property="
    + Int::toString((int)_props)
    + ",category='"
    + categoryString()
    + "' WHERE name='"
    + problemName +
    + "';";
} // Property::toSpider

} // namespace Shell<|MERGE_RESOLUTION|>--- conflicted
+++ resolved
@@ -91,17 +91,13 @@
     _allClausesGround(true),
     _allNonTheoryClausesGround(true),
     _allQuantifiersEssentiallyExistential(true),
-<<<<<<< HEAD
     _hasNumeralsInt(false),
     _hasNumeralsRat(false),
     _hasNumeralsReal(false),
     _nonLinearInt(false),
     _nonLinearRat(false),
     _nonLinearReal(false),
-    _smtlibLogic(SMTLIBLogic::SMT_UNDEFINED)
-=======
     _smtlibLogic(SMTLIBLogic::UNDEFINED)
->>>>>>> e7b2fd1b
 {
   _interpretationPresence.init(Theory::instance()->numberOfFixedInterpretations(), false);
 } // Property::Property
