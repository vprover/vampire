/*
 * This file is part of the source code of the software program
 * Vampire. It is protected by applicable
 * copyright laws.
 *
 * This source code is distributed under the licence found here
 * https://vprover.github.io/license.html
 * and in the source directory
 */
/**
 * @file Property.hpp (syntactic properties of problems)
 *
 * @since 06/06/2001 Manchester
 * @since 17/07/2003 Manchester, changed to new representation
 * @since 02/12/2003 Manchester, allocation changed to use Allocator
 * @since 20/05/2007 Manchester, changed to new term representation
 */


#ifndef __Property__
#define __Property__

#include "Forwards.hpp"
#include "Lib/DArray.hpp"
#include "Lib/Array.hpp"
#include "Lib/DHSet.hpp"
#include "Kernel/Theory.hpp"
#include "SMTLIBLogic.hpp"

<<<<<<< HEAD
#include <cmath>

namespace Kernel {
  class Clause;
  class FormulaUnit;
  class Literal;
  class Term;
  class TermList;
  class Formula;
}

=======
>>>>>>> f107674d
namespace Shell {

using namespace Kernel;
using namespace Lib;

/**
 * Represents syntactic properties of problems.
 */
class Property
{
public:
  /**
   * CASC category
   */
  enum Category {
    FEQ, // FOL only
    FNE, // FOL only
    NEQ,
    HEQ,
    PEQ,
    HNE,
    NNE,
    EPR,
    UEQ,
  };

  // Various boolean properties.
  /** CNF of the problem has a positive literal x=y */
  static const uint64_t PR_HAS_X_EQUALS_Y = 1ul; // 2^0
  /** Problem has function definitions f(X) = t[X] */
  static const uint64_t PR_HAS_FUNCTION_DEFINITIONS = 2ul; // 2^1
  /** Problem contains a subset axiom */
  static const uint64_t PR_HAS_SUBSET = 4ul; // 2^2
  /** Problem contains extensionality axiom */
  static const uint64_t PR_HAS_EXTENSIONALITY = 8ul; // 2^3
  /** Problem contains an axiomatisation of group theory */
  static const uint64_t PR_GROUP = 16ul; // 2^4
  /** Problem contains an axiomatisation of ring theory */
  static const uint64_t PR_RING = 32ul; // 2^5
  /** Problem contains an axiomatisation of robbins algebras */
  static const uint64_t PR_ROBBINS_ALGEBRA = 64ul; // 2^6
  /** Problem contains an axiomatisation of non-associative rings */
  static const uint64_t PR_NA_RING = 128ul; // 2^7
  /** Problem contains an axiomatisation of boolean algebras */
  static const uint64_t PR_BOOLEAN_ALGEBRA = 256ul; // 2^8
  /** Problem contains an axiomatisation of lattice theory */
  static const uint64_t PR_LATTICE = 512ul; // 2^9
  /** Problem contains an axiomatisation of lattice-ordered groups */
  static const uint64_t PR_LO_GROUP = 1024ul; // 2^10
  /** Problem contains an axiomatisation of the B combinator */
  static const uint64_t PR_COMBINATOR_B = 2048ul; // 2^11
  /** Problem contains an axiomatisation of a combinator S,T,O or Q */
  static const uint64_t PR_COMBINATOR = 4096ul; // 2^12
  /** Problem contains the condensed detachment axiom
   *  ~theorem(X) \/ ~theorem(imply(X,Y)) \/ theorem(Y) */
  static const uint64_t PR_HAS_CONDENSED_DETACHMENT1 = 8192ul; // 2^13
  /** Problem contains the condensed detachment axiom
   *  ~theorem(X) \/ ~theorem(or(not(X),Y)) \/ theorem(Y) */
  static const uint64_t PR_HAS_CONDENSED_DETACHMENT2 = 16384ul; // 2^14
  /** field axioms from TPTP */
  static const uint64_t PR_HAS_FLD1 = 32768ul; // 2^15
  /** other field axioms from TPTP */
  static const uint64_t PR_HAS_FLD2 = 65536ul; // 2^16
  /** Problem contains literal X=t with t non-containing X */
  static const uint64_t PR_HAS_INEQUALITY_RESOLVABLE_WITH_DELETION = 131072ul; // 2^17
  /** Uses string sort */
  static const uint64_t PR_HAS_STRINGS = 262144ul; // 2^18
  /** Uses integer sort */
  static const uint64_t PR_HAS_INTEGERS = 524288ul; // 2^19
  /** Uses rational sort */
  static const uint64_t PR_HAS_RATS = 1048576ul; // 2^20
  /** Uses real sort */
  static const uint64_t PR_HAS_REALS = 2097152ul; // 2^21
  /** Has sort declarations */
  static const uint64_t PR_SORTS = 4194304ul; // 2^22
  /** Uses integer comparisons $less, $lesseq, $greater, $greatereq */
  static const uint64_t PR_INTEGER_COMPARISON = 8388608ul; // 2^23
  /** Uses rational comparisons $less, $lesseq, $greater, $greatereq */
  static const uint64_t PR_RAT_COMPARISON = 16777216ul; // 2^24
  /** Uses real comparisons $less, $lesseq, $greater, $greatereq */
  static const uint64_t PR_REAL_COMPARISON = 33554432ul; // 2^25
  /** Uses integer functions $uminus,$sum,$difference */
  static const uint64_t PR_INTEGER_LINEAR = 67108864ul; // 2^26
  /** Uses rational functions $uminus,$sum,$difference */
  static const uint64_t PR_RAT_LINEAR = 134217728ul; // 2^27
  /** Uses real functions $uminus,$sum,$difference */
  static const uint64_t PR_REAL_LINEAR = 268435456ul; // 2^28
  /** Uses integer non-linear functions $product,$quotient,$remainder */
  static const uint64_t PR_INTEGER_NONLINEAR = 536870912ul; // 2^29
  /** Uses rational non-linear functions $product,$quotient,$remainder */
  static const uint64_t PR_RAT_NONLINEAR = 1073741824ul; // 2^30
  /** Uses real non-linear functions $product,$quotient,$remainder */
  static const uint64_t PR_REAL_NONLINEAR = 2147483648ul; // 2^31
  /** Uses number conversion functions $floor, $ceiling, $truncate, $round, $is_int, $is_rat, $to_int, $to_int, $to_rat, $to_real */
  static const uint64_t PR_NUMBER_CONVERSION = 4294967296ul; // 2^32
  /** when skolemised, will become ground, probably useless */
  static const uint64_t PR_ESSENTIALLY_GROUND = 8589934592ul; // 2^33
  /** uses list axioms */
  static const uint64_t PR_LIST_AXIOMS = 17179869184ul; // 2^34
  /** uses boolean variables */
  static const uint64_t PR_HAS_BOOLEAN_VARIABLES =  34359738368ul; // 2^35
  /** uses Arrays, should these be split? */
  static const uint64_t PR_HAS_ARRAYS = 68719476736ul; // 2^36
  /** has a finite domain axiom */
  static const uint64_t PR_HAS_FINITE_DOMAIN = 137438953472ul; // 2^37
  /** has if-then-else */
  static const uint64_t PR_HAS_ITE = 274877906944ul; // 2^38
  /** has let-in */
  static const uint64_t PR_HAS_LET_IN = 549755813888ul; // 2^39
  /* has data type constructors */
  static const uint64_t PR_HAS_DT_CONSTRUCTORS = 1099511627776ul; // 2^40
  /* has co-algebraic data type constructors */
  static const uint64_t PR_HAS_CDT_CONSTRUCTORS = 2199023255552ul; // 2^41
  /* signature has only constants and formulas have an exists-forall quantifier prefix (BSR is short for Bernays-Schönfinkel-Ramsey) */
  static const uint64_t PR_ESSENTIALLY_BSR = 4398046511104ul; // 2^42

 public:
  // constructor, operators new and delete
  explicit Property();
  static Property* scan(UnitList*);
  void add(UnitList*);

  /** Return the CASC category of the problem */
  Category category() const { return _category;}
  static std::string categoryToString(Category cat);
  std::string categoryString() const;

  std::string toString() const;
  std::string toSpider(const std::string& problemName) const;

  DHMap<std::string,std::string> toDict() const;

  /** Total number of clauses in the problem. */
  int clauses() const { return _goalClauses + _axiomClauses; }
  /** Total number of formulas in the problem */
  int formulas() const { return _goalFormulas + _axiomFormulas; }
  /** Total number of unit clauses in the problem */
  int unitClauses() const { return _unitGoals + _unitAxioms; }
  /** Total number of Horn clauses in the problem */
  int hornClauses() const { return _hornGoals + _hornAxioms; }
  /** Total number of atoms in the problem */
  int atoms() const { return _atoms; }
  /** Total number of equality atoms in the problem */
  int equalityAtoms() const { return _equalityAtoms; }
  /** Total number of positive equality atoms in the problem, does not work correctly
      with formulas since polarity is not taken into account */
  int positiveEqualityAtoms() const { return _positiveEqualityAtoms; }
  /** True if has formulas */
  bool hasFormulas() const { return _axiomFormulas || _goalFormulas; }
  /** Maximal arity of a function in the problem */
  int maxFunArity() const { return _maxFunArity; }
  /** Maximal arity of a type con in the problem */
  unsigned maxTypeConArity() const { return _maxTypeConArity; }
  /** Total number of variables in problem */
  int totalNumberOfVariables() const { return _totalNumberOfVariables;}

  /** The problem has property p */
  bool hasProp(uint64_t p) const { return _props & p; }
  /** Add property p to the list of properties */
  void addProp(uint64_t p) { _props |= p; }
  /** Remove a property from the list of properties */
  void dropProp(uint64_t p) { _props &= ~p; }
  /** Return props as an integer, mainly for debugging */
  uint64_t props() const { return _props; }

  /**
   * To be used from outside of the Property class when a preprocessing
   * rule may add into problem new operation
   *
   * @c t may be either a term or a literal
   */
  void scanForInterpreted(Term* t);

  bool hasInterpretedOperation(Interpretation i) const {
    if(i >= _interpretationPresence.size()){ return false; }
    return _interpretationPresence[i];
  }
  bool hasInterpretedOperation(Interpretation i, OperatorType* type) const {
    return _polymorphicInterpretations.find(std::make_pair(i,type));
  }

  /** Problem contains an interpreted symbol excluding equality */
  bool hasInterpretedOperations() const { return _hasInterpreted; }
  bool hasNumerals() const { return hasProp(PR_HAS_INTEGERS) || hasProp(PR_HAS_REALS) || hasProp(PR_HAS_RATS); }
  bool hasGoal() const { return _goalClauses > 0 || _goalFormulas > 0; }
  /** Problem contains non-default sorts */
  bool hasNonDefaultSorts() const { return _hasNonDefaultSorts; }
  bool hasFOOL() const { return _hasFOOL; }
  bool hasArrowSort() const { return _hasArrowSort; }
  bool hasApp() const { return _hasApp; }
  bool hasAppliedVar() const { return _hasAppliedVar; }
  bool hasBoolVar() const { return _hasBoolVar; }
  bool hasLogicalProxy() const { return _hasLogicalProxy; }
  bool hasPolymorphicSym() const { return _hasPolymorphicSym; }
  bool hasAnswerLiteral() const { return _hasAnswerLiteral; }
  bool higherOrder() const { return hasApp() || hasLogicalProxy() ||
                                    hasArrowSort() || _hasLambda; }
  bool quantifiesOverPolymorphicVar() const { return _quantifiesOverPolymorphicVar; }
  bool usesSort(unsigned sort) const {
    if(_usesSort.size() <= sort) return false;
    return _usesSort[sort];
  } //TODO only utilised by FMB which should eventually update to use the new sorts (as TermLists)
  bool usesSingleSort() const { return _sortsUsed==1; }
  unsigned sortsUsed() const { return _sortsUsed; }
  bool onlyFiniteDomainDatatypes() const { return _onlyFiniteDomainDatatypes; }
  bool knownInfiniteDomain() const { return _knownInfiniteDomain; }

  void setSMTLIBLogic(SMTLIBLogic smtLibLogic) {
    _smtlibLogic = smtLibLogic;
  }
  SMTLIBLogic getSMTLIBLogic() const {
    return _smtlibLogic;
  }

  class FeatureIterator {
    Property* _prop;
    unsigned _featureId;
    unsigned _log10Atoms = 0;

  public:
    inline static constexpr unsigned NUM_FEATURES = 15;

    FeatureIterator(Property* prop) :
      _prop(prop), _featureId(0) {}

    bool hasNext() {
      return _featureId < NUM_FEATURES;
    }

    float next() {
      _featureId++;
      switch (_featureId) {
        case 1:
        case 2:
        case 3:
        case 4:
        case 5:
        case 6:
        case 7:
          return _prop->category() == _featureId+1; // because the first two, 0 and 1, are FOL-only and we ignore them
        case 8:
          return (_prop->props() & PR_HAS_X_EQUALS_Y)>0;
        case 9:
          // function definitions should be gone (under the default fde=all), but for 1125 some remain even after elimination
          return (_prop->props() & PR_HAS_FUNCTION_DEFINITIONS)>0;
          // skipped theory stuff
        case 10:
          return (_prop->props() & PR_SORTS)>0; // there is around 1000 multisorted problems
          // PR_ESSENTIALLY_GROUND; only 370, skipping
        case 11:
          _log10Atoms = log10(1+_prop->atoms());
          return _log10Atoms == 0;
        case 12:
          return _log10Atoms == 1;
        case 13:
          return _log10Atoms == 2;
        case 14:
          return _log10Atoms == 3;
        case 15:
          return _log10Atoms > 3;
        default:
          ASSERTION_VIOLATION;
      }
    }
  };

  bool allNonTheoryClausesGround(){ return _allNonTheoryClausesGround; }
  template<class Numeral>
  bool isNonLinear() const { return isNonLinear((Numeral*)nullptr); }
 private:
  bool isNonLinear(IntegerConstantType*) const { return _nonLinearInt; }
  bool isNonLinear(RationalConstantType*) const { return _nonLinearRat; }
  bool isNonLinear(RealConstantType*) const { return _nonLinearReal; }

  static bool hasXEqualsY(const Clause* c);
  static bool hasXEqualsY(const Formula*);

  static bool onlyExistsForallPrefix(UnitList* units);

  // reading in properties of problems
  void scan(Unit*);

  // these two are the only ones which start the deep iteration
  void scan(Clause*);
  void scan(FormulaUnit*);

  void scan(Literal* lit, int polarity, unsigned cLen, bool goal);
  void scan(Formula*, int polarity);
  void scan(TermList ts,bool unit,bool goal);

  void scanSort(TermList sort);

  // structure
  int _goalClauses;
  int _axiomClauses;

  int _positiveEqualityAtoms;
  int _equalityAtoms;
  int _atoms;

  int _goalFormulas;
  int _axiomFormulas;
  int _subformulas;

  int _unitGoals;
  int _unitAxioms;
  int _hornGoals;
  int _hornAxioms;
  int _equationalClauses;
  int _pureEquationalClauses;
  int _groundUnitAxioms;
  int _positiveAxioms;
  int _groundPositiveAxioms;
  int _groundGoals;
  int _maxFunArity;
  int _maxPredArity;
  unsigned _maxTypeConArity;

  /** Number of variables in this clause, used during counting */
  int _variablesInThisClause;
  /** Total number of variables in all clauses */
  int _totalNumberOfVariables;
  /** Maximal number of variables in a clause */
  int _maxVariablesInClause;
  /** Symbols in this formula, used during counting
      Functions are positive, predicates stored in the negative part
  **/
  DHSet<int> _symbolsInFormula;

  /** Bitwise OR of all properties of this problem */
  uint64_t _props;

  /** CASC category of the problem, computed by read() */
  Category _category;

  /** Problem contains an interpreted symbol including equality */
  bool _hasInterpreted;
  /** Problem contains non-default sorts */
  bool _hasNonDefaultSorts;
  unsigned _sortsUsed;
  Array<bool> _usesSort;


  friend struct Setter;

  /** Makes sense for all interpretations, but for polymorphic ones we also keep
   *  the more precise information about which monomorphisations are present (see below).
   */
  DArray<bool> _interpretationPresence;
  DHSet<Theory::MonomorphisedInterpretation> _polymorphicInterpretations;




  bool _hasFOOL;
  bool _hasArrowSort;
  bool _hasApp;
  bool _hasAppliedVar;
  bool _hasBoolVar;
  bool _hasLogicalProxy;
  bool _hasLambda;
  bool _hasPolymorphicSym;
  bool _hasAnswerLiteral;
  bool _quantifiesOverPolymorphicVar;

  bool _onlyFiniteDomainDatatypes;
  bool _knownInfiniteDomain;

  bool _allClausesGround;
  bool _allNonTheoryClausesGround;
  bool _allQuantifiersEssentiallyExistential;
  bool _hasNumeralsInt;
  bool _hasNumeralsRat;
  bool _hasNumeralsReal;
  bool _nonLinearInt;
  bool _nonLinearRat;
  bool _nonLinearReal;
  SMTLIBLogic _smtlibLogic;
}; // class Property

}

#endif // __Property__<|MERGE_RESOLUTION|>--- conflicted
+++ resolved
@@ -27,20 +27,6 @@
 #include "Kernel/Theory.hpp"
 #include "SMTLIBLogic.hpp"
 
-<<<<<<< HEAD
-#include <cmath>
-
-namespace Kernel {
-  class Clause;
-  class FormulaUnit;
-  class Literal;
-  class Term;
-  class TermList;
-  class Formula;
-}
-
-=======
->>>>>>> f107674d
 namespace Shell {
 
 using namespace Kernel;
