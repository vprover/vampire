--- conflicted
+++ resolved
@@ -223,9 +223,6 @@
   return s;
 }
 
-<<<<<<< HEAD
-} // namespace Shell
-=======
 void TermAlgebra::getTypeSub(Term* sort, Substitution& subst)
 {
   auto t = _sort.term();
@@ -308,10 +305,11 @@
   }
   availables.loadFromIterator(temp.iter());
 }
->>>>>>> 1916f50e
 
 std::ostream& operator<<(std::ostream& out, TermAlgebraConstructor const& self) 
 { return out << "ctor " << env.signature->getFunction(self.functor())->name(); }
 
 std::ostream& operator<<(std::ostream& out, TermAlgebra const& self) 
-{ return out << "term_algebra " << self.sort().toString(); }+{ return out << "term_algebra " << self.sort().toString(); }
+
+} // namespace Shell