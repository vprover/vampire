--- conflicted
+++ resolved
@@ -54,12 +54,9 @@
 
   void handle(LeafData ld, bool insert) final override
   { getTree(ld.key(), /* complementary */ false).handle(std::move(ld), insert); }
-<<<<<<< HEAD
 
   void output(std::ostream& out, bool enableMultiline, unsigned indent) final override 
   { enableMultiline ? out << multiline(*this, indent) : out << *this; }
-=======
->>>>>>> a38f7a26
 
   VirtualIterator<LeafData> getAll() final override
   {
@@ -99,15 +96,12 @@
   static unsigned toIdx(unsigned f, bool isNegative) { return f * 2 + isNegative; }
 public:
 
-<<<<<<< HEAD
-=======
 private:
   static unsigned idxToFunctor(unsigned idx) { return idx / 2; }
   static bool idxIsNegative(unsigned idx) { return idx % 2; }
   static unsigned toIdx(unsigned f, bool isNegative) { return f * 2 + isNegative; }
 public:
 
->>>>>>> a38f7a26
   friend std::ostream& operator<<(std::ostream& out, LiteralSubstitutionTree const& self)
   { 
     int i = 0;
