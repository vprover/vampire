--- conflicted
+++ resolved
@@ -92,9 +92,6 @@
   static bool idxIsNegative(unsigned idx) { return idx % 2; }
   static unsigned toIdx(unsigned f, bool isNegative) { return f * 2 + isNegative; }
 
-<<<<<<< HEAD
-  friend std::ostream& operator<<(std::ostream& out, LiteralSubstitutionTree<LeafData_> const& self)
-=======
 
   template<class Algo>
   using UwaIter = typename Indexing::SubstitutionTree<LeafData_>::template UnificationsIterator<Algo>;
@@ -110,13 +107,11 @@
 
 public:
 
-
   VirtualIterator<QueryRes<AbstractingUnifier*, LeafData>> getUwa(Literal* lit, bool complementary, Options::UnificationWithAbstraction uwa, bool fixedPointIteration) final override
   { return fixedPointIteration ? pvi(  postproUwa(lit, complementary, uwa))
                                : pvi(nopostproUwa(lit, complementary, uwa)); }
 
   friend std::ostream& operator<<(std::ostream& out, LiteralSubstitutionTree const& self)
->>>>>>> e985e932
   { 
     int i = 0;
     out << "{ ";
