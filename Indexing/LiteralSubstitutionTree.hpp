--- conflicted
+++ resolved
@@ -25,55 +25,32 @@
 
 namespace Indexing {
 
-<<<<<<< HEAD
-template<class LeafData_>
-class LiteralSubstitutionTree
-: public LiteralIndexingStructure, Indexing::SubstitutionTree<LeafData_>
-{  
-=======
 /** A wrapper class around SubstitutionTree that makes it usable  as a LiteralIndexingStructure */
 template<class LeafData_ = DefaultLiteralLeafData>
 class LiteralSubstitutionTree
 : public LiteralIndexingStructure<LeafData_>
 {
->>>>>>> 1b962d70
   using SubstitutionTree = Indexing::SubstitutionTree<LeafData_>;
   using LeafData         = LeafData_;
   using BindingMap                  = typename SubstitutionTree::BindingMap;
   using Node                        = typename SubstitutionTree::Node;
   using FastInstancesIterator       = typename SubstitutionTree::FastInstancesIterator;
   using FastGeneralizationsIterator = typename SubstitutionTree::FastGeneralizationsIterator;
-<<<<<<< HEAD
-  using UnificationsIterator        = typename SubstitutionTree::UnificationsIterator;
-  using QueryResult                 = typename SubstitutionTree::QueryResult;
-=======
   template<class UnificationAlgorithm>
   using UnificationsIterator        = typename SubstitutionTree::template UnificationsIterator<UnificationAlgorithm>;
->>>>>>> 1b962d70
   using LDIterator                  = typename SubstitutionTree::LDIterator;
   using Leaf                        = typename SubstitutionTree::Leaf;
   using LeafIterator                = typename SubstitutionTree::LeafIterator;
 
-<<<<<<< HEAD
-=======
 
->>>>>>> 1b962d70
 public:
   CLASS_NAME(LiteralSubstitutionTree);
   USE_ALLOCATOR(LiteralSubstitutionTree);
 
-<<<<<<< HEAD
-  LiteralSubstitutionTree(Shell::Options::UnificationWithAbstraction uwa = Shell::Options::UnificationWithAbstraction::OFF, bool useC=false);
-
-  void insert(Literal* lit, Clause* cls);
-  void remove(Literal* lit, Clause* cls);
-  void handleLiteral(Literal* lit, Clause* cls, bool insert);
-=======
   LiteralSubstitutionTree(MismatchHandler* mismtachHandler)
     : _trees(env.signature->predicates() * 2)
     , _mismatchHandler(mismtachHandler)
     { }
->>>>>>> 1b962d70
 
   void handle(Literal* lit, Clause* cls, bool insert) final override
   { getTree(lit, /* complementary */ false).handle(LeafData(cls, lit), insert); }
@@ -100,23 +77,10 @@
   VirtualIterator<QueryRes<ResultSubstitutionSP, LeafData>> getGeneralizations(Literal* lit, bool complementary, bool retrieveSubstitutions) final override
   { return getResultIterator<FastGeneralizationsIterator>(lit, complementary, retrieveSubstitutions); }
 
-<<<<<<< HEAD
-private:
-  struct SLQueryResultFunctor;
-  struct LDToSLQueryResultFn;
-  struct LDToSLQueryResultWithSubstFn;
-  struct UnifyingContext;
-  struct PropositionalLDToSLQueryResultWithSubstFn;
-  struct LeafToLDIteratorFn;
-
-  template <bool instantiation>
-  struct MatchingFilter
-=======
   VirtualIterator<QueryRes<ResultSubstitutionSP, LeafData>> getInstances(Literal* lit, bool complementary, bool retrieveSubstitutions) final override
   { return getResultIterator<FastInstancesIterator>(lit, complementary, retrieveSubstitutions); }
 
   VirtualIterator<QueryRes<ResultSubstitutionSP, LeafData>> getVariants(Literal* query, bool complementary, bool retrieveSubstitutions) final override
->>>>>>> 1b962d70
   {
     return pvi(iterTraits(getTree(query, complementary).getVariants(query, retrieveSubstitutions))
           .map([](auto qr) { return queryRes(std::move(qr.unif), *qr.data); }));
@@ -195,5 +159,4 @@
 
 };
 
-#include "Indexing/LiteralSubstitutionTree.cpp"
 #endif /* __LiteralSubstitutionTree__ */