--- conflicted
+++ resolved
@@ -138,65 +138,10 @@
     NOT_IMPLEMENTED; 
   }
 
-<<<<<<< HEAD
-  static ResultSubstitutionSP fromSubstitution(RobSubstitution* s,
-	  int queryBank, int resultBank);
-
-  friend std::ostream& operator<<(std::ostream& out, ResultSubstitution const& self)
-  { return self.output(out); }
-
-  virtual std::ostream& output(std::ostream& out) const = 0;
-};
-
-
-class IdentitySubstitution
-: public ResultSubstitution
-{
-public:
-  CLASS_NAME(IdentitySubstitution);
-  USE_ALLOCATOR(IdentitySubstitution);
-  
-  static ResultSubstitutionSP instance();
-
-  TermList applyToQuery(TermList t) final override { return t; }
-  Literal* applyToQuery(Literal* l) final override { return l; }
-  TermList applyToResult(TermList t) final override { return t; }
-  Literal* applyToResult(Literal* l) final override { return l; }
-  TermList applyTo(TermList t, unsigned index) final override { return t; }
-  Literal* applyTo(Literal* l,unsigned index) final override { return l; }
-  bool isIdentityOnQueryWhenResultBound() final override {return true;}
-  virtual std::ostream& output(std::ostream& out) const final override { return out << "identity"; }
-};
-
-class DisjunctQueryAndResultVariablesSubstitution
-: public ResultSubstitution
-{
-public:
-  CLASS_NAME(DisjunctQueryAndResultVariablesSubstitution);
-  USE_ALLOCATOR(DisjunctQueryAndResultVariablesSubstitution);
-  
-  TermList applyToQuery(TermList t) final override;
-  Literal* applyToQuery(Literal* l) final override;
-  TermList applyToResult(TermList t) final override;
-  Literal* applyToResult(Literal* l) final override;
-  TermList applyTo(TermList t, unsigned index) final override { NOT_IMPLEMENTED; }
-  Literal* applyTo(Literal* l, unsigned index) final override { NOT_IMPLEMENTED; }
-
-  /**
-   * we can return true because nothing is bound to the result
-   */
-  bool isIdentityOnQueryWhenResultBound() final override {return true;}
-  virtual std::ostream& output(std::ostream& out) const final override 
-  { return out << "DisjunctQueryAndResultVariablesSubstitution"; }
-private:
-  struct Applicator;
-  Renaming _renaming;
-=======
   static ResultSubstitutionSP fromSubstitution(RobSubstitution* s, int queryBank, int resultBank);
   virtual void output(std::ostream& ) const = 0;
   friend std::ostream& operator<<(std::ostream& out, ResultSubstitution const& self)
   { self.output(out); return out; }
->>>>>>> 1b962d70
 };
 
 }; // namepace Indexing
