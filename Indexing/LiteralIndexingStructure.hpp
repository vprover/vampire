/*
 * This file is part of the source code of the software program
 * Vampire. It is protected by applicable
 * copyright laws.
 *
 * This source code is distributed under the licence found here
 * https://vprover.github.io/license.html
 * and in the source directory
 */
/**
 * @file LiteralIndexingStructure.hpp
 * Defines class LiteralIndexingStructure.
 */


#ifndef __LiteralIndexingStructure__
#define __LiteralIndexingStructure__

#include "Forwards.hpp"
#include "Index.hpp"
#include "Kernel/MismatchHandler.hpp"
#include "Lib/VirtualIterator.hpp"
#include "Shell/Options.hpp"

namespace Indexing {

template<class LeafData_ = DefaultLiteralLeafData>
class LiteralIndexingStructure {
public:
  using LeafData = LeafData_;
  virtual ~LiteralIndexingStructure() {}

  virtual void handle(LeafData ld, bool insert) = 0;
  void insert(LeafData ld) { handle(std::move(ld), /* insert = */ true ); }
  void remove(LeafData ld) { handle(std::move(ld), /* insert = */ false); }

<<<<<<< HEAD
  virtual VirtualIterator<LeafData> getAll() { NOT_IMPLEMENTED; }
  virtual VirtualIterator<QueryRes<ResultSubstitutionSP, LeafData>> getUnifications(Literal* lit, bool complementary, bool retrieveSubstitutions = true) { NOT_IMPLEMENTED; }
  virtual VirtualIterator<QueryRes<AbstractingUnifier*, LeafData>> getUwa(Literal* lit, bool complementary) = 0;
  virtual VirtualIterator<QueryRes<ResultSubstitutionSP, LeafData>> getGeneralizations(Literal* lit, bool complementary, bool retrieveSubstitutions = true) { NOT_IMPLEMENTED; }
  virtual VirtualIterator<QueryRes<ResultSubstitutionSP, LeafData>> getInstances(Literal* lit, bool complementary, bool retrieveSubstitutions = true) { NOT_IMPLEMENTED; }
  virtual VirtualIterator<QueryRes<ResultSubstitutionSP, LeafData>> getVariants(Literal* lit, bool complementary, bool retrieveSubstitutions = true) { NOT_IMPLEMENTED; }
=======
  virtual SLQueryResultIterator getAll() { NOT_IMPLEMENTED; }
  virtual SLQueryResultIterator getUnifications(Literal* lit, bool complementary, bool retrieveSubstitutions = true) { NOT_IMPLEMENTED; }
  virtual VirtualIterator<LQueryRes<AbstractingUnifier*>> getUwa(Literal* lit, bool complementary, Options::UnificationWithAbstraction uwa, bool fixedPointIteration) = 0;
  virtual SLQueryResultIterator getGeneralizations(Literal* lit, bool complementary, bool retrieveSubstitutions = true) { NOT_IMPLEMENTED; }
  virtual SLQueryResultIterator getInstances(Literal* lit, bool complementary, bool retrieveSubstitutions = true) { NOT_IMPLEMENTED; }
  virtual SLQueryResultIterator getVariants(Literal* lit, bool complementary, bool retrieveSubstitutions = true) { NOT_IMPLEMENTED; }
>>>>>>> 93bb9c6c

  virtual size_t getUnificationCount(Literal* lit, bool complementary)
  {
    CALL("LiteralIndexingStructure::getUnificationCount");
    return countIteratorElements(getUnifications(lit, complementary, false));
  }

};

};

#endif /* __LiteralIndexingStructure__ */<|MERGE_RESOLUTION|>--- conflicted
+++ resolved
@@ -34,21 +34,12 @@
   void insert(LeafData ld) { handle(std::move(ld), /* insert = */ true ); }
   void remove(LeafData ld) { handle(std::move(ld), /* insert = */ false); }
 
-<<<<<<< HEAD
   virtual VirtualIterator<LeafData> getAll() { NOT_IMPLEMENTED; }
   virtual VirtualIterator<QueryRes<ResultSubstitutionSP, LeafData>> getUnifications(Literal* lit, bool complementary, bool retrieveSubstitutions = true) { NOT_IMPLEMENTED; }
-  virtual VirtualIterator<QueryRes<AbstractingUnifier*, LeafData>> getUwa(Literal* lit, bool complementary) = 0;
+  virtual VirtualIterator<QueryRes<AbstractingUnifier*, LeafData>> getUwa(Literal* lit, bool complementary, Options::UnificationWithAbstraction uwa, bool fixedPointIteration) = 0;
   virtual VirtualIterator<QueryRes<ResultSubstitutionSP, LeafData>> getGeneralizations(Literal* lit, bool complementary, bool retrieveSubstitutions = true) { NOT_IMPLEMENTED; }
   virtual VirtualIterator<QueryRes<ResultSubstitutionSP, LeafData>> getInstances(Literal* lit, bool complementary, bool retrieveSubstitutions = true) { NOT_IMPLEMENTED; }
   virtual VirtualIterator<QueryRes<ResultSubstitutionSP, LeafData>> getVariants(Literal* lit, bool complementary, bool retrieveSubstitutions = true) { NOT_IMPLEMENTED; }
-=======
-  virtual SLQueryResultIterator getAll() { NOT_IMPLEMENTED; }
-  virtual SLQueryResultIterator getUnifications(Literal* lit, bool complementary, bool retrieveSubstitutions = true) { NOT_IMPLEMENTED; }
-  virtual VirtualIterator<LQueryRes<AbstractingUnifier*>> getUwa(Literal* lit, bool complementary, Options::UnificationWithAbstraction uwa, bool fixedPointIteration) = 0;
-  virtual SLQueryResultIterator getGeneralizations(Literal* lit, bool complementary, bool retrieveSubstitutions = true) { NOT_IMPLEMENTED; }
-  virtual SLQueryResultIterator getInstances(Literal* lit, bool complementary, bool retrieveSubstitutions = true) { NOT_IMPLEMENTED; }
-  virtual SLQueryResultIterator getVariants(Literal* lit, bool complementary, bool retrieveSubstitutions = true) { NOT_IMPLEMENTED; }
->>>>>>> 93bb9c6c
 
   virtual size_t getUnificationCount(Literal* lit, bool complementary)
   {
