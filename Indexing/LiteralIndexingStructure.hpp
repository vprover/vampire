--- conflicted
+++ resolved
@@ -32,22 +32,17 @@
   virtual void remove(Literal* lit, Clause* cls) = 0;
 
   virtual SLQueryResultIterator getAll() { NOT_IMPLEMENTED; }
-<<<<<<< HEAD
-  virtual SLQueryResultIterator getUnifications(Literal* lit,
-	  bool complementary, bool retrieveSubstitutions = true) { NOT_IMPLEMENTED; }
-  virtual SLQueryResultIterator getGeneralizations(Literal* lit,
-	  bool complementary, bool retrieveSubstitutions = true) { NOT_IMPLEMENTED; }
-  virtual SLQueryResultIterator getInstances(Literal* lit,
-	  bool complementary, bool retrieveSubstitutions = true) { NOT_IMPLEMENTED; }
-  virtual SLQueryResultIterator getVariants(Literal* lit,
-	  bool complementary, bool retrieveSubstitutions = true) { NOT_IMPLEMENTED; }
-=======
-  virtual SLQueryResultIterator getUnifications(Literal* lit, bool complementary, bool retrieveSubstitutions = true) { NOT_IMPLEMENTED; }
-  virtual VirtualIterator<LQueryRes<AbstractingUnifier*>> getUwa(Literal* lit, bool complementary, Options::UnificationWithAbstraction uwa, bool fixedPointIteration) = 0;
-  virtual SLQueryResultIterator getGeneralizations(Literal* lit, bool complementary, bool retrieveSubstitutions = true) { NOT_IMPLEMENTED; }
-  virtual SLQueryResultIterator getInstances(Literal* lit, bool complementary, bool retrieveSubstitutions = true) { NOT_IMPLEMENTED; }
-  virtual SLQueryResultIterator getVariants(Literal* lit, bool complementary, bool retrieveSubstitutions = true) { NOT_IMPLEMENTED; }
->>>>>>> 93bb9c6c
+
+  virtual SLQueryResultIterator getUnifications(Literal* lit, 
+    bool complementary, bool retrieveSubstitutions = true) { NOT_IMPLEMENTED; }
+  virtual VirtualIterator<LQueryRes<AbstractingUnifier*>> getUwa(Literal* lit, 
+    bool complementary, Options::UnificationWithAbstraction uwa, bool fixedPointIteration) = 0;
+  virtual SLQueryResultIterator getGeneralizations(Literal* lit, bool complementary,
+   bool retrieveSubstitutions = true) { NOT_IMPLEMENTED; }
+  virtual SLQueryResultIterator getInstances(Literal* lit, bool complementary, 
+    bool retrieveSubstitutions = true) { NOT_IMPLEMENTED; }
+  virtual SLQueryResultIterator getVariants(Literal* lit, bool complementary, 
+    bool retrieveSubstitutions = true) { NOT_IMPLEMENTED; }
 
   virtual size_t getUnificationCount(Literal* lit, bool complementary)
   {
