/*
 * This file is part of the source code of the software program
 * Vampire. It is protected by applicable
 * copyright laws.
 *
 * This source code is distributed under the licence found here
 * https://vprover.github.io/license.html
 * and in the source directory
 */
/**
 * @file LiteralIndexingStructure.hpp
 * Defines class LiteralIndexingStructure.
 */


#ifndef __LiteralIndexingStructure__
#define __LiteralIndexingStructure__

#include "Forwards.hpp"
#include "Index.hpp"
#include "Kernel/MismatchHandler.hpp"
#include "Lib/VirtualIterator.hpp"

namespace Indexing {

template<class LeafData_ = DefaultLiteralLeafData>
class LiteralIndexingStructure {
public:
  using LeafData = LeafData_;
  virtual ~LiteralIndexingStructure() {}

  virtual void handle(Literal* lit, Clause* cls, bool insert) = 0;
  void insert(Literal* lit, Clause* cls) { handle(lit, cls, /* insert = */ true ); }
  void remove(Literal* lit, Clause* cls) { handle(lit, cls, /* insert = */ false); }

  virtual VirtualIterator<LeafData> getAll() { NOT_IMPLEMENTED; }
  virtual VirtualIterator<QueryRes<ResultSubstitutionSP, LeafData>> getUnifications(Literal* lit, bool complementary, bool retrieveSubstitutions = true) { NOT_IMPLEMENTED; }
  virtual VirtualIterator<QueryRes<AbstractingUnifier*, LeafData>> getUwa(Literal* lit, bool complementary) = 0;
  virtual VirtualIterator<QueryRes<ResultSubstitutionSP, LeafData>> getGeneralizations(Literal* lit, bool complementary, bool retrieveSubstitutions = true) { NOT_IMPLEMENTED; }
  virtual VirtualIterator<QueryRes<ResultSubstitutionSP, LeafData>> getInstances(Literal* lit, bool complementary, bool retrieveSubstitutions = true) { NOT_IMPLEMENTED; }
  virtual VirtualIterator<QueryRes<ResultSubstitutionSP, LeafData>> getVariants(Literal* lit, bool complementary, bool retrieveSubstitutions = true) { NOT_IMPLEMENTED; }

  virtual size_t getUnificationCount(Literal* lit, bool complementary)
  {
    CALL("LiteralIndexingStructure::getUnificationCount");
    return countIteratorElements(getUnifications(lit, complementary, false));
  }
<<<<<<< HEAD
=======

>>>>>>> 1b962d70
};

};

#endif /* __LiteralIndexingStructure__ */<|MERGE_RESOLUTION|>--- conflicted
+++ resolved
@@ -45,10 +45,6 @@
     CALL("LiteralIndexingStructure::getUnificationCount");
     return countIteratorElements(getUnifications(lit, complementary, false));
   }
-<<<<<<< HEAD
-=======
-
->>>>>>> 1b962d70
 };
 
 };
