--- conflicted
+++ resolved
@@ -63,13 +63,8 @@
 TermSharing::~TermSharing()
 {
   CALL("TermSharing::~TermSharing");
-<<<<<<< HEAD
 
 #if !VTHREADED && CHECK_LEAKS
-=======
-  
-#if CHECK_LEAKS
->>>>>>> b96158b4
   Set<Term*,TermSharing>::Iterator ts(_terms);
   while (ts.hasNext()) {
     ts.next()->destroy();
@@ -140,11 +135,7 @@
 	signature->getFunction(t->functor())->interpreted();
     Color color = COLOR_TRANSPARENT;
 
-<<<<<<< HEAD
-    if(env->options->combinatorySup() && !AH::isType(t)){ 
-=======
     if(env.options->combinatorySup()){ 
->>>>>>> b96158b4
       int maxRedLength = -1;
       TermList head;
       TermStack args;
@@ -412,13 +403,8 @@
   if (s == t) {
     t->markShared();
     t->setId(_totalLiterals);
-<<<<<<< HEAD
-    t->setWeight(2 + sortWeight);
-    if (env->colorUsed) {
-=======
     t->setWeight(2 + sort.weight());
     if (env.colorUsed) {
->>>>>>> b96158b4
       t->setColor(COLOR_TRANSPARENT);
     }
     t->setInterpretedConstantsPresence(false);
