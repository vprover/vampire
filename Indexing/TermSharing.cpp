/*
 * This file is part of the source code of the software program
 * Vampire. It is protected by applicable
 * copyright laws.
 *
 * This source code is distributed under the licence found here
 * https://vprover.github.io/license.html
 * and in the source directory
 */
/**
 * @file TermSharing.cpp
 * Implements class TermSharing.
 *
 * @since 28/12/2007 Manchester
 */

#include "Forwards.hpp"

#include "Lib/Environment.hpp"
#include "Kernel/Signature.hpp"
#include "Kernel/SortHelper.hpp"
#include "Kernel/OperatorType.hpp"
#include "Kernel/Term.hpp"
#include "Kernel/TermIterators.hpp"
#include "Kernel/ApplicativeHelper.hpp"

#include "Shell/Statistics.hpp"
#include "Debug/TimeProfiling.hpp"

#include "TermSharing.hpp"

using namespace std;
using namespace Kernel;
using namespace Indexing;

typedef ApplicativeHelper AH;

/**
 * Initialise the term sharing structure.
 * @since 29/12/2007 Manchester
 */
TermSharing::TermSharing()
  : _poly(true),
    _wellSortednessCheckingDisabled(false)
{
}

/**
 * Destroy the term sharing structure.
 * @since 29/12/2007 Manchester
 */
TermSharing::~TermSharing()
{
#if CHECK_LEAKS
  Set<Term*,TermSharing>::Iterator ts(_terms);
  while (ts.hasNext()) {
    ts.next()->destroy();
  }
  Set<Literal*,TermSharing>::Iterator ls(_literals);
  while (ls.hasNext()) {
    ls.next()->destroy();
  }
  Set<AtomicSort*,TermSharing>::Iterator ss(_sorts);
  while (ss.hasNext()) {
    ss.next()->destroy();
  }
#endif
}

void TermSharing::setPoly()
{
  //combinatory superposiiton can introduce polymorphism into a monomorphic problem
  _poly = env.getMainProblem()->isHigherOrder() || env.getMainProblem()->hasPolymorphicSym() ||
    (env.options->equalityProxy() != Options::EqualityProxy::OFF && !env.options->useMonoEqualityProxy());
}

/**
 * TODO update documentation
 * Insert a new term in the index and return the result.
 * @since 28/12/2007 Manchester
 */
void TermSharing::computeAndSetSharedTermData(Term* t)
{
<<<<<<< HEAD
  CALL("TermSharing::insert(Term*)");
=======

  ASS(!t->isLiteral());
  ASS(!t->isSpecial());
  ASS(!t->isSort());

>>>>>>> f3ac909e
  TIME_TRACE(TimeTrace::TERM_SHARING);

    unsigned weight = 1;
    unsigned vars = 0;
    bool hasInterpretedConstants=t->arity()==0 &&
	env.signature->getFunction(t->functor())->interpreted();
    bool hasTermVar = false;
    Color color = COLOR_TRANSPARENT;

    if(env.options->combinatorySup()){ 
      int maxRedLength = -1;
      TermList head;
      TermStack args;
      AH::getHeadAndArgs(t, head, args);
      if(!AH::isComb(head) || AH::isUnderApplied(head, args.size())){
        maxRedLength = sumRedLengths(args);
      } else {
        switch(AH::getComb(head)){
          case Signature::B_COMB:
            if(!AH::isComb(AH::getHead(args[args.size()-1]))  &&
               !AH::isComb(AH::getHead(args[args.size()-2]))){
              maxRedLength = sumRedLengths(args);
              maxRedLength = maxRedLength == -1 ? -1 : maxRedLength + 1;
            }
            break;
          case Signature::S_COMB:
            if(!AH::isComb(AH::getHead(args[args.size()-1]))  &&
               !AH::isComb(AH::getHead(args[args.size()-2]))){
              maxRedLength = sumRedLengths(args);
              maxRedLength = maxRedLength == -1 ? -1 : maxRedLength + 1;
              if(maxRedLength != -1 && args[args.size() - 3].isTerm()){
                maxRedLength += args[args.size() - 3].term()->maxRedLength();
              }
            }
            break;
          case Signature::C_COMB:
          case Signature::I_COMB:
          case Signature::K_COMB:
            if(!AH::isComb(AH::getHead(args[args.size()-1]))){
              maxRedLength = sumRedLengths(args);
              maxRedLength = maxRedLength == -1 ? -1 : maxRedLength + 1;
            }
            break;
          default:
            ASSERTION_VIOLATION;
        }
      }
      t->setMaxRedLen(maxRedLength);
    }
    
    unsigned typeArity = t->numTypeArguments();
    for (unsigned i = 0; i < t->arity(); i++) {
      TermList* tt = t->nthArgument(i);
      if (tt->isVar()) {
        ASS(tt->isOrdinaryVar());
        if(i >= typeArity){
          hasTermVar = true;
        }
        vars++;
        weight += 1;
      }
      else 
      {
        ASS_REP(tt->term()->shared(), tt->term()->toString());
        
        Term* r = tt->term();
  
        vars += r->numVarOccs();
        weight += r->weight();
        hasTermVar |= r->hasTermVar();
        if (env.colorUsed) {
          color = static_cast<Color>(color | r->color());
        }
        if(!hasInterpretedConstants && r->hasInterpretedConstants()) {
          hasInterpretedConstants=true; 
        }
      }
    }
    t->markShared();
    t->setId(_terms.size());
    t->setNumVarOccs(vars);
    t->setWeight(weight);
    t->setHasTermVar(hasTermVar);
    if (env.colorUsed) {
      Color fcolor = env.signature->getFunction(t->functor())->color();
      color = static_cast<Color>(color | fcolor);
      t->setColor(color);
    }

    t->setInterpretedConstantsPresence(hasInterpretedConstants);

    //poly function works for mono as well, but is slow
    //it is fine to use for debug
    ASS_REP(_wellSortednessCheckingDisabled || SortHelper::areImmediateSortsValidPoly(t), t->toString());
    if (!_poly && !SortHelper::areImmediateSortsValidMono(t) && !_wellSortednessCheckingDisabled){
      USER_ERROR("Immediate (shared) subterms of  term/literal "+t->toString()+" have different types/not well-typed!");
    } else if (_poly && !SortHelper::areImmediateSortsValidPoly(t) && !_wellSortednessCheckingDisabled){
      USER_ERROR("Immediate (shared) subterms of  term/literal "+t->toString()+" have different types/not well-typed!");      
    }
} // TermSharing::insert

 // TODO update documentation
void TermSharing::computeAndSetSharedSortData(AtomicSort* sort)
{
<<<<<<< HEAD
  CALL("TermSharing::computeAndSetSharedSortData(AtomicSort*)");
=======
>>>>>>> f3ac909e
  ASS(!sort->isLiteral());
  ASS(!sort->isSpecial());
  ASS(sort->isSort());

  TIME_TRACE("sort sharing");

    if(sort->isArraySort()){
      _arraySorts.insert(TermList(sort));
    }
    unsigned weight = 1;
    unsigned vars = 0;

    for (TermList* tt = sort->args(); ! tt->isEmpty(); tt = tt->next()) {
      if (tt->isVar()) {
        ASS(tt->isOrdinaryVar());
        vars++;
        weight += 1;
      }
      else 
      {
        ASS_REP(tt->term()->shared(), tt->term()->toString());
        
        Term* r = tt->term();
  
        vars += r->numVarOccs();
        weight += r->weight();
      }
    }
    sort->markShared();
    sort->setId(_sorts.size());
    sort->setNumVarOccs(vars);
    sort->setWeight(weight);

    ASS_REP(SortHelper::allTopLevelArgsAreSorts(sort), sort->toString());
    if (!SortHelper::allTopLevelArgsAreSorts(sort)){
      USER_ERROR("Immediate subterms of sort "+sort->toString()+" are not all sorts as mandated in rank-1 polymorphism!");      
    }
} // TermSharing::insert

/**
 * TODO update documentation
 * Insert a new literal in the index and return the result.
 *
 * Equalities between two variables cannot be inserted using this
 * function. @c insertVariableEquality() must be used instead.
 *
 * @since 28/12/2007 Manchester
 */
void TermSharing::computeAndSetSharedLiteralData(Literal* t)
{
  ASS(t->isLiteral());
  ASS(!t->isSort());
  ASS(!t->isSpecial());

  //equalities between variables must be inserted using insertVariableEquality() function
  ASS_REP(!t->isEquality() || !t->nthArgument(0)->isVar() || !t->nthArgument(1)->isVar(), t->toString());

  TIME_TRACE(TimeTrace::TERM_SHARING);

    unsigned weight = 1;
    unsigned vars = 0;
    Color color = COLOR_TRANSPARENT;
    bool hasInterpretedConstants=false;

    if(t->isEquality()){
      weight += SortHelper::getEqualityArgumentSort(s).weight() - 1;
    }

    for (TermList* tt = t->args(); ! tt->isEmpty(); tt = tt->next()) {
      if (tt->isVar()) {
        ASS(tt->isOrdinaryVar());
        vars++;
        weight += 1;
      }
      else {
        ASS_REP(tt->term()->shared(), tt->term()->toString());
        Term* r = tt->term();
        vars += r->numVarOccs();
        weight += r->weight();

<<<<<<< HEAD
        if(t->isEquality()){
          // TODO we're adding the weight of the sort twice here if we have an equality where both sides are terms. do we really want that?
          TermList sort = SortHelper::getResultSort(r);
          weight += sort.weight() - 1;
        }

=======
>>>>>>> f3ac909e
        if (env.colorUsed) {
          ASS(color == COLOR_TRANSPARENT || r->color() == COLOR_TRANSPARENT || color == r->color());
          color = static_cast<Color>(color | r->color());
        }
        if(!hasInterpretedConstants && r->hasInterpretedConstants()) {
          hasInterpretedConstants=true;
        }
      }
    }
    t->markShared();
    t->setId(_literals.size());
    t->setNumVarOccs(vars);
    t->setWeight(weight);
    if (env.colorUsed) {
      Color fcolor = env.signature->getPredicate(t->functor())->color();
      color = static_cast<Color>(color | fcolor);
      t->setColor(color);
    }
    t->setInterpretedConstantsPresence(hasInterpretedConstants);

    ASS_REP(_wellSortednessCheckingDisabled || SortHelper::areImmediateSortsValidPoly(t), t->toString());
    if (!_poly && !SortHelper::areImmediateSortsValidMono(t) && !_wellSortednessCheckingDisabled){
      USER_ERROR("Immediate (shared) subterms of  term/literal "+t->toString()+" have different types/not well-typed!");
    } else if (_poly && !SortHelper::areImmediateSortsValidPoly(t) && !_wellSortednessCheckingDisabled){
      USER_ERROR("Immediate (shared) subterms of  term/literal "+t->toString()+" have different types/not well-typed!");      
    }
} // TermSharing::insert

/**
 * Insert a new literal in the index and return the result.
 * @since 28/12/2007 Manchester
 */
void TermSharing::computeAndSetSharedVarEqData(Literal* t, TermList sort)
{
  ASS(t->isLiteral());
  ASS(t->commutative());
  ASS(t->isEquality());
  ASS(t->nthArgument(0)->isVar());
  ASS(t->nthArgument(1)->isVar());
  ASS(!t->isSpecial());

  TIME_TRACE(TimeTrace::TERM_SHARING);

  TermList* ts1 = t->args();
  TermList* ts2 = ts1->next();
  if (argNormGt(*ts1, *ts2)) {
    swap(ts1->_content, ts2->_content);
  }

  //we need these values set during insertion into the sharing set
  t->markTwoVarEquality();
  t->setTwoVarEqSort(sort);

    t->markShared();
    t->setId(_literals.size());
    // 3 since we have two variables and the equality symbol itself.
    // Additionally, we need sort.weight() in the polymorphic case since
    // the sort may contain variables and Vampire assumes the invariant
    // weight(lit) >= distinct_vars(lit)
    // The -1 factor is there not to make the overall weight different,
    // for the monomorpic case, than it was in the olden days
    // (which was 3 and sort.weight() is in such cases 1)
    // Note that this is not perfect with arrays, who's complex (ground) sort weighs more than 1
    // However, we don't want the calculation to depend on _poly
    // which switches from 1 to possibly 0 only after preprocessing.
    t->setWeight(3 + (sort.weight() - 1));
    if (env.colorUsed) {
      t->setColor(COLOR_TRANSPARENT);
    }
    t->setInterpretedConstantsPresence(false);
} // TermSharing::insertVariableEquality

/**
 * If the sharing structure contains a literal opposite to @b l, return it.
 * Otherwise return 0.
 */
Literal* TermSharing::tryGetOpposite(Literal* l)
{
  Literal* res;
  if(_literals.find(OpLitWrapper(l), res)) {
    return res;
  }
  return 0;
}


int TermSharing::sumRedLengths(TermStack& args)
{
  int redLength = 0;

  for(unsigned i = 0; i < args.size(); i++){
    if(args[i].isTerm() && args[i].term()->maxRedLength() != -1){
      redLength += args[i].term()->maxRedLength();
    } else if(args[i].isTerm()) {
      return -1;
    }
  }
  return redLength;
}

/**
 * Return true if t1 is greater than t2 in some arbitrary
 * total ordering.
 *
 * Is used just for normalization of commutative term and
 * literal arguments.
 */
bool TermSharing::argNormGt(TermList t1, TermList t2)
{
  if(t1.tag()!=t2.tag()) {
    return t1.tag()>t2.tag();
  }
  if(!t1.isTerm()) {
    return t1.content()>t2.content();
  }
  Term* trm1=t1.term();
  Term* trm2=t2.term();

  // if both shared, we can just use ids (can they ever be non-shared here?)
  ASS_REP(trm1->shared(), trm1->toString());
  ASS_REP(trm2->shared(), trm2->toString());

  return (trm1->getId() > trm2->getId());
}


/**
 * True if the the top-levels of @b s and @b t are equal.
 * Used for inserting terms in a hash table.
 * @pre s and t must be non-variable terms
 * @since 28/12/2007 Manchester
 */
bool TermSharing::equals(const Term* s,const Term* t)
{
  if (s->functor() != t->functor()) return false;

  const TermList* ss = s->args();
  const TermList* tt = t->args();
  while (! ss->isEmpty()) {
    if (ss->_content != tt->_content) {
      return false;
    }
    ss = ss->next();
    tt = tt->next();
  }
  return true;
<<<<<<< HEAD
} // TermSharing::equals
=======
} // TermSharing::equals

/**
 * True if the two literals are equal (or equal except polarity if @c opposite is true)
 */
template<bool opposite>
bool TermSharing::equals(const Literal* l1, const Literal* l2)
{
  if( (l1->polarity()==l2->polarity()) == opposite) {
    return false;
  }

  if(l1->isTwoVarEquality() && l2->isTwoVarEquality() &&
      l1->twoVarEqSort()!=l2->twoVarEqSort()) {
    return false;
  }

  return equals(static_cast<const Term*>(l1), static_cast<const Term*>(l2));
}
>>>>>>> f3ac909e
<|MERGE_RESOLUTION|>--- conflicted
+++ resolved
@@ -81,15 +81,6 @@
  */
 void TermSharing::computeAndSetSharedTermData(Term* t)
 {
-<<<<<<< HEAD
-  CALL("TermSharing::insert(Term*)");
-=======
-
-  ASS(!t->isLiteral());
-  ASS(!t->isSpecial());
-  ASS(!t->isSort());
-
->>>>>>> f3ac909e
   TIME_TRACE(TimeTrace::TERM_SHARING);
 
     unsigned weight = 1;
@@ -194,10 +185,6 @@
  // TODO update documentation
 void TermSharing::computeAndSetSharedSortData(AtomicSort* sort)
 {
-<<<<<<< HEAD
-  CALL("TermSharing::computeAndSetSharedSortData(AtomicSort*)");
-=======
->>>>>>> f3ac909e
   ASS(!sort->isLiteral());
   ASS(!sort->isSpecial());
   ASS(sort->isSort());
@@ -263,7 +250,7 @@
     bool hasInterpretedConstants=false;
 
     if(t->isEquality()){
-      weight += SortHelper::getEqualityArgumentSort(s).weight() - 1;
+      weight += SortHelper::getEqualityArgumentSort(t).weight() - 1;
     }
 
     for (TermList* tt = t->args(); ! tt->isEmpty(); tt = tt->next()) {
@@ -278,15 +265,6 @@
         vars += r->numVarOccs();
         weight += r->weight();
 
-<<<<<<< HEAD
-        if(t->isEquality()){
-          // TODO we're adding the weight of the sort twice here if we have an equality where both sides are terms. do we really want that?
-          TermList sort = SortHelper::getResultSort(r);
-          weight += sort.weight() - 1;
-        }
-
-=======
->>>>>>> f3ac909e
         if (env.colorUsed) {
           ASS(color == COLOR_TRANSPARENT || r->color() == COLOR_TRANSPARENT || color == r->color());
           color = static_cast<Color>(color | r->color());
@@ -433,26 +411,4 @@
     tt = tt->next();
   }
   return true;
-<<<<<<< HEAD
-} // TermSharing::equals
-=======
-} // TermSharing::equals
-
-/**
- * True if the two literals are equal (or equal except polarity if @c opposite is true)
- */
-template<bool opposite>
-bool TermSharing::equals(const Literal* l1, const Literal* l2)
-{
-  if( (l1->polarity()==l2->polarity()) == opposite) {
-    return false;
-  }
-
-  if(l1->isTwoVarEquality() && l2->isTwoVarEquality() &&
-      l1->twoVarEqSort()!=l2->twoVarEqSort()) {
-    return false;
-  }
-
-  return equals(static_cast<const Term*>(l1), static_cast<const Term*>(l2));
-}
->>>>>>> f3ac909e
+} // TermSharing::equals