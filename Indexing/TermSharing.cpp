--- conflicted
+++ resolved
@@ -103,10 +103,7 @@
     unsigned weight = 1;
     unsigned vars = 0;
     unsigned varmap = 0;
-<<<<<<< HEAD
     bool reduced = false;
-=======
->>>>>>> 1d0084d0
     bool hasInterpretedConstants=t->arity()==0 &&
 	env.signature->getFunction(t->functor())->interpreted();
     bool hasTermVar = false;
@@ -191,12 +188,9 @@
     t->setId(_terms.size());
     t->setNumVarOccs(vars);
     t->setVarmap(varmap);
-<<<<<<< HEAD
     if (reduced) {
       t->markReduced();
     }
-=======
->>>>>>> 1d0084d0
     t->setWeight(weight);
     t->setHasTermVar(hasTermVar);
     if (env.colorUsed) {
