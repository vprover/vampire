/*
 * This file is part of the source code of the software program
 * Vampire. It is protected by applicable
 * copyright laws.
 *
 * This source code is distributed under the licence found here
 * https://vprover.github.io/license.html
 * and in the source directory
 */
/**
 * @file TermSharing.cpp
 * Implements class TermSharing.
 *
 * @since 28/12/2007 Manchester
 */

#include "Forwards.hpp"

#include "Lib/Environment.hpp"
#include "Kernel/Signature.hpp"
#include "Kernel/SortHelper.hpp"
#include "Kernel/OperatorType.hpp"
#include "Kernel/Term.hpp"
#include "Kernel/TermIterators.hpp"
#include "Kernel/ApplicativeHelper.hpp"

#include "Shell/Statistics.hpp"
#include "Debug/TimeProfiling.hpp"

#include "TermSharing.hpp"

using namespace Kernel;
using namespace Indexing;

typedef ApplicativeHelper AH;

#if VTIME_PROFILING
static const char* TERM_SHARING = "term sharing";
#endif // VTIME_PROFILING

/**
 * Initialise the term sharing structure.
 * @since 29/12/2007 Manchester
 */
TermSharing::TermSharing()
  : _totalTerms(0),
    _totalSorts(0),
    // _groundTerms(0), //MS: unused
    _totalLiterals(0),
    // _groundLiterals(0), //MS: unused
    _literalInsertions(0),
    _sortInsertions(0),
    _termInsertions(0),
    _poly(1),
    _wellSortednessCheckingDisabled(false)
{
  CALL("TermSharing::TermSharing");
}

/**
 * Destroy the term sharing structure.
 * @since 29/12/2007 Manchester
 */
TermSharing::~TermSharing()
{
  CALL("TermSharing::~TermSharing");
  
#if CHECK_LEAKS
  Set<Term*,TermSharing>::Iterator ts(_terms);
  while (ts.hasNext()) {
    ts.next()->destroy();
  }
  Set<Literal*,TermSharing>::Iterator ls(_literals);
  while (ls.hasNext()) {
    ls.next()->destroy();
  }
  Set<AtomicSort*,TermSharing>::Iterator ss(_sorts);
  while (ss.hasNext()) {
    ss.next()->destroy();
  }
#endif
}

void TermSharing::setPoly()
{
  CALL("TermSharing::setPoly()");

  //combinatory superposiiton can introduce polymorphism into a monomorphic problem
  _poly = env.property->higherOrder() || env.property->hasPolymorphicSym() ||
    (env.options->equalityProxy() != Options::EqualityProxy::OFF && !env.options->useMonoEqualityProxy());
}

/**
 * Insert a new term in the index and return the result.
 * @since 28/12/2007 Manchester
 */
Term* TermSharing::insert(Term* t)
{

  CALL("TermSharing::insert(Term*)");
  ASS(!t->isLiteral());
  ASS(!t->isSpecial());
  ASS(!t->isSort());

<<<<<<< HEAD
  TIME_TRACE(TERM_SHARING);
=======
  TIME_TRACE(TimeTrace::TERM_SHARING);
>>>>>>> 1b962d70

  // normalise commutative terms
  if (t->commutative()) {
    ASS(t->arity() == 2);

    TermList* ts1 = t->args();
    TermList* ts2 = ts1->next();
    if (argNormGt(*ts1, *ts2)) {
      swap(ts1->_content, ts2->_content);
    }
  }

  _termInsertions++;
  Term* s = _terms.insert(t);
   if (s == t) {
    unsigned weight = 1;
    unsigned vars = 0;
    bool hasInterpretedConstants=t->arity()==0 &&
	env.signature->getFunction(t->functor())->interpreted();
    bool hasTermVar = false;
    Color color = COLOR_TRANSPARENT;

    if(env.options->combinatorySup()){ 
      int maxRedLength = -1;
      TermList head;
      TermStack args;
      AH::getHeadAndArgs(t, head, args);
      if(!AH::isComb(head) || AH::isUnderApplied(head, args.size())){
        maxRedLength = sumRedLengths(args);
      } else {
        switch(AH::getComb(head)){
          case Signature::B_COMB:
            if(!AH::isComb(AH::getHead(args[args.size()-1]))  &&
               !AH::isComb(AH::getHead(args[args.size()-2]))){
              maxRedLength = sumRedLengths(args);
              maxRedLength = maxRedLength == -1 ? -1 : maxRedLength + 1;
            }
            break;
          case Signature::S_COMB:
            if(!AH::isComb(AH::getHead(args[args.size()-1]))  &&
               !AH::isComb(AH::getHead(args[args.size()-2]))){
              maxRedLength = sumRedLengths(args);
              maxRedLength = maxRedLength == -1 ? -1 : maxRedLength + 1;
              if(maxRedLength != -1 && args[args.size() - 3].isTerm()){
                maxRedLength += args[args.size() - 3].term()->maxRedLength();
              }
            }
            break;
          case Signature::C_COMB:
          case Signature::I_COMB:
          case Signature::K_COMB:
            if(!AH::isComb(AH::getHead(args[args.size()-1]))){
              maxRedLength = sumRedLengths(args);
              maxRedLength = maxRedLength == -1 ? -1 : maxRedLength + 1;
            }
            break;
          default:
            ASSERTION_VIOLATION;
        }
      }
      t->setMaxRedLen(maxRedLength);
    }
    
    unsigned typeArity = t->numTypeArguments();
    for (unsigned i = 0; i < t->arity(); i++) {
      TermList* tt = t->nthArgument(i);
      if (tt->isVar()) {
        ASS(tt->isOrdinaryVar());
        if(i >= typeArity){
          hasTermVar = true;
        }
        vars++;
        weight += 1;
      }
      else 
      {
        ASS_REP(tt->term()->shared(), tt->term()->toString());
        
        Term* r = tt->term();
  
        vars += r->numVarOccs();
        weight += r->weight();
        hasTermVar |= r->hasTermVar();
        if (env.colorUsed) {
          color = static_cast<Color>(color | r->color());
        }
        if(!hasInterpretedConstants && r->hasInterpretedConstants()) {
          hasInterpretedConstants=true; 
        }
      }
    }
    t->markShared();
    t->setId(_totalTerms);
    t->setNumVarOccs(vars);
    t->setWeight(weight);
    t->setHasTermVar(hasTermVar);
    if (env.colorUsed) {
      Color fcolor = env.signature->getFunction(t->functor())->color();
      color = static_cast<Color>(color | fcolor);
      t->setColor(color);
    }
      
    t->setInterpretedConstantsPresence(hasInterpretedConstants);
    _totalTerms++;

    //poly function works for mono as well, but is slow
    //it is fine to use for debug
    ASS_REP(_wellSortednessCheckingDisabled || SortHelper::areImmediateSortsValidPoly(t), t->toString());
    if (!_poly && !SortHelper::areImmediateSortsValidMono(t) && !_wellSortednessCheckingDisabled){
      USER_ERROR("Immediate (shared) subterms of  term/literal "+t->toString()+" have different types/not well-typed!");
    } else if (_poly && !SortHelper::areImmediateSortsValidPoly(t) && !_wellSortednessCheckingDisabled){
      USER_ERROR("Immediate (shared) subterms of  term/literal "+t->toString()+" have different types/not well-typed!");      
    }
  }
  else {
    t->destroy();
  }
  return s;
} // TermSharing::insert

AtomicSort* TermSharing::insert(AtomicSort* sort)
{
  CALL("TermSharing::insert(AtomicSort*)");
  ASS(!sort->isLiteral());
  ASS(!sort->isSpecial());
  ASS(sort->isSort());

  TIME_TRACE("sort sharing");

  _sortInsertions++;
  AtomicSort* s = _sorts.insert(sort);
  if (s == sort) {
    if(sort->isArraySort()){
      _arraySorts.insert(TermList(sort));
    }    
    unsigned weight = 1;
    unsigned vars = 0;

    for (TermList* tt = sort->args(); ! tt->isEmpty(); tt = tt->next()) {
      if (tt->isVar()) {
        ASS(tt->isOrdinaryVar());
        vars++;
        weight += 1;
      }
      else 
      {
        ASS_REP(tt->term()->shared(), tt->term()->toString());
        
        Term* r = tt->term();
  
        vars += r->numVarOccs();
        weight += r->weight();
      }
    }
    sort->markShared();
    sort->setId(_totalSorts);
    sort->setNumVarOccs(vars);
    sort->setWeight(weight);
      
    _totalSorts++;

    ASS_REP(SortHelper::allTopLevelArgsAreSorts(sort), sort->toString());
    if (!SortHelper::allTopLevelArgsAreSorts(sort)){
      USER_ERROR("Immediate subterms of sort "+sort->toString()+" are not all sorts as mandated in rank-1 polymorphism!");      
    }
  }
  else {
    sort->destroy();
  }
  return s;
} // TermSharing::insert

/**
 * Insert a new literal in the index and return the result.
 *
 * Equalities between two variables cannot be inserted using this
 * function. @c insertVariableEquality() must be used instead.
 *
 * @since 28/12/2007 Manchester
 */
Literal* TermSharing::insert(Literal* t)
{
  CALL("TermSharing::insert(Literal*)");
  ASS(t->isLiteral());
  ASS(!t->isSort());
  ASS(!t->isSpecial());

  //equalities between variables must be inserted using insertVariableEquality() function
  ASS_REP(!t->isEquality() || !t->nthArgument(0)->isVar() || !t->nthArgument(1)->isVar(), t->toString());

<<<<<<< HEAD
  TIME_TRACE(TERM_SHARING);
=======
  TIME_TRACE(TimeTrace::TERM_SHARING);
>>>>>>> 1b962d70

  if (t->commutative()) {
    ASS(t->arity() == 2);

    TermList* ts1 = t->args();
    TermList* ts2 = ts1->next();
    if (argNormGt(*ts1, *ts2)) {
      swap(ts1->_content, ts2->_content);
    }
  }

  _literalInsertions++;
  Literal* s = _literals.insert(t);
  if (s == t) {
    unsigned weight = 1;
    unsigned vars = 0;
    Color color = COLOR_TRANSPARENT;
    bool hasInterpretedConstants=false;
    for (TermList* tt = t->args(); ! tt->isEmpty(); tt = tt->next()) {
      if (tt->isVar()) {
        ASS(tt->isOrdinaryVar());
        vars++;
        weight += 1;
      }
      else {
        ASS_REP(tt->term()->shared(), tt->term()->toString());
        Term* r = tt->term();
        vars += r->numVarOccs();
        weight += r->weight();

        if(t->isEquality()){
          TermList sort = SortHelper::getResultSort(r);
          weight += sort.weight() - 1;
        }

        if (env.colorUsed) {
          ASS(color == COLOR_TRANSPARENT || r->color() == COLOR_TRANSPARENT || color == r->color());
          color = static_cast<Color>(color | r->color());
        }
        if(!hasInterpretedConstants && r->hasInterpretedConstants()) {
          hasInterpretedConstants=true;
        }
      }
    }
    t->markShared();
    t->setId(_totalLiterals);
    t->setNumVarOccs(vars);
    t->setWeight(weight);
    if (env.colorUsed) {
      Color fcolor = env.signature->getPredicate(t->functor())->color();
      color = static_cast<Color>(color | fcolor);
      t->setColor(color);
    }
    t->setInterpretedConstantsPresence(hasInterpretedConstants);
    _totalLiterals++;

    ASS_REP(_wellSortednessCheckingDisabled || SortHelper::areImmediateSortsValidPoly(t), t->toString());
    if (!_poly && !SortHelper::areImmediateSortsValidMono(t) && !_wellSortednessCheckingDisabled){
      USER_ERROR("Immediate (shared) subterms of  term/literal "+t->toString()+" have different types/not well-typed!");
    } else if (_poly && !SortHelper::areImmediateSortsValidPoly(t) && !_wellSortednessCheckingDisabled){
      USER_ERROR("Immediate (shared) subterms of  term/literal "+t->toString()+" have different types/not well-typed!");      
    }
  }
  else {
    t->destroy();
  }
  return s;
} // TermSharing::insert

/**
 * Insert a new literal in the index and return the result.
 * @since 28/12/2007 Manchester
 */
Literal* TermSharing::insertVariableEquality(Literal* t, TermList sort)
{
  CALL("TermSharing::insertVariableEquality");
  ASS(t->isLiteral());
  ASS(t->commutative());
  ASS(t->isEquality());
  ASS(t->nthArgument(0)->isVar());
  ASS(t->nthArgument(1)->isVar());
  ASS(!t->isSpecial());

<<<<<<< HEAD
  TIME_TRACE(TERM_SHARING);
=======
  TIME_TRACE(TimeTrace::TERM_SHARING);
>>>>>>> 1b962d70

  TermList* ts1 = t->args();
  TermList* ts2 = ts1->next();
  if (argNormGt(*ts1, *ts2)) {
    swap(ts1->_content, ts2->_content);
  }

  //we need these values set during insertion into the sharing set
  t->markTwoVarEquality();
  t->setTwoVarEqSort(sort);

  _literalInsertions++;
  Literal* s = _literals.insert(t);
  if (s == t) {
    t->markShared();
    t->setId(_totalLiterals);
    // 3 since we have two variables and the equality symbol itself.
    // Additionally, we need sort.weight() in the polymorphic case since
    // the sort may contain variables and Vampire assumes the invariant
    // weight(lit) >= distinct_vars(lit)
    // The -1 factor is there not to make the overall weight different,
    // for the monomorpic case, than it was in the olden days
    // (which was 3 and sort.weight() is in such cases 1)
    // Note that this is not perfect with arrays, who's complex (ground) sort weighs more than 1
    // However, we don't want the calculation to depend on _poly
    // which switches from 1 to possibly 0 only after preprocessing.
    t->setWeight(3 + (sort.weight() - 1));
    if (env.colorUsed) {
      t->setColor(COLOR_TRANSPARENT);
    }
    t->setInterpretedConstantsPresence(false);
    _totalLiterals++;
  }
  else {
    t->destroy();
  }
  return s;
} // TermSharing::insertVariableEquality

/**
 * Insert a new term and all its unshared subterms
 * in the index, and return the result.
 */
Term* TermSharing::insertRecurrently(Term* t)
{
  CALL("TermSharing::insert");

<<<<<<< HEAD
  TIME_TRACE(TERM_SHARING);
=======
  TIME_TRACE(TimeTrace::TERM_SHARING);
>>>>>>> 1b962d70

  TermList tRef;
  tRef.setTerm(t);

  TermList* ts=&tRef;
  static Stack<TermList*> stack(4);
  static Stack<TermList*> insertingStack(8);
  for(;;) {
    if(ts->isTerm() && !ts->term()->shared()) {
      stack.push(ts->term()->args());
      insertingStack.push(ts);
    }
    if(stack.isEmpty()) {
      break;
    }
    ts=stack.pop();
    if(!ts->next()->isEmpty()) {
      stack.push(ts->next());
    }
  }
  while(!insertingStack.isEmpty()) {
    ts=insertingStack.pop();
    ts->setTerm(insert(ts->term()));
  }
  return tRef.term();
}

/**
 * If the sharing structure contains a literal opposite to @b l, return it.
 * Otherwise return 0.
 */
Literal* TermSharing::tryGetOpposite(Literal* l)
{
  CALL("TermSharing::tryGetOpposite");

  Literal* res;
  if(_literals.find(OpLitWrapper(l), res)) {
    return res;
  }
  return 0;
}


int TermSharing::sumRedLengths(TermStack& args)
{
  CALL("TermSharing::sumRedLengths");

  int redLength = 0;

  for(unsigned i = 0; i < args.size(); i++){
    if(args[i].isTerm() && args[i].term()->maxRedLength() != -1){
      redLength += args[i].term()->maxRedLength();
    } else if(args[i].isTerm()) {
      return -1;
    }
  }
  return redLength;
}

/**
 * Return true if t1 is greater than t2 in some arbitrary
 * total ordering.
 *
 * Is used just for normalization of commutative term and
 * literal arguments.
 */
bool TermSharing::argNormGt(TermList t1, TermList t2)
{
  CALL("TermSharing::argNormGt");

  if(t1.tag()!=t2.tag()) {
    return t1.tag()>t2.tag();
  }
  if(!t1.isTerm()) {
    return t1.content()>t2.content();
  }
  Term* trm1=t1.term();
  Term* trm2=t2.term();

  // if both shared, we can just use ids (can they ever be non-shared here?)
  ASS_REP(trm1->shared(), trm1->toString());
  ASS_REP(trm2->shared(), trm2->toString());

  return (trm1->getId() > trm2->getId());
}


/**
 * True if the the top-levels of @b s and @b t are equal.
 * Used for inserting terms in a hash table.
 * @pre s and t must be non-variable terms
 * @since 28/12/2007 Manchester
 */
bool TermSharing::equals(const Term* s,const Term* t)
{
  CALL("TermSharing::equals(Term*,Term*)");

  if (s->functor() != t->functor()) return false;

  const TermList* ss = s->args();
  const TermList* tt = t->args();
  while (! ss->isEmpty()) {
    if (ss->_content != tt->_content) {
      return false;
    }
    ss = ss->next();
    tt = tt->next();
  }
  return true;
} // TermSharing::equals

/**
 * True if the two literals are equal (or equal except polarity if @c opposite is true)
 */
bool TermSharing::equals(const Literal* l1, const Literal* l2, bool opposite)
{
  CALL("TermSharing::equals(Literal*,Literal*)");

  if( (l1->polarity()==l2->polarity()) == opposite) {
    return false;
  }

  if(l1->isTwoVarEquality() && l2->isTwoVarEquality() &&
      l1->twoVarEqSort()!=l2->twoVarEqSort()) {
    return false;
  }

  return equals(static_cast<const Term*>(l1),
		static_cast<const Term*>(l2));
}

<|MERGE_RESOLUTION|>--- conflicted
+++ resolved
@@ -33,10 +33,6 @@
 using namespace Indexing;
 
 typedef ApplicativeHelper AH;
-
-#if VTIME_PROFILING
-static const char* TERM_SHARING = "term sharing";
-#endif // VTIME_PROFILING
 
 /**
  * Initialise the term sharing structure.
@@ -102,11 +98,7 @@
   ASS(!t->isSpecial());
   ASS(!t->isSort());
 
-<<<<<<< HEAD
-  TIME_TRACE(TERM_SHARING);
-=======
   TIME_TRACE(TimeTrace::TERM_SHARING);
->>>>>>> 1b962d70
 
   // normalise commutative terms
   if (t->commutative()) {
@@ -297,11 +289,7 @@
   //equalities between variables must be inserted using insertVariableEquality() function
   ASS_REP(!t->isEquality() || !t->nthArgument(0)->isVar() || !t->nthArgument(1)->isVar(), t->toString());
 
-<<<<<<< HEAD
-  TIME_TRACE(TERM_SHARING);
-=======
   TIME_TRACE(TimeTrace::TERM_SHARING);
->>>>>>> 1b962d70
 
   if (t->commutative()) {
     ASS(t->arity() == 2);
@@ -385,11 +373,7 @@
   ASS(t->nthArgument(1)->isVar());
   ASS(!t->isSpecial());
 
-<<<<<<< HEAD
-  TIME_TRACE(TERM_SHARING);
-=======
   TIME_TRACE(TimeTrace::TERM_SHARING);
->>>>>>> 1b962d70
 
   TermList* ts1 = t->args();
   TermList* ts2 = ts1->next();
@@ -437,11 +421,7 @@
 {
   CALL("TermSharing::insert");
 
-<<<<<<< HEAD
-  TIME_TRACE(TERM_SHARING);
-=======
   TIME_TRACE(TimeTrace::TERM_SHARING);
->>>>>>> 1b962d70
 
   TermList tRef;
   tRef.setTerm(t);
