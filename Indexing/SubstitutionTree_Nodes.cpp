/*
 * This file is part of the source code of the software program
 * Vampire. It is protected by applicable
 * copyright laws.
 *
 * This source code is distributed under the licence found here
 * https://vprover.github.io/license.html
 * and in the source directory
 */
/**
 * @file SubstitutionTree_Nodes.cpp
 * Different SubstitutionTree Node implementations.
 */


#include "Lib/DHMultiset.hpp"
#include "Lib/Exception.hpp"
#include "Lib/List.hpp"
#include "Lib/Metaiterators.hpp"
#include "Lib/SkipList.hpp"
#include "Lib/VirtualIterator.hpp"
#include "Lib/Environment.hpp"

#include "Shell/Options.hpp"

#include "Index.hpp"
#include "SubstitutionTree.hpp"


namespace Indexing
{

template<class LeafData_>
class SubstitutionTree<LeafData_>::UListLeaf
: public Leaf
{
public:
  inline
  UListLeaf() : _children(0), _size(0) {}
  inline
  UListLeaf(TermList ts) : Leaf(ts), _children(0), _size(0) {}
  ~UListLeaf()
  {
    LDList::destroy(_children);
  }

  inline
  NodeAlgorithm algorithm() const final override { return UNSORTED_LIST; }
  inline
  bool isEmpty() const final override { return !_children; }
  inline
  int size() const final override { return _size; }
  inline
  LDIterator allChildren() final override
  {
    return pvi( iterTraits(typename LDList::RefIterator(_children)).map([](auto& x) { return &x; }) );
  }
  inline
  void insert(LeafData ld) final override
  {
    LDList::push(ld, _children);
    _size++;
  }
  inline
  void remove(LeafData ld) final override
  {
    _children = LDList::remove(ld, _children);
    _size--;
  }

  USE_ALLOCATOR(UListLeaf);
private:
  typedef List<LeafData> LDList;
  LDList* _children;
  int _size;
};


template<class LeafData_>
class SubstitutionTree<LeafData_>::SListLeaf
: public Leaf
{
public:
  SListLeaf() {}
  SListLeaf(TermList ts) : Leaf(ts) {}

  static SListLeaf* assimilate(Leaf* orig);

  inline
  NodeAlgorithm algorithm() const final override { return SKIP_LIST; }
  inline
<<<<<<< HEAD
  bool isEmpty() const { return _children.isEmpty(); }
  inline
  int size() const { return _children.size(); }
=======
  bool isEmpty() const final override { return _children.isEmpty(); }
  inline
  int size() const final override { return _children.size(); }
>>>>>>> b6962adf
  inline
  LDIterator allChildren() final override
  {
    return pvi( iterTraits(typename LDSkipList::RefIterator(_children)).map([](auto& x) { return &x; }) );
  }
  void insert(LeafData ld) override { _children.insert(ld); }
  void remove(LeafData ld) override { _children.remove(ld); }

  USE_ALLOCATOR(SListLeaf);
private:
  typedef SkipList<LeafData,LDComparator> LDSkipList;
  LDSkipList _children;

  friend class SubstitutionTree;
};


template<class LeafData_>
typename SubstitutionTree<LeafData_>::Leaf* SubstitutionTree<LeafData_>::createLeaf()
{
  return new UListLeaf();
}

template<class LeafData_>
typename SubstitutionTree<LeafData_>::Leaf* SubstitutionTree<LeafData_>::createLeaf(TermList ts)
{
  return new UListLeaf(ts);
}

template<class LeafData_>
typename SubstitutionTree<LeafData_>::IntermediateNode* SubstitutionTree<LeafData_>::createIntermediateNode(unsigned childVar)
{
  return new UArrIntermediateNode(childVar);
}

template<class LeafData_>
typename SubstitutionTree<LeafData_>::IntermediateNode* SubstitutionTree<LeafData_>::createIntermediateNode(TermList ts, unsigned childVar)
{
  return new UArrIntermediateNode(ts, childVar);
}

template<class LeafData_>
void SubstitutionTree<LeafData_>::IntermediateNode::destroyChildren()
{
  static Stack<Node*> toDelete;
  toDelete.reset();
  toDelete.push(this);
  while(toDelete.isNonEmpty()) {
    Node* n=toDelete.pop();
    if(!n->isLeaf()) {
      IntermediateNode* in=static_cast<IntermediateNode*>(n);
      NodeIterator children=in->allChildren();
      while(children.hasNext()) {
	toDelete.push(*children.next());
      }
      in->removeAllChildren();
    }
    if(n!=this) {
      delete n;
    }
  }
}

template<class LeafData_>
typename SubstitutionTree<LeafData_>::Node** SubstitutionTree<LeafData_>::UArrIntermediateNode::
	childByTop(TermList::Top t, bool canCreate)
{
  for(int i=0;i<_size;i++) {
    if(t == _nodes[i]->top()) {
      return &_nodes[i];
    }
  }
  if(canCreate) {
    ASS_L(_size,UARR_INTERMEDIATE_NODE_MAX_SIZE);
    ASS_EQ(_nodes[_size],0);
    _nodes[++_size]=0;
    return &_nodes[_size-1];
  }
  return 0;
}

template<class LeafData_>
void SubstitutionTree<LeafData_>::UArrIntermediateNode::remove(TermList::Top t)
{
  for(int i=0;i<_size;i++) {
    if(t == _nodes[i]->top()) {
      _size--;
      _nodes[i]=_nodes[_size];
      _nodes[_size]=0;
      return;
    }
  }
  ASSERTION_VIOLATION;
}

/**
 * Take an IntermediateNode, destroy it, and return
 * SListIntermediateNode with the same content.
 */
template<class LeafData_>
typename SubstitutionTree<LeafData_>::IntermediateNode* SubstitutionTree<LeafData_>::SListIntermediateNode
	::assimilate(IntermediateNode* orig)
{
  IntermediateNode* res= 0;
  // TODO refactor such that children are not copied here, and deleted at (2), but moved instead
  res = new SListIntermediateNode(orig->term(), orig->childVar);
  res->loadChildren(orig->allChildren());
  orig->makeEmpty();
  // TODO (2) see above
  delete orig;
  return res;
}

/**
 * Take a Leaf, destroy it, and return SListLeaf
 * with the same content.
 */
template<class LeafData_>
typename SubstitutionTree<LeafData_>::SListLeaf* SubstitutionTree<LeafData_>::SListLeaf::assimilate(Leaf* orig)
{
  SListLeaf* res=new SListLeaf(orig->term());
  res->loadChildren(orig->allChildren());
  orig->makeEmpty();
  delete orig;
  return res;
}

template<class LeafData_>
void SubstitutionTree<LeafData_>::ensureLeafEfficiency(Leaf** leaf)
{
  if( (*leaf)->algorithm()==UNSORTED_LIST && (*leaf)->size()>5 ) {
    *leaf=SListLeaf::assimilate(*leaf);
  }
}

template<class LeafData_>
void SubstitutionTree<LeafData_>::ensureIntermediateNodeEfficiency(IntermediateNode** inode)
{
  if( (*inode)->algorithm()==UNSORTED_LIST && (*inode)->size()>3 ) {
    *inode=SListIntermediateNode::assimilate(*inode);
  }
}

} // namespace Indexing
<|MERGE_RESOLUTION|>--- conflicted
+++ resolved
@@ -89,15 +89,9 @@
   inline
   NodeAlgorithm algorithm() const final override { return SKIP_LIST; }
   inline
-<<<<<<< HEAD
-  bool isEmpty() const { return _children.isEmpty(); }
-  inline
-  int size() const { return _children.size(); }
-=======
   bool isEmpty() const final override { return _children.isEmpty(); }
   inline
   int size() const final override { return _children.size(); }
->>>>>>> b6962adf
   inline
   LDIterator allChildren() final override
   {
