--- conflicted
+++ resolved
@@ -69,9 +69,6 @@
   }
 
   USE_ALLOCATOR(UListLeaf);
-#if VDEBUG 
-  void assertValid() const final override {}
-#endif
 private:
   typedef List<LeafData> LDList;
   LDList* _children;
@@ -100,28 +97,10 @@
   {
     return pvi( iterTraits(typename LDSkipList::RefIterator(_children)).map([](auto& x) { return &x; }) );
   }
-<<<<<<< HEAD
-  void insert(LeafData ld) final override
-  {
-    CALL("SubstitutionTree::SListLeaf::insert");
-    _children.insert(ld);
-  }
-  void remove(LeafData ld) final override
-  {
-    CALL("SubstitutionTree::SListLeaf::remove");
-=======
-  void insert(LeafData ld) {
-    _children.insert(ld);
-  }
-  void remove(LeafData ld) {
->>>>>>> 1916f50e
-    _children.remove(ld);
-  }
+  void insert(LeafData ld) override { _children.insert(ld); }
+  void remove(LeafData ld) override { _children.remove(ld); }
 
   USE_ALLOCATOR(SListLeaf);
-#if VDEBUG 
-  void assertValid() const final override {}
-#endif
 private:
   typedef SkipList<LeafData,LDComparator> LDSkipList;
   LDSkipList _children;
