--- conflicted
+++ resolved
@@ -203,24 +203,8 @@
     {
       CALL("SubstitutionTree::LDComparator::compare");
 
-<<<<<<< HEAD
-      /*
-      cout << "ld1: " << ld1.toString() << endl;
-      cout << "ld2: " << ld2.toString() << endl;
-      */
-
-      if(ld1.clause!=ld2.clause) {
-        //if(ld1.clause->number()==ld2.clause->number()){
-          //cout << "XXX " << ld1.clause << " and " << ld2.clause << endl;
-          //cout << ld2.clause->toString() << endl;
-        //}
-        //ASS_NEQ(ld1.clause->number(), ld2.clause->number());
+      if (ld1.clause!=ld2.clause) {
         return (ld1.clause < ld2.clause) ? LESS : GREATER;
-=======
-      if(ld1.clause && ld2.clause && ld1.clause!=ld2.clause) {
-        ASS_NEQ(ld1.clause->number(), ld2.clause->number());
-        return (ld1.clause->number()<ld2.clause->number()) ? LESS : GREATER;
->>>>>>> c1643839
       }
       Comparison res;
       if(ld1.literal && ld2.literal && ld1.literal!=ld2.literal) {
