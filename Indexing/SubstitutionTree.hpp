/*
 * This file is part of the source code of the software program
 * Vampire. It is protected by applicable
 * copyright laws.
 *
 * This source code is distributed under the licence found here
 * https://vprover.github.io/license.html
 * and in the source directory
 */
/**
 * @file SubstitutionTree.hpp
 * Defines class SubstitutionTree.
 *
 * @since 16/08/2008 flight Sydney-San Francisco
 */

#ifndef __SubstitutionTree__
#define __SubstitutionTree__

#include <utility>

#include "Forwards.hpp"

#include "Kernel/MismatchHandler.hpp"
#include "Lib/Exception.hpp"
#include "Lib/VirtualIterator.hpp"
#include "Lib/Metaiterators.hpp"
#include "Lib/Comparison.hpp"
#include "Lib/Int.hpp"
#include "Lib/Stack.hpp"
#include "Lib/List.hpp"
#include "Lib/SkipList.hpp"
#include "Lib/BinaryHeap.hpp"
#include "Lib/Backtrackable.hpp"
#include "Lib/ArrayMap.hpp"
#include "Lib/Array.hpp"
#include "Lib/BiMap.hpp"
#include "Lib/Recycled.hpp"
#include "Kernel/BottomUpEvaluation/TypedTermList.hpp"

#include "Kernel/RobSubstitution.hpp"
#include "Kernel/Renaming.hpp"
#include "Kernel/Clause.hpp"
#include "Kernel/SortHelper.hpp"
#include "Kernel/OperatorType.hpp"
#include "Lib/Option.hpp"
#include "Kernel/Signature.hpp"
#include "Kernel/TermTransformer.hpp"
#include "Kernel/ApplicativeHelper.hpp"
#include "Indexing/ResultSubstitution.hpp"

#include "Lib/Allocator.hpp"

#include "Index.hpp"

#if VDEBUG
#include <iostream>
#endif


// TODO where should these go?
static constexpr int QUERY_BANK=0;
static constexpr int RESULT_BANK=1;
static constexpr int NORM_RESULT_BANK=3;
using namespace std;
using namespace Lib;
using namespace Kernel;

#define UARR_INTERMEDIATE_NODE_MAX_SIZE 4

#define REORDERING 1

namespace Indexing {

  namespace UnificationAlgorithms {
    class RobUnification { 
      Recycled<RobSubstitution> _subs;
    public:
      RobUnification() : _subs() {}
      using Unifier = ResultSubstitutionSP; 

      bool associate(unsigned specialVar, TermList node, BacktrackData& bd)
      {
        CALL("SubstitutionTree::UnificationsIterator::associate");
        TermList query(specialVar, /* special */ true);
        return _subs->unify(query, QUERY_BANK, node, NORM_RESULT_BANK);
      }


      Unifier unifier() { return ResultSubstitution::fromSubstitution(&*_subs, QUERY_BANK, RESULT_BANK); }

      void bindQuerySpecialVar(unsigned var, TermList term, unsigned varBank)
      { _subs->bindSpecialVar(var, term, varBank); }

      void bdRecord(BacktrackData& bd) { _subs->bdRecord(bd); }
      void bdDone() { _subs->bdDone(); }

      void denormalize(Renaming& norm, unsigned NORM_RESULT_BANK,unsigned RESULT_BANK)
      { _subs->denormalize(norm, NORM_RESULT_BANK,RESULT_BANK); }

      TermList::Top getSpecialVarTop(unsigned svar) 
      { return _subs->getSpecialVarTop(svar); }

      bool usesUwa() const { return false; }
    };

    class UnificationWithAbstraction { 
      AbstractingUnifier _unif;
    public:
      UnificationWithAbstraction(MismatchHandler handler) : _unif(AbstractingUnifier::empty(handler)) {}
      using Unifier = AbstractingUnifier*;

      bool associate(unsigned specialVar, TermList node, BacktrackData& bd)
      {
        // CALL("SubstitutionTree::UnificationsIterator::associate");
        TermList query(specialVar, /* special */ true);
        return _unif.unify(query, QUERY_BANK, node, NORM_RESULT_BANK);
      }

      Unifier unifier()
      { return &_unif; }

      void bindQuerySpecialVar(unsigned var, TermList term, unsigned varBank)
      { _unif.subs().bindSpecialVar(var, term, varBank); }

      void bdRecord(BacktrackData& bd)
      { _unif.subs().bdRecord(bd); }

      void bdDone()
      { _unif.subs().bdDone(); }

      void denormalize(Renaming& norm, unsigned NORM_RESULT_BANK,unsigned RESULT_BANK)
      { _unif.subs().denormalize(norm, NORM_RESULT_BANK,RESULT_BANK); }

      TermList::Top getSpecialVarTop(unsigned svar)
      { return _unif.subs().getSpecialVarTop(svar); }

      bool usesUwa() const
      { return _unif.usesUwa(); }
    };

    class UnificationWithAbstractionWithPostprocessing 
    { 
      AbstractingUnifier _unif;
      Option<bool> _fpRes;
    public:
      class NotFinalized { 
        AbstractingUnifier* _unif; 
        Option<bool>* _result;
      public:
        explicit NotFinalized(AbstractingUnifier* unif, Option<bool>* result) 
          : _unif(unif)
          , _result(result) 
        { }

        Option<AbstractingUnifier*> fixedPointIteration() 
        {
          if (_result->isNone()) {
            *_result = some(bool(_unif->fixedPointIteration()));
            if (_unif->isRecording()) {
              _unif->bdGet().addClosure([res = _result]() { *res = {}; });
            }
          }
          return someIf(**_result, [&](){ return _unif;  });
        }

        friend std::ostream& operator<<(std::ostream& out, NotFinalized const& self)
        { return out << *self._unif << " (fixedPointIteration: " << *self._result << " )"; }
      };

      using Unifier = NotFinalized;

      UnificationWithAbstractionWithPostprocessing(MismatchHandler handler) 
        : _unif(AbstractingUnifier::empty(handler)) 
        , _fpRes()
      {}

      bool associate(unsigned specialVar, TermList node, BacktrackData& bd)
      {
        // CALL("SubstitutionTree::UnificationsIterator::associate");
        TermList query(specialVar, /* special */ true);
        return _unif.unify(query, QUERY_BANK, node, NORM_RESULT_BANK);
      }

      Unifier unifier()
      { return NotFinalized(&_unif, &_fpRes); }

      void bindQuerySpecialVar(unsigned var, TermList term, unsigned varBank)
      { _unif.subs().bindSpecialVar(var, term, varBank); }

      void bdRecord(BacktrackData& bd)
      { _unif.subs().bdRecord(bd); }

      void bdDone()
      { _unif.subs().bdDone(); }

      void denormalize(Renaming& norm, unsigned NORM_RESULT_BANK,unsigned RESULT_BANK)
      { _unif.subs().denormalize(norm, NORM_RESULT_BANK,RESULT_BANK); }

      TermList::Top getSpecialVarTop(unsigned svar)
      { return _unif.subs().getSpecialVarTop(svar); }

      bool usesUwa() const
      { return _unif.usesUwa(); }
    };
  };


class SubstitutionTree;
std::ostream& operator<<(std::ostream& out, SubstitutionTree const& self);
std::ostream& operator<<(std::ostream& out, OutputMultiline<SubstitutionTree> const& self);

template<class Key> struct SubtitutionTreeConfig;

/** a counter that is compiled away in release mode */
struct Cntr {
#if VDEBUG
  Cntr() : self(0) {}
  int self;
  operator int() const { return self; }
#endif 
};

/** a reference to a Cntr that increments the counter when it is created and decrements it when it goes out of scope
 * This can be used to count the number of instances when an object of this type is added as a member field to the class 
 * that should be counted */
class InstanceCntr {
public:
#if VDEBUG
  Cntr& _cntr;

  InstanceCntr& operator=(InstanceCntr&& other) 
  { swap(other._cntr, _cntr); return *this; }

  InstanceCntr(InstanceCntr&& other) 
    : _cntr(other._cntr)
  { other._cntr.self++; }

  InstanceCntr(Cntr& cntr) : _cntr(cntr) 
  { _cntr.self++; }
  ~InstanceCntr() 
  { _cntr.self--; }
#else // VDEBUG
  InstanceCntr(Cntr& parent) {}
#endif 
};

/**
 * Class of substitution trees. 
 *
 * We can either store typed terms, or literals in a subtitution tree.
 * Classically we'd think of inserting/removing only one term t into a substitution tree. 
 * This can be understood as inserting the substitution { S0 -> t } into the tree.
 *
 * In general we can insertt a substitution with more than just this one binding. 
 * This is what we do in order to store the sort of variables, and in order to insert all the arguments of a literal:
 * - For a term t of sort s we insert { S0 -> t; S1 -> s }
 * - For literals (~)P(t0..tn) we insert { S0 -> t0 .. Sn -> tn }.
 * (Note that we do not check the predicate or the polarity of literals here. This happens in LiteralSubstitutionTree)
 */
class SubstitutionTree
{

public:
  static constexpr int QRS_QUERY_BANK = 0;
  static constexpr int QRS_RESULT_BANK = 1;
  CLASS_NAME(SubstitutionTree);
  USE_ALLOCATOR(SubstitutionTree);

  SubstitutionTree();
  SubstitutionTree(SubstitutionTree const&) = delete;
  SubstitutionTree& operator=(SubstitutionTree const& other) = delete;
  SubstitutionTree(SubstitutionTree&& other)
  : SubstitutionTree()
  {
    std::swap(_nextVar, other._nextVar);
    std::swap(_root, other._root);
#if VDEBUG
    std::swap(_tag, other._tag);
#endif
  }

  virtual ~SubstitutionTree();

  friend std::ostream& operator<<(std::ostream& out, SubstitutionTree const& self);
  friend std::ostream& operator<<(std::ostream& out, OutputMultiline<SubstitutionTree> const& self);

  struct LeafData {
    LeafData() {}

    LeafData(Clause* cls, Literal* literal, TypedTermList term, TermList extraTerm)
    : clause(cls), literal(literal), term(term), sort(term.sort()), extraTerm(extraTerm) {}
    LeafData(Clause* cls, Literal* literal, TypedTermList term)
    : clause(cls), literal(literal), term(term), sort(term.sort()) { extraTerm.makeEmpty();}

    LeafData(Clause* cls, Literal* literal, TermList term, TermList extraTerm)
    : clause(cls), literal(literal), term(term), extraTerm(extraTerm) { sort.makeEmpty();}
    LeafData(Clause* cls, Literal* literal, TermList term)
    : clause(cls), literal(literal), term(term) { extraTerm.makeEmpty(); sort.makeEmpty(); }

    LeafData(Clause* cls, Literal* literal)
    : clause(cls), literal(literal) { term.makeEmpty(); sort.makeEmpty(), extraTerm.makeEmpty(); }
    inline
    bool operator==(const LeafData& o)
    { return clause==o.clause && literal==o.literal && term==o.term; }

    Clause* clause;
    Literal* literal;
    TermList term;
    TermList sort;
    // In some higher-order use cases, we want to store a different term 
    // in the leaf to the indexed term. extraTerm is used for this purpose.
    // In all other situations it is empty
    TermList extraTerm;

  };
  typedef VirtualIterator<LeafData*> LDIterator;

  template<class Unifier>
  struct QueryResult {
    LeafData const* data; 
    Unifier unif;

    QueryResult(LeafData const* ld, Unifier unif) : data(ld), unif(std::move(unif)) {}
  };
  template<class Unifier>
  static QueryResult<Unifier>  queryResult(LeafData const* ld, Unifier unif) 
  { return QueryResult<Unifier>(ld, std::move(unif)); }

  template<class I> using QueryResultIter = VirtualIterator<QueryResult<typename I::Unifier>>;
  // TODO get rid of me
  using RSQueryResult = QueryResult<ResultSubstitutionSP>;
  // TODO get rid of me
  using RSQueryResultIter = VirtualIterator<QueryResult<ResultSubstitutionSP>>;
  // TODO make const function
  template<class I, class TermOrLit, class... Args> 
  auto iterator(TermOrLit query, bool retrieveSubstitutions, bool reversed, Args... args)
  {
    CALL("SubstitutionTree::iterator");
    return iterTraits(
          someIf(_root != nullptr, 
              [&]() { return I(this, _root, query, retrieveSubstitutions, reversed, std::move(args)...) ; })
          .intoIter())
        .flatten();
  }

  class LDComparator
  {
  public:
    inline
    static Comparison compare(const LeafData& ld1, const LeafData& ld2)
    {
      CALL("SubstitutionTree::Comparator::compare");

      if(ld1.clause && ld2.clause && ld1.clause!=ld2.clause) {
        ASS_NEQ(ld1.clause->number(), ld2.clause->number());
        return (ld1.clause->number()<ld2.clause->number()) ? LESS : GREATER;
      }
      Comparison res;
      if(ld1.literal && ld2.literal && ld1.literal!=ld2.literal) {
        res = (ld1.literal->getId()<ld2.literal->getId())? LESS : GREATER;
      } else {
        ASS_EQ(ld1.clause,ld2.clause);
        ASS_EQ(ld1.literal,ld2.literal);

        if (ld1.term.isEmpty()) {
          ASS(ld2.term.isEmpty());
          res = EQUAL;
        } else {
          if (ld1.term.isVar()) {
            if (ld2.term.isVar()) {
              unsigned var1 = ld1.term.var();
              unsigned var2 = ld2.term.var();
              res=(var1<var2)? LESS : (var1>var2)? GREATER : EQUAL;
            }
            else{
              res = LESS;
            }
          } else {
            if (ld2.term.isVar()) {
              res = GREATER;
            } else {
              unsigned id1 = ld1.term.term()->getId();
              unsigned id2 = ld2.term.term()->getId();
              res=(id1<id2)? LESS : (id1>id2)? GREATER : EQUAL;
            }
          }
        }
      }
      return res;
    }
  };

  enum NodeAlgorithm
  {
    UNSORTED_LIST=1,
    SKIP_LIST=2,
    SET=3
  };

  class Node {
  public:
    friend std::ostream& operator<<(ostream& out, OutputMultiline<Node> const& self) 
    { self.self.output(out, /* multiline = */ true, self.indent); return out; }
    friend std::ostream& operator<<(ostream& out, Node const& self) 
    { self.output(out, /* multiline = */ false, /* indent */ 0); return out; }
    inline
    Node() { term.makeEmpty(); }
    inline
    Node(TermList ts) : term(ts) { }
    virtual ~Node();
    /** True if a leaf node */
    virtual bool isLeaf() const = 0;
    virtual bool isEmpty() const = 0;
    /**
     * Return number of elements held in the node.
     *
     * Descendant classes should override this method.
     */
    virtual int size() const { NOT_IMPLEMENTED; }
    virtual NodeAlgorithm algorithm() const = 0;

    /**
     * Remove all referenced structures without destroying them.
     *
     * This is used when the implementation of a node is being changed.
     * The current node will be deleted, but we don't want to destroy
     * structures, that are taken over by the new node implementation.
     */
    virtual void makeEmpty() { term.makeEmpty(); }
    static void split(Node** pnode, TermList* where, int var);

#if VDEBUG
    virtual void assertValid() const {};
#endif

    /** term at this node */
    TermList term;

    virtual void output(std::ostream& out, bool multiline, int indent) const = 0;
  };


  typedef VirtualIterator<Node**> NodeIterator;

  class IntermediateNode
    	: public Node
  {
  public:
    /** Build a new intermediate node which will serve as the root*/
    inline
    IntermediateNode(unsigned childVar) : childVar(childVar) {}

    /** Build a new intermediate node */
    inline
    IntermediateNode(TermList ts, unsigned childVar) : Node(ts), childVar(childVar) {}

    inline
    bool isLeaf() const final override { return false; };

    virtual NodeIterator allChildren() = 0;
    virtual NodeIterator variableChildren() = 0;
    /**
     * Return pointer to pointer to child node with top symbol
     * of @b t. This pointer to node can be changed.
     *
     * If canCreate is true and such child node does
     * not exist, pointer to null pointer is returned, and it's
     * assumed, that pointer to newly created node with given
     * top symbol will be put there.
     *
     * If canCreate is false, null pointer is returned in case
     * suitable child does not exist.
     */
    virtual Node** childByTop(TermList::Top t, bool canCreate) = 0;


    /**
     * Remove child which points to node with top symbol of @b t.
     * This node has to still exist in time of the call to remove method.
     */
    virtual void remove(TermList::Top t) = 0;
    /**
     * Remove all children of the node without destroying them.
     */
    virtual void removeAllChildren() = 0;

    void destroyChildren();

    void makeEmpty() final override
    {
      Node::makeEmpty();
      removeAllChildren();
    }

    void loadChildren(NodeIterator children);

    const unsigned childVar;

    virtual void output(std::ostream& out, bool multiline, int indent) const override;
  }; // class SubstitutionTree::IntermediateNode

  class Leaf
  : public Node
  {
  public:
    /** Build a new leaf which will serve as the root */
    inline
    Leaf()
    {}
    /** Build a new leaf */
    inline
    Leaf(TermList ts) : Node(ts) {}

    inline
    bool isLeaf() const final override { return true; };
    virtual LDIterator allChildren() = 0;
    virtual void insert(LeafData ld) = 0;
    virtual void remove(LeafData ld) = 0;
    void loadChildren(LDIterator children);
    virtual void output(std::ostream& out, bool multiline, int indent) const override;
  };

  //These classes and methods are defined in SubstitutionTree_Nodes.cpp
  class UListLeaf;
  class SListIntermediateNode;
  class SListLeaf;
  class SetLeaf;
  static Leaf* createLeaf();
  static Leaf* createLeaf(TermList ts);
  static void ensureLeafEfficiency(Leaf** l);
  static IntermediateNode* createIntermediateNode(unsigned childVar);
  static IntermediateNode* createIntermediateNode(TermList ts, unsigned childVar);
  static void ensureIntermediateNodeEfficiency(IntermediateNode** inode);

  struct IsPtrToVarNodeFn
  {
    bool operator()(Node** n)
    {
      return (*n)->term.isVar();
    }
  };

  class UArrIntermediateNode
  : public IntermediateNode
  {
  public:
    inline
    UArrIntermediateNode(unsigned childVar) : IntermediateNode(childVar), _size(0)
    {
      _nodes[0]=0;
    }
    inline
    UArrIntermediateNode(TermList ts, unsigned childVar) : IntermediateNode(ts, childVar), _size(0)
    {
      _nodes[0]=0;
    }

    ~UArrIntermediateNode()
    {
      if(!isEmpty()) {
	destroyChildren();
      }
    }

    void removeAllChildren()
    {
      _size=0;
      _nodes[0]=0;
    }

    NodeAlgorithm algorithm() const { return UNSORTED_LIST; }
    bool isEmpty() const { return !_size; }
    int size() const { return _size; }
    NodeIterator allChildren()
    { return pvi( PointerPtrIterator<Node*>(&_nodes[0],&_nodes[_size]) ); }

    NodeIterator variableChildren()
    {
      return pvi( getFilteredIterator(PointerPtrIterator<Node*>(&_nodes[0],&_nodes[_size]),
  	    IsPtrToVarNodeFn()) );
    }
    virtual Node** childByTop(TermList::Top t, bool canCreate);
    void remove(TermList::Top t);

#if VDEBUG
    virtual void assertValid() const
    {
      ASS_ALLOC_TYPE(this,"SubstitutionTree::UArrIntermediateNode");
    }
#endif

    CLASS_NAME(SubstitutionTree::UArrIntermediateNode);
    USE_ALLOCATOR(UArrIntermediateNode);

    int _size;
    Node* _nodes[UARR_INTERMEDIATE_NODE_MAX_SIZE+1];
  };

  class SListIntermediateNode
  : public IntermediateNode
  {
  public:
    SListIntermediateNode(unsigned childVar) : IntermediateNode(childVar) {}
    SListIntermediateNode(TermList ts, unsigned childVar) : IntermediateNode(ts, childVar) {}

    ~SListIntermediateNode()
    {
      if(!isEmpty()) {
	destroyChildren();
      }
    }

    void removeAllChildren()
    {
      while(!_nodes.isEmpty()) {
        _nodes.pop();
      }
    }

    static IntermediateNode* assimilate(IntermediateNode* orig);

    inline
    NodeAlgorithm algorithm() const { return SKIP_LIST; }
    inline
    bool isEmpty() const { return _nodes.isEmpty(); }
    int size() const { return _nodes.size(); }
#if VDEBUG
    virtual void assertValid() const
    {
      ASS_ALLOC_TYPE(this,"SubstitutionTree::SListIntermediateNode");
    }
#endif
    inline
    NodeIterator allChildren()
    {
      return pvi( NodeSkipList::PtrIterator(_nodes) );
    }
    inline
    NodeIterator variableChildren()
    {
      return pvi( getWhileLimitedIterator(
  		    NodeSkipList::PtrIterator(_nodes),
  		    IsPtrToVarNodeFn()) );
    }
    virtual Node** childByTop(TermList::Top t, bool canCreate)
    {
      CALL("SubstitutionTree::SListIntermediateNode::childByTop");

      Node** res;
      bool found=_nodes.getPosition(t,res,canCreate);
      if(!found) {
        if(canCreate) {
          *res=0;
        } else {
          res=0;
        }
      }
      return res;
    }

    inline void remove(TermList::Top t)
    { _nodes.remove(t); }

    CLASS_NAME(SubstitutionTree::SListIntermediateNode);
    USE_ALLOCATOR(SListIntermediateNode);

    class NodePtrComparator
    {
    public:
      static Comparison compare(TermList::Top t1, TermList::Top t2)
      {
        CALL("SubstitutionTree::SListIntermediateNode::NodePtrComparator::compare");

        if(t1.var()) {
          if(t2.var()) {
            return Int::compare(*t1.var(), *t2.var());
          }
          return LESS;
        }
        if(t2.var()) {
          return GREATER;
        }
        return Int::compare(*t1.functor(), *t2.functor());
      }

      static Comparison compare(Node* n1, Node* n2)
      { return compare(n1->term.top(), n2->term.top()); }
      static Comparison compare(TermList::Top t1, Node* n2)
      { return compare(t1, n2->term.top()); }
    };
    typedef SkipList<Node*,NodePtrComparator> NodeSkipList;
    NodeSkipList _nodes;
  };

  class Binding {
  public:
    /** Number of the variable at this node */
    unsigned var;
    /** term at this node */
    TermList term;
    /** Create new binding */
    Binding(int v,TermList t) : var(v), term(t) {}

    struct Comparator
    {
      inline
      static Comparison compare(Binding& b1, Binding& b2)
      {
    	return Int::compare(b2.var, b1.var);
      }
    };
  }; // class SubstitutionTree::Binding

  struct SpecVarComparator
  {
    inline
    static Comparison compare(unsigned v1, unsigned v2)
    { return Int::compare(v2, v1); }
    inline
    static unsigned max()
    { return 0u; }
  };

  typedef DHMap<unsigned,TermList,IdentityHash,DefaultHash> BindingMap;
  //Using BinaryHeap as a BindingQueue leads to about 30% faster insertion,
  //that when SkipList is used.
  typedef BinaryHeap<Binding,Binding::Comparator> BindingQueue;
  typedef BinaryHeap<unsigned,SpecVarComparator> SpecVarQueue;
  typedef Stack<unsigned> VarStack;

  void getBindingsArgBindings(Term* t, BindingMap& binding);

  Leaf* findLeaf(BindingMap& svBindings)
  { ASS(!_root || !_root->isLeaf() )
    return _root ? findLeaf(_root, svBindings) : nullptr; }

  Leaf* findLeaf(Node* root, BindingMap& svBindings);

  void setSort(TypedTermList const& term, LeafData& ld)
  {
    ASS_EQ(ld.term, term)
    ld.sort = term.sort();
  }

  void setSort(TermList const& term, LeafData& ld)
  {
    ASS_EQ(ld.term, term)
    if (term.isTerm()) {
      ld.sort = SortHelper::getResultSort(term.term());
    }
  }


  void setSort(Literal* literal, LeafData &ld)
  { 
    ASS_EQ(ld.literal, literal); 
    if (literal->isEquality()) {
      ld.sort = SortHelper::getEqualityArgumentSort(literal);
    }
  }


  template<class Key>
  void handle(Key const& key, LeafData ld, bool doInsert)
  {
    auto norm = Renaming::normalize(key);
    Recycled<BindingMap> bindings;
    setSort(key, ld);
    createBindings(norm, /* reversed */ false,
        [&](auto var, auto term) { 
          bindings->insert(var, term);
          _nextVar = max(_nextVar, (int)var + 1);
        });
    if (doInsert) insert(*bindings, ld);
    else          remove(*bindings, ld);
  }

private:
  void insert(BindingMap& binding,LeafData ld);
  void remove(BindingMap& binding,LeafData ld);

  /** Number of the next variable */
  int _nextVar;

  Node* _root;
#if VDEBUG
  bool _tag;
#endif
public:
#if VDEBUG
  // Tags are used as a debug tool to turn debugging on for a particular instance
  virtual void markTagged(){ _tag=true;}
#endif

  class RenamingSubstitution 
  : public ResultSubstitution 
  {
  public:
    Recycled<Renaming> _query;
    Recycled<Renaming> _result;
    RenamingSubstitution(): _query(), _result() {}
    virtual ~RenamingSubstitution() override {}
    virtual TermList applyToQuery(TermList t) final override { return _query->apply(t); }
    virtual Literal* applyToQuery(Literal* l) final override { return _query->apply(l); }
    virtual TermList applyToResult(TermList t) final override { return _result->apply(t); }
    virtual Literal* applyToResult(Literal* l) final override { return _result->apply(l); }

    virtual TermList applyTo(TermList t, unsigned index) final override { ASSERTION_VIOLATION; }
    virtual Literal* applyTo(Literal* l, unsigned index) final override { NOT_IMPLEMENTED; }

    virtual size_t getQueryApplicationWeight(TermList t) final override { return t.weight(); }
    virtual size_t getQueryApplicationWeight(Literal* l) final override  { return l->weight(); }
    virtual size_t getResultApplicationWeight(TermList t) final override { return t.weight(); }
    virtual size_t getResultApplicationWeight(Literal* l) final override { return l->weight(); }

    void output(std::ostream& out) const final override
    { out << "{ _query: " << _query << ", _result: " << _result << " }"; }
  };

  template<class Query>
  bool generalizationExists(Query query)
  {
    return _root == nullptr 
      ? false
      : FastGeneralizationsIterator(this, _root, query, /* retrieveSubstitutions */ false, /* reversed */ false).hasNext();
  }

  template<class Query>
  RSQueryResultIter getVariants(Query query, bool retrieveSubstitutions)
  {
    CALL("LiteralSubstitutionTree::getVariants");


    auto renaming = retrieveSubstitutions ? make_unique<RenamingSubstitution>() : std::unique_ptr<RenamingSubstitution>(nullptr);
    ResultSubstitutionSP resultSubst = retrieveSubstitutions ? ResultSubstitutionSP(&*renaming) : ResultSubstitutionSP();

    Query normQuery;
    if (retrieveSubstitutions) {
      renaming->_query->normalizeVariables(query);
      normQuery = renaming->_query->apply(query);
    } else {
      normQuery = Renaming::normalize(query);
    }

    Recycled<BindingMap> svBindings;
    createBindings(normQuery, /* reversed */ false,
        [&](auto v, auto t) { {
          _nextVar = max<int>(_nextVar, v + 1); // TODO do we need this line?
          svBindings->insert(v, t);
        } });
    Leaf* leaf = findLeaf(*svBindings);
    if(leaf==0) {
      return RSQueryResultIter::getEmpty();
    } else {
      return pvi(iterTraits(leaf->allChildren())
<<<<<<< HEAD
        .map([retrieveSubstitutions, renaming = std::move(renaming), resultSubst](LeafData* ld) 
=======
        .map([retrieveSubstitutions, renaming, resultSubst](LeafData& ld) 
>>>>>>> dbd9dfae
          {
            ResultSubstitutionSP subs;
            if (retrieveSubstitutions) {
              renaming->_result->reset();
              renaming->_result->normalizeVariables(SubtitutionTreeConfig<Query>::getKey(*ld));
              subs = resultSubst;
            }
            return queryResult(ld, subs);
          }));
    }
  }

  class LeafIterator
  {
  public:
    LeafIterator(LeafIterator&&) = default;
    LeafIterator& operator=(LeafIterator&&) = default;
    DECL_ELEMENT_TYPE(Leaf*);
    LeafIterator(SubstitutionTree* st);
    bool hasNext();
    Leaf* next();
  private:
    void skipToNextLeaf();
    Node* _curr;
    Stack<NodeIterator> _nodeIterators;
  };

   /**
   * Class that supports matching operations required by
   * retrieval of generalizations in substitution trees.
   */
  class GenMatcher
  {
    static unsigned weight(Literal* l) { return l->weight(); }
    static unsigned weight(TermList t) { return  t.weight(); }
  public:
    GenMatcher(GenMatcher&&) = default;
    GenMatcher& operator=(GenMatcher&&) = default;

    /**
     * @b nextSpecVar Number higher than any special variable present in the tree.
     * 	It's used to determine size of the array that stores bindings of
     * 	special variables.
     */
    template<class TermOrLit>
    GenMatcher(TermOrLit query, unsigned nextSpecVar)
      : _maxVar(weight(query) - 1)
    {
      if(_specVars->size()<nextSpecVar) {
        //_specVars can get really big, but it was introduced instead of hash table
        //during optimizations, as it raised performance by abour 5%.
        _specVars->ensure(max(static_cast<unsigned>(_specVars->size()*2), nextSpecVar));
      }
      _bindings->ensure(weight(query));
    }



    CLASS_NAME(SubstitutionTree::GenMatcher);
    USE_ALLOCATOR(GenMatcher);

    /**
     * Bind special variable @b var to @b term. This method
     * should be called only before any calls to @b matchNext()
     * and @b backtrack().
     */
    void bindSpecialVar(unsigned var, TermList term)
    {
      (*_specVars)[var]=term;
    }
    /**
     * Return term bound to special variable @b specVar
     */
    TermList getSpecVarBinding(unsigned specVar)
    { return (*_specVars)[specVar]; }

    bool matchNext(unsigned specVar, TermList nodeTerm, bool separate=true);
    bool matchNextAux(TermList queryTerm, TermList nodeTerm, bool separate=true);
    void backtrack();
    bool tryBacktrack();

    ResultSubstitutionSP getSubstitution(Renaming* resultNormalizer);

    int getBSCnt()
    {
      int res=0;
      VarStack::Iterator vsit(*_boundVars);
      while(vsit.hasNext()) {
    if(vsit.next()==BACKTRACK_SEPARATOR) {
      res++;
    }
      }
      return res;
    }

  protected:
    static const unsigned BACKTRACK_SEPARATOR=0xFFFFFFFF;

    struct Binder;
    struct Applicator;
    class Substitution;

    Recycled<VarStack> _boundVars;
    Recycled<DArray<TermList>, NoReset> _specVars;
    //                         ^^^^^^^ all values that will be read, will be overridden anyways so we can safe time by not resetting.

    /**
     * Inheritors must assign the maximal possible number of an ordinary
     * variable that can be bound during the retrievall process.
     */
    unsigned _maxVar;

    /**
     * Inheritors must ensure that the size of this map will
     * be at least @b _maxVar+1
     */
    Recycled<ArrayMap<TermList>> _bindings;
  };

  // TODO document
  template<class BindingFunction>
  void createBindings(TypedTermList term, bool reversed, BindingFunction bindSpecialVar)
  {
    bindSpecialVar(0, term);
    bindSpecialVar(1, term.sort());
  }

<<<<<<< HEAD
  // TODO document
  template<class BindingFunction>
  void createBindings(TermList term, bool reversed, BindingFunction bindSpecialVar)
  { 
    bindSpecialVar(0, term); 
    if (term.isTerm())
      bindSpecialVar(1, SortHelper::getResultSort(term.term()));
  }

=======
>>>>>>> dbd9dfae
  template<class BindingFunction>
  void createBindings(Literal* lit, bool reversed, BindingFunction bindSpecialVar)
  {
    if (lit->isEquality()) {

      if (reversed) {
        bindSpecialVar(1,*lit->nthArgument(0));
        bindSpecialVar(0,*lit->nthArgument(1));
      } else {
        bindSpecialVar(0,*lit->nthArgument(0));
        bindSpecialVar(1,*lit->nthArgument(1));
      }

      bindSpecialVar(2, SortHelper::getEqualityArgumentSort(lit));

    } else if(reversed) {
      ASS(lit->commutative());
      ASS_EQ(lit->arity(),2);

      bindSpecialVar(1,*lit->nthArgument(0));
      bindSpecialVar(0,*lit->nthArgument(1));

    } else {

      TermList* args=lit->args();
      int nextVar = 0;
      while (! args->isEmpty()) {
        unsigned var = nextVar++;
        bindSpecialVar(var,*args);
        args = args->next();
      }
    }
  }

  /**
   * Iterator, that yields generalizations of given term/literal.
   */
  class FastGeneralizationsIterator
  {
  public:
    FastGeneralizationsIterator(FastGeneralizationsIterator&&) = default;
    FastGeneralizationsIterator& operator=(FastGeneralizationsIterator&&) = default;
    DECL_ELEMENT_TYPE(RSQueryResult);
    using Unifier = ResultSubstitutionSP;
    /**
     * If @b reversed If true, parameters of supplied binary literal are
     * 	reversed. (useful for retrieval commutative terms)
     */
    template<class TermOrLit>
    FastGeneralizationsIterator(SubstitutionTree* parent, Node* root, TermOrLit query, bool retrieveSubstitution, bool reversed)
      : _literalRetrieval(std::is_same<TermOrLit, Literal*>::value)
      , _retrieveSubstitution(retrieveSubstitution)
      , _inLeaf(root->isLeaf())
      , _subst(query,parent->_nextVar)
      , _ldIterator(_inLeaf ? static_cast<Leaf*>(root)->allChildren() : LDIterator::getEmpty())
      , _resultNormalizer()
      , _root(root)
      , _alternatives()
      , _specVarNumbers()
      , _nodeTypes()
      , _iterCntr(parent->_iterCnt)
    {
      CALL("SubstitutionTree::FastGeneralizationsIterator::FastGeneralizationsIterator");
      ASS(root);

      parent->createBindings(query, reversed,
          [&](unsigned var, TermList t) { _subst.bindSpecialVar(var, t); });
    }

    RSQueryResult next();
    bool hasNext();
  protected:

    bool findNextLeaf();
    bool enterNode(Node*& node);

    /** We are retrieving generalizations of a literal */
    bool _literalRetrieval;
    /** We should include substitutions in the results */
    bool _retrieveSubstitution;
    /** The iterator is currently in a leaf
     *
     * This is false in the beginning when it is in the root */
    bool _inLeaf;

    GenMatcher _subst;

    LDIterator _ldIterator;

    Recycled<Renaming> _resultNormalizer;

    Node* _root;

    Recycled<Stack<void*>> _alternatives;
    Recycled<Stack<unsigned>> _specVarNumbers;
    Recycled<Stack<NodeAlgorithm>> _nodeTypes;
    InstanceCntr _iterCntr;
  };


  /**
   * Class that supports matching operations required by
   * retrieval of generalizations in substitution trees.
   */
  class InstMatcher 
  {
  public:

    CLASS_NAME(SubstitutionTree::InstMatcher);
    USE_ALLOCATOR(InstMatcher);

    struct TermSpec
    {
      TermSpec() : q(false) {
      #if VDEBUG
        t.makeEmpty();
      #endif
      }
      TermSpec(bool q, TermList t)
      : q(q), t(t)
      {
        CALL("SubstitutionTree::InstMatcher::TermSpec::TermSpec");

        //query does not contain special vars
        ASS(!q || !t.isTerm() || t.term()->shared());
        ASS(!q || !t.isSpecialVar());
      }

      vstring toString()
      {
        CALL("SubstitutionTree::InstMatcher::TermSpec::toString");
        return (q ? "q|" : "n|")+t.toString();
      }

      /**
       * Return true if the @b t field can be use as a binding for a query
       * term variable in the retrieved substitution
       */
      bool isFinal()
      {
        //the fact that a term is shared means it does not contain any special variables
        return q
      ? (t.isTerm() && t.term()->ground())
      : (t.isOrdinaryVar() || (t.isTerm() && t.term()->shared()) );
      }

      bool q;
      TermList t;
    };

    /**
     * Bind special variable @b var to @b term
     *
     * This method should be called only before any calls to @b matchNext()
     * and @b backtrack().
     */
    void bindSpecialVar(unsigned var, TermList term)
    {
      CALL("SubstitutionTree::InstMatcher::bindSpecialVar");
      ASS_EQ(getBSCnt(), 0);

      ALWAYS(_bindings->insert(TermList(var,true),TermSpec(true,term)));
    }

    bool isSpecVarBound(unsigned specVar)
    {
      return _bindings->find(TermList(specVar,true));
    }

    /** Return term bound to special variable @b specVar */
    TermSpec getSpecVarBinding(unsigned specVar)
    {
      TermSpec res=_bindings->get(TermList(specVar,true));

      return res;
    }

    bool findSpecVarBinding(unsigned specVar, TermSpec& res)
    {
      return _bindings->find(TermList(specVar,true), res);
    }

    bool matchNext(unsigned specVar, TermList nodeTerm, bool separate=true);
    bool matchNextAux(TermList queryTerm, TermList nodeTerm, bool separate=true);

    void backtrack();
    bool tryBacktrack();
    ResultSubstitutionSP getSubstitution(Renaming* resultDenormalizer);

    int getBSCnt()
    {
      int res=0;
      TermStack::Iterator vsit(*_boundVars);
      while(vsit.hasNext()) {
        if(vsit.next().isEmpty()) {
    res++;
        }
      }
      return res;
    }

    void onLeafEntered()
    {
      _derefBindings->reset();
    }

  private:

    class Substitution;

    TermList derefQueryBinding(unsigned var);

    bool isBound(TermList var)
    {
      CALL("SubstitutionTree::InstMatcher::isBound");
      ASS(var.isVar());

      return _bindings->find(var);
    }
    void bind(TermList var, TermSpec trm)
    {
      CALL("SubstitutionTree::InstMatcher::bind");
      ASS(!var.isOrdinaryVar() || !trm.q); //we do not bind ordinary vars to query terms

      ALWAYS(_bindings->insert(var, trm));
      _boundVars->push(var);
    }

    TermSpec deref(TermList var);

    typedef DHMap<TermList, TermSpec> BindingMap;
    typedef Stack<TermList> TermStack;

    /** Stacks of bindings made on each backtrack level. Backtrack
     * levels are separated by empty terms. */
    Recycled<TermStack> _boundVars;

    Recycled<BindingMap> _bindings;

    /**
     * A cache for bindings of variables to result terms
     *
     * The map is reset whenever we enter a new leaf
     */
    Recycled<DHMap<TermList,TermList>> _derefBindings;

    struct DerefTask
    {
      DerefTask(TermList var) : var(var) { trm.t.makeEmpty(); }
      DerefTask(TermList var, TermSpec trm) : var(var), trm(trm) {}
      TermList var;
      TermSpec trm;
      bool buildDerefTerm() { return trm.t.isNonEmpty(); };
    };

    struct DerefApplicator
    {
      DerefApplicator(InstMatcher* im, bool query) : query(query), im(im) {}
      TermList apply(unsigned var)
      {
        CALL("SubstitutionTree::InstMatcher::DerefApplicator::apply");
        if(query) {
          return im->_derefBindings->get(TermList(var, false));
        }
        else {
    return TermList(var, false);
        }
      }
      TermList applyToSpecVar(unsigned specVar)
      {
        CALL("SubstitutionTree::InstMatcher::DerefApplicator::applyToSpecVar");
        ASS(!query);

        return im->_derefBindings->get(TermList(specVar, true));
      }
    private:
      bool query;
      InstMatcher* im;
    };
  };

  /**
   * Iterator, that yields generalizations of given term/literal.
   */
  class FastInstancesIterator
  {
  public:
    FastInstancesIterator(FastInstancesIterator&&) = default;
    FastInstancesIterator& operator=(FastInstancesIterator&&) = default;
    DECL_ELEMENT_TYPE(RSQueryResult);
    using Unifier = ResultSubstitutionSP;

    /**
     * If @b reversed If true, parameters of supplied binary literal are
     * 	reversed. (useful for retrieval commutative terms)
     */
    template<class TermOrLit>
    FastInstancesIterator(SubstitutionTree* parent, Node* root, TermOrLit query, bool retrieveSubstitution, bool reversed)
      : _literalRetrieval(std::is_same<TermOrLit, Literal*>::value)
      , _retrieveSubstitution(retrieveSubstitution)
      , _inLeaf(root->isLeaf())
      , _ldIterator(_inLeaf ? static_cast<Leaf*>(root)->allChildren() : LDIterator::getEmpty())
      , _root(root)
      , _alternatives()
      , _specVarNumbers()
      , _nodeTypes()
      , _iterCntr(parent->_iterCnt)
    {
      CALL("SubstitutionTree::FastInstancesIterator::FastInstancesIterator");
      ASS(root);

      parent->createBindings(query, reversed,
          [&](unsigned var, TermList t) { _subst.bindSpecialVar(var, t); });

      if (_inLeaf) {
        _subst.onLeafEntered(); //we reset the bindings cache
      }
    }

    bool hasNext();
    RSQueryResult next();
  protected:
    bool findNextLeaf();

    bool enterNode(Node*& node);

  private:

    bool _literalRetrieval;
    bool _retrieveSubstitution;
    bool _inLeaf;
    LDIterator _ldIterator;

    InstMatcher _subst;

    Renaming _resultDenormalizer;
    Node* _root;

    Recycled<Stack<void*>> _alternatives;
    Recycled<Stack<unsigned>> _specVarNumbers;
    Recycled<Stack<NodeAlgorithm>> _nodeTypes;
    InstanceCntr _iterCntr;
  };

  template<class UnificationAlgorithm>
  class UnificationsIterator final
  {
  public:
    UnificationsIterator(UnificationsIterator&&) = default;
    UnificationsIterator& operator=(UnificationsIterator&&) = default;
    using Unifier = typename UnificationAlgorithm::Unifier;
    DECL_ELEMENT_TYPE(QueryResult<Unifier>);

    template<class TermOrLit, class...AlgoArgs>
    UnificationsIterator(SubstitutionTree* parent, Node* root, TermOrLit query, bool retrieveSubstitution, bool reversed, AlgoArgs... args)
      : _algo(std::move(args)...)
      , _svStack()
      , _literalRetrieval(std::is_same<TermOrLit, Literal*>::value)
      , _retrieveSubstitution(retrieveSubstitution)
      , _inLeaf(false)
      , _ldIterator(LDIterator::getEmpty())
      , _nodeIterators()
      , _bdStack()
      , _clientBDRecording(false)
      , _iterCntr(parent->_iterCnt)
#if VDEBUG
      , _tag(parent->_tag)
#endif
    {
#define DEBUG_QUERY(...) // DBG(__VA_ARGS__)
      CALL("SubstitutionTree::UnificationsIterator::UnificationsIterator");

      if(!root) {
        return;
      }

      parent->createBindings(query, reversed, 
          [&](unsigned var, TermList t) { _algo.bindQuerySpecialVar(var, t, QUERY_BANK); });
      DEBUG_QUERY("query: ", _abstractingUnifier.subs())


      BacktrackData bd;
      enter(root, bd);
      bd.drop();
    }


    ~UnificationsIterator()
    {
      if(_clientBDRecording) {
        _algo.bdDone();
        _clientBDRecording=false;
        _clientBacktrackData.backtrack();
      }
      // if (_bdStack) 
        while(_bdStack->isNonEmpty()) {
          _bdStack->pop().backtrack();
        }
    }

    bool hasNext()
    {
      CALL("SubstitutionTree::UnificationsIterator::hasNext");

      if(_clientBDRecording) {
        _algo.bdDone();
        _clientBDRecording=false;
        _clientBacktrackData.backtrack();
      }

      while(!_ldIterator.hasNext() && findNextLeaf()) {}
      return _ldIterator.hasNext();
    }

    QueryResult<Unifier> next()
    {
      CALL("SubstitutionTree::UnificationsIterator::next");

      while(!_ldIterator.hasNext() && findNextLeaf()) {}
      ASS(_ldIterator.hasNext());

      ASS(!_clientBDRecording);

      auto ld = _ldIterator.next();
      // TODO resolve this kinda messy bit
      if (_retrieveSubstitution) {
          Renaming normalizer;
          if(_literalRetrieval) {
            normalizer.normalizeVariables(ld->literal);
          } else {
            normalizer.normalizeVariables(ld->term);
            if (ld->sort.isNonEmpty()) {
              normalizer.normalizeVariables(ld->sort);
            }
          }

          ASS(_clientBacktrackData.isEmpty());
          _algo.bdRecord(_clientBacktrackData);
          _clientBDRecording=true;

          _algo.denormalize(normalizer,NORM_RESULT_BANK,RESULT_BANK);
      }

      return queryResult(ld, _algo.unifier());
    }

  private:
    // bool associate(unsigned specialVar, TermList node, BacktrackData& bd)
    // {
    //   CALL("SubstitutionTree::UnificationsIterator::associate");
    //   TermList query(specialVar, /* special */ true);
    //   return _abstractingUnifier.unify(query, QUERY_BANK, node, NORM_RESULT_BANK);
    // }

    NodeIterator getNodeIterator(IntermediateNode* n)
    {
      CALL("SubstitutionTree::UnificationsIterator::getNodeIterator");

      // TODO rename usesUwa to something more self explanatory
      if (_algo.usesUwa()) {
        return n->allChildren();
      }

      unsigned specVar=n->childVar;
      // TermList qt = _abstractingUnifier.subs().getSpecialVarTop(specVar);
      // TODO should this function really be part of algo?
      auto top = _algo.getSpecialVarTop(specVar);
      if(top.var()) {
        return n->allChildren();
      } else {
        Node** match=n->childByTop(top, false);
        if(match) {
          return pvi( 
            getConcatenatedIterator(
         getSingletonIterator(match),
         n->variableChildren() 
           ));
        } else {
          return n->variableChildren();
        }
      }
    }

    bool findNextLeaf()
    {
      CALL("SubstitutionTree::UnificationsIterator::findNextLeaf");

      if(_nodeIterators->isEmpty()) {
        //There are no node iterators in the stack, so there's nowhere
        //to look for the next leaf.
        //This shouldn't hapen during the regular retrieval process, but it
        //can happen when there are no literals inserted for a predicate,
        //or when predicates with zero arity are encountered.
        ASS(_bdStack->isEmpty());
        return false;
      }

      if(_inLeaf) {
        ASS(!_clientBDRecording);
        //Leave the current leaf
        _bdStack->pop().backtrack();
        _inLeaf=false;
      }

      ASS(!_clientBDRecording);
      ASS(_bdStack->length()+1==_nodeIterators->length());

      do {
        while(!_nodeIterators->top().hasNext() && !_bdStack->isEmpty()) {
          //backtrack undos everything that enter(...) method has done,
          //so it also pops one item out of the nodeIterators stack
          _bdStack->pop().backtrack();
          _svStack->pop();
        }
        if(!_nodeIterators->top().hasNext()) {
          return false;
        }
        Node* n=*_nodeIterators->top().next();

        BacktrackData bd;
        bool success=enter(n,bd);
        if(!success) {
          bd.backtrack();
          continue;
        } else {
          _bdStack->push(bd);
        }
      } while(!_inLeaf);
      return true;
    }

    bool enter(Node* n, BacktrackData& bd)
    {
      CALL("SubstitutionTree::UnificationsIterator::enter");

      bool success=true;
      bool recording=false;
      if(!n->term.isEmpty()) {
        //n is proper node, not a root

        recording=true;
        _algo.bdRecord(bd);
        success = _algo.associate(_svStack->top(),n->term,bd);
      }
      if(success) {
        if(n->isLeaf()) {
          _ldIterator=static_cast<Leaf*>(n)->allChildren();
          _inLeaf=true;
        } else {
          IntermediateNode* inode=static_cast<IntermediateNode*>(n);
          _svStack->push(inode->childVar);
          backtrackablePush(*_nodeIterators, getNodeIterator(inode), bd);
        }
      }
      if(recording) {
        _algo.bdDone();
      }
      return success;
    }


    UnificationAlgorithm _algo;
    Recycled<VarStack> _svStack;
    bool _literalRetrieval;
    bool _retrieveSubstitution;
    bool _inLeaf;
    LDIterator _ldIterator;
    Recycled<Stack<NodeIterator>> _nodeIterators;
    Recycled<Stack<BacktrackData>> _bdStack;
    bool _clientBDRecording;
    BacktrackData _clientBacktrackData;
    InstanceCntr _iterCntr;
#if VDEBUG
    bool _tag;
#endif
  };


#if VDEBUG
public:
  bool isEmpty() const { return _root == nullptr || _root->isEmpty(); }
#endif
  friend std::ostream& operator<<(std::ostream& out, SubstitutionTree const& self);

  Cntr _iterCnt;
}; // class SubstiutionTree

template<> 
struct SubtitutionTreeConfig<Literal*> 
{
  static Literal* const& getKey(SubstitutionTree::LeafData const& ld)
  { return ld.literal;  }
};


template<> 
struct SubtitutionTreeConfig<TermList> 
{
  static TermList const& getKey(SubstitutionTree::LeafData const& ld)
  { return ld.term;  }
};



using RobUnificationsIterator = SubstitutionTree::UnificationsIterator<UnificationAlgorithms::RobUnification>;


} // namespace Indexing

#endif<|MERGE_RESOLUTION|>--- conflicted
+++ resolved
@@ -86,7 +86,6 @@
         return _subs->unify(query, QUERY_BANK, node, NORM_RESULT_BANK);
       }
 
-
       Unifier unifier() { return ResultSubstitution::fromSubstitution(&*_subs, QUERY_BANK, RESULT_BANK); }
 
       void bindQuerySpecialVar(unsigned var, TermList term, unsigned varBank)
@@ -103,6 +102,41 @@
 
       bool usesUwa() const { return false; }
     };
+
+    class UnificationsWithPlaceholders { 
+      HOLUnifier _unif;
+    public:
+      UnificationsWithPlaceholders() : _unif() {}
+      using Unifier = HOLUnifier*;
+
+      bool associate(unsigned specialVar, TermList node, BacktrackData& bd)
+      {
+        // CALL("SubstitutionTree::UnificationsIterator::associate");
+        TermList query(specialVar, /* special */ true);
+        return _unif.unifyWithPlaceholders(query, QUERY_BANK, node, NORM_RESULT_BANK);
+      }
+
+      Unifier unifier()
+      { return &_unif; }
+
+      void bindQuerySpecialVar(unsigned var, TermList term, unsigned varBank)
+      { _unif.subs().bindSpecialVar(var, term, varBank); }
+
+      void bdRecord(BacktrackData& bd)
+      { _unif.subs().bdRecord(bd); }
+
+      void bdDone()
+      { _unif.subs().bdDone(); }
+
+      void denormalize(Renaming& norm, unsigned NORM_RESULT_BANK,unsigned RESULT_BANK)
+      { _unif.subs().denormalize(norm, NORM_RESULT_BANK,RESULT_BANK); }
+
+      TermList::Top getSpecialVarTop(unsigned svar)
+      { return _unif.subs().getSpecialVarTop(svar); }
+
+      bool usesUwa() const
+      { return false; }
+    };    
 
     class UnificationWithAbstraction { 
       AbstractingUnifier _unif;
@@ -854,11 +888,7 @@
       return RSQueryResultIter::getEmpty();
     } else {
       return pvi(iterTraits(leaf->allChildren())
-<<<<<<< HEAD
         .map([retrieveSubstitutions, renaming = std::move(renaming), resultSubst](LeafData* ld) 
-=======
-        .map([retrieveSubstitutions, renaming, resultSubst](LeafData& ld) 
->>>>>>> dbd9dfae
           {
             ResultSubstitutionSP subs;
             if (retrieveSubstitutions) {
@@ -986,18 +1016,6 @@
     bindSpecialVar(1, term.sort());
   }
 
-<<<<<<< HEAD
-  // TODO document
-  template<class BindingFunction>
-  void createBindings(TermList term, bool reversed, BindingFunction bindSpecialVar)
-  { 
-    bindSpecialVar(0, term); 
-    if (term.isTerm())
-      bindSpecialVar(1, SortHelper::getResultSort(term.term()));
-  }
-
-=======
->>>>>>> dbd9dfae
   template<class BindingFunction>
   void createBindings(Literal* lit, bool reversed, BindingFunction bindSpecialVar)
   {
