/*
 * This file is part of the source code of the software program
 * Vampire. It is protected by applicable
 * copyright laws.
 *
 * This source code is distributed under the licence found here
 * https://vprover.github.io/license.html
 * and in the source directory
 */
/**
 * @file SubstitutionTree.hpp
 * Defines class SubstitutionTree.
 *
 * @since 16/08/2008 flight Sydney-San Francisco
 */

#ifndef __SubstitutionTree__
#define __SubstitutionTree__

#include <utility>

#include "Forwards.hpp"

#include "Lib/VirtualIterator.hpp"
#include "Lib/Metaiterators.hpp"
#include "Lib/Comparison.hpp"
#include "Lib/Int.hpp"
#include "Lib/Stack.hpp"
#include "Lib/List.hpp"
#include "Lib/SkipList.hpp"
#include "Lib/BinaryHeap.hpp"
#include "Lib/Backtrackable.hpp"
#include "Lib/ArrayMap.hpp"
#include "Lib/Array.hpp"
#include "Lib/BiMap.hpp"

#include "Kernel/RobSubstitution.hpp"
#include "Kernel/Renaming.hpp"
#include "Kernel/Clause.hpp"
#include "Kernel/SortHelper.hpp"
#include "Kernel/OperatorType.hpp"
#include "Kernel/Signature.hpp"
#include "Kernel/TermTransformer.hpp"

#include "Lib/Allocator.hpp"

#include "Index.hpp"

#if VDEBUG
#include <iostream>
#endif

using namespace std;
using namespace Lib;
using namespace Kernel;

#define UARR_INTERMEDIATE_NODE_MAX_SIZE 4

#define REORDERING 1

namespace Indexing {

<<<<<<< HEAD

class TheoryTermReplacement : public TermTransformer {
public:
  // false here means that the transformed terms
  // are not shared
  TheoryTermReplacement(VSpecVarToTermMap* termMap) : TermTransformer(false), _termMap(termMap) {} 
  TermList transformSubterm(TermList trm) override;
protected:
  VSpecVarToTermMap* _termMap;
};

enum ConstraintType
{
  NO_CONSTRAINTS,
  THEORY_CONSTRAINTS,
  HO_CONSTRAINTS
};

=======
>>>>>>> abfcfaf3
/**
 * Class of substitution trees. In fact, contains an array of substitution
 * trees.
 * @since 16/08/2008 flight Sydney-San Francisco
 */
class SubstitutionTree
{

public:
  CLASS_NAME(SubstitutionTree);
  USE_ALLOCATOR(SubstitutionTree);

  SubstitutionTree(int nodes);
  ~SubstitutionTree();

  // Tags are used as a debug tool to turn debugging on for a particular instance
  bool tag;
  virtual void markTagged(){ tag=true;}

//protected:

  struct LeafData {
    LeafData() {}
    LeafData(Clause* cls, Literal* literal, TermList term, TermList extraTerm)
    : clause(cls), literal(literal), term(term), extraTerm(extraTerm) {}
    LeafData(Clause* cls, Literal* literal, TermList term)
    : clause(cls), literal(literal), term(term) { extraTerm.makeEmpty();}
    LeafData(Clause* cls, Literal* literal)
    : clause(cls), literal(literal) { term.makeEmpty(); extraTerm.makeEmpty(); }
    inline
    bool operator==(const LeafData& o)
    { return clause==o.clause && literal==o.literal && term==o.term; }

    Clause* clause;
    Literal* literal;
    TermList term;
    // In some higher-order use cases, we want to store a different term 
    // in the leaf to the indexed term. extraTerm is used for this purpose.
    // In all other situations it is empty
    TermList extraTerm;

    vstring toString(){
      vstring ret = "LD " + literal->toString();// + " in " + clause->literalsOnlyToString();
      if(!term.isEmpty()){ ret += " with " +term.toString(); }
      return ret;
    }

  };
  typedef VirtualIterator<LeafData&> LDIterator;

  class LDComparator
  {
  public:
    inline
    static Comparison compare(const LeafData& ld1, const LeafData& ld2)
    {
      CALL("SubstitutionTree::LDComparator::compare");

      /*
      cout << "ld1: " << ld1.toString() << endl;
      cout << "ld2: " << ld2.toString() << endl;
      */

      if(ld1.clause && ld2.clause && ld1.clause!=ld2.clause) {
        //if(ld1.clause->number()==ld2.clause->number()){
          //cout << "XXX " << ld1.clause << " and " << ld2.clause << endl;
          //cout << ld2.clause->toString() << endl;
        //}
        ASS_NEQ(ld1.clause->number(), ld2.clause->number());
        return (ld1.clause->number()<ld2.clause->number()) ? LESS : GREATER;
      }
      Comparison res;
      if(ld1.literal && ld2.literal && ld1.literal!=ld2.literal) {
        res = (ld1.literal->getId()<ld2.literal->getId())? LESS : GREATER;
      } else {
        ASS_EQ(ld1.clause,ld2.clause);
        ASS_EQ(ld1.literal,ld2.literal);

        if (ld1.term.isEmpty()) {
          ASS(ld2.term.isEmpty());
          res = EQUAL;
        } else {
          if (ld1.term.isVar()) {
            if (ld2.term.isVar()) {
              unsigned var1 = ld1.term.var();
              unsigned var2 = ld2.term.var();
              res=(var1<var2)? LESS : (var1>var2)? GREATER : EQUAL;
            }
            else{
              res = LESS;
            }
          } else {
            if (ld2.term.isVar()) {
              res = GREATER;
            } else {
              unsigned id1 = ld1.term.term()->getId();
              unsigned id2 = ld2.term.term()->getId();
              res=(id1<id2)? LESS : (id1>id2)? GREATER : EQUAL;
            }
          }
        }
      }
      return res;
    }
  };

  enum NodeAlgorithm
  {
    UNSORTED_LIST=1,
    SKIP_LIST=2,
    SET=3
  };

  class Node {
  public:
    inline
    Node() { term.makeEmpty(); }
    inline
    Node(TermList ts) : term(ts) { }
    virtual ~Node();
    /** True if a leaf node */
    virtual bool isLeaf() const = 0;
    virtual bool isEmpty() const = 0;
    virtual bool withSorts(){ return false; }
    /**
     * Return number of elements held in the node.
     *
     * Descendant classes should override this method.
     */
    virtual int size() const { NOT_IMPLEMENTED; }
    virtual NodeAlgorithm algorithm() const = 0;

    /**
     * Remove all referenced structures without destroying them.
     *
     * This is used when the implementation of a node is being changed.
     * The current node will be deleted, but we don't want to destroy
     * structures, that are taken over by the new node implementation.
     */
    virtual void makeEmpty() { term.makeEmpty(); }
    static void split(Node** pnode, TermList* where, int var);

#if VDEBUG
    virtual void assertValid() const {};
#endif

    /** term at this node */
    TermList term;

    virtual void print(unsigned depth=0){
       printDepth(depth);
       cout <<  "[" + term.toString() + "]" << endl;
    }
    void printDepth(unsigned depth){
      while(depth-->0){ cout <<" "; }
    }
  };


  typedef VirtualIterator<Node**> NodeIterator;

  class IntermediateNode
    	: public Node
  {
  public:
    /** Build a new intermediate node which will serve as the root*/
    inline
    IntermediateNode(unsigned childVar) : childVar(childVar) {}

    /** Build a new intermediate node */
    inline
    IntermediateNode(TermList ts, unsigned childVar) : Node(ts), childVar(childVar) {}

    inline
    bool isLeaf() const { return false; };

    virtual NodeIterator allChildren() = 0;
    virtual NodeIterator variableChildren() = 0;
    /**
     * Return pointer to pointer to child node with top symbol
     * of @b t. This pointer to node can be changed.
     *
     * If canCreate is true and such child node does
     * not exist, pointer to null pointer is returned, and it's
     * assumed, that pointer to newly created node with given
     * top symbol will be put there.
     *
     * If canCreate is false, null pointer is returned in case
     * suitable child does not exist.
     */
    virtual Node** childByTop(TermList t, bool canCreate) = 0;


    /**
     * Remove child which points to node with top symbol of @b t.
     * This node has to still exist in time of the call to remove method.
     */
    virtual void remove(TermList t) = 0;

    /**
     * Remove all children of the node without destroying them.
     */
    virtual void removeAllChildren() = 0;

    void destroyChildren();

    void makeEmpty()
    {
      Node::makeEmpty();
      removeAllChildren();
    }

    void loadChildren(NodeIterator children);

    const unsigned childVar;

    virtual void print(unsigned depth=0){
       auto children = allChildren();
       printDepth(depth);
       cout << "I [" << childVar << "] with " << term.toString() << endl;
       while(children.hasNext()){
         (*children.next())->print(depth+1);
       }
    }

  }; // class SubstitutionTree::IntermediateNode

  class Leaf
  : public Node
  {
  public:
    /** Build a new leaf which will serve as the root */
    inline
    Leaf()
    {}
    /** Build a new leaf */
    inline
    Leaf(TermList ts) : Node(ts) {}

    inline
    bool isLeaf() const { return true; };
    virtual LDIterator allChildren() = 0;
    virtual void insert(LeafData ld) = 0;
    virtual void remove(LeafData ld) = 0;
    void loadChildren(LDIterator children);

    virtual void print(unsigned depth=0){
       auto children = allChildren();
       while(children.hasNext()){
         printDepth(depth);
         cout << children.next().toString() << endl;
       } 
    }
  };

  //These classes and methods are defined in SubstitutionTree_Nodes.cpp
  class UListLeaf;
  class SListIntermediateNode;
  class SListLeaf;
  class SetLeaf;
  static Leaf* createLeaf();
  static Leaf* createLeaf(TermList ts);
  static void ensureLeafEfficiency(Leaf** l);
  static IntermediateNode* createIntermediateNode(unsigned childVar);
  static IntermediateNode* createIntermediateNode(TermList ts, unsigned childVar);
  static void ensureIntermediateNodeEfficiency(IntermediateNode** inode);

  struct IsPtrToVarNodeFn
  {
    bool operator()(Node** n)
    {
      return (*n)->term.isVar();
    }
  };

  class UArrIntermediateNode
  : public IntermediateNode
  {
  public:
    inline
    UArrIntermediateNode(unsigned childVar) : IntermediateNode(childVar), _size(0)
    {
      _nodes[0]=0;
    }
    inline
    UArrIntermediateNode(TermList ts, unsigned childVar) : IntermediateNode(ts, childVar), _size(0)
    {
      _nodes[0]=0;
    }

    ~UArrIntermediateNode()
    {
      if(!isEmpty()) {
	destroyChildren();
      }
    }

    void removeAllChildren()
    {
      _size=0;
      _nodes[0]=0;
    }

    NodeAlgorithm algorithm() const { return UNSORTED_LIST; }
    bool isEmpty() const { return !_size; }
    int size() const { return _size; }
    NodeIterator allChildren()
    { return pvi( PointerPtrIterator<Node*>(&_nodes[0],&_nodes[_size]) ); }

    NodeIterator variableChildren()
    {
      return pvi( getFilteredIterator(PointerPtrIterator<Node*>(&_nodes[0],&_nodes[_size]),
  	    IsPtrToVarNodeFn()) );
    }
    virtual Node** childByTop(TermList t, bool canCreate);
    void remove(TermList t);

#if VDEBUG
    virtual void assertValid() const
    {
      ASS_ALLOC_TYPE(this,"SubstitutionTree::UArrIntermediateNode");
    }
#endif

    CLASS_NAME(SubstitutionTree::UArrIntermediateNode);
    USE_ALLOCATOR(UArrIntermediateNode);

    int _size;
    Node* _nodes[UARR_INTERMEDIATE_NODE_MAX_SIZE+1];
  };

  class SListIntermediateNode
  : public IntermediateNode
  {
  public:
    SListIntermediateNode(unsigned childVar) : IntermediateNode(childVar) {}
    SListIntermediateNode(TermList ts, unsigned childVar) : IntermediateNode(ts, childVar) {}

    ~SListIntermediateNode()
    {
      if(!isEmpty()) {
	destroyChildren();
      }
    }

    void removeAllChildren()
    {
      while(!_nodes.isEmpty()) {
        _nodes.pop();
      }
    }

    static IntermediateNode* assimilate(IntermediateNode* orig);

    inline
    NodeAlgorithm algorithm() const { return SKIP_LIST; }
    inline
    bool isEmpty() const { return _nodes.isEmpty(); }
    int size() const { return _nodes.size(); }
#if VDEBUG
    virtual void assertValid() const
    {
      ASS_ALLOC_TYPE(this,"SubstitutionTree::SListIntermediateNode");
    }
#endif
    inline
    NodeIterator allChildren()
    {
      return pvi( NodeSkipList::PtrIterator(_nodes) );
    }
    inline
    NodeIterator variableChildren()
    {
      return pvi( getWhileLimitedIterator(
  		    NodeSkipList::PtrIterator(_nodes),
  		    IsPtrToVarNodeFn()) );
    }
    virtual Node** childByTop(TermList t, bool canCreate)
    {
      CALL("SubstitutionTree::SListIntermediateNode::childByTop");

      Node** res;
      bool found=_nodes.getPosition(t,res,canCreate);
      if(!found) {
        if(canCreate) {
          *res=0;
        } else {
          res=0;
        }
      }
      return res;
    }
    inline
    void remove(TermList t)
    {
      _nodes.remove(t);
    }

    CLASS_NAME(SubstitutionTree::SListIntermediateNode);
    USE_ALLOCATOR(SListIntermediateNode);

    class NodePtrComparator
    {
    public:
      static Comparison compare(TermList t1,TermList t2)
      {
        CALL("SubstitutionTree::SListIntermediateNode::NodePtrComparator::compare");

        if(t1.isVar()) {
          if(t2.isVar()) {
            return Int::compare(t1.var(), t2.var());
          }
          return LESS;
        }
        if(t2.isVar()) {
          return GREATER;
        }
        return Int::compare(t1.term()->functor(), t2.term()->functor());
      }

      static Comparison compare(Node* n1, Node* n2)
      { return compare(n1->term, n2->term); }
      static Comparison compare(TermList t1, Node* n2)
      { return compare(t1, n2->term); }
    };
    typedef SkipList<Node*,NodePtrComparator> NodeSkipList;
    NodeSkipList _nodes;
  };

  class Binding {
  public:
    /** Number of the variable at this node */
    unsigned var;
    /** term at this node */
    TermList term;
    /** Create new binding */
    Binding(int v,TermList t) : var(v), term(t) {}

    struct Comparator
    {
      inline
      static Comparison compare(Binding& b1, Binding& b2)
      {
    	return Int::compare(b2.var, b1.var);
      }
    };
  }; // class SubstitutionTree::Binding

  struct SpecVarComparator
  {
    inline
    static Comparison compare(unsigned v1, unsigned v2)
    { return Int::compare(v2, v1); }
    inline
    static unsigned max()
    { return 0u; }
  };

  typedef DHMap<unsigned,TermList,IdentityHash,Hash> BindingMap;
  //Using BinaryHeap as a BindingQueue leads to about 30% faster insertion,
  //that when SkipList is used.
  typedef BinaryHeap<Binding,Binding::Comparator> BindingQueue;
  //typedef SkipList<Binding,Binding::Comparator> BindingQueue;
//  typedef SkipList<unsigned,SpecVarComparator> SpecVarQueue;
  typedef BinaryHeap<unsigned,SpecVarComparator> SpecVarQueue;
  typedef Stack<unsigned> VarStack;

  void getBindings(Term* t, BindingMap& binding);

  Leaf* findLeaf(Node* root, BindingMap& svBindings);

  void insert(Node** node,BindingMap& binding,LeafData ld);
  void remove(Node** node,BindingMap& binding,LeafData ld);

  /** Number of the next variable */
  int _nextVar;
  /** Array of nodes */
  ZIArray<Node*> _nodes;

  class LeafIterator
  : public IteratorCore<Leaf*>
  {
  public:
    LeafIterator(SubstitutionTree* st)
    : _nextRootPtr(st->_nodes.begin()), _afterLastRootPtr(st->_nodes.end()),
    _nodeIterators(8) {}
    bool hasNext();
    Leaf* next()
    {
      ASS(_curr->isLeaf());
      return static_cast<Leaf*>(_curr);
    }
  private:
    Node** _nextRootPtr;
    Node** _afterLastRootPtr;
    Node* _curr;
    Stack<NodeIterator> _nodeIterators;
  };

  typedef pair<LeafData*, ResultSubstitutionSP> QueryResult;


  class GenMatcher;

  /**
   * Iterator, that yields generalizations of given term/literal.
   */
  class FastGeneralizationsIterator
  : public IteratorCore<QueryResult>
  {
  public:
    FastGeneralizationsIterator(SubstitutionTree* parent, Node* root, Term* query,
<<<<<<< HEAD
            bool retrieveSubstitution, bool reversed,bool withoutTop, 
            ConstraintType ct = NO_CONSTRAINTS, VSpecVarToTermMap* termMap = 0);
=======
            bool retrieveSubstitution, bool reversed,bool withoutTop, MismatchHandler* hndler = 0);
>>>>>>> abfcfaf3

    ~FastGeneralizationsIterator();

    QueryResult next();
    bool hasNext();
  protected:
    void createInitialBindings(Term* t);
    void createReversedInitialBindings(Term* t);

    bool findNextLeaf();
    bool enterNode(Node*& node);

    /** We are retrieving generalizations of a literal */
    bool _literalRetrieval;
    /** We should include substitutions in the results */
    bool _retrieveSubstitution;
    /** The iterator is currently in a leaf
     *
     * This is false in the beginning when it is in the root */
    bool _inLeaf;

    GenMatcher* _subst;

    LDIterator _ldIterator;

    Renaming _resultNormalizer;

    Node* _root;
    SubstitutionTree* _tree;

    Stack<void*> _alternatives;
    Stack<unsigned> _specVarNumbers;
    Stack<NodeAlgorithm> _nodeTypes;
  };

  class InstMatcher;

  /**
   * Iterator, that yields generalizations of given term/literal.
   */
  class FastInstancesIterator
  : public IteratorCore<QueryResult>
  {
  public:
    FastInstancesIterator(SubstitutionTree* parent, Node* root, Term* query,
	    bool retrieveSubstitution, bool reversed, bool withoutTop, 
<<<<<<< HEAD
      ConstraintType ct = NO_CONSTRAINTS, VSpecVarToTermMap* termMap = 0);
=======
      MismatchHandler* hndler = 0);
>>>>>>> abfcfaf3
    ~FastInstancesIterator();

    bool hasNext();
    QueryResult next();
  protected:
    void createInitialBindings(Term* t);
    void createReversedInitialBindings(Term* t);
    bool findNextLeaf();

    bool enterNode(Node*& node);

  private:
    bool _literalRetrieval;
    bool _retrieveSubstitution;
    bool _inLeaf;
    LDIterator _ldIterator;

    InstMatcher* _subst;

    Renaming _resultDenormalizer;
    Node* _root;

    Stack<void*> _alternatives;
    Stack<unsigned> _specVarNumbers;
    Stack<NodeAlgorithm> _nodeTypes;
#if VDEBUG
    SubstitutionTree* _tree;
#endif
  };

<<<<<<< HEAD
  class SubstitutionTreeMismatchHandler : public UWAMismatchHandler 
  {
  public:
    SubstitutionTreeMismatchHandler(Stack<UnificationConstraint>& c, BacktrackData& bd) : 
      UWAMismatchHandler(c), _constraints(c), _bd(bd) {}
    //virtual bool handle(RobSubstitution* subst, TermList query, unsigned index1, TermList node, unsigned index2);
  private:
    virtual bool introduceConstraint(TermList t1,unsigned index1, TermList t2,unsigned index2);
    Stack<UnificationConstraint>& _constraints;
    BacktrackData& _bd;
  };

  class STHOMismatchHandler : public HOMismatchHandler 
  {
  public:
    STHOMismatchHandler(Stack<UnificationConstraint>& c, BacktrackData& bd) : 
      HOMismatchHandler(c), _constraints(c), _bd(bd) {}
  private:
    virtual bool introduceConstraint(TermList t1,unsigned index1, TermList t2,unsigned index2);
    Stack<UnificationConstraint>& _constraints;
    BacktrackData& _bd;
  };  

=======
>>>>>>> abfcfaf3
  class UnificationsIterator
  : public IteratorCore<QueryResult>
  {
  public:
    UnificationsIterator(SubstitutionTree* parent, Node* root, Term* query, 
      bool retrieveSubstitution, bool reversed, bool withoutTop,
<<<<<<< HEAD
      ConstraintType ct = NO_CONSTRAINTS, VSpecVarToTermMap* termMap = 0);
=======
      MismatchHandler* hndler = 0);
>>>>>>> abfcfaf3
    ~UnificationsIterator();

    bool hasNext();
    QueryResult next();
    bool tag;
  protected:
    virtual bool associate(TermList query, TermList node);
    virtual NodeIterator getNodeIterator(IntermediateNode* n);

    void createInitialBindings(Term* t);
    /**
     * For a binary comutative literal, creates initial bindings,
     * where the order of special variables is reversed.
     */
    void createReversedInitialBindings(Term* t);
    bool findNextLeaf();
    bool enter(Node* n, BacktrackData& bd);


    static const int QUERY_BANK=0;
    static const int RESULT_BANK=1;
    static const int NORM_QUERY_BANK=2;
    static const int NORM_RESULT_BANK=3;

    RobSubstitution subst;
    VarStack svStack;

  private:
    bool literalRetrieval;
    bool retrieveSubstitution;
    bool inLeaf;
    LDIterator ldIterator;
    Stack<NodeIterator> nodeIterators;
    Stack<BacktrackData> bdStack;
    bool clientBDRecording;
    BacktrackData clientBacktrackData;
    Renaming queryNormalizer;
    MismatchHandler* handler;
    UnificationConstraintStack constraints;
#if VDEBUG
    SubstitutionTree* tree;
#endif
  };

/*
  class GeneralizationsIterator
  : public UnificationsIterator
  {
  public:
    GeneralizationsIterator(SubstitutionTree* parent, Node* root, Term* query, bool retrieveSubstitution, bool reversed, bool withoutTop, bool useC)
    : UnificationsIterator(parent, root, query, retrieveSubstitution, reversed, withoutTop, useC) {}; 

  protected:
    virtual bool associate(TermList query, TermList node);
    virtual NodeIterator getNodeIterator(IntermediateNode* n);
  };
*/
/*
  class InstancesIterator
  : public UnificationsIterator
  {
  public:
    InstancesIterator(SubstitutionTree* parent, Node* root, Term* query, bool retrieveSubstitution, bool reversed,bool withoutTop,bool useC)
    : UnificationsIterator(parent, root, query, retrieveSubstitution, reversed, withoutTop,useC) {}; 
  protected:
    virtual bool associate(TermList query, TermList node);
    virtual NodeIterator getNodeIterator(IntermediateNode* n);
  };
*/

#if VDEBUG
public:
  static vstring nodeToString(Node* topNode);
  vstring toString() const;
  bool isEmpty() const;

  int _iteratorCnt;
#endif

}; // class SubstiutionTree

} // namespace Indexing

#endif<|MERGE_RESOLUTION|>--- conflicted
+++ resolved
@@ -60,27 +60,6 @@
 
 namespace Indexing {
 
-<<<<<<< HEAD
-
-class TheoryTermReplacement : public TermTransformer {
-public:
-  // false here means that the transformed terms
-  // are not shared
-  TheoryTermReplacement(VSpecVarToTermMap* termMap) : TermTransformer(false), _termMap(termMap) {} 
-  TermList transformSubterm(TermList trm) override;
-protected:
-  VSpecVarToTermMap* _termMap;
-};
-
-enum ConstraintType
-{
-  NO_CONSTRAINTS,
-  THEORY_CONSTRAINTS,
-  HO_CONSTRAINTS
-};
-
-=======
->>>>>>> abfcfaf3
 /**
  * Class of substitution trees. In fact, contains an array of substitution
  * trees.
@@ -593,12 +572,7 @@
   {
   public:
     FastGeneralizationsIterator(SubstitutionTree* parent, Node* root, Term* query,
-<<<<<<< HEAD
-            bool retrieveSubstitution, bool reversed,bool withoutTop, 
-            ConstraintType ct = NO_CONSTRAINTS, VSpecVarToTermMap* termMap = 0);
-=======
             bool retrieveSubstitution, bool reversed,bool withoutTop, MismatchHandler* hndler = 0);
->>>>>>> abfcfaf3
 
     ~FastGeneralizationsIterator();
 
@@ -645,11 +619,7 @@
   public:
     FastInstancesIterator(SubstitutionTree* parent, Node* root, Term* query,
 	    bool retrieveSubstitution, bool reversed, bool withoutTop, 
-<<<<<<< HEAD
-      ConstraintType ct = NO_CONSTRAINTS, VSpecVarToTermMap* termMap = 0);
-=======
       MismatchHandler* hndler = 0);
->>>>>>> abfcfaf3
     ~FastInstancesIterator();
 
     bool hasNext();
@@ -680,43 +650,13 @@
 #endif
   };
 
-<<<<<<< HEAD
-  class SubstitutionTreeMismatchHandler : public UWAMismatchHandler 
-  {
-  public:
-    SubstitutionTreeMismatchHandler(Stack<UnificationConstraint>& c, BacktrackData& bd) : 
-      UWAMismatchHandler(c), _constraints(c), _bd(bd) {}
-    //virtual bool handle(RobSubstitution* subst, TermList query, unsigned index1, TermList node, unsigned index2);
-  private:
-    virtual bool introduceConstraint(TermList t1,unsigned index1, TermList t2,unsigned index2);
-    Stack<UnificationConstraint>& _constraints;
-    BacktrackData& _bd;
-  };
-
-  class STHOMismatchHandler : public HOMismatchHandler 
-  {
-  public:
-    STHOMismatchHandler(Stack<UnificationConstraint>& c, BacktrackData& bd) : 
-      HOMismatchHandler(c), _constraints(c), _bd(bd) {}
-  private:
-    virtual bool introduceConstraint(TermList t1,unsigned index1, TermList t2,unsigned index2);
-    Stack<UnificationConstraint>& _constraints;
-    BacktrackData& _bd;
-  };  
-
-=======
->>>>>>> abfcfaf3
   class UnificationsIterator
   : public IteratorCore<QueryResult>
   {
   public:
     UnificationsIterator(SubstitutionTree* parent, Node* root, Term* query, 
       bool retrieveSubstitution, bool reversed, bool withoutTop,
-<<<<<<< HEAD
-      ConstraintType ct = NO_CONSTRAINTS, VSpecVarToTermMap* termMap = 0);
-=======
       MismatchHandler* hndler = 0);
->>>>>>> abfcfaf3
     ~UnificationsIterator();
 
     bool hasNext();
