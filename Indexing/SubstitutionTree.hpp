--- conflicted
+++ resolved
@@ -107,33 +107,7 @@
 #else // VDEBUG
     InstanceCntr(Cntr& parent) {}
 #endif 
-<<<<<<< HEAD
   };
-=======
-};
-
-/**
- * Class of substitution trees. 
- *
- * We can either store typed terms, or literals in a subtitution tree.
- * Classically we'd think of inserting/removing only one term t into a substitution tree. 
- * This can be understood as inserting the substitution { S0 -> t } into the tree.
- *
- * In general we can insertt a substitution with more than just this one binding. 
- * This is what we do in order to store the sort of variables, and in order to insert all the arguments of a literal:
- * - For a term t of sort s we insert { S0 -> t; S1 -> s }
- * - For literals (~)P(t0..tn) we insert { S0 -> t0 .. Sn -> tn }.
- * (Note that we do not check the predicate or the polarity of literals here. This happens in LiteralSubstitutionTree)
- */
-class SubstitutionTree
-{
-
-public:
-  static constexpr int QRS_QUERY_BANK = 0;
-  static constexpr int QRS_RESULT_BANK = 1;
-
-  SubstitutionTree(bool useC, bool rfSubs);
->>>>>>> 31939a4a
 
   /**
    * Class of substitution trees. 
@@ -151,8 +125,6 @@
   class SubstitutionTree
   {
   public:
-    USE_ALLOCATOR(SubstitutionTree);
-
     SubstitutionTree();
     SubstitutionTree(SubstitutionTree const&) = delete;
     SubstitutionTree& operator=(SubstitutionTree const& other) = delete;
