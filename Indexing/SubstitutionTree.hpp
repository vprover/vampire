--- conflicted
+++ resolved
@@ -62,15 +62,6 @@
 #include <iostream>
 #endif
 
-<<<<<<< HEAD
-inline unsigned subsTreeQueryBank(unsigned n) 
-{ return 3 * n; }
-
-inline unsigned subsTreeResultBank(unsigned n) 
-{ return 3 * n + 1; }
-
-inline unsigned subsTreeNormResultBank(unsigned n) 
-=======
 constexpr unsigned subsTreeQueryBank(unsigned n) 
 { return 3 * n; }
 
@@ -79,7 +70,6 @@
 
 // TODO rename result -> intrnal
 constexpr unsigned subsTreeNormInternalBank(unsigned n) 
->>>>>>> bbc1d2b5
 { return 3 * n + 2; }
 
 
@@ -1426,25 +1416,10 @@
       template<class VarBanks>
       class RobUnification { 
         RobSubstitution _subs;
-        unsigned _queryBank;
-        unsigned _normInternalBank;
-        unsigned _internalBank;
       public:
-<<<<<<< HEAD
-        template<class... Args>
-        RobUnification(Args... args)  { init(std::move(args)...); }
-
-        void init(int queryBank, int normInternalBank, int internalBank) { 
-          _subs.reset(); 
-          _queryBank = queryBank;
-          _normInternalBank = normInternalBank;
-          _internalBank = internalBank;
-        }
-=======
         RobUnification() { }
 
         void init() { _subs.reset(); }
->>>>>>> bbc1d2b5
 
         /** a witness that the returned term matches the retrieval condition 
          * (could be a substitution, variable renaming, etc.) 
@@ -1454,11 +1429,7 @@
         /** before starting to retrieve terms from the tree we insert some query terms, which we are going to 
          *  match the terms in the tree with. This is done using this function. */
         void bindQuerySpecialVar(unsigned var, TermList term)
-<<<<<<< HEAD
-        { _subs.bindSpecialVar(var, _normInternalBank, term, _queryBank); }
-=======
         { _subs.bindSpecialVar(var, VarBanks::normInternal, term, VarBanks::query); }
->>>>>>> bbc1d2b5
 
         /** we intrementally traverse the tree, and at every code we call this retrieval algorithm to check 
          * whether it is okay to bind a new special variable to some term in the tree.
@@ -1472,28 +1443,16 @@
          * Matching them up again is done by the function denormalize.
          */
         bool associate(unsigned specialVar, TermList node)
-<<<<<<< HEAD
-        { return _subs.unify(TermList(specialVar, /* special */ true), _normInternalBank, node, _normInternalBank); }
-=======
         { return _subs.unify(TermList(specialVar, /* special */ true), VarBanks::normInternal, node, VarBanks::normInternal); }
->>>>>>> bbc1d2b5
 
 
         /** @see associate */
         void denormalize(Renaming& norm)
-<<<<<<< HEAD
-        { _subs.denormalize(norm, _normInternalBank, _internalBank); }
-
-        /** whenever we arrive at a leave we return the currrent witness for the current leave term to unify
-         * with the query term. The unifier is queried using this function.  */
-        Unifier unifier() { return ResultSubstitution::fromSubstitution(&_subs, _queryBank, _internalBank); }
-=======
         { _subs.denormalize(norm, VarBanks::normInternal, VarBanks::internal); }
 
         /** whenever we arrive at a leave we return the currrent witness for the current leave term to unify
          * with the query term. The unifier is queried using this function.  */
         Unifier unifier() { return ResultSubstitution::fromSubstitution(&_subs, VarBanks::query, VarBanks::internal); }
->>>>>>> bbc1d2b5
 
         /** same as in @Backtrackable */
         void bdRecord(BacktrackData& bd) { _subs.bdRecord(bd); }
@@ -1520,30 +1479,7 @@
          */
         template<class LD>
         typename SubstitutionTree<LD>::NodeIterator selectPotentiallyUnifiableChildren(typename SubstitutionTree<LD>::IntermediateNode* n)
-<<<<<<< HEAD
-        { return _selectPotentiallyUnifiableChildren<LD>(n, _subs, _internalBank); }
-
-        template<class LD>
-        static typename SubstitutionTree<LD>::NodeIterator _selectPotentiallyUnifiableChildren(typename SubstitutionTree<LD>::IntermediateNode* n, RobSubstitution& subs, unsigned internalBank)
-        {
-          unsigned specVar=n->childVar;
-          auto top = subs.getSpecialVarTop(specVar, internalBank);
-          if(top.var()) {
-            return n->allChildren();
-          } else {
-            auto** match = n->childByTop(top, /* canCreate */ false);
-            if(match) {
-              return pvi(concatIters(
-                           getSingletonIterator(match),
-                           n->variableChildren()));
-            } else {
-              return n->variableChildren();
-            }
-          }
-        }
-=======
         { return __selectPotentiallyUnifiableChildren<LD>(n, _subs, VarBanks::normInternal); }
->>>>>>> bbc1d2b5
         friend std::ostream& operator<<(std::ostream& out, RobUnification const& self)
         { return out << self._subs; }
 
@@ -1553,61 +1489,21 @@
       /* AU is either an AbstractingUnifier* or an AbstractingUnifier */
       template<class AU, class VarBanks>
       class UnificationWithAbstraction { 
-<<<<<<< HEAD
-        AbstractingUnifier* _externalUnif;
-        AbstractingUnifier _internalUnif;
-=======
         AU _unif;
->>>>>>> bbc1d2b5
         bool _fixedPointIteration;
-        unsigned _queryBank;
-        unsigned _normInternalBank;
-        unsigned _internalBank;
       public:
-<<<<<<< HEAD
-        template<class... Args>
-        UnificationWithAbstraction(Args... args) 
-          : _internalUnif(AbstractingUnifier::empty(AbstractionOracle(Shell::Options::UnificationWithAbstraction::OFF))) 
-        { init(std::move(args)...); }
-
-        void init(int queryBank, int normInternalBank, int internalBank, AbstractionOracle ao, bool fixedPointIteration)
-        { init(nullptr, queryBank, normInternalBank, internalBank, ao, fixedPointIteration); }
-
-        void init(AbstractingUnifier* externalUnif, int queryBank, int normInternalBank, int internalBank, AbstractionOracle ao, bool fixedPointIteration) { 
-          _queryBank = queryBank;
-          _normInternalBank = normInternalBank;
-          _internalBank = internalBank;
-          _externalUnif = externalUnif;
-          if (externalUnif) {
-            _externalUnif->setAo(ao);
-          }
-          _internalUnif.init(ao);
-=======
         UnificationWithAbstraction() {}
 
         void init(AU unif, AbstractionOracle ao, bool fixedPointIteration) { 
           _unif = std::move(unif);
           // TODO set ao outside (?)
           unifier()->setAo(ao);
->>>>>>> bbc1d2b5
           _fixedPointIteration = fixedPointIteration;
         }
 
         using Unifier = AbstractingUnifier*;
 
         bool associate(unsigned specialVar, TermList node)
-<<<<<<< HEAD
-        { return unifier()->unify(TermList(specialVar, /* special */ true), _normInternalBank, node, _normInternalBank); }
-
-        AbstractingUnifier const *unifier() const
-        { return _externalUnif != nullptr ? _externalUnif : &_internalUnif; }
-
-        Unifier unifier()
-        { return _externalUnif != nullptr ? _externalUnif : &_internalUnif; }
-
-        void bindQuerySpecialVar(unsigned var, TermList term)
-        { unifier()->subs().bindSpecialVar(var, _normInternalBank, term, _queryBank); }
-=======
         { return unifier()->unify(TermList(specialVar, /* special */ true), VarBanks::normInternal, node, VarBanks::normInternal); }
 
         AbstractingUnifier const* unifier() const { return unifier(_unif); }
@@ -1620,7 +1516,6 @@
 
         void bindQuerySpecialVar(unsigned var, TermList term)
         { unifier()->subs().bindSpecialVar(var, VarBanks::normInternal, term, VarBanks::query); }
->>>>>>> bbc1d2b5
 
         void bdRecord(BacktrackData& bd)
         { unifier()->subs().bdRecord(bd); }
@@ -1629,29 +1524,18 @@
         { unifier()->subs().bdDone(); }
 
         void denormalize(Renaming& norm)
-<<<<<<< HEAD
-        { unifier()->subs().denormalize(norm, _normInternalBank, _internalBank); }
-=======
         { unifier()->subs().denormalize(norm, VarBanks::normInternal, VarBanks::internal); }
->>>>>>> bbc1d2b5
 
         bool doFinalLeafCheck()
         { return !_fixedPointIteration || unifier()->fixedPointIteration(); }
 
+        // TODO make normInternal a type param
         template<class LD>
-<<<<<<< HEAD
-        static typename SubstitutionTree<LD>::NodeIterator _selectPotentiallyUnifiableChildren(typename SubstitutionTree<LD>::IntermediateNode* n, AbstractingUnifier& unif, unsigned internalBank)
-        {
-          if (unif.usesUwa()) {
-            unsigned specVar = n->childVar;
-            auto top = unif.subs().getSpecialVarTop(specVar, internalBank);
-=======
         static typename SubstitutionTree<LD>::NodeIterator _selectPotentiallyUnifiableChildren(typename SubstitutionTree<LD>::IntermediateNode* n, AbstractingUnifier& unif, unsigned normInternalBank)
         {
           if (unif.usesUwa()) {
             unsigned specVar = n->childVar;
             auto top = unif.subs().getSpecialVarTop(specVar, normInternalBank);
->>>>>>> bbc1d2b5
 
             if(top.var()) {
               return n->allChildren();
@@ -1669,21 +1553,13 @@
               }
             }
           } else {
-<<<<<<< HEAD
-            return RobUnification::template _selectPotentiallyUnifiableChildren<LD>(n, unif.subs(), internalBank);
-=======
             return __selectPotentiallyUnifiableChildren<LD>(n, unif.subs(), normInternalBank);
->>>>>>> bbc1d2b5
           }
         }
 
         template<class LD>
         typename SubstitutionTree<LD>::NodeIterator selectPotentiallyUnifiableChildren(typename SubstitutionTree<LD>::IntermediateNode* n)
-<<<<<<< HEAD
-        { return _selectPotentiallyUnifiableChildren<LD>(n, *unifier(), _internalBank); }
-=======
         { return _selectPotentiallyUnifiableChildren<LD>(n, *unifier(), VarBanks::normInternal); }
->>>>>>> bbc1d2b5
         friend std::ostream& operator<<(std::ostream& out, UnificationWithAbstraction const& self)
         { return out << *self.unifier(); }
       };
