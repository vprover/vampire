/*
 * This file is part of the source code of the software program
 * Vampire. It is protected by applicable
 * copyright laws.
 *
 * This source code is distributed under the licence found here
 * https://vprover.github.io/license.html
 * and in the source directory
 */
/**
 * @file SubstitutionTree.hpp
 * Defines class SubstitutionTree.
 *
 * @since 16/08/2008 flight Sydney-San Francisco
 */

#ifndef __SubstitutionTree__
#define __SubstitutionTree__

#include <utility>

#include "Forwards.hpp"

#include "Lib/VirtualIterator.hpp"
#include "Lib/Metaiterators.hpp"
#include "Lib/Comparison.hpp"
#include "Lib/Int.hpp"
#include "Lib/Stack.hpp"
#include "Lib/List.hpp"
#include "Lib/SkipList.hpp"
#include "Lib/BinaryHeap.hpp"
#include "Lib/Backtrackable.hpp"
#include "Lib/ArrayMap.hpp"
#include "Lib/Array.hpp"
#include "Lib/BiMap.hpp"

#include "Kernel/RobSubstitution.hpp"
#include "Kernel/Renaming.hpp"
#include "Kernel/Clause.hpp"
#include "Kernel/SortHelper.hpp"
#include "Kernel/OperatorType.hpp"
#include "Kernel/Signature.hpp"
#include "Kernel/TermTransformer.hpp"

#include "Lib/Allocator.hpp"

#include "Index.hpp"

#if VDEBUG
#include <iostream>
#endif

using namespace std;
using namespace Lib;
using namespace Kernel;

#define UARR_INTERMEDIATE_NODE_MAX_SIZE 4

#define REORDERING 1

namespace Indexing {


class TheoryTermReplacement : public TermTransformer {
public:
  // false here means that the transformed terms
  // are not shared
  TheoryTermReplacement(VSpecVarToTermMap* termMap) : TermTransformer(false), _termMap(termMap) {} 
  TermList transformSubterm(TermList trm) override;
protected:
  VSpecVarToTermMap* _termMap;
};

enum ConstraintType
{
  NO_CONSTRAINTS,
  THEORY_CONSTRAINTS,
  HO_CONSTRAINTS
};

/**
 * Class of substitution trees. In fact, contains an array of substitution
 * trees.
 * @since 16/08/2008 flight Sydney-San Francisco
 */
class SubstitutionTree
{

public:
  CLASS_NAME(SubstitutionTree);
  USE_ALLOCATOR(SubstitutionTree);

  SubstitutionTree(int nodes);
  ~SubstitutionTree();

  // Tags are used as a debug tool to turn debugging on for a particular instance
  bool tag;
  virtual void markTagged(){ tag=true;}

//protected:

  struct LeafData {
    LeafData() {}
    LeafData(Clause* cls, Literal* literal, TermList term, TermList extraTerm)
    : clause(cls), literal(literal), term(term), extraTerm(extraTerm) {}
    LeafData(Clause* cls, Literal* literal, TermList term)
    : clause(cls), literal(literal), term(term) { extraTerm.makeEmpty();}
    LeafData(Clause* cls, Literal* literal)
    : clause(cls), literal(literal) { term.makeEmpty(); extraTerm.makeEmpty(); }
    inline
    bool operator==(const LeafData& o)
    { return clause==o.clause && literal==o.literal && term==o.term; }

    Clause* clause;
    Literal* literal;
    TermList term;
    // In some higher-order use cases, we want to store a different term 
    // in the leaf to the indexed term. extraTerm is used for this purpose.
    // In all other situations it is empty
    TermList extraTerm;

    vstring toString(){
      vstring ret = "LD " + literal->toString();// + " in " + clause->literalsOnlyToString();
      if(!term.isEmpty()){ ret += " with " +term.toString(); }
      return ret;
    }

  };
  typedef VirtualIterator<LeafData&> LDIterator;

  class LDComparator
  {
  public:
    inline
    static Comparison compare(const LeafData& ld1, const LeafData& ld2)
    {
      CALL("SubstitutionTree::LDComparator::compare");

      /*
      cout << "ld1: " << ld1.toString() << endl;
      cout << "ld2: " << ld2.toString() << endl;
      */

      if(ld1.clause && ld2.clause && ld1.clause!=ld2.clause) {
        //if(ld1.clause->number()==ld2.clause->number()){
          //cout << "XXX " << ld1.clause << " and " << ld2.clause << endl;
          //cout << ld2.clause->toString() << endl;
        //}
        ASS_NEQ(ld1.clause->number(), ld2.clause->number());
        return (ld1.clause->number()<ld2.clause->number()) ? LESS : GREATER;
      }
      Comparison res;
      if(ld1.literal && ld2.literal && ld1.literal!=ld2.literal) {
        res = (ld1.literal->getId()<ld2.literal->getId())? LESS : GREATER;
      } else {
        ASS_EQ(ld1.clause,ld2.clause);
        ASS_EQ(ld1.literal,ld2.literal);

        if (ld1.term.isEmpty()) {
          ASS(ld2.term.isEmpty());
          res = EQUAL;
        } else {
          if (ld1.term.isVar()) {
            if (ld2.term.isVar()) {
              unsigned var1 = ld1.term.var();
              unsigned var2 = ld2.term.var();
              res=(var1<var2)? LESS : (var1>var2)? GREATER : EQUAL;
            }
            else{
              res = LESS;
            }
          } else {
            if (ld2.term.isVar()) {
              res = GREATER;
            } else {
              unsigned id1 = ld1.term.term()->getId();
              unsigned id2 = ld2.term.term()->getId();
              res=(id1<id2)? LESS : (id1>id2)? GREATER : EQUAL;
            }
          }
        }
      }
      return res;
    }
  };

  enum NodeAlgorithm
  {
    UNSORTED_LIST=1,
    SKIP_LIST=2,
    SET=3
  };

  class Node {
  public:
    inline
    Node() { term.makeEmpty(); }
    inline
    Node(TermList ts) : term(ts) { }
    virtual ~Node();
    /** True if a leaf node */
    virtual bool isLeaf() const = 0;
    virtual bool isEmpty() const = 0;
    virtual bool withSorts(){ return false; }
    /**
     * Return number of elements held in the node.
     *
     * Descendant classes should override this method.
     */
    virtual int size() const { NOT_IMPLEMENTED; }
    virtual NodeAlgorithm algorithm() const = 0;

    /**
     * Remove all referenced structures without destroying them.
     *
     * This is used when the implementation of a node is being changed.
     * The current node will be deleted, but we don't want to destroy
     * structures, that are taken over by the new node implementation.
     */
    virtual void makeEmpty() { term.makeEmpty(); }
    static void split(Node** pnode, TermList* where, int var);

#if VDEBUG
    virtual void assertValid() const {};
#endif

    /** term at this node */
    TermList term;

    virtual void print(unsigned depth=0){
       printDepth(depth);
       cout <<  "[" + term.toString() + "]" << endl;
    }
    void printDepth(unsigned depth){
      while(depth-->0){ cout <<" "; }
    }
  };


  typedef VirtualIterator<Node**> NodeIterator;
<<<<<<< HEAD
  typedef List<Node*> NodeList;
=======
  class IntermediateNode;
    
    //We can remove this class once we deal with UWA uniformly for
    //for theories and HOL AYB
    class ChildBySortHelper
    {
    public:
        
        CLASS_NAME(SubstitutionTree::ChildBySortHelper);
        USE_ALLOCATOR(ChildBySortHelper);
        
        ChildBySortHelper(IntermediateNode* p):  _parent(p)
        {
            bySort.ensure(Signature::FIRST_USER_CON);
            bySortTerms.ensure(Signature::FIRST_USER_CON);
        }

        void loadFrom(ChildBySortHelper* other){
          ASS(other->bySort.size() == other->bySortTerms.size());
          for(unsigned i=0;i<other->bySort.size();i++){
            DHSet<unsigned>::Iterator it1(other->bySort[i]);
            bySort[i].loadFromIterator(it1);
            Stack<TermList>::Iterator it2(other->bySortTerms[i]);
            bySortTerms[i].loadFromIterator(it2);
          }
        } 
        
        /**
         * Return an iterator of child nodes whose top term has the same sort
         * as Termlist t. Only consider interpreted sorts.
         *
         */
        NodeIterator childBySort(TermList t)
        {
          CALL("SubstitutionTree::ChildBySortHelper::childBySort");
          TermList srt;
          // only consider interpreted sorts
          if(SortHelper::tryGetResultSort(t,srt) && !srt.isVar()){
            ASS(srt.isTerm());
            unsigned con = srt.term()->functor(); 
            if(!srt.term()->isSuper() && env.signature->isInterpretedNonDefault(con)){
              unsigned top = t.term()->functor();
              TermStack::Iterator fit(bySortTerms[con]);
              auto withoutThisTop = getFilteredIterator(fit,NotTop(top));
              auto nodes = getMappingIterator(withoutThisTop,ByTopFn(this));
              return pvi(getFilteredIterator(nodes,NonzeroFn()));
             }
          }
          return NodeIterator::getEmpty();
        } 
        
        DArray<DHSet<unsigned>> bySort;
        DArray<Stack<TermList>> bySortTerms;
        
        IntermediateNode* _parent; 
        /*
         * This is used for recording terms that might
         */
        void mightExistAsTop(TermList t)
        {
          CALL("SubstitutionTree::ChildBySortHelper::mightExistAsTop");
          if(!t.isTerm()){ return; }
          TermList srt;
          if(SortHelper::tryGetResultSort(t,srt) &&  !srt.isVar() && 
             !srt.term()->isSuper()){
            unsigned con = srt.term()->functor();
            if(env.signature->isInterpretedNonDefault(con)){
              unsigned f = t.term()->functor();
              if(bySort[con].insert(f)){
                bySortTerms[con].push(t);
              }
            }
          }
        }
        void remove(TermList t)
        {
          CALL("SubstitutionTree::ChildBySortHelper::remove");
          if(!t.isTerm()){ return;}
          TermList srt;
          if(SortHelper::tryGetResultSort(t,srt) && !srt.isVar() &&  
             !srt.term()->isSuper()){
            unsigned con = srt.term()->functor();
            if(env.signature->isInterpretedNonDefault(con)){
              unsigned f = t.term()->functor();
              if(bySort[con].remove(f)){
                bySortTerms[con].remove(t);
              }
            }
          }
        }
        
    };// class SubstitutionTree::ChildBySortHelper
    
    
>>>>>>> 707edb2b

  class IntermediateNode
    	: public Node
  {
  public:
    /** Build a new intermediate node which will serve as the root*/
    inline
    IntermediateNode(unsigned childVar) : childVar(childVar) {}

    /** Build a new intermediate node */
    inline
    IntermediateNode(TermList ts, unsigned childVar) : Node(ts), childVar(childVar) {}

    inline
    bool isLeaf() const { return false; };

    virtual NodeIterator allChildren() = 0;
    virtual NodeIterator variableChildren() = 0;
    /**
     * Return pointer to pointer to child node with top symbol
     * of @b t. This pointer to node can be changed.
     *
     * If canCreate is true and such child node does
     * not exist, pointer to null pointer is returned, and it's
     * assumed, that pointer to newly created node with given
     * top symbol will be put there.
     *
     * If canCreate is false, null pointer is returned in case
     * suitable child does not exist.
     */
    virtual Node** childByTop(TermList t, bool canCreate) = 0;


    /**
     * Remove child which points to node with top symbol of @b t.
     * This node has to still exist in time of the call to remove method.
     */
    virtual void remove(TermList t) = 0;

    /**
     * Remove all children of the node without destroying them.
     */
    virtual void removeAllChildren() = 0;

    void destroyChildren();

    void makeEmpty()
    {
      Node::makeEmpty();
      removeAllChildren();
    }

    void loadChildren(NodeIterator children);

    const unsigned childVar;

    virtual void print(unsigned depth=0){
       auto children = allChildren();
       printDepth(depth);
       cout << "I [" << childVar << "] with " << term.toString() << endl;
       while(children.hasNext()){
         (*children.next())->print(depth+1);
       }
    }

  }; // class SubstitutionTree::IntermediateNode

  class Leaf
  : public Node
  {
  public:
    /** Build a new leaf which will serve as the root */
    inline
    Leaf()
    {}
    /** Build a new leaf */
    inline
    Leaf(TermList ts) : Node(ts) {}

    inline
    bool isLeaf() const { return true; };
    virtual LDIterator allChildren() = 0;
    virtual void insert(LeafData ld) = 0;
    virtual void remove(LeafData ld) = 0;
    void loadChildren(LDIterator children);

    virtual void print(unsigned depth=0){
       auto children = allChildren();
       while(children.hasNext()){
         printDepth(depth);
         cout << children.next().toString() << endl;
       } 
    }
  };

  //These classes and methods are defined in SubstitutionTree_Nodes.cpp
  class UListLeaf;
  class SListIntermediateNode;
  class SListLeaf;
  class SetLeaf;
  static Leaf* createLeaf();
  static Leaf* createLeaf(TermList ts);
  static void ensureLeafEfficiency(Leaf** l);
  static IntermediateNode* createIntermediateNode(unsigned childVar);
  static IntermediateNode* createIntermediateNode(TermList ts, unsigned childVar);
  static void ensureIntermediateNodeEfficiency(IntermediateNode** inode);

  struct IsPtrToVarNodeFn
  {
    bool operator()(Node** n)
    {
      return (*n)->term.isVar();
    }
  };

  class UArrIntermediateNode
  : public IntermediateNode
  {
  public:
    inline
    UArrIntermediateNode(unsigned childVar) : IntermediateNode(childVar), _size(0)
    {
      _nodes[0]=0;
    }
    inline
    UArrIntermediateNode(TermList ts, unsigned childVar) : IntermediateNode(ts, childVar), _size(0)
    {
      _nodes[0]=0;
    }

    ~UArrIntermediateNode()
    {
      if(!isEmpty()) {
	destroyChildren();
      }
    }

    void removeAllChildren()
    {
      _size=0;
      _nodes[0]=0;
    }

    NodeAlgorithm algorithm() const { return UNSORTED_LIST; }
    bool isEmpty() const { return !_size; }
    int size() const { return _size; }
    NodeIterator allChildren()
    { return pvi( PointerPtrIterator<Node*>(&_nodes[0],&_nodes[_size]) ); }

    NodeIterator variableChildren()
    {
      return pvi( getFilteredIterator(PointerPtrIterator<Node*>(&_nodes[0],&_nodes[_size]),
  	    IsPtrToVarNodeFn()) );
    }
    virtual Node** childByTop(TermList t, bool canCreate);
    void remove(TermList t);

#if VDEBUG
    virtual void assertValid() const
    {
      ASS_ALLOC_TYPE(this,"SubstitutionTree::UArrIntermediateNode");
    }
#endif

    CLASS_NAME(SubstitutionTree::UArrIntermediateNode);
    USE_ALLOCATOR(UArrIntermediateNode);

    int _size;
    Node* _nodes[UARR_INTERMEDIATE_NODE_MAX_SIZE+1];
  };

  class SListIntermediateNode
  : public IntermediateNode
  {
  public:
    SListIntermediateNode(unsigned childVar) : IntermediateNode(childVar) {}
    SListIntermediateNode(TermList ts, unsigned childVar) : IntermediateNode(ts, childVar) {}

    ~SListIntermediateNode()
    {
      if(!isEmpty()) {
	destroyChildren();
      }
    }

    void removeAllChildren()
    {
      while(!_nodes.isEmpty()) {
        _nodes.pop();
      }
    }

    static IntermediateNode* assimilate(IntermediateNode* orig);

    inline
    NodeAlgorithm algorithm() const { return SKIP_LIST; }
    inline
    bool isEmpty() const { return _nodes.isEmpty(); }
    int size() const { return _nodes.size(); }
#if VDEBUG
    virtual void assertValid() const
    {
      ASS_ALLOC_TYPE(this,"SubstitutionTree::SListIntermediateNode");
    }
#endif
    inline
    NodeIterator allChildren()
    {
      return pvi( NodeSkipList::PtrIterator(_nodes) );
    }
    inline
    NodeIterator variableChildren()
    {
      return pvi( getWhileLimitedIterator(
  		    NodeSkipList::PtrIterator(_nodes),
  		    IsPtrToVarNodeFn()) );
    }
    virtual Node** childByTop(TermList t, bool canCreate)
    {
      CALL("SubstitutionTree::SListIntermediateNode::childByTop");

      Node** res;
      bool found=_nodes.getPosition(t,res,canCreate);
      if(!found) {
        if(canCreate) {
          *res=0;
        } else {
          res=0;
        }
      }
      return res;
    }
    inline
    void remove(TermList t)
    {
      _nodes.remove(t);
    }

    CLASS_NAME(SubstitutionTree::SListIntermediateNode);
    USE_ALLOCATOR(SListIntermediateNode);

    class NodePtrComparator
    {
    public:
      static Comparison compare(TermList t1,TermList t2)
      {
        CALL("SubstitutionTree::SListIntermediateNode::NodePtrComparator::compare");

        if(t1.isVar()) {
          if(t2.isVar()) {
            return Int::compare(t1.var(), t2.var());
          }
          return LESS;
        }
        if(t2.isVar()) {
          return GREATER;
        }
        return Int::compare(t1.term()->functor(), t2.term()->functor());
      }

      static Comparison compare(Node* n1, Node* n2)
      { return compare(n1->term, n2->term); }
      static Comparison compare(TermList t1, Node* n2)
      { return compare(t1, n2->term); }
    };
    typedef SkipList<Node*,NodePtrComparator> NodeSkipList;
    NodeSkipList _nodes;
  };

  class Binding {
  public:
    /** Number of the variable at this node */
    unsigned var;
    /** term at this node */
    TermList term;
    /** Create new binding */
    Binding(int v,TermList t) : var(v), term(t) {}

    struct Comparator
    {
      inline
      static Comparison compare(Binding& b1, Binding& b2)
      {
    	return Int::compare(b2.var, b1.var);
      }
    };
  }; // class SubstitutionTree::Binding

  struct SpecVarComparator
  {
    inline
    static Comparison compare(unsigned v1, unsigned v2)
    { return Int::compare(v2, v1); }
    inline
    static unsigned max()
    { return 0u; }
  };

  typedef DHMap<unsigned,TermList,IdentityHash,Hash> BindingMap;
  //Using BinaryHeap as a BindingQueue leads to about 30% faster insertion,
  //that when SkipList is used.
  typedef BinaryHeap<Binding,Binding::Comparator> BindingQueue;
  //typedef SkipList<Binding,Binding::Comparator> BindingQueue;
//  typedef SkipList<unsigned,SpecVarComparator> SpecVarQueue;
  typedef BinaryHeap<unsigned,SpecVarComparator> SpecVarQueue;
  typedef Stack<unsigned> VarStack;

  void getBindings(Term* t, BindingMap& binding);

  Leaf* findLeaf(Node* root, BindingMap& svBindings);

  void insert(Node** node,BindingMap& binding,LeafData ld);
  void remove(Node** node,BindingMap& binding,LeafData ld);

  /** Number of the next variable */
  int _nextVar;
  /** Array of nodes */
  ZIArray<Node*> _nodes;

  class LeafIterator
  : public IteratorCore<Leaf*>
  {
  public:
    LeafIterator(SubstitutionTree* st)
    : _nextRootPtr(st->_nodes.begin()), _afterLastRootPtr(st->_nodes.end()),
    _nodeIterators(8) {}
    bool hasNext();
    Leaf* next()
    {
      ASS(_curr->isLeaf());
      return static_cast<Leaf*>(_curr);
    }
  private:
    Node** _nextRootPtr;
    Node** _afterLastRootPtr;
    Node* _curr;
    Stack<NodeIterator> _nodeIterators;
  };

  typedef pair<pair<LeafData*, ResultSubstitutionSP>,UnificationConstraintStackSP> QueryResult;


  class GenMatcher;

  /**
   * Iterator, that yields generalizations of given term/literal.
   */
  class FastGeneralizationsIterator
  : public IteratorCore<QueryResult>
  {
  public:
    FastGeneralizationsIterator(SubstitutionTree* parent, Node* root, Term* query,
            bool retrieveSubstitution, bool reversed,bool withoutTop, 
            ConstraintType ct = NO_CONSTRAINTS, VSpecVarToTermMap* termMap = 0);

    ~FastGeneralizationsIterator();

    QueryResult next();
    bool hasNext();
  protected:
    void createInitialBindings(Term* t);
    void createReversedInitialBindings(Term* t);

    bool findNextLeaf();
    bool enterNode(Node*& node);

    /** We are retrieving generalizations of a literal */
    bool _literalRetrieval;
    /** We should include substitutions in the results */
    bool _retrieveSubstitution;
    /** The iterator is currently in a leaf
     *
     * This is false in the beginning when it is in the root */
    bool _inLeaf;

    GenMatcher* _subst;

    LDIterator _ldIterator;

    Renaming _resultNormalizer;

    Node* _root;
    SubstitutionTree* _tree;

    Stack<void*> _alternatives;
    Stack<unsigned> _specVarNumbers;
    Stack<NodeAlgorithm> _nodeTypes;
  };

  class InstMatcher;

  /**
   * Iterator, that yields generalizations of given term/literal.
   */
  class FastInstancesIterator
  : public IteratorCore<QueryResult>
  {
  public:
    FastInstancesIterator(SubstitutionTree* parent, Node* root, Term* query,
	    bool retrieveSubstitution, bool reversed, bool withoutTop, 
      ConstraintType ct = NO_CONSTRAINTS, VSpecVarToTermMap* termMap = 0);
    ~FastInstancesIterator();

    bool hasNext();
    QueryResult next();
  protected:
    void createInitialBindings(Term* t);
    void createReversedInitialBindings(Term* t);
    bool findNextLeaf();

    bool enterNode(Node*& node);

  private:
    bool _literalRetrieval;
    bool _retrieveSubstitution;
    bool _inLeaf;
    LDIterator _ldIterator;

    InstMatcher* _subst;

    Renaming _resultDenormalizer;
    Node* _root;

    Stack<void*> _alternatives;
    Stack<unsigned> _specVarNumbers;
    Stack<NodeAlgorithm> _nodeTypes;
#if VDEBUG
    SubstitutionTree* _tree;
#endif
  };

  class SubstitutionTreeMismatchHandler : public UWAMismatchHandler 
  {
  public:
    SubstitutionTreeMismatchHandler(Stack<UnificationConstraint>& c, BacktrackData& bd) : 
      UWAMismatchHandler(c), _constraints(c), _bd(bd) {}
    //virtual bool handle(RobSubstitution* subst, TermList query, unsigned index1, TermList node, unsigned index2);
  private:
    virtual bool introduceConstraint(TermList t1,unsigned index1, TermList t2,unsigned index2);
    Stack<UnificationConstraint>& _constraints;
    BacktrackData& _bd;
  };

  class STHOMismatchHandler : public HOMismatchHandler 
  {
  public:
    STHOMismatchHandler(Stack<UnificationConstraint>& c, BacktrackData& bd) : 
      HOMismatchHandler(c), _constraints(c), _bd(bd) {}
  private:
    virtual bool introduceConstraint(TermList t1,unsigned index1, TermList t2,unsigned index2);
    Stack<UnificationConstraint>& _constraints;
    BacktrackData& _bd;
  };  

  class UnificationsIterator
  : public IteratorCore<QueryResult>
  {
  public:
    UnificationsIterator(SubstitutionTree* parent, Node* root, Term* query, 
      bool retrieveSubstitution, bool reversed, bool withoutTop,
      ConstraintType ct = NO_CONSTRAINTS, VSpecVarToTermMap* termMap = 0);
    ~UnificationsIterator();

    bool hasNext();
    QueryResult next();
    bool tag;
  protected:
    virtual bool associate(TermList query, TermList node, BacktrackData& bd);
    virtual NodeIterator getNodeIterator(IntermediateNode* n);

    void createInitialBindings(Term* t);
    /**
     * For a binary comutative literal, creates initial bindings,
     * where the order of special variables is reversed.
     */
    void createReversedInitialBindings(Term* t);
    bool findNextLeaf();
    bool enter(Node* n, BacktrackData& bd);


    static const int QUERY_BANK=0;
    static const int RESULT_BANK=1;
    static const int NORM_QUERY_BANK=2;
    static const int NORM_RESULT_BANK=3;

    RobSubstitution subst;
    VarStack svStack;

  private:
    bool literalRetrieval;
    bool retrieveSubstitution;
    bool inLeaf;
    LDIterator ldIterator;
    Stack<NodeIterator> nodeIterators;
    Stack<BacktrackData> bdStack;
    bool clientBDRecording;
    BacktrackData clientBacktrackData;
    Renaming queryNormalizer;
    bool useUWAConstraints;
    bool useHOConstraints;
    UnificationConstraintStack constraints;
#if VDEBUG
    SubstitutionTree* tree;
#endif
  };

/*
  class GeneralizationsIterator
  : public UnificationsIterator
  {
  public:
    GeneralizationsIterator(SubstitutionTree* parent, Node* root, Term* query, bool retrieveSubstitution, bool reversed, bool withoutTop, bool useC)
    : UnificationsIterator(parent, root, query, retrieveSubstitution, reversed, withoutTop, useC) {}; 

  protected:
    virtual bool associate(TermList query, TermList node);
    virtual NodeIterator getNodeIterator(IntermediateNode* n);
  };
*/
/*
  class InstancesIterator
  : public UnificationsIterator
  {
  public:
    InstancesIterator(SubstitutionTree* parent, Node* root, Term* query, bool retrieveSubstitution, bool reversed,bool withoutTop,bool useC)
    : UnificationsIterator(parent, root, query, retrieveSubstitution, reversed, withoutTop,useC) {}; 
  protected:
    virtual bool associate(TermList query, TermList node);
    virtual NodeIterator getNodeIterator(IntermediateNode* n);
  };
*/

#if VDEBUG
public:
  static vstring nodeToString(Node* topNode);
  vstring toString() const;
  bool isEmpty() const;

  int _iteratorCnt;
#endif

}; // class SubstiutionTree

} // namespace Indexing

#endif<|MERGE_RESOLUTION|>--- conflicted
+++ resolved
@@ -238,104 +238,6 @@
 
 
   typedef VirtualIterator<Node**> NodeIterator;
-<<<<<<< HEAD
-  typedef List<Node*> NodeList;
-=======
-  class IntermediateNode;
-    
-    //We can remove this class once we deal with UWA uniformly for
-    //for theories and HOL AYB
-    class ChildBySortHelper
-    {
-    public:
-        
-        CLASS_NAME(SubstitutionTree::ChildBySortHelper);
-        USE_ALLOCATOR(ChildBySortHelper);
-        
-        ChildBySortHelper(IntermediateNode* p):  _parent(p)
-        {
-            bySort.ensure(Signature::FIRST_USER_CON);
-            bySortTerms.ensure(Signature::FIRST_USER_CON);
-        }
-
-        void loadFrom(ChildBySortHelper* other){
-          ASS(other->bySort.size() == other->bySortTerms.size());
-          for(unsigned i=0;i<other->bySort.size();i++){
-            DHSet<unsigned>::Iterator it1(other->bySort[i]);
-            bySort[i].loadFromIterator(it1);
-            Stack<TermList>::Iterator it2(other->bySortTerms[i]);
-            bySortTerms[i].loadFromIterator(it2);
-          }
-        } 
-        
-        /**
-         * Return an iterator of child nodes whose top term has the same sort
-         * as Termlist t. Only consider interpreted sorts.
-         *
-         */
-        NodeIterator childBySort(TermList t)
-        {
-          CALL("SubstitutionTree::ChildBySortHelper::childBySort");
-          TermList srt;
-          // only consider interpreted sorts
-          if(SortHelper::tryGetResultSort(t,srt) && !srt.isVar()){
-            ASS(srt.isTerm());
-            unsigned con = srt.term()->functor(); 
-            if(!srt.term()->isSuper() && env.signature->isInterpretedNonDefault(con)){
-              unsigned top = t.term()->functor();
-              TermStack::Iterator fit(bySortTerms[con]);
-              auto withoutThisTop = getFilteredIterator(fit,NotTop(top));
-              auto nodes = getMappingIterator(withoutThisTop,ByTopFn(this));
-              return pvi(getFilteredIterator(nodes,NonzeroFn()));
-             }
-          }
-          return NodeIterator::getEmpty();
-        } 
-        
-        DArray<DHSet<unsigned>> bySort;
-        DArray<Stack<TermList>> bySortTerms;
-        
-        IntermediateNode* _parent; 
-        /*
-         * This is used for recording terms that might
-         */
-        void mightExistAsTop(TermList t)
-        {
-          CALL("SubstitutionTree::ChildBySortHelper::mightExistAsTop");
-          if(!t.isTerm()){ return; }
-          TermList srt;
-          if(SortHelper::tryGetResultSort(t,srt) &&  !srt.isVar() && 
-             !srt.term()->isSuper()){
-            unsigned con = srt.term()->functor();
-            if(env.signature->isInterpretedNonDefault(con)){
-              unsigned f = t.term()->functor();
-              if(bySort[con].insert(f)){
-                bySortTerms[con].push(t);
-              }
-            }
-          }
-        }
-        void remove(TermList t)
-        {
-          CALL("SubstitutionTree::ChildBySortHelper::remove");
-          if(!t.isTerm()){ return;}
-          TermList srt;
-          if(SortHelper::tryGetResultSort(t,srt) && !srt.isVar() &&  
-             !srt.term()->isSuper()){
-            unsigned con = srt.term()->functor();
-            if(env.signature->isInterpretedNonDefault(con)){
-              unsigned f = t.term()->functor();
-              if(bySort[con].remove(f)){
-                bySortTerms[con].remove(t);
-              }
-            }
-          }
-        }
-        
-    };// class SubstitutionTree::ChildBySortHelper
-    
-    
->>>>>>> 707edb2b
 
   class IntermediateNode
     	: public Node
