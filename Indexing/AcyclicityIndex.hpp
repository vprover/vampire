--- conflicted
+++ resolved
@@ -56,10 +56,6 @@
 : public Index
 {
   using TermIndexingStructure   = Indexing::TermIndexingStructure<DefaultTermLeafData>;
-<<<<<<< HEAD
-  using TermQueryResultIterator = Indexing::TermQueryResultIterator<DefaultTermLeafData>;
-=======
->>>>>>> 1b962d70
 public:
   AcyclicityIndex(TermIndexingStructure* tis) :
     _sIndexes(),
