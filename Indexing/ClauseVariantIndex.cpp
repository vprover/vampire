--- conflicted
+++ resolved
@@ -188,11 +188,7 @@
   }
 
   if(!_strees[clen]) {
-<<<<<<< HEAD
-    _strees[clen]=new LiteralSubstitutionTree(env.options->unificationWithAbstraction());
-=======
     _strees[clen]=new LiteralSubstitutionTree(/* misatchHandler */ nullptr);
->>>>>>> 1b962d70
   }
   Literal* mainLit=getMainLiteral(cl->literals(), clen);
   _strees[clen]->insert(mainLit, cl);
