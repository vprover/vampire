/*
 * This file is part of the source code of the software program
 * Vampire. It is protected by applicable
 * copyright laws.
 *
 * This source code is distributed under the licence found here
 * https://vprover.github.io/license.html
 * and in the source directory
 */
/**
 * @file ClauseVariantIndex.cpp
 * Implements class ClauseVariantIndex.
 */

#include "Lib/List.hpp"
#include "Lib/Metaiterators.hpp"
#include "Lib/SmartPtr.hpp"
#include "Debug/TimeProfiling.hpp"

#include "Kernel/Clause.hpp"
#include "Kernel/LiteralComparators.hpp"
#include "Kernel/MLVariant.hpp"
#include "Kernel/Term.hpp"

#include "LiteralMiniIndex.hpp"
#include "LiteralSubstitutionTree.hpp"

#include "ClauseVariantIndex.hpp"
#include "Indexing/IndexManager.hpp"

namespace Indexing
{

using namespace Lib;
using namespace Kernel;

class ClauseVariantIndex::ResultClauseToVariantClauseFn
{
public:
  ResultClauseToVariantClauseFn(Literal* const * lits, unsigned length)
  : _lits(lits), _length(length), _queryIndex(new LiteralMiniIndex(lits, length))
  {
  }
  ~ResultClauseToVariantClauseFn()
  {
  }


  Clause* operator()(Clause* mcl)
  {
    bool fail=false;

    ASSERT_VALID(*mcl);
    if (mcl->length() != _length) {
      return 0;
    }

    static DArray<LiteralList*> alts(32);
    alts.init(_length, 0);

    for(unsigned i=0;i<_length;i++) {
      LiteralMiniIndex::VariantIterator vit(*_queryIndex, (*mcl)[i], false);
      if(!vit.hasNext()) {
        fail=true;
        goto fin;
      }
      while(vit.hasNext()) {
        Literal* qVarLit=vit.next();
        unsigned qVarLitIndex=_length;
        for(unsigned j=0;j<_length;j++) {
          if(qVarLit==_lits[j]) {
            qVarLitIndex=j;
            break;
          }
        }
        LiteralList::push((*mcl)[i], alts[qVarLitIndex]);
      }
    }
    for(unsigned i=0;i<_length;i++) {
      if(!alts[i]) {
        fail=true;
        goto fin;
      }
    }

    fail=!MLVariant::isVariant(_lits,mcl,alts.array());

  fin:
    for(unsigned i=0;i<_length;i++) {
      LiteralList::destroy(alts[i]);
    }

    if(fail) {
      return 0;
    } else {
      return mcl;
    }
  }

private:
  Literal* const * _lits;
  unsigned _length;
  SmartPtr<LiteralMiniIndex> _queryIndex;
};

<<<<<<< HEAD
class SubstitutionTreeClauseVariantIndex::SLQueryResultToClauseFn
{
public:

  Clause* operator()(SLQueryResult res) {
    return res.data->clause;
  }
};

=======
>>>>>>> 5170a7bc
ClauseIterator SubstitutionTreeClauseVariantIndex::retrieveVariants(Literal* const * lits, unsigned length)
{
  CALL("SubstitutionTreeClauseVariantIndex::retrieveVariants/2");

  if(length==0) {
    return pvi( ClauseList::Iterator(_emptyClauses) );
  }
  if(length==1 && lits[0]->ground()) {
    ClauseList* lst;
    if(_groundUnits.find(lits[0], lst)) {
      ASS(lst);
      return pvi( ClauseList::Iterator(lst) );
    }
    else {
      return ClauseIterator::getEmpty();
    }
  }

  LiteralSubstitutionTree* index=_strees[length];
  if(!index) {
    return ClauseIterator::getEmpty();
  }

  Literal* mainLit=getMainLiteral(lits, length);
  return pvi( getFilteredIterator(
    getMappingIterator(
      index->getVariants(mainLit, false, false),
      getCompositionFn(ResultClauseToVariantClauseFn(lits, length),[](auto res) { return res.clause; })),
    NonzeroFn()) );
}

//-------------------//-------------------//-------------------//-------------------
//-------------------//-------------------//-------------------//-------------------

SubstitutionTreeClauseVariantIndex::~SubstitutionTreeClauseVariantIndex()
{
  CALL("SubstitutionTreeClauseVariantIndex::~SubstitutionTreeClauseVariantIndex");

  unsigned streeArrSz=_strees.size();
  for(unsigned i=0;i<streeArrSz;i++) {
    if(_strees[i]!=0) {
      delete _strees[i];
    }
  }

  ClauseList::destroy(_emptyClauses);

  DHMap<Literal*, ClauseList*>::Iterator it(_groundUnits);
  while (it.hasNext()) {
    ClauseList::destroy(it.next());
  }
}

/**
 * Inserts a new Clause
 *
 */
void SubstitutionTreeClauseVariantIndex::insert(Clause* cl)
{
  CALL("SubstitutionTreeClauseVariantIndex::insert");

  unsigned clen=cl->length();

  if(cl->length()==0) {
    ClauseList::push(cl, _emptyClauses);
    return;
  }
  if(cl->length()==1 && (*cl)[0]->ground()) {
    Literal* lit=(*cl)[0];
    ClauseList** plist;
    _groundUnits.getValuePtr(lit, plist,0);
    ClauseList::push(cl, *plist);
    return;
  }

  if(!_strees[clen]) {
    _strees[clen] = new LiteralSubstitutionTree();
  }
  Literal* mainLit=getMainLiteral(cl->literals(), clen);
  _strees[clen]->insert(LiteralClause(mainLit, cl));
}

Literal* SubstitutionTreeClauseVariantIndex::getMainLiteral(Literal* const * lits, unsigned length)
{
  CALL("SubstitutionTreeClauseVariantIndex::getMainLiteral");
  ASS_G(length,0);

  static LiteralComparators::NormalizedLinearComparatorByWeight<> comp;

  Literal* best=lits[0];
  unsigned bestVal=best->weight()-best->getDistinctVars();
  for(unsigned i=1;i<length;i++) {
    Literal* curr=lits[i];
    unsigned currVal=curr->weight()-curr->getDistinctVars();
    if(currVal>bestVal || (currVal==bestVal && comp.compare(curr, best)==GREATER ) ) {
      best=curr;
      bestVal=currVal;
    }
  }
  return best;
}

//-------------------//-------------------//-------------------//-------------------
//-------------------//-------------------//-------------------//-------------------

HashingClauseVariantIndex::~HashingClauseVariantIndex()
{
  CALL("HashingClauseVariantIndex::~HashingClauseVariantIndex");

  /*
  unsigned max = 0;
  ClauseList* maxval = 0;
  */

  DHMap<unsigned, ClauseList*>::Iterator iit(_entries);
  while(iit.hasNext()){
    ClauseList* lst = iit.next();

//    unsigned len = lst->length();
//
//    if (len > max) {
//      max = len;
//      maxval->destroy();
//      maxval = lst;
//    } else {
    ClauseList::destroy(lst);
//    }
  }

  /*
  cout << "max bucket of size " << max << endl;
  ClauseList::Iterator it(maxval);
  while (it.hasNext()) {
    Clause* cl = it.next();
    cout << cl->toString() << endl;
  }

  maxval->destroy();
  */
}

void HashingClauseVariantIndex::insert(Clause* cl)
{
  CALL("HashingClauseVariantIndex::insert");

  TIME_TRACE("hvci insert");

  // static unsigned insertions = 0;

  //cout << "insert " << cl->toString() << endl;

  unsigned h = computeHash(cl->literals(),cl->length());

  //cout << "hashed to " << h << endl;

  ClauseList** lst;
  _entries.getValuePtr(h,lst);
  ClauseList::push(cl, *lst);

  // cout << "bucket of size " << (*lst)->length() << endl;
  // cout << _entries.size() << "buckets after " << ++insertions << " insertions" << endl;
}

ClauseIterator HashingClauseVariantIndex::retrieveVariants(Literal* const * lits, unsigned length)
{
  CALL("HashingClauseVariantIndex::retrieveVariants/2");

  TIME_TRACE("hvci retrieve");

  unsigned h = computeHash(lits,length);

  //cout << "hashed to " << h << endl;

  ClauseList* lst;
  if (_entries.find(h,lst)) {
    //cout << "found this long list: " << lst->length() << endl;

    return pvi( getFilteredIterator(
        getMappingIterator(
          ClauseList::Iterator(lst),
          ResultClauseToVariantClauseFn(lits, length)),
        NonzeroFn()) );
  } else {
    return ClauseIterator::getEmpty();
  }
}

struct HashingClauseVariantIndex::VariableIgnoringComparator {
  Literal* const * _lits;
  VariableIgnoringComparator(Literal* const * lits) : _lits(lits) {}

  static Comparison disagreement(Term* t1,Term* t2)
  {
    CALL("HashingClauseVariantIndex::VariableIgnoringComparator::disagreement");

    //now get just some total deterministic order while ignoring variables
    static DisagreementSetIterator dsit;
    dsit.reset(t1, t2, false);
    while(dsit.hasNext()) {
      pair<TermList, TermList> dis=dsit.next();
      if(dis.first.isTerm()) {
        if(dis.second.isTerm()) {
          ASS_NEQ(dis.first.term()->functor(), dis.second.term()->functor());
          return Int::compare(dis.first.term()->functor(), dis.second.term()->functor());
        }
        return GREATER;
      }
      if(dis.second.isTerm()) {
        return LESS;
      }
      // ignore disagreement on variables
    }
    //they're equal up to ignoring variables
    return EQUAL;
  }

  static Comparison compare(TermList* tl1, TermList* tl2)
  {
    CALL("HashingClauseVariantIndex::VariableIgnoringComparator::compare(Termlist*,Termlist*)");

    if(!tl1->isTerm()) {
      if(!tl2->isTerm()) {
        return EQUAL;
      }
      return LESS;
    }

    if(!tl2->isTerm()) {
      return GREATER;
    }

    Term* t1 = tl1->term();
    Term* t2 = tl2->term();

    if(t1->weight()!=t2->weight()) {
      // number of general symbol occurrences
      return Int::compare(t1->weight(),t2->weight());
    }

    if(t1->numVarOccs()!=t2->numVarOccs()) {
      // number of variable occurrences
      return Int::compare(t1->numVarOccs(),t2->numVarOccs());
    }

    if (t1->ground()) {
      ASS(t2->ground());
      return Int::compare(t1->getId(),t2->getId());
    }

    if(t1->functor()!=t2->functor()) {
      return Int::compare(t1->functor(),t2->functor());
    }

    return disagreement(t1,t2);
  }

  static Comparison compare(Literal* l1, Literal* l2)
  {
    CALL("HashingClauseVariantIndex::VariableIgnoringComparator::compare(Literal*,Literal*)");

    if(l1->weight()!=l2->weight()) {
      // number of general symbol occurrences
      return Int::compare(l1->weight(),l2->weight());
    }

    if(l1->numVarOccs()!=l2->numVarOccs()) {
      // number of variable occurrences
      return Int::compare(l1->numVarOccs(),l2->numVarOccs());
    }

    if (l1->ground()) {
      ASS(l2->ground());
      return Int::compare(l1->getId(),l2->getId());
    }

    if(l1->header()!=l2->header()) {
      // functor and polarity
      return Int::compare(l1->header(),l2->header());
    }

    if(l1->isEquality()) {
      ASS(l2->isEquality());

      TermList* l1l = l1->nthArgument(0);
      TermList* l1r = l1->nthArgument(1);
      if (compare(l1l,l1r) == LESS) {
        swap(l1l,l1r);
      }

      TermList* l2l = l2->nthArgument(0);
      TermList* l2r = l2->nthArgument(1);
      if (compare(l2l,l2r) == LESS) {
        swap(l2l,l2r);
      }

      Comparison res = compare(l1l,l2l);
      if (res != EQUAL) {
        return res;
      }
      return compare(l1r,l2r);
    }

    return disagreement(l1,l2);
  }

  /**
   * A total ordering stable under variable substitutions.
   */
  bool operator()(unsigned a, unsigned b) {
    CALL("HashingClauseVariantIndex::VariableIgnoringComparator::operator()");

    // cout << "a = " << a << " lits[a]= " << _lits[a] << endl;
    // cout << "b = " << b << " lits[b]= " << _lits[b] << endl;

    Literal* la = _lits[a];
    Literal* lb = _lits[b];

    // cout << "a " << la->toString() << endl;
    // cout << "b " << lb->toString() << endl;

    return (compare(la,lb) == LESS);
  }
};

unsigned HashingClauseVariantIndex::computeHashAndCountVariables(TermList* ptl, VarCounts& varCnts, unsigned hash_begin) {
  CALL("HashingClauseVariantIndex::computeHashAndCountVariables(Term*, ...)");

  if (ptl->isVar()) {
    return computeHashAndCountVariables(ptl->var(),varCnts,hash_begin);
  }

  Term* t = ptl->term();

  if (t->ground()) {
    // no variables to count
    // just hash the pointer
    return DefaultHash::hash(t, hash_begin);
  }

  unsigned hash = termFunctorHash(t,hash_begin);

  SubtermIterator sti(t);
  while(sti.hasNext()) {
    TermList tl = sti.next();

    if (tl.isVar()) {
      hash = computeHashAndCountVariables(tl.var(),varCnts,hash);
    } else {
      hash = termFunctorHash(tl.term(),hash);
    }
  }

  return hash;
}

unsigned HashingClauseVariantIndex::computeHashAndCountVariables(Literal* l, VarCounts& varCnts, unsigned hash_begin) {
  CALL("HashingClauseVariantIndex::computeHashAndCountVariables(Literal*, ...)");

  //cout << "Literal " << l->toString() << endl;

  if (l->ground()) {
    // no variables to count
    // just hash the pointer
    return DefaultHash::hash(l, hash_begin);
  }

  //cout << "will hash header " << header << endl;

  unsigned header = l->header();

  // hashes the predicate symbol and the polarity
  unsigned hash = DefaultHash::hash(header, hash_begin);

  if(l->isEquality()) {
    TermList* ll = l->nthArgument(0);
    TermList* lr = l->nthArgument(1);
    if (VariableIgnoringComparator::compare(ll,lr) == LESS) {
      swap(ll,lr);
    }

    hash = computeHashAndCountVariables(ll,varCnts,hash);
    hash = computeHashAndCountVariables(lr,varCnts,hash);
  } else {
    for(TermList* arg=l->args(); arg->isNonEmpty(); arg=arg->next()) {
      hash = computeHashAndCountVariables(arg,varCnts,hash);
    }
  }

  return hash;
}

unsigned HashingClauseVariantIndex::computeHash(Literal* const * lits, unsigned length)
{
  CALL("HashingClauseVariantIndex::computeHash");

  // cout << "length " <<  length << endl;

  TIME_TRACE("hvci compute hash");

  static Stack<unsigned> litOrder;
  litOrder.reset();
  litOrder.loadFromIterator(getRangeIterator(0u,length));

  std::sort(litOrder.begin(), litOrder.end(), VariableIgnoringComparator(lits));

  static VarCounts varCnts;
  varCnts.reset();

  unsigned hash = 2166136261u;
  for(unsigned i=0; i<length; i++) {
    unsigned li = litOrder[i];
    hash = computeHashAndCountVariables(lits[li],varCnts,hash);
  }

  if (varCnts.size() > 0) {
    static Stack<unsigned char> varCntHistogram;
    varCntHistogram.reset();
    VarCounts::Iterator it(varCnts);
    while (it.hasNext()) {
      varCntHistogram.push(it.next());
    }

    std::sort(varCntHistogram.begin(),varCntHistogram.end());
    hash = DefaultHash::hash(varCntHistogram, hash);
  }

  return hash;
}


}<|MERGE_RESOLUTION|>--- conflicted
+++ resolved
@@ -103,18 +103,6 @@
   SmartPtr<LiteralMiniIndex> _queryIndex;
 };
 
-<<<<<<< HEAD
-class SubstitutionTreeClauseVariantIndex::SLQueryResultToClauseFn
-{
-public:
-
-  Clause* operator()(SLQueryResult res) {
-    return res.data->clause;
-  }
-};
-
-=======
->>>>>>> 5170a7bc
 ClauseIterator SubstitutionTreeClauseVariantIndex::retrieveVariants(Literal* const * lits, unsigned length)
 {
   CALL("SubstitutionTreeClauseVariantIndex::retrieveVariants/2");
@@ -142,7 +130,7 @@
   return pvi( getFilteredIterator(
     getMappingIterator(
       index->getVariants(mainLit, false, false),
-      getCompositionFn(ResultClauseToVariantClauseFn(lits, length),[](auto res) { return res.clause; })),
+      getCompositionFn(ResultClauseToVariantClauseFn(lits, length),[](auto res) { return res.data->clause; })),
     NonzeroFn()) );
 }
 
