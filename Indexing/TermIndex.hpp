/*
 * This file is part of the source code of the software program
 * Vampire. It is protected by applicable
 * copyright laws.
 *
 * This source code is distributed under the licence found here
 * https://vprover.github.io/license.html
 * and in the source directory
 */
/**
 * @file TermIndex.hpp
 * Defines class TermIndex.
 */


#ifndef __TermIndex__
#define __TermIndex__

#include "Index.hpp"

#include "Indexing/TermSubstitutionTree.hpp"
#include "TermIndexingStructure.hpp"
#include "Lib/Set.hpp"

namespace Indexing {

template<class Data>
class TermIndex
: public Index
{
public:
<<<<<<< HEAD
  USE_ALLOCATOR(TermIndex);

  virtual ~TermIndex() {}


  VirtualIterator<QueryRes<AbstractingUnifier*, Data>> getUwa(TypedTermList t, Options::UnificationWithAbstraction uwa, bool fixedPointIteration)
=======
  VirtualIterator<TQueryRes<AbstractingUnifier*>> getUwa(TypedTermList t, Options::UnificationWithAbstraction uwa, bool fixedPointIteration)
>>>>>>> eb38ba5a
  { return _is->getUwa(t, uwa, fixedPointIteration); }

  VirtualIterator<QueryRes<ResultSubstitutionSP, Data>> getUnifications(TypedTermList t, bool retrieveSubstitutions = true)
  { return _is->getUnifications(t, retrieveSubstitutions); }

  VirtualIterator<QueryRes<ResultSubstitutionSP, Data>> getGeneralizations(TypedTermList t, bool retrieveSubstitutions = true)
  { return _is->getGeneralizations(t, retrieveSubstitutions); }

  VirtualIterator<QueryRes<ResultSubstitutionSP, Data>> getInstances(TypedTermList t, bool retrieveSubstitutions = true)
  { return _is->getInstances(t, retrieveSubstitutions); }

  friend std::ostream& operator<<(std::ostream& out, TermIndex const& self)
  { return out << *self._is; }
protected:
  TermIndex(TermIndexingStructure<Data>* is) : _is(is) {}

  std::unique_ptr<TermIndexingStructure<Data>> _is;
};

class SuperpositionSubtermIndex
: public TermIndex<TermLiteralClause>
{
public:
<<<<<<< HEAD
  USE_ALLOCATOR(SuperpositionSubtermIndex);

  SuperpositionSubtermIndex(Indexing::TermIndexingStructure<TermLiteralClause>* is, Ordering& ord)
=======
  SuperpositionSubtermIndex(TermIndexingStructure* is, Ordering& ord)
>>>>>>> eb38ba5a
  : TermIndex(is), _ord(ord) {};
protected:
  void handleClause(Clause* c, bool adding);
private:
  Ordering& _ord;
};

class SuperpositionLHSIndex
: public TermIndex<TermLiteralClause>
{
public:
<<<<<<< HEAD
  USE_ALLOCATOR(SuperpositionLHSIndex);

  SuperpositionLHSIndex(TermSubstitutionTree<TermLiteralClause>* is, Ordering& ord, const Options& opt)
=======
  SuperpositionLHSIndex(TermSubstitutionTree* is, Ordering& ord, const Options& opt)
>>>>>>> eb38ba5a
  : TermIndex(is), _ord(ord), _opt(opt), _tree(is) {};
protected:
  void handleClause(Clause* c, bool adding);
private:
  Ordering& _ord;
  const Options& _opt;
  TermSubstitutionTree<TermLiteralClause>* _tree;
};

/**
 * Term index for backward demodulation
 */
class DemodulationSubtermIndex
: public TermIndex<TermLiteralClause>
{
public:
  // people seemed to like the class, although it add's no interface on top of TermIndex
  DemodulationSubtermIndex(TermIndexingStructure<TermLiteralClause>* is)
  : TermIndex(is) {};
protected:
  // it's the implementation of this below in DemodulationSubtermIndexImpl, which makes this work
  void handleClause(Clause* c, bool adding) = 0;
};

template <bool combinatorySupSupport>
class DemodulationSubtermIndexImpl
: public DemodulationSubtermIndex
{
public:
<<<<<<< HEAD
  USE_ALLOCATOR(DemodulationSubtermIndexImpl);

  DemodulationSubtermIndexImpl(TermIndexingStructure<TermLiteralClause>* is)
=======
  DemodulationSubtermIndexImpl(TermIndexingStructure* is)
>>>>>>> eb38ba5a
  : DemodulationSubtermIndex(is) {};
protected:
  void handleClause(Clause* c, bool adding);
};

/**
 * Term index for forward demodulation
 */
class DemodulationLHSIndex
: public TermIndex<TermLiteralClause>
{
public:
<<<<<<< HEAD
  USE_ALLOCATOR(DemodulationLHSIndex);

  DemodulationLHSIndex(TermIndexingStructure<TermLiteralClause>* is, Ordering& ord, const Options& opt)
=======
  DemodulationLHSIndex(TermIndexingStructure* is, Ordering& ord, const Options& opt)
>>>>>>> eb38ba5a
  : TermIndex(is), _ord(ord), _opt(opt) {};
protected:
  void handleClause(Clause* c, bool adding);
private:
  Ordering& _ord;
  const Options& _opt;
};

/**
 * Term index for induction
 */
class InductionTermIndex
: public TermIndex<TermLiteralClause>
{
public:
<<<<<<< HEAD
  USE_ALLOCATOR(InductionTermIndex);

  InductionTermIndex(TermIndexingStructure<TermLiteralClause>* is)
=======
  InductionTermIndex(TermIndexingStructure* is)
>>>>>>> eb38ba5a
  : TermIndex(is) {}

protected:
  void handleClause(Clause* c, bool adding);
};

/**
 * Term index for structural induction
 */
class StructInductionTermIndex
: public TermIndex<TermLiteralClause>
{
public:
<<<<<<< HEAD
  USE_ALLOCATOR(StructInductionTermIndex);

  StructInductionTermIndex(TermIndexingStructure<TermLiteralClause>* is)
=======
  StructInductionTermIndex(TermIndexingStructure* is)
>>>>>>> eb38ba5a
  : TermIndex(is) {}

protected:
  void handleClause(Clause* c, bool adding);
};

/////////////////////////////////////////////////////
// Indices for higher-order inferences from here on//
/////////////////////////////////////////////////////

class PrimitiveInstantiationIndex
: public TermIndex<TermWithoutValue>
{
public:
<<<<<<< HEAD
  USE_ALLOCATOR(PrimitiveInstantiationIndex);

  PrimitiveInstantiationIndex(TermIndexingStructure<TermWithoutValue>* is) : TermIndex(is)
=======
  PrimitiveInstantiationIndex(TermIndexingStructure* is) : TermIndex(is)
>>>>>>> eb38ba5a
  {
    populateIndex();
  }
protected:
  void populateIndex();
};

class SubVarSupSubtermIndex
: public TermIndex<TermLiteralClause>
{
public:
<<<<<<< HEAD
  USE_ALLOCATOR(SubVarSupSubtermIndex);

  SubVarSupSubtermIndex(TermIndexingStructure<TermLiteralClause>* is, Ordering& ord)
=======
  SubVarSupSubtermIndex(TermIndexingStructure* is, Ordering& ord)
>>>>>>> eb38ba5a
  : TermIndex(is), _ord(ord) {};
protected:
  void handleClause(Clause* c, bool adding);
private:
  Ordering& _ord;
};

class SubVarSupLHSIndex
: public TermIndex<TermLiteralClause>
{
public:
<<<<<<< HEAD
  USE_ALLOCATOR(SubVarSupLHSIndex);

  SubVarSupLHSIndex(TermIndexingStructure<TermLiteralClause>* is, Ordering& ord, const Options& opt)
=======
  SubVarSupLHSIndex(TermIndexingStructure* is, Ordering& ord, const Options& opt)
>>>>>>> eb38ba5a
  : TermIndex(is), _ord(ord) {};
protected:
  void handleClause(Clause* c, bool adding);
private:
  Ordering& _ord;
};

/**
 * Index used for narrowing with combinator axioms
 */
class NarrowingIndex
: public TermIndex<TermWithValue<Literal*>>
{
public:
<<<<<<< HEAD
  USE_ALLOCATOR(NarrowingIndex);

  NarrowingIndex(TermIndexingStructure<TermWithValue<Literal*>>* is) : TermIndex(is)
=======
  NarrowingIndex(TermIndexingStructure* is) : TermIndex(is)
>>>>>>> eb38ba5a
  {
    populateIndex();
  }
protected:
  void populateIndex();
};

class SkolemisingFormulaIndex
: public TermIndex<TermWithValue<TermList>>
{
public:
<<<<<<< HEAD
  USE_ALLOCATOR(SkolemisingFormulaIndex);

  SkolemisingFormulaIndex(TermIndexingStructure<TermWithValue<TermList>>* is) : TermIndex(is)
=======
  SkolemisingFormulaIndex(TermIndexingStructure* is) : TermIndex(is)
>>>>>>> eb38ba5a
  {}
  void insertFormula(TermList formula, TermList skolem);
};

<<<<<<< HEAD
} // namespace TermIndex

=======
/*class HeuristicInstantiationIndex
: public TermIndex
{
public:
  HeuristicInstantiationIndex(TermIndexingStructure* is) : TermIndex(is)
  {}
protected:
  void insertInstantiation(TermList sort, TermList instantiation);
  void handleClause(Clause* c, bool adding);
private:
  Set<TermList> _insertedInstantiations;
};

class RenamingFormulaIndex
: public TermIndex
{
public:
  RenamingFormulaIndex(TermIndexingStructure* is) : TermIndex(is)
  {}
  void insertFormula(TermList formula, TermList name, Literal* lit, Clause* cls);
protected:
  void handleClause(Clause* c, bool adding);
};*/

};
>>>>>>> eb38ba5a
#endif /* __TermIndex__ */<|MERGE_RESOLUTION|>--- conflicted
+++ resolved
@@ -29,16 +29,9 @@
 : public Index
 {
 public:
-<<<<<<< HEAD
-  USE_ALLOCATOR(TermIndex);
-
   virtual ~TermIndex() {}
 
-
   VirtualIterator<QueryRes<AbstractingUnifier*, Data>> getUwa(TypedTermList t, Options::UnificationWithAbstraction uwa, bool fixedPointIteration)
-=======
-  VirtualIterator<TQueryRes<AbstractingUnifier*>> getUwa(TypedTermList t, Options::UnificationWithAbstraction uwa, bool fixedPointIteration)
->>>>>>> eb38ba5a
   { return _is->getUwa(t, uwa, fixedPointIteration); }
 
   VirtualIterator<QueryRes<ResultSubstitutionSP, Data>> getUnifications(TypedTermList t, bool retrieveSubstitutions = true)
@@ -62,13 +55,7 @@
 : public TermIndex<TermLiteralClause>
 {
 public:
-<<<<<<< HEAD
-  USE_ALLOCATOR(SuperpositionSubtermIndex);
-
   SuperpositionSubtermIndex(Indexing::TermIndexingStructure<TermLiteralClause>* is, Ordering& ord)
-=======
-  SuperpositionSubtermIndex(TermIndexingStructure* is, Ordering& ord)
->>>>>>> eb38ba5a
   : TermIndex(is), _ord(ord) {};
 protected:
   void handleClause(Clause* c, bool adding);
@@ -80,13 +67,7 @@
 : public TermIndex<TermLiteralClause>
 {
 public:
-<<<<<<< HEAD
-  USE_ALLOCATOR(SuperpositionLHSIndex);
-
   SuperpositionLHSIndex(TermSubstitutionTree<TermLiteralClause>* is, Ordering& ord, const Options& opt)
-=======
-  SuperpositionLHSIndex(TermSubstitutionTree* is, Ordering& ord, const Options& opt)
->>>>>>> eb38ba5a
   : TermIndex(is), _ord(ord), _opt(opt), _tree(is) {};
 protected:
   void handleClause(Clause* c, bool adding);
@@ -116,13 +97,7 @@
 : public DemodulationSubtermIndex
 {
 public:
-<<<<<<< HEAD
-  USE_ALLOCATOR(DemodulationSubtermIndexImpl);
-
   DemodulationSubtermIndexImpl(TermIndexingStructure<TermLiteralClause>* is)
-=======
-  DemodulationSubtermIndexImpl(TermIndexingStructure* is)
->>>>>>> eb38ba5a
   : DemodulationSubtermIndex(is) {};
 protected:
   void handleClause(Clause* c, bool adding);
@@ -135,13 +110,7 @@
 : public TermIndex<TermLiteralClause>
 {
 public:
-<<<<<<< HEAD
-  USE_ALLOCATOR(DemodulationLHSIndex);
-
   DemodulationLHSIndex(TermIndexingStructure<TermLiteralClause>* is, Ordering& ord, const Options& opt)
-=======
-  DemodulationLHSIndex(TermIndexingStructure* is, Ordering& ord, const Options& opt)
->>>>>>> eb38ba5a
   : TermIndex(is), _ord(ord), _opt(opt) {};
 protected:
   void handleClause(Clause* c, bool adding);
@@ -157,13 +126,7 @@
 : public TermIndex<TermLiteralClause>
 {
 public:
-<<<<<<< HEAD
-  USE_ALLOCATOR(InductionTermIndex);
-
   InductionTermIndex(TermIndexingStructure<TermLiteralClause>* is)
-=======
-  InductionTermIndex(TermIndexingStructure* is)
->>>>>>> eb38ba5a
   : TermIndex(is) {}
 
 protected:
@@ -177,13 +140,7 @@
 : public TermIndex<TermLiteralClause>
 {
 public:
-<<<<<<< HEAD
-  USE_ALLOCATOR(StructInductionTermIndex);
-
   StructInductionTermIndex(TermIndexingStructure<TermLiteralClause>* is)
-=======
-  StructInductionTermIndex(TermIndexingStructure* is)
->>>>>>> eb38ba5a
   : TermIndex(is) {}
 
 protected:
@@ -198,13 +155,7 @@
 : public TermIndex<TermWithoutValue>
 {
 public:
-<<<<<<< HEAD
-  USE_ALLOCATOR(PrimitiveInstantiationIndex);
-
   PrimitiveInstantiationIndex(TermIndexingStructure<TermWithoutValue>* is) : TermIndex(is)
-=======
-  PrimitiveInstantiationIndex(TermIndexingStructure* is) : TermIndex(is)
->>>>>>> eb38ba5a
   {
     populateIndex();
   }
@@ -216,13 +167,7 @@
 : public TermIndex<TermLiteralClause>
 {
 public:
-<<<<<<< HEAD
-  USE_ALLOCATOR(SubVarSupSubtermIndex);
-
   SubVarSupSubtermIndex(TermIndexingStructure<TermLiteralClause>* is, Ordering& ord)
-=======
-  SubVarSupSubtermIndex(TermIndexingStructure* is, Ordering& ord)
->>>>>>> eb38ba5a
   : TermIndex(is), _ord(ord) {};
 protected:
   void handleClause(Clause* c, bool adding);
@@ -234,13 +179,7 @@
 : public TermIndex<TermLiteralClause>
 {
 public:
-<<<<<<< HEAD
-  USE_ALLOCATOR(SubVarSupLHSIndex);
-
   SubVarSupLHSIndex(TermIndexingStructure<TermLiteralClause>* is, Ordering& ord, const Options& opt)
-=======
-  SubVarSupLHSIndex(TermIndexingStructure* is, Ordering& ord, const Options& opt)
->>>>>>> eb38ba5a
   : TermIndex(is), _ord(ord) {};
 protected:
   void handleClause(Clause* c, bool adding);
@@ -255,13 +194,7 @@
 : public TermIndex<TermWithValue<Literal*>>
 {
 public:
-<<<<<<< HEAD
-  USE_ALLOCATOR(NarrowingIndex);
-
   NarrowingIndex(TermIndexingStructure<TermWithValue<Literal*>>* is) : TermIndex(is)
-=======
-  NarrowingIndex(TermIndexingStructure* is) : TermIndex(is)
->>>>>>> eb38ba5a
   {
     populateIndex();
   }
@@ -273,45 +206,11 @@
 : public TermIndex<TermWithValue<TermList>>
 {
 public:
-<<<<<<< HEAD
-  USE_ALLOCATOR(SkolemisingFormulaIndex);
-
   SkolemisingFormulaIndex(TermIndexingStructure<TermWithValue<TermList>>* is) : TermIndex(is)
-=======
-  SkolemisingFormulaIndex(TermIndexingStructure* is) : TermIndex(is)
->>>>>>> eb38ba5a
   {}
   void insertFormula(TermList formula, TermList skolem);
 };
 
-<<<<<<< HEAD
-} // namespace TermIndex
-
-=======
-/*class HeuristicInstantiationIndex
-: public TermIndex
-{
-public:
-  HeuristicInstantiationIndex(TermIndexingStructure* is) : TermIndex(is)
-  {}
-protected:
-  void insertInstantiation(TermList sort, TermList instantiation);
-  void handleClause(Clause* c, bool adding);
-private:
-  Set<TermList> _insertedInstantiations;
-};
-
-class RenamingFormulaIndex
-: public TermIndex
-{
-public:
-  RenamingFormulaIndex(TermIndexingStructure* is) : TermIndex(is)
-  {}
-  void insertFormula(TermList formula, TermList name, Literal* lit, Clause* cls);
-protected:
-  void handleClause(Clause* c, bool adding);
-};*/
-
-};
->>>>>>> eb38ba5a
+
+} // namespace Indexing
 #endif /* __TermIndex__ */