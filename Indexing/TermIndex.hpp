--- conflicted
+++ resolved
@@ -99,16 +99,8 @@
 : public TermIndex
 {
 public:
-<<<<<<< HEAD
-  CLASS_NAME(DemodulationLHSIndex);
-  USE_ALLOCATOR(DemodulationLHSIndex);
-
   DemodulationLHSIndex(TermIndexingStructure* is, const Ordering& ord, const Options& opt, SaturationAlgorithm* salg)
   : TermIndex(is), _ord(ord), _opt(opt), _salg(salg) {};
-=======
-  DemodulationLHSIndex(TermIndexingStructure* is, Ordering& ord, const Options& opt)
-  : TermIndex(is), _ord(ord), _opt(opt) {};
->>>>>>> a47e1dca
 protected:
   void handleClause(Clause* c, bool adding);
 private:
