/*
 * This file is part of the source code of the software program
 * Vampire. It is protected by applicable
 * copyright laws.
 *
 * This source code is distributed under the licence found here
 * https://vprover.github.io/license.html
 * and in the source directory
 */
/**
 * @file TermIndex.hpp
 * Defines class TermIndex.
 */


#ifndef __TermIndex__
#define __TermIndex__

#include "Index.hpp"

#include "TermIndexingStructure.hpp"
#include "TermSubstitutionTree.hpp"
#include "Lib/Set.hpp"

namespace Indexing {

class TermIndex
: public Index
{
public:
  CLASS_NAME(TermIndex);
  USE_ALLOCATOR(TermIndex);

  TermQueryResultIterator getUnifications(TermList t, bool retrieveSubstitutions = true)
  { return _is->getUnifications(t, retrieveSubstitutions); }

<<<<<<< HEAD
  TermQueryResultIterator getUnifications(TermList t,
	  bool retrieveSubstitutions = true);
  TermQueryResultIterator getUnificationsUsingSorts(TermList t, TermList sort,
    bool retrieveSubstitutions = true);
  TermQueryResultIterator getGeneralizations(TermList t,
	  bool retrieveSubstitutions = true);
  TermQueryResultIterator getInstances(TermList t,
	  bool retrieveSubstitutions = true);
=======
  VirtualIterator<TQueryRes<AbstractingUnifier*>> getUwa(TypedTermList t, Options::UnificationWithAbstraction uwa, bool fixedPointIteration)
  { return _is->getUwa(t, uwa, fixedPointIteration); }
>>>>>>> 93bb9c6c

  TermQueryResultIterator getUnificationsUsingSorts(TypedTermList t, bool retrieveSubstitutions = true)
  { return _is->getUnificationsUsingSorts(t, retrieveSubstitutions); }

  TermQueryResultIterator getGeneralizations(TermList t, bool retrieveSubstitutions = true)
  { return _is->getGeneralizations(t, retrieveSubstitutions); }

  TermQueryResultIterator getInstances(TermList t, bool retrieveSubstitutions = true)
  { return _is->getInstances(t, retrieveSubstitutions); }


  friend std::ostream& operator<<(std::ostream& out, TermIndex const& self)
  { return out << *self._is; }
protected:
  TermIndex(TermIndexingStructure* is) : _is(is) {}

  unique_ptr<TermIndexingStructure> _is;
};

class SuperpositionSubtermIndex
: public TermIndex
{
public:
  CLASS_NAME(SuperpositionSubtermIndex);
  USE_ALLOCATOR(SuperpositionSubtermIndex);

  SuperpositionSubtermIndex(TermIndexingStructure* is, Ordering& ord)
  : TermIndex(is), _ord(ord) {};
protected:
  void handleClause(Clause* c, bool adding);
private:
  Ordering& _ord;
};

class SuperpositionLHSIndex
: public TermIndex
{
public:
  CLASS_NAME(SuperpositionLHSIndex);
  USE_ALLOCATOR(SuperpositionLHSIndex);

  SuperpositionLHSIndex(TermSubstitutionTree* is, Ordering& ord, const Options& opt)
  : TermIndex(is), _ord(ord), _opt(opt), _tree(is) {};
protected:
  void handleClause(Clause* c, bool adding);
private:
  Ordering& _ord;
  const Options& _opt;
  TermSubstitutionTree* _tree;
};

/**
 * Term index for backward demodulation
 */
template <class SubtermIterator>
class DemodulationSubtermIndex
: public TermIndex
{
public:
  CLASS_NAME(DemodulationSubtermIndex);
  USE_ALLOCATOR(DemodulationSubtermIndex);

  DemodulationSubtermIndex(TermIndexingStructure* is)
  : TermIndex(is) {};
protected:
  void handleClause(Clause* c, bool adding);
};

/**
 * Term index for forward demodulation
 */
class DemodulationLHSIndex
: public TermIndex
{
public:
  CLASS_NAME(DemodulationLHSIndex);
  USE_ALLOCATOR(DemodulationLHSIndex);

  DemodulationLHSIndex(TermIndexingStructure* is, Ordering& ord, const Options& opt)
  : TermIndex(is), _ord(ord), _opt(opt) {};
protected:
  void handleClause(Clause* c, bool adding);
private:
  Ordering& _ord;
  const Options& _opt;
};

/**
 * Term index for induction
 */
class InductionTermIndex
: public TermIndex
{
public:
  CLASS_NAME(InductionTermIndex);
  USE_ALLOCATOR(InductionTermIndex);

  InductionTermIndex(TermIndexingStructure* is)
  : TermIndex(is) {}

protected:
  void handleClause(Clause* c, bool adding);
};

/**
 * Term index for structural induction
 */
class StructInductionTermIndex
: public TermIndex
{
public:
  CLASS_NAME(StructInductionTermIndex);
  USE_ALLOCATOR(StructInductionTermIndex);

  StructInductionTermIndex(TermIndexingStructure* is)
  : TermIndex(is) {}

protected:
  void handleClause(Clause* c, bool adding);
};

/////////////////////////////////////////////////////
// Indices for higher-order inferences from here on//
/////////////////////////////////////////////////////

class SkolemisingFormulaIndex
: public TermIndex
{
public:
  CLASS_NAME(SkolemisingFormulaIndex);
  USE_ALLOCATOR(SkolemisingFormulaIndex);

  SkolemisingFormulaIndex(TermIndexingStructure* is) : TermIndex(is)
  {}
  void insertFormula(TermList formula, TermList skolem);
};

/*class HeuristicInstantiationIndex
: public TermIndex
{
public:
  CLASS_NAME(HeuristicInstantiationIndex);
  USE_ALLOCATOR(HeuristicInstantiationIndex);

  HeuristicInstantiationIndex(TermIndexingStructure* is) : TermIndex(is)
  {}
protected:
  void insertInstantiation(TermList sort, TermList instantiation);
  void handleClause(Clause* c, bool adding);
private:
  Set<TermList> _insertedInstantiations;
};*/

};
#endif /* __TermIndex__ */<|MERGE_RESOLUTION|>--- conflicted
+++ resolved
@@ -34,19 +34,8 @@
   TermQueryResultIterator getUnifications(TermList t, bool retrieveSubstitutions = true)
   { return _is->getUnifications(t, retrieveSubstitutions); }
 
-<<<<<<< HEAD
-  TermQueryResultIterator getUnifications(TermList t,
-	  bool retrieveSubstitutions = true);
-  TermQueryResultIterator getUnificationsUsingSorts(TermList t, TermList sort,
-    bool retrieveSubstitutions = true);
-  TermQueryResultIterator getGeneralizations(TermList t,
-	  bool retrieveSubstitutions = true);
-  TermQueryResultIterator getInstances(TermList t,
-	  bool retrieveSubstitutions = true);
-=======
   VirtualIterator<TQueryRes<AbstractingUnifier*>> getUwa(TypedTermList t, Options::UnificationWithAbstraction uwa, bool fixedPointIteration)
   { return _is->getUwa(t, uwa, fixedPointIteration); }
->>>>>>> 93bb9c6c
 
   TermQueryResultIterator getUnificationsUsingSorts(TypedTermList t, bool retrieveSubstitutions = true)
   { return _is->getUnificationsUsingSorts(t, retrieveSubstitutions); }
@@ -172,6 +161,7 @@
 // Indices for higher-order inferences from here on//
 /////////////////////////////////////////////////////
 
+#if VHOL
 class SkolemisingFormulaIndex
 : public TermIndex
 {
@@ -183,6 +173,7 @@
   {}
   void insertFormula(TermList formula, TermList skolem);
 };
+#endif
 
 /*class HeuristicInstantiationIndex
 : public TermIndex
