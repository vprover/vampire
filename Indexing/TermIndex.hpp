/*
 * This file is part of the source code of the software program
 * Vampire. It is protected by applicable
 * copyright laws.
 *
 * This source code is distributed under the licence found here
 * https://vprover.github.io/license.html
 * and in the source directory
 */
/**
 * @file TermIndex.hpp
 * Defines class TermIndex.
 */


#ifndef __TermIndex__
#define __TermIndex__

#include "Index.hpp"
#include "TermIndexingStructure.hpp"

#include "Indexing/TermSubstitutionTree.hpp"
#include "TermIndexingStructure.hpp"
#include "Lib/Set.hpp"

namespace Indexing {

template<class Data>
class TermIndex
: public Index
{
  using TermIndexingStructure   = Indexing::TermIndexingStructure<Data>;
<<<<<<< HEAD
  using TermQueryResultIterator = Indexing::TermQueryResultIterator<Data>;
=======
>>>>>>> 1b962d70
public:
  CLASS_NAME(TermIndex);
  USE_ALLOCATOR(TermIndex);

<<<<<<< HEAD
  virtual ~TermIndex() 
  { delete _is; }

  TermQueryResultIterator getUnifications(TermList t, bool retrieveSubstitutions = true)
  { return _is->getUnifications(t, retrieveSubstitutions); }

  TermQueryResultIterator getUnificationsUsingSorts(TermList t, TermList sort, bool retrieveSubstitutions = true)
  { return _is->getUnificationsUsingSorts(t, sort, retrieveSubstitutions); }

  TermQueryResultIterator getUnificationsWithConstraints(TermList t, bool retrieveSubstitutions = true)
  { return _is->getUnificationsWithConstraints(t, retrieveSubstitutions); }

  TermQueryResultIterator getGeneralizations(TermList t, bool retrieveSubstitutions = true)
  { return _is->getGeneralizations(t, retrieveSubstitutions); }

  TermQueryResultIterator getInstances(TermList t, bool retrieveSubstitutions = true)
  { return _is->getInstances(t, retrieveSubstitutions); }

  friend std::ostream& operator<<(std::ostream& out, TermIndex const& self) 
  { return out << "TermIndex(" << *self._is << ")"; }
=======
  virtual ~TermIndex() {}

  VirtualIterator<QueryRes<ResultSubstitutionSP, Data>> getUnifications(TermList t, bool retrieveSubstitutions = true)
  { return _is->getUnifications(t, retrieveSubstitutions); }
>>>>>>> 1b962d70

  VirtualIterator<QueryRes<AbstractingUnifier*, Data>> getUwa(TypedTermList t)
  { return _is->getUwa(t); }

  VirtualIterator<QueryRes<ResultSubstitutionSP, Data>> getUnificationsUsingSorts(TypedTermList t, bool retrieveSubstitutions = true)
  { return _is->getUnificationsUsingSorts(t, retrieveSubstitutions); }

  VirtualIterator<QueryRes<ResultSubstitutionSP, Data>> getGeneralizations(TermList t, bool retrieveSubstitutions = true)
  { return _is->getGeneralizations(t, retrieveSubstitutions); }

  VirtualIterator<QueryRes<ResultSubstitutionSP, Data>> getInstances(TermList t, bool retrieveSubstitutions = true)
  { return _is->getInstances(t, retrieveSubstitutions); }

  friend std::ostream& operator<<(std::ostream& out, TermIndex const& self)
  { return out << *self._is; }
protected:
  TermIndex(TermIndexingStructure* is) : _is(is) {}

  unique_ptr<TermIndexingStructure> _is;
};

class SuperpositionSubtermIndex
: public TermIndex<DefaultTermLeafData>
{
  using TermIndex             = Indexing::TermIndex<DefaultTermLeafData>;
  using TermIndexingStructure = Indexing::TermIndexingStructure<DefaultTermLeafData>;
public:
  CLASS_NAME(SuperpositionSubtermIndex);
  USE_ALLOCATOR(SuperpositionSubtermIndex);

  SuperpositionSubtermIndex(TermIndexingStructure* is, Ordering& ord)
  : TermIndex(is), _ord(ord) {};
protected:
  void handleClause(Clause* c, bool adding);
private:
  Ordering& _ord;
};

class SuperpositionLHSIndex
: public TermIndex<DefaultTermLeafData>
{
  using TermIndex             = Indexing::TermIndex<DefaultTermLeafData>;
  using TermIndexingStructure = Indexing::TermIndexingStructure<DefaultTermLeafData>;
public:
  CLASS_NAME(SuperpositionLHSIndex);
  USE_ALLOCATOR(SuperpositionLHSIndex);

  SuperpositionLHSIndex(TermSubstitutionTree<>* is, Ordering& ord, const Options& opt)
  : TermIndex(is), _ord(ord), _opt(opt), _tree(is) {};
protected:
  void handleClause(Clause* c, bool adding);
private:
  Ordering& _ord;
  const Options& _opt;
  TermSubstitutionTree<>* _tree;
};

/**
 * Term index for backward demodulation
 */
class DemodulationSubtermIndex
: public TermIndex<DefaultTermLeafData>
{
  using TermIndex             = Indexing::TermIndex<DefaultTermLeafData>;
  using TermIndexingStructure = Indexing::TermIndexingStructure<DefaultTermLeafData>;
public:
  // people seemed to like the class, although it add's no interface on top of TermIndex
  DemodulationSubtermIndex(TermIndexingStructure* is)
  : TermIndex(is) {};
protected:
  // it's the implementation of this below in DemodulationSubtermIndexImpl, which makes this work
  void handleClause(Clause* c, bool adding) = 0;
};

template <bool combinatorySupSupport>
class DemodulationSubtermIndexImpl
: public DemodulationSubtermIndex
{
  using TermIndex             = Indexing::TermIndex<DefaultTermLeafData>;
  using TermIndexingStructure = Indexing::TermIndexingStructure<DefaultTermLeafData>;
public:
  CLASS_NAME(DemodulationSubtermIndexImpl);
  USE_ALLOCATOR(DemodulationSubtermIndexImpl);

  DemodulationSubtermIndexImpl(TermIndexingStructure* is)
  : DemodulationSubtermIndex(is) {};
protected:
  void handleClause(Clause* c, bool adding);
};

/**
 * Term index for forward demodulation
 */
class DemodulationLHSIndex
: public TermIndex<DefaultTermLeafData>
{
  using TermIndex             = Indexing::TermIndex<DefaultTermLeafData>;
  using TermIndexingStructure = Indexing::TermIndexingStructure<DefaultTermLeafData>;
public:
  CLASS_NAME(DemodulationLHSIndex);
  USE_ALLOCATOR(DemodulationLHSIndex);

  DemodulationLHSIndex(TermIndexingStructure* is, Ordering& ord, const Options& opt)
  : TermIndex(is), _ord(ord), _opt(opt) {};
protected:
  void handleClause(Clause* c, bool adding);
private:
  Ordering& _ord;
  const Options& _opt;
};

/**
 * Term index for induction
 */
class InductionTermIndex
: public TermIndex<DefaultTermLeafData>
{
  using TermIndex             = Indexing::TermIndex<DefaultTermLeafData>;
  using TermIndexingStructure = Indexing::TermIndexingStructure<DefaultTermLeafData>;
public:
  CLASS_NAME(InductionTermIndex);
  USE_ALLOCATOR(InductionTermIndex);

  InductionTermIndex(TermIndexingStructure* is)
  : TermIndex(is) {}

protected:
  void handleClause(Clause* c, bool adding);
};

/**
 * Term index for structural induction
 */
class StructInductionTermIndex
: public TermIndex<DefaultTermLeafData>
{
  using TermIndex             = Indexing::TermIndex<DefaultTermLeafData>;
  using TermIndexingStructure = Indexing::TermIndexingStructure<DefaultTermLeafData>;
public:
  CLASS_NAME(StructInductionTermIndex);
  USE_ALLOCATOR(StructInductionTermIndex);

  StructInductionTermIndex(TermIndexingStructure* is)
  : TermIndex(is) {}

protected:
  void handleClause(Clause* c, bool adding);
};

/////////////////////////////////////////////////////
// Indices for higher-order inferences from here on//
/////////////////////////////////////////////////////

class PrimitiveInstantiationIndex
: public TermIndex<DefaultTermLeafData>
{
  using TermIndex             = Indexing::TermIndex<DefaultTermLeafData>;
  using TermIndexingStructure = Indexing::TermIndexingStructure<DefaultTermLeafData>;
public:
  CLASS_NAME(PrimitiveInstantiationIndex);
  USE_ALLOCATOR(PrimitiveInstantiationIndex);

  PrimitiveInstantiationIndex(TermIndexingStructure* is) : TermIndex(is)
  {
    populateIndex();
  }
protected:
  void populateIndex();
};

class SubVarSupSubtermIndex
: public TermIndex<DefaultTermLeafData>
{
  using TermIndex             = Indexing::TermIndex<DefaultTermLeafData>;
  using TermIndexingStructure = Indexing::TermIndexingStructure<DefaultTermLeafData>;
public:
  CLASS_NAME(SubVarSupSubtermIndex);
  USE_ALLOCATOR(SubVarSupSubtermIndex);

  SubVarSupSubtermIndex(TermIndexingStructure* is, Ordering& ord)
  : TermIndex(is), _ord(ord) {};
protected:
  void handleClause(Clause* c, bool adding);
private:
  Ordering& _ord;
};

class SubVarSupLHSIndex
: public TermIndex<DefaultTermLeafData>
{
  using TermIndex             = Indexing::TermIndex<DefaultTermLeafData>;
  using TermIndexingStructure = Indexing::TermIndexingStructure<DefaultTermLeafData>;
public:
  CLASS_NAME(SubVarSupLHSIndex);
  USE_ALLOCATOR(SubVarSupLHSIndex);

  SubVarSupLHSIndex(TermIndexingStructure* is, Ordering& ord, const Options& opt)
  : TermIndex(is), _ord(ord) {};
protected:
  void handleClause(Clause* c, bool adding);
private:
  Ordering& _ord;
};

/**
 * Index used for narrowing with combinator axioms
 */
class NarrowingIndex
: public TermIndex<DefaultTermLeafData>
{
  using TermIndex             = Indexing::TermIndex<DefaultTermLeafData>;
  using TermIndexingStructure = Indexing::TermIndexingStructure<DefaultTermLeafData>;
public:
  CLASS_NAME(NarrowingIndex);
  USE_ALLOCATOR(NarrowingIndex);

  NarrowingIndex(TermIndexingStructure* is) : TermIndex(is)
  {
    populateIndex();
  }
protected:
  void populateIndex();
};


class SkolemisingFormulaIndex
: public TermIndex<TermIndexData<TermList>>
{
  using LeafData = TermIndexData<TermList>;
  using TermIndex             = Indexing::TermIndex<LeafData>;
  using TermIndexingStructure = Indexing::TermIndexingStructure<LeafData>;
public:
  CLASS_NAME(SkolemisingFormulaIndex);
  USE_ALLOCATOR(SkolemisingFormulaIndex);

  SkolemisingFormulaIndex(TermIndexingStructure* is) : TermIndex(is)
  {}
  void insertFormula(TermList formula, TermList skolem);
};

};



#endif /* __TermIndex__ */<|MERGE_RESOLUTION|>--- conflicted
+++ resolved
@@ -30,41 +30,14 @@
 : public Index
 {
   using TermIndexingStructure   = Indexing::TermIndexingStructure<Data>;
-<<<<<<< HEAD
-  using TermQueryResultIterator = Indexing::TermQueryResultIterator<Data>;
-=======
->>>>>>> 1b962d70
 public:
   CLASS_NAME(TermIndex);
   USE_ALLOCATOR(TermIndex);
 
-<<<<<<< HEAD
-  virtual ~TermIndex() 
-  { delete _is; }
-
-  TermQueryResultIterator getUnifications(TermList t, bool retrieveSubstitutions = true)
-  { return _is->getUnifications(t, retrieveSubstitutions); }
-
-  TermQueryResultIterator getUnificationsUsingSorts(TermList t, TermList sort, bool retrieveSubstitutions = true)
-  { return _is->getUnificationsUsingSorts(t, sort, retrieveSubstitutions); }
-
-  TermQueryResultIterator getUnificationsWithConstraints(TermList t, bool retrieveSubstitutions = true)
-  { return _is->getUnificationsWithConstraints(t, retrieveSubstitutions); }
-
-  TermQueryResultIterator getGeneralizations(TermList t, bool retrieveSubstitutions = true)
-  { return _is->getGeneralizations(t, retrieveSubstitutions); }
-
-  TermQueryResultIterator getInstances(TermList t, bool retrieveSubstitutions = true)
-  { return _is->getInstances(t, retrieveSubstitutions); }
-
-  friend std::ostream& operator<<(std::ostream& out, TermIndex const& self) 
-  { return out << "TermIndex(" << *self._is << ")"; }
-=======
   virtual ~TermIndex() {}
 
   VirtualIterator<QueryRes<ResultSubstitutionSP, Data>> getUnifications(TermList t, bool retrieveSubstitutions = true)
   { return _is->getUnifications(t, retrieveSubstitutions); }
->>>>>>> 1b962d70
 
   VirtualIterator<QueryRes<AbstractingUnifier*, Data>> getUwa(TypedTermList t)
   { return _is->getUwa(t); }
