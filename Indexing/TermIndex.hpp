--- conflicted
+++ resolved
@@ -31,25 +31,21 @@
   CLASS_NAME(TermIndex);
   USE_ALLOCATOR(TermIndex);
 
-  TermQueryResultIterator getUnifications(TermList t, bool retrieveSubstitutions = true)
+  TermQueryResultIterator getUnifications(TypedTermList t, bool retrieveSubstitutions = true)
   { return _is->getUnifications(t, retrieveSubstitutions); }
 
-<<<<<<< HEAD
   VirtualIterator<TQueryRes<AbstractingUnifier*>> getUwa(TypedTermList t, Options::UnificationWithAbstraction uwa, bool fixedPointIteration)
   { return _is->getUwa(t, uwa, fixedPointIteration); }
-=======
-  TermQueryResultIterator getUnifications(TypedTermList t, bool retrieveSubstitutions = true, bool withConstraints = false);
-  TermQueryResultIterator getGeneralizations(TypedTermList t, bool retrieveSubstitutions = true);
-  TermQueryResultIterator getInstances(TypedTermList t, bool retrieveSubstitutions = true);
->>>>>>> dbd9dfae
 
-  TermQueryResultIterator getUnificationsUsingSorts(TypedTermList t, bool retrieveSubstitutions = true)
-  { return _is->getUnificationsUsingSorts(t, retrieveSubstitutions); }
+#if VHOL
+  VirtualIterator<TQueryRes<HOLUnifier*>> getHOLUnifs(TypedTermList t)
+  { return _is->getHOLUnifs(t); }
+#endif
 
-  TermQueryResultIterator getGeneralizations(TermList t, bool retrieveSubstitutions = true)
+  TermQueryResultIterator getGeneralizations(TypedTermList t, bool retrieveSubstitutions = true)
   { return _is->getGeneralizations(t, retrieveSubstitutions); }
 
-  TermQueryResultIterator getInstances(TermList t, bool retrieveSubstitutions = true)
+  TermQueryResultIterator getInstances(TypedTermList t, bool retrieveSubstitutions = true)
   { return _is->getInstances(t, retrieveSubstitutions); }
 
 
@@ -195,23 +191,6 @@
   void handleClause(Clause* c, bool adding);
 private:
   Set<TermList> _insertedInstantiations;
-<<<<<<< HEAD
-=======
-};
-
-class RenamingFormulaIndex
-: public TermIndex
-{
-public:
-  CLASS_NAME(RenamingFormulaIndex);
-  USE_ALLOCATOR(RenamingFormulaIndex);
-
-  RenamingFormulaIndex(TermIndexingStructure* is) : TermIndex(is)
-  {}
-  void insertFormula(TermList formula, TermList name, Literal* lit, Clause* cls);
-protected:
-  void handleClause(Clause* c, bool adding);
->>>>>>> dbd9dfae
 };*/
 
 };
