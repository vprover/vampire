--- conflicted
+++ resolved
@@ -34,24 +34,17 @@
   TermQueryResultIterator getUnifications(TermList t, bool retrieveSubstitutions = true)
   { return _is->getUnifications(t, retrieveSubstitutions); }
 
-<<<<<<< HEAD
   VirtualIterator<TQueryRes<AbstractingUnifier*>> getUwa(TypedTermList t, Options::UnificationWithAbstraction uwa, bool fixedPointIteration)
   { return _is->getUwa(t, uwa, fixedPointIteration); }
-=======
-  TermQueryResultIterator getUnifications(TypedTermList t, bool retrieveSubstitutions = true, bool withConstraints = false);
-  TermQueryResultIterator getGeneralizations(TypedTermList t, bool retrieveSubstitutions = true);
-  TermQueryResultIterator getInstances(TypedTermList t, bool retrieveSubstitutions = true);
->>>>>>> dbd9dfae
-
-  TermQueryResultIterator getUnificationsUsingSorts(TypedTermList t, bool retrieveSubstitutions = true)
-  { return _is->getUnificationsUsingSorts(t, retrieveSubstitutions); }
-
-  TermQueryResultIterator getGeneralizations(TermList t, bool retrieveSubstitutions = true)
+
+  TermQueryResultIterator getUnifications(TypedTermList t, bool retrieveSubstitutions = true)
+  { return _is->getUnifications(t, retrieveSubstitutions); }
+
+  TermQueryResultIterator getGeneralizations(TypedTermList t, bool retrieveSubstitutions = true)
   { return _is->getGeneralizations(t, retrieveSubstitutions); }
 
-  TermQueryResultIterator getInstances(TermList t, bool retrieveSubstitutions = true)
+  TermQueryResultIterator getInstances(TypedTermList t, bool retrieveSubstitutions = true)
   { return _is->getInstances(t, retrieveSubstitutions); }
-
 
   friend std::ostream& operator<<(std::ostream& out, TermIndex const& self)
   { return out << *self._is; }
