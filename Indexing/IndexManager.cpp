--- conflicted
+++ resolved
@@ -186,24 +186,13 @@
     break;
   }
   case DEMODULATION_LHS_CODE_TREE:
-<<<<<<< HEAD
-    tis=new CodeTreeTIS();
-    res=new DemodulationLHSIndex(tis, _alg->getOrdering(), _alg->getOptions(), _alg);
-    isGenerating = false;
-    break;
-
-  case DEMODULATION_LHS_SUBST_TREE:
-    tis=new TermSubstitutionTree();
-    res=new DemodulationLHSIndex(tis, _alg->getOrdering(), _alg->getOptions(), _alg);
+    res = new DemodulationLHSIndex(new CodeTreeTIS<DemodulatorData>(), _alg->getOrdering(), _alg->getOptions());
     isGenerating = false;
     break;
 
   case BLOCKED_TERM_INDEX:
-    tis=new TermSubstitutionTree();
+    auto tis=new TermSubstitutionTree();
     res=new BlockedTermIndex(tis);
-=======
-    res = new DemodulationLHSIndex(new CodeTreeTIS<DemodulatorData>(), _alg->getOrdering(), _alg->getOptions());
->>>>>>> 039fa0ef
     isGenerating = false;
     break;
 
