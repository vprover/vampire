/*
 * This file is part of the source code of the software program
 * Vampire. It is protected by applicable
 * copyright laws.
 *
 * This source code is distributed under the licence found here
 * https://vprover.github.io/license.html
 * and in the source directory
 */
/**
 * @file IndexManager.cpp
 * Implements class IndexManager.
 */

#include "Lib/Exception.hpp"

#include "Kernel/Grounder.hpp"

#include "Saturation/SaturationAlgorithm.hpp"

#include "AcyclicityIndex.hpp"
#include "CodeTreeInterfaces.hpp"
#include "GroundingIndex.hpp"
#include "LiteralIndex.hpp"
#include "LiteralSubstitutionTree.hpp"
#include "TermIndex.hpp"
#include "TermSubstitutionTree.hpp"

#include "Kernel/TermIterators.hpp"

#include "Shell/Statistics.hpp"

#include "IndexManager.hpp"

using namespace Lib;
using namespace Indexing;

<<<<<<< HEAD
IndexManager::IndexManager(SaturationAlgorithm* alg) : _alg(alg), _handler()
{
  CALL("IndexManager::IndexManager");

  // other handlers can be added here
  if(env.options->unificationWithAbstraction() != Options::UnificationWithAbstraction::OFF){
    _handler.addHandler(make_unique<UWAMismatchHandler>(env.options->unificationWithAbstraction()));
  }
#if VHOL
  if(env.property->higherOrder()){
    _handler.addHandler(make_unique<ExtensionalityMismatchHandler>());
    _handler.addHandler(make_unique<HOMismatchHandler>());    
  }
#endif
}

IndexManager::~IndexManager() { }
=======
IndexManager::IndexManager(SaturationAlgorithm* alg) 
  : _alg(alg) 
  , _uwa(MismatchHandler::create())
  , _uwaFixedPointIteration(env.options->unificationWithAbstractionFixedPointIteration())
{ }
>>>>>>> 93bb9c6c

Index* IndexManager::request(IndexType t)
{
  CALL("IndexManager::request");

  Entry e;
  if(_store.find(t,e)) {
    e.refCnt++;
  } else {
    e.index=create(t);
    e.refCnt=1;
  }
  _store.set(t,e);
  return e.index;
}

void IndexManager::release(IndexType t)
{
  CALL("IndexManager::release");

  Entry e=_store.get(t);

  e.refCnt--;
  if(e.refCnt==0) {
    delete e.index;
    _store.remove(t);
  } else {
    _store.set(t,e);
  }
}

bool IndexManager::contains(IndexType t)
{
  return _store.find(t);
}

/**
 * If IndexManager contains index @b t, return pointer to it
 *
 * The pointer can become invalid after return from the code that
 * has requested it through this function.
 */
Index* IndexManager::get(IndexType t)
{
  return _store.get(t).index;
}

/**
 * Provide index form the outside
 *
 * There must not be index of the same type from before.
 * The provided index is never deleted by the IndexManager.
 */
void IndexManager::provideIndex(IndexType t, Index* index)
{
  CALL("IndexManager::provideIndex");
  ASS(!_store.find(t));

  Entry e;
  e.index = index;
  e.refCnt = 1; //reference to 1, so that we never delete the provided index
  _store.set(t,e);
}

Index* IndexManager::create(IndexType t)
{
  CALL("IndexManager::create");

  Index* res;

  bool isGenerating;
<<<<<<< HEAD
                    
  switch(t) {
  case BINARY_RESOLUTION_SUBST_TREE:
    is=new LiteralSubstitutionTree(mismatchHandler());
    res=new BinaryResolutionIndex(is);
=======
                   
  switch(t) {
  case BINARY_RESOLUTION_SUBST_TREE:
    res = new BinaryResolutionIndex(new LiteralSubstitutionTree());
>>>>>>> 93bb9c6c
    isGenerating = true;
    break;
  case BACKWARD_SUBSUMPTION_SUBST_TREE:
    res = new BackwardSubsumptionIndex(new LiteralSubstitutionTree());
    isGenerating = false;
    break;
  case FW_SUBSUMPTION_UNIT_CLAUSE_SUBST_TREE:
    res = new UnitClauseLiteralIndex(new LiteralSubstitutionTree());
    isGenerating = false;
    break;
  case URR_UNIT_CLAUSE_SUBST_TREE:
    res = new UnitClauseLiteralIndex(new LiteralSubstitutionTree());
    isGenerating = true;
    break;
  case URR_NON_UNIT_CLAUSE_SUBST_TREE:
    res  =new NonUnitClauseLiteralIndex(new LiteralSubstitutionTree());
    isGenerating = true;
    break;

  case SUPERPOSITION_SUBTERM_SUBST_TREE:
<<<<<<< HEAD
    tis=new TermSubstitutionTree(mismatchHandler());
    res=new SuperpositionSubtermIndex(tis, _alg->getOrdering());
    isGenerating = true;
    break;
  case SUPERPOSITION_LHS_SUBST_TREE:
    tis=new TermSubstitutionTree(mismatchHandler());
    res=new SuperpositionLHSIndex(tis, _alg->getOrdering(), _alg->getOptions());
    isGenerating = true;
    break;
  
  case SKOLEMISING_FORMULA_INDEX:
    tis=new TermSubstitutionTree(0, true);
    res=new SkolemisingFormulaIndex(tis);
    isGenerating = false;
    break;

=======
    res = new SuperpositionSubtermIndex(new TermSubstitutionTree(/* extra */ false), _alg->getOrdering());
    isGenerating = true;
    break;
  case SUPERPOSITION_LHS_SUBST_TREE:
    res = new SuperpositionLHSIndex(new TermSubstitutionTree(/* extra */ false), _alg->getOrdering(), _alg->getOptions());
    isGenerating = true;
    break;
    
  case SUB_VAR_SUP_SUBTERM_SUBST_TREE:
    //using a substitution tree to store variable.
    //TODO update
    res = new SubVarSupSubtermIndex(new TermSubstitutionTree(/* extra */ false), _alg->getOrdering());
    isGenerating = true;
    break;
  case SUB_VAR_SUP_LHS_SUBST_TREE:
    res = new SubVarSupLHSIndex(new TermSubstitutionTree(/* extra */ false), _alg->getOrdering(), _alg->getOptions());
    isGenerating = true;
    break;
  
  case SKOLEMISING_FORMULA_INDEX:
    res = new SkolemisingFormulaIndex(new TermSubstitutionTree(/* extra */ true));
    isGenerating = false;
    break;

  case NARROWING_INDEX:
    res = new NarrowingIndex(new TermSubstitutionTree(/* extra */ false)); 
    isGenerating = true;
    break; 

  case PRIMITIVE_INSTANTIATION_INDEX:
    res = new PrimitiveInstantiationIndex(new TermSubstitutionTree(/* extra */ false)); 
    isGenerating = true;
    break;  
>>>>>>> 93bb9c6c
   case ACYCLICITY_INDEX:
    res = new AcyclicityIndex(new TermSubstitutionTree(/* extra */ false));
    isGenerating = true;
    break; 

<<<<<<< HEAD
  case DEMODULATION_SUBTERM_SUBST_TREE:
    tis=new TermSubstitutionTree();
#if VHOL
    if (env.property->higherOrder()) {
      res=new DemodulationSubtermIndex<FirstOrderSubtermIt>(tis);
    } else {
#endif
      res=new DemodulationSubtermIndex<NonVariableNonTypeIterator>(tis);
#if VHOL
=======
  case DEMODULATION_SUBTERM_SUBST_TREE: {
    auto tis = new TermSubstitutionTree(/* extra */ false);
    if (env.options->combinatorySup()) {
      res = new DemodulationSubtermIndexImpl<true>(tis);
    } else {
      res = new DemodulationSubtermIndexImpl<false>(tis);
>>>>>>> 93bb9c6c
    }
#endif
    isGenerating = false;
    break;
  }
  case DEMODULATION_LHS_CODE_TREE:
    res = new DemodulationLHSIndex(new CodeTreeTIS(), _alg->getOrdering(), _alg->getOptions());
    isGenerating = false;
    break;

  case DEMODULATION_LHS_SUBST_TREE:
    res = new DemodulationLHSIndex(new TermSubstitutionTree(/* extra */ false), _alg->getOrdering(), _alg->getOptions());
    isGenerating = false;
    break;

  case FW_SUBSUMPTION_CODE_TREE:
    res = new CodeTreeSubsumptionIndex();
    isGenerating = false;
    break;

  case FW_SUBSUMPTION_SUBST_TREE:
    res = new FwSubsSimplifyingLiteralIndex(new LiteralSubstitutionTree());
    isGenerating = false;
    break;

  case FSD_SUBST_TREE:
    res = new FSDLiteralIndex(new LiteralSubstitutionTree());
    isGenerating = false;
    break;

  case REWRITE_RULE_SUBST_TREE:
    res = new RewriteRuleIndex(new LiteralSubstitutionTree(), _alg->getOrdering());
    isGenerating = false;
    break;

  case GLOBAL_SUBSUMPTION_INDEX:
    res = new GroundingIndex(_alg->getOptions());
    isGenerating = false;
    break;

  case UNIT_INT_COMPARISON_INDEX:
    res = new UnitIntegerComparisonLiteralIndex(new LiteralSubstitutionTree());
    isGenerating = true;
    break;

  case INDUCTION_TERM_INDEX:
    res = new InductionTermIndex(new TermSubstitutionTree(/* extra */ false));
    isGenerating = true;
    break;

  case STRUCT_INDUCTION_TERM_INDEX:
    res = new StructInductionTermIndex(new TermSubstitutionTree(/* extra */ false));
    isGenerating = true;
    break;

  default:
    INVALID_OPERATION("Unsupported IndexType.");
  }
  if(isGenerating) {
    res->attachContainer(_alg->getGeneratingClauseContainer());
  }
  else {
    res->attachContainer(_alg->getSimplifyingClauseContainer());
  }
  return res;
}<|MERGE_RESOLUTION|>--- conflicted
+++ resolved
@@ -35,31 +35,12 @@
 using namespace Lib;
 using namespace Indexing;
 
-<<<<<<< HEAD
-IndexManager::IndexManager(SaturationAlgorithm* alg) : _alg(alg), _handler()
-{
-  CALL("IndexManager::IndexManager");
-
-  // other handlers can be added here
-  if(env.options->unificationWithAbstraction() != Options::UnificationWithAbstraction::OFF){
-    _handler.addHandler(make_unique<UWAMismatchHandler>(env.options->unificationWithAbstraction()));
-  }
-#if VHOL
-  if(env.property->higherOrder()){
-    _handler.addHandler(make_unique<ExtensionalityMismatchHandler>());
-    _handler.addHandler(make_unique<HOMismatchHandler>());    
-  }
-#endif
-}
-
-IndexManager::~IndexManager() { }
-=======
+
 IndexManager::IndexManager(SaturationAlgorithm* alg) 
   : _alg(alg) 
   , _uwa(MismatchHandler::create())
   , _uwaFixedPointIteration(env.options->unificationWithAbstractionFixedPointIteration())
 { }
->>>>>>> 93bb9c6c
 
 Index* IndexManager::request(IndexType t)
 {
@@ -131,18 +112,10 @@
   Index* res;
 
   bool isGenerating;
-<<<<<<< HEAD
-                    
-  switch(t) {
-  case BINARY_RESOLUTION_SUBST_TREE:
-    is=new LiteralSubstitutionTree(mismatchHandler());
-    res=new BinaryResolutionIndex(is);
-=======
                    
   switch(t) {
   case BINARY_RESOLUTION_SUBST_TREE:
     res = new BinaryResolutionIndex(new LiteralSubstitutionTree());
->>>>>>> 93bb9c6c
     isGenerating = true;
     break;
   case BACKWARD_SUBSUMPTION_SUBST_TREE:
@@ -163,24 +136,6 @@
     break;
 
   case SUPERPOSITION_SUBTERM_SUBST_TREE:
-<<<<<<< HEAD
-    tis=new TermSubstitutionTree(mismatchHandler());
-    res=new SuperpositionSubtermIndex(tis, _alg->getOrdering());
-    isGenerating = true;
-    break;
-  case SUPERPOSITION_LHS_SUBST_TREE:
-    tis=new TermSubstitutionTree(mismatchHandler());
-    res=new SuperpositionLHSIndex(tis, _alg->getOrdering(), _alg->getOptions());
-    isGenerating = true;
-    break;
-  
-  case SKOLEMISING_FORMULA_INDEX:
-    tis=new TermSubstitutionTree(0, true);
-    res=new SkolemisingFormulaIndex(tis);
-    isGenerating = false;
-    break;
-
-=======
     res = new SuperpositionSubtermIndex(new TermSubstitutionTree(/* extra */ false), _alg->getOrdering());
     isGenerating = true;
     break;
@@ -188,41 +143,21 @@
     res = new SuperpositionLHSIndex(new TermSubstitutionTree(/* extra */ false), _alg->getOrdering(), _alg->getOptions());
     isGenerating = true;
     break;
-    
-  case SUB_VAR_SUP_SUBTERM_SUBST_TREE:
-    //using a substitution tree to store variable.
-    //TODO update
-    res = new SubVarSupSubtermIndex(new TermSubstitutionTree(/* extra */ false), _alg->getOrdering());
-    isGenerating = true;
-    break;
-  case SUB_VAR_SUP_LHS_SUBST_TREE:
-    res = new SubVarSupLHSIndex(new TermSubstitutionTree(/* extra */ false), _alg->getOrdering(), _alg->getOptions());
-    isGenerating = true;
-    break;
-  
+
+#if VHOL
   case SKOLEMISING_FORMULA_INDEX:
     res = new SkolemisingFormulaIndex(new TermSubstitutionTree(/* extra */ true));
     isGenerating = false;
     break;
-
-  case NARROWING_INDEX:
-    res = new NarrowingIndex(new TermSubstitutionTree(/* extra */ false)); 
-    isGenerating = true;
-    break; 
-
-  case PRIMITIVE_INSTANTIATION_INDEX:
-    res = new PrimitiveInstantiationIndex(new TermSubstitutionTree(/* extra */ false)); 
-    isGenerating = true;
-    break;  
->>>>>>> 93bb9c6c
+#endif  
+
    case ACYCLICITY_INDEX:
     res = new AcyclicityIndex(new TermSubstitutionTree(/* extra */ false));
     isGenerating = true;
     break; 
-
-<<<<<<< HEAD
-  case DEMODULATION_SUBTERM_SUBST_TREE:
-    tis=new TermSubstitutionTree();
+    
+  case DEMODULATION_SUBTERM_SUBST_TREE: {
+    auto tis=new TermSubstitutionTree(/* extra */ false);
 #if VHOL
     if (env.property->higherOrder()) {
       res=new DemodulationSubtermIndex<FirstOrderSubtermIt>(tis);
@@ -230,19 +165,12 @@
 #endif
       res=new DemodulationSubtermIndex<NonVariableNonTypeIterator>(tis);
 #if VHOL
-=======
-  case DEMODULATION_SUBTERM_SUBST_TREE: {
-    auto tis = new TermSubstitutionTree(/* extra */ false);
-    if (env.options->combinatorySup()) {
-      res = new DemodulationSubtermIndexImpl<true>(tis);
-    } else {
-      res = new DemodulationSubtermIndexImpl<false>(tis);
->>>>>>> 93bb9c6c
     }
 #endif
     isGenerating = false;
     break;
   }
+
   case DEMODULATION_LHS_CODE_TREE:
     res = new DemodulationLHSIndex(new CodeTreeTIS(), _alg->getOrdering(), _alg->getOptions());
     isGenerating = false;
