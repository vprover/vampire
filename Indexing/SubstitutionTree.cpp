/*
 * This file is part of the source code of the software program
 * Vampire. It is protected by applicable
 * copyright laws.
 *
 * This source code is distributed under the licence found here
 * https://vprover.github.io/license.html
 * and in the source directory
 */
/**
 * @file SubstitutionTree.cpp
 * Implements class SubstitutionTree.
 *
 * @since 16/08/2008 flight Sydney-San Francisco
 */

namespace Indexing {

/**
 * Initialise the substitution tree.
 * @since 16/08/2008 flight Sydney-San Francisco
 */
template<class LeafData_>
<<<<<<< HEAD
SubstitutionTree<LeafData_>::SubstitutionTree(int nodes, Shell::Options::UnificationWithAbstraction uwa, bool useC, bool rfSubs)
  : _nextVar(0), _nodes(nodes), _useC(useC), _uwa(uwa), _rfSubs(rfSubs)
{
  CALL("SubstitutionTree::SubstitutionTree");

#if VDEBUG
  _iteratorCnt=0;
#endif
} // SubstitutionTree::SubstitutionTree
=======
SubstitutionTree<LeafData_>::SubstitutionTree(unsigned reservedSpecialVars)
  : _nextVar(reservedSpecialVars)
  , _root(nullptr)
{ }
>>>>>>> 1b962d70

/**
 * Destroy the substitution tree.
 * @warning does not destroy nodes yet
 * @since 16/08/2008 flight Sydney-San Francisco
 */
template<class LeafData_>
SubstitutionTree<LeafData_>::~SubstitutionTree()
{
  CALL("SubstitutionTree::~SubstitutionTree");
  ASS_EQ(_iterCnt,0);
  delete _root;
}

/**
 * Store initial bindings of term @b t into @b bq.
 *
 * This method is used for insertions and deletions.
 */
<<<<<<< HEAD
template<class LeafData_>
void SubstitutionTree<LeafData_>::getBindings(Term* t, BindingMap& svBindings)
=======
  // TODO get rid of this unused function
template<class LeafData_>
void SubstitutionTree<LeafData_>::getBindingsArgBindings(Term* t, BindingMap& svBindings)
>>>>>>> 1b962d70
{
  TermList* args=t->args();

  int nextVar = 0;
  while (! args->isEmpty()) {
    if (_nextVar <= nextVar) {
      ASS_EQ(_iterCnt,0);
      _nextVar = nextVar+1;
    }
    svBindings.insert(nextVar++, *args);
    args = args->next();
  }
}

struct UnresolvedSplitRecord
{
  UnresolvedSplitRecord() {}
  UnresolvedSplitRecord(unsigned var, TermList original)
  : var(var), original(original) {}

  unsigned var;
  TermList original;
};

template<class LeafData_>
struct BindingComparator
{
  static Comparison compare(const UnresolvedSplitRecord& r1, const UnresolvedSplitRecord& r2)
  {
    bool r1HasSpecVars=r1.original.isTerm() && !r1.original.term()->shared();
    bool r2HasSpecVars=r2.original.isTerm() && !r2.original.term()->shared();
    if( r1HasSpecVars && !r2HasSpecVars ) {
      return GREATER;
    }
    if( r2HasSpecVars && !r1HasSpecVars ) {
      return LESS;
    }
    return Int::compare(r2.var,r1.var);
  }
  static Comparison compare(const typename SubstitutionTree<LeafData_>::Binding& b1, const typename SubstitutionTree<LeafData_>::Binding& b2)
  {
#if REORDERING
    return Int::compare(b2.var,b1.var);
#else
    return Int::compare(b1.var,b2.var);
#endif
  }
};


/**
 * Insert an entry to the substitution tree.
 *
 * @b pnode is pointer to root of tree corresponding to
 * top symbol of the term/literal being inserted, and
 * @b bh contains its arguments.
 */
template<class LeafData_>
<<<<<<< HEAD
void SubstitutionTree<LeafData_>::insert(Node** pnode,BindingMap& svBindings,LeafData ld)
{
  CALL("SubstitutionTree::insert/3");
  ASS_EQ(_iteratorCnt,0);
=======
void SubstitutionTree<LeafData_>::insert(BindingMap& svBindings, LeafData ld)
{
#define DEBUG_INSERT(...) // DBG(__VA_ARGS__)
  CALL("SubstitutionTree::insert");
  ASS_EQ(_iterCnt,0);
  auto pnode = &_root;
  DEBUG_INSERT("insert: ", svBindings, " into ", *this)
>>>>>>> 1b962d70

  if(*pnode == 0) {
    ASS(!svBindings.isEmpty())
    *pnode=createIntermediateNode(svBindings.getOneKey());
  }
  if(svBindings.isEmpty()) {
    ASS((*pnode)->isLeaf());
    ensureLeafEfficiency(reinterpret_cast<Leaf**>(pnode));
    static_cast<Leaf*>(*pnode)->insert(ld);
    DEBUG_INSERT("out: ", *this);
    return;
  }

  typedef BinaryHeap<UnresolvedSplitRecord, BindingComparator<LeafData_>> SplitRecordHeap;
  static SplitRecordHeap unresolvedSplits;
  unresolvedSplits.reset();

  ASS((*pnode));
  ASS(!(*pnode)->isLeaf());

start:

#if REORDERING
  ASS(!(*pnode)->isLeaf() || !unresolvedSplits.isEmpty());
  bool canPostponeSplits=false;
  if((*pnode)->isLeaf() || (*pnode)->algorithm()!=UNSORTED_LIST) {
    canPostponeSplits=false;
  } else {
    UArrIntermediateNode* inode = static_cast<UArrIntermediateNode*>(*pnode);
    canPostponeSplits = inode->size()==1;
    if(canPostponeSplits) {
      unsigned boundVar=inode->childVar;
      Node* child=inode->_nodes[0];
      bool removeProblematicNode=false;
      if(svBindings.find(boundVar)) {
	TermList term=svBindings.get(boundVar);
	bool wouldDescendIntoChild = inode->childByTop(term.top(),false)!=0;
	ASS_EQ(wouldDescendIntoChild, TermList::sameTop(term, child->term));
	if(!wouldDescendIntoChild) {
	  //if we'd have to perform all postponed splitting due to
	  //node with a single child, we rather remove that node
	  //from the tree and deal with the binding, it represented,
	  //later.
	  removeProblematicNode=true;
	}
      } else if(!child->term.isTerm() || child->term.term()->shared()) {
	//We can remove nodes binding to special variables undefined in our branch
	//of the tree, as long as we're sure, that during split resolving we put these
	//binding nodes below nodes that define spec. variables they bind.
	removeProblematicNode=true;
      } else {
	canPostponeSplits = false;
      }
      if(removeProblematicNode) {
	unresolvedSplits.insert(UnresolvedSplitRecord(inode->childVar, child->term));
	child->term=inode->term;
	*pnode=child;
	inode->makeEmpty();
	delete inode;
	goto start;
      }
    }
  }
  canPostponeSplits|=unresolvedSplits.isEmpty();
  if(!canPostponeSplits) {

    while(!unresolvedSplits.isEmpty()) {
      UnresolvedSplitRecord urr=unresolvedSplits.pop();

      Node* node=*pnode;
      IntermediateNode* newNode = createIntermediateNode(node->term, urr.var);
      node->term=urr.original;

      *pnode=newNode;

      Node** nodePosition=newNode->childByTop(node->term.top(), true);
      ASS(!*nodePosition);
      *nodePosition=node;
    }
  }
#endif
  ASS(!(*pnode)->isLeaf());

  IntermediateNode* inode = static_cast<IntermediateNode*>(*pnode);
  ASS(inode);

  unsigned boundVar=inode->childVar;
  TermList term=svBindings.get(boundVar);
  svBindings.remove(boundVar);

  //Into pparent we store the node, we might be inserting into.
  //So in the case we do insert, we might check whether this node
  //needs expansion.
  Node** pparent=pnode;
  pnode=inode->childByTop(term.top(),true);

  if (*pnode == 0) {
    BindingMap::Iterator svit(svBindings);
    BinaryHeap<Binding, BindingComparator<LeafData_>> remainingBindings;
    while (svit.hasNext()) {
      unsigned var;
      TermList term;
      svit.next(var, term);
      remainingBindings.insert(Binding(var, term));
    }
    while (!remainingBindings.isEmpty()) {
      Binding b=remainingBindings.pop();
      IntermediateNode* inode = createIntermediateNode(term, b.var);
      term=b.term;

      *pnode = inode;
      pnode = inode->childByTop(term.top(),true);
    }
    Leaf* lnode=createLeaf(term);
    *pnode=lnode;
    lnode->insert(ld);

    ensureIntermediateNodeEfficiency(reinterpret_cast<IntermediateNode**>(pparent));
    DEBUG_INSERT("out: ", *this);
    return;
  }


  TermList* tt = &term;
  TermList* ss = &(*pnode)->term;

  ASS(TermList::sameTop(*ss, *tt));


  // ss is the term in node, tt is the term to be inserted
  // ss and tt have the same top symbols but are not equal
  // create the common subterm of ss,tt and an alternative node
  Stack<TermList*> subterms(64);
  for (;;) {
    if (*tt!=*ss && TermList::sameTop(*ss,*tt)) {
      // ss and tt have the same tops and are different, so must be non-variables
      ASS(! ss->isVar());
      ASS(! tt->isVar());

      Term* s = ss->term();
      Term* t = tt->term();

      ASS(s->arity() > 0);
      ASS(s->functor() == t->functor());

      if (s->shared()) {
        // create a shallow copy of s
        s = Term::cloneNonShared(s);
        ss->setTerm(s);
      }

      ss = s->args();
      tt = t->args();
      if (ss->next()->isEmpty()) {
        continue;
      }
      subterms.push(ss->next());
      subterms.push(tt->next());
    } else {
      if (! TermList::sameTop(*ss,*tt)) {
        unsigned x;
        if(!ss->isSpecialVar()) {
          x = _nextVar++;
        #if REORDERING
          unresolvedSplits.insert(UnresolvedSplitRecord(x,*ss));
          ss->makeSpecialVar(x);
        #else
          Node::split(pnode,ss,x);
        #endif
        } else {
          x=ss->var();
        }
        svBindings.set(x,*tt);
      }

      if (subterms.isEmpty()) {
        break;
      }
      tt = subterms.pop();
      ss = subterms.pop();
      if (! ss->next()->isEmpty()) {
        subterms.push(ss->next());
        subterms.push(tt->next());
      }
    }
  }

  if (svBindings.isEmpty()) {
    ASS((*pnode)->isLeaf());
    ensureLeafEfficiency(reinterpret_cast<Leaf**>(pnode));
    Leaf* leaf = static_cast<Leaf*>(*pnode);
    leaf->insert(ld);
    DEBUG_INSERT("out: ", *this);
    return;
  }

  goto start;
} // // SubstitutionTree<LeafData_>::insert

/*
 * Remove an entry from the substitution tree.
 *
 * @b pnode is pointer to root of tree corresponding to
 * top symbol of the term/literal being removed, and
 * @b bh contains its arguments.
 *
 * If the removal results in a chain of nodes containing
 * no terms/literals, all those nodes are removed as well.
 */
template<class LeafData_>
<<<<<<< HEAD
void SubstitutionTree<LeafData_>::remove(Node** pnode,BindingMap& svBindings,LeafData ld)
=======
void SubstitutionTree<LeafData_>::remove(BindingMap& svBindings, LeafData ld)
>>>>>>> 1b962d70
{
  CALL("SubstitutionTree::remove");
  ASS_EQ(_iterCnt,0);
  auto pnode = &_root;

  ASS(*pnode);

  static Stack<Node**> history(1000);
  history.reset();

  while (! (*pnode)->isLeaf()) {
    history.push(pnode);

    IntermediateNode* inode=static_cast<IntermediateNode*>(*pnode);

    unsigned boundVar=inode->childVar;
    TermList t = svBindings.get(boundVar);

    pnode=inode->childByTop(t.top(),false);
    ASS(pnode);


    TermList* s = &(*pnode)->term;
    ASS(TermList::sameTop(*s,t));

    if(*s==t) {
      continue;
    }

    ASS(! s->isVar());
    TermList* ss = s->term()->args();
    ASS(!ss->isEmpty());

    // computing the disagreement set of the two terms
    Stack<TermList*> subterms(120);

    subterms.push(ss);
    subterms.push(t.term()->args());
    while (! subterms.isEmpty()) {
      TermList* tt = subterms.pop();
      ss = subterms.pop();
      if (tt->next()->isEmpty()) {
	ASS(ss->next()->isEmpty());
      }
      else {
	subterms.push(ss->next());
	subterms.push(tt->next());
      }
      if (*ss==*tt) {
	continue;
      }
      if (ss->isVar()) {
	ASS(ss->isSpecialVar());
	svBindings.set(ss->var(),*tt);
	continue;
      }
      ASS(! tt->isVar());
      ASS(ss->term()->functor() == tt->term()->functor());
      ss = ss->term()->args();
      if (! ss->isEmpty()) {
	ASS(! tt->term()->args()->isEmpty());
	subterms.push(ss);
	subterms.push(tt->term()->args());
      }
    }
  }

  ASS ((*pnode)->isLeaf());


  Leaf* lnode = static_cast<Leaf*>(*pnode);
  lnode->remove(ld);
  ensureLeafEfficiency(reinterpret_cast<Leaf**>(pnode));

  while( (*pnode)->isEmpty() ) {
    TermList term=(*pnode)->term;
    if(history.isEmpty()) {
      delete *pnode;
      *pnode=0;
      return;
    } else {
      Node* node=*pnode;
      IntermediateNode* parent=static_cast<IntermediateNode*>(*history.top());
      parent->remove(term.top());
      delete node;
      pnode=history.pop();
      ensureIntermediateNodeEfficiency(reinterpret_cast<IntermediateNode**>(pnode));
    }
  }
} // SubstitutionTree<LeafData_>::remove

/**
 * Return a pointer to the leaf that contains term specified by @b svBindings.
 * If no such leaf exists, return 0.
 */
template<class LeafData_>
typename SubstitutionTree<LeafData_>::Leaf* SubstitutionTree<LeafData_>::findLeaf(Node* root, BindingMap& svBindings)
{
  CALL("SubstitutionTree::findLeaf");
  ASS(root);

  Node* node=root;

  while (! node->isLeaf()) {
    IntermediateNode* inode=static_cast<IntermediateNode*>(node);

    unsigned boundVar=inode->childVar;
    TermList t = svBindings.get(boundVar);

    Node** child=inode->childByTop(t.top(),false);
    if(!child) {
      return 0;
    }
    node=*child;


    TermList s = node->term;
    ASS(TermList::sameTop(s,t));

    if(s==t) {
      continue;
    }

    ASS(! s.isVar());
    TermList* ss = s.term()->args();
    ASS(!ss->isEmpty());

    // computing the disagreement set of the two terms
    Stack<TermList*> subterms(120);

    subterms.push(ss);
    subterms.push(t.term()->args());
    while (! subterms.isEmpty()) {
      TermList* tt = subterms.pop();
      ss = subterms.pop();
      if (tt->next()->isEmpty()) {
	ASS(ss->next()->isEmpty());
      }
      else {
	subterms.push(ss->next());
	subterms.push(tt->next());
      }
      if (*ss==*tt) {
	continue;
      }
      if (ss->isSpecialVar()) {
	svBindings.set(ss->var(),*tt);
	continue;
      }
      if(ss->isVar() || tt->isVar() || ss->term()->functor()!=tt->term()->functor()) {
	return 0;
      }
      ss = ss->term()->args();
      if (! ss->isEmpty()) {
	ASS(! tt->term()->args()->isEmpty());
	subterms.push(ss);
	subterms.push(tt->term()->args());
      }
    }
  }
  ASS(node->isLeaf());
  return static_cast<Leaf*>(node);
}


<<<<<<< HEAD
#if VDEBUG

inline vstring getIndentStr(int n)
{
  vstring res;
  for(int indCnt=0;indCnt<n;indCnt++) {
	res+="  ";
  }
  return res;
}

template<class LeafData_>
vstring SubstitutionTree<LeafData_>::nodeToString(Node* topNode)
{
  CALL("SubstitutionTree::nodeToString");

  vstring res;
  Stack<int> indentStack(10);
  Stack<Node*> stack(10);

  stack.push(topNode);
  indentStack.push(1);

  while(stack.isNonEmpty()) {
    Node* node=stack.pop();
    int indent=indentStack.pop();

    if(!node) {
      continue;
    }
    if(!node->term.isEmpty()) {
      res+=getIndentStr(indent)+node->term.toString()+"  "+
	  Int::toHexString(reinterpret_cast<size_t>(node))+"\n";
    }

    if(node->isLeaf()) {
      Leaf* lnode = static_cast<Leaf*>(node);
      LDIterator ldi(lnode->allChildren());

      while(ldi.hasNext()) {
        LeafData ld=ldi.next();
        res+=getIndentStr(indent) + "Lit: " + ld.literal->toString() + "\n";
        if(ld.clause){
          res+=ld.clause->toString()+"\n";
        }
      }
    } else {
      IntermediateNode* inode = static_cast<IntermediateNode*>(node);
      res+=getIndentStr(indent) + " S" + Int::toString(inode->childVar)+":\n";
      NodeIterator noi(inode->allChildren());
      while(noi.hasNext()) {
        stack.push(*noi.next());
        indentStack.push(indent+1);
      }
    }
  }
  return res;
}

template<class LeafData_>
vstring SubstitutionTree<LeafData_>::toString() const
{
  CALL("SubstitutionTree::toString");

  vstring res;

  for(unsigned tli=0;tli<_nodes.size();tli++) {
    res+=Int::toString(tli);
    res+=":\n";

    Stack<int> indentStack(10);
    Stack<Node*> stack(10);

    res+=nodeToString(_nodes[tli]);
  }
  return res;
}

#endif

=======
>>>>>>> 1b962d70
template<class LeafData_>
SubstitutionTree<LeafData_>::Node::~Node()
{
  CALL("SubstitutionTree::Node::~Node");

  if(term.isTerm()) {
    term.term()->destroyNonShared();
  }
}


template<class LeafData_>
void SubstitutionTree<LeafData_>::Node::split(Node** pnode, TermList* where, int var)
{
  CALL("SubstitutionTree::Node::split");

  Node* node=*pnode;

  IntermediateNode* newNode = createIntermediateNode(node->term, var);
  node->term=*where;
  *pnode=newNode;

  where->makeSpecialVar(var);

  Node** nodePosition=newNode->childByTop(node->term.top(), true);
  ASS(!*nodePosition);
  *nodePosition=node;
}

template<class LeafData_>
void SubstitutionTree<LeafData_>::IntermediateNode::loadChildren(NodeIterator children)
{
  CALL("SubstitutionTree::IntermediateNode::loadChildren");

  while(children.hasNext()) {
    Node* ext=*children.next();
    Node** own=childByTop(ext->term.top(), true);
    ASS(! *own);
    *own=ext;
  }
}

template<class LeafData_>
void SubstitutionTree<LeafData_>::Leaf::loadChildren(LDIterator children)
{
  CALL("SubstitutionTree::Leaf::loadClauses");

  while(children.hasNext()) {
    // TODO move instead of copying here
    insert(*children.next());
  }
}

template<class LeafData_>
bool SubstitutionTree<LeafData_>::LeafIterator::hasNext()
{
  CALL("SubstitutionTree::Leaf::hasNext");
<<<<<<< HEAD
  for(;;) {
    while(!_nodeIterators.isEmpty() && !_nodeIterators.top().hasNext()) {
      _nodeIterators.pop();
    }
    if(_nodeIterators.isEmpty()) {
      do {
	if(_nextRootPtr==_afterLastRootPtr) {
	  return false;
	}
	_curr=*(_nextRootPtr++);
      } while(_curr==0);
    } else {
      _curr=*_nodeIterators.top().next();
    }
    if(_curr->isLeaf()) {
      return true;
    } else {
      _nodeIterators.push(static_cast<IntermediateNode*>(_curr)->allChildren());
    }
  }
}

template<class LeafData_>
SubstitutionTree<LeafData_>::UnificationsIterator::UnificationsIterator(SubstitutionTree* parent,
	Node* root, Term* query, bool retrieveSubstitution, bool reversed, 
  bool withoutTop, bool useC, FuncSubtermMap* funcSubtermMap)
: 
svStack(32), retrieveSubstitution(retrieveSubstitution), inLeaf(false),
ldIterator(LDIterator::getEmpty()), nodeIterators(8), bdStack(8),
clientBDRecording(false), useUWAConstraints(useC)
  , uwa(parent->_uwa)
#if VDEBUG
  , tree(parent)
#endif
{
  CALL("SubstitutionTree::UnificationsIterator::UnificationsIterator");

  ASS(!useUWAConstraints || retrieveSubstitution);
  ASS(!useUWAConstraints || parent->_useC);

#if VDEBUG
  tree->_iteratorCnt++;
#endif

  if(!root) {
    return;
  }

  useHOConstraints = false;
  if(funcSubtermMap){
    useHOConstraints = true;
    subst.setMap(funcSubtermMap);
  }

  queryNormalizer.normalizeVariables(query);
  Term* queryNorm=queryNormalizer.apply(query);

  if(funcSubtermMap){
    TermList t = ApplicativeHelper::replaceFunctionalAndBooleanSubterms(queryNorm, funcSubtermMap);
    ASS(!t.isVar());
    queryNorm = t.term();
  }

  if(withoutTop){
    subst.bindSpecialVar(0,TermList(queryNorm),NORM_QUERY_BANK);
  }else{
    if(reversed) {
      createReversedInitialBindings(queryNorm);
    } else {
      createInitialBindings(queryNorm);
    }
  }

  BacktrackData bd;
  enter(root, bd);
  bd.drop();
}

template<class LeafData_>
SubstitutionTree<LeafData_>::UnificationsIterator::~UnificationsIterator()
=======
  return _curr != nullptr;
}

template<class LeafData_>
SubstitutionTree<LeafData_>::LeafIterator::LeafIterator(SubstitutionTree* st)
  : _curr()
  , _nodeIterators()
>>>>>>> 1b962d70
{
  if (st->_root->isLeaf()) {
    _curr = st->_root;
  } else {
    _curr = nullptr;
    _nodeIterators.push(static_cast<IntermediateNode*>(st->_root)->allChildren());
  }
}

template<class LeafData_>
<<<<<<< HEAD
void SubstitutionTree<LeafData_>::UnificationsIterator::createInitialBindings(Term* t)
=======
typename SubstitutionTree<LeafData_>::Leaf* SubstitutionTree<LeafData_>::LeafIterator::next()
>>>>>>> 1b962d70
{
  ASS(_curr->isLeaf());
  auto out = _curr;
  skipToNextLeaf();
  return static_cast<Leaf*>(out);
}

<<<<<<< HEAD
template<class LeafData_>
void SubstitutionTree<LeafData_>::UnificationsIterator::createReversedInitialBindings(Term* t)
{
  CALL("SubstitutionTree::UnificationsIterator::createReversedInitialBindings");
  ASS(t->isLiteral());
  ASS(t->commutative());
  ASS_EQ(t->arity(),2);

  subst.bindSpecialVar(1,*t->nthArgument(0),NORM_QUERY_BANK);
  subst.bindSpecialVar(0,*t->nthArgument(1),NORM_QUERY_BANK);
}

template<class LeafData_>
bool SubstitutionTree<LeafData_>::UnificationsIterator::hasNext()
{
  CALL("SubstitutionTree::UnificationsIterator::hasNext");

  if(clientBDRecording) {
    subst.bdDone();
    clientBDRecording=false;
    clientBacktrackData.backtrack();
  }

  while(!ldIterator.hasNext() && findNextLeaf()) {}
  return ldIterator.hasNext();
}

template<class LeafData_>
typename SubstitutionTree<LeafData_>::QueryResult SubstitutionTree<LeafData_>::UnificationsIterator::next()
{
  CALL("SubstitutionTree::UnificationsIterator::next");

  while(!ldIterator.hasNext() && findNextLeaf()) {}
  ASS(ldIterator.hasNext());

  ASS(!clientBDRecording);

  LeafData& ld=ldIterator.next();

  if(retrieveSubstitution) {
    Renaming normalizer;
    normalizer.normalizeVariables(ld.key());

    ASS(clientBacktrackData.isEmpty());
    subst.bdRecord(clientBacktrackData);
    clientBDRecording=true;

    subst.denormalize(normalizer,NORM_RESULT_BANK,RESULT_BANK);
    subst.denormalize(queryNormalizer,NORM_QUERY_BANK,QUERY_BANK);

    return QueryResult(make_pair(&ld, ResultSubstitution::fromSubstitution(
	    &subst, QUERY_BANK, RESULT_BANK)),
            UnificationConstraintStackSP(new UnificationConstraintStack(constraints))); 
  } else {
    return QueryResult(make_pair(&ld, ResultSubstitutionSP()),UnificationConstraintStackSP());
=======

template<class LeafData_>
void SubstitutionTree<LeafData_>::LeafIterator::skipToNextLeaf()
{
  for (;;) {
    while(!_nodeIterators.isEmpty() && !_nodeIterators.top().hasNext()) {
      _nodeIterators.pop();
      _curr = nullptr;
    }
    if (_nodeIterators.isEmpty()) {
      ASS_EQ(_curr,0)
      return;
    } else {
      _curr = *_nodeIterators.top().next();
      if (_curr->isLeaf()) {
        return;
      } else {
        _nodeIterators.push(static_cast<IntermediateNode*>(_curr)->allChildren());
        _curr = nullptr;
      }
    }
>>>>>>> 1b962d70
  }
}


template<class LeafData_>
<<<<<<< HEAD
bool SubstitutionTree<LeafData_>::UnificationsIterator::findNextLeaf()
{
  CALL("SubstitutionTree::UnificationsIterator::findNextLeaf");

  if(nodeIterators.isEmpty()) {
    //There are no node iterators in the stack, so there's nowhere
    //to look for the next leaf.
    //This shouldn't hapen during the regular retrieval process, but it
    //can happen when there are no literals inserted for a predicate,
    //or when predicates with zero arity are encountered.
    ASS(bdStack.isEmpty());
    return false;
  }

  if(inLeaf) {
    ASS(!clientBDRecording);
    //Leave the current leaf
    bdStack.pop().backtrack();
    inLeaf=false;
  }

  ASS(!clientBDRecording);
  ASS(bdStack.length()+1==nodeIterators.length());

  do {
    while(!nodeIterators.top().hasNext() && !bdStack.isEmpty()) {
      //backtrack undos everything that enter(...) method has done,
      //so it also pops one item out of the nodeIterators stack
      bdStack.pop().backtrack();
      svStack.pop();
    }
    if(!nodeIterators.top().hasNext()) {
      return false;
    }
    Node* n=*nodeIterators.top().next();

    BacktrackData bd;
    bool success=enter(n,bd);
    if(!success) {
      bd.backtrack();
      continue;
    } else {
      bdStack.push(bd);
    }
  } while(!inLeaf);
  return true;
}

template<class LeafData_>
bool SubstitutionTree<LeafData_>::UnificationsIterator::enter(Node* n, BacktrackData& bd)
{
  CALL("SubstitutionTree::UnificationsIterator::enter");

  bool success=true;
  bool recording=false;
  if(!n->term.isEmpty()) {
    //n is proper node, not a root

    TermList qt(svStack.top(), true);
=======
void SubstitutionTree<LeafData_>::Leaf::output(std::ostream& out, bool multiline, int indent) const 
{ out << this->term; }

template<class LeafData_>
void SubstitutionTree<LeafData_>::IntermediateNode::output(std::ostream& out, bool multiline, int indent) const 
{
  // TODO const version of allChildren
  auto childIter = iterTraits(((IntermediateNode*)this)->allChildren());
  if (!this->term.isEmpty()) {
    out << this->term
        << " ; ";
  }
  out << "S" << this->childVar << " -> ";

  auto first = childIter.next();
  auto brackets = childIter.hasNext();
  if (brackets) {


    if (multiline) {
      auto outp = [&](Node** x) { 
        out << endl; 
        OutputMultiline<int>::outputIndent(out, indent + 1);
        out << "| ";
        (*x)->output(out, multiline, indent + 1);
      };
      out << "[";
      outp(first);
      while (childIter.hasNext()) {
        outp(childIter.next());
      }
      out << endl; 
      OutputMultiline<int>::outputIndent(out, indent + 1);
      out << "]";
>>>>>>> 1b962d70

    } else {
      out << "[ ";
      out << **first;
      while (childIter.hasNext()) {
        out <<  " | " << **childIter.next();
      } 
      out << " ]";
    }
<<<<<<< HEAD
  }
  if(recording) {
    subst.bdDone();
  }
  return success;
}

template<class LeafData_>
bool SubstitutionTree<LeafData_>::SubstitutionTreeMismatchHandler::introduceConstraint(TermList query,unsigned index1, TermList node,unsigned index2)
{
  CALL("SubstitutionTree::MismatchHandler::introduceConstraint");
  
  auto constraint = make_pair(make_pair(query,index1),make_pair(node,index2));
  _constraints.backtrackablePush(constraint,_bd);
  return true;
}

template<class LeafData_>
bool SubstitutionTree<LeafData_>::STHOMismatchHandler::handle
     (RobSubstitution* subst,TermList query,unsigned index1, TermList node,unsigned index2)
{
  CALL("SubstitutionTree::STHOMismatchHandler::handle");

  auto constraint = make_pair(make_pair(query,index1),make_pair(node,index2));
  _constraints.backtrackablePush(constraint,_bd);
  return true;
}

/**
 * TODO: explain properly what associate does
 * called from enter(...)
 */
template<class LeafData_>
bool SubstitutionTree<LeafData_>::UnificationsIterator::associate(TermList query, TermList node, BacktrackData& bd)
{
  CALL("SubstitutionTree::UnificationsIterator::associate");

  //The ordering of the if statements is important here. Higher-order problems
  //should never require theory resoning (at the moment, theories cannot be parsed in HOL)
  //However, a user can still set UWA option on. We don't wan't that to result in 
  //the wrong handler being used.
  if(useHOConstraints){
    STHOMismatchHandler hndlr(constraints,bd);
    return subst.unify(query,NORM_QUERY_BANK,node,NORM_RESULT_BANK,&hndlr);    
  }
  if(useUWAConstraints){ 
    SubstitutionTreeMismatchHandler hndlr(uwa, constraints,bd);
    return subst.unify(query,NORM_QUERY_BANK,node,NORM_RESULT_BANK,&hndlr);
  } 
  return subst.unify(query,NORM_QUERY_BANK,node,NORM_RESULT_BANK);
}

//TODO I think this works for VSpcialVars as well. Since .isVar() will return true 
//for them
template<class LeafData_>
typename SubstitutionTree<LeafData_>::NodeIterator
  SubstitutionTree<LeafData_>::UnificationsIterator::getNodeIterator(IntermediateNode* n)
{
  CALL("SubstitutionTree::UnificationsIterator::getNodeIterator");
=======

>>>>>>> 1b962d70

  } else {
    (*first)->output(out, multiline, indent);
  }

}

<<<<<<< HEAD
} // namespace Indexing
=======
} // namespace Indexing
>>>>>>> 1b962d70
<|MERGE_RESOLUTION|>--- conflicted
+++ resolved
@@ -21,22 +21,10 @@
  * @since 16/08/2008 flight Sydney-San Francisco
  */
 template<class LeafData_>
-<<<<<<< HEAD
-SubstitutionTree<LeafData_>::SubstitutionTree(int nodes, Shell::Options::UnificationWithAbstraction uwa, bool useC, bool rfSubs)
-  : _nextVar(0), _nodes(nodes), _useC(useC), _uwa(uwa), _rfSubs(rfSubs)
-{
-  CALL("SubstitutionTree::SubstitutionTree");
-
-#if VDEBUG
-  _iteratorCnt=0;
-#endif
-} // SubstitutionTree::SubstitutionTree
-=======
 SubstitutionTree<LeafData_>::SubstitutionTree(unsigned reservedSpecialVars)
   : _nextVar(reservedSpecialVars)
   , _root(nullptr)
 { }
->>>>>>> 1b962d70
 
 /**
  * Destroy the substitution tree.
@@ -56,14 +44,9 @@
  *
  * This method is used for insertions and deletions.
  */
-<<<<<<< HEAD
-template<class LeafData_>
-void SubstitutionTree<LeafData_>::getBindings(Term* t, BindingMap& svBindings)
-=======
   // TODO get rid of this unused function
 template<class LeafData_>
 void SubstitutionTree<LeafData_>::getBindingsArgBindings(Term* t, BindingMap& svBindings)
->>>>>>> 1b962d70
 {
   TermList* args=t->args();
 
@@ -122,12 +105,6 @@
  * @b bh contains its arguments.
  */
 template<class LeafData_>
-<<<<<<< HEAD
-void SubstitutionTree<LeafData_>::insert(Node** pnode,BindingMap& svBindings,LeafData ld)
-{
-  CALL("SubstitutionTree::insert/3");
-  ASS_EQ(_iteratorCnt,0);
-=======
 void SubstitutionTree<LeafData_>::insert(BindingMap& svBindings, LeafData ld)
 {
 #define DEBUG_INSERT(...) // DBG(__VA_ARGS__)
@@ -135,7 +112,6 @@
   ASS_EQ(_iterCnt,0);
   auto pnode = &_root;
   DEBUG_INSERT("insert: ", svBindings, " into ", *this)
->>>>>>> 1b962d70
 
   if(*pnode == 0) {
     ASS(!svBindings.isEmpty())
@@ -346,11 +322,7 @@
  * no terms/literals, all those nodes are removed as well.
  */
 template<class LeafData_>
-<<<<<<< HEAD
-void SubstitutionTree<LeafData_>::remove(Node** pnode,BindingMap& svBindings,LeafData ld)
-=======
 void SubstitutionTree<LeafData_>::remove(BindingMap& svBindings, LeafData ld)
->>>>>>> 1b962d70
 {
   CALL("SubstitutionTree::remove");
   ASS_EQ(_iterCnt,0);
@@ -516,89 +488,6 @@
 }
 
 
-<<<<<<< HEAD
-#if VDEBUG
-
-inline vstring getIndentStr(int n)
-{
-  vstring res;
-  for(int indCnt=0;indCnt<n;indCnt++) {
-	res+="  ";
-  }
-  return res;
-}
-
-template<class LeafData_>
-vstring SubstitutionTree<LeafData_>::nodeToString(Node* topNode)
-{
-  CALL("SubstitutionTree::nodeToString");
-
-  vstring res;
-  Stack<int> indentStack(10);
-  Stack<Node*> stack(10);
-
-  stack.push(topNode);
-  indentStack.push(1);
-
-  while(stack.isNonEmpty()) {
-    Node* node=stack.pop();
-    int indent=indentStack.pop();
-
-    if(!node) {
-      continue;
-    }
-    if(!node->term.isEmpty()) {
-      res+=getIndentStr(indent)+node->term.toString()+"  "+
-	  Int::toHexString(reinterpret_cast<size_t>(node))+"\n";
-    }
-
-    if(node->isLeaf()) {
-      Leaf* lnode = static_cast<Leaf*>(node);
-      LDIterator ldi(lnode->allChildren());
-
-      while(ldi.hasNext()) {
-        LeafData ld=ldi.next();
-        res+=getIndentStr(indent) + "Lit: " + ld.literal->toString() + "\n";
-        if(ld.clause){
-          res+=ld.clause->toString()+"\n";
-        }
-      }
-    } else {
-      IntermediateNode* inode = static_cast<IntermediateNode*>(node);
-      res+=getIndentStr(indent) + " S" + Int::toString(inode->childVar)+":\n";
-      NodeIterator noi(inode->allChildren());
-      while(noi.hasNext()) {
-        stack.push(*noi.next());
-        indentStack.push(indent+1);
-      }
-    }
-  }
-  return res;
-}
-
-template<class LeafData_>
-vstring SubstitutionTree<LeafData_>::toString() const
-{
-  CALL("SubstitutionTree::toString");
-
-  vstring res;
-
-  for(unsigned tli=0;tli<_nodes.size();tli++) {
-    res+=Int::toString(tli);
-    res+=":\n";
-
-    Stack<int> indentStack(10);
-    Stack<Node*> stack(10);
-
-    res+=nodeToString(_nodes[tli]);
-  }
-  return res;
-}
-
-#endif
-
-=======
->>>>>>> 1b962d70
 template<class LeafData_>
 SubstitutionTree<LeafData_>::Node::~Node()
 {
@@ -656,88 +545,6 @@
 bool SubstitutionTree<LeafData_>::LeafIterator::hasNext()
 {
   CALL("SubstitutionTree::Leaf::hasNext");
-<<<<<<< HEAD
-  for(;;) {
-    while(!_nodeIterators.isEmpty() && !_nodeIterators.top().hasNext()) {
-      _nodeIterators.pop();
-    }
-    if(_nodeIterators.isEmpty()) {
-      do {
-	if(_nextRootPtr==_afterLastRootPtr) {
-	  return false;
-	}
-	_curr=*(_nextRootPtr++);
-      } while(_curr==0);
-    } else {
-      _curr=*_nodeIterators.top().next();
-    }
-    if(_curr->isLeaf()) {
-      return true;
-    } else {
-      _nodeIterators.push(static_cast<IntermediateNode*>(_curr)->allChildren());
-    }
-  }
-}
-
-template<class LeafData_>
-SubstitutionTree<LeafData_>::UnificationsIterator::UnificationsIterator(SubstitutionTree* parent,
-	Node* root, Term* query, bool retrieveSubstitution, bool reversed, 
-  bool withoutTop, bool useC, FuncSubtermMap* funcSubtermMap)
-: 
-svStack(32), retrieveSubstitution(retrieveSubstitution), inLeaf(false),
-ldIterator(LDIterator::getEmpty()), nodeIterators(8), bdStack(8),
-clientBDRecording(false), useUWAConstraints(useC)
-  , uwa(parent->_uwa)
-#if VDEBUG
-  , tree(parent)
-#endif
-{
-  CALL("SubstitutionTree::UnificationsIterator::UnificationsIterator");
-
-  ASS(!useUWAConstraints || retrieveSubstitution);
-  ASS(!useUWAConstraints || parent->_useC);
-
-#if VDEBUG
-  tree->_iteratorCnt++;
-#endif
-
-  if(!root) {
-    return;
-  }
-
-  useHOConstraints = false;
-  if(funcSubtermMap){
-    useHOConstraints = true;
-    subst.setMap(funcSubtermMap);
-  }
-
-  queryNormalizer.normalizeVariables(query);
-  Term* queryNorm=queryNormalizer.apply(query);
-
-  if(funcSubtermMap){
-    TermList t = ApplicativeHelper::replaceFunctionalAndBooleanSubterms(queryNorm, funcSubtermMap);
-    ASS(!t.isVar());
-    queryNorm = t.term();
-  }
-
-  if(withoutTop){
-    subst.bindSpecialVar(0,TermList(queryNorm),NORM_QUERY_BANK);
-  }else{
-    if(reversed) {
-      createReversedInitialBindings(queryNorm);
-    } else {
-      createInitialBindings(queryNorm);
-    }
-  }
-
-  BacktrackData bd;
-  enter(root, bd);
-  bd.drop();
-}
-
-template<class LeafData_>
-SubstitutionTree<LeafData_>::UnificationsIterator::~UnificationsIterator()
-=======
   return _curr != nullptr;
 }
 
@@ -745,7 +552,6 @@
 SubstitutionTree<LeafData_>::LeafIterator::LeafIterator(SubstitutionTree* st)
   : _curr()
   , _nodeIterators()
->>>>>>> 1b962d70
 {
   if (st->_root->isLeaf()) {
     _curr = st->_root;
@@ -756,11 +562,7 @@
 }
 
 template<class LeafData_>
-<<<<<<< HEAD
-void SubstitutionTree<LeafData_>::UnificationsIterator::createInitialBindings(Term* t)
-=======
 typename SubstitutionTree<LeafData_>::Leaf* SubstitutionTree<LeafData_>::LeafIterator::next()
->>>>>>> 1b962d70
 {
   ASS(_curr->isLeaf());
   auto out = _curr;
@@ -768,63 +570,6 @@
   return static_cast<Leaf*>(out);
 }
 
-<<<<<<< HEAD
-template<class LeafData_>
-void SubstitutionTree<LeafData_>::UnificationsIterator::createReversedInitialBindings(Term* t)
-{
-  CALL("SubstitutionTree::UnificationsIterator::createReversedInitialBindings");
-  ASS(t->isLiteral());
-  ASS(t->commutative());
-  ASS_EQ(t->arity(),2);
-
-  subst.bindSpecialVar(1,*t->nthArgument(0),NORM_QUERY_BANK);
-  subst.bindSpecialVar(0,*t->nthArgument(1),NORM_QUERY_BANK);
-}
-
-template<class LeafData_>
-bool SubstitutionTree<LeafData_>::UnificationsIterator::hasNext()
-{
-  CALL("SubstitutionTree::UnificationsIterator::hasNext");
-
-  if(clientBDRecording) {
-    subst.bdDone();
-    clientBDRecording=false;
-    clientBacktrackData.backtrack();
-  }
-
-  while(!ldIterator.hasNext() && findNextLeaf()) {}
-  return ldIterator.hasNext();
-}
-
-template<class LeafData_>
-typename SubstitutionTree<LeafData_>::QueryResult SubstitutionTree<LeafData_>::UnificationsIterator::next()
-{
-  CALL("SubstitutionTree::UnificationsIterator::next");
-
-  while(!ldIterator.hasNext() && findNextLeaf()) {}
-  ASS(ldIterator.hasNext());
-
-  ASS(!clientBDRecording);
-
-  LeafData& ld=ldIterator.next();
-
-  if(retrieveSubstitution) {
-    Renaming normalizer;
-    normalizer.normalizeVariables(ld.key());
-
-    ASS(clientBacktrackData.isEmpty());
-    subst.bdRecord(clientBacktrackData);
-    clientBDRecording=true;
-
-    subst.denormalize(normalizer,NORM_RESULT_BANK,RESULT_BANK);
-    subst.denormalize(queryNormalizer,NORM_QUERY_BANK,QUERY_BANK);
-
-    return QueryResult(make_pair(&ld, ResultSubstitution::fromSubstitution(
-	    &subst, QUERY_BANK, RESULT_BANK)),
-            UnificationConstraintStackSP(new UnificationConstraintStack(constraints))); 
-  } else {
-    return QueryResult(make_pair(&ld, ResultSubstitutionSP()),UnificationConstraintStackSP());
-=======
 
 template<class LeafData_>
 void SubstitutionTree<LeafData_>::LeafIterator::skipToNextLeaf()
@@ -846,73 +591,11 @@
         _curr = nullptr;
       }
     }
->>>>>>> 1b962d70
-  }
-}
-
-
-template<class LeafData_>
-<<<<<<< HEAD
-bool SubstitutionTree<LeafData_>::UnificationsIterator::findNextLeaf()
-{
-  CALL("SubstitutionTree::UnificationsIterator::findNextLeaf");
-
-  if(nodeIterators.isEmpty()) {
-    //There are no node iterators in the stack, so there's nowhere
-    //to look for the next leaf.
-    //This shouldn't hapen during the regular retrieval process, but it
-    //can happen when there are no literals inserted for a predicate,
-    //or when predicates with zero arity are encountered.
-    ASS(bdStack.isEmpty());
-    return false;
-  }
-
-  if(inLeaf) {
-    ASS(!clientBDRecording);
-    //Leave the current leaf
-    bdStack.pop().backtrack();
-    inLeaf=false;
-  }
-
-  ASS(!clientBDRecording);
-  ASS(bdStack.length()+1==nodeIterators.length());
-
-  do {
-    while(!nodeIterators.top().hasNext() && !bdStack.isEmpty()) {
-      //backtrack undos everything that enter(...) method has done,
-      //so it also pops one item out of the nodeIterators stack
-      bdStack.pop().backtrack();
-      svStack.pop();
-    }
-    if(!nodeIterators.top().hasNext()) {
-      return false;
-    }
-    Node* n=*nodeIterators.top().next();
-
-    BacktrackData bd;
-    bool success=enter(n,bd);
-    if(!success) {
-      bd.backtrack();
-      continue;
-    } else {
-      bdStack.push(bd);
-    }
-  } while(!inLeaf);
-  return true;
-}
-
-template<class LeafData_>
-bool SubstitutionTree<LeafData_>::UnificationsIterator::enter(Node* n, BacktrackData& bd)
-{
-  CALL("SubstitutionTree::UnificationsIterator::enter");
-
-  bool success=true;
-  bool recording=false;
-  if(!n->term.isEmpty()) {
-    //n is proper node, not a root
-
-    TermList qt(svStack.top(), true);
-=======
+  }
+}
+
+
+template<class LeafData_>
 void SubstitutionTree<LeafData_>::Leaf::output(std::ostream& out, bool multiline, int indent) const 
 { out << this->term; }
 
@@ -947,7 +630,6 @@
       out << endl; 
       OutputMultiline<int>::outputIndent(out, indent + 1);
       out << "]";
->>>>>>> 1b962d70
 
     } else {
       out << "[ ";
@@ -957,69 +639,7 @@
       } 
       out << " ]";
     }
-<<<<<<< HEAD
-  }
-  if(recording) {
-    subst.bdDone();
-  }
-  return success;
-}
-
-template<class LeafData_>
-bool SubstitutionTree<LeafData_>::SubstitutionTreeMismatchHandler::introduceConstraint(TermList query,unsigned index1, TermList node,unsigned index2)
-{
-  CALL("SubstitutionTree::MismatchHandler::introduceConstraint");
-  
-  auto constraint = make_pair(make_pair(query,index1),make_pair(node,index2));
-  _constraints.backtrackablePush(constraint,_bd);
-  return true;
-}
-
-template<class LeafData_>
-bool SubstitutionTree<LeafData_>::STHOMismatchHandler::handle
-     (RobSubstitution* subst,TermList query,unsigned index1, TermList node,unsigned index2)
-{
-  CALL("SubstitutionTree::STHOMismatchHandler::handle");
-
-  auto constraint = make_pair(make_pair(query,index1),make_pair(node,index2));
-  _constraints.backtrackablePush(constraint,_bd);
-  return true;
-}
-
-/**
- * TODO: explain properly what associate does
- * called from enter(...)
- */
-template<class LeafData_>
-bool SubstitutionTree<LeafData_>::UnificationsIterator::associate(TermList query, TermList node, BacktrackData& bd)
-{
-  CALL("SubstitutionTree::UnificationsIterator::associate");
-
-  //The ordering of the if statements is important here. Higher-order problems
-  //should never require theory resoning (at the moment, theories cannot be parsed in HOL)
-  //However, a user can still set UWA option on. We don't wan't that to result in 
-  //the wrong handler being used.
-  if(useHOConstraints){
-    STHOMismatchHandler hndlr(constraints,bd);
-    return subst.unify(query,NORM_QUERY_BANK,node,NORM_RESULT_BANK,&hndlr);    
-  }
-  if(useUWAConstraints){ 
-    SubstitutionTreeMismatchHandler hndlr(uwa, constraints,bd);
-    return subst.unify(query,NORM_QUERY_BANK,node,NORM_RESULT_BANK,&hndlr);
-  } 
-  return subst.unify(query,NORM_QUERY_BANK,node,NORM_RESULT_BANK);
-}
-
-//TODO I think this works for VSpcialVars as well. Since .isVar() will return true 
-//for them
-template<class LeafData_>
-typename SubstitutionTree<LeafData_>::NodeIterator
-  SubstitutionTree<LeafData_>::UnificationsIterator::getNodeIterator(IntermediateNode* n)
-{
-  CALL("SubstitutionTree::UnificationsIterator::getNodeIterator");
-=======
-
->>>>>>> 1b962d70
+
 
   } else {
     (*first)->output(out, multiline, indent);
@@ -1027,8 +647,5 @@
 
 }
 
-<<<<<<< HEAD
-} // namespace Indexing
-=======
-} // namespace Indexing
->>>>>>> 1b962d70
+
+} // namespace Indexing