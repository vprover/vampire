/*
 * This file is part of the source code of the software program
 * Vampire. It is protected by applicable
 * copyright laws.
 *
 * This source code is distributed under the licence found here
 * https://vprover.github.io/license.html
 * and in the source directory
 */
/**
 * @file SubstitutionTree.cpp
 * Implements class SubstitutionTree.
 *
 * @since 16/08/2008 flight Sydney-San Francisco
 */

<<<<<<< HEAD
namespace Indexing {

/**
 * Initialise the substitution tree.
 * @since 16/08/2008 flight Sydney-San Francisco
 */
template<class LeafData_>
SubstitutionTree<LeafData_>::SubstitutionTree(unsigned reservedSpecialVars)
  : _nextVar(reservedSpecialVars)
  , _root(nullptr)
{ }

/**
 * Destroy the substitution tree.
 * @warning does not destroy nodes yet
 * @since 16/08/2008 flight Sydney-San Francisco
 */
template<class LeafData_>
SubstitutionTree<LeafData_>::~SubstitutionTree()
{
  CALL("SubstitutionTree::~SubstitutionTree");
  ASS_EQ(_iterCnt,0);
  delete _root;
}

/**
 * Store initial bindings of term @b t into @b bq.
 *
 * This method is used for insertions and deletions.
 */
  // TODO get rid of this unused function
template<class LeafData_>
void SubstitutionTree<LeafData_>::getBindingsArgBindings(Term* t, BindingMap& svBindings)
{
  TermList* args=t->args();
=======
#define DEBUG_INSERT(lvl, ...) if (lvl < 0) DBG(__VA_ARGS__)
#define DEBUG_REMOVE(lvl, ...) if (lvl < 0) DBG(__VA_ARGS__)
#include <utility>

#include "Shell/Options.hpp"

#include "Kernel/Matcher.hpp"
#include "Kernel/Renaming.hpp"
#include "Kernel/SubstHelper.hpp"
#include "Kernel/Term.hpp"
#include "Kernel/ApplicativeHelper.hpp"

#include "Lib/BinaryHeap.hpp"
#include "Lib/Metaiterators.hpp"
#include "Lib/Environment.hpp"
#include "Lib/Recycled.hpp"
#include "Lib/DHMultiset.hpp"

#include "TermSharing.hpp"

#include <iostream>
#include "Debug/Tracer.hpp"
#if VDEBUG
#include "Kernel/Signature.hpp"
#include "Lib/Environment.hpp"
#include "Lib/Int.hpp"
#endif
>>>>>>> 1916f50e

#include "SubstitutionTree.hpp"

namespace Indexing {
struct UnresolvedSplitRecord
{
  UnresolvedSplitRecord() {}
  UnresolvedSplitRecord(unsigned var, TermList original)
  : var(var), original(original) {}

  unsigned var;
  TermList original;
};

template<class LeafData_>
struct BindingComparator
{
  static Comparison compare(const UnresolvedSplitRecord& r1, const UnresolvedSplitRecord& r2)
  {
    bool r1HasSpecVars=r1.original.isTerm() && !r1.original.term()->shared();
    bool r2HasSpecVars=r2.original.isTerm() && !r2.original.term()->shared();
    if( r1HasSpecVars && !r2HasSpecVars ) {
      return GREATER;
    }
    if( r2HasSpecVars && !r1HasSpecVars ) {
      return LESS;
    }
    return Int::compare(r2.var,r1.var);
  }
  static Comparison compare(const typename SubstitutionTree<LeafData_>::Binding& b1, const typename SubstitutionTree<LeafData_>::Binding& b2)
  {
#if REORDERING
    return Int::compare(b2.var,b1.var);
#else
    return Int::compare(b1.var,b2.var);
#endif
  }
};


/**
 * Insert an entry to the substitution tree.
 *
 * @b pnode is pointer to root of tree corresponding to
 * top symbol of the term/literal being inserted, and
 * @b bh contains its arguments.
 */
template<class LeafData_>
void SubstitutionTree<LeafData_>::insert(BindingMap& svBindings, LeafData ld)
{
  ASS_EQ(_iterCnt,0);
  auto pnode = &_root;
  DEBUG_INSERT(0, "insert: ", svBindings, " into ", *this)

  if(*pnode == 0) {
    if (svBindings.isEmpty()) {
      auto leaf = createLeaf();
      leaf->insert(std::move(ld));
      *pnode = leaf;
      DEBUG_INSERT(0, "out: ", *this);
      return;
    } else {
      *pnode=createIntermediateNode(svBindings.getOneKey());
    }
  }
  if(svBindings.isEmpty()) {
    ASS((*pnode)->isLeaf());
    ensureLeafEfficiency(reinterpret_cast<Leaf**>(pnode));
    static_cast<Leaf*>(*pnode)->insert(ld);
    DEBUG_INSERT(0, "out: ", *this);
    return;
  }

  typedef BinaryHeap<UnresolvedSplitRecord, BindingComparator<LeafData_>> SplitRecordHeap;
  static SplitRecordHeap unresolvedSplits;
  unresolvedSplits.reset();

  ASS((*pnode));
  ASS(!(*pnode)->isLeaf());

start:

#if REORDERING
  ASS(!(*pnode)->isLeaf() || !unresolvedSplits.isEmpty());
  bool canPostponeSplits=false;
  if((*pnode)->isLeaf() || (*pnode)->algorithm()!=UNSORTED_LIST) {
    canPostponeSplits=false;
  } else {
    UArrIntermediateNode* inode = static_cast<UArrIntermediateNode*>(*pnode);
    canPostponeSplits = inode->size()==1;
    if(canPostponeSplits) {
      unsigned boundVar=inode->childVar;
      Node* child=inode->_nodes[0];
      bool removeProblematicNode=false;
      if(svBindings.find(boundVar)) {
	TermList term=svBindings.get(boundVar);
	bool wouldDescendIntoChild = inode->childByTop(term.top(),false)!=0;
	ASS_EQ(wouldDescendIntoChild, TermList::sameTop(term, child->term()));
	if(!wouldDescendIntoChild) {
	  //if we'd have to perform all postponed splitting due to
	  //node with a single child, we rather remove that node
	  //from the tree and deal with the binding, it represented,
	  //later.
	  removeProblematicNode=true;
	}
      } else if(!child->term().isTerm() || child->term().term()->shared()) {
	//We can remove nodes binding to special variables undefined in our branch
	//of the tree, as long as we're sure, that during split resolving we put these
	//binding nodes below nodes that define spec. variables they bind.
	removeProblematicNode=true;
      } else {
	canPostponeSplits = false;
      }
      if(removeProblematicNode) {
	unresolvedSplits.insert(UnresolvedSplitRecord(inode->childVar, child->term()));
	child->setTerm(inode->term());
	*pnode=child;
	inode->makeEmpty();
	delete inode;
	goto start;
      }
    }
  }
  canPostponeSplits|=unresolvedSplits.isEmpty();
  if(!canPostponeSplits) {

    while(!unresolvedSplits.isEmpty()) {
      UnresolvedSplitRecord urr=unresolvedSplits.pop();

      Node* node=*pnode;
      IntermediateNode* newNode = createIntermediateNode(node->term(), urr.var);
      node->setTerm(urr.original);

      *pnode=newNode;

      Node** nodePosition=newNode->childByTop(node->top(), true);
      ASS(!*nodePosition);
      *nodePosition=node;
    }
  }
#endif
  ASS(!(*pnode)->isLeaf());

  IntermediateNode* inode = static_cast<IntermediateNode*>(*pnode);
  ASS(inode);

  unsigned boundVar=inode->childVar;
  TermList term=svBindings.get(boundVar);
  svBindings.remove(boundVar);

  //Into pparent we store the node, we might be inserting into.
  //So in the case we do insert, we might check whether this node
  //needs expansion.
  Node** pparent=pnode;
  pnode=inode->childByTop(term.top(),true);

  if (*pnode == 0) {
    BindingMap::Iterator svit(svBindings);
    BinaryHeap<Binding, BindingComparator<LeafData_>> remainingBindings;
    while (svit.hasNext()) {
      unsigned var;
      TermList term;
      svit.next(var, term);
      remainingBindings.insert(Binding(var, term));
    }
    while (!remainingBindings.isEmpty()) {
      Binding b=remainingBindings.pop();
      IntermediateNode* inode = createIntermediateNode(term, b.var);
      term=b.term;

      *pnode = inode;
      pnode = inode->childByTop(term.top(),true);
    }
    Leaf* lnode=createLeaf(term);
    *pnode=lnode;
    lnode->insert(ld);

    ensureIntermediateNodeEfficiency(reinterpret_cast<IntermediateNode**>(pparent));
    DEBUG_INSERT(0, "out: ", *this);
    return;
  }


  TermList* tt = &term;
  TermList* ss = &(*pnode)->term();

  ASS(TermList::sameTop(*ss, *tt));


  // ss is the term in node, tt is the term to be inserted
  // ss and tt have the same top symbols but are not equal
  // create the common subterm of ss,tt and an alternative node
  Stack<TermList*> subterms(64);
  for (;;) {
    if (*tt!=*ss && TermList::sameTop(*ss,*tt)) {
      // ss and tt have the same tops and are different, so must be non-variables
      ASS(! ss->isVar());
      ASS(! tt->isVar());

      Term* s = ss->term();
      Term* t = tt->term();

      ASS(s->arity() > 0);
      ASS(s->functor() == t->functor());

      if (s->shared()) {
        // create a shallow copy of s
        s = Term::cloneNonShared(s);
        ss->setTerm(s);
      }

      ss = s->args();
      tt = t->args();
      if (ss->next()->isEmpty()) {
        continue;
      }
      subterms.push(ss->next());
      subterms.push(tt->next());
    } else {
      if (! TermList::sameTop(*ss,*tt)) {
        unsigned x;
        if(!ss->isSpecialVar()) {
          x = _nextVar++;
        #if REORDERING
          unresolvedSplits.insert(UnresolvedSplitRecord(x,*ss));
          ss->makeSpecialVar(x);
        #else
          Node::split(pnode,ss,x);
        #endif
        } else {
          x=ss->var();
        }
        svBindings.set(x,*tt);
      }

      if (subterms.isEmpty()) {
        break;
      }
      tt = subterms.pop();
      ss = subterms.pop();
      if (! ss->next()->isEmpty()) {
        subterms.push(ss->next());
        subterms.push(tt->next());
      }
    }
  }

  if (svBindings.isEmpty()) {
    ASS((*pnode)->isLeaf());
    ensureLeafEfficiency(reinterpret_cast<Leaf**>(pnode));
    Leaf* leaf = static_cast<Leaf*>(*pnode);
    leaf->insert(ld);
    DEBUG_INSERT(0, "out: ", *this);
    return;
  }

  goto start;
} // // SubstitutionTree<LeafData_>::insert

/*
 * Remove an entry from the substitution tree.
 *
 * @b pnode is pointer to root of tree corresponding to
 * top symbol of the term/literal being removed, and
 * @b bh contains its arguments.
 *
 * If the removal results in a chain of nodes containing
 * no terms/literals, all those nodes are removed as well.
 */
template<class LeafData_>
void SubstitutionTree<LeafData_>::remove(BindingMap& svBindings, LeafData ld)
{
  ASS_EQ(_iterCnt,0);
  auto pnode = &_root;
  DEBUG_REMOVE(0, "remove: ", svBindings, " from ", *this)

  ASS(*pnode);

  Recycled<Stack<Node**>> history;

  while (! (*pnode)->isLeaf()) {
    history->push(pnode);

    IntermediateNode* inode=static_cast<IntermediateNode*>(*pnode);

    unsigned boundVar=inode->childVar;
    TermList t = svBindings.get(boundVar);

    pnode=inode->childByTop(t.top(),false);
    ASS(pnode);


    TermList* s = &(*pnode)->term();
    ASS(TermList::sameTop(*s,t));

    if(*s==t) {
      continue;
    }

    ASS(! s->isVar());
    TermList* ss = s->term()->args();
    ASS(!ss->isEmpty());

    // computing the disagreement set of the two terms
    Stack<TermList*> subterms(120);

    subterms.push(ss);
    subterms.push(t.term()->args());
    while (! subterms.isEmpty()) {
      TermList* tt = subterms.pop();
      ss = subterms.pop();
      if (tt->next()->isEmpty()) {
	ASS(ss->next()->isEmpty());
      }
      else {
	subterms.push(ss->next());
	subterms.push(tt->next());
      }
      if (*ss==*tt) {
	continue;
      }
      if (ss->isVar()) {
	ASS(ss->isSpecialVar());
	svBindings.set(ss->var(),*tt);
	continue;
      }
      ASS(! tt->isVar());
      ASS(ss->term()->functor() == tt->term()->functor());
      ss = ss->term()->args();
      if (! ss->isEmpty()) {
	ASS(! tt->term()->args()->isEmpty());
	subterms.push(ss);
	subterms.push(tt->term()->args());
      }
    }
  }

  ASS ((*pnode)->isLeaf());


  Leaf* lnode = static_cast<Leaf*>(*pnode);
  lnode->remove(ld);
  ensureLeafEfficiency(reinterpret_cast<Leaf**>(pnode));

  while( (*pnode)->isEmpty() ) {
    TermList term=(*pnode)->term();
    if(history->isEmpty()) {
      delete *pnode;
      *pnode=0;
      DEBUG_REMOVE(0, "out: ", *this);
      return;
    } else {
      Node* node=*pnode;
      IntermediateNode* parent=static_cast<IntermediateNode*>(*history->top());
      parent->remove(term.top());
      delete node;
      pnode = history->pop();
      ensureIntermediateNodeEfficiency(reinterpret_cast<IntermediateNode**>(pnode));
    }
  }
  DEBUG_REMOVE(0, "out: ", *this);
} // SubstitutionTree<LeafData_>::remove

/**
 * Return a pointer to the leaf that contains term specified by @b svBindings.
 * If no such leaf exists, return 0.
 */
template<class LeafData_>
typename SubstitutionTree<LeafData_>::Leaf* SubstitutionTree<LeafData_>::findLeaf(Node* root, BindingMap& svBindings)
{
  ASS(root);

  Node* node=root;

  while (! node->isLeaf()) {
    IntermediateNode* inode=static_cast<IntermediateNode*>(node);

    unsigned boundVar=inode->childVar;
    TermList t = svBindings.get(boundVar);

    Node** child=inode->childByTop(t.top(),false);
    if(!child) {
      return 0;
    }
    node=*child;


    TermList s = node->term();
    ASS(TermList::sameTop(s,t));

    if(s==t) {
      continue;
    }

    ASS(! s.isVar());
    TermList* ss = s.term()->args();
    ASS(!ss->isEmpty());

    // computing the disagreement set of the two terms
    Stack<TermList*> subterms(120);

    subterms.push(ss);
    subterms.push(t.term()->args());
    while (! subterms.isEmpty()) {
      TermList* tt = subterms.pop();
      ss = subterms.pop();
      if (tt->next()->isEmpty()) {
	ASS(ss->next()->isEmpty());
      }
      else {
	subterms.push(ss->next());
	subterms.push(tt->next());
      }
      if (*ss==*tt) {
	continue;
      }
      if (ss->isSpecialVar()) {
	svBindings.set(ss->var(),*tt);
	continue;
      }
      if(ss->isVar() || tt->isVar() || ss->term()->functor()!=tt->term()->functor()) {
	return 0;
      }
      ss = ss->term()->args();
      if (! ss->isEmpty()) {
	ASS(! tt->term()->args()->isEmpty());
	subterms.push(ss);
	subterms.push(tt->term()->args());
      }
    }
  }
  ASS(node->isLeaf());
  return static_cast<Leaf*>(node);
}


template<class LeafData_>
SubstitutionTree<LeafData_>::Node::~Node()
{
  if(term().isTerm()) {
    term().term()->destroyNonShared();
  }
}


template<class LeafData_>
void SubstitutionTree<LeafData_>::Node::split(Node** pnode, TermList* where, int var)
{
  Node* node=*pnode;

  IntermediateNode* newNode = createIntermediateNode(node->term(), var);
  node->setTerm(*where);
  *pnode=newNode;

  where->makeSpecialVar(var);

  Node** nodePosition=newNode->childByTop(node->top(), true);
  ASS(!*nodePosition);
  *nodePosition=node;
}

template<class LeafData_>
void SubstitutionTree<LeafData_>::IntermediateNode::loadChildren(NodeIterator children)
{
  while(children.hasNext()) {
    Node* ext=*children.next();
    Node** own=childByTop(ext->top(), true);
    ASS(! *own);
    *own=ext;
  }
}

template<class LeafData_>
void SubstitutionTree<LeafData_>::Leaf::loadChildren(LDIterator children)
{
  while(children.hasNext()) {
    // TODO move instead of copying here
    insert(*children.next());
  }
}
template<class LeafData_>
SubstitutionTree<LeafData_>::LeafIterator::LeafIterator(SubstitutionTree* st)
  : _curr()
  , _nodeIterators()
{
  if (st->_root->isLeaf()) {
    _curr = st->_root;
  } else {
    _curr = nullptr;
    _nodeIterators.push(static_cast<IntermediateNode*>(st->_root)->allChildren());
  }
}

template<class LeafData_>
typename SubstitutionTree<LeafData_>::Leaf* SubstitutionTree<LeafData_>::LeafIterator::next()
{
  ASS(_curr->isLeaf());
  auto out = _curr;
  skipToNextLeaf();
  return static_cast<Leaf*>(out);
}


template<class LeafData_>
void SubstitutionTree<LeafData_>::LeafIterator::skipToNextLeaf()
{
  for (;;) {
    while(!_nodeIterators.isEmpty() && !_nodeIterators.top().hasNext()) {
      _nodeIterators.pop();
      _curr = nullptr;
    }
    if (_nodeIterators.isEmpty()) {
      ASS_EQ(_curr,0)
      return;
    } else {
      _curr = *_nodeIterators.top().next();
      if (_curr->isLeaf()) {
        return;
      } else {
        _nodeIterators.push(static_cast<IntermediateNode*>(_curr)->allChildren());
        _curr = nullptr;
      }
    }
  }
}

template<class LeafData_>
void SubstitutionTree<LeafData_>::Leaf::output(std::ostream& out, bool multiline, int indent) const 
{ out << this->term(); }

template<class LeafData_>
void SubstitutionTree<LeafData_>::IntermediateNode::output(std::ostream& out, bool multiline, int indent) const 
{
  // TODO const version of allChildren
  auto childIter = iterTraits(((IntermediateNode*)this)->allChildren());
  if (!this->term().isEmpty()) {
    out << this->term()
        << " ; ";
  }
  out << "S" << this->childVar << " -> ";

  auto first = childIter.next();
  auto brackets = childIter.hasNext();
  if (brackets) {


    if (multiline) {
      auto outp = [&](Node** x) { 
        out << std::endl; 
        OutputMultiline<int>::outputIndent(out, indent + 1);
        out << "| ";
        (*x)->output(out, multiline, indent + 1);
      };
      out << "[";
      outp(first);
      while (childIter.hasNext()) {
        outp(childIter.next());
      }
      out << std::endl; 
      OutputMultiline<int>::outputIndent(out, indent + 1);
      out << "]";

    } else {
      out << "[ ";
      out << **first;
      while (childIter.hasNext()) {
        out <<  " | " << **childIter.next();
      } 
      out << " ]";
    }


  } else {
    (*first)->output(out, multiline, indent);
  }

}


} // namespace Indexing<|MERGE_RESOLUTION|>--- conflicted
+++ resolved
@@ -14,43 +14,6 @@
  * @since 16/08/2008 flight Sydney-San Francisco
  */
 
-<<<<<<< HEAD
-namespace Indexing {
-
-/**
- * Initialise the substitution tree.
- * @since 16/08/2008 flight Sydney-San Francisco
- */
-template<class LeafData_>
-SubstitutionTree<LeafData_>::SubstitutionTree(unsigned reservedSpecialVars)
-  : _nextVar(reservedSpecialVars)
-  , _root(nullptr)
-{ }
-
-/**
- * Destroy the substitution tree.
- * @warning does not destroy nodes yet
- * @since 16/08/2008 flight Sydney-San Francisco
- */
-template<class LeafData_>
-SubstitutionTree<LeafData_>::~SubstitutionTree()
-{
-  CALL("SubstitutionTree::~SubstitutionTree");
-  ASS_EQ(_iterCnt,0);
-  delete _root;
-}
-
-/**
- * Store initial bindings of term @b t into @b bq.
- *
- * This method is used for insertions and deletions.
- */
-  // TODO get rid of this unused function
-template<class LeafData_>
-void SubstitutionTree<LeafData_>::getBindingsArgBindings(Term* t, BindingMap& svBindings)
-{
-  TermList* args=t->args();
-=======
 #define DEBUG_INSERT(lvl, ...) if (lvl < 0) DBG(__VA_ARGS__)
 #define DEBUG_REMOVE(lvl, ...) if (lvl < 0) DBG(__VA_ARGS__)
 #include <utility>
@@ -78,7 +41,6 @@
 #include "Lib/Environment.hpp"
 #include "Lib/Int.hpp"
 #endif
->>>>>>> 1916f50e
 
 #include "SubstitutionTree.hpp"
 
