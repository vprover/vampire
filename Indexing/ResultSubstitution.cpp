--- conflicted
+++ resolved
@@ -32,7 +32,6 @@
   RSProxy(RobSubstitution* subst, int queryBank, int resultBank)
   : _subst(subst), _queryBank(queryBank), _resultBank(resultBank) {}
 
-<<<<<<< HEAD
   TermList applyToQuery(TermList t) final override
   { return _subst->apply(t,_queryBank); }
   Literal* applyToQuery(Literal* l) final override
@@ -53,34 +52,7 @@
   virtual size_t getResultApplicationWeight(TermList t) final override { return _subst->getApplicationResultWeight(t, _resultBank); }
   virtual size_t getResultApplicationWeight(Literal* l) final override { return _subst->getApplicationResultWeight(l, _resultBank); }
 
-  RobSubstitution* tryGetRobSubstitution() final override { return _subst; }
-
-#if VDEBUG
-  vstring toStringDeref(bool deref){ return _subst->toString(deref); }
-#endif
-=======
-  TermList applyToQuery(TermList t) override
-  { return _subst->apply(t,_queryBank); }
-  Literal* applyToQuery(Literal* l) override
-  { return _subst->apply(l,_queryBank); }
-
-  TermList applyToResult(TermList t) override
-  { return _subst->apply(t,_resultBank); }
-  Literal* applyToResult(Literal* l) override
-  { return _subst->apply(l,_resultBank); }
-
-  TermList applyTo(TermList t,unsigned index) override
-  { return _subst->apply(t,index); }
-  Literal* applyTo(Literal* l,unsigned index) override
-  { return _subst->apply(l,index); }
-
-  virtual size_t getQueryApplicationWeight(TermList t) override { return _subst->getApplicationResultWeight(t, _queryBank); }
-  virtual size_t getQueryApplicationWeight(Literal* l) override { return _subst->getApplicationResultWeight(l, _queryBank); }
-  virtual size_t getResultApplicationWeight(TermList t) override { return _subst->getApplicationResultWeight(t, _resultBank); }
-  virtual size_t getResultApplicationWeight(Literal* l) override { return _subst->getApplicationResultWeight(l, _resultBank); }
-
   virtual void output(std::ostream& out) const final override { out << *_subst; }
->>>>>>> 1b962d70
 
   virtual std::ostream& output(std::ostream& out) const final override 
   { return out << "RSProxy(" << *_subst << ")"; }
