/*
 * This file is part of the source code of the software program
 * Vampire. It is protected by applicable
 * copyright laws.
 *
 * This source code is distributed under the licence found here
 * https://vprover.github.io/license.html
 * and in the source directory
 */
/**
 * @file ResultSubstitution.cpp
 * Implements class ResultSubstitution.
 */

#include "Kernel/RobSubstitution.hpp"
#include "Kernel/SubstHelper.hpp"
#include "Kernel/TermIterators.hpp"

#include "ResultSubstitution.hpp"

namespace Indexing {

using namespace Kernel;

class RSProxy
: public ResultSubstitution
{
public:
  CLASS_NAME(RSProxy);
  USE_ALLOCATOR(RSProxy);
  
  RSProxy(RobSubstitution* subst, int queryBank, int resultBank)
  : _subst(subst), _queryBank(queryBank), _resultBank(resultBank) {}

  TermList applyToQuery(TermList t) override
  { return _subst->apply(t,_queryBank); }
  Literal* applyToQuery(Literal* l) override
  { return _subst->apply(l,_queryBank); }

  TermList applyToResult(TermList t) override
  { return _subst->apply(t,_resultBank); }
  Literal* applyToResult(Literal* l) override
  { return _subst->apply(l,_resultBank); }

  TermList applyTo(TermList t,unsigned index) override
  { return _subst->apply(t,index); }
  Literal* applyTo(Literal* l,unsigned index) override
  { return _subst->apply(l,index); }

  virtual size_t getQueryApplicationWeight(TermList t) override { return _subst->getApplicationResultWeight(t, _queryBank); }
  virtual size_t getQueryApplicationWeight(Literal* l) override { return _subst->getApplicationResultWeight(l, _queryBank); }
  virtual size_t getResultApplicationWeight(TermList t) override { return _subst->getApplicationResultWeight(t, _resultBank); }
  virtual size_t getResultApplicationWeight(Literal* l) override { return _subst->getApplicationResultWeight(l, _resultBank); }

<<<<<<< HEAD
  virtual unsigned numberOfConstraints() { return _subst->numberOfConstraints(); }
  virtual LiteralIterator getConstraints() { return _subst->getConstraints(); }

  RobSubstitution* tryGetRobSubstitution() { return _subst; }

#if VDEBUG
  vstring toStringDeref(bool deref){ return _subst->toString(deref); }
#endif
=======
  virtual void output(std::ostream& out) const final override { out << *_subst; }
>>>>>>> 93bb9c6c

private:
  RobSubstitution* _subst;
  int _queryBank;
  int _resultBank;
};

ResultSubstitutionSP ResultSubstitution::fromSubstitution(RobSubstitution* s, int queryBank, int resultBank)
{ return ResultSubstitutionSP(new RSProxy(s, queryBank, resultBank)); }

/**
 * Test whether this substitution object is a renaming on the variables of @param t
 * @param result indicates whether we mean the "bank" applied 
 * to a result term or a query one (cf. applyToQuery/applyToResult)
 */
bool ResultSubstitution::isRenamingOn(TermList t, bool result) 
{
  CALL("ResultSubstitution::isRenamingOn");

  DHMap<TermList,TermList> renamingInMaking;

  VariableIterator it(t);
  while(it.hasNext()) {
    TermList v = it.next();
    ASS(v.isVar());

    TermList vSubst;
    if (result) {
      ASS(isIdentityOnQueryWhenResultBound());
      // code trees don't implement general apply, but satisfy the assertion which makes the following OK
      vSubst = applyToBoundResult(v);
    } else {
      ASS(isIdentityOnResultWhenQueryBound());
      // the above holds, for a change, for the used substitution trees
      vSubst = applyToBoundQuery(v);
    }
    if (!vSubst.isVar()) {
      return false;
    }
    TermList vStored;
    if (!renamingInMaking.findOrInsert(v,vStored,vSubst) && vStored != vSubst) {
      return false;
    }
  }
  return true;
}

} // namespace Indexing<|MERGE_RESOLUTION|>--- conflicted
+++ resolved
@@ -52,18 +52,7 @@
   virtual size_t getResultApplicationWeight(TermList t) override { return _subst->getApplicationResultWeight(t, _resultBank); }
   virtual size_t getResultApplicationWeight(Literal* l) override { return _subst->getApplicationResultWeight(l, _resultBank); }
 
-<<<<<<< HEAD
-  virtual unsigned numberOfConstraints() { return _subst->numberOfConstraints(); }
-  virtual LiteralIterator getConstraints() { return _subst->getConstraints(); }
-
-  RobSubstitution* tryGetRobSubstitution() { return _subst; }
-
-#if VDEBUG
-  vstring toStringDeref(bool deref){ return _subst->toString(deref); }
-#endif
-=======
   virtual void output(std::ostream& out) const final override { out << *_subst; }
->>>>>>> 93bb9c6c
 
 private:
   RobSubstitution* _subst;
