/*
 * This file is part of the source code of the software program
 * Vampire. It is protected by applicable
 * copyright laws.
 *
 * This source code is distributed under the licence found here
 * https://vprover.github.io/license.html
 * and in the source directory
 */
/**
 * @file LiteralSubstitutionTree.cpp
 * Implements class LiteralSubstitutionTree.
 */

#include "Lib/Environment.hpp"
#include "Lib/Metaiterators.hpp"

#include "Kernel/Matcher.hpp"
#include "Kernel/Signature.hpp"
#include "Kernel/SortHelper.hpp"
#include "Kernel/Term.hpp"
#include "Kernel/TermIterators.hpp"

#include "Shell/Statistics.hpp"

#include "LiteralSubstitutionTree.hpp"

namespace Indexing
{

LiteralSubstitutionTree::LiteralSubstitutionTree(bool useC)
<<<<<<< HEAD
: SubstitutionTree(2*env.signature->predicates(),useC)
{
  //EqualityProxy transformation can introduce polymorphism in a monomorphic problem
  //However, there is no need to guard aginst it, as equalityProxy removes all
  //equality literals. The flag below is only used during the unification of 
  //equality literals.
  _polymorphic = env.hasPolymorphicSym || env.higherOrder;
}
=======
: _trees(env.signature->predicates() * 2)
, _useC(useC)
{ }
>>>>>>> 766d37a0

SLQueryResultIterator LiteralSubstitutionTree::getUnifications(Literal* lit, bool complementary, bool retrieveSubstitutions)
{ return getResultIterator<UnificationsIterator>(lit, complementary, retrieveSubstitutions, /* constraints */ false); }

SLQueryResultIterator LiteralSubstitutionTree::getUnificationsWithConstraints(Literal* lit, bool complementary, bool retrieveSubstitutions)
{ return getResultIterator<UnificationsIterator>(lit, complementary, retrieveSubstitutions, /* constraints */ true); }

SLQueryResultIterator LiteralSubstitutionTree::getGeneralizations(Literal* lit, bool complementary, bool retrieveSubstitutions)
{ return getResultIterator<FastGeneralizationsIterator>(lit, complementary, retrieveSubstitutions, /* constraints */ false); }

SLQueryResultIterator LiteralSubstitutionTree::getInstances(Literal* lit, bool complementary, bool retrieveSubstitutions)
{ return getResultIterator<FastInstancesIterator>(lit, complementary, retrieveSubstitutions, /* constraints */ false); }


SLQueryResultIterator LiteralSubstitutionTree::getVariants(Literal* query, bool complementary, bool retrieveSubstitutions)
{
  return pvi(iterTraits(getTree(query, complementary).getVariants(query, retrieveSubstitutions))
        .map([](QueryResult qr) { return SLQueryResult(qr.data->literal, qr.data->clause, qr.subst, qr.constr); }));
}

SLQueryResultIterator LiteralSubstitutionTree::getAll()
{
  CALL("LiteralSubstitutionTree::getAll");

  return pvi(
        iterTraits(getRangeIterator((unsigned long)0, _trees.size()))
         .flatMap([this](auto i) { return LeafIterator(&_trees[i]); })
         .flatMap([](Leaf* l) { return l->allChildren(); })
         .map([](const LeafData& ld) { return SLQueryResult(ld.literal, ld.clause); })
      );
}

SubstitutionTree& LiteralSubstitutionTree::getTree(Literal* lit, bool complementary)
{
  auto idx = complementary ? lit->header() : lit->complementaryHeader();
  while (idx >= _trees.size()) {
    _trees.push(SubstitutionTree(_useC, /* rfSubs */ false));
  }
  return _trees[idx];
}

template<class Iterator>
SLQueryResultIterator LiteralSubstitutionTree::getResultIterator(Literal* lit, bool complementary, bool retrieveSubstitutions, bool useConstraints)
{
  CALL("LiteralSubstitutionTree::getResultIterator");

  auto iter = [&](bool reversed) 
    { return iterTraits(getTree(lit, complementary).iterator<Iterator>(lit, retrieveSubstitutions, useConstraints, reversed)) ; };

  auto filterResults = [=](auto it) { 
    return pvi(
        std::move(it)
        .map([](QueryResult qr) { return SLQueryResult(qr.data->literal, qr.data->clause, qr.subst, qr.constr); })
        ); 
  };
  return !lit->commutative() 
    ?  filterResults(iter( /* reversed */ false))
    :  filterResults(concatIters(
        iter( /* reversed */ false),
        iter( /* reversed */ true)
      ));
}

} // namespace Indexing<|MERGE_RESOLUTION|>--- conflicted
+++ resolved
@@ -29,20 +29,9 @@
 {
 
 LiteralSubstitutionTree::LiteralSubstitutionTree(bool useC)
-<<<<<<< HEAD
-: SubstitutionTree(2*env.signature->predicates(),useC)
-{
-  //EqualityProxy transformation can introduce polymorphism in a monomorphic problem
-  //However, there is no need to guard aginst it, as equalityProxy removes all
-  //equality literals. The flag below is only used during the unification of 
-  //equality literals.
-  _polymorphic = env.hasPolymorphicSym || env.higherOrder;
-}
-=======
 : _trees(env.signature->predicates() * 2)
 , _useC(useC)
 { }
->>>>>>> 766d37a0
 
 SLQueryResultIterator LiteralSubstitutionTree::getUnifications(Literal* lit, bool complementary, bool retrieveSubstitutions)
 { return getResultIterator<UnificationsIterator>(lit, complementary, retrieveSubstitutions, /* constraints */ false); }
