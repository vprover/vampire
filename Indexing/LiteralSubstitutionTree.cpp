/*
 * This file is part of the source code of the software program
 * Vampire. It is protected by applicable
 * copyright laws.
 *
 * This source code is distributed under the licence found here
 * https://vprover.github.io/license.html
 * and in the source directory
 */
/**
 * @file LiteralSubstitutionTree.cpp
 * Implements class LiteralSubstitutionTree.
 */

#include "Forwards.hpp"
#include "Indexing/SubstitutionTree.hpp"
#include "Kernel/MismatchHandler.hpp"
#include "Lib/Environment.hpp"
#include "Lib/Metaiterators.hpp"

#include "Kernel/Matcher.hpp"
#include "Kernel/Signature.hpp"
#include "Kernel/SortHelper.hpp"
#include "Kernel/Term.hpp"
#include "Kernel/TermIterators.hpp"

#include "Shell/Statistics.hpp"

#include "LiteralSubstitutionTree.hpp"

namespace Indexing
{

<<<<<<< HEAD
LiteralSubstitutionTree::LiteralSubstitutionTree(MismatchHandler* hndlr)
: SubstitutionTree(2*env.signature->predicates()), _handler(hndlr) 
{
  //EqualityProxy transformation can introduce polymorphism in a monomorphic problem
  //However, there is no need to guard aginst it, as equalityProxy removes all
  //equality literals. The flag below is only used during the unification of 
  //equality literals.
  _polymorphic = env.property->hasPolymorphicSym(); 
#if VHOL
   _polymorphic = _polymorphic || env.property->higherOrder();
#endif
}

void LiteralSubstitutionTree::insert(Literal* lit, Clause* cls)
{
  CALL("LiteralSubstitutionTree::insert");
  handleLiteral(lit,cls,true);
}

void LiteralSubstitutionTree::remove(Literal* lit, Clause* cls)
{
  CALL("LiteralSubstitutionTree::remove");
  handleLiteral(lit,cls,false);
}

void LiteralSubstitutionTree::handleLiteral(Literal* lit, Clause* cls, bool insert)
{
  CALL("LiteralSubstitutionTree::handleLiteral");

  Literal* normLit=Renaming::normalize(lit);

  if(_handler){
    // assertion below reflects that currently we only use 
    // constraints with binary resolution (amongst inferences that require literal unification)
    ASS(!lit->isEquality());
    // replace subterms by very special variables
    // For example f($sum(X,Y), b)   ---> f(#, b)
    normLit = _handler->transform(normLit);
  }

  BindingMap svBindings;
  getBindings(normLit, svBindings);
  if(insert) {
    //cout << "Into " << this << " insert " << lit->toString() << endl;
    SubstitutionTree::insert(&_nodes[getRootNodeIndex(normLit)], svBindings, LeafData(cls, lit));
  } else {
    SubstitutionTree::remove(&_nodes[getRootNodeIndex(normLit)], svBindings, LeafData(cls, lit));
  }
}

SLQueryResultIterator LiteralSubstitutionTree::getUnifications(Literal* lit,
	  bool complementary, bool retrieveSubstitutions)
{
  CALL("LiteralSubstitutionTree::getUnifications");
  if(_polymorphic){
    return getResultIterator<UnificationsIterator, UnificationFilter<true>>(lit,
  	  complementary, retrieveSubstitutions);
  } else {
    return getResultIterator<UnificationsIterator, UnificationFilter<false>>(lit,
      complementary, retrieveSubstitutions);  
  }
}

SLQueryResultIterator LiteralSubstitutionTree::getGeneralizations(Literal* lit,
	  bool complementary, bool retrieveSubstitutions)
{
  CALL("LiteralSubstitutionTree::getGeneralizations");

  SLQueryResultIterator res=
//  getResultIterator<GeneralizationsIterator>(lit,
    getResultIterator<FastGeneralizationsIterator, MatchingFilter<false>>(lit,
	  	  complementary, retrieveSubstitutions);
//  ASS_EQ(res.hasNext(), getResultIterator<GeneralizationsIterator>(lit,
//	  	  complementary, retrieveSubstitutions).hasNext());
  return res;
}

SLQueryResultIterator LiteralSubstitutionTree::getInstances(Literal* lit,
	  bool complementary, bool retrieveSubstitutions)
{
  CALL("LiteralSubstitutionTree::getInstances");


  if(retrieveSubstitutions) {
    NOT_IMPLEMENTED;
    /*
    return getResultIterator<InstancesIterator>(lit, complementary, true, false);
    */
  }

  SLQueryResultIterator res=
      getResultIterator<FastInstancesIterator, MatchingFilter<true>>(lit,
	  complementary, retrieveSubstitutions);

  return res;
}

struct LiteralSubstitutionTree::SLQueryResultFunctor
{
  SLQueryResult operator() (const QueryResult& qr) {
    return SLQueryResult(qr.first->literal, qr.first->clause, qr.second);
  }
};

struct LiteralSubstitutionTree::LDToSLQueryResultFn
{
  SLQueryResult operator() (const LeafData& ld) {
    return SLQueryResult(ld.literal, ld.clause);
  }
};

#define QRS_QUERY_BANK 0
#define QRS_RESULT_BANK 1

struct LiteralSubstitutionTree::LDToSLQueryResultWithSubstFn
{
  LDToSLQueryResultWithSubstFn()
  {
    _subst=RobSubstitutionSP(new RobSubstitution());
  }
  SLQueryResult operator() (const LeafData& ld) {
    return SLQueryResult(ld.literal, ld.clause,
	    ResultSubstitution::fromSubstitution(_subst.ptr(),
		    QRS_QUERY_BANK,QRS_RESULT_BANK));
  }
private:
  RobSubstitutionSP _subst;
};

struct LiteralSubstitutionTree::UnifyingContext
{
  UnifyingContext(Literal* queryLit)
  : _queryLit(queryLit) {}
  bool enter(SLQueryResult qr)
  {
    ASS(qr.substitution);
    RobSubstitution* subst=qr.substitution->tryGetRobSubstitution();
    ASS(subst);
=======
LiteralSubstitutionTree::LiteralSubstitutionTree()
: _trees(env.signature->predicates() * 2)
{ }
>>>>>>> 93bb9c6c

// TODO move
using UwaAlgo = UnificationAlgorithms::UnificationWithAbstraction;
using RobAlgo = UnificationAlgorithms::RobUnification;

SLQueryResultIterator LiteralSubstitutionTree::getUnifications(Literal* lit, bool complementary, bool retrieveSubstitutions)
{ return getResultIterator<SubstitutionTree::UnificationsIterator<RobAlgo>>(lit, complementary, retrieveSubstitutions); }

SLQueryResultIterator LiteralSubstitutionTree::getGeneralizations(Literal* lit, bool complementary, bool retrieveSubstitutions)
{ return getResultIterator<FastGeneralizationsIterator>(lit, complementary, retrieveSubstitutions); }

SLQueryResultIterator LiteralSubstitutionTree::getInstances(Literal* lit, bool complementary, bool retrieveSubstitutions)
{ return getResultIterator<FastInstancesIterator>(lit, complementary, retrieveSubstitutions); }


SLQueryResultIterator LiteralSubstitutionTree::getVariants(Literal* query, bool complementary, bool retrieveSubstitutions)
{
  CALL("LiteralSubstitutionTree::getVariants");

  return pvi(iterTraits(getTree(query, complementary).getVariants(query, retrieveSubstitutions))
        .map([](auto qr) { return SLQueryResult(qr.data->literal, qr.data->clause, qr.unif); }));
}

// TODO no substitution in this resultIterator
SLQueryResultIterator LiteralSubstitutionTree::getAll()
{
  CALL("LiteralSubstitutionTree::getAll");

<<<<<<< HEAD
  return pvi( getMappingIterator(
      getMapAndFlattenIterator(
	  vi( new LeafIterator(this) ),
	  LeafToLDIteratorFn()),
      LDToSLQueryResultFn()) ) ;
}

// struct LiteralSubstitutionTree::EqualitySortFilter
// {
//
//   EqualitySortFilter(Literal* queryLit)
//   : _queryEqSort(SortHelper::getEqualityArgumentSort(queryLit)) {}
//
//   bool operator()(const SLQueryResult& res)
//   {
//     CALL("LiteralSubstitutionTree::EqualitySortFilter::operator()");
//     ASS(res.literal->isEquality());
//
//     unsigned resSort = SortHelper::getEqualityArgumentSort(res.literal);
//     return resSort==_queryEqSort;
//   }
// private:
//   unsigned _queryEqSort;
// };

template<class Iterator, class Filter>
SLQueryResultIterator LiteralSubstitutionTree::getResultIterator(Literal* lit,
	  bool complementary, bool retrieveSubstitutions)
{
  CALL("LiteralSubstitutionTree::getResultIterator");

  Node* root=_nodes[getRootNodeIndex(lit, complementary)];

  //if(root!=0){
  //cout << "Printing root" << endl;
  //root->print(0);
  //}

  if(root==0) {
    return SLQueryResultIterator::getEmpty();
  }
  if(root->isLeaf()) {
    //cout << "Root is Leaf" << endl;
    LDIterator ldit=static_cast<Leaf*>(root)->allChildren();
    if(retrieveSubstitutions) {
      // a single substitution will be used for all in ldit, but that's OK
      return pvi( getMappingIterator(ldit,PropositionalLDToSLQueryResultWithSubstFn()) );
    } else {
      return pvi( getMappingIterator(ldit,LDToSLQueryResultFn()) );
    }
  }

  if(lit->commutative()) {
    // Amongst inferences that require literal unification, constraints are only used for
    // binary resolution which does not involve equality
    ASS(!_handler);
    VirtualIterator<QueryResult> qrit1=vi(
  	    new Iterator(this, root, lit, retrieveSubstitutions, false, false) );
    VirtualIterator<QueryResult> qrit2=vi(
  	    new Iterator(this, root, lit, retrieveSubstitutions, true, false) );
    ASS(lit->isEquality());
    return pvi(
	getContextualIterator(
	    getMappingIterator(
		getConcatenatedIterator(qrit1,qrit2), SLQueryResultFunctor()),
	    Filter(lit, retrieveSubstitutions))
	);
  } else {
    VirtualIterator<QueryResult> qrit=VirtualIterator<QueryResult>(
  	    new Iterator(this, root, lit, retrieveSubstitutions,false,false, _handler) );
    return pvi( getMappingIterator(qrit, SLQueryResultFunctor()) );
  }
=======
  return pvi(
        iterTraits(getRangeIterator((unsigned long)0, _trees.size()))
         .flatMap([this](auto i) { return LeafIterator(&_trees[i]); })
         .flatMap([](Leaf* l) { return l->allChildren(); })
         .map([](auto ld) { return SLQueryResult(ld->literal, ld->clause, ResultSubstitutionSP()); })
      );
>>>>>>> 93bb9c6c
}

SubstitutionTree& LiteralSubstitutionTree::getTree(Literal* lit, bool complementary)
{
  auto idx = complementary ? lit->header() : lit->complementaryHeader();
  while (idx >= _trees.size()) {
    _trees.push(SubstitutionTree());
  }
  return _trees[idx];
}

// template<class Iterator, class... Args>
// SLQueryResultIterator LiteralSubstitutionTree::getResultIterator(Literal* lit, bool complementary, bool retrieveSubstitutions, Args... args)


} // namespace Indexing<|MERGE_RESOLUTION|>--- conflicted
+++ resolved
@@ -31,150 +31,9 @@
 namespace Indexing
 {
 
-<<<<<<< HEAD
-LiteralSubstitutionTree::LiteralSubstitutionTree(MismatchHandler* hndlr)
-: SubstitutionTree(2*env.signature->predicates()), _handler(hndlr) 
-{
-  //EqualityProxy transformation can introduce polymorphism in a monomorphic problem
-  //However, there is no need to guard aginst it, as equalityProxy removes all
-  //equality literals. The flag below is only used during the unification of 
-  //equality literals.
-  _polymorphic = env.property->hasPolymorphicSym(); 
-#if VHOL
-   _polymorphic = _polymorphic || env.property->higherOrder();
-#endif
-}
-
-void LiteralSubstitutionTree::insert(Literal* lit, Clause* cls)
-{
-  CALL("LiteralSubstitutionTree::insert");
-  handleLiteral(lit,cls,true);
-}
-
-void LiteralSubstitutionTree::remove(Literal* lit, Clause* cls)
-{
-  CALL("LiteralSubstitutionTree::remove");
-  handleLiteral(lit,cls,false);
-}
-
-void LiteralSubstitutionTree::handleLiteral(Literal* lit, Clause* cls, bool insert)
-{
-  CALL("LiteralSubstitutionTree::handleLiteral");
-
-  Literal* normLit=Renaming::normalize(lit);
-
-  if(_handler){
-    // assertion below reflects that currently we only use 
-    // constraints with binary resolution (amongst inferences that require literal unification)
-    ASS(!lit->isEquality());
-    // replace subterms by very special variables
-    // For example f($sum(X,Y), b)   ---> f(#, b)
-    normLit = _handler->transform(normLit);
-  }
-
-  BindingMap svBindings;
-  getBindings(normLit, svBindings);
-  if(insert) {
-    //cout << "Into " << this << " insert " << lit->toString() << endl;
-    SubstitutionTree::insert(&_nodes[getRootNodeIndex(normLit)], svBindings, LeafData(cls, lit));
-  } else {
-    SubstitutionTree::remove(&_nodes[getRootNodeIndex(normLit)], svBindings, LeafData(cls, lit));
-  }
-}
-
-SLQueryResultIterator LiteralSubstitutionTree::getUnifications(Literal* lit,
-	  bool complementary, bool retrieveSubstitutions)
-{
-  CALL("LiteralSubstitutionTree::getUnifications");
-  if(_polymorphic){
-    return getResultIterator<UnificationsIterator, UnificationFilter<true>>(lit,
-  	  complementary, retrieveSubstitutions);
-  } else {
-    return getResultIterator<UnificationsIterator, UnificationFilter<false>>(lit,
-      complementary, retrieveSubstitutions);  
-  }
-}
-
-SLQueryResultIterator LiteralSubstitutionTree::getGeneralizations(Literal* lit,
-	  bool complementary, bool retrieveSubstitutions)
-{
-  CALL("LiteralSubstitutionTree::getGeneralizations");
-
-  SLQueryResultIterator res=
-//  getResultIterator<GeneralizationsIterator>(lit,
-    getResultIterator<FastGeneralizationsIterator, MatchingFilter<false>>(lit,
-	  	  complementary, retrieveSubstitutions);
-//  ASS_EQ(res.hasNext(), getResultIterator<GeneralizationsIterator>(lit,
-//	  	  complementary, retrieveSubstitutions).hasNext());
-  return res;
-}
-
-SLQueryResultIterator LiteralSubstitutionTree::getInstances(Literal* lit,
-	  bool complementary, bool retrieveSubstitutions)
-{
-  CALL("LiteralSubstitutionTree::getInstances");
-
-
-  if(retrieveSubstitutions) {
-    NOT_IMPLEMENTED;
-    /*
-    return getResultIterator<InstancesIterator>(lit, complementary, true, false);
-    */
-  }
-
-  SLQueryResultIterator res=
-      getResultIterator<FastInstancesIterator, MatchingFilter<true>>(lit,
-	  complementary, retrieveSubstitutions);
-
-  return res;
-}
-
-struct LiteralSubstitutionTree::SLQueryResultFunctor
-{
-  SLQueryResult operator() (const QueryResult& qr) {
-    return SLQueryResult(qr.first->literal, qr.first->clause, qr.second);
-  }
-};
-
-struct LiteralSubstitutionTree::LDToSLQueryResultFn
-{
-  SLQueryResult operator() (const LeafData& ld) {
-    return SLQueryResult(ld.literal, ld.clause);
-  }
-};
-
-#define QRS_QUERY_BANK 0
-#define QRS_RESULT_BANK 1
-
-struct LiteralSubstitutionTree::LDToSLQueryResultWithSubstFn
-{
-  LDToSLQueryResultWithSubstFn()
-  {
-    _subst=RobSubstitutionSP(new RobSubstitution());
-  }
-  SLQueryResult operator() (const LeafData& ld) {
-    return SLQueryResult(ld.literal, ld.clause,
-	    ResultSubstitution::fromSubstitution(_subst.ptr(),
-		    QRS_QUERY_BANK,QRS_RESULT_BANK));
-  }
-private:
-  RobSubstitutionSP _subst;
-};
-
-struct LiteralSubstitutionTree::UnifyingContext
-{
-  UnifyingContext(Literal* queryLit)
-  : _queryLit(queryLit) {}
-  bool enter(SLQueryResult qr)
-  {
-    ASS(qr.substitution);
-    RobSubstitution* subst=qr.substitution->tryGetRobSubstitution();
-    ASS(subst);
-=======
 LiteralSubstitutionTree::LiteralSubstitutionTree()
 : _trees(env.signature->predicates() * 2)
 { }
->>>>>>> 93bb9c6c
 
 // TODO move
 using UwaAlgo = UnificationAlgorithms::UnificationWithAbstraction;
@@ -203,87 +62,12 @@
 {
   CALL("LiteralSubstitutionTree::getAll");
 
-<<<<<<< HEAD
-  return pvi( getMappingIterator(
-      getMapAndFlattenIterator(
-	  vi( new LeafIterator(this) ),
-	  LeafToLDIteratorFn()),
-      LDToSLQueryResultFn()) ) ;
-}
-
-// struct LiteralSubstitutionTree::EqualitySortFilter
-// {
-//
-//   EqualitySortFilter(Literal* queryLit)
-//   : _queryEqSort(SortHelper::getEqualityArgumentSort(queryLit)) {}
-//
-//   bool operator()(const SLQueryResult& res)
-//   {
-//     CALL("LiteralSubstitutionTree::EqualitySortFilter::operator()");
-//     ASS(res.literal->isEquality());
-//
-//     unsigned resSort = SortHelper::getEqualityArgumentSort(res.literal);
-//     return resSort==_queryEqSort;
-//   }
-// private:
-//   unsigned _queryEqSort;
-// };
-
-template<class Iterator, class Filter>
-SLQueryResultIterator LiteralSubstitutionTree::getResultIterator(Literal* lit,
-	  bool complementary, bool retrieveSubstitutions)
-{
-  CALL("LiteralSubstitutionTree::getResultIterator");
-
-  Node* root=_nodes[getRootNodeIndex(lit, complementary)];
-
-  //if(root!=0){
-  //cout << "Printing root" << endl;
-  //root->print(0);
-  //}
-
-  if(root==0) {
-    return SLQueryResultIterator::getEmpty();
-  }
-  if(root->isLeaf()) {
-    //cout << "Root is Leaf" << endl;
-    LDIterator ldit=static_cast<Leaf*>(root)->allChildren();
-    if(retrieveSubstitutions) {
-      // a single substitution will be used for all in ldit, but that's OK
-      return pvi( getMappingIterator(ldit,PropositionalLDToSLQueryResultWithSubstFn()) );
-    } else {
-      return pvi( getMappingIterator(ldit,LDToSLQueryResultFn()) );
-    }
-  }
-
-  if(lit->commutative()) {
-    // Amongst inferences that require literal unification, constraints are only used for
-    // binary resolution which does not involve equality
-    ASS(!_handler);
-    VirtualIterator<QueryResult> qrit1=vi(
-  	    new Iterator(this, root, lit, retrieveSubstitutions, false, false) );
-    VirtualIterator<QueryResult> qrit2=vi(
-  	    new Iterator(this, root, lit, retrieveSubstitutions, true, false) );
-    ASS(lit->isEquality());
-    return pvi(
-	getContextualIterator(
-	    getMappingIterator(
-		getConcatenatedIterator(qrit1,qrit2), SLQueryResultFunctor()),
-	    Filter(lit, retrieveSubstitutions))
-	);
-  } else {
-    VirtualIterator<QueryResult> qrit=VirtualIterator<QueryResult>(
-  	    new Iterator(this, root, lit, retrieveSubstitutions,false,false, _handler) );
-    return pvi( getMappingIterator(qrit, SLQueryResultFunctor()) );
-  }
-=======
   return pvi(
         iterTraits(getRangeIterator((unsigned long)0, _trees.size()))
          .flatMap([this](auto i) { return LeafIterator(&_trees[i]); })
          .flatMap([](Leaf* l) { return l->allChildren(); })
          .map([](auto ld) { return SLQueryResult(ld->literal, ld->clause, ResultSubstitutionSP()); })
       );
->>>>>>> 93bb9c6c
 }
 
 SubstitutionTree& LiteralSubstitutionTree::getTree(Literal* lit, bool complementary)
