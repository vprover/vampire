--- conflicted
+++ resolved
@@ -23,373 +23,10 @@
 using namespace Lib;
 using namespace Kernel;
 
-<<<<<<< HEAD
-TermSubstitutionTree::TermSubstitutionTree(MismatchHandler* hndlr, bool extra)
-: SubstitutionTree(env.signature->functions()), _handler(hndlr), _extra(extra)
-{
-  if(_handler){
-    _constraintTerms = new TypeSubstitutionTree(_handler);
-  }
-}
 
-void TermSubstitutionTree::insert(TermList t, TermList trm)
-{
-  CALL("TermSubstitutionTree::insert(TermList)");
-
-  ASS(t.isTerm());
-  LeafData ld(0, 0, t, trm);
-  insert(t, ld);
-}
-
-void TermSubstitutionTree::insert(TermList t, TermList trm, Literal* lit, Clause* cls)
-{
-  CALL("TermSubstitutionTree::insert(TermList)");
-
-  LeafData ld(cls, lit, t, trm);
-  insert(t, ld);
-}
-
-void TermSubstitutionTree::insert(TermList t, LeafData ld)
-{
-  CALL("TermSubstitutionTree::insert");
-
-  ASS(t.isTerm());
-  Term* term=t.term();
-
-  Term* normTerm=Renaming::normalize(term);
-
-  BindingMap svBindings;
-  getBindings(normTerm, svBindings);
-
-  unsigned rootNodeIndex=getRootNodeIndex(normTerm);
-
-  SubstitutionTree::insert(&_nodes[rootNodeIndex], svBindings, ld);  
-}
-
-
-void TermSubstitutionTree::insert(TermList t, Literal* lit, Clause* cls)
-{
-  CALL("TermSubstitutionTree::insert");
-  handleTerm(t,lit,cls, true);
-}
-
-void TermSubstitutionTree::remove(TermList t, Literal* lit, Clause* cls)
-{
-  CALL("TermSubstitutionTree::remove");
-  handleTerm(t,lit,cls, false);
-}
-
-/**
- * According to value of @b insert, insert or remove term.
- */
-void TermSubstitutionTree::handleTerm(TermList t, Literal* lit, Clause* cls, bool insert)
-{
-  CALL("TermSubstitutionTree::handleTerm");
-
-  LeafData ld(cls, lit, t);
-
-  if(_handler && constraintTermHandled(t, ld, insert)) return;
-
-  if(t.isOrdinaryVar()) {
-    if(insert) {
-      _vars.insert(ld);
-    } else {
-      // why is this case needed?
-      _vars.remove(ld);
-    }
-  } else {
-    ASS(t.isTerm());
-    Term* term=t.term();
-
-    Term* normTerm=Renaming::normalize(term);
-    if(_handler){
-      normTerm = _handler->transform(normTerm);
-    }
-
-    BindingMap svBindings;
-    getBindings(normTerm, svBindings);
-
-    unsigned rootNodeIndex=getRootNodeIndex(normTerm);
-
-    if(insert) {
-      SubstitutionTree::insert(&_nodes[rootNodeIndex], svBindings, ld);
-    } else {
-      SubstitutionTree::remove(&_nodes[rootNodeIndex], svBindings, ld);
-    }
-  }
-}
-
-bool TermSubstitutionTree::constraintTermHandled(TermList t, LeafData ld, bool insert){
-  CALL("TermSubstitutionTree::constraintTermHandled");
-
-  ASS(_handler);
-
-  auto res = _handler->isConstraintTerm(t);
-  if(!res.isFalse()){
-    auto sort = SortHelper::getResultSort(t.term()); 
-    _constraintTerms->handleTerm(sort, ld, insert);
-    // if it is only possibly a constraint term, we still want to insert
-    // it into the standard tree as well
-    if(!res.maybe())
-      return true;
-  }
-  return false;
-}
-
-
-TermQueryResultIterator TermSubstitutionTree::getUnifications(TermList t,
-	  bool retrieveSubstitutions)
-{
-  CALL("TermSubstitutionTree::getUnifications");
-  if(t.isOrdinaryVar()) {
-    return getAllUnifyingIterator(t,retrieveSubstitutions);
-  } else {
-    ASS(t.isTerm());
-    if(_vars.isEmpty()) {
-      return getResultIterator<UnificationsIterator>(t.term(), retrieveSubstitutions);
-    } else {
-      return pvi( getConcatenatedIterator(
-	      ldIteratorToTQRIterator(LDSkipList::RefIterator(_vars), t, retrieveSubstitutions),
-	      getResultIterator<UnificationsIterator>(t.term(), retrieveSubstitutions)) );
-    }
-  }
-}
-
-//higher-order concern
-TermQueryResultIterator TermSubstitutionTree::getUnificationsUsingSorts(TermList t, TermList sort,
-    bool retrieveSubstitutions)
-{
-  CALL("TermSubstitutionTree::getUnificationsUsingSorts");
-
-  if(t.isOrdinaryVar()) {
-    // get all constraint terms whose sort can be unified with @param sort
-    // constraint terms that are also in the standard tree are not included
-    auto it1 = _constraintTerms->getUnifications(sort, t, retrieveSubstitutions);
-
-    auto it2 = getAllUnifyingIterator(t,retrieveSubstitutions);
-    
-    return pvi(getConcatenatedIterator(it1, it2));
-  } else {
-    ASS(t.isTerm());
-    // get all variables
-    auto it1 = ldIteratorToTQRIterator(LDSkipList::RefIterator(_vars), t, retrieveSubstitutions);
-
-    // get top level constraints
-    // if @param t can play no part in constraints, we optimise
-    auto it2 = !_handler->isConstraintTerm(t).isFalse() ?
-       _constraintTerms->getUnifications(sort, t, retrieveSubstitutions) :
-       TermQueryResultIterator::getEmpty();
-
-    // get unifiers from standard tree
-    // again we optimise and avoid uselessly traversing the tree
-    auto it3 = !_handler->isConstraintTerm(t).isTrue() ?
-       getResultIterator<UnificationsIterator>(t.term(), retrieveSubstitutions) :
-       TermQueryResultIterator::getEmpty();
-
-    return pvi(getConcatenatedIterator(getConcatenatedIterator(it1, it2), it3));
-  }
-}
-
-
-bool TermSubstitutionTree::generalizationExists(TermList t)
-{
-  if(!_vars.isEmpty()) {
-    return true;
-  }
-  if(!t.isTerm()) {
-    return false;
-  }
-  Term* trm=t.term();
-  unsigned rootIndex=getRootNodeIndex(trm);
-  Node* root=_nodes[rootIndex];
-  if(!root) {
-    return false;
-  }
-  if(root->isLeaf()) {
-    return true;
-  }
-
-  return FastGeneralizationsIterator(this, root, trm, false,false,false).hasNext();
-}
-
-/**
- * Return iterator, that yields generalizations of the given term.
- */
-TermQueryResultIterator TermSubstitutionTree::getGeneralizations(TermList t,
-	  bool retrieveSubstitutions)
-{
-  CALL("TermSubstitutionTree::getGeneralizations");
-  if(t.isOrdinaryVar()) {
-    //only variables generalize other variables
-    return ldIteratorToTQRIterator(LDSkipList::RefIterator(_vars), t, retrieveSubstitutions);
-  } else {
-    ASS(t.isTerm());
-    if(_vars.isEmpty()) {
-      return getResultIterator<FastGeneralizationsIterator>(t.term(), retrieveSubstitutions);
-    } else {
-      return pvi( getConcatenatedIterator(
-	      ldIteratorToTQRIterator(LDSkipList::RefIterator(_vars), t, retrieveSubstitutions),
-	      getResultIterator<FastGeneralizationsIterator>(t.term(), retrieveSubstitutions)) );
-    }
-  }
-}
-
-TermQueryResultIterator TermSubstitutionTree::getInstances(TermList t,
-	  bool retrieveSubstitutions)
-{
-  CALL("TermSubstitutionTree::getInstances");
-  if(t.isOrdinaryVar()) {
-    return getAllUnifyingIterator(t,retrieveSubstitutions);
-  } else {
-    ASS(t.isTerm());
-    return getResultIterator<FastInstancesIterator>(t.term(), retrieveSubstitutions);
-  }
-}
-
-/**
- * Functor, that transforms &b QueryResult struct into
- * @b TermQueryResult.
- */
-struct TermSubstitutionTree::TermQueryResultFn
-{
-  TermQueryResultFn(bool extra = false){
-    _extra = extra;
-  }
-
-  TermQueryResult operator() (const QueryResult& qr) {
-    TermList trm = _extra ? qr.first->extraTerm : qr.first->term;
-    return TermQueryResult(trm, qr.first->literal,
-	    qr.first->clause, qr.second);
-  }
-
-private:
-  bool _extra;
-};
-
-template<class Iterator>
-TermQueryResultIterator TermSubstitutionTree::getResultIterator(Term* trm,
-	  bool retrieveSubstitutions)
-{
-  CALL("TermSubstitutionTree::getResultIterator");
-
-  //cout << "getResultIterator " << trm->toString() << endl;
-
-  TermQueryResultIterator result = TermQueryResultIterator::getEmpty();
-  
-  Node* root = _nodes[getRootNodeIndex(trm)];
-
-  if(root){
-    if(root->isLeaf()) {
-      LDIterator ldit=static_cast<Leaf*>(root)->allChildren();
-      result = ldIteratorToTQRIterator(ldit,TermList(trm),retrieveSubstitutions);
-    }
-    else{
-      VirtualIterator<QueryResult> qrit=vi( 
-        new Iterator(this, root, trm, retrieveSubstitutions,false,false, _handler));
-      result = pvi( getMappingIterator(qrit, TermQueryResultFn(_extra)) );
-    }
-  }
-
-  return result;
-}
-
-struct TermSubstitutionTree::LDToTermQueryResultFn
-{
-  TermQueryResult operator() (const LeafData& ld) {
-    return TermQueryResult(ld.term, ld.literal, ld.clause);
-  }
-};
-
-#define QRS_QUERY_BANK 0
-#define QRS_RESULT_BANK 1
-
-struct TermSubstitutionTree::LDToTermQueryResultWithSubstFn
-{
-  LDToTermQueryResultWithSubstFn(MismatchHandler* hndlr)
-  {
-    _subst=RobSubstitutionSP(new RobSubstitution(hndlr));
-  }
-  TermQueryResult operator() (const LeafData& ld) {
-    return TermQueryResult(ld.term, ld.literal, ld.clause,
-          ResultSubstitution::fromSubstitution(_subst.ptr(),
-                  QRS_QUERY_BANK,QRS_RESULT_BANK));
-  }
-private:
-  RobSubstitutionSP _subst;
-};
-
-struct TermSubstitutionTree::LeafToLDIteratorFn
-{
-  LDIterator operator() (Leaf* l) {
-    CALL("TermSubstitutionTree::LeafToLDIteratorFn()");
-    return l->allChildren();
-  }
-};
-
-struct TermSubstitutionTree::UnifyingContext
-{
-  UnifyingContext(TermList queryTerm)
-  : _queryTerm(queryTerm)
-  {}
-
-  bool enter(TermQueryResult qr)
-  {
-    CALL("TermSubstitutionTree::UnifyingContext::enter");
-
-    ASS(qr.substitution);
-    RobSubstitution* subst=qr.substitution->tryGetRobSubstitution();
-    ASS(subst);
-    bool unified = subst->unify(_queryTerm, QRS_QUERY_BANK, qr.term, QRS_RESULT_BANK);
-    ASS(unified);
-    return unified;
-  }
-  void leave(TermQueryResult qr)
-  {
-    RobSubstitution* subst=qr.substitution->tryGetRobSubstitution();
-    ASS(subst);
-    subst->reset();
-  }
-private:
-  TermList _queryTerm;
-};
-
-template<class LDIt>
-TermQueryResultIterator TermSubstitutionTree::ldIteratorToTQRIterator(LDIt ldIt,
-	TermList queryTerm, bool retrieveSubstitutions)
-{
-  CALL("TermSubstitutionTree::ldIteratorToTQRIterator");
-
-  if(retrieveSubstitutions) {
-    return pvi( getContextualIterator(
-	    getMappingIterator(
-		    ldIt,
-		    LDToTermQueryResultWithSubstFn(_handler)),
-	    UnifyingContext(queryTerm)) );
-  } else {
-    return pvi( getMappingIterator(
-	    ldIt,
-	    LDToTermQueryResultFn()) );
-  }
-}
-
-TermQueryResultIterator TermSubstitutionTree::getAllUnifyingIterator(TermList trm,
-	  bool retrieveSubstitutions)
-{
-  CALL("TermSubstitutionTree::getAllUnifyingIterator");
-  ASS(trm.isVar())
-
-  auto it1 = getFlattenedIterator(getMappingIterator(vi( new LeafIterator(this) ), LeafToLDIteratorFn()));
-
-  return ldIteratorToTQRIterator(
-    getConcatenatedIterator(it1,LDSkipList::RefIterator(_vars)),
-    trm, retrieveSubstitutions);
-}
-=======
 TermSubstitutionTree::TermSubstitutionTree(bool extra)
 : SubstitutionTree()
 , _extra(extra)
 { }
->>>>>>> 93bb9c6c
-
 
 } // namespace  Indexing