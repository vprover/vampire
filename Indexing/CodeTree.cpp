/*
 * This file is part of the source code of the software program
 * Vampire. It is protected by applicable
 * copyright laws.
 *
 * This source code is distributed under the licence found here
 * https://vprover.github.io/license.html
 * and in the source directory
 */
/**
 * @file CodeTree.cpp
 * Implements class CodeTree.
 */

#include <utility>

#include "Debug/RuntimeStatistics.hpp"

#include "Lib/Comparison.hpp"
#include "Lib/Int.hpp"
#include "Lib/Portability.hpp"
#include "Lib/Sort.hpp"

#include "Kernel/Clause.hpp"
#include "Kernel/Term.hpp"
#include "Kernel/TermIterators.hpp"

#include "CodeTree.hpp"

#define GROUND_TERM_CHECK 0

#undef RSTAT_COLLECTION
#define RSTAT_COLLECTION 0

namespace Indexing
{

#define GET_CONTAINING_OBJECT_CONST(ContainingClass,MemberField,object) \
  reinterpret_cast<const ContainingClass*>(reinterpret_cast<const char*>(object)-offsetof(ContainingClass,MemberField))

#define GET_CONTAINING_OBJECT(ContainingClass,MemberField,object) \
  reinterpret_cast<ContainingClass*>(reinterpret_cast<char*>(object)-offsetof(ContainingClass,MemberField))

using namespace std;
using namespace Lib;
using namespace Kernel;

//////////////// general datastructures ////////////////////

CodeTree::LitInfo::LitInfo(Clause* cl, unsigned litIndex)
: litIndex(litIndex), opposite(false)
{
  ft=FlatTerm::create((*cl)[litIndex]);
}

void CodeTree::LitInfo::dispose()
{
  ft->destroy();
}

CodeTree::LitInfo CodeTree::LitInfo::getReversed(const LitInfo& li)
{
  FlatTerm* ft=FlatTerm::copy(li.ft);
  ft->swapCommutativePredicateArguments();

  LitInfo res=li;
  res.ft=ft;
#if VDEBUG
  res.liIndex=-1; //the liIndex has to be updated by caller
#endif
  return res;
}

CodeTree::LitInfo CodeTree::LitInfo::getOpposite(const LitInfo& li)
{
  FlatTerm* ft=FlatTerm::copy(li.ft);
  ft->changeLiteralPolarity();
#if GROUND_TERM_CHECK
  ASS_EQ((*ft)[1]._tag(), FlatTerm::FUN_TERM_PTR);
  (*ft)[1]._ptr=Literal::complementaryLiteral(static_cast<Literal*>((*ft)[1]._term()));
#endif

  LitInfo res=li;
  res.ft=ft;
  res.opposite=true;
#if VDEBUG
  res.liIndex=-1; //the liIndex has to be updated by caller
#endif
  return res;
}


/**
 * Allocate a MatchInfo object having @b bindCnt binding positions.
 */
CodeTree::MatchInfo* CodeTree::MatchInfo::alloc(unsigned bindCnt)
{
  //We have to get sizeof(MatchInfo) + (bindCnt-1)*sizeof(TermList)
  //this way, because bindCnt-1 wouldn't behave well for
  //bindCnt==0 on x64 platform.
  size_t size=sizeof(MatchInfo)+bindCnt*sizeof(TermList);
  size-=sizeof(TermList);

  void* mem=ALLOC_KNOWN(size,"CodeTree::MatchInfo");
  return reinterpret_cast<MatchInfo*>(mem);
}

/**
 * Destroy the MatchInfo object with @b bindCnt bindings
 */
void CodeTree::MatchInfo::destroy(unsigned bindCnt)
{
  //We have to get sizeof(MatchInfo) + (bindCnt-1)*sizeof(TermList)
  //this way, because bindCnt-1 wouldn't behave well for
  //bindCnt==0 on x64 platform.
  size_t size=sizeof(MatchInfo)+bindCnt*sizeof(TermList);
  size-=sizeof(TermList);

  DEALLOC_KNOWN(this, size,"CodeTree::MatchInfo");
}


void CodeTree::MatchInfo::init(ILStruct* ils, unsigned liIndex_, DArray<TermList>& bindingArray)
{
  liIndex=liIndex_;
  size_t bindCnt=ils->varCnt;
  if(bindCnt) {
    unsigned* perm=ils->globalVarPermutation;
    for(size_t i=0;i<bindCnt;i++) {
      bindings[perm[i]]=bindingArray[i];
    }
  }
}


CodeTree::ILStruct::ILStruct(const Literal* lit, unsigned varCnt, Stack<unsigned>& gvnStack)
: varCnt(varCnt), sortedGlobalVarNumbers(0), globalVarPermutation(0), timestamp(0)
{
  ASS_EQ(matches.size(), 0); //we don't want any uninitialized pointers in the array

  if(varCnt) {
    size_t gvnSize=sizeof(unsigned)*varCnt;
    globalVarNumbers=static_cast<unsigned*>(
	ALLOC_KNOWN(gvnSize, "CodeTree::ILStruct::globalVarNumbers"));
    memcpy(globalVarNumbers, gvnStack.begin(), gvnSize);
  }
  else {
    globalVarNumbers=0;
  }
}

CodeTree::ILStruct::~ILStruct()
{
  size_t msize=matches.size();
  for(size_t i=0;i<msize;i++) {
    if(matches[i]) {
      matches[i]->destroy(varCnt);
    }
    else {
      //non-zero entries are only in the beginning of the matches array
      break;
    }
  }

  if(globalVarNumbers) {
    size_t gvSize=sizeof(unsigned)*varCnt;
    DEALLOC_KNOWN(globalVarNumbers, gvSize,
		"CodeTree::ILStruct::globalVarNumbers");
    if(sortedGlobalVarNumbers) {
      DEALLOC_KNOWN(sortedGlobalVarNumbers, gvSize,
		  "CodeTree::ILStruct::sortedGlobalVarNumbers");
    }
    if(globalVarPermutation) {
      DEALLOC_KNOWN(globalVarPermutation, gvSize,
		  "CodeTree::ILStruct::globalVarPermutation");
    }
  }
}

/**
 * Comparator used by the @b putIntoSequence function to order global
 * variable numbers
 */
struct CodeTree::ILStruct::GVArrComparator
{
  Comparison compare(const pair<unsigned,unsigned>& p1,
      const pair<unsigned,unsigned>& p2)
  {
    return Int::compare(p1.first, p2.first);
  }
};

/**
 * This function is called by the buildBlock function to make the
 * ILStruct object relate to its predecessors
 */
void CodeTree::ILStruct::putIntoSequence(ILStruct* previous_)
{
  previous=previous_;
  depth=previous ? (previous->depth+1) : 0;

  if(!varCnt) { return; }

  static DArray<pair<unsigned,unsigned> > gvArr;
  gvArr.ensure(varCnt);
  for(unsigned i=0;i<varCnt;i++) {
    gvArr[i].first=globalVarNumbers[i];
    gvArr[i].second=i;
  }
  gvArr.sort(GVArrComparator());

  size_t gvSize=sizeof(unsigned)*varCnt;
  sortedGlobalVarNumbers=static_cast<unsigned*>(
	ALLOC_KNOWN(gvSize, "CodeTree::ILStruct::sortedGlobalVarNumbers"));
  globalVarPermutation=static_cast<unsigned*>(
	ALLOC_KNOWN(gvSize, "CodeTree::ILStruct::globalVarPermutation"));

  for(unsigned i=0;i<varCnt;i++) {
    sortedGlobalVarNumbers[i]=gvArr[i].first;
    globalVarPermutation[gvArr[i].second]=i;
  }
}

bool CodeTree::ILStruct::equalsForOpMatching(const ILStruct& o) const
{
  //LIT_END is always at the end of the term and we ask for op matching only
  //if the prefixes were equal. In this case the number of variables and the fact
  //the literal is an equality between variables should be the same on both literals.
  ASS_EQ(varCnt,o.varCnt);

  if(varCnt!=o.varCnt) {
    return false;
  }
  return std::memcmp(globalVarNumbers, o.globalVarNumbers, varCnt * sizeof(unsigned)) == 0;
}

void CodeTree::ILStruct::ensureFreshness(unsigned globalTimestamp)
{
  if(timestamp!=globalTimestamp) {
    timestamp=globalTimestamp;
    visited=false;
    finished=false;
    noNonOppositeMatches=false;
    matchCnt=0;
  }
}

void CodeTree::ILStruct::addMatch(unsigned liIndex, DArray<TermList>& bindingArray)
{
  if(matchCnt==matches.size()) {
    matches.expand(matchCnt ? (matchCnt*2) : 4);
    size_t newSize=matches.size();
    for(size_t i=matchCnt;i<newSize;i++) {
      matches[i]=0;
    }
  }
  ASS_L(matchCnt,matches.size());
  if(!matches[matchCnt]) {
    matches[matchCnt]=MatchInfo::alloc(varCnt);
  }
  matches[matchCnt]->init(this, liIndex, bindingArray);
  matchCnt++;
}

/**
 * Remove match from the set of matches. It puts the last match in
 * the place of the current match. Therefore one should not rely on the
 * order of matches (at least those of index greater than matchIndex)
 * between calls to this function. When one traverses all the matches
 * to filter them by this function, the traversal should go from higher
 * indexes down to zero.
 */
void CodeTree::ILStruct::deleteMatch(unsigned matchIndex)
{
  ASS_L(matchIndex, matchCnt);

  matchCnt--;
  swap(matches[matchIndex], matches[matchCnt]);
}

CodeTree::MatchInfo*& CodeTree::ILStruct::getMatch(unsigned matchIndex)
{
  ASS(!finished);
  ASS_L(matchIndex, matchCnt);
  ASS(matches[matchIndex]);

  return matches[matchIndex];
}

CodeTree::CodeOp CodeTree::CodeOp::getLitEnd(ILStruct* ils)
{
  CodeOp res;
  res.setAlternative(0);
  res._setData(ils);
  res._setInstruction(LIT_END);
  ASS(res.isLitEnd());
  return res;
}

CodeTree::CodeOp CodeTree::CodeOp::getTermOp(Instruction i, unsigned num)
{
  ASS(i==CHECK_FUN || i==CHECK_VAR || i==ASSIGN_VAR);

  CodeOp res;
  res.setAlternative(0);
  res._setInstruction(i);
  res._setArg(num);
  return res;
}

CodeTree::CodeOp CodeTree::CodeOp::getGroundTermCheck(const Term* trm)
{
  ASS(trm->ground());

  CodeOp res;
  res.setAlternative(0);
  res._setData(trm);
  ASS(res.isCheckGroundTerm());
  return res;
}

/**
 * Return true iff @b o is equal to the object for the purpose
 * of operation matching during cide insertion into the tree
 */
bool CodeTree::CodeOp::equalsForOpMatching(const CodeOp& o) const
{
  if(_instruction()!=o._instruction()) {
    return false;
  }
  switch(_instruction()) {
  case LIT_END:
    return getILS()->equalsForOpMatching(*o.getILS());
  case SUCCESS_OR_FAIL:
  case CHECK_GROUND_TERM:
  case CHECK_FUN:
  case ASSIGN_VAR:
  case CHECK_VAR:
    return _content==o._content;
  default:
    //SEARCH_STRUCT operations in the tree should be handled separately
    //during insertion into the code tree
    ASSERTION_VIOLATION;
  }
}

const CodeTree::SearchStruct* CodeTree::CodeOp::getSearchStruct() const
{
  ASS(isSearchStruct());
  return GET_CONTAINING_OBJECT_CONST(CodeTree::SearchStruct,landingOp,this);
}

CodeTree::SearchStruct* CodeTree::CodeOp::getSearchStruct()
{
  ASS(isSearchStruct());
  return GET_CONTAINING_OBJECT(CodeTree::SearchStruct,landingOp,this);
}

std::ostream& operator<<(std::ostream& out, const CodeTree::CodeOp& op)
{
  switch (op._instruction()) {
    case CodeTree::SUCCESS_OR_FAIL:
      if (op.isSuccess()) {
        out << "success";
      } else {
        out << "fail";
      }
      break;
    case CodeTree::LIT_END:
      out << "lit end";
      break;
    case CodeTree::CHECK_GROUND_TERM:
      out << "check ground term " << *op.getTargetTerm();
      break;
    case CodeTree::CHECK_FUN:
      out << "check fun " << env.signature->getFunction(op._arg())->name();
      break;
    case CodeTree::ASSIGN_VAR:
      out << "assign var X" << op._arg();
      break;
    case CodeTree::CHECK_VAR:
      out << "check var X" << op._arg();
      break;
    case CodeTree::SEARCH_STRUCT:
      out << "search struct ";
      auto ss = op.getSearchStruct();
      switch(ss->kind) {
        case CodeTree::SearchStruct::FN_STRUCT: {
          auto fn_ss = static_cast<const CodeTree::FnSearchStruct*>(ss);
          out << "length " << fn_ss->length();
          for (unsigned i = 0; i < fn_ss->length(); i++) {
            out << " " << fn_ss->values[i] << " ";
            if (fn_ss->targets[i]) {
              out << *fn_ss->targets[i];
            } else {
              out << "nullptr";
            }
          }
          break;
        }
        case CodeTree::SearchStruct::GROUND_TERM_STRUCT: {
          auto gt_ss = static_cast<const CodeTree::GroundTermSearchStruct*>(ss);
          out << "length " << gt_ss->length();
          for (unsigned i = 0; i < gt_ss->length(); i++) {
            out << " " << *gt_ss->values[i] << " ";
            if (gt_ss->targets[i]) {
              out << *gt_ss->targets[i];
            } else {
              out << "nullptr";
            }
          }
          break;
        }
      }
      break;
  }
  return out;
}

CodeTree::SearchStruct::SearchStruct(Kind kind, size_t length)
: kind(kind)
{
  landingOp.setAlternative(0);
  landingOp._setInstruction(SEARCH_STRUCT);
  ASS(length);

  targets.reserve(length);
}

void CodeTree::SearchStruct::destroy()
{
  switch(kind) {
  case FN_STRUCT:
    delete static_cast<FnSearchStruct*>(this);
    break;
  case GROUND_TERM_STRUCT:
    delete static_cast<GroundTermSearchStruct*>(this);
    break;
  }
}

template<bool doInsert>
bool CodeTree::SearchStruct::getTargetOpPtr(const CodeOp& insertedOp, CodeOp**& tgt)
{
  switch(kind) {
  case FN_STRUCT:
    if(!insertedOp.isCheckFun()) { return false; }
    tgt=&static_cast<FnSearchStruct*>(this)->targetOp<doInsert>(insertedOp._arg());
    return true;
  case GROUND_TERM_STRUCT:
    if(!insertedOp.isCheckGroundTerm()) { return false; }
    tgt=&static_cast<GroundTermSearchStruct*>(this)->targetOp<doInsert>(insertedOp.getTargetTerm());
    return true;
  default:
    ASSERTION_VIOLATION;
  }
}

// expose for ClauseCodeTree.cpp
template bool CodeTree::SearchStruct::getTargetOpPtr<false>(const CodeOp&, CodeOp**&);

CodeTree::CodeOp* CodeTree::SearchStruct::getTargetOp(const FlatTerm::Entry* ftPos)
{
  if(!ftPos->isFun()) { return 0; }
  switch(kind) {
  case FN_STRUCT:
    return static_cast<FnSearchStruct*>(this)->targetOp<false>(ftPos->_number());
  case GROUND_TERM_STRUCT:
    ftPos++;
    ASS_EQ(ftPos->_tag(), FlatTerm::FUN_TERM_PTR);
    return static_cast<GroundTermSearchStruct*>(this)->targetOp<false>(ftPos->_term());
  default:
    ASSERTION_VIOLATION;
  }
}

template<CodeTree::SearchStruct::Kind k>
CodeTree::SearchStructImpl<k>::SearchStructImpl(size_t length)
: SearchStruct(k, length)
{
}

template<CodeTree::SearchStruct::Kind k>
template<bool doInsert>
CodeTree::CodeOp*& CodeTree::SearchStructImpl<k>::targetOp(const T& val)
{
  size_t left=0;
  size_t right=length()-1;
  while(left<right) {
    size_t mid=(left+right)/2;
    switch(Int::compare(val, values[mid])) {
    case LESS:
      right=mid;
      break;
    case GREATER:
      left=mid+1;
      break;
    case EQUAL:
      return targets[mid];
    }
  }
  ASS_EQ(left,right);
  ASS(left==length()-1 || val<=values[left]);

  if constexpr (!doInsert) {
    return targets[left];
  }
  if (val==values[left]) {
    return targets[left];
  }

  if (val>=values[left]) {
    left++;
  }
  targets.insert(targets.begin()+left,0);
  values.insert(values.begin()+left,val);
  return targets[left];
}

inline bool CodeTree::BaseMatcher::doCheckGroundTerm()
{
  ASS_EQ(op->_instruction(), CHECK_GROUND_TERM);

  const FlatTerm::Entry* fte=&(*ft)[tp];
  if(!fte->isFun()) {
    return false;
  }

  Term* trm=op->getTargetTerm();

  fte++;
  ASS_EQ(fte->_tag(), FlatTerm::FUN_TERM_PTR);
  ASS(fte->_term());
  if(trm!=fte->_term()) {
    return false;
  }
  fte++;
  ASS_EQ(fte->_tag(), FlatTerm::FUN_RIGHT_OFS);
  tp+=fte->_number();
  return true;
}

//////////////// auxiliary ////////////////////

CodeTree::CodeTree()
: _onCodeOpDestroying(0), _curTimeStamp(0), _maxVarCnt(1), _entryPoint(0)
{
}

CodeTree::~CodeTree()
{
  static Stack<CodeOp*> top_ops; 
  // each top_op is either a first op of a Block or a SearchStruct
  // but it cannot be both since SearchStructs don't occur inside blocks
  top_ops.reset();

  if(!isEmpty()) { top_ops.push(getEntryPoint()); }

  while(top_ops.isNonEmpty()) {
    CodeOp* top_op = top_ops.pop();
            
    if (top_op->isSearchStruct()) {            
      if(top_op->alternative()) {
        top_ops.push(top_op->alternative());
      }
      
      auto ss = top_op->getSearchStruct();
      for (size_t i = 0; i < ss->length(); i++) {
        if (ss->targets[i]!=0) { // zeros are allowed as targets (they are holes after removals)
          top_ops.push(ss->targets[i]);
        }
      }
      ss->destroy();
    } else {
      CodeBlock* cb=firstOpToCodeBlock(top_op);

      CodeOp* op=&(*cb)[0];
      ASS_EQ(top_op,op);
      for(size_t rem=cb->length(); rem; rem--,op++) {
        if (_onCodeOpDestroying) {
          (*_onCodeOpDestroying)(op); 
        }
        if(op->alternative()) {
          top_ops.push(op->alternative());
        }
      }
      cb->deallocate();
    }
  }
}

/**
 * Return CodeBlock which contains @b op as its first operation
 */
CodeTree::CodeBlock* CodeTree::firstOpToCodeBlock(CodeOp* op)
{
  ASS(!op->isSearchStruct());
  return GET_CONTAINING_OBJECT(CodeTree::CodeBlock,_array,op);
}


template<class Visitor>
void CodeTree::visitAllOps(Visitor visitor) const
{
  static Stack<pair<CodeOp*,unsigned>> top_ops;
  // each top_op is either a first op of a Block or a SearchStruct
  // but it cannot be both since SearchStructs don't occur inside blocks
  top_ops.reset();

  if(!isEmpty()) { top_ops.push(make_pair(getEntryPoint(),0)); }

  while(top_ops.isNonEmpty()) {
    auto kv = top_ops.pop();
    CodeOp* top_op = kv.first;
    unsigned depth = kv.second;
            
    if (top_op->isSearchStruct()) {
      visitor(top_op, depth); // visit the landingOp inside the SearchStruct
      
      if(top_op->alternative()) {
        top_ops.push(make_pair(top_op->alternative(),depth));
      }
      
      auto ss = top_op->getSearchStruct();
      for (size_t i = 0; i < ss->length(); i++) {
        if (ss->targets[i]!=0) { // zeros are allowed as targets (they are holes after removals)
          top_ops.push(make_pair(ss->targets[i],depth+1));
        }
      }              
    } else {
      CodeBlock* cb=firstOpToCodeBlock(top_op);

      CodeOp* op=&(*cb)[0];
      ASS_EQ(top_op,op);
      for(size_t rem=cb->length(); rem; rem--,op++) {
        visitor(op, depth+(cb->length()-rem));
        if(op->alternative()) {
          top_ops.push(make_pair(op->alternative(),depth+(cb->length()-rem)));
        }
      }
    }
  }
}

std::ostream& operator<<(std::ostream& out, const CodeTree& ct)
{
  ct.visitAllOps([&out,&ct](const CodeTree::CodeOp* op, unsigned depth) {
    for (unsigned i = 0; i < depth; i++) {
      out << "  ";
    }
    out << *op << (op->isSuccess()?" "+ct.leafToString(op):"") << std::endl;
  });
  return out;
}

//////////////// insertion ////////////////////

<<<<<<< HEAD
void CodeTree::CompileContext::init()
{
  nextVarNum=0;
  varMap.reset();
  nextGlobalVarNum=0;
  globalVarMap.reset();
  eqCons.reset();
}
=======
template<bool forLits>
CodeTree::Compiler<forLits>::Compiler(CodeStack& code) : code(code), nextVarNum(0), nextGlobalVarNum(0) {}
>>>>>>> 38429ed5

template<bool forLits>
void CodeTree::Compiler<forLits>::nextLit()
{
  ASS(forLits);
  nextVarNum = 0;
  varMap.reset();
}

template<bool forLits>
void CodeTree::Compiler<forLits>::updateCodeTree(CodeTree* tree)
{
  //update the max. number of variables, if necessary
  if(nextGlobalVarNum>tree->_maxVarCnt) {
    tree->_maxVarCnt=nextGlobalVarNum;
  }
  if(nextVarNum>tree->_maxVarCnt) {
    tree->_maxVarCnt=nextVarNum;
  }
}

<<<<<<< HEAD
template<bool linearize>
void CodeTree::compileTerm(const Term* trm, CodeStack& code, CompileContext& cctx, bool addLitEnd)
{
  ASS(!linearize || !addLitEnd);
=======
template<bool forLits>
void CodeTree::Compiler<forLits>::handleTerm(const Term* trm)
{
  ASS(!forLits || trm->isLiteral());
>>>>>>> 38429ed5

  static Stack<unsigned> globalCounterparts;
  globalCounterparts.reset();

  if (GROUND_TERM_CHECK && trm->ground()) {
    code.push(CodeOp::getGroundTermCheck(trm));
    return;
  }
<<<<<<< HEAD
  else {
    if(trm->isLiteral()) {
      auto lit=static_cast<const Literal*>(trm);
      code.push(CodeOp::getTermOp(CHECK_FUN, lit->header()));
    } else {
      code.push(CodeOp::getTermOp(CHECK_FUN, trm->functor()));
    }

    SubtermIterator sti(trm);
    while(sti.hasNext()) {
      TermList s=sti.next();
      if (s.isVar()) {
        unsigned var=s.var();
        unsigned* varNumPtr;
        if constexpr (linearize) {
          if (cctx.varMap.getValuePtr(var,varNumPtr)) {
            *varNumPtr = cctx.nextVarNum;
          } else {
            cctx.eqCons.push(make_pair(*varNumPtr, cctx.nextVarNum));
          }
          code.push(CodeOp::getTermOp(ASSIGN_VAR, cctx.nextVarNum));
          cctx.nextVarNum++;
        } else {
          if (cctx.varMap.getValuePtr(var,varNumPtr)) {
            *varNumPtr=cctx.nextVarNum++;
            code.push(CodeOp::getTermOp(ASSIGN_VAR, *varNumPtr));

            if (addLitEnd) {
              unsigned* globalVarNumPtr;
              if (cctx.globalVarMap.getValuePtr(var,globalVarNumPtr)) {
                *globalVarNumPtr=cctx.nextGlobalVarNum++;
              }
              globalCounterparts.push(*globalVarNumPtr);
            }
          } else {
            code.push(CodeOp::getTermOp(CHECK_VAR, *varNumPtr));
          }
        }
      } else {
        ASS(s.isTerm());
        Term* t=s.term();

        if (GROUND_TERM_CHECK && t->ground()) {
          code.push(CodeOp::getGroundTermCheck(t));
          sti.right();
        } else {
          code.push(CodeOp::getTermOp(CHECK_FUN, t->functor()));
        }
=======

  if (trm->isLiteral()) {
    auto lit = static_cast<const Literal*>(trm);
    code.push(CodeOp::getTermOp(CHECK_FUN, lit->header()));

    // If literal is equality, we add a type argument
    // to properly match with two variable equalities.
    // This has to be done also in flat terms.
    if (lit->isEquality()) {
      auto sort = SortHelper::getEqualityArgumentSort(lit);
      if (sort.isVar()) {
        handleVar(sort.var(), &globalCounterparts);
      } else {
        code.push(CodeOp::getTermOp(CHECK_FUN, sort.term()->functor()));
        handleSubterms(sort.term(), globalCounterparts);
>>>>>>> 38429ed5
      }
    }
  } else {
    code.push(CodeOp::getTermOp(CHECK_FUN, trm->functor()));
  }

  handleSubterms(trm, globalCounterparts);

  if constexpr (forLits) {
    ASS(trm->isLiteral());  //LIT_END operation makes sense only for literals
    unsigned varCnt = nextVarNum;
    ASS_EQ(varCnt, globalCounterparts.size());
    auto ils = new ILStruct(static_cast<const Literal*>(trm), varCnt, globalCounterparts);
    code.push(CodeOp::getLitEnd(ils));
  }
<<<<<<< HEAD
}

template void CodeTree::compileTerm<false>(const Term*, CodeStack&, CompileContext&, bool);
template void CodeTree::compileTerm<true>(const Term*, CodeStack&, CompileContext&, bool);
=======
}

template<bool forLits>
void CodeTree::Compiler<forLits>::handleVar(unsigned var, Stack<unsigned>* globalCounterparts)
{
  unsigned* varNumPtr;
  if (varMap.getValuePtr(var,varNumPtr)) {
    *varNumPtr = nextVarNum++;
    code.push(CodeOp::getTermOp(ASSIGN_VAR, *varNumPtr));

    if constexpr (forLits) {
      unsigned* globalVarNumPtr;
      if (globalVarMap.getValuePtr(var,globalVarNumPtr)) {
        *globalVarNumPtr = nextGlobalVarNum++;
      }
      globalCounterparts->push(*globalVarNumPtr);
    }
  } else {
    code.push(CodeOp::getTermOp(CHECK_VAR, *varNumPtr));
  }
}

template<bool forLits>
void CodeTree::Compiler<forLits>::handleSubterms(const Term* trm, Stack<unsigned>& globalCounterparts)
{
  SubtermIterator sti(trm);
  while (sti.hasNext()) {
    TermList s = sti.next();
    if (s.isVar()) {
      handleVar(s.var(), &globalCounterparts);
      continue;
    }
    ASS(s.isTerm());
    Term* t = s.term();

    if (GROUND_TERM_CHECK && t->ground()) {
      code.push(CodeOp::getGroundTermCheck(t));
      sti.right();
      continue;
    }

    code.push(CodeOp::getTermOp(CHECK_FUN, t->functor()));
  }
}

template struct CodeTree::Compiler<true>;
template struct CodeTree::Compiler<false>;
>>>>>>> 38429ed5

/**
 * Build CodeBlock object from the last @b cnt instructions on the
 * @b code stack.
 *
 * In this function is also set the value for the @b ILStruct::previous
 * members.
 */
CodeTree::CodeBlock* CodeTree::buildBlock(CodeStack& code, size_t cnt, ILStruct* prev)
{
  size_t clen=code.length();
  ASS_LE(cnt,clen);

  CodeBlock* res=CodeBlock::allocate(cnt);
  size_t sOfs=clen-cnt;
  for(size_t i=0;i<cnt;i++) {
    CodeOp& op=code[i+sOfs];
    ASS_EQ(op.alternative(),0); //the ops should not have an alternative set yet
    if(op.isLitEnd()) {
      ILStruct* ils=op.getILS();
      ils->putIntoSequence(prev);
      prev=ils;
    }
    (*res)[i]=op;
  }
  return res;
}

/**
 * Incorporate the code in @b code CodeStack into the tree, empty the
 * stack, and make sure all no longer necessary structures are freed.
 */
void CodeTree::incorporate(CodeStack& code)
{
  ASS(code.top().isSuccess());

  if(isEmpty()) {
    _entryPoint=buildBlock(code, code.length(), 0);
    code.reset();
    return;
  }

  static const unsigned checkFunOpThreshold=5; //must be greater than 1 or it would cause loops
  static const unsigned checkGroundTermOpThreshold=3; //must be greater than 1 or it would cause loops

  size_t clen=code.length();
  CodeOp** tailTarget;
  size_t matchedCnt;
  ILStruct* lastMatchedILS=0;

  {
    CodeOp* treeOp = getEntryPoint();

    for (size_t i = 0; i < clen; i++) {
      CodeOp* chainStart = treeOp;
      size_t checkFunOps = 0;
      size_t checkGroundTermOps = 0;
      for (;;) {
        if (treeOp->isSearchStruct()) {
          //handle the SEARCH_STRUCT
          SearchStruct* ss = treeOp->getSearchStruct();
          CodeOp** toPtr;
          if (ss->getTargetOpPtr<true>(code[i], toPtr)) {
            if (!*toPtr) {
              tailTarget = toPtr;
              matchedCnt = i;
              goto matching_done;
            }
            treeOp = *toPtr;
            continue;
          }
        } else if (code[i].equalsForOpMatching(*treeOp)) {
          //matched, go to the next compiled instruction
          break;
        }

        if (treeOp->alternative()) {
          //try alternative if there is some
          treeOp = treeOp->alternative();
        } else {
          //matching failed, we'll add the new branch here
          tailTarget = &treeOp->alternative();
          matchedCnt = i;
          goto matching_done;
        }

        if (treeOp->isCheckFun()) {
          checkFunOps++;
          //if there were too many CHECK_FUN alternative operations, put them
          //into a SEARCH_STRUCT
          if (checkFunOps > checkFunOpThreshold) {
            //we put CHECK_FUN ops into the SEARCH_STRUCT op, and
            //restart with the chain
            compressCheckOps<SearchStruct::FN_STRUCT>(chainStart);
            treeOp = chainStart;
            checkFunOps = 0;
            checkGroundTermOps = 0;
            continue;
          }
        }

        if (treeOp->isCheckGroundTerm()) {
          checkGroundTermOps++;
          //if there were too many CHECK_GROUND_TERM alternative operations, put them
          //into a SEARCH_STRUCT
          if (checkGroundTermOps > checkGroundTermOpThreshold) {
            //we put CHECK_GROUND_TERM ops into the SEARCH_STRUCT op, and
            //restart with the chain
            compressCheckOps<SearchStruct::GROUND_TERM_STRUCT>(chainStart);
            treeOp = chainStart;
            checkFunOps = 0;
            checkGroundTermOps = 0;
            continue;
          }
        }
      } // for(;;) 

      if (treeOp->isLitEnd()) {
        lastMatchedILS = treeOp->getILS();
      }

      //the SEARCH_STRUCT operation does not occur in a CodeBlock
      ASS(!treeOp->isSearchStruct());
      //we can safely do increase because as long as we match and something
      //remains in the @b code stack, we aren't at the end of the CodeBlock
      //either (as each code block contains at least one FAIL or SUCCESS
      //operation, and CodeStack contains at most one SUCCESS as the last
      //operation)
      treeOp++;
    }
    //We matched the whole CodeStack. If we are here, we are inserting an
    //item multiple times. We will insert it anyway, because later we may
    //be removing it multiple times as well.
    matchedCnt = clen - 1;

    //we need to find where to put it
    while (treeOp->alternative()) {
      treeOp = treeOp->alternative();
    }
    tailTarget = &treeOp->alternative();
  }
matching_done:

  ASS_L(matchedCnt,clen);
  RSTAT_MCTR_INC("alt split literal", lastMatchedILS ? (lastMatchedILS->depth+1) : 0);

  CodeBlock* rem=buildBlock(code, clen-matchedCnt, lastMatchedILS);
  *tailTarget=&(*rem)[0];
  LOG_OP(rem->toString()<<" incorporated, mismatch caused by "<<code[matchedCnt].toString());

  //truncate the part that was used and thus does not need disposing
  code.truncate(matchedCnt);
  //dispose of the unused code
  while(code.isNonEmpty()) {
    if(code.top().isLitEnd()) {
      delete code.top().getILS();
    }
    code.pop();
  }
}

template<CodeTree::SearchStruct::Kind k>
void CodeTree::compressCheckOps(CodeOp* chainStart)
{
  ASS(chainStart->alternative());

  static Stack<CodeOp*> toDo;
  static Stack<CodeOp*> chfOps;
  static Stack<CodeOp*> otherOps;
  toDo.reset();
  chfOps.reset();
  otherOps.reset();

  toDo.push(chainStart->alternative());
  while (toDo.isNonEmpty()) {
    CodeOp* op = toDo.pop();
    if (op->alternative()) {
      toDo.push(op->alternative());
    }
    bool ofKind;
    if constexpr (k == SearchStruct::FN_STRUCT) {
      ofKind = op->isCheckFun();
    } else {
      ofKind = op->isCheckGroundTerm();
    }

    if (ofKind) {
      chfOps.push(op);
    } else if (op->isSearchStruct()) {
      auto ss = op->getSearchStruct();
      if (ss->kind == k) {
        for (size_t i = 0; i < ss->length(); i++) {
          if (ss->targets[i]) {
            toDo.push(ss->targets[i]);
          }
        }
        ss->destroy();
      } else {
        otherOps.push(op);
      }
    } else {
      otherOps.push(op);
    }
  }

  ASS_G(chfOps.size(),1);
  size_t slen=chfOps.size();
  auto res=new SearchStructImpl<k>(slen);

  sort(chfOps.begin(), chfOps.end(), [](CodeOp* op1, CodeOp* op2) {
    if constexpr (k==SearchStruct::FN_STRUCT) {
      return op1->_arg() < op2->_arg();
    } else {
      return op1->getTargetTerm() < op2->getTargetTerm();
    }
  });

  for(size_t i=0;i<slen;i++) {
    if constexpr (k==SearchStruct::FN_STRUCT) {
      ASS(chfOps[i]->isCheckFun());
      res->values.push_back(chfOps[i]->_arg());
    } else {
      ASS(chfOps[i]->isCheckGroundTerm());
      res->values.push_back(chfOps[i]->getTargetTerm());
    }
    res->targets.push_back(chfOps[i]);
    chfOps[i]->setAlternative(0);
  }

  CodeOp* op=&res->landingOp;
  chainStart->setAlternative(op);
  while(otherOps.isNonEmpty()) {
    CodeOp* next=otherOps.pop();
    op->setAlternative(next);
    op=next;
  }
  op->setAlternative(0);
}

//////////// removal //////////////

void CodeTree::optimizeMemoryAfterRemoval(Stack<CodeOp*>* firstsInBlocks, CodeOp* removedOp)
{
  ASS(removedOp->isFail());
  LOG_OP("Code tree removal memory optimization");
  LOG_OP("firstsInBlocks->size()="<<firstsInBlocks->size());

  //now let us remove unnecessary instructions and the free memory

  CodeOp* op=removedOp;
  ASS(firstsInBlocks->isNonEmpty());
  CodeOp* firstOp=firstsInBlocks->pop();
  for(;;) {
    //firstOp is in a CodeBlock
    ASS(!firstOp->isSearchStruct());
    //op is in the CodeBlock starting at firstOp
    ASS_LE(firstOp, op);
    ASS_G(firstOp+firstOpToCodeBlock(firstOp)->length(), op);

    while(op>firstOp && !op->alternative()) { ASS(!op->isSuccess()); op--; }

    ASS(!op->isSuccess());

    if(op!=firstOp) {
      ASS(op->alternative());
      //we only change the instruction, the alternative must remain unchanged
      op->makeFail();
      return;
    }
    CodeOp* alt=firstOp->alternative();

    CodeBlock* cb=firstOpToCodeBlock(firstOp);

    if(firstsInBlocks->isEmpty() && alt && alt->isSearchStruct()) {
      //We should remove the CodeBlock referenced by _entryPoint, but
      //we cannot replace it by its alternative as it is not a CodeBlock
      //(it's a SearchStruct). Therefore w will not delete it, just set
      //the first operation to fail.
      ASS_EQ(cb,_entryPoint);
      firstOp->makeFail();
      return;
    }

    CodeOp firstOpCopy= *firstOp;

    if(_clauseCodeTree) {
      //delete ILStruct objects
      size_t cbLen=cb->length();
      for(size_t i=0;i<cbLen;i++) {
	if((*cb)[i].isLitEnd()) {
	  delete (*cb)[i].getILS();
	}
      }
    }
    cb->deallocate(); //from now on we mustn't dereference firstOp

    if(firstsInBlocks->isEmpty()) {
      ASS(!alt || !alt->isSearchStruct());
      ASS_EQ(cb,_entryPoint);
      _entryPoint=alt ? firstOpToCodeBlock(alt) : 0;
      return;
    }

    //first operation in the CodeBlock that points to the current one (i.e. cb)
    CodeOp* prevFirstOp=firstsInBlocks->pop();

    if(prevFirstOp->isSearchStruct()) {
      if(prevFirstOp->alternative()==firstOp) {
	//firstOp was an alternative to the SearchStruct
	prevFirstOp->setAlternative(alt);
	return;
      }
      auto ss = prevFirstOp->getSearchStruct();
      CodeOp** tgtPtr;
      ALWAYS(ss->getTargetOpPtr<false>(firstOpCopy, tgtPtr));
      ASS_EQ(*tgtPtr, firstOp);
      *tgtPtr=alt;
      if(alt) {
	ASS( (ss->kind==SearchStruct::FN_STRUCT && alt->isCheckFun()) ||
	    (ss->kind==SearchStruct::GROUND_TERM_STRUCT && alt->isCheckGroundTerm()) );
	return;
      }
      for(size_t i=0; i<ss->length(); i++) {
	if(ss->targets[i]!=0) {
	  //the SearchStruct still contains something, so we won't delete it
	  //TODO: we might want to compress the SearchStruct, if there are too many zeroes
	  return;
	}
      }

      //if we're at this point, the SEARCH_STRUCT will be deleted
      firstOp=&ss->landingOp;
      alt=ss->landingOp.alternative();
      ss->destroy();

      //now let's continue as if there wasn't any SEARCH_STRUCT operation:)

      //the SEARCH_STRUCT is never the first operation in the CodeTree
      ASS(firstsInBlocks->isNonEmpty());
      prevFirstOp=firstsInBlocks->pop();
      //there never are two nested SEARCH_STRUCT operations
      ASS(!prevFirstOp->isSearchStruct());
    }

    CodeBlock* pcb=firstOpToCodeBlock(prevFirstOp);

    //operation that points to the current CodeBlock
    CodeOp* pointingOp=0;

    CodeOp* prevAfterLastOp=prevFirstOp+pcb->length();
    CodeOp* prevOp=prevFirstOp;
    while(prevOp->alternative()!=firstOp) {
      ASS_L(prevOp,prevAfterLastOp);
      prevOp++;
    }
    pointingOp=prevOp;

    pointingOp->setAlternative(alt);
    if(pointingOp->isSuccess()) {
      return;
    }

    prevOp++;
    while(prevOp!=prevAfterLastOp) {
      ASS_NEQ(prevOp->alternative(),firstOp);

      if(prevOp->alternative() || prevOp->isSuccess()) {
	//there is an operation after the pointingOp that cannot be lost
	return;
      }
      prevOp++;
    }

    firstOp=prevFirstOp;
    op=pointingOp;
  }
}

void CodeTree::RemovingMatcher::init(CodeOp* entry_, LitInfo* linfos_,
    size_t linfoCnt_, CodeTree* tree_, Stack<CodeOp*>* firstsInBlocks_)
{
  fresh=true;
  entry=entry_;
  linfos=linfos_;
  linfoCnt=linfoCnt_;
  tree=tree_;
  firstsInBlocks=firstsInBlocks_;

  initFIBDepth=firstsInBlocks->size();

  matchingClauses=tree->_clauseCodeTree;
  bindings.ensure(tree->_maxVarCnt);
  btStack.reset();

  curLInfo=0;
}

bool CodeTree::RemovingMatcher::next()
{
  if(fresh) {
    fresh=false;
  }
  else {
    //we backtrack from what we found in the previous run
    if(!backtrack()) {
      return false;
    }
  }


  bool shouldBacktrack=false;
  for(;;) {
    if(op->alternative()) {
      btStack.push(BTPoint(tp, op->alternative(), firstsInBlocks->size()));
    }
    switch(op->_instruction()) {
      case SUCCESS_OR_FAIL:
        if(op->isFail()) {
          shouldBacktrack=true;
          break;
        }
        if(matchingClauses) {
          //we can succeed only in certain depth and that will be handled separately
          shouldBacktrack=true;
        }
        else {
          //we are matching terms in a TermCodeTree
          return true;
        }
        break;
      case LIT_END:
        ASS(matchingClauses);
        return true;
      case CHECK_GROUND_TERM:
        shouldBacktrack=!doCheckGroundTerm();
        break;
      case CHECK_FUN:
        shouldBacktrack=!doCheckFun();
        break;
      case ASSIGN_VAR:
        shouldBacktrack=!doAssignVar();
        break;
      case CHECK_VAR:
        shouldBacktrack=!doCheckVar();
        break;
      case SEARCH_STRUCT:
        if(doSearchStruct()) {
          //a new value of @b op is assigned, so restart the loop
          continue;
        }
        else {
          shouldBacktrack=true;
        }
        break;
    }
    if(shouldBacktrack) {
      if(!backtrack()) {
        return false;
      }
      // dead store, left here in case it should have been a static?
      // shouldBacktrack = false;
    }
    else {
      //the SEARCH_STRUCT operation does not appear in CodeBlocks
      ASS(!op->isSearchStruct());
      //In each CodeBlock there is always either operation LIT_END or FAIL.
      //As we haven't encountered one yet, we may safely increase the
      //operation pointer
      op++;
    }
  }
}

bool CodeTree::RemovingMatcher::backtrack()
{
  if(btStack.isEmpty()) {
    curLInfo++;
    return prepareLiteral();
  }
  BTPoint bp=btStack.pop();
  tp=bp.tp;
  op=bp.op;
  firstsInBlocks->truncate(bp.fibDepth);
  firstsInBlocks->push(op);
  return true;
}

bool CodeTree::RemovingMatcher::prepareLiteral()
{
  firstsInBlocks->truncate(initFIBDepth);
  if(curLInfo>=linfoCnt) {
    return false;
  }
  ft=linfos[curLInfo].ft;
  tp=0;
  op=entry;
  return true;
}

inline bool CodeTree::RemovingMatcher::doSearchStruct()
{
  ASS_EQ(op->_instruction(), SEARCH_STRUCT);

  const FlatTerm::Entry* fte=&(*ft)[tp];
  CodeOp* target=op->getSearchStruct()->getTargetOp(fte);
  if(!target) {
    return false;
  }
  op=target;
  firstsInBlocks->push(op);
  return true;
}

inline bool CodeTree::RemovingMatcher::doCheckFun()
{
  ASS_EQ(op->_instruction(), CHECK_FUN);

  unsigned functor=op->_arg();
  FlatTerm::Entry& fte=(*ft)[tp];
  if(!fte.isFun(functor)) {
    return false;
  }
  fte.expand();
  tp+=FlatTerm::FUNCTION_ENTRY_COUNT;
  return true;
}

inline bool CodeTree::RemovingMatcher::doAssignVar()
{
  ASS_EQ(op->_instruction(), ASSIGN_VAR);

  //we are looking for variants and they match only other variables into variables
  unsigned var=op->_arg();
  const FlatTerm::Entry* fte=&(*ft)[tp];
  if(fte->_tag()!=FlatTerm::VAR) {
    return false;
  }
  bindings[var]=fte->_number();
  tp++;
  return true;
}

inline bool CodeTree::RemovingMatcher::doCheckVar()
{
  ASS_EQ(op->_instruction(), CHECK_VAR);

  //we are looking for variants and they match only other variables into variables
  unsigned var=op->_arg();
  const FlatTerm::Entry* fte=&(*ft)[tp];
  if(fte->_tag()!=FlatTerm::VAR || bindings[var]!=fte->_number()) {
    return false;
  }
  tp++;
  return true;
}



//////////////// retrieval ////////////////////

void CodeTree::incTimeStamp()
{
  _curTimeStamp++;
  if(!_curTimeStamp) {
    //handle overflow
    NOT_IMPLEMENTED;
  }
}

void CodeTree::Matcher::init(CodeTree* tree_, CodeOp* entry_)
{
  tree=tree_;
  entry=entry_;

  _fresh=true;
  _matched=false;
  curLInfo=0;
  btStack.reset();
  bindings.ensure(tree->_maxVarCnt);
}

bool CodeTree::Matcher::execute()
{
  if(_fresh) {
    _fresh=false;
  }
  else {
    //we backtrack from what we found in the previous run
    if(!backtrack()) {
      return false;
    }
  }


  bool shouldBacktrack=false;
  for(;;) {
    if(op->alternative()) {
      btStack.push(BTPoint(tp, op->alternative(), substIsRenaming, substVRange));
    }
    switch(op->_instruction()) {
      case SUCCESS_OR_FAIL:
        if(op->isFail()) {
          shouldBacktrack=true;
          break;
        }
        //yield successes only in the first round (we don't want to yield the
        //same thing for each query literal)
        if(curLInfo==0) {
          return true;
        }
        else {
          shouldBacktrack=true;
        }
        break;
      case LIT_END:
        return true;
      case CHECK_GROUND_TERM:
        shouldBacktrack=!doCheckGroundTerm();
        break;
      case CHECK_FUN:
        shouldBacktrack=!doCheckFun();
        break;
      case ASSIGN_VAR:
        doAssignVar();
        break;
      case CHECK_VAR:
        shouldBacktrack=!doCheckVar();
        break;
      case SEARCH_STRUCT:
        if(doSearchStruct()) {
          //a new value of @b op is assigned, so restart the loop
          continue;
        }
        else {
          shouldBacktrack=true;
        }
        break;
    }
    if(shouldBacktrack) {
      if(!backtrack()) {
	return false;
      }
      shouldBacktrack=false;
    }
    else {
      //the SEARCH_STRUCT operation does not appear in CodeBlocks
      ASS(!op->isSearchStruct());
      //In each CodeBlock there is always either operation LIT_END or FAIL.
      //As we haven't encountered one yet, we may safely increase the
      //operation pointer
      op++;
    }
  }
}

/**
 * Is called when we need to retrieve a new result.
 * It does not only backtrack to the next alternative to try,
 * but if there are no more alternatives, it goes back to the
 * entry point and starts evaluating new literal info (if there
 * is some left).
 */
bool CodeTree::Matcher::backtrack()
{
  if(btStack.isEmpty()) {
    curLInfo++;
    return prepareLiteral();
  }
  BTPoint bp=btStack.pop();
  tp=bp.tp;
  op=bp.op;
  substIsRenaming=bp.substIsRenaming;
  substVRange=bp.substVRange;
  return true;
}

bool CodeTree::Matcher::prepareLiteral()
{
  if(curLInfo>=linfoCnt) {
    return false;
  }
  tp=0;
  op=entry;
  ft=linfos[curLInfo].ft;
  return true;
}

inline bool CodeTree::Matcher::doSearchStruct()
{
  ASS_EQ(op->_instruction(), SEARCH_STRUCT);

  const FlatTerm::Entry* fte=&(*ft)[tp];
  op=op->getSearchStruct()->getTargetOp(fte);
  return op;
}

inline bool CodeTree::Matcher::doCheckFun()
{
  ASS_EQ(op->_instruction(), CHECK_FUN);

  unsigned functor=op->_arg();
  FlatTerm::Entry& fte=(*ft)[tp];
  if(!fte.isFun(functor)) {
    return false;
  }
  fte.expand();
  tp+=FlatTerm::FUNCTION_ENTRY_COUNT;
  return true;
}

inline void CodeTree::Matcher::doAssignVar()
{
  ASS_EQ(op->_instruction(), ASSIGN_VAR);

  unsigned var=op->_arg();
  const FlatTerm::Entry* fte=&(*ft)[tp];
  if(fte->_tag()==FlatTerm::VAR) {
    bindings[var]=TermList(fte->_number(),false);
    tp++;
    if (fte->_number() > 64 || (substVRange & (1UL << fte->_number()))) {
      substIsRenaming = false;
    }
    substVRange |= (1UL << fte->_number());
  }
  else {
    ASS(fte->isFun());
    fte++;
    ASS_EQ(fte->_tag(), FlatTerm::FUN_TERM_PTR);
    ASS(fte->_term());
    bindings[var]=TermList(fte->_term());
    fte++;
    ASS_EQ(fte->_tag(), FlatTerm::FUN_RIGHT_OFS);
    tp+=fte->_number();
    substIsRenaming = false;
  }
}

inline bool CodeTree::Matcher::doCheckVar()
{
  ASS_EQ(op->_instruction(), CHECK_VAR);

  unsigned var=op->_arg();
  const FlatTerm::Entry* fte=&(*ft)[tp];
  if(fte->_tag()==FlatTerm::VAR) {
    if(bindings[var]!=TermList(fte->_number(),false)) {
      return false;
    }
    tp++;
  }
  else {
    ASS(fte->isFun());
    fte++;
    ASS_EQ(fte->_tag(), FlatTerm::FUN_TERM_PTR);
    if(bindings[var]!=TermList(fte->_term())) {
      return false;
    }
    fte++;
    ASS_EQ(fte->_tag(), FlatTerm::FUN_RIGHT_OFS);
    tp+=fte->_number();
  }
  return true;
}

}<|MERGE_RESOLUTION|>--- conflicted
+++ resolved
@@ -655,30 +655,19 @@
 
 //////////////// insertion ////////////////////
 
-<<<<<<< HEAD
-void CodeTree::CompileContext::init()
-{
-  nextVarNum=0;
-  varMap.reset();
-  nextGlobalVarNum=0;
-  globalVarMap.reset();
-  eqCons.reset();
-}
-=======
-template<bool forLits>
-CodeTree::Compiler<forLits>::Compiler(CodeStack& code) : code(code), nextVarNum(0), nextGlobalVarNum(0) {}
->>>>>>> 38429ed5
-
-template<bool forLits>
-void CodeTree::Compiler<forLits>::nextLit()
+template<bool forLits, bool linearize>
+CodeTree::Compiler<forLits, linearize>::Compiler(CodeStack& code) : code(code), nextVarNum(0), nextGlobalVarNum(0) {}
+
+template<bool forLits, bool linearize>
+void CodeTree::Compiler<forLits, linearize>::nextLit()
 {
   ASS(forLits);
   nextVarNum = 0;
   varMap.reset();
 }
 
-template<bool forLits>
-void CodeTree::Compiler<forLits>::updateCodeTree(CodeTree* tree)
+template<bool forLits, bool linearize>
+void CodeTree::Compiler<forLits, linearize>::updateCodeTree(CodeTree* tree)
 {
   //update the max. number of variables, if necessary
   if(nextGlobalVarNum>tree->_maxVarCnt) {
@@ -689,17 +678,10 @@
   }
 }
 
-<<<<<<< HEAD
-template<bool linearize>
-void CodeTree::compileTerm(const Term* trm, CodeStack& code, CompileContext& cctx, bool addLitEnd)
-{
-  ASS(!linearize || !addLitEnd);
-=======
-template<bool forLits>
-void CodeTree::Compiler<forLits>::handleTerm(const Term* trm)
+template<bool forLits, bool linearize>
+void CodeTree::Compiler<forLits, linearize>::handleTerm(const Term* trm)
 {
   ASS(!forLits || trm->isLiteral());
->>>>>>> 38429ed5
 
   static Stack<unsigned> globalCounterparts;
   globalCounterparts.reset();
@@ -708,56 +690,6 @@
     code.push(CodeOp::getGroundTermCheck(trm));
     return;
   }
-<<<<<<< HEAD
-  else {
-    if(trm->isLiteral()) {
-      auto lit=static_cast<const Literal*>(trm);
-      code.push(CodeOp::getTermOp(CHECK_FUN, lit->header()));
-    } else {
-      code.push(CodeOp::getTermOp(CHECK_FUN, trm->functor()));
-    }
-
-    SubtermIterator sti(trm);
-    while(sti.hasNext()) {
-      TermList s=sti.next();
-      if (s.isVar()) {
-        unsigned var=s.var();
-        unsigned* varNumPtr;
-        if constexpr (linearize) {
-          if (cctx.varMap.getValuePtr(var,varNumPtr)) {
-            *varNumPtr = cctx.nextVarNum;
-          } else {
-            cctx.eqCons.push(make_pair(*varNumPtr, cctx.nextVarNum));
-          }
-          code.push(CodeOp::getTermOp(ASSIGN_VAR, cctx.nextVarNum));
-          cctx.nextVarNum++;
-        } else {
-          if (cctx.varMap.getValuePtr(var,varNumPtr)) {
-            *varNumPtr=cctx.nextVarNum++;
-            code.push(CodeOp::getTermOp(ASSIGN_VAR, *varNumPtr));
-
-            if (addLitEnd) {
-              unsigned* globalVarNumPtr;
-              if (cctx.globalVarMap.getValuePtr(var,globalVarNumPtr)) {
-                *globalVarNumPtr=cctx.nextGlobalVarNum++;
-              }
-              globalCounterparts.push(*globalVarNumPtr);
-            }
-          } else {
-            code.push(CodeOp::getTermOp(CHECK_VAR, *varNumPtr));
-          }
-        }
-      } else {
-        ASS(s.isTerm());
-        Term* t=s.term();
-
-        if (GROUND_TERM_CHECK && t->ground()) {
-          code.push(CodeOp::getGroundTermCheck(t));
-          sti.right();
-        } else {
-          code.push(CodeOp::getTermOp(CHECK_FUN, t->functor()));
-        }
-=======
 
   if (trm->isLiteral()) {
     auto lit = static_cast<const Literal*>(trm);
@@ -773,7 +705,6 @@
       } else {
         code.push(CodeOp::getTermOp(CHECK_FUN, sort.term()->functor()));
         handleSubterms(sort.term(), globalCounterparts);
->>>>>>> 38429ed5
       }
     }
   } else {
@@ -789,36 +720,42 @@
     auto ils = new ILStruct(static_cast<const Literal*>(trm), varCnt, globalCounterparts);
     code.push(CodeOp::getLitEnd(ils));
   }
-<<<<<<< HEAD
-}
-
-template void CodeTree::compileTerm<false>(const Term*, CodeStack&, CompileContext&, bool);
-template void CodeTree::compileTerm<true>(const Term*, CodeStack&, CompileContext&, bool);
-=======
-}
-
-template<bool forLits>
-void CodeTree::Compiler<forLits>::handleVar(unsigned var, Stack<unsigned>* globalCounterparts)
-{
+}
+
+template<bool forLits, bool linearize>
+void CodeTree::Compiler<forLits, linearize>::handleVar(unsigned var, Stack<unsigned>* globalCounterparts)
+{
+  ASS(!forLits || !linearize);
+
   unsigned* varNumPtr;
-  if (varMap.getValuePtr(var,varNumPtr)) {
-    *varNumPtr = nextVarNum++;
-    code.push(CodeOp::getTermOp(ASSIGN_VAR, *varNumPtr));
-
-    if constexpr (forLits) {
-      unsigned* globalVarNumPtr;
-      if (globalVarMap.getValuePtr(var,globalVarNumPtr)) {
-        *globalVarNumPtr = nextGlobalVarNum++;
-      }
-      globalCounterparts->push(*globalVarNumPtr);
-    }
+  if constexpr (linearize) {
+    if (varMap.getValuePtr(var,varNumPtr)) {
+      *varNumPtr = nextVarNum;
+    } else {
+      eqCons.push(make_pair(*varNumPtr, nextVarNum));
+    }
+    code.push(CodeOp::getTermOp(ASSIGN_VAR, nextVarNum));
+    nextVarNum++;
   } else {
-    code.push(CodeOp::getTermOp(CHECK_VAR, *varNumPtr));
-  }
-}
-
-template<bool forLits>
-void CodeTree::Compiler<forLits>::handleSubterms(const Term* trm, Stack<unsigned>& globalCounterparts)
+    if (varMap.getValuePtr(var,varNumPtr)) {
+      *varNumPtr = nextVarNum++;
+      code.push(CodeOp::getTermOp(ASSIGN_VAR, *varNumPtr));
+
+      if constexpr (forLits) {
+        unsigned* globalVarNumPtr;
+        if (globalVarMap.getValuePtr(var,globalVarNumPtr)) {
+          *globalVarNumPtr = nextGlobalVarNum++;
+        }
+        globalCounterparts->push(*globalVarNumPtr);
+      }
+    } else {
+      code.push(CodeOp::getTermOp(CHECK_VAR, *varNumPtr));
+    }
+  }
+}
+
+template<bool forLits, bool linearize>
+void CodeTree::Compiler<forLits, linearize>::handleSubterms(const Term* trm, Stack<unsigned>& globalCounterparts)
 {
   SubtermIterator sti(trm);
   while (sti.hasNext()) {
@@ -842,7 +779,7 @@
 
 template struct CodeTree::Compiler<true>;
 template struct CodeTree::Compiler<false>;
->>>>>>> 38429ed5
+template struct CodeTree::Compiler<false, true>;
 
 /**
  * Build CodeBlock object from the last @b cnt instructions on the
