/*
 * This file is part of the source code of the software program
 * Vampire. It is protected by applicable
 * copyright laws.
 *
 * This source code is distributed under the licence found here
 * https://vprover.github.io/license.html
 * and in the source directory
 */
/**
 * @file CodeTree.cpp
 * Implements class CodeTree.
 */

#include <utility>

#include "Debug/RuntimeStatistics.hpp"

#include "Lib/Comparison.hpp"
#include "Lib/Int.hpp"
#include "Lib/Portability.hpp"
#include "Lib/Sort.hpp"

#include "Kernel/Clause.hpp"
#include "Kernel/Term.hpp"
#include "Kernel/TermIterators.hpp"

#include "CodeTree.hpp"

#define GROUND_TERM_CHECK 0

#undef RSTAT_COLLECTION
#define RSTAT_COLLECTION 0

namespace Indexing
{

#define GET_CONTAINING_OBJECT_CONST(ContainingClass,MemberField,object) \
  reinterpret_cast<const ContainingClass*>(reinterpret_cast<const char*>(object)-offsetof(ContainingClass,MemberField))

#define GET_CONTAINING_OBJECT(ContainingClass,MemberField,object) \
  reinterpret_cast<ContainingClass*>(reinterpret_cast<char*>(object)-offsetof(ContainingClass,MemberField))

using namespace std;
using namespace Lib;
using namespace Kernel;

//////////////// general datastructures ////////////////////

CodeTree::LitInfo::LitInfo(Clause* cl, unsigned litIndex)
: litIndex(litIndex), opposite(false)
{
  ft=FlatTerm::create((*cl)[litIndex]);
}

void CodeTree::LitInfo::dispose()
{
  ft->destroy();
}

CodeTree::LitInfo CodeTree::LitInfo::getReversed(const LitInfo& li)
{
  FlatTerm* ft=FlatTerm::copy(li.ft);
  ft->swapCommutativePredicateArguments();

  LitInfo res=li;
  res.ft=ft;
#if VDEBUG
  res.liIndex=-1; //the liIndex has to be updated by caller
#endif
  return res;
}

CodeTree::LitInfo CodeTree::LitInfo::getOpposite(const LitInfo& li)
{
  FlatTerm* ft=FlatTerm::copy(li.ft);
  ft->changeLiteralPolarity();
#if GROUND_TERM_CHECK
  ASS_EQ((*ft)[1]._tag(), FlatTerm::FUN_TERM_PTR);
  (*ft)[1]._ptr=Literal::complementaryLiteral(static_cast<Literal*>((*ft)[1]._term()));
#endif

  LitInfo res=li;
  res.ft=ft;
  res.opposite=true;
#if VDEBUG
  res.liIndex=-1; //the liIndex has to be updated by caller
#endif
  return res;
}


/**
 * Allocate a MatchInfo object having @b bindCnt binding positions.
 */
CodeTree::MatchInfo* CodeTree::MatchInfo::alloc(unsigned bindCnt)
{
  //We have to get sizeof(MatchInfo) + (bindCnt-1)*sizeof(TermList)
  //this way, because bindCnt-1 wouldn't behave well for
  //bindCnt==0 on x64 platform.
  size_t size=sizeof(MatchInfo)+bindCnt*sizeof(TermList);
  size-=sizeof(TermList);

  void* mem=ALLOC_KNOWN(size,"CodeTree::MatchInfo");
  return reinterpret_cast<MatchInfo*>(mem);
}

/**
 * Destroy the MatchInfo object with @b bindCnt bindings
 */
void CodeTree::MatchInfo::destroy(unsigned bindCnt)
{
  //We have to get sizeof(MatchInfo) + (bindCnt-1)*sizeof(TermList)
  //this way, because bindCnt-1 wouldn't behave well for
  //bindCnt==0 on x64 platform.
  size_t size=sizeof(MatchInfo)+bindCnt*sizeof(TermList);
  size-=sizeof(TermList);

  DEALLOC_KNOWN(this, size,"CodeTree::MatchInfo");
}


void CodeTree::MatchInfo::init(ILStruct* ils, unsigned liIndex_, DArray<TermList>& bindingArray)
{
  liIndex=liIndex_;
  size_t bindCnt=ils->varCnt;
  if(bindCnt) {
    unsigned* perm=ils->globalVarPermutation;
    for(size_t i=0;i<bindCnt;i++) {
      bindings[perm[i]]=bindingArray[i];
    }
  }
}


CodeTree::ILStruct::ILStruct(const Literal* lit, unsigned varCnt, Stack<unsigned>& gvnStack)
: varCnt(varCnt), sortedGlobalVarNumbers(0), globalVarPermutation(0), timestamp(0)
{
  ASS_EQ(matches.size(), 0); //we don't want any uninitialized pointers in the array

  if(varCnt) {
    size_t gvnSize=sizeof(unsigned)*varCnt;
    globalVarNumbers=static_cast<unsigned*>(
	ALLOC_KNOWN(gvnSize, "CodeTree::ILStruct::globalVarNumbers"));
    memcpy(globalVarNumbers, gvnStack.begin(), gvnSize);
  }
  else {
    globalVarNumbers=0;
  }
}

CodeTree::ILStruct::~ILStruct()
{
  size_t msize=matches.size();
  for(size_t i=0;i<msize;i++) {
    if(matches[i]) {
      matches[i]->destroy(varCnt);
    }
    else {
      //non-zero entries are only in the beginning of the matches array
      break;
    }
  }

  if(globalVarNumbers) {
    size_t gvSize=sizeof(unsigned)*varCnt;
    DEALLOC_KNOWN(globalVarNumbers, gvSize,
		"CodeTree::ILStruct::globalVarNumbers");
    if(sortedGlobalVarNumbers) {
      DEALLOC_KNOWN(sortedGlobalVarNumbers, gvSize,
		  "CodeTree::ILStruct::sortedGlobalVarNumbers");
    }
    if(globalVarPermutation) {
      DEALLOC_KNOWN(globalVarPermutation, gvSize,
		  "CodeTree::ILStruct::globalVarPermutation");
    }
  }
}

/**
 * Comparator used by the @b putIntoSequence function to order global
 * variable numbers
 */
struct CodeTree::ILStruct::GVArrComparator
{
  Comparison compare(const pair<unsigned,unsigned>& p1,
      const pair<unsigned,unsigned>& p2)
  {
    return Int::compare(p1.first, p2.first);
  }
};

/**
 * This function is called by the buildBlock function to make the
 * ILStruct object relate to its predecessors
 */
void CodeTree::ILStruct::putIntoSequence(ILStruct* previous_)
{
  previous=previous_;
  depth=previous ? (previous->depth+1) : 0;

  if(!varCnt) { return; }

  static DArray<pair<unsigned,unsigned> > gvArr;
  gvArr.ensure(varCnt);
  for(unsigned i=0;i<varCnt;i++) {
    gvArr[i].first=globalVarNumbers[i];
    gvArr[i].second=i;
  }
  gvArr.sort(GVArrComparator());

  size_t gvSize=sizeof(unsigned)*varCnt;
  sortedGlobalVarNumbers=static_cast<unsigned*>(
	ALLOC_KNOWN(gvSize, "CodeTree::ILStruct::sortedGlobalVarNumbers"));
  globalVarPermutation=static_cast<unsigned*>(
	ALLOC_KNOWN(gvSize, "CodeTree::ILStruct::globalVarPermutation"));

  for(unsigned i=0;i<varCnt;i++) {
    sortedGlobalVarNumbers[i]=gvArr[i].first;
    globalVarPermutation[gvArr[i].second]=i;
  }
}

bool CodeTree::ILStruct::equalsForOpMatching(const ILStruct& o) const
{
  //LIT_END is always at the end of the term and we ask for op matching only
  //if the prefixes were equal. In this case the number of variables and the fact
  //the literal is an equality between variables should be the same on both literals.
  ASS_EQ(varCnt,o.varCnt);

  if(varCnt!=o.varCnt) {
    return false;
  }
  return std::memcmp(globalVarNumbers, o.globalVarNumbers, varCnt * sizeof(unsigned)) == 0;
}

void CodeTree::ILStruct::ensureFreshness(unsigned globalTimestamp)
{
  if(timestamp!=globalTimestamp) {
    timestamp=globalTimestamp;
    visited=false;
    finished=false;
    noNonOppositeMatches=false;
    matchCnt=0;
  }
}

void CodeTree::ILStruct::addMatch(unsigned liIndex, DArray<TermList>& bindingArray)
{
  if(matchCnt==matches.size()) {
    matches.expand(matchCnt ? (matchCnt*2) : 4);
    size_t newSize=matches.size();
    for(size_t i=matchCnt;i<newSize;i++) {
      matches[i]=0;
    }
  }
  ASS_L(matchCnt,matches.size());
  if(!matches[matchCnt]) {
    matches[matchCnt]=MatchInfo::alloc(varCnt);
  }
  matches[matchCnt]->init(this, liIndex, bindingArray);
  matchCnt++;
}

/**
 * Remove match from the set of matches. It puts the last match in
 * the place of the current match. Therefore one should not rely on the
 * order of matches (at least those of index greater than matchIndex)
 * between calls to this function. When one traverses all the matches
 * to filter them by this function, the traversal should go from higher
 * indexes down to zero.
 */
void CodeTree::ILStruct::deleteMatch(unsigned matchIndex)
{
  ASS_L(matchIndex, matchCnt);

  matchCnt--;
  swap(matches[matchIndex], matches[matchCnt]);
}

CodeTree::MatchInfo*& CodeTree::ILStruct::getMatch(unsigned matchIndex)
{
  ASS(!finished);
  ASS_L(matchIndex, matchCnt);
  ASS(matches[matchIndex]);

  return matches[matchIndex];
}

CodeTree::CodeOp CodeTree::CodeOp::getLitEnd(ILStruct* ils)
{
  CodeOp res;
  res.setAlternative(0);
  res._setData(ils);
  res._setInstruction(LIT_END);
  ASS(res.isLitEnd());
  return res;
}

CodeTree::CodeOp CodeTree::CodeOp::getTermOp(Instruction i, unsigned num)
{
  ASS(i==CHECK_FUN || i==CHECK_VAR || i==ASSIGN_VAR);

  CodeOp res;
  res.setAlternative(0);
  res._setInstruction(i);
  res._setArg(num);
  return res;
}

CodeTree::CodeOp CodeTree::CodeOp::getGroundTermCheck(const Term* trm)
{
  ASS(trm->ground());

  CodeOp res;
  res.setAlternative(0);
  res._setData(trm);
  ASS(res.isCheckGroundTerm());
  return res;
}

/**
 * Return true iff @b o is equal to the object for the purpose
 * of operation matching during cide insertion into the tree
 */
bool CodeTree::CodeOp::equalsForOpMatching(const CodeOp& o) const
{
  if(_instruction()!=o._instruction()) {
    return false;
  }
  switch(_instruction()) {
  case LIT_END:
    return getILS()->equalsForOpMatching(*o.getILS());
  case SUCCESS_OR_FAIL:
  case CHECK_GROUND_TERM:
  case CHECK_FUN:
  case ASSIGN_VAR:
  case CHECK_VAR:
    return _content==o._content;
  default:
    //SEARCH_STRUCT operations in the tree should be handled separately
    //during insertion into the code tree
    ASSERTION_VIOLATION;
  }
}

const CodeTree::SearchStruct* CodeTree::CodeOp::getSearchStruct() const
{
  ASS(isSearchStruct());
  return GET_CONTAINING_OBJECT_CONST(CodeTree::SearchStruct,landingOp,this);
}

CodeTree::SearchStruct* CodeTree::CodeOp::getSearchStruct()
{
  ASS(isSearchStruct());
  return GET_CONTAINING_OBJECT(CodeTree::SearchStruct,landingOp,this);
}

std::ostream& operator<<(std::ostream& out, const CodeTree::CodeOp& op)
{
  switch (op._instruction()) {
    case CodeTree::SUCCESS_OR_FAIL:
      if (op.isSuccess()) {
        out << "success";
      } else {
        out << "fail";
      }
      break;
    case CodeTree::LIT_END:
      out << "lit end";
      break;
    case CodeTree::CHECK_GROUND_TERM:
      out << "check ground term " << *op.getTargetTerm();
      break;
    case CodeTree::CHECK_FUN:
      out << "check fun " << env.signature->getFunction(op._arg())->name();
      break;
    case CodeTree::ASSIGN_VAR:
      out << "assign var X" << op._arg();
      break;
    case CodeTree::CHECK_VAR:
      out << "check var X" << op._arg();
      break;
    case CodeTree::SEARCH_STRUCT:
      out << "search struct ";
      auto ss = op.getSearchStruct();
      switch(ss->kind) {
        case CodeTree::SearchStruct::FN_STRUCT: {
          auto fn_ss = static_cast<const CodeTree::FnSearchStruct*>(ss);
          out << "length " << fn_ss->length();
          for (unsigned i = 0; i < fn_ss->length(); i++) {
            out << " " << fn_ss->values[i] << " ";
            if (fn_ss->targets[i]) {
              out << *fn_ss->targets[i];
            } else {
              out << "nullptr";
            }
          }
          break;
        }
        case CodeTree::SearchStruct::GROUND_TERM_STRUCT: {
          auto gt_ss = static_cast<const CodeTree::GroundTermSearchStruct*>(ss);
          out << "length " << gt_ss->length();
          for (unsigned i = 0; i < gt_ss->length(); i++) {
            out << " " << *gt_ss->values[i] << " ";
            if (gt_ss->targets[i]) {
              out << *gt_ss->targets[i];
            } else {
              out << "nullptr";
            }
          }
          break;
        }
      }
      break;
  }
  return out;
}

CodeTree::SearchStruct::SearchStruct(Kind kind, size_t length)
: kind(kind)
{
  landingOp.setAlternative(0);
  landingOp._setInstruction(SEARCH_STRUCT);
  ASS(length);

  targets.reserve(length);
}

void CodeTree::SearchStruct::destroy()
{
  switch(kind) {
  case FN_STRUCT:
    delete static_cast<FnSearchStruct*>(this);
    break;
  case GROUND_TERM_STRUCT:
    delete static_cast<GroundTermSearchStruct*>(this);
    break;
  }
}

template<bool doInsert>
bool CodeTree::SearchStruct::getTargetOpPtr(const CodeOp& insertedOp, CodeOp**& tgt)
{
  switch(kind) {
  case FN_STRUCT:
    if(!insertedOp.isCheckFun()) { return false; }
    tgt=&static_cast<FnSearchStruct*>(this)->targetOp<doInsert>(insertedOp._arg());
    return true;
  case GROUND_TERM_STRUCT:
    if(!insertedOp.isCheckGroundTerm()) { return false; }
    tgt=&static_cast<GroundTermSearchStruct*>(this)->targetOp<doInsert>(insertedOp.getTargetTerm());
    return true;
  default:
    ASSERTION_VIOLATION;
  }
}

// expose for ClauseCodeTree.cpp
template bool CodeTree::SearchStruct::getTargetOpPtr<false>(const CodeOp&, CodeOp**&);

CodeTree::CodeOp* CodeTree::SearchStruct::getTargetOp(const FlatTerm::Entry* ftPos)
{
  if(!ftPos->isFun()) { return 0; }
  switch(kind) {
  case FN_STRUCT:
    return static_cast<FnSearchStruct*>(this)->targetOp<false>(ftPos->_number());
  case GROUND_TERM_STRUCT:
    ftPos++;
    ASS_EQ(ftPos->_tag(), FlatTerm::FUN_TERM_PTR);
    return static_cast<GroundTermSearchStruct*>(this)->targetOp<false>(ftPos->_term());
  default:
    ASSERTION_VIOLATION;
  }
}

template<CodeTree::SearchStruct::Kind k>
CodeTree::SearchStructImpl<k>::SearchStructImpl(size_t length)
: SearchStruct(k, length)
{
}

template<CodeTree::SearchStruct::Kind k>
template<bool doInsert>
CodeTree::CodeOp*& CodeTree::SearchStructImpl<k>::targetOp(const T& val)
{
  size_t left=0;
  size_t right=length()-1;
  while(left<right) {
    size_t mid=(left+right)/2;
    switch(Int::compare(val, values[mid])) {
    case LESS:
      right=mid;
      break;
    case GREATER:
      left=mid+1;
      break;
    case EQUAL:
      return targets[mid];
    }
  }
  ASS_EQ(left,right);
  ASS(left==length()-1 || val<=values[left]);

  if constexpr (!doInsert) {
    return targets[left];
  }
  if (val==values[left]) {
    return targets[left];
  }

  if (val>=values[left]) {
    left++;
  }
  targets.insert(targets.begin()+left,0);
  values.insert(values.begin()+left,val);
  return targets[left];
}

//////////////// Matcher ////////////////////

template<bool removing>
bool CodeTree::Matcher<removing>::execute()
{
  if(fresh) {
    fresh=false;
  }
  else {
    //we backtrack from what we found in the previous run
    if(!backtrack()) {
      return false;
    }
  }

  bool shouldBacktrack=false;
  for(;;) {
    if(op->alternative()) {
      if constexpr (removing) {
        btStack.push(BTPointRemoving(tp, op->alternative(), firstsInBlocks->size()));
      } else {
        btStack.push(BTPoint(tp, op->alternative()));
      }
    }
    switch(op->_instruction()) {
      case SUCCESS_OR_FAIL:
        if(op->isFail()) {
          shouldBacktrack=true;
          break;
        }
        if constexpr (removing) {
          if (matchingClauses) {
            //we can succeed only in certain depth and that will be handled separately
            shouldBacktrack=true;
          }
          else {
            //we are matching terms in a TermCodeTree
            return true;
          }
        } else {
          //yield successes only in the first round (we don't want to yield the
          //same thing for each query literal)
          if(curLInfo==0) {
            return true;
          }
          else {
            shouldBacktrack=true;
          }
        }
        break;
      case LIT_END:
        ASS(matchingClauses);
        return true;
      case CHECK_GROUND_TERM:
        shouldBacktrack=!doCheckGroundTerm();
        break;
      case CHECK_FUN:
        shouldBacktrack=!doCheckFun();
        break;
      case ASSIGN_VAR:
        if constexpr (removing) {
          shouldBacktrack=!doAssignVar();
        } else {
          doAssignVar();
        }
        break;
      case CHECK_VAR:
        shouldBacktrack=!doCheckVar();
        break;
      case SEARCH_STRUCT:
        if(doSearchStruct()) {
          //a new value of @b op is assigned, so restart the loop
          continue;
        }
        else {
          shouldBacktrack=true;
        }
        break;
    }
    if(shouldBacktrack) {
      if(!backtrack()) {
        return false;
      }
      shouldBacktrack=false;
    }
    else {
      //the SEARCH_STRUCT operation does not appear in CodeBlocks
      ASS(!op->isSearchStruct());
      //In each CodeBlock there is always either operation LIT_END or FAIL.
      //As we haven't encountered one yet, we may safely increase the
      //operation pointer
      op++;
    }
  }
}

template<bool removing>
void CodeTree::Matcher<removing>::init(CodeTree* tree_, CodeOp* entry_, LitInfo* linfos_, size_t linfoCnt_, Stack<CodeOp*>* firstsInBlocks_)
{
  tree=tree_;
  entry=entry_;

  linfos=linfos_;
  linfoCnt=linfoCnt_;

  if constexpr (removing) {
    firstsInBlocks=firstsInBlocks_;
    initFIBDepth=firstsInBlocks->size();
  }

  fresh=true;
  _matched=false;
  curLInfo=0;

  bindings.ensure(tree->_maxVarCnt);
  btStack.reset();

  matchingClauses=tree->_clauseCodeTree;
}

/**
 * Is called when we need to retrieve a new result.
 * It does not only backtrack to the next alternative to try,
 * but if there are no more alternatives, it goes back to the
 * entry point and starts evaluating new literal info (if there
 * is some left).
 */
template<bool removing>
bool CodeTree::Matcher<removing>::backtrack()
{
  if(btStack.isEmpty()) {
    curLInfo++;
    return prepareLiteral();
  }
  auto bp=btStack.pop();
  tp=bp.tp;
  op=bp.op;
  if constexpr (removing) {
    firstsInBlocks->truncate(bp.fibDepth);
    firstsInBlocks->push(op);
  }
  return true;
}

template<bool removing>
bool CodeTree::Matcher<removing>::prepareLiteral()
{
  if constexpr (removing) {
    firstsInBlocks->truncate(initFIBDepth);
  }
  if(curLInfo>=linfoCnt) {
    return false;
  }
  ft=linfos[curLInfo].ft;
  tp=0;
  op=entry;
  return true;
}

template<bool removing>
inline bool CodeTree::Matcher<removing>::doAssignVar()
{
  ASS_EQ(op->_instruction(), ASSIGN_VAR);

  unsigned var=op->_arg();
  const FlatTerm::Entry* fte=&(*ft)[tp];
  if(fte->isVar()) {
    bindings[var]=TermList::var(fte->_number());
    tp++;
  }
  else {
    // in the removing case we are looking for variants
    // and they match only other variables into variables
    if constexpr (removing) {
      return false;
    }
    ASS(fte->isFun());
    fte++;
    ASS_EQ(fte->_tag(), FlatTerm::FUN_TERM_PTR);
    ASS(fte->_term());
    bindings[var]=TermList(fte->_term());
    fte++;
    ASS_EQ(fte->_tag(), FlatTerm::FUN_RIGHT_OFS);
    tp+=fte->_number();
  }
  return true;
}

template<bool removing>
inline bool CodeTree::Matcher<removing>::doCheckVar()
{
  ASS_EQ(op->_instruction(), CHECK_VAR);

  unsigned var=op->_arg();
  const FlatTerm::Entry* fte=&(*ft)[tp];
  if (fte->isVar()) {
    if(bindings[var]!=TermList::var(fte->_number())) {
      return false;
    }
    tp++;
  }
  else {
    // in the removing case we are looking for variants
    // and they match only other variables into variables
    if constexpr (removing) {
      return false;
    }
    ASS(fte->isFun());
    fte++;
    ASS_EQ(fte->_tag(), FlatTerm::FUN_TERM_PTR);
    if(bindings[var]!=TermList(fte->_term())) {
      return false;
    }
    fte++;
    ASS_EQ(fte->_tag(), FlatTerm::FUN_RIGHT_OFS);
    tp+=fte->_number();
  }
  return true;
}

template<bool removing>
inline bool CodeTree::Matcher<removing>::doCheckFun()
{
  ASS_EQ(op->_instruction(), CHECK_FUN);

  unsigned functor=op->_arg();
  FlatTerm::Entry& fte=(*ft)[tp];
  if(!fte.isFun(functor)) {
    return false;
  }
  fte.expand();
  tp+=FlatTerm::FUNCTION_ENTRY_COUNT;
  return true;
}

template<bool removing>
inline bool CodeTree::Matcher<removing>::doCheckGroundTerm()
{
  ASS_EQ(op->_instruction(), CHECK_GROUND_TERM);

  const FlatTerm::Entry* fte=&(*ft)[tp];
  if(!fte->isFun()) {
    return false;
  }

  Term* trm=op->getTargetTerm();

  fte++;
  ASS_EQ(fte->_tag(), FlatTerm::FUN_TERM_PTR);
  ASS(fte->_term());
  if(trm!=fte->_term()) {
    return false;
  }
  fte++;
  ASS_EQ(fte->_tag(), FlatTerm::FUN_RIGHT_OFS);
  tp+=fte->_number();
  return true;
}

template<bool removing>
inline bool CodeTree::Matcher<removing>::doSearchStruct()
{
  ASS_EQ(op->_instruction(), SEARCH_STRUCT);

  const FlatTerm::Entry* fte=&(*ft)[tp];
  CodeOp* target=op->getSearchStruct()->getTargetOp(fte);
  if(!target) {
    return false;
  }
  op=target;
  // TODO look at this if something crashes
  if constexpr (removing) {
    firstsInBlocks->push(op);
  }
  return true;
}

template struct CodeTree::Matcher<true>;
template struct CodeTree::Matcher<false>;

//////////////// auxiliary ////////////////////

CodeTree::CodeTree()
: _onCodeOpDestroying(0), _curTimeStamp(0), _maxVarCnt(1), _entryPoint(0)
{
}

CodeTree::~CodeTree()
{
  static Stack<CodeOp*> top_ops; 
  // each top_op is either a first op of a Block or a SearchStruct
  // but it cannot be both since SearchStructs don't occur inside blocks
  top_ops.reset();

  if(!isEmpty()) { top_ops.push(getEntryPoint()); }

  while(top_ops.isNonEmpty()) {
    CodeOp* top_op = top_ops.pop();
            
    if (top_op->isSearchStruct()) {            
      if(top_op->alternative()) {
        top_ops.push(top_op->alternative());
      }
      
      auto ss = top_op->getSearchStruct();
      for (size_t i = 0; i < ss->length(); i++) {
        if (ss->targets[i]!=0) { // zeros are allowed as targets (they are holes after removals)
          top_ops.push(ss->targets[i]);
        }
      }
      ss->destroy();
    } else {
      CodeBlock* cb=firstOpToCodeBlock(top_op);

      CodeOp* op=&(*cb)[0];
      ASS_EQ(top_op,op);
      for(size_t rem=cb->length(); rem; rem--,op++) {
        if (_onCodeOpDestroying) {
          (*_onCodeOpDestroying)(op); 
        }
        if(op->alternative()) {
          top_ops.push(op->alternative());
        }
      }
      cb->deallocate();
    }
  }
}

/**
 * Return CodeBlock which contains @b op as its first operation
 */
CodeTree::CodeBlock* CodeTree::firstOpToCodeBlock(CodeOp* op)
{
  ASS(!op->isSearchStruct());
  return GET_CONTAINING_OBJECT(CodeTree::CodeBlock,_array,op);
}


template<class Visitor>
void CodeTree::visitAllOps(Visitor visitor) const
{
  static Stack<pair<CodeOp*,unsigned>> top_ops;
  // each top_op is either a first op of a Block or a SearchStruct
  // but it cannot be both since SearchStructs don't occur inside blocks
  top_ops.reset();

  if(!isEmpty()) { top_ops.push(make_pair(getEntryPoint(),0)); }

  while(top_ops.isNonEmpty()) {
    auto kv = top_ops.pop();
    CodeOp* top_op = kv.first;
    unsigned depth = kv.second;
            
    if (top_op->isSearchStruct()) {
      visitor(top_op, depth); // visit the landingOp inside the SearchStruct
      
      if(top_op->alternative()) {
        top_ops.push(make_pair(top_op->alternative(),depth));
      }
      
      auto ss = top_op->getSearchStruct();
      for (size_t i = 0; i < ss->length(); i++) {
        if (ss->targets[i]!=0) { // zeros are allowed as targets (they are holes after removals)
          top_ops.push(make_pair(ss->targets[i],depth+1));
        }
      }              
    } else {
      CodeBlock* cb=firstOpToCodeBlock(top_op);

      CodeOp* op=&(*cb)[0];
      ASS_EQ(top_op,op);
      for(size_t rem=cb->length(); rem; rem--,op++) {
        visitor(op, depth+(cb->length()-rem));
        if(op->alternative()) {
          top_ops.push(make_pair(op->alternative(),depth+(cb->length()-rem)));
        }
      }
    }
  }
}

std::ostream& operator<<(std::ostream& out, const CodeTree& ct)
{
  ct.visitAllOps([&out](const CodeTree::CodeOp* op, unsigned depth) {
    for (unsigned i = 0; i < depth; i++) {
      out << "  ";
    }
    out << *op << std::endl;
  });
  return out;
}

//////////////// insertion ////////////////////

template<bool forLits>
CodeTree::Compiler<forLits>::Compiler(CodeStack& code) : code(code), nextVarNum(0), nextGlobalVarNum(0) {}

template<bool forLits>
void CodeTree::Compiler<forLits>::nextLit()
{
  ASS(forLits);
  nextVarNum = 0;
  varMap.reset();
}

template<bool forLits>
void CodeTree::Compiler<forLits>::updateCodeTree(CodeTree* tree)
{
  //update the max. number of variables, if necessary
  if(nextGlobalVarNum>tree->_maxVarCnt) {
    tree->_maxVarCnt=nextGlobalVarNum;
  }
  if(nextVarNum>tree->_maxVarCnt) {
    tree->_maxVarCnt=nextVarNum;
  }
}

template<bool forLits>
void CodeTree::Compiler<forLits>::handleTerm(const Term* trm)
{
  ASS(!forLits || trm->isLiteral());

  static Stack<unsigned> globalCounterparts;
  globalCounterparts.reset();

  if (GROUND_TERM_CHECK && trm->ground()) {
    code.push(CodeOp::getGroundTermCheck(trm));
    return;
  }

  if (trm->isLiteral()) {
    auto lit = static_cast<const Literal*>(trm);
    code.push(CodeOp::getTermOp(CHECK_FUN, lit->header()));

    // If literal is equality, we add a type argument
    // to properly match with two variable equalities.
    // This has to be done also in flat terms.
    if (lit->isEquality()) {
      auto sort = SortHelper::getEqualityArgumentSort(lit);
      if (sort.isVar()) {
        handleVar(sort.var(), &globalCounterparts);
      } else {
        code.push(CodeOp::getTermOp(CHECK_FUN, sort.term()->functor()));
        handleSubterms(sort.term(), globalCounterparts);
      }
    }
  } else {
    code.push(CodeOp::getTermOp(CHECK_FUN, trm->functor()));
  }

  handleSubterms(trm, globalCounterparts);

  if constexpr (forLits) {
    ASS(trm->isLiteral());  //LIT_END operation makes sense only for literals
    unsigned varCnt = nextVarNum;
    ASS_EQ(varCnt, globalCounterparts.size());
    auto ils = new ILStruct(static_cast<const Literal*>(trm), varCnt, globalCounterparts);
    code.push(CodeOp::getLitEnd(ils));
  }
}

template<bool forLits>
void CodeTree::Compiler<forLits>::handleVar(unsigned var, Stack<unsigned>* globalCounterparts)
{
  unsigned* varNumPtr;
  if (varMap.getValuePtr(var,varNumPtr)) {
    *varNumPtr = nextVarNum++;
    code.push(CodeOp::getTermOp(ASSIGN_VAR, *varNumPtr));

    if constexpr (forLits) {
      unsigned* globalVarNumPtr;
      if (globalVarMap.getValuePtr(var,globalVarNumPtr)) {
        *globalVarNumPtr = nextGlobalVarNum++;
      }
      globalCounterparts->push(*globalVarNumPtr);
    }
  } else {
    code.push(CodeOp::getTermOp(CHECK_VAR, *varNumPtr));
  }
}

template<bool forLits>
void CodeTree::Compiler<forLits>::handleSubterms(const Term* trm, Stack<unsigned>& globalCounterparts)
{
  SubtermIterator sti(trm);
  while (sti.hasNext()) {
    TermList s = sti.next();
    if (s.isVar()) {
      handleVar(s.var(), &globalCounterparts);
      continue;
    }
    ASS(s.isTerm());
    Term* t = s.term();

    if (GROUND_TERM_CHECK && t->ground()) {
      code.push(CodeOp::getGroundTermCheck(t));
      sti.right();
      continue;
    }

    code.push(CodeOp::getTermOp(CHECK_FUN, t->functor()));
  }
}

template struct CodeTree::Compiler<true>;
template struct CodeTree::Compiler<false>;

/**
 * Build CodeBlock object from the last @b cnt instructions on the
 * @b code stack.
 *
 * In this function is also set the value for the @b ILStruct::previous
 * members.
 */
CodeTree::CodeBlock* CodeTree::buildBlock(CodeStack& code, size_t cnt, ILStruct* prev)
{
  size_t clen=code.length();
  ASS_LE(cnt,clen);

  CodeBlock* res=CodeBlock::allocate(cnt);
  size_t sOfs=clen-cnt;
  for(size_t i=0;i<cnt;i++) {
    CodeOp& op=code[i+sOfs];
    ASS_EQ(op.alternative(),0); //the ops should not have an alternative set yet
    if(op.isLitEnd()) {
      ILStruct* ils=op.getILS();
      ils->putIntoSequence(prev);
      prev=ils;
    }
    (*res)[i]=op;
  }
  return res;
}

/**
 * Incorporate the code in @b code CodeStack into the tree, empty the
 * stack, and make sure all no longer necessary structures are freed.
 */
void CodeTree::incorporate(CodeStack& code)
{
  ASS(code.top().isSuccess());

  if(isEmpty()) {
    _entryPoint=buildBlock(code, code.length(), 0);
    code.reset();
    return;
  }

  static const unsigned checkFunOpThreshold=5; //must be greater than 1 or it would cause loops
  static const unsigned checkGroundTermOpThreshold=3; //must be greater than 1 or it would cause loops

  size_t clen=code.length();
  CodeOp** tailTarget;
  size_t matchedCnt;
  ILStruct* lastMatchedILS=0;

  {
    CodeOp* treeOp = getEntryPoint();

    for (size_t i = 0; i < clen; i++) {
      CodeOp* chainStart = treeOp;
      size_t checkFunOps = 0;
      size_t checkGroundTermOps = 0;
      for (;;) {
        if (treeOp->isSearchStruct()) {
          //handle the SEARCH_STRUCT
          SearchStruct* ss = treeOp->getSearchStruct();
          CodeOp** toPtr;
          if (ss->getTargetOpPtr<true>(code[i], toPtr)) {
            if (!*toPtr) {
              tailTarget = toPtr;
              matchedCnt = i;
              goto matching_done;
            }
            treeOp = *toPtr;
            continue;
          }
        } else if (code[i].equalsForOpMatching(*treeOp)) {
          //matched, go to the next compiled instruction
          break;
        }

        if (treeOp->alternative()) {
          //try alternative if there is some
          treeOp = treeOp->alternative();
        } else {
          //matching failed, we'll add the new branch here
          tailTarget = &treeOp->alternative();
          matchedCnt = i;
          goto matching_done;
        }

        if (treeOp->isCheckFun()) {
          checkFunOps++;
          //if there were too many CHECK_FUN alternative operations, put them
          //into a SEARCH_STRUCT
          if (checkFunOps > checkFunOpThreshold) {
            //we put CHECK_FUN ops into the SEARCH_STRUCT op, and
            //restart with the chain
            compressCheckOps<SearchStruct::FN_STRUCT>(chainStart);
            treeOp = chainStart;
            checkFunOps = 0;
            checkGroundTermOps = 0;
            continue;
          }
        }

        if (treeOp->isCheckGroundTerm()) {
          checkGroundTermOps++;
          //if there were too many CHECK_GROUND_TERM alternative operations, put them
          //into a SEARCH_STRUCT
          if (checkGroundTermOps > checkGroundTermOpThreshold) {
            //we put CHECK_GROUND_TERM ops into the SEARCH_STRUCT op, and
            //restart with the chain
            compressCheckOps<SearchStruct::GROUND_TERM_STRUCT>(chainStart);
            treeOp = chainStart;
            checkFunOps = 0;
            checkGroundTermOps = 0;
            continue;
          }
        }
      } // for(;;) 

      if (treeOp->isLitEnd()) {
        lastMatchedILS = treeOp->getILS();
      }

      //the SEARCH_STRUCT operation does not occur in a CodeBlock
      ASS(!treeOp->isSearchStruct());
      //we can safely do increase because as long as we match and something
      //remains in the @b code stack, we aren't at the end of the CodeBlock
      //either (as each code block contains at least one FAIL or SUCCESS
      //operation, and CodeStack contains at most one SUCCESS as the last
      //operation)
      treeOp++;
    }
    //We matched the whole CodeStack. If we are here, we are inserting an
    //item multiple times. We will insert it anyway, because later we may
    //be removing it multiple times as well.
    matchedCnt = clen - 1;

    //we need to find where to put it
    while (treeOp->alternative()) {
      treeOp = treeOp->alternative();
    }
    tailTarget = &treeOp->alternative();
  }
matching_done:

  ASS_L(matchedCnt,clen);
  RSTAT_MCTR_INC("alt split literal", lastMatchedILS ? (lastMatchedILS->depth+1) : 0);

  CodeBlock* rem=buildBlock(code, clen-matchedCnt, lastMatchedILS);
  *tailTarget=&(*rem)[0];
  LOG_OP(rem->toString()<<" incorporated, mismatch caused by "<<code[matchedCnt].toString());

  //truncate the part that was used and thus does not need disposing
  code.truncate(matchedCnt);
  //dispose of the unused code
  while(code.isNonEmpty()) {
    if(code.top().isLitEnd()) {
      delete code.top().getILS();
    }
    code.pop();
  }
}

template<CodeTree::SearchStruct::Kind k>
void CodeTree::compressCheckOps(CodeOp* chainStart)
{
  ASS(chainStart->alternative());

  static Stack<CodeOp*> toDo;
  static Stack<CodeOp*> chfOps;
  static Stack<CodeOp*> otherOps;
  toDo.reset();
  chfOps.reset();
  otherOps.reset();

  toDo.push(chainStart->alternative());
  while (toDo.isNonEmpty()) {
    CodeOp* op = toDo.pop();
    if (op->alternative()) {
      toDo.push(op->alternative());
    }
    bool ofKind;
    if constexpr (k == SearchStruct::FN_STRUCT) {
      ofKind = op->isCheckFun();
    } else {
      ofKind = op->isCheckGroundTerm();
    }

    if (ofKind) {
      chfOps.push(op);
    } else if (op->isSearchStruct()) {
      auto ss = op->getSearchStruct();
      if (ss->kind == k) {
        for (size_t i = 0; i < ss->length(); i++) {
          if (ss->targets[i]) {
            toDo.push(ss->targets[i]);
          }
        }
        ss->destroy();
      } else {
        otherOps.push(op);
      }
    } else {
      otherOps.push(op);
    }
  }

  ASS_G(chfOps.size(),1);
  size_t slen=chfOps.size();
  auto res=new SearchStructImpl<k>(slen);

  sort(chfOps.begin(), chfOps.end(), [](CodeOp* op1, CodeOp* op2) {
    if constexpr (k==SearchStruct::FN_STRUCT) {
      return op1->_arg() < op2->_arg();
    } else {
      return op1->getTargetTerm() < op2->getTargetTerm();
    }
  });

  for(size_t i=0;i<slen;i++) {
    if constexpr (k==SearchStruct::FN_STRUCT) {
      ASS(chfOps[i]->isCheckFun());
      res->values.push_back(chfOps[i]->_arg());
    } else {
      ASS(chfOps[i]->isCheckGroundTerm());
      res->values.push_back(chfOps[i]->getTargetTerm());
    }
    res->targets.push_back(chfOps[i]);
    chfOps[i]->setAlternative(0);
  }

  CodeOp* op=&res->landingOp;
  chainStart->setAlternative(op);
  while(otherOps.isNonEmpty()) {
    CodeOp* next=otherOps.pop();
    op->setAlternative(next);
    op=next;
  }
  op->setAlternative(0);
}

//////////// removal //////////////

void CodeTree::optimizeMemoryAfterRemoval(Stack<CodeOp*>* firstsInBlocks, CodeOp* removedOp)
{
  ASS(removedOp->isFail());
  LOG_OP("Code tree removal memory optimization");
  LOG_OP("firstsInBlocks->size()="<<firstsInBlocks->size());

  //now let us remove unnecessary instructions and the free memory

  CodeOp* op=removedOp;
  ASS(firstsInBlocks->isNonEmpty());
  CodeOp* firstOp=firstsInBlocks->pop();
  for(;;) {
    //firstOp is in a CodeBlock
    ASS(!firstOp->isSearchStruct());
    //op is in the CodeBlock starting at firstOp
    ASS_LE(firstOp, op);
    ASS_G(firstOp+firstOpToCodeBlock(firstOp)->length(), op);

    while(op>firstOp && !op->alternative()) { ASS(!op->isSuccess()); op--; }

    ASS(!op->isSuccess());

    if(op!=firstOp) {
      ASS(op->alternative());
      //we only change the instruction, the alternative must remain unchanged
      op->makeFail();
      return;
    }
    CodeOp* alt=firstOp->alternative();

    CodeBlock* cb=firstOpToCodeBlock(firstOp);

    if(firstsInBlocks->isEmpty() && alt && alt->isSearchStruct()) {
      //We should remove the CodeBlock referenced by _entryPoint, but
      //we cannot replace it by its alternative as it is not a CodeBlock
      //(it's a SearchStruct). Therefore w will not delete it, just set
      //the first operation to fail.
      ASS_EQ(cb,_entryPoint);
      firstOp->makeFail();
      return;
    }

    CodeOp firstOpCopy= *firstOp;

    if(_clauseCodeTree) {
      //delete ILStruct objects
      size_t cbLen=cb->length();
      for(size_t i=0;i<cbLen;i++) {
	if((*cb)[i].isLitEnd()) {
	  delete (*cb)[i].getILS();
	}
      }
    }
    cb->deallocate(); //from now on we mustn't dereference firstOp

    if(firstsInBlocks->isEmpty()) {
      ASS(!alt || !alt->isSearchStruct());
      ASS_EQ(cb,_entryPoint);
      _entryPoint=alt ? firstOpToCodeBlock(alt) : 0;
      return;
    }

    //first operation in the CodeBlock that points to the current one (i.e. cb)
    CodeOp* prevFirstOp=firstsInBlocks->pop();

    if(prevFirstOp->isSearchStruct()) {
      if(prevFirstOp->alternative()==firstOp) {
	//firstOp was an alternative to the SearchStruct
	prevFirstOp->setAlternative(alt);
	return;
      }
      auto ss = prevFirstOp->getSearchStruct();
      CodeOp** tgtPtr;
      ALWAYS(ss->getTargetOpPtr<false>(firstOpCopy, tgtPtr));
      ASS_EQ(*tgtPtr, firstOp);
      *tgtPtr=alt;
      if(alt) {
	ASS( (ss->kind==SearchStruct::FN_STRUCT && alt->isCheckFun()) ||
	    (ss->kind==SearchStruct::GROUND_TERM_STRUCT && alt->isCheckGroundTerm()) );
	return;
      }
      for(size_t i=0; i<ss->length(); i++) {
	if(ss->targets[i]!=0) {
	  //the SearchStruct still contains something, so we won't delete it
	  //TODO: we might want to compress the SearchStruct, if there are too many zeroes
	  return;
	}
      }

      //if we're at this point, the SEARCH_STRUCT will be deleted
      firstOp=&ss->landingOp;
      alt=ss->landingOp.alternative();
      ss->destroy();

      //now let's continue as if there wasn't any SEARCH_STRUCT operation:)

      //the SEARCH_STRUCT is never the first operation in the CodeTree
      ASS(firstsInBlocks->isNonEmpty());
      prevFirstOp=firstsInBlocks->pop();
      //there never are two nested SEARCH_STRUCT operations
      ASS(!prevFirstOp->isSearchStruct());
    }

    CodeBlock* pcb=firstOpToCodeBlock(prevFirstOp);

    //operation that points to the current CodeBlock
    CodeOp* pointingOp=0;

    CodeOp* prevAfterLastOp=prevFirstOp+pcb->length();
    CodeOp* prevOp=prevFirstOp;
    while(prevOp->alternative()!=firstOp) {
      ASS_L(prevOp,prevAfterLastOp);
      prevOp++;
    }
    pointingOp=prevOp;

    pointingOp->setAlternative(alt);
    if(pointingOp->isSuccess()) {
      return;
    }

    prevOp++;
    while(prevOp!=prevAfterLastOp) {
      ASS_NEQ(prevOp->alternative(),firstOp);

      if(prevOp->alternative() || prevOp->isSuccess()) {
	//there is an operation after the pointingOp that cannot be lost
	return;
      }
      prevOp++;
    }

    firstOp=prevFirstOp;
    op=pointingOp;
  }
}

<<<<<<< HEAD
=======
template<bool checkRange>
void CodeTree::RemovingMatcher<checkRange>::init(CodeOp* entry_, LitInfo* linfos_,
    size_t linfoCnt_, CodeTree* tree_, Stack<CodeOp*>* firstsInBlocks_)
{
  fresh=true;
  entry=entry_;
  linfos=linfos_;
  linfoCnt=linfoCnt_;
  tree=tree_;
  firstsInBlocks=firstsInBlocks_;

  initFIBDepth=firstsInBlocks->size();

  matchingClauses=tree->_clauseCodeTree;
  bindings.ensure(tree->_maxVarCnt);
  btStack.reset();
  range.reset();

  curLInfo=0;
}

template<bool checkRange>
bool CodeTree::RemovingMatcher<checkRange>::next()
{
  if(fresh) {
    fresh=false;
  }
  else {
    //we backtrack from what we found in the previous run
    if(!backtrack()) {
      return false;
    }
  }


  bool shouldBacktrack=false;
  for(;;) {
    if(op->alternative()) {
      btStack.push(BTPoint(tp, op->alternative(), firstsInBlocks->size()));
    }
    switch(op->_instruction()) {
      case SUCCESS_OR_FAIL:
        if(op->isFail()) {
          shouldBacktrack=true;
          break;
        }
        if(matchingClauses) {
          //we can succeed only in certain depth and that will be handled separately
          shouldBacktrack=true;
        }
        else {
          //we are matching terms in a TermCodeTree
          return true;
        }
        break;
      case LIT_END:
        ASS(matchingClauses);
        return true;
      case CHECK_GROUND_TERM:
        shouldBacktrack=!doCheckGroundTerm();
        break;
      case CHECK_FUN:
        shouldBacktrack=!doCheckFun();
        break;
      case ASSIGN_VAR:
        shouldBacktrack=!doAssignVar();
        break;
      case CHECK_VAR:
        shouldBacktrack=!doCheckVar();
        break;
      case SEARCH_STRUCT:
        if(doSearchStruct()) {
          //a new value of @b op is assigned, so restart the loop
          continue;
        }
        else {
          shouldBacktrack=true;
        }
        break;
    }
    if(shouldBacktrack) {
      if(!backtrack()) {
        return false;
      }
      // dead store, left here in case it should have been a static?
      // shouldBacktrack = false;
    }
    else {
      //the SEARCH_STRUCT operation does not appear in CodeBlocks
      ASS(!op->isSearchStruct());
      //In each CodeBlock there is always either operation LIT_END or FAIL.
      //As we haven't encountered one yet, we may safely increase the
      //operation pointer
      op++;
    }
  }
}

template<bool checkRange>
bool CodeTree::RemovingMatcher<checkRange>::backtrack()
{
  if(btStack.isEmpty()) {
    curLInfo++;
    return prepareLiteral();
  }
  BTPoint bp=btStack.pop();
  tp=bp.tp;
  op=bp.op;
  firstsInBlocks->truncate(bp.fibDepth);
  firstsInBlocks->push(op);
  return true;
}

template<bool checkRange>
bool CodeTree::RemovingMatcher<checkRange>::prepareLiteral()
{
  firstsInBlocks->truncate(initFIBDepth);
  if(curLInfo>=linfoCnt) {
    return false;
  }
  ft=linfos[curLInfo].ft;
  tp=0;
  op=entry;
  return true;
}

template<bool checkRange>
inline bool CodeTree::RemovingMatcher<checkRange>::doSearchStruct()
{
  ASS_EQ(op->_instruction(), SEARCH_STRUCT);

  const FlatTerm::Entry* fte=&(*ft)[tp];
  CodeOp* target=op->getSearchStruct()->getTargetOp(fte);
  if(!target) {
    return false;
  }
  op=target;
  firstsInBlocks->push(op);
  return true;
}

template<bool checkRange>
inline bool CodeTree::RemovingMatcher<checkRange>::doCheckFun()
{
  ASS_EQ(op->_instruction(), CHECK_FUN);

  unsigned functor=op->_arg();
  FlatTerm::Entry& fte=(*ft)[tp];
  if(!fte.isFun(functor)) {
    return false;
  }
  fte.expand();
  tp+=FlatTerm::FUNCTION_ENTRY_COUNT;
  return true;
}

template<bool checkRange>
inline bool CodeTree::RemovingMatcher<checkRange>::doAssignVar()
{
  ASS_EQ(op->_instruction(), ASSIGN_VAR);

  //we are looking for variants and they match only other variables into variables
  unsigned var=op->_arg();
  const FlatTerm::Entry* fte=&(*ft)[tp];
  if(fte->_tag()!=FlatTerm::VAR) {
    return false;
  }
  bindings[var]=fte->_number();
  if constexpr (checkRange) {
    if (!range.insert(fte->_number())) {
      return false;
    }
  }
  tp++;
  return true;
}

template<bool checkRange>
inline bool CodeTree::RemovingMatcher<checkRange>::doCheckVar()
{
  ASS_EQ(op->_instruction(), CHECK_VAR);

  //we are looking for variants and they match only other variables into variables
  unsigned var=op->_arg();
  const FlatTerm::Entry* fte=&(*ft)[tp];
  if(fte->_tag()!=FlatTerm::VAR || bindings[var]!=fte->_number()) {
    return false;
  }
  tp++;
  return true;
}

template struct CodeTree::RemovingMatcher<false>;
template struct CodeTree::RemovingMatcher<true>;

>>>>>>> e3d32663
//////////////// retrieval ////////////////////

void CodeTree::incTimeStamp()
{
  _curTimeStamp++;
  if(!_curTimeStamp) {
    //handle overflow
    NOT_IMPLEMENTED;
  }
}

}<|MERGE_RESOLUTION|>--- conflicted
+++ resolved
@@ -519,8 +519,8 @@
 
 //////////////// Matcher ////////////////////
 
-template<bool removing>
-bool CodeTree::Matcher<removing>::execute()
+template<bool removing, bool checkRange>
+bool CodeTree::Matcher<removing, checkRange>::execute()
 {
   if(fresh) {
     fresh=false;
@@ -613,8 +613,8 @@
   }
 }
 
-template<bool removing>
-void CodeTree::Matcher<removing>::init(CodeTree* tree_, CodeOp* entry_, LitInfo* linfos_, size_t linfoCnt_, Stack<CodeOp*>* firstsInBlocks_)
+template<bool removing, bool checkRange>
+void CodeTree::Matcher<removing, checkRange>::init(CodeTree* tree_, CodeOp* entry_, LitInfo* linfos_, size_t linfoCnt_, Stack<CodeOp*>* firstsInBlocks_)
 {
   tree=tree_;
   entry=entry_;
@@ -644,8 +644,8 @@
  * entry point and starts evaluating new literal info (if there
  * is some left).
  */
-template<bool removing>
-bool CodeTree::Matcher<removing>::backtrack()
+template<bool removing, bool checkRange>
+bool CodeTree::Matcher<removing, checkRange>::backtrack()
 {
   if(btStack.isEmpty()) {
     curLInfo++;
@@ -661,8 +661,8 @@
   return true;
 }
 
-template<bool removing>
-bool CodeTree::Matcher<removing>::prepareLiteral()
+template<bool removing, bool checkRange>
+bool CodeTree::Matcher<removing, checkRange>::prepareLiteral()
 {
   if constexpr (removing) {
     firstsInBlocks->truncate(initFIBDepth);
@@ -676,14 +676,19 @@
   return true;
 }
 
-template<bool removing>
-inline bool CodeTree::Matcher<removing>::doAssignVar()
+template<bool removing, bool checkRange>
+inline bool CodeTree::Matcher<removing, checkRange>::doAssignVar()
 {
   ASS_EQ(op->_instruction(), ASSIGN_VAR);
 
   unsigned var=op->_arg();
   const FlatTerm::Entry* fte=&(*ft)[tp];
   if(fte->isVar()) {
+    if constexpr (checkRange) {
+      if (!range.insert(fte->_number())) {
+        return false;
+      }
+    }
     bindings[var]=TermList::var(fte->_number());
     tp++;
   }
@@ -705,8 +710,8 @@
   return true;
 }
 
-template<bool removing>
-inline bool CodeTree::Matcher<removing>::doCheckVar()
+template<bool removing, bool checkRange>
+inline bool CodeTree::Matcher<removing, checkRange>::doCheckVar()
 {
   ASS_EQ(op->_instruction(), CHECK_VAR);
 
@@ -737,8 +742,8 @@
   return true;
 }
 
-template<bool removing>
-inline bool CodeTree::Matcher<removing>::doCheckFun()
+template<bool removing, bool checkRange>
+inline bool CodeTree::Matcher<removing, checkRange>::doCheckFun()
 {
   ASS_EQ(op->_instruction(), CHECK_FUN);
 
@@ -752,8 +757,8 @@
   return true;
 }
 
-template<bool removing>
-inline bool CodeTree::Matcher<removing>::doCheckGroundTerm()
+template<bool removing, bool checkRange>
+inline bool CodeTree::Matcher<removing, checkRange>::doCheckGroundTerm()
 {
   ASS_EQ(op->_instruction(), CHECK_GROUND_TERM);
 
@@ -776,8 +781,8 @@
   return true;
 }
 
-template<bool removing>
-inline bool CodeTree::Matcher<removing>::doSearchStruct()
+template<bool removing, bool checkRange>
+inline bool CodeTree::Matcher<removing, checkRange>::doSearchStruct()
 {
   ASS_EQ(op->_instruction(), SEARCH_STRUCT);
 
@@ -794,8 +799,9 @@
   return true;
 }
 
-template struct CodeTree::Matcher<true>;
-template struct CodeTree::Matcher<false>;
+template struct CodeTree::Matcher<true, false>;
+template struct CodeTree::Matcher<true, true>;
+template struct CodeTree::Matcher<false, false>;
 
 //////////////// auxiliary ////////////////////
 
@@ -1402,204 +1408,6 @@
   }
 }
 
-<<<<<<< HEAD
-=======
-template<bool checkRange>
-void CodeTree::RemovingMatcher<checkRange>::init(CodeOp* entry_, LitInfo* linfos_,
-    size_t linfoCnt_, CodeTree* tree_, Stack<CodeOp*>* firstsInBlocks_)
-{
-  fresh=true;
-  entry=entry_;
-  linfos=linfos_;
-  linfoCnt=linfoCnt_;
-  tree=tree_;
-  firstsInBlocks=firstsInBlocks_;
-
-  initFIBDepth=firstsInBlocks->size();
-
-  matchingClauses=tree->_clauseCodeTree;
-  bindings.ensure(tree->_maxVarCnt);
-  btStack.reset();
-  range.reset();
-
-  curLInfo=0;
-}
-
-template<bool checkRange>
-bool CodeTree::RemovingMatcher<checkRange>::next()
-{
-  if(fresh) {
-    fresh=false;
-  }
-  else {
-    //we backtrack from what we found in the previous run
-    if(!backtrack()) {
-      return false;
-    }
-  }
-
-
-  bool shouldBacktrack=false;
-  for(;;) {
-    if(op->alternative()) {
-      btStack.push(BTPoint(tp, op->alternative(), firstsInBlocks->size()));
-    }
-    switch(op->_instruction()) {
-      case SUCCESS_OR_FAIL:
-        if(op->isFail()) {
-          shouldBacktrack=true;
-          break;
-        }
-        if(matchingClauses) {
-          //we can succeed only in certain depth and that will be handled separately
-          shouldBacktrack=true;
-        }
-        else {
-          //we are matching terms in a TermCodeTree
-          return true;
-        }
-        break;
-      case LIT_END:
-        ASS(matchingClauses);
-        return true;
-      case CHECK_GROUND_TERM:
-        shouldBacktrack=!doCheckGroundTerm();
-        break;
-      case CHECK_FUN:
-        shouldBacktrack=!doCheckFun();
-        break;
-      case ASSIGN_VAR:
-        shouldBacktrack=!doAssignVar();
-        break;
-      case CHECK_VAR:
-        shouldBacktrack=!doCheckVar();
-        break;
-      case SEARCH_STRUCT:
-        if(doSearchStruct()) {
-          //a new value of @b op is assigned, so restart the loop
-          continue;
-        }
-        else {
-          shouldBacktrack=true;
-        }
-        break;
-    }
-    if(shouldBacktrack) {
-      if(!backtrack()) {
-        return false;
-      }
-      // dead store, left here in case it should have been a static?
-      // shouldBacktrack = false;
-    }
-    else {
-      //the SEARCH_STRUCT operation does not appear in CodeBlocks
-      ASS(!op->isSearchStruct());
-      //In each CodeBlock there is always either operation LIT_END or FAIL.
-      //As we haven't encountered one yet, we may safely increase the
-      //operation pointer
-      op++;
-    }
-  }
-}
-
-template<bool checkRange>
-bool CodeTree::RemovingMatcher<checkRange>::backtrack()
-{
-  if(btStack.isEmpty()) {
-    curLInfo++;
-    return prepareLiteral();
-  }
-  BTPoint bp=btStack.pop();
-  tp=bp.tp;
-  op=bp.op;
-  firstsInBlocks->truncate(bp.fibDepth);
-  firstsInBlocks->push(op);
-  return true;
-}
-
-template<bool checkRange>
-bool CodeTree::RemovingMatcher<checkRange>::prepareLiteral()
-{
-  firstsInBlocks->truncate(initFIBDepth);
-  if(curLInfo>=linfoCnt) {
-    return false;
-  }
-  ft=linfos[curLInfo].ft;
-  tp=0;
-  op=entry;
-  return true;
-}
-
-template<bool checkRange>
-inline bool CodeTree::RemovingMatcher<checkRange>::doSearchStruct()
-{
-  ASS_EQ(op->_instruction(), SEARCH_STRUCT);
-
-  const FlatTerm::Entry* fte=&(*ft)[tp];
-  CodeOp* target=op->getSearchStruct()->getTargetOp(fte);
-  if(!target) {
-    return false;
-  }
-  op=target;
-  firstsInBlocks->push(op);
-  return true;
-}
-
-template<bool checkRange>
-inline bool CodeTree::RemovingMatcher<checkRange>::doCheckFun()
-{
-  ASS_EQ(op->_instruction(), CHECK_FUN);
-
-  unsigned functor=op->_arg();
-  FlatTerm::Entry& fte=(*ft)[tp];
-  if(!fte.isFun(functor)) {
-    return false;
-  }
-  fte.expand();
-  tp+=FlatTerm::FUNCTION_ENTRY_COUNT;
-  return true;
-}
-
-template<bool checkRange>
-inline bool CodeTree::RemovingMatcher<checkRange>::doAssignVar()
-{
-  ASS_EQ(op->_instruction(), ASSIGN_VAR);
-
-  //we are looking for variants and they match only other variables into variables
-  unsigned var=op->_arg();
-  const FlatTerm::Entry* fte=&(*ft)[tp];
-  if(fte->_tag()!=FlatTerm::VAR) {
-    return false;
-  }
-  bindings[var]=fte->_number();
-  if constexpr (checkRange) {
-    if (!range.insert(fte->_number())) {
-      return false;
-    }
-  }
-  tp++;
-  return true;
-}
-
-template<bool checkRange>
-inline bool CodeTree::RemovingMatcher<checkRange>::doCheckVar()
-{
-  ASS_EQ(op->_instruction(), CHECK_VAR);
-
-  //we are looking for variants and they match only other variables into variables
-  unsigned var=op->_arg();
-  const FlatTerm::Entry* fte=&(*ft)[tp];
-  if(fte->_tag()!=FlatTerm::VAR || bindings[var]!=fte->_number()) {
-    return false;
-  }
-  tp++;
-  return true;
-}
-
-template struct CodeTree::RemovingMatcher<false>;
-template struct CodeTree::RemovingMatcher<true>;
-
->>>>>>> e3d32663
 //////////////// retrieval ////////////////////
 
 void CodeTree::incTimeStamp()
