--- conflicted
+++ resolved
@@ -35,16 +35,11 @@
 namespace Indexing
 {
 
-<<<<<<< HEAD
-#define GET_CONTAINING_OBJECT(ContainingClass,MemberField,object) \
-  reinterpret_cast<ContainingClass*>(reinterpret_cast<size_t>(object)-offsetof(ContainingClass,MemberField))
-=======
 #define GET_CONTAINING_OBJECT_CONST(ContainingClass,MemberField,object) \
   reinterpret_cast<const ContainingClass*>(reinterpret_cast<const char*>(object)-offsetof(ContainingClass,MemberField))
 
 #define GET_CONTAINING_OBJECT(ContainingClass,MemberField,object) \
   reinterpret_cast<ContainingClass*>(reinterpret_cast<char*>(object)-offsetof(ContainingClass,MemberField))
->>>>>>> c7564c1d
 
 using namespace std;
 using namespace Lib;
@@ -81,13 +76,8 @@
   FlatTerm* ft=FlatTerm::copy(li.ft);
   ft->changeLiteralPolarity();
 #if GROUND_TERM_CHECK
-<<<<<<< HEAD
-  ASS_EQ((*ft)[1].tag(), FlatTerm::FUN_TERM_PTR);
-  (*ft)[1]._ptr=Literal::complementaryLiteral(static_cast<Literal*>((*ft)[1].ptr()));
-=======
   ASS_EQ((*ft)[1]._tag(), FlatTerm::FUN_TERM_PTR);
   (*ft)[1]._ptr=Literal::complementaryLiteral(static_cast<Literal*>((*ft)[1]._term()));
->>>>>>> c7564c1d
 #endif
 
   LitInfo res=li;
@@ -365,11 +355,6 @@
   }
 }
 
-<<<<<<< HEAD
-CodeTree::SearchStruct* CodeTree::CodeOp::getSearchStruct() const
-{
-  ASS(isSearchStruct());
-=======
 const CodeTree::SearchStruct* CodeTree::CodeOp::getSearchStruct() const
 {
   ASS(isSearchStruct());
@@ -379,38 +364,11 @@
 CodeTree::SearchStruct* CodeTree::CodeOp::getSearchStruct()
 {
   ASS(isSearchStruct());
->>>>>>> c7564c1d
   return GET_CONTAINING_OBJECT(CodeTree::SearchStruct,landingOp,this);
 }
 
 std::ostream& operator<<(std::ostream& out, const CodeTree::CodeOp& op)
 {
-<<<<<<< HEAD
-  switch (op.instrPrefix()) {
-  case CodeTree::SUCCESS_OR_FAIL:
-    if (op.isSuccess()) {
-      out << "success";
-    } else {
-      out << "fail";
-    }
-    break;
-  case CodeTree::LIT_END:
-    out << "lit end";
-    break;
-  case CodeTree::CHECK_GROUND_TERM:
-    out << "check ground term " << *op.getTargetTerm();
-    break;
-  case CodeTree::SUFFIX_INSTR:
-    switch(op.instrSuffix()) {
-    case CodeTree::CHECK_FUN:
-      out << "check fun " << env.signature->getFunction(op.arg())->name();
-      break;
-    case CodeTree::ASSIGN_VAR:
-      out << "assign var X" << op.arg();
-      break;
-    case CodeTree::CHECK_VAR:
-      out << "check var X" << op.arg();
-=======
   switch (op._instruction()) {
     case CodeTree::SUCCESS_OR_FAIL:
       if (op.isSuccess()) {
@@ -433,18 +391,13 @@
       break;
     case CodeTree::CHECK_VAR:
       out << "check var X" << op._arg();
->>>>>>> c7564c1d
       break;
     case CodeTree::SEARCH_STRUCT:
       out << "search struct ";
       auto ss = op.getSearchStruct();
       switch(ss->kind) {
         case CodeTree::SearchStruct::FN_STRUCT: {
-<<<<<<< HEAD
-          auto fn_ss = static_cast<CodeTree::FnSearchStruct*>(ss);
-=======
           auto fn_ss = static_cast<const CodeTree::FnSearchStruct*>(ss);
->>>>>>> c7564c1d
           out << "length " << fn_ss->length();
           for (unsigned i = 0; i < fn_ss->length(); i++) {
             out << " " << fn_ss->values[i] << " ";
@@ -457,11 +410,7 @@
           break;
         }
         case CodeTree::SearchStruct::GROUND_TERM_STRUCT: {
-<<<<<<< HEAD
-          auto gt_ss = static_cast<CodeTree::GroundTermSearchStruct*>(ss);
-=======
           auto gt_ss = static_cast<const CodeTree::GroundTermSearchStruct*>(ss);
->>>>>>> c7564c1d
           out << "length " << gt_ss->length();
           for (unsigned i = 0; i < gt_ss->length(); i++) {
             out << " " << *gt_ss->values[i] << " ";
@@ -475,11 +424,6 @@
         }
       }
       break;
-<<<<<<< HEAD
-    }
-    break;
-=======
->>>>>>> c7564c1d
   }
   return out;
 }
@@ -488,18 +432,22 @@
 : kind(kind)
 {
   landingOp.setAlternative(0);
-<<<<<<< HEAD
-  landingOp.setLongInstr(SEARCH_STRUCT);
-  ASS(length);
-=======
   landingOp._setInstruction(SEARCH_STRUCT);
   ASS(length);
 
   targets.reserve(length);
 }
->>>>>>> c7564c1d
-
-  targets.reserve(length);
+
+void CodeTree::SearchStruct::destroy()
+{
+  switch(kind) {
+  case FN_STRUCT:
+    delete static_cast<FnSearchStruct*>(this);
+    break;
+  case GROUND_TERM_STRUCT:
+    delete static_cast<GroundTermSearchStruct*>(this);
+    break;
+  }
 }
 
 template<bool doInsert>
@@ -508,11 +456,7 @@
   switch(kind) {
   case FN_STRUCT:
     if(!insertedOp.isCheckFun()) { return false; }
-<<<<<<< HEAD
-    tgt=&static_cast<FnSearchStruct*>(this)->targetOp<doInsert>(insertedOp.arg());
-=======
     tgt=&static_cast<FnSearchStruct*>(this)->targetOp<doInsert>(insertedOp._arg());
->>>>>>> c7564c1d
     return true;
   case GROUND_TERM_STRUCT:
     if(!insertedOp.isCheckGroundTerm()) { return false; }
@@ -531,19 +475,11 @@
   if(!ftPos->isFun()) { return 0; }
   switch(kind) {
   case FN_STRUCT:
-<<<<<<< HEAD
-    return static_cast<FnSearchStruct*>(this)->targetOp<false>(ftPos->number());
-  case GROUND_TERM_STRUCT:
-    ftPos++;
-    ASS_EQ(ftPos->tag(), FlatTerm::FUN_TERM_PTR);
-    return static_cast<GroundTermSearchStruct*>(this)->targetOp<false>(ftPos->ptr());
-=======
     return static_cast<FnSearchStruct*>(this)->targetOp<false>(ftPos->_number());
   case GROUND_TERM_STRUCT:
     ftPos++;
     ASS_EQ(ftPos->_tag(), FlatTerm::FUN_TERM_PTR);
     return static_cast<GroundTermSearchStruct*>(this)->targetOp<false>(ftPos->_term());
->>>>>>> c7564c1d
   default:
     ASSERTION_VIOLATION;
   }
@@ -645,7 +581,7 @@
           top_ops.push(ss->targets[i]);
         }
       }
-      delete ss;
+      ss->destroy();
     } else {
       CodeBlock* cb=firstOpToCodeBlock(top_op);
 
@@ -1018,7 +954,7 @@
             toDo.push(ss->targets[i]);
           }
         }
-        delete ss;
+        ss->destroy();
       } else {
         otherOps.push(op);
       }
@@ -1033,11 +969,7 @@
 
   sort(chfOps.begin(), chfOps.end(), [](CodeOp* op1, CodeOp* op2) {
     if constexpr (k==SearchStruct::FN_STRUCT) {
-<<<<<<< HEAD
-      return op1->arg() < op2->arg();
-=======
       return op1->_arg() < op2->_arg();
->>>>>>> c7564c1d
     } else {
       return op1->getTargetTerm() < op2->getTargetTerm();
     }
@@ -1046,11 +978,7 @@
   for(size_t i=0;i<slen;i++) {
     if constexpr (k==SearchStruct::FN_STRUCT) {
       ASS(chfOps[i]->isCheckFun());
-<<<<<<< HEAD
-      res->values.push_back(chfOps[i]->arg());
-=======
       res->values.push_back(chfOps[i]->_arg());
->>>>>>> c7564c1d
     } else {
       ASS(chfOps[i]->isCheckGroundTerm());
       res->values.push_back(chfOps[i]->getTargetTerm());
@@ -1163,7 +1091,7 @@
       //if we're at this point, the SEARCH_STRUCT will be deleted
       firstOp=&ss->landingOp;
       alt=ss->landingOp.alternative();
-      delete ss;
+      ss->destroy();
 
       //now let's continue as if there wasn't any SEARCH_STRUCT operation:)
 
@@ -1347,21 +1275,13 @@
 {
   ASS_EQ(op->_instruction(), CHECK_FUN);
 
-<<<<<<< HEAD
-  unsigned functor=op->arg();
-=======
   unsigned functor=op->_arg();
->>>>>>> c7564c1d
   FlatTerm::Entry& fte=(*ft)[tp];
   if(!fte.isFun(functor)) {
     return false;
   }
   fte.expand();
-<<<<<<< HEAD
-  tp+=FlatTerm::functionEntryCount;
-=======
   tp+=FlatTerm::FUNCTION_ENTRY_COUNT;
->>>>>>> c7564c1d
   return true;
 }
 
@@ -1536,21 +1456,13 @@
 {
   ASS_EQ(op->_instruction(), CHECK_FUN);
 
-<<<<<<< HEAD
-  unsigned functor=op->arg();
-=======
   unsigned functor=op->_arg();
->>>>>>> c7564c1d
   FlatTerm::Entry& fte=(*ft)[tp];
   if(!fte.isFun(functor)) {
     return false;
   }
   fte.expand();
-<<<<<<< HEAD
-  tp+=FlatTerm::functionEntryCount;
-=======
   tp+=FlatTerm::FUNCTION_ENTRY_COUNT;
->>>>>>> c7564c1d
   return true;
 }
 
