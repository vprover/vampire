/*
 * This file is part of the source code of the software program
 * Vampire. It is protected by applicable
 * copyright laws.
 *
 * This source code is distributed under the licence found here
 * https://vprover.github.io/license.html
 * and in the source directory
 */
/**
 * @file CodeTree.cpp
 * Implements class CodeTree.
 */

#include <utility>

#include "Debug/RuntimeStatistics.hpp"

#include "Lib/Comparison.hpp"
#include "Lib/Int.hpp"
#include "Lib/Portability.hpp"
#include "Lib/Sort.hpp"

#include "Kernel/Clause.hpp"
#include "Kernel/Term.hpp"
#include "Kernel/TermIterators.hpp"

#include "CodeTree.hpp"

#define GROUND_TERM_CHECK 0

#undef RSTAT_COLLECTION
#define RSTAT_COLLECTION 0

namespace Indexing
{

#define GET_CONTAINING_OBJECT_CONST(ContainingClass,MemberField,object) \
  reinterpret_cast<const ContainingClass*>(reinterpret_cast<const char*>(object)-offsetof(ContainingClass,MemberField))

#define GET_CONTAINING_OBJECT(ContainingClass,MemberField,object) \
  reinterpret_cast<ContainingClass*>(reinterpret_cast<char*>(object)-offsetof(ContainingClass,MemberField))

using namespace std;
using namespace Lib;
using namespace Kernel;

//////////////// general datastructures ////////////////////

CodeTree::LitInfo::LitInfo(Clause* cl, unsigned litIndex)
: litIndex(litIndex), opposite(false)
{
  ft=FlatTerm::create((*cl)[litIndex]);
}

void CodeTree::LitInfo::dispose()
{
  ft->destroy();
}

CodeTree::LitInfo CodeTree::LitInfo::getReversed(const LitInfo& li)
{
  FlatTerm* ft=FlatTerm::copy(li.ft);
  ft->swapCommutativePredicateArguments();

  LitInfo res=li;
  res.ft=ft;
#if VDEBUG
  res.liIndex=-1; //the liIndex has to be updated by caller
#endif
  return res;
}

CodeTree::LitInfo CodeTree::LitInfo::getOpposite(const LitInfo& li)
{
  FlatTerm* ft=FlatTerm::copy(li.ft);
  ft->changeLiteralPolarity();
#if GROUND_TERM_CHECK
  ASS_EQ((*ft)[1]._tag(), FlatTerm::FUN_TERM_PTR);
  (*ft)[1]._ptr=Literal::complementaryLiteral(static_cast<Literal*>((*ft)[1]._term()));
#endif

  LitInfo res=li;
  res.ft=ft;
  res.opposite=true;
#if VDEBUG
  res.liIndex=-1; //the liIndex has to be updated by caller
#endif
  return res;
}


/**
 * Allocate a MatchInfo object having @b bindCnt binding positions.
 */
CodeTree::MatchInfo* CodeTree::MatchInfo::alloc(unsigned bindCnt)
{
  //We have to get sizeof(MatchInfo) + (bindCnt-1)*sizeof(TermList)
  //this way, because bindCnt-1 wouldn't behave well for
  //bindCnt==0 on x64 platform.
  size_t size=sizeof(MatchInfo)+bindCnt*sizeof(TermList);
  size-=sizeof(TermList);

  void* mem=ALLOC_KNOWN(size,"CodeTree::MatchInfo");
  return reinterpret_cast<MatchInfo*>(mem);
}

/**
 * Destroy the MatchInfo object with @b bindCnt bindings
 */
void CodeTree::MatchInfo::destroy(unsigned bindCnt)
{
  //We have to get sizeof(MatchInfo) + (bindCnt-1)*sizeof(TermList)
  //this way, because bindCnt-1 wouldn't behave well for
  //bindCnt==0 on x64 platform.
  size_t size=sizeof(MatchInfo)+bindCnt*sizeof(TermList);
  size-=sizeof(TermList);

  DEALLOC_KNOWN(this, size,"CodeTree::MatchInfo");
}


void CodeTree::MatchInfo::init(ILStruct* ils, unsigned liIndex_, DArray<TermList>& bindingArray)
{
  liIndex=liIndex_;
  size_t bindCnt=ils->varCnt;
  if(bindCnt) {
    unsigned* perm=ils->globalVarPermutation;
    for(size_t i=0;i<bindCnt;i++) {
      bindings[perm[i]]=bindingArray[i];
    }
  }
}


CodeTree::ILStruct::ILStruct(const Literal* lit, unsigned varCnt, Stack<unsigned>& gvnStack)
: varCnt(varCnt), sortedGlobalVarNumbers(0), globalVarPermutation(0), timestamp(0)
{
  ASS_EQ(matches.size(), 0); //we don't want any uninitialized pointers in the array

  if(varCnt) {
    size_t gvnSize=sizeof(unsigned)*varCnt;
    globalVarNumbers=static_cast<unsigned*>(
	ALLOC_KNOWN(gvnSize, "CodeTree::ILStruct::globalVarNumbers"));
    memcpy(globalVarNumbers, gvnStack.begin(), gvnSize);
  }
  else {
    globalVarNumbers=0;
  }
}

CodeTree::ILStruct::~ILStruct()
{
  size_t msize=matches.size();
  for(size_t i=0;i<msize;i++) {
    if(matches[i]) {
      matches[i]->destroy(varCnt);
    }
    else {
      //non-zero entries are only in the beginning of the matches array
      break;
    }
  }

  if(globalVarNumbers) {
    size_t gvSize=sizeof(unsigned)*varCnt;
    DEALLOC_KNOWN(globalVarNumbers, gvSize,
		"CodeTree::ILStruct::globalVarNumbers");
    if(sortedGlobalVarNumbers) {
      DEALLOC_KNOWN(sortedGlobalVarNumbers, gvSize,
		  "CodeTree::ILStruct::sortedGlobalVarNumbers");
    }
    if(globalVarPermutation) {
      DEALLOC_KNOWN(globalVarPermutation, gvSize,
		  "CodeTree::ILStruct::globalVarPermutation");
    }
  }
}

/**
 * Comparator used by the @b putIntoSequence function to order global
 * variable numbers
 */
struct CodeTree::ILStruct::GVArrComparator
{
  Comparison compare(const pair<unsigned,unsigned>& p1,
      const pair<unsigned,unsigned>& p2)
  {
    return Int::compare(p1.first, p2.first);
  }
};

/**
 * This function is called by the buildBlock function to make the
 * ILStruct object relate to its predecessors
 */
void CodeTree::ILStruct::putIntoSequence(ILStruct* previous_)
{
  previous=previous_;
  depth=previous ? (previous->depth+1) : 0;

  if(!varCnt) { return; }

  static DArray<pair<unsigned,unsigned> > gvArr;
  gvArr.ensure(varCnt);
  for(unsigned i=0;i<varCnt;i++) {
    gvArr[i].first=globalVarNumbers[i];
    gvArr[i].second=i;
  }
  gvArr.sort(GVArrComparator());

  size_t gvSize=sizeof(unsigned)*varCnt;
  sortedGlobalVarNumbers=static_cast<unsigned*>(
	ALLOC_KNOWN(gvSize, "CodeTree::ILStruct::sortedGlobalVarNumbers"));
  globalVarPermutation=static_cast<unsigned*>(
	ALLOC_KNOWN(gvSize, "CodeTree::ILStruct::globalVarPermutation"));

  for(unsigned i=0;i<varCnt;i++) {
    sortedGlobalVarNumbers[i]=gvArr[i].first;
    globalVarPermutation[gvArr[i].second]=i;
  }
}

bool CodeTree::ILStruct::equalsForOpMatching(const ILStruct& o) const
{
  //LIT_END is always at the end of the term and we ask for op matching only
  //if the prefixes were equal. In this case the number of variables and the fact
  //the literal is an equality between variables should be the same on both literals.
  ASS_EQ(varCnt,o.varCnt);

  if(varCnt!=o.varCnt) {
    return false;
  }
  return std::memcmp(globalVarNumbers, o.globalVarNumbers, varCnt * sizeof(unsigned)) == 0;
}

void CodeTree::ILStruct::ensureFreshness(unsigned globalTimestamp)
{
  if(timestamp!=globalTimestamp) {
    timestamp=globalTimestamp;
    visited=false;
    finished=false;
    noNonOppositeMatches=false;
    matchCnt=0;
  }
}

void CodeTree::ILStruct::addMatch(unsigned liIndex, DArray<TermList>& bindingArray)
{
  if(matchCnt==matches.size()) {
    matches.expand(matchCnt ? (matchCnt*2) : 4);
    size_t newSize=matches.size();
    for(size_t i=matchCnt;i<newSize;i++) {
      matches[i]=0;
    }
  }
  ASS_L(matchCnt,matches.size());
  if(!matches[matchCnt]) {
    matches[matchCnt]=MatchInfo::alloc(varCnt);
  }
  matches[matchCnt]->init(this, liIndex, bindingArray);
  matchCnt++;
}

/**
 * Remove match from the set of matches. It puts the last match in
 * the place of the current match. Therefore one should not rely on the
 * order of matches (at least those of index greater than matchIndex)
 * between calls to this function. When one traverses all the matches
 * to filter them by this function, the traversal should go from higher
 * indexes down to zero.
 */
void CodeTree::ILStruct::deleteMatch(unsigned matchIndex)
{
  ASS_L(matchIndex, matchCnt);

  matchCnt--;
  swap(matches[matchIndex], matches[matchCnt]);
}

CodeTree::MatchInfo*& CodeTree::ILStruct::getMatch(unsigned matchIndex)
{
  ASS(!finished);
  ASS_L(matchIndex, matchCnt);
  ASS(matches[matchIndex]);

  return matches[matchIndex];
}

CodeTree::CodeOp CodeTree::CodeOp::getLitEnd(ILStruct* ils)
{
  CodeOp res;
  res.setAlternative(0);
  res._setData(ils);
<<<<<<< HEAD
  // order matters
=======
>>>>>>> 0e817679
  res._setInstruction(LIT_END);
  ASS(res.isLitEnd());
  return res;
}

CodeTree::CodeOp CodeTree::CodeOp::getTermOp(Instruction i, unsigned num)
{
  ASS(i==CHECK_FUN || i==CHECK_VAR || i==ASSIGN_VAR);

  CodeOp res;
  res.setAlternative(0);
  res._setInstruction(i);
  res._setArg(num);
  return res;
}

CodeTree::CodeOp CodeTree::CodeOp::getGroundTermCheck(const Term* trm)
{
  ASS(trm->ground());

  CodeOp res;
  res.setAlternative(0);
  res._setData(trm);
  ASS(res.isCheckGroundTerm());
  return res;
}

/**
 * Return true iff @b o is equal to the object for the purpose
 * of operation matching during cide insertion into the tree
 */
bool CodeTree::CodeOp::equalsForOpMatching(const CodeOp& o) const
{
  if(_instruction()!=o._instruction()) {
    return false;
  }
  switch(_instruction()) {
  case LIT_END:
    return getILS()->equalsForOpMatching(*o.getILS());
  case SUCCESS_OR_FAIL:
  case CHECK_GROUND_TERM:
  case CHECK_FUN:
  case ASSIGN_VAR:
  case CHECK_VAR:
    return _content==o._content;
  default:
    //SEARCH_STRUCT operations in the tree should be handled separately
    //during insertion into the code tree
    ASSERTION_VIOLATION;
  }
}

const CodeTree::SearchStruct* CodeTree::CodeOp::getSearchStruct() const
{
  ASS(isSearchStruct());
  return GET_CONTAINING_OBJECT_CONST(CodeTree::SearchStruct,landingOp,this);
}

CodeTree::SearchStruct* CodeTree::CodeOp::getSearchStruct()
{
  ASS(isSearchStruct());
  return GET_CONTAINING_OBJECT(CodeTree::SearchStruct,landingOp,this);
}

std::ostream& operator<<(std::ostream& out, const CodeTree::CodeOp& op)
{
  switch (op._instruction()) {
    case CodeTree::SUCCESS_OR_FAIL:
      if (op.isSuccess()) {
        out << "success";
      } else {
        out << "fail";
      }
      break;
    case CodeTree::LIT_END:
      out << "lit end";
      break;
    case CodeTree::CHECK_GROUND_TERM:
      out << "check ground term " << *op.getTargetTerm();
      break;
    case CodeTree::CHECK_FUN:
      out << "check fun " << env.signature->getFunction(op._arg())->name();
      break;
    case CodeTree::ASSIGN_VAR:
      out << "assign var X" << op._arg();
      break;
    case CodeTree::CHECK_VAR:
      out << "check var X" << op._arg();
      break;
    case CodeTree::SEARCH_STRUCT:
      out << "search struct ";
      auto ss = op.getSearchStruct();
      switch(ss->kind) {
        case CodeTree::SearchStruct::FN_STRUCT: {
          auto fn_ss = static_cast<const CodeTree::FnSearchStruct*>(ss);
          out << "length " << fn_ss->length();
          for (unsigned i = 0; i < fn_ss->length(); i++) {
            out << " " << fn_ss->values[i] << " ";
            if (fn_ss->targets[i]) {
              out << *fn_ss->targets[i];
            } else {
              out << "nullptr";
            }
          }
          break;
        }
        case CodeTree::SearchStruct::GROUND_TERM_STRUCT: {
          auto gt_ss = static_cast<const CodeTree::GroundTermSearchStruct*>(ss);
          out << "length " << gt_ss->length();
          for (unsigned i = 0; i < gt_ss->length(); i++) {
            out << " " << *gt_ss->values[i] << " ";
            if (gt_ss->targets[i]) {
              out << *gt_ss->targets[i];
            } else {
              out << "nullptr";
            }
          }
          break;
        }
      }
      break;
  }
  return out;
}

CodeTree::SearchStruct::SearchStruct(Kind kind, size_t length)
: kind(kind)
{
  landingOp.setAlternative(0);
  landingOp._setInstruction(SEARCH_STRUCT);
  ASS(length);

  targets.reserve(length);
}

void CodeTree::SearchStruct::destroy()
{
  switch(kind) {
  case FN_STRUCT:
    delete static_cast<FnSearchStruct*>(this);
    break;
  case GROUND_TERM_STRUCT:
    delete static_cast<GroundTermSearchStruct*>(this);
    break;
  }
}

template<bool doInsert>
bool CodeTree::SearchStruct::getTargetOpPtr(const CodeOp& insertedOp, CodeOp**& tgt)
{
  switch(kind) {
  case FN_STRUCT:
    if(!insertedOp.isCheckFun()) { return false; }
    tgt=&static_cast<FnSearchStruct*>(this)->targetOp<doInsert>(insertedOp._arg());
    return true;
  case GROUND_TERM_STRUCT:
    if(!insertedOp.isCheckGroundTerm()) { return false; }
    tgt=&static_cast<GroundTermSearchStruct*>(this)->targetOp<doInsert>(insertedOp.getTargetTerm());
    return true;
  default:
    ASSERTION_VIOLATION;
  }
}

// expose for ClauseCodeTree.cpp
template bool CodeTree::SearchStruct::getTargetOpPtr<false>(const CodeOp&, CodeOp**&);

CodeTree::CodeOp* CodeTree::SearchStruct::getTargetOp(const FlatTerm::Entry* ftPos)
{
  if(!ftPos->isFun()) { return 0; }
  switch(kind) {
  case FN_STRUCT:
    return static_cast<FnSearchStruct*>(this)->targetOp<false>(ftPos->_number());
  case GROUND_TERM_STRUCT:
    ftPos++;
    ASS_EQ(ftPos->_tag(), FlatTerm::FUN_TERM_PTR);
    return static_cast<GroundTermSearchStruct*>(this)->targetOp<false>(ftPos->_term());
  default:
    ASSERTION_VIOLATION;
  }
}

template<CodeTree::SearchStruct::Kind k>
CodeTree::SearchStructImpl<k>::SearchStructImpl(size_t length)
: SearchStruct(k, length)
{
}

template<CodeTree::SearchStruct::Kind k>
template<bool doInsert>
CodeTree::CodeOp*& CodeTree::SearchStructImpl<k>::targetOp(const T& val)
{
  size_t left=0;
  size_t right=length()-1;
  while(left<right) {
    size_t mid=(left+right)/2;
    switch(Int::compare(val, values[mid])) {
    case LESS:
      right=mid;
      break;
    case GREATER:
      left=mid+1;
      break;
    case EQUAL:
      return targets[mid];
    }
  }
  ASS_EQ(left,right);
  ASS(left==length()-1 || val<=values[left]);

  if constexpr (!doInsert) {
    return targets[left];
  }
  if (val==values[left]) {
    return targets[left];
  }

  if (val>=values[left]) {
    left++;
  }
  targets.insert(targets.begin()+left,0);
  values.insert(values.begin()+left,val);
  return targets[left];
}

//////////////// Matcher ////////////////////

template<bool removing>
bool CodeTree::Matcher<removing>::execute()
{
  if(fresh) {
    fresh=false;
  }
  else {
    //we backtrack from what we found in the previous run
    if(!backtrack()) {
      return false;
    }
  }

  bool shouldBacktrack=false;
  for(;;) {
    if(op->alternative()) {
      if constexpr (removing) {
        btStack.push(BTPointRemoving(tp, op->alternative(), firstsInBlocks->size()));
      } else {
        btStack.push(BTPoint(tp, op->alternative()));
      }
    }
    switch(op->_instruction()) {
      case SUCCESS_OR_FAIL:
        if(op->isFail()) {
          shouldBacktrack=true;
          break;
        }
        if constexpr (removing) {
          if (matchingClauses) {
            //we can succeed only in certain depth and that will be handled separately
            shouldBacktrack=true;
          }
          else {
            //we are matching terms in a TermCodeTree
            return true;
          }
        } else {
          //yield successes only in the first round (we don't want to yield the
          //same thing for each query literal)
          if(curLInfo==0) {
            return true;
          }
          else {
            shouldBacktrack=true;
          }
        }
        break;
      case LIT_END:
        ASS(matchingClauses);
        return true;
      case CHECK_GROUND_TERM:
        shouldBacktrack=!doCheckGroundTerm();
        break;
      case CHECK_FUN:
        shouldBacktrack=!doCheckFun();
        break;
      case ASSIGN_VAR:
        if constexpr (removing) {
          shouldBacktrack=!doAssignVar();
        } else {
          doAssignVar();
        }
        break;
      case CHECK_VAR:
        shouldBacktrack=!doCheckVar();
        break;
      case SEARCH_STRUCT:
        if(doSearchStruct()) {
          //a new value of @b op is assigned, so restart the loop
          continue;
        }
        else {
          shouldBacktrack=true;
        }
        break;
    }
    if(shouldBacktrack) {
      if(!backtrack()) {
        return false;
      }
      shouldBacktrack=false;
    }
    else {
      //the SEARCH_STRUCT operation does not appear in CodeBlocks
      ASS(!op->isSearchStruct());
      //In each CodeBlock there is always either operation LIT_END or FAIL.
      //As we haven't encountered one yet, we may safely increase the
      //operation pointer
      op++;
    }
  }
}

template<bool removing>
void CodeTree::Matcher<removing>::init(CodeTree* tree_, CodeOp* entry_, LitInfo* linfos_, size_t linfoCnt_, Stack<CodeOp*>* firstsInBlocks_)
{
  tree=tree_;
  entry=entry_;

  linfos=linfos_;
  linfoCnt=linfoCnt_;

  if constexpr (removing) {
    firstsInBlocks=firstsInBlocks_;
    initFIBDepth=firstsInBlocks->size();
  }

  fresh=true;
  _matched=false;
  curLInfo=0;

  bindings.ensure(tree->_maxVarCnt);
  btStack.reset();

  matchingClauses=tree->_clauseCodeTree;
}

/**
 * Is called when we need to retrieve a new result.
 * It does not only backtrack to the next alternative to try,
 * but if there are no more alternatives, it goes back to the
 * entry point and starts evaluating new literal info (if there
 * is some left).
 */
template<bool removing>
bool CodeTree::Matcher<removing>::backtrack()
{
  if(btStack.isEmpty()) {
    curLInfo++;
    return prepareLiteral();
  }
  auto bp=btStack.pop();
  tp=bp.tp;
  op=bp.op;
  if constexpr (removing) {
    firstsInBlocks->truncate(bp.fibDepth);
    firstsInBlocks->push(op);
  }
  return true;
}

template<bool removing>
bool CodeTree::Matcher<removing>::prepareLiteral()
{
  if constexpr (removing) {
    firstsInBlocks->truncate(initFIBDepth);
  }
  if(curLInfo>=linfoCnt) {
    return false;
  }
  ft=linfos[curLInfo].ft;
  tp=0;
  op=entry;
  return true;
}

template<bool removing>
inline bool CodeTree::Matcher<removing>::doAssignVar()
{
  ASS_EQ(op->_instruction(), ASSIGN_VAR);

  unsigned var=op->_arg();
  const FlatTerm::Entry* fte=&(*ft)[tp];
  if(fte->isVar()) {
    bindings[var]=TermList::var(fte->_number());
    tp++;
  }
  else {
    // in the removing case we are looking for variants
    // and they match only other variables into variables
    if constexpr (removing) {
      return false;
    }
    ASS(fte->isFun());
    fte++;
    ASS_EQ(fte->_tag(), FlatTerm::FUN_TERM_PTR);
    ASS(fte->_term());
    bindings[var]=TermList(fte->_term());
    fte++;
    ASS_EQ(fte->_tag(), FlatTerm::FUN_RIGHT_OFS);
    tp+=fte->_number();
  }
  return true;
}

template<bool removing>
inline bool CodeTree::Matcher<removing>::doCheckVar()
{
  ASS_EQ(op->_instruction(), CHECK_VAR);

  unsigned var=op->_arg();
  const FlatTerm::Entry* fte=&(*ft)[tp];
  if (fte->isVar()) {
    if(bindings[var]!=TermList::var(fte->_number())) {
      return false;
    }
    tp++;
  }
  else {
    // in the removing case we are looking for variants
    // and they match only other variables into variables
    if constexpr (removing) {
      return false;
    }
    ASS(fte->isFun());
    fte++;
    ASS_EQ(fte->_tag(), FlatTerm::FUN_TERM_PTR);
    if(bindings[var]!=TermList(fte->_term())) {
      return false;
    }
    fte++;
    ASS_EQ(fte->_tag(), FlatTerm::FUN_RIGHT_OFS);
    tp+=fte->_number();
  }
  return true;
}

template<bool removing>
inline bool CodeTree::Matcher<removing>::doCheckFun()
{
  ASS_EQ(op->_instruction(), CHECK_FUN);

  unsigned functor=op->_arg();
  FlatTerm::Entry& fte=(*ft)[tp];
  if(!fte.isFun(functor)) {
    return false;
  }
  fte.expand();
  tp+=FlatTerm::FUNCTION_ENTRY_COUNT;
  return true;
}

template<bool removing>
inline bool CodeTree::Matcher<removing>::doCheckGroundTerm()
{
  ASS_EQ(op->_instruction(), CHECK_GROUND_TERM);

  const FlatTerm::Entry* fte=&(*ft)[tp];
  if(!fte->isFun()) {
    return false;
  }

  Term* trm=op->getTargetTerm();

  fte++;
  ASS_EQ(fte->_tag(), FlatTerm::FUN_TERM_PTR);
  ASS(fte->_term());
  if(trm!=fte->_term()) {
    return false;
  }
  fte++;
  ASS_EQ(fte->_tag(), FlatTerm::FUN_RIGHT_OFS);
  tp+=fte->_number();
  return true;
}

template<bool removing>
inline bool CodeTree::Matcher<removing>::doSearchStruct()
{
  ASS_EQ(op->_instruction(), SEARCH_STRUCT);

  const FlatTerm::Entry* fte=&(*ft)[tp];
  CodeOp* target=op->getSearchStruct()->getTargetOp(fte);
  if(!target) {
    return false;
  }
  op=target;
  // TODO look at this if something crashes
  if constexpr (removing) {
    firstsInBlocks->push(op);
  }
  return true;
}

template struct CodeTree::Matcher<true>;
template struct CodeTree::Matcher<false>;

//////////////// auxiliary ////////////////////

CodeTree::CodeTree()
: _onCodeOpDestroying(0), _curTimeStamp(0), _maxVarCnt(1), _entryPoint(0)
#if LOG_LEAVES
  , _printLeaf(0)
#endif
{
}

CodeTree::~CodeTree()
{
  static Stack<CodeOp*> top_ops; 
  // each top_op is either a first op of a Block or a SearchStruct
  // but it cannot be both since SearchStructs don't occur inside blocks
  top_ops.reset();

  if(!isEmpty()) { top_ops.push(getEntryPoint()); }

  while(top_ops.isNonEmpty()) {
    CodeOp* top_op = top_ops.pop();
            
    if (top_op->isSearchStruct()) {            
      if(top_op->alternative()) {
        top_ops.push(top_op->alternative());
      }
      
      auto ss = top_op->getSearchStruct();
      for (size_t i = 0; i < ss->length(); i++) {
        if (ss->targets[i]!=0) { // zeros are allowed as targets (they are holes after removals)
          top_ops.push(ss->targets[i]);
        }
      }
      ss->destroy();
    } else {
      CodeBlock* cb=firstOpToCodeBlock(top_op);

      CodeOp* op=&(*cb)[0];
      ASS_EQ(top_op,op);
      for(size_t rem=cb->length(); rem; rem--,op++) {
        if (_onCodeOpDestroying) {
          (*_onCodeOpDestroying)(op); 
        }
        if(op->alternative()) {
          top_ops.push(op->alternative());
        }
      }
      cb->deallocate();
    }
  }
}

/**
 * Return CodeBlock which contains @b op as its first operation
 */
CodeTree::CodeBlock* CodeTree::firstOpToCodeBlock(CodeOp* op)
{
  ASS(!op->isSearchStruct());
  return GET_CONTAINING_OBJECT(CodeTree::CodeBlock,_array,op);
}


template<class Visitor>
void CodeTree::visitAllOps(Visitor visitor) const
{
  static Stack<pair<CodeOp*,unsigned>> top_ops;
  // each top_op is either a first op of a Block or a SearchStruct
  // but it cannot be both since SearchStructs don't occur inside blocks
  top_ops.reset();

  if(!isEmpty()) { top_ops.push(make_pair(getEntryPoint(),0)); }

  while(top_ops.isNonEmpty()) {
    auto kv = top_ops.pop();
    CodeOp* top_op = kv.first;
    unsigned depth = kv.second;
            
    if (top_op->isSearchStruct()) {
      visitor(top_op, depth); // visit the landingOp inside the SearchStruct
      
      if(top_op->alternative()) {
        top_ops.push(make_pair(top_op->alternative(),depth));
      }
      
      auto ss = top_op->getSearchStruct();
      for (size_t i = 0; i < ss->length(); i++) {
        if (ss->targets[i]!=0) { // zeros are allowed as targets (they are holes after removals)
          top_ops.push(make_pair(ss->targets[i],depth+1));
        }
      }              
    } else {
      CodeBlock* cb=firstOpToCodeBlock(top_op);

      CodeOp* op=&(*cb)[0];
      ASS_EQ(top_op,op);
      for(size_t rem=cb->length(); rem; rem--,op++) {
        visitor(op, depth+(cb->length()-rem));
        if(op->alternative()) {
          top_ops.push(make_pair(op->alternative(),depth+(cb->length()-rem)));
        }
      }
    }
  }
}

std::ostream& operator<<(std::ostream& out, const CodeTree& ct)
{
  ct.visitAllOps([&out,&ct](const CodeTree::CodeOp* op, unsigned depth) {
    for (unsigned i = 0; i < depth; i++) {
      out << "  ";
    }
    out << *op;
#if LOG_LEAVES
    if (op->isSuccess() && ct._printLeaf) {
      out << " ";
      ct._printLeaf(out, op);
    }
#endif
    out << std::endl;
  });
  return out;
}

//////////////// insertion ////////////////////

template<bool forLits>
CodeTree::Compiler<forLits>::Compiler(CodeStack& code) : code(code), nextVarNum(0), nextGlobalVarNum(0) {}

template<bool forLits>
void CodeTree::Compiler<forLits>::nextLit()
{
  ASS(forLits);
  nextVarNum = 0;
  varMap.reset();
}

template<bool forLits>
void CodeTree::Compiler<forLits>::updateCodeTree(CodeTree* tree)
{
  //update the max. number of variables, if necessary
  if(nextGlobalVarNum>tree->_maxVarCnt) {
    tree->_maxVarCnt=nextGlobalVarNum;
  }
  if(nextVarNum>tree->_maxVarCnt) {
    tree->_maxVarCnt=nextVarNum;
  }
}

template<bool forLits>
void CodeTree::Compiler<forLits>::handleTerm(const Term* trm)
{
  ASS(!forLits || trm->isLiteral());

  static Stack<unsigned> globalCounterparts;
  globalCounterparts.reset();

  if (GROUND_TERM_CHECK && trm->ground()) {
    code.push(CodeOp::getGroundTermCheck(trm));
    return;
  }

  if (trm->isLiteral()) {
    auto lit = static_cast<const Literal*>(trm);
    code.push(CodeOp::getTermOp(CHECK_FUN, lit->header()));

    // If literal is equality, we add a type argument
    // to properly match with two variable equalities.
    // This has to be done also in flat terms.
    if (lit->isEquality()) {
      auto sort = SortHelper::getEqualityArgumentSort(lit);
      if (sort.isVar()) {
        handleVar(sort.var(), &globalCounterparts);
      } else {
        code.push(CodeOp::getTermOp(CHECK_FUN, sort.term()->functor()));
        handleSubterms(sort.term(), globalCounterparts);
      }
    }
  } else {
    code.push(CodeOp::getTermOp(CHECK_FUN, trm->functor()));
  }

  handleSubterms(trm, globalCounterparts);

  if constexpr (forLits) {
    ASS(trm->isLiteral());  //LIT_END operation makes sense only for literals
    unsigned varCnt = nextVarNum;
    ASS_EQ(varCnt, globalCounterparts.size());
    auto ils = new ILStruct(static_cast<const Literal*>(trm), varCnt, globalCounterparts);
    code.push(CodeOp::getLitEnd(ils));
  }
}

template<bool forLits>
void CodeTree::Compiler<forLits>::handleVar(unsigned var, Stack<unsigned>* globalCounterparts)
{
  unsigned* varNumPtr;
  if (varMap.getValuePtr(var,varNumPtr)) {
    *varNumPtr = nextVarNum++;
    code.push(CodeOp::getTermOp(ASSIGN_VAR, *varNumPtr));

    if constexpr (forLits) {
      unsigned* globalVarNumPtr;
      if (globalVarMap.getValuePtr(var,globalVarNumPtr)) {
        *globalVarNumPtr = nextGlobalVarNum++;
      }
      globalCounterparts->push(*globalVarNumPtr);
    }
  } else {
    code.push(CodeOp::getTermOp(CHECK_VAR, *varNumPtr));
  }
}

template<bool forLits>
void CodeTree::Compiler<forLits>::handleSubterms(const Term* trm, Stack<unsigned>& globalCounterparts)
{
  SubtermIterator sti(trm);
  while (sti.hasNext()) {
    TermList s = sti.next();
    if (s.isVar()) {
      handleVar(s.var(), &globalCounterparts);
      continue;
    }
    ASS(s.isTerm());
    Term* t = s.term();

    if (GROUND_TERM_CHECK && t->ground()) {
      code.push(CodeOp::getGroundTermCheck(t));
      sti.right();
      continue;
    }

    code.push(CodeOp::getTermOp(CHECK_FUN, t->functor()));
  }
}

template struct CodeTree::Compiler<true>;
template struct CodeTree::Compiler<false>;

/**
 * Build CodeBlock object from the last @b cnt instructions on the
 * @b code stack.
 *
 * In this function is also set the value for the @b ILStruct::previous
 * members.
 */
CodeTree::CodeBlock* CodeTree::buildBlock(CodeStack& code, size_t cnt, ILStruct* prev)
{
  size_t clen=code.length();
  ASS_LE(cnt,clen);

  CodeBlock* res=CodeBlock::allocate(cnt);
  size_t sOfs=clen-cnt;
  for(size_t i=0;i<cnt;i++) {
    CodeOp& op=code[i+sOfs];
    ASS_EQ(op.alternative(),0); //the ops should not have an alternative set yet
    if(op.isLitEnd()) {
      ILStruct* ils=op.getILS();
      ils->putIntoSequence(prev);
      prev=ils;
    }
    (*res)[i]=op;
  }
  return res;
}

/**
 * Incorporate the code in @b code CodeStack into the tree, empty the
 * stack, and make sure all no longer necessary structures are freed.
 */
void CodeTree::incorporate(CodeStack& code)
{
  ASS(code.top().isSuccess());

  if(isEmpty()) {
    _entryPoint=buildBlock(code, code.length(), 0);
    code.reset();
    return;
  }

  static const unsigned checkFunOpThreshold=5; //must be greater than 1 or it would cause loops
  static const unsigned checkGroundTermOpThreshold=3; //must be greater than 1 or it would cause loops

  size_t clen=code.length();
  CodeOp** tailTarget;
  size_t matchedCnt;
  ILStruct* lastMatchedILS=0;

  {
    CodeOp* treeOp = getEntryPoint();

    for (size_t i = 0; i < clen; i++) {
      CodeOp* chainStart = treeOp;
      size_t checkFunOps = 0;
      size_t checkGroundTermOps = 0;
      for (;;) {
        if (treeOp->isSearchStruct()) {
          //handle the SEARCH_STRUCT
          SearchStruct* ss = treeOp->getSearchStruct();
          CodeOp** toPtr;
          if (ss->getTargetOpPtr<true>(code[i], toPtr)) {
            if (!*toPtr) {
              tailTarget = toPtr;
              matchedCnt = i;
              goto matching_done;
            }
            treeOp = *toPtr;
            continue;
          }
        } else if (code[i].equalsForOpMatching(*treeOp)) {
          //matched, go to the next compiled instruction
          break;
        }

        if (treeOp->alternative()) {
          //try alternative if there is some
          treeOp = treeOp->alternative();
        } else {
          //matching failed, we'll add the new branch here
          tailTarget = &treeOp->alternative();
          matchedCnt = i;
          goto matching_done;
        }

        if (treeOp->isCheckFun()) {
          checkFunOps++;
          //if there were too many CHECK_FUN alternative operations, put them
          //into a SEARCH_STRUCT
          if (checkFunOps > checkFunOpThreshold) {
            //we put CHECK_FUN ops into the SEARCH_STRUCT op, and
            //restart with the chain
            compressCheckOps<SearchStruct::FN_STRUCT>(chainStart);
            treeOp = chainStart;
            checkFunOps = 0;
            checkGroundTermOps = 0;
            continue;
          }
        }

        if (treeOp->isCheckGroundTerm()) {
          checkGroundTermOps++;
          //if there were too many CHECK_GROUND_TERM alternative operations, put them
          //into a SEARCH_STRUCT
          if (checkGroundTermOps > checkGroundTermOpThreshold) {
            //we put CHECK_GROUND_TERM ops into the SEARCH_STRUCT op, and
            //restart with the chain
            compressCheckOps<SearchStruct::GROUND_TERM_STRUCT>(chainStart);
            treeOp = chainStart;
            checkFunOps = 0;
            checkGroundTermOps = 0;
            continue;
          }
        }
      } // for(;;) 

      if (treeOp->isLitEnd()) {
        lastMatchedILS = treeOp->getILS();
      }

      //the SEARCH_STRUCT operation does not occur in a CodeBlock
      ASS(!treeOp->isSearchStruct());
      //we can safely do increase because as long as we match and something
      //remains in the @b code stack, we aren't at the end of the CodeBlock
      //either (as each code block contains at least one FAIL or SUCCESS
      //operation, and CodeStack contains at most one SUCCESS as the last
      //operation)
      treeOp++;
    }
    //We matched the whole CodeStack. If we are here, we are inserting an
    //item multiple times. We will insert it anyway, because later we may
    //be removing it multiple times as well.
    matchedCnt = clen - 1;

    //we need to find where to put it
    while (treeOp->alternative()) {
      treeOp = treeOp->alternative();
    }
    tailTarget = &treeOp->alternative();
  }
matching_done:

  ASS_L(matchedCnt,clen);
  RSTAT_MCTR_INC("alt split literal", lastMatchedILS ? (lastMatchedILS->depth+1) : 0);

  CodeBlock* rem=buildBlock(code, clen-matchedCnt, lastMatchedILS);
  *tailTarget=&(*rem)[0];
  LOG_OP(rem->toString()<<" incorporated, mismatch caused by "<<code[matchedCnt].toString());

  //truncate the part that was used and thus does not need disposing
  code.truncate(matchedCnt);
  //dispose of the unused code
  while(code.isNonEmpty()) {
    if(code.top().isLitEnd()) {
      delete code.top().getILS();
    }
    code.pop();
  }
}

template<CodeTree::SearchStruct::Kind k>
void CodeTree::compressCheckOps(CodeOp* chainStart)
{
  ASS(chainStart->alternative());

  static Stack<CodeOp*> toDo;
  static Stack<CodeOp*> chfOps;
  static Stack<CodeOp*> otherOps;
  toDo.reset();
  chfOps.reset();
  otherOps.reset();

  toDo.push(chainStart->alternative());
  while (toDo.isNonEmpty()) {
    CodeOp* op = toDo.pop();
    if (op->alternative()) {
      toDo.push(op->alternative());
    }
    bool ofKind;
    if constexpr (k == SearchStruct::FN_STRUCT) {
      ofKind = op->isCheckFun();
    } else {
      ofKind = op->isCheckGroundTerm();
    }

    if (ofKind) {
      chfOps.push(op);
    } else if (op->isSearchStruct()) {
      auto ss = op->getSearchStruct();
      if (ss->kind == k) {
        for (size_t i = 0; i < ss->length(); i++) {
          if (ss->targets[i]) {
            toDo.push(ss->targets[i]);
          }
        }
        ss->destroy();
      } else {
        otherOps.push(op);
      }
    } else {
      otherOps.push(op);
    }
  }

  ASS_G(chfOps.size(),1);
  size_t slen=chfOps.size();
  auto res=new SearchStructImpl<k>(slen);

  sort(chfOps.begin(), chfOps.end(), [](CodeOp* op1, CodeOp* op2) {
    if constexpr (k==SearchStruct::FN_STRUCT) {
      return op1->_arg() < op2->_arg();
    } else {
      return op1->getTargetTerm() < op2->getTargetTerm();
    }
  });

  for(size_t i=0;i<slen;i++) {
    if constexpr (k==SearchStruct::FN_STRUCT) {
      ASS(chfOps[i]->isCheckFun());
      res->values.push_back(chfOps[i]->_arg());
    } else {
      ASS(chfOps[i]->isCheckGroundTerm());
      res->values.push_back(chfOps[i]->getTargetTerm());
    }
    res->targets.push_back(chfOps[i]);
    chfOps[i]->setAlternative(0);
  }

  CodeOp* op=&res->landingOp;
  chainStart->setAlternative(op);
  while(otherOps.isNonEmpty()) {
    CodeOp* next=otherOps.pop();
    op->setAlternative(next);
    op=next;
  }
  op->setAlternative(0);
}

//////////// removal //////////////

void CodeTree::optimizeMemoryAfterRemoval(Stack<CodeOp*>* firstsInBlocks, CodeOp* removedOp)
{
  ASS(removedOp->isFail());
  LOG_OP("Code tree removal memory optimization");
  LOG_OP("firstsInBlocks->size()="<<firstsInBlocks->size());

  //now let us remove unnecessary instructions and the free memory

  CodeOp* op=removedOp;
  ASS(firstsInBlocks->isNonEmpty());
  CodeOp* firstOp=firstsInBlocks->pop();
  for(;;) {
    //firstOp is in a CodeBlock
    ASS(!firstOp->isSearchStruct());
    //op is in the CodeBlock starting at firstOp
    ASS_LE(firstOp, op);
    ASS_G(firstOp+firstOpToCodeBlock(firstOp)->length(), op);

    while(op>firstOp && !op->alternative()) { ASS(!op->isSuccess()); op--; }

    ASS(!op->isSuccess());

    if(op!=firstOp) {
      ASS(op->alternative());
      //we only change the instruction, the alternative must remain unchanged
      op->makeFail();
      return;
    }
    CodeOp* alt=firstOp->alternative();

    CodeBlock* cb=firstOpToCodeBlock(firstOp);

    if(firstsInBlocks->isEmpty() && alt && alt->isSearchStruct()) {
      //We should remove the CodeBlock referenced by _entryPoint, but
      //we cannot replace it by its alternative as it is not a CodeBlock
      //(it's a SearchStruct). Therefore w will not delete it, just set
      //the first operation to fail.
      ASS_EQ(cb,_entryPoint);
      firstOp->makeFail();
      return;
    }

    CodeOp firstOpCopy= *firstOp;

    if(_clauseCodeTree) {
      //delete ILStruct objects
      size_t cbLen=cb->length();
      for(size_t i=0;i<cbLen;i++) {
	if((*cb)[i].isLitEnd()) {
	  delete (*cb)[i].getILS();
	}
      }
    }
    cb->deallocate(); //from now on we mustn't dereference firstOp

    if(firstsInBlocks->isEmpty()) {
      ASS(!alt || !alt->isSearchStruct());
      ASS_EQ(cb,_entryPoint);
      _entryPoint=alt ? firstOpToCodeBlock(alt) : 0;
      return;
    }

    //first operation in the CodeBlock that points to the current one (i.e. cb)
    CodeOp* prevFirstOp=firstsInBlocks->pop();

    if(prevFirstOp->isSearchStruct()) {
      if(prevFirstOp->alternative()==firstOp) {
	//firstOp was an alternative to the SearchStruct
	prevFirstOp->setAlternative(alt);
	return;
      }
      auto ss = prevFirstOp->getSearchStruct();
      CodeOp** tgtPtr;
      ALWAYS(ss->getTargetOpPtr<false>(firstOpCopy, tgtPtr));
      ASS_EQ(*tgtPtr, firstOp);
      *tgtPtr=alt;
      if(alt) {
	ASS( (ss->kind==SearchStruct::FN_STRUCT && alt->isCheckFun()) ||
	    (ss->kind==SearchStruct::GROUND_TERM_STRUCT && alt->isCheckGroundTerm()) );
	return;
      }
      for(size_t i=0; i<ss->length(); i++) {
	if(ss->targets[i]!=0) {
	  //the SearchStruct still contains something, so we won't delete it
	  //TODO: we might want to compress the SearchStruct, if there are too many zeroes
	  return;
	}
      }

      //if we're at this point, the SEARCH_STRUCT will be deleted
      firstOp=&ss->landingOp;
      alt=ss->landingOp.alternative();
      ss->destroy();

      //now let's continue as if there wasn't any SEARCH_STRUCT operation:)

      //the SEARCH_STRUCT is never the first operation in the CodeTree
      ASS(firstsInBlocks->isNonEmpty());
      prevFirstOp=firstsInBlocks->pop();
      //there never are two nested SEARCH_STRUCT operations
      ASS(!prevFirstOp->isSearchStruct());
    }

    CodeBlock* pcb=firstOpToCodeBlock(prevFirstOp);

    //operation that points to the current CodeBlock
    CodeOp* pointingOp=0;

    CodeOp* prevAfterLastOp=prevFirstOp+pcb->length();
    CodeOp* prevOp=prevFirstOp;
    while(prevOp->alternative()!=firstOp) {
      ASS_L(prevOp,prevAfterLastOp);
      prevOp++;
    }
    pointingOp=prevOp;

    pointingOp->setAlternative(alt);
    if(pointingOp->isSuccess()) {
      return;
    }

    prevOp++;
    while(prevOp!=prevAfterLastOp) {
      ASS_NEQ(prevOp->alternative(),firstOp);

      if(prevOp->alternative() || prevOp->isSuccess()) {
	//there is an operation after the pointingOp that cannot be lost
	return;
      }
      prevOp++;
    }

    firstOp=prevFirstOp;
    op=pointingOp;
  }
}

//////////////// retrieval ////////////////////

void CodeTree::incTimeStamp()
{
  _curTimeStamp++;
  if(!_curTimeStamp) {
    //handle overflow
    NOT_IMPLEMENTED;
  }
}

}<|MERGE_RESOLUTION|>--- conflicted
+++ resolved
@@ -292,10 +292,6 @@
   CodeOp res;
   res.setAlternative(0);
   res._setData(ils);
-<<<<<<< HEAD
-  // order matters
-=======
->>>>>>> 0e817679
   res._setInstruction(LIT_END);
   ASS(res.isLitEnd());
   return res;
