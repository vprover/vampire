/*
 * This file is part of the source code of the software program
 * Vampire. It is protected by applicable
 * copyright laws.
 *
 * This source code is distributed under the licence found here
 * https://vprover.github.io/license.html
 * and in the source directory
 */
/**
 * @file TermCodeTree.hpp
 * Defines class TermCodeTree.
 */

#ifndef __TermCodeTree__
#define __TermCodeTree__

#include "Forwards.hpp"

#include "Indexing/Index.hpp"
#include "Lib/Allocator.hpp"
#include "Lib/DArray.hpp"
#include "Lib/DHMap.hpp"
#include "Lib/Hash.hpp"
#include "Lib/List.hpp"
#include "Lib/Recycled.hpp"
#include "Lib/Stack.hpp"
#include "Lib/TriangularArray.hpp"
#include "Lib/Vector.hpp"
#include "Lib/VirtualIterator.hpp"


#include "CodeTree.hpp"


namespace Indexing {

using namespace Lib;
using namespace Kernel;

template<class Data>
class TermCodeTree : public CodeTree 
{
protected:
  static void onCodeOpDestroying(CodeOp* op);
  
public:
  TermCodeTree();

  void insert(Data* data);
  void remove(const Data& data);

private:
  struct RemovingTermMatcher
<<<<<<< HEAD
  : public Matcher</*removing*/true>
=======
  : public RemovingMatcher<false>
>>>>>>> e3d32663
  {
  public:
    void init(FlatTerm* ft_, TermCodeTree* tree_, Stack<CodeOp*>* firstsInBlocks_);

  };

public:
  struct TermMatcher
  : public Matcher</*removing*/false>
  {
    TermMatcher();

    void init(CodeTree* tree, TermList t);
    void reset();
    
    Data* next();
    
    USE_ALLOCATOR(TermMatcher);
  };

};

};

#endif // __TermCodeTree__<|MERGE_RESOLUTION|>--- conflicted
+++ resolved
@@ -52,11 +52,7 @@
 
 private:
   struct RemovingTermMatcher
-<<<<<<< HEAD
-  : public Matcher</*removing*/true>
-=======
-  : public RemovingMatcher<false>
->>>>>>> e3d32663
+  : public Matcher</*removing*/true,false>
   {
   public:
     void init(FlatTerm* ft_, TermCodeTree* tree_, Stack<CodeOp*>* firstsInBlocks_);
@@ -65,7 +61,7 @@
 
 public:
   struct TermMatcher
-  : public Matcher</*removing*/false>
+  : public Matcher</*removing*/false,false>
   {
     TermMatcher();
 
