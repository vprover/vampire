--- conflicted
+++ resolved
@@ -61,13 +61,10 @@
 
   UNIT_INT_COMPARISON_INDEX,
   INDUCTION_TERM_INDEX,
-<<<<<<< HEAD
 
   INDUCTION_EQUALITY_LHS_SUBST_TREE,
-  INDUCTION_INEQUALITY_SUBTERM_SUBST_TREE
-=======
+  INDUCTION_INEQUALITY_SUBTERM_SUBST_TREE,
   STRUCT_INDUCTION_TERM_INDEX,
->>>>>>> 2de1641a
 };
 
 class IndexManager
