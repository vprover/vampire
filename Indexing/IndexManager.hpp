--- conflicted
+++ resolved
@@ -47,11 +47,7 @@
 
   DEMODULATION_SUBTERM_SUBST_TREE,
   DEMODULATION_LHS_CODE_TREE,
-<<<<<<< HEAD
-  DEMODULATION_LHS_SUBST_TREE,
   BLOCKED_TERM_INDEX,
-=======
->>>>>>> 039fa0ef
 
   FW_SUBSUMPTION_CODE_TREE,
   FW_SUBSUMPTION_SUBST_TREE,
