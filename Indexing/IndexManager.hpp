--- conflicted
+++ resolved
@@ -51,13 +51,8 @@
 
   GLOBAL_SUBSUMPTION_INDEX,
 
-<<<<<<< HEAD
   ACYCLICITY_INDEX,
   FNDEF_LHS_SUBST_TREE
-//  ARITHMETIC_INDEX
-=======
-  ACYCLICITY_INDEX
->>>>>>> f2a207f0
 };
 
 class IndexManager
