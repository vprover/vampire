
/*
 * File IndexManager.hpp.
 *
 * This file is part of the source code of the software program
 * Vampire. It is protected by applicable
 * copyright laws.
 *
 * This source code is distributed under the licence found here
 * https://vprover.github.io/license.html
 * and in the source directory
 *
 * In summary, you are allowed to use Vampire for non-commercial
 * purposes but not allowed to distribute, modify, copy, create derivatives,
 * or use in competitions. 
 * For other uses of Vampire please contact developers for a different
 * licence, which we will make an effort to provide. 
 */
/**
 * @file IndexManager.hpp
 * Defines class IndexManager
 *
 */

#ifndef __IndexManager__
#define __IndexManager__

#include "Forwards.hpp"
#include "Lib/DHMap.hpp"
#include "Index.hpp"

#include "Lib/Allocator.hpp"


namespace Indexing
{

using namespace Lib;
using namespace Saturation;

enum IndexType {
  GENERATING_SUBST_TREE=1,
  SIMPLIFYING_SUBST_TREE,
  SIMPLIFYING_UNIT_CLAUSE_SUBST_TREE,
  GENERATING_UNIT_CLAUSE_SUBST_TREE,
  GENERATING_NON_UNIT_CLAUSE_SUBST_TREE,
  SUPERPOSITION_SUBTERM_SUBST_TREE,
  SUPERPOSITION_LHS_SUBST_TREE,
  SUB_VAR_SUP_SUBTERM_SUBST_TREE,
  SUB_VAR_SUP_LHS_SUBST_TREE,  
  DEMODULATION_SUBTERM_SUBST_TREE,
  DEMODULATION_LHS_SUBST_TREE,

  FW_SUBSUMPTION_CODE_TREE,

  FW_SUBSUMPTION_SUBST_TREE,
  BW_SUBSUMPTION_SUBST_TREE,

  FSD_SUBST_TREE,

  REWRITE_RULE_SUBST_TREE,

  GLOBAL_SUBSUMPTION_INDEX,

<<<<<<< HEAD
  ACYCLICITY_INDEX,
  NARROWING_INDEX,
  PRIMITIVE_INSTANTIATION_INDEX,
  SKOLEMISING_FORMULA_INDEX,
  RENAMING_FORMULA_INDEX
//  ARITHMETIC_INDEX
=======
  ACYCLICITY_INDEX
>>>>>>> ca63c56a
};

class IndexManager
{
public:
  CLASS_NAME(IndexManager);
  USE_ALLOCATOR(IndexManager);

  /** alg can be zero, then it must be set by setSaturationAlgorithm */
  explicit IndexManager(SaturationAlgorithm* alg);
  ~IndexManager();
  void setSaturationAlgorithm(SaturationAlgorithm* alg);
  Index* request(IndexType t);
  void release(IndexType t);
  bool contains(IndexType t);
  Index* get(IndexType t);

  void provideIndex(IndexType t, Index* index);

  LiteralIndexingStructure* getGeneratingLiteralIndexingStructure() { ASS(_genLitIndex); return _genLitIndex; };
private:

  void attach(SaturationAlgorithm* salg);

  struct Entry {
    Index* index;
    int refCnt;
  };
  SaturationAlgorithm* _alg;
  DHMap<IndexType,Entry> _store;

  LiteralIndexingStructure* _genLitIndex;

  Index* create(IndexType t);
};

};

#endif /*__IndexManager__*/<|MERGE_RESOLUTION|>--- conflicted
+++ resolved
@@ -62,16 +62,11 @@
 
   GLOBAL_SUBSUMPTION_INDEX,
 
-<<<<<<< HEAD
   ACYCLICITY_INDEX,
   NARROWING_INDEX,
   PRIMITIVE_INSTANTIATION_INDEX,
   SKOLEMISING_FORMULA_INDEX,
   RENAMING_FORMULA_INDEX
-//  ARITHMETIC_INDEX
-=======
-  ACYCLICITY_INDEX
->>>>>>> ca63c56a
 };
 
 class IndexManager
