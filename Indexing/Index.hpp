--- conflicted
+++ resolved
@@ -30,12 +30,6 @@
 
 #include "Saturation/ClauseContainer.hpp"
 #include "ResultSubstitution.hpp"
-<<<<<<< HEAD
-=======
-#include "Kernel/UnificationWithAbstraction.hpp"
-#include "Lib/Allocator.hpp"
-#include "Kernel/OrderingComparator.hpp"
->>>>>>> d2552848
 
 /**
  * Indices are parametrized by a LeafData, i.e. the bit of data you want to store in the index.
@@ -131,13 +125,8 @@
 struct DemodulatorData
 {
   DemodulatorData(TypedTermList term, TermList rhs, Clause* clause, bool preordered, const Ordering& ord)
-<<<<<<< HEAD
     : term(term), rhs(rhs), clause(clause), preordered(preordered), valid(true)
-=======
-    : term(term), rhs(rhs), clause(clause), preordered(preordered), comparator(ord.createComparator())
->>>>>>> d2552848
   {
-    comparator->insert({ { term, rhs, Ordering::GREATER } }, (void*)0x1);
 #if VDEBUG
     ASS(term.containsAllVariablesOf(rhs));
     ASS(!preordered || ord.compare(term,rhs)==Ordering::GREATER);
@@ -173,7 +162,7 @@
   OrderingComparatorUP comparator;
 
   DemodulatorDataContainer(DemodulatorData&& dd, const Ordering& ord) : term(dd.term) {
-    Stack<Ordering::Constraint> ordCons;
+    Stack<TermOrderingConstraint> ordCons;
     if (!dd.preordered) {
       ordCons.push({ dd.term, dd.rhs, Ordering::GREATER });
     }
@@ -197,7 +186,7 @@
       return false;
     }
     dds.loadFromIterator(other.dds.iter());
-    Stack<Ordering::Constraint> ordCons;
+    Stack<TermOrderingConstraint> ordCons;
     if (!other.dds[0]->preordered) {
       ordCons.push({ other.dds[0]->term, other.dds[0]->rhs, Ordering::GREATER });
     }
