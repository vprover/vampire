--- conflicted
+++ resolved
@@ -38,7 +38,6 @@
 
 
 struct DefaultLiteralLeafData 
-<<<<<<< HEAD
 {
   CLASS_NAME(DefaultLiteralLeafData);
 
@@ -65,25 +64,20 @@
 
   Clause* clause;
   Literal* literal;
+  TermList sort() { return key()->isEquality() ? SortHelper::getEqualityArgumentSort(key()) : TermList::empty();  };
+
 
   friend std::ostream& operator<<(std::ostream& out, DefaultLiteralLeafData const& self)
-  { 
-    out << "DefaultLiteralLeafData(";
-    if (self.literal) out << *self.literal;
-    else              out << "null";
-    out << ", ";
-    if (self.clause) out << *self.clause;
-    else             out << "null";
-    out << ")";
-    return out;
-  }
+  { return out << "{ " << outputPtr(self.clause)
+               << ", " << outputPtr(self.literal)
+               << " }"; }
 
 };
 
 template<class Value>
 class TermIndexData {
   TermList _key;
-  TermList _sort;
+  // TODO rename to _extra (?)
   Value _value;
 public:
   CLASS_NAME(TermIndexData);
@@ -92,21 +86,21 @@
 
   TermIndexData(Term* key, Value v)
     : _key(TermList(key))
-    , _sort(SortHelper::getResultSort(key))
-    , _value(std::move(v)) {}
-
-  TermList const& sort() const
-  { return _sort; }
+    , _value(std::move(v))
+  {}
 
   TermList const& key() const 
   { return _key; }
 
+  TermList sort() const 
+  { return SortHelper::getResultSort(_key.term()); }
+
   Value const& value() const 
   { return _value; }
 
 private:
   auto asTuple() const
-  { return std::tie(key(), sort(), value()); }
+  { return std::tie(key(), value()); }
 public:
 
   IMPL_COMPARISONS_FROM_TUPLE(TermIndexData)
@@ -158,174 +152,6 @@
   Clause* clause;
   Literal* literal;
   TermList term;
-
-
-  using Key = TermList;
-
-  DefaultTermLeafData() {}
-
-  DefaultTermLeafData(TermList t, Literal* l, Clause* c)
-    : clause(c), literal(l), term(t) {}
-
-  explicit DefaultTermLeafData(Term* term)
-    : clause(nullptr), literal(nullptr),  term(TermList(term))
-  {}
-
-  // TODO maybe make sort an argument and not recompute it here
-  TermList sort() const
-  { return SortHelper::getTermSort(term, literal); }
-
-  Key const& key() const 
-  { return term; }
-
-private:
-  auto  asTuple() const
-  { return make_tuple(
-      clause == nullptr, 
-      clause == nullptr ? 0 : clause->number(), 
-      literal == nullptr,
-      literal == nullptr ? 0 : literal->getId(), 
-      term); }
-public:
-
-  IMPL_COMPARISONS_FROM_TUPLE(DefaultTermLeafData)
-
-  friend std::ostream& operator<<(std::ostream& out, DefaultTermLeafData const& self)
-  { 
-    out << "DefaultTermLeafData("
-        << self.term << ", ";
-    if (self.literal) out << *self.literal;
-    else              out << "null";
-    out << ", ";
-    if (self.clause) out << *self.clause;
-    else             out << "null";
-    out << ")";
-    return out;
-  }
-
-};
-
-
-/**
- * Class of objects which contain results of single literal queries.
- */
-struct SLQueryResult
-=======
->>>>>>> 1b962d70
-{
-  CLASS_NAME(DefaultLiteralLeafData);
-
-  DefaultLiteralLeafData() {}
-  using Key = Literal*;
-
-  Key const& key() const
-  { return literal; }
-
-
-  DefaultLiteralLeafData(Clause* cls, Literal* literal)
-    : clause(cls), literal(literal) {  }
-
-private:
-  auto asTuple() const
-  { return make_tuple(
-      clause == nullptr, 
-      clause == nullptr ? 0 : clause->number(), 
-      literal == nullptr,
-      literal == nullptr ? 0 : literal->getId()); }
-public:
-
-  IMPL_COMPARISONS_FROM_TUPLE(DefaultLiteralLeafData)
-
-  Clause* clause;
-  Literal* literal;
-  TermList sort() { return key()->isEquality() ? SortHelper::getEqualityArgumentSort(key()) : TermList::empty();  };
-
-
-  friend std::ostream& operator<<(std::ostream& out, DefaultLiteralLeafData const& self)
-  { return out << "{ " << outputPtr(self.clause)
-               << ", " << outputPtr(self.literal)
-               << " }"; }
-
-};
-
-template<class Value>
-class TermIndexData {
-  TermList _key;
-  // TODO rename to _extra (?)
-  Value _value;
-public:
-  CLASS_NAME(TermIndexData);
-
-  TermIndexData() {}
-
-  TermIndexData(Term* key, Value v)
-    : _key(TermList(key))
-    , _value(std::move(v))
-  {}
-
-  TermList const& key() const 
-  { return _key; }
-
-  TermList sort() const 
-  { return SortHelper::getResultSort(_key.term()); }
-
-  Value const& value() const 
-  { return _value; }
-
-private:
-  auto asTuple() const
-  { return std::tie(key(), value()); }
-public:
-
-  IMPL_COMPARISONS_FROM_TUPLE(TermIndexData)
-
-  friend std::ostream& operator<<(std::ostream& out, TermIndexData const& self)
-  { return out << "TermIndexData" << self.asTuple(); }
-};
-
-struct ClauseLiteralPair 
-{
-  CLASS_NAME(ClauseLiteralPair);
-
-  ClauseLiteralPair() {}
-
-  ClauseLiteralPair(Clause* c, Literal* l)
-    : clause(c), literal(l) {}
-
-protected:
-  auto  asTuple() const
-  { return make_tuple(
-      clause == nullptr, 
-      clause == nullptr ? 0 : clause->number(), 
-      literal == nullptr,
-      literal == nullptr ? 0 : literal->getId()); }
-public:
-
-  IMPL_COMPARISONS_FROM_TUPLE(ClauseLiteralPair)
-
-  Clause* clause;
-  Literal* literal;
-
-  friend std::ostream& operator<<(std::ostream& out, ClauseLiteralPair const& self)
-  { 
-    out << "(";
-    if (self.literal) out << *self.literal;
-    else              out << "null";
-    out << ", ";
-    if (self.clause) out << *self.clause;
-    else             out << "null";
-    out << ")";
-    return out;
-  }
-};
-
-struct DefaultTermLeafData 
-{
-  CLASS_NAME(DefaultTermLeafData);
-
-  Clause* clause;
-  Literal* literal;
-  TermList term;
   TermList _sort;
 
 
@@ -370,37 +196,6 @@
 /**
  * Class of objects which contain results of term queries.
  */
-<<<<<<< HEAD
-template<class Data>
-struct TermQueryResult : public Data
-{
-  CLASS_NAME(TermQueryResult)
-
-  TermQueryResult() {}
-
-  TermQueryResult(Data d, ResultSubstitutionSP s)
-    : Data(std::move(d)), substitution(s) {}
-
-  TermQueryResult(Data d, ResultSubstitutionSP s, bool b)
-    : Data(std::move(d)), substitution(s), isTypeSub(b) {}
-
-  TermQueryResult(Data d)
-    : Data(std::move(d)) {}
-
-  TermQueryResult(Data d, ResultSubstitutionSP s,UnificationConstraintStackSP con) 
-    : Data(std::move(d)), substitution(s), constraints(con) {}
-
-  TermQueryResult(Data d, ResultSubstitutionSP s,UnificationConstraintStackSP con, bool b)
-    : Data(std::move(d)), substitution(s), constraints(con), isTypeSub(b) {}
-
-
-  Data const& data() const
-  { return *this; }
-
-  ResultSubstitutionSP substitution;
-  UnificationConstraintStackSP constraints;
-  bool isTypeSub = false; //true if the substitution only unifies the types of the terms
-=======
 template<class Unifier, class Data>
 struct QueryRes : public Data
 {
@@ -420,7 +215,6 @@
       << ", unifier: " << self.unifier
       << "}";
   }
->>>>>>> 1b962d70
 };
 
 template<class Unifier, class Data>
@@ -451,17 +245,11 @@
   ResultSubstitutionSP substitution;
 };
 
-<<<<<<< HEAD
-typedef VirtualIterator<SLQueryResult> SLQueryResultIterator;
-template<class Data>
-using TermQueryResultIterator = VirtualIterator<TermQueryResult<Data>> ;
-=======
 using TermQueryResult = QueryRes<ResultSubstitutionSP ,   DefaultTermLeafData>;
 using SLQueryResult   = QueryRes<ResultSubstitutionSP, DefaultLiteralLeafData>;
 
 using TermQueryResultIterator = VirtualIterator<TermQueryResult>;
 using SLQueryResultIterator   = VirtualIterator<SLQueryResult>;
->>>>>>> 1b962d70
 typedef VirtualIterator<ClauseSResQueryResult> ClauseSResResultIterator;
 typedef VirtualIterator<FormulaQueryResult> FormulaQueryResultIterator;
 
