/*
 * This file is part of the source code of the software program
 * Vampire. It is protected by applicable
 * copyright laws.
 *
 * This source code is distributed under the licence found here
 * https://vprover.github.io/license.html
 * and in the source directory
 */
/**
 * @file Indexing/Index.hpp
 * Defines abstract Index class and some other auxiliary classes.
 */

#ifndef __Indexing_Index__
#define __Indexing_Index__

#include "Forwards.hpp"
#include "Debug/Output.hpp"

#include "Lib/Event.hpp"
#include "Kernel/Clause.hpp"
#include "Lib/Exception.hpp"
#include "Lib/VirtualIterator.hpp"
#include "Saturation/ClauseContainer.hpp"
#include "Kernel/Clause.hpp"
#include "ResultSubstitution.hpp"
#include "Kernel/SortHelper.hpp"
#include "Lib/Reflection.hpp"

#include "Lib/Allocator.hpp"

namespace Indexing
{
using namespace Kernel;
using namespace Lib;
using namespace Saturation;


struct LiteralClause 
{
  CLASS_NAME(LiteralClause);

  LiteralClause() {}
  using Key = Literal*;

  Key const& key() const
  { return literal; }


  LiteralClause(Clause* cls, Literal* literal)
    : clause(cls), literal(literal) {  }

  LiteralClause(Literal* lit, Clause* cl)
    : LiteralClause(cl, lit) {}

private:
  auto asTuple() const
  { return make_tuple(
      clause == nullptr, 
      clause == nullptr ? 0 : clause->number(), 
      literal == nullptr,
      literal == nullptr ? 0 : literal->getId()); }
public:

  IMPL_COMPARISONS_FROM_TUPLE(LiteralClause)

  Clause* clause;
  Literal* literal;
  TermList sort() { return key()->isEquality() ? SortHelper::getEqualityArgumentSort(key()) : TermList::empty();  };


  friend std::ostream& operator<<(std::ostream& out, LiteralClause const& self)
  { return out << "{ " << outputPtr(self.clause)
               << ", " << outputPtr(self.literal)
               << " }"; }

};

template<class Value>
class TermIndexData {
  TermList _key;
  // TODO rename to _extra (?)
  Value _value;
public:
  CLASS_NAME(TermIndexData);

  TermIndexData() {}

  TermIndexData(Term* key, Value v)
    : _key(TermList(key))
    , _value(std::move(v))
  {}

  TermList const& key() const 
  { return _key; }

  TermList sort() const 
  { return SortHelper::getResultSort(_key.term()); }

  Value const& value() const 
  { return _value; }

private:
  auto asTuple() const
  { return std::tie(key(), value()); }
public:

  IMPL_COMPARISONS_FROM_TUPLE(TermIndexData)

  friend std::ostream& operator<<(std::ostream& out, TermIndexData const& self)
  { return out << "TermIndexData" << self.asTuple(); }
};

struct ClauseLiteralPair 
{
  CLASS_NAME(ClauseLiteralPair);

  ClauseLiteralPair() {}

  ClauseLiteralPair(Clause* c, Literal* l)
    : clause(c), literal(l) {}

protected:
  auto  asTuple() const
  { return make_tuple(
      clause == nullptr, 
      clause == nullptr ? 0 : clause->number(), 
      literal == nullptr,
      literal == nullptr ? 0 : literal->getId()); }
public:

  IMPL_COMPARISONS_FROM_TUPLE(ClauseLiteralPair)

  Clause* clause;
  Literal* literal;

  friend std::ostream& operator<<(std::ostream& out, ClauseLiteralPair const& self)
  { 
    out << "(";
    if (self.literal) out << *self.literal;
    else              out << "null";
    out << ", ";
    if (self.clause) out << *self.clause;
    else             out << "null";
    out << ")";
    return out;
  }
};

struct TermLiteralClause 
{
<<<<<<< HEAD
  CLASS_NAME(DefaultTermLeafData);
  USE_ALLOCATOR(DefaultTermLeafData);
=======
  CLASS_NAME(TermLiteralClause);
>>>>>>> ded1cfe0

  Clause* clause;
  Literal* literal;
  TermList term;
  TermList _sort;


<<<<<<< HEAD
  DefaultTermLeafData() {}
=======
  using Key = TermList;

  TermLiteralClause() {}
>>>>>>> ded1cfe0

  TermLiteralClause(TypedTermList t, Literal* l, Clause* c)
    : clause(c), literal(l), term(t), _sort(t.sort()) {}

  TermLiteralClause(TermList t, Literal* l, Clause* c)
    : clause(c), literal(l), term(t), _sort(TermList::empty()) {}

  explicit TermLiteralClause(Term* t)
    : TermLiteralClause(TypedTermList(t), nullptr, nullptr)
  {}

  Coproduct<TypedTermList, TermList> key() const { return _sort.isEmpty() ? Coproduct<TypedTermList, TermList>(term)
                                                                          : Coproduct<TypedTermList, TermList>(TypedTermList(term, _sort)); }
  TermList sort() const { return _sort; }

private:
  auto  asTuple() const
  { return make_tuple(
      clause  == nullptr, clause  == nullptr ? 0 : clause->number(), 
      literal == nullptr, literal == nullptr ? 0 : literal->getId(), 
      term,
      _sort); }
public:

  IMPL_COMPARISONS_FROM_TUPLE(TermLiteralClause)

  friend std::ostream& operator<<(std::ostream& out, TermLiteralClause const& self)
  { return out << "TermLiteralClause("
               << self.term << ", "
               << outputPtr(self.literal)
               << outputPtr(self.clause)
               << ")"; }

};


/**
 * Class of objects which contain results of term queries.
 */
template<class Unifier, class Data>
struct QueryRes
{
  Unifier unifier;
  Data const* data;

  QueryRes() {}
  QueryRes(Unifier unifier, Data const* data) 
    : unifier(std::move(unifier))
    , data(std::move(data)) {}



  friend std::ostream& operator<<(std::ostream& out, QueryRes const& self)
  { 
    return out 
      << "{ data: " << self.data()
      << ", unifier: " << self.unifier
      << "}";
  }
};

template<class Unifier, class Data>
QueryRes<Unifier, Data> queryRes(Unifier unifier, Data const* d) 
{ return QueryRes<Unifier, Data>(std::move(unifier), std::move(d)); }

struct ClauseSResQueryResult
{
  ClauseSResQueryResult() {}
  ClauseSResQueryResult(Clause* c)
  : clause(c), resolved(false) {}
  ClauseSResQueryResult(Clause* c, unsigned rqlIndex)
  : clause(c), resolved(true), resolvedQueryLiteralIndex(rqlIndex) {}
  
  Clause* clause;
  bool resolved;
  unsigned resolvedQueryLiteralIndex;
};

struct FormulaQueryResult
{
  FormulaQueryResult() {}
  FormulaQueryResult(FormulaUnit* unit, Formula* f, ResultSubstitutionSP s=ResultSubstitutionSP())
  : unit(unit), formula(f), substitution(s) {}

  FormulaUnit* unit;
  Formula* formula;
  ResultSubstitutionSP substitution;
};

using TermQueryResult = QueryRes<ResultSubstitutionSP ,   TermLiteralClause>;
using SLQueryResult   = QueryRes<ResultSubstitutionSP, LiteralClause>;

using TermQueryResultIterator = VirtualIterator<TermQueryResult>;
using SLQueryResultIterator   = VirtualIterator<SLQueryResult>;
typedef VirtualIterator<ClauseSResQueryResult> ClauseSResResultIterator;
typedef VirtualIterator<FormulaQueryResult> FormulaQueryResultIterator;

class Index
{
public:
  CLASS_NAME(Index);

  virtual ~Index();

  void attachContainer(ClauseContainer* cc);
protected:
  Index() {}

  void onAddedToContainer(Clause* c)
  { handleClause(c, true); }
  void onRemovedFromContainer(Clause* c)
  { handleClause(c, false); }

  virtual void handleClause(Clause* c, bool adding) {}

  //TODO: postponing index modifications during iteration (methods isBeingIterated() etc...)

private:
  SubscriptionData _addedSD;
  SubscriptionData _removedSD;
};



class ClauseSubsumptionIndex
: public Index
{
public:
  CLASS_NAME(ClauseSubsumptionIndex);

  virtual ClauseSResResultIterator getSubsumingOrSResolvingClauses(Clause* c, 
    bool subsumptionResolution)
  { NOT_IMPLEMENTED; };
};

};
#endif /*__Indexing_Index__*/<|MERGE_RESOLUTION|>--- conflicted
+++ resolved
@@ -150,12 +150,8 @@
 
 struct TermLiteralClause 
 {
-<<<<<<< HEAD
-  CLASS_NAME(DefaultTermLeafData);
-  USE_ALLOCATOR(DefaultTermLeafData);
-=======
   CLASS_NAME(TermLiteralClause);
->>>>>>> ded1cfe0
+  USE_ALLOCATOR(TermLiteralClause);
 
   Clause* clause;
   Literal* literal;
@@ -163,13 +159,9 @@
   TermList _sort;
 
 
-<<<<<<< HEAD
-  DefaultTermLeafData() {}
-=======
   using Key = TermList;
 
   TermLiteralClause() {}
->>>>>>> ded1cfe0
 
   TermLiteralClause(TypedTermList t, Literal* l, Clause* c)
     : clause(c), literal(l), term(t), _sort(t.sort()) {}
