--- conflicted
+++ resolved
@@ -152,8 +152,7 @@
   IMPL_COMPARISONS_FROM_TUPLE(DemodulatorData)
 
   friend std::ostream& operator<<(std::ostream& out, DemodulatorData const& self)
-<<<<<<< HEAD
-  { return out << "(" << self.term << " = " << self.rhs << ", cl " << outputPtr(self.clause) << ")"; }
+  { return out << "(" << self.term << " = " << self.rhs << ", cl " << Output::ptr(self.clause) << ")"; }
 };
 
 struct DemodulatorDataContainer {
@@ -226,9 +225,6 @@
 
   friend std::ostream& operator<<(std::ostream& out, DemodulatorDataContainer const& self)
   { return out << *self.comparator; }
-=======
-  { return out << "(" << self.term << " = " << self.rhs << Output::ptr(self.clause) << ")"; }
->>>>>>> 91f48b08
 };
 
 template<class T>
