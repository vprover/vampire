--- conflicted
+++ resolved
@@ -28,11 +28,7 @@
 #include "ResultSubstitution.hpp"
 #include "Kernel/UnificationWithAbstraction.hpp"
 #include "Lib/Allocator.hpp"
-<<<<<<< HEAD
-#include "Kernel/Ordering.hpp"
-=======
 #include "Kernel/OrderingComparator.hpp"
->>>>>>> edd4bf17
 
 /**
  * Indices are parametrized by a LeafData, i.e. the bit of data you want to store in the index.
