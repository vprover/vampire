--- conflicted
+++ resolved
@@ -40,17 +40,6 @@
 template<class Unifier>
 struct LQueryRes
 {
-<<<<<<< HEAD
-  SLQueryResult() {}
-  SLQueryResult(Literal* l, Clause* c, ResultSubstitutionSP s)
-  : literal(l), clause(c), substitution(s) {}
-  SLQueryResult(Literal* l, Clause* c)
-  : literal(l), clause(c) {}
-
-  Literal* literal;
-  Clause* clause;
-  ResultSubstitutionSP substitution;
-=======
   LQueryRes() {}
   LQueryRes(Literal* l, Clause* c, Unifier unifier)
   : literal(l), clause(c), unifier(std::move(unifier)) {}
@@ -59,7 +48,6 @@
   Literal* literal;
   Clause* clause;
   Unifier unifier;
->>>>>>> 93bb9c6c
 
   struct ClauseExtractFn
   {
@@ -79,24 +67,14 @@
 template<class Unifier>
 struct TQueryRes
 {
-<<<<<<< HEAD
-  TermQueryResult() : literal(nullptr), clause(nullptr) {}
-  TermQueryResult(TermList t, Literal* l, Clause* c, ResultSubstitutionSP s)
-  : term(t), literal(l), clause(c), substitution(s) {}
-  TermQueryResult(TermList t, Literal* l, Clause* c)
-  : term(t), literal(l), clause(c) {}
-=======
   TQueryRes() {}
   TQueryRes(TermList t, Literal* l, Clause* c, Unifier unifier)
   : term(t), literal(l), clause(c), unifier(std::move(unifier)) {}
->>>>>>> 93bb9c6c
 
   TermList term;
   Literal* literal;
   Clause* clause;
-<<<<<<< HEAD
-  ResultSubstitutionSP substitution;
-=======
+
   Unifier unifier;
 
   friend std::ostream& operator<<(std::ostream& out, TQueryRes const& self)
@@ -108,7 +86,6 @@
       << ", unifier: " << self.unifier
       << "}";
   }
->>>>>>> 93bb9c6c
 };
 
 template<class Unifier>
