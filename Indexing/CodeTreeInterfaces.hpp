--- conflicted
+++ resolved
@@ -49,14 +49,9 @@
   { if (insert) { _insert(data.term, data.literal, data.clause); }
     else        { _remove(data.term, data.literal, data.clause); } }
 
-<<<<<<< HEAD
-  TermQueryResultIterator getGeneralizations(TypedTermList t, bool retrieveSubstitutions = true) final override;
+  VirtualIterator<QueryRes<SmartPtr<GenSubstitution>, TermLiteralClause>> getGeneralizations(TypedTermList t, bool retrieveSubstitutions = true) final override;
   // TODO use TypedTermList here too
   bool generalizationExists(TermList t) final override;
-=======
-  VirtualIterator<TQueryRes<SmartPtr<GenSubstitution>>> getGeneralizations(TypedTermList t, bool retrieveSubstitutions = true);
-  bool generalizationExists(TermList t);
->>>>>>> 5170a7bc
   // TODO: get rid of NOT_IMPLEMENTED
   VirtualIterator<QueryRes<AbstractingUnifier*, TermLiteralClause>> getUwa(TypedTermList t, Options::UnificationWithAbstraction, bool fixedPointIteration) override { NOT_IMPLEMENTED; }
 
