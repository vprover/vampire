/*
 * This file is part of the source code of the software program
 * Vampire. It is protected by applicable
 * copyright laws.
 *
 * This source code is distributed under the licence found here
 * https://vprover.github.io/license.html
 * and in the source directory
 */
/**
 * @file CodeTreeInterfaces.hpp
 * Defines classes of indexing structures that use code trees.
 */

#ifndef __CodeTreeInterfaces__
#define __CodeTreeInterfaces__

#include "Forwards.hpp"

#include "TermCodeTree.hpp"
#include "ClauseCodeTree.hpp"

#include "Index.hpp"
#include "TermIndexingStructure.hpp"
#include "LiteralIndexingStructure.hpp"

#include "Lib/Allocator.hpp"

namespace Indexing
{

using namespace Kernel;
using namespace Lib;


/**
 * Term indexing structure using code trees to retrieve generalizations
 */

class CodeTreeTIS : public TermIndexingStructure
{
public:
<<<<<<< HEAD
  CLASS_NAME(CodeTreeTIS);
  USE_ALLOCATOR(CodeTreeTIS);

  void insert(TypedTermList t, Literal* lit, Clause* cls) override;
  void remove(TypedTermList t, Literal* lit, Clause* cls) override;
=======
  void insert(TypedTermList t, Literal* lit, Clause* cls);
  void remove(TypedTermList t, Literal* lit, Clause* cls);
>>>>>>> a47e1dca

  TermQueryResultIterator getGeneralizations(TypedTermList t, bool retrieveSubstitutions = true, void* extra = nullptr) override;
  bool generalizationExists(TermList t) override;

#if VDEBUG
  virtual void markTagged(){ NOT_IMPLEMENTED; } 
#endif

private:
  class ResultIterator;

  TermCodeTree _ct;
};
/*
class CodeTreeLIS : public LiteralIndexingStructure
{
public:
  void insert(Literal* lit, Clause* cls);
  void remove(Literal* lit, Clause* cls);

  SLQueryResultIterator getGeneralizations(Literal* lit,
	  bool complementary, bool retrieveSubstitutions = true);
private:
  struct LiteralInfo;
  class ResultIterator;

  TermCodeTree _ct;
};
*/

class CodeTreeSubsumptionIndex
: public ClauseSubsumptionIndex
{
public:
  ClauseSResResultIterator getSubsumingOrSResolvingClauses(Clause* c, bool subsumptionResolution);
protected:
  //overrides Index::handleClause
  void handleClause(Clause* c, bool adding);
private:
  class ClauseSResIterator;

  ClauseCodeTree _ct;
};

};
#endif /*__CodeTreeInterfaces__*/<|MERGE_RESOLUTION|>--- conflicted
+++ resolved
@@ -40,16 +40,8 @@
 class CodeTreeTIS : public TermIndexingStructure
 {
 public:
-<<<<<<< HEAD
-  CLASS_NAME(CodeTreeTIS);
-  USE_ALLOCATOR(CodeTreeTIS);
-
   void insert(TypedTermList t, Literal* lit, Clause* cls) override;
   void remove(TypedTermList t, Literal* lit, Clause* cls) override;
-=======
-  void insert(TypedTermList t, Literal* lit, Clause* cls);
-  void remove(TypedTermList t, Literal* lit, Clause* cls);
->>>>>>> a47e1dca
 
   TermQueryResultIterator getGeneralizations(TypedTermList t, bool retrieveSubstitutions = true, void* extra = nullptr) override;
   bool generalizationExists(TermList t) override;
