--- conflicted
+++ resolved
@@ -41,32 +41,6 @@
 class CodeTreeTIS : public TermIndexingStructure<Data>
 {
 public:
-<<<<<<< HEAD
-  void insert(TypedTermList t, Literal* lit, Clause* cls) override;
-  void remove(TypedTermList t, Literal* lit, Clause* cls) override;
-
-  TermQueryResultIterator getGeneralizations(TypedTermList t, bool retrieveSubstitutions = true, void* extra = nullptr) override;
-  bool generalizationExists(TermList t) override;
-
-#if VDEBUG
-  virtual void markTagged(){ NOT_IMPLEMENTED; } 
-#endif
-
-private:
-  class ResultIterator;
-
-  TermCodeTree _ct;
-};
-/*
-class CodeTreeLIS : public LiteralIndexingStructure
-{
-public:
-  void insert(Literal* lit, Clause* cls);
-  void remove(Literal* lit, Clause* cls);
-
-  SLQueryResultIterator getGeneralizations(Literal* lit,
-	  bool complementary, bool retrieveSubstitutions = true);
-=======
   /* INFO: we ignore unifying the sort of the keys here */
   void handle(Data data, bool insert) final override
   {
@@ -86,7 +60,6 @@
 
   virtual void output(std::ostream& out) const final override { out << _ct; }
 
->>>>>>> 039fa0ef
 private:
   class ResultIterator;
 
