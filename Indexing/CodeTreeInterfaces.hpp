--- conflicted
+++ resolved
@@ -51,11 +51,7 @@
   TermQueryResultIterator getGeneralizations(TermList t, bool retrieveSubstitutions = true) final override;
   bool generalizationExists(TermList t) final override;
   // TODO: get rid of NOT_IMPLEMENTED
-<<<<<<< HEAD
-  VirtualIterator<QueryRes<AbstractingUnifier*, DefaultTermLeafData>> getUwa(TypedTermList t) final override { NOT_IMPLEMENTED; }
-=======
-  VirtualIterator<TQueryRes<AbstractingUnifier*>> getUwa(TypedTermList t, Options::UnificationWithAbstraction, bool fixedPointIteration) { NOT_IMPLEMENTED; }
->>>>>>> 93bb9c6c
+  VirtualIterator<QueryRes<AbstractingUnifier*, DefaultTermLeafData>> getUwa(TypedTermList t, Options::UnificationWithAbstraction, bool fixedPointIteration) override { NOT_IMPLEMENTED; }
 
   virtual void output(std::ostream& out) const final override { out << "CodeTree"; }
 
