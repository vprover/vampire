--- conflicted
+++ resolved
@@ -51,11 +51,7 @@
   // TODO: get rid of NOT_IMPLEMENTED
   VirtualIterator<QueryRes<AbstractingUnifier*, TermLiteralClause>> getUwa(TypedTermList t, Options::UnificationWithAbstraction, bool fixedPointIteration) override { NOT_IMPLEMENTED; }
 
-<<<<<<< HEAD
-  virtual void output(std::ostream& out) const { out << _ct; }
-=======
-  virtual void output(std::ostream& out) const final override { out << "CodeTree"; }
->>>>>>> 5a168f85
+  virtual void output(std::ostream& out) const final override { out << _ct; }
 
 private:
   void _insert(TypedTermList t, Literal* lit, Clause* cls);
