/*
 * This file is part of the source code of the software program
 * Vampire. It is protected by applicable
 * copyright laws.
 *
 * This source code is distributed under the licence found here
 * https://vprover.github.io/license.html
 * and in the source directory
 */
/**
 * @file CodeTreeInterfaces.hpp
 * Defines classes of indexing structures that use code trees.
 */

#ifndef __CodeTreeInterfaces__
#define __CodeTreeInterfaces__

#include "Forwards.hpp"

#include "TermCodeTree.hpp"
#include "ClauseCodeTree.hpp"

#include "Index.hpp"
#include "TermIndexingStructure.hpp"
#include "LiteralIndexingStructure.hpp"

#include "Lib/Allocator.hpp"

namespace Indexing
{

using namespace Kernel;
using namespace Lib;


/**
 * Term indexing structure using code trees to retrieve generalizations
 */

class CodeTreeTIS : public TermIndexingStructure<TermLiteralClause>
{
public:
<<<<<<< HEAD
  USE_ALLOCATOR(CodeTreeTIS);

  /* INFO: we ignore unifying the sort of the keys here */
  virtual void handle(TermLiteralClause data, bool insert) final override
  { if (insert) { _insert(data.term, data.literal, data.clause); }
    else        { _remove(data.term, data.literal, data.clause); } }
=======
  void insert(TypedTermList t, Literal* lit, Clause* cls);
  void remove(TypedTermList t, Literal* lit, Clause* cls);
>>>>>>> eb38ba5a

  VirtualIterator<QueryRes<ResultSubstitutionSP, TermLiteralClause>> getGeneralizations(TypedTermList t, bool retrieveSubstitutions = true) final override;
  // TODO use TypedTermList here too
  bool generalizationExists(TermList t) final override;
  // TODO: get rid of NOT_IMPLEMENTED
  VirtualIterator<QueryRes<AbstractingUnifier*, TermLiteralClause>> getUwa(TypedTermList t, Options::UnificationWithAbstraction, bool fixedPointIteration) override { NOT_IMPLEMENTED; }

  virtual void output(std::ostream& out) const final override { out << "CodeTree"; }

private:
  void _insert(TypedTermList t, Literal* lit, Clause* cls);
  void _remove(TypedTermList t, Literal* lit, Clause* cls);

  class ResultIterator;

  TermCodeTree _ct;
};

class CodeTreeSubsumptionIndex
: public Index
{
public:
<<<<<<< HEAD
  USE_ALLOCATOR(CodeTreeSubsumptionIndex);

=======
  ClauseSResResultIterator getSubsumingOrSResolvingClauses(Clause* c, bool subsumptionResolution);
>>>>>>> eb38ba5a
protected:
  void handleClause(Clause* c, bool adding) override;
private:

  ClauseCodeTree _ct;
};

};
#endif /*__CodeTreeInterfaces__*/<|MERGE_RESOLUTION|>--- conflicted
+++ resolved
@@ -40,17 +40,10 @@
 class CodeTreeTIS : public TermIndexingStructure<TermLiteralClause>
 {
 public:
-<<<<<<< HEAD
-  USE_ALLOCATOR(CodeTreeTIS);
-
   /* INFO: we ignore unifying the sort of the keys here */
   virtual void handle(TermLiteralClause data, bool insert) final override
   { if (insert) { _insert(data.term, data.literal, data.clause); }
     else        { _remove(data.term, data.literal, data.clause); } }
-=======
-  void insert(TypedTermList t, Literal* lit, Clause* cls);
-  void remove(TypedTermList t, Literal* lit, Clause* cls);
->>>>>>> eb38ba5a
 
   VirtualIterator<QueryRes<ResultSubstitutionSP, TermLiteralClause>> getGeneralizations(TypedTermList t, bool retrieveSubstitutions = true) final override;
   // TODO use TypedTermList here too
@@ -73,12 +66,6 @@
 : public Index
 {
 public:
-<<<<<<< HEAD
-  USE_ALLOCATOR(CodeTreeSubsumptionIndex);
-
-=======
-  ClauseSResResultIterator getSubsumingOrSResolvingClauses(Clause* c, bool subsumptionResolution);
->>>>>>> eb38ba5a
 protected:
   void handleClause(Clause* c, bool adding) override;
 private:
