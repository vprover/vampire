--- conflicted
+++ resolved
@@ -42,9 +42,6 @@
 {
 public:
   /* INFO: we ignore unifying the sort of the keys here */
-<<<<<<< HEAD
-  void handle(Data data, bool insert) final override;
-=======
   void handle(Data data, bool insert) final override
   {
     if (insert) {
@@ -54,7 +51,6 @@
       _ct.remove(data);
     }
   }
->>>>>>> 1916f50e
 
   VirtualIterator<QueryRes<ResultSubstitutionSP, Data>> getGeneralizations(TypedTermList t, bool retrieveSubstitutions = true) final override;
   // TODO use TypedTermList here too
