--- conflicted
+++ resolved
@@ -64,8 +64,6 @@
   inline static unsigned hash(const Literal* l)
   { return l->hash(); }
 
-<<<<<<< HEAD
-=======
   DHSet<TermList>* getArraySorts(){
     return &_arraySorts;
   }
@@ -74,7 +72,6 @@
     OpLitWrapper(Literal* l) : l(l) {}
     Literal* l;
   };
->>>>>>> b96158b4
   inline static unsigned hash(const OpLitWrapper& w)
   { return w.l->oppositeHash(); }
 
@@ -122,13 +119,9 @@
    */  
   DHSet<TermList> _arraySorts;
   /** Number of terms stored */
-<<<<<<< HEAD
   VATOMIC(unsigned) _totalTerms;
-=======
-  unsigned _totalTerms;
   /** Number of sorts stored */
-  unsigned _totalSorts;
->>>>>>> b96158b4
+  VATOMIC(unsigned) _totalSorts;
   /** Number of ground terms stored */
   // unsigned _groundTerms; // MS: unused
   /** Number of literals stored */
@@ -136,13 +129,9 @@
   /** Number of ground literals stored */
   // unsigned _groundLiterals; // MS: unused
   /** Number of literal insertions */
-<<<<<<< HEAD
   VATOMIC(unsigned) _literalInsertions;
-=======
-  unsigned _literalInsertions;
   /** number of sort insertions */
-  unsigned _sortInsertions;
->>>>>>> b96158b4
+  VATOMIC(unsigned) _sortInsertions;
   /** Number of term insertions */
   VATOMIC(unsigned) _termInsertions;
 
