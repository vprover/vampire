/*
 * This file is part of the source code of the software program
 * Vampire. It is protected by applicable
 * copyright laws.
 *
 * This source code is distributed under the licence found here
 * https://vprover.github.io/license.html
 * and in the source directory
 */
/**
 * @file TermSubstitutionTree.hpp
 * Defines class TermSubstitutionTree.
 */


#ifndef __TermSubstitutionTree__
#define __TermSubstitutionTree__


#include "Kernel/Renaming.hpp"
#include "Lib/SkipList.hpp"
#include "Lib/PairUtils.hpp"

#include "Index.hpp"
#include "TermIndexingStructure.hpp"
#include "TypeSubstitutionTree.hpp"
#include "SubstitutionTree.hpp"

namespace Indexing {

/*
 * Note that unlike LiteralSubstitutionTree, TermSubstitutionTree does
 * not (yet) carry out sort checking when attempting to find unifiers, generalisations
 * or instances. In particular, if the query or result is a variable, it is the callers'
 * responsibility to ensure that the sorts are unifiable/matchable
 */

template<class LeafData_ = DefaultLeafData>
class TermSubstitutionTree
: public TermIndexingStructure, Indexing::SubstitutionTree<LeafData_>
{
  using SubstitutionTree = Indexing::SubstitutionTree<LeafData_>;
  using BindingMap                  = typename SubstitutionTree::BindingMap;
  using Node                        = typename SubstitutionTree::Node;
  using FastInstancesIterator       = typename SubstitutionTree::FastInstancesIterator;
  using FastGeneralizationsIterator = typename SubstitutionTree::FastGeneralizationsIterator;
  using UnificationsIterator        = typename SubstitutionTree::UnificationsIterator;
  using QueryResult                 = typename SubstitutionTree::QueryResult;
  using LDIterator                  = typename SubstitutionTree::LDIterator;
  using Leaf                        = typename SubstitutionTree::Leaf;
  using LeafIterator                = typename SubstitutionTree::LeafIterator;
public:
  using LeafData = LeafData_;
  CLASS_NAME(TermSubstitutionTree);
  USE_ALLOCATOR(TermSubstitutionTree);
  
  /* 
   * The extra flag is a higher-order concern. it is set to true when 
   * we require the term query result to include two terms, the result term
   * and another. 
   *
   * The main use case is to store a different term in the leaf to the one indexed 
   * in the tree. This is used for example in Skolemisation on the fly where we 
   * store Terms of type $o (formulas) in the tree, but in the leaf we store
   * the skolem terms used to witness them (to facilitate the reuse of Skolems)
   */
  TermSubstitutionTree(Shell::Options::UnificationWithAbstraction uwa, bool useC=false, bool replaceFunctionalSubterms = false, bool extra = false);

  void insert(TermList t, Literal* lit, Clause* cls) final override;
  void remove(TermList t, Literal* lit, Clause* cls) final override;
  void insert(TermList t, TermList trm) final override;
  void insert(TermList t, TermList trm, Literal* lit, Clause* cls) final override;

  bool generalizationExists(TermList t) final override;


  TermQueryResultIterator getUnifications(TermList t,
	  bool retrieveSubstitutions) final override;

  TermQueryResultIterator getUnificationsWithConstraints(TermList t,
    bool retrieveSubstitutions) final override;

  /*
   * A higher order concern (though it may be useful in other situations)
   */
  TermQueryResultIterator getUnificationsUsingSorts(TermList t, TermList sort,
    bool retrieveSubstitutions) final override;

  TermQueryResultIterator getGeneralizations(TermList t,
	  bool retrieveSubstitutions) final override;

  TermQueryResultIterator getInstances(TermList t,
	  bool retrieveSubstitutions) final override;

private:

  void insert(TermList t, LeafData ld);
  void handleTerm(TermList t, Literal* lit, Clause* cls, bool insert);

  struct TermQueryResultFn;

  template<class Iterator>
  TermQueryResultIterator getResultIterator(Term* term,
	  bool retrieveSubstitutions,bool withConstraints);

  struct LDToTermQueryResultFn;
  struct LDToTermQueryResultWithSubstFn;
  struct LeafToLDIteratorFn;
  struct UnifyingContext;

  template<class LDIt>
  TermQueryResultIterator ldIteratorToTQRIterator(LDIt ldIt,
	  TermList queryTerm, bool retrieveSubstitutions,
          bool withConstraints);

  TermQueryResultIterator getAllUnifyingIterator(TermList trm,
	  bool retrieveSubstitutions,bool withConstraints);

  inline
  unsigned getRootNodeIndex(Term* t)
  {
    return t->functor();
  }

<<<<<<< HEAD
  virtual std::ostream& output(std::ostream& out) const final override;

  typedef SkipList<LeafData,LDComparator> LDSkipList;
=======
  typedef SkipList<LeafData,typename SubstitutionTree::LDComparator> LDSkipList;
>>>>>>> 9cda245d
  LDSkipList _vars;

  //higher-order concerns
  bool _extra;
  bool _extByAbs;

  FuncSubtermMap _functionalSubtermMap;

  TypeSubstitutionTree* _funcSubtermsByType;

};

} // namespace Indexing

#include "Indexing/TermSubstitutionTree.cpp"

#endif /* __TermSubstitutionTree__ */<|MERGE_RESOLUTION|>--- conflicted
+++ resolved
@@ -122,13 +122,9 @@
     return t->functor();
   }
 
-<<<<<<< HEAD
   virtual std::ostream& output(std::ostream& out) const final override;
 
-  typedef SkipList<LeafData,LDComparator> LDSkipList;
-=======
   typedef SkipList<LeafData,typename SubstitutionTree::LDComparator> LDSkipList;
->>>>>>> 9cda245d
   LDSkipList _vars;
 
   //higher-order concerns
