/*
 * This file is part of the source code of the software program
 * Vampire. It is protected by applicable
 * copyright laws.
 *
 * This source code is distributed under the licence found here
 * https://vprover.github.io/license.html
 * and in the source directory
 */
/**
 * @file TermSubstitutionTree.hpp
 * Defines class TermSubstitutionTree.
 */


#ifndef __TermSubstitutionTree__
#define __TermSubstitutionTree__


#include "Forwards.hpp"
#include "Kernel/MismatchHandler.hpp"
#include "Kernel/Renaming.hpp"
#include "Kernel/TypedTermList.hpp"
#include "Lib/SkipList.hpp"
#include "Lib/BiMap.hpp"

#include "Index.hpp"
#include "TermIndexingStructure.hpp"
#include "SubstitutionTree.hpp"

namespace Indexing {

/*
 * As of 22/03/2023 TermSubstitutionTrees carry our type checking.
 * Thus, there is no need to check whether the type of returned terms match those of the query
 * as this is now done within the tree.
 */


/** A wrapper class around SubstitutionTree that makes it usable  as a TermIndexingStructure */
template<class LeafData_>
class TermSubstitutionTree
: public TermIndexingStructure<LeafData_>
{
  using SubstitutionTree            = Indexing::SubstitutionTree<LeafData_>;
  using TermIndexingStructure       = Indexing::TermIndexingStructure<LeafData_>;
  using BindingMap                  = typename SubstitutionTree::BindingMap;
  using Node                        = typename SubstitutionTree::Node;
  using FastInstancesIterator       = typename SubstitutionTree::FastInstancesIterator;
  using FastGeneralizationsIterator = typename SubstitutionTree::FastGeneralizationsIterator;
  template<class Algo>
  using UnificationsIterator        = typename SubstitutionTree::template UnificationsIterator<Algo>;
  using LDIterator                  = typename SubstitutionTree::LDIterator;
  using Leaf                        = typename SubstitutionTree::Leaf;
  using LeafIterator                = typename SubstitutionTree::LeafIterator;

  Indexing::SubstitutionTree<LeafData_> _inner;
public:
  using LeafData = LeafData_;
  CLASS_NAME(TermSubstitutionTree);
  USE_ALLOCATOR(TermSubstitutionTree);
  
  TermSubstitutionTree()
    : _inner(/* reservedSpecialVars */ 2 /* S0 -> term, S1 -> sort */ )
    { }

  void handle(LeafData d, bool insert) final override
  { _inner.handle(std::move(d), insert); }


private:

  template<class Iterator, class... Args>
  auto getResultIterator(TypedTermList query, bool retrieveSubstitutions, Args... args)
  { 
    return iterTraits(_inner.template iterator<Iterator>(query, retrieveSubstitutions, /* reversed */  false, std::move(args)...))
      .map([](auto qr) { return queryRes(std::move(qr.unif), qr.data); }) ; }

  bool generalizationExists(TermList t) override
  { return t.isVar() ? false : _inner.generalizationExists(TypedTermList(t.term())); }


#if VDEBUG
  virtual void output(std::ostream& out) const final override { out << *this; }
#endif



  friend std::ostream& operator<<(std::ostream& out, TermSubstitutionTree const& self)
  { return out << self._inner; }
  friend std::ostream& operator<<(std::ostream& out, OutputMultiline<TermSubstitutionTree> const& self)
  { return out << multiline(self.self._inner, self.indent); }

  template<class Algo>
  using UwaIter = typename Indexing::SubstitutionTree<LeafData_>::template UnificationsIterator<Algo>;

  auto nopostproUwa(TypedTermList t, Options::UnificationWithAbstraction uwa)
  { return getResultIterator<UwaIter<UnificationAlgorithms::UnificationWithAbstraction>>(t, /* retrieveSubstitutions */ true, MismatchHandler(uwa)); }

  auto postproUwa(TypedTermList t, Options::UnificationWithAbstraction uwa)
  { return iterTraits(getResultIterator<UwaIter<UnificationAlgorithms::UnificationWithAbstractionWithPostprocessing>>(t, /* retrieveSubstitutions */ true, MismatchHandler(uwa)))
    .filterMap([](auto r)
        { return r.unifier.fixedPointIteration().map([&](AbstractingUnifier* unif) { return queryRes(unif, r.data); }); }); }

public:
  VirtualIterator<Indexing::QueryRes<ResultSubstitutionSP, LeafData_>> getInstances(TypedTermList t, bool retrieveSubstitutions) final override
  { return pvi(getResultIterator<FastInstancesIterator>(t, retrieveSubstitutions)); }

  VirtualIterator<QueryRes<ResultSubstitutionSP, LeafData>> getGeneralizations(TypedTermList t, bool retrieveSubstitutions) final override
  { return pvi(getResultIterator<FastGeneralizationsIterator>(t, retrieveSubstitutions)); }

  VirtualIterator<QueryRes<AbstractingUnifier*, LeafData>> getUwa(TypedTermList t, Options::UnificationWithAbstraction uwa, bool fixedPointIteration) final override
  { return fixedPointIteration ? pvi(  postproUwa(t, uwa))
                               : pvi(nopostproUwa(t, uwa)); }

<<<<<<< HEAD

  auto instancesOf(TypedTermList t)
  { return pvi(getResultIterator<FastInstancesIterator>(t, /* retrieveSubstitutions */ true)); }

  auto generalizationsOf(TypedTermList t)
  { return pvi(getResultIterator<FastGeneralizationsIterator>(t, /* retrieveSubstitutions */ true)); }

  auto unifications(TypedTermList t)
  { return getResultIterator<UnificationsIterator<UnificationAlgorithms::RobUnification>>(t, /* retrieveSubstitutions */ true); }

  [[deprecated("untyped method. use getUnificationsUsingSorts(..) or unifications() instead")]]
  VirtualIterator<QueryRes<ResultSubstitutionSP, LeafData>> getUnifications(TermList t, bool retrieveSubstitutions) override
=======
  VirtualIterator<QueryRes<ResultSubstitutionSP, LeafData>> getUnifications(TypedTermList t, bool retrieveSubstitutions) override
>>>>>>> ab3bf7b5
  { return pvi(getResultIterator<UnificationsIterator<UnificationAlgorithms::RobUnification>>(t, retrieveSubstitutions)); }

  VirtualIterator<QueryRes<ResultSubstitutionSP, LeafData>> getUnificationsUsingSorts(TypedTermList tt, bool retrieveSubstitutions) final override
  { return pvi(getResultIterator<UnificationsIterator<UnificationAlgorithms::RobUnification>>(tt, retrieveSubstitutions)); }

};

} // namespace Indexing

#endif /* __TermSubstitutionTree__ */<|MERGE_RESOLUTION|>--- conflicted
+++ resolved
@@ -103,32 +103,17 @@
         { return r.unifier.fixedPointIteration().map([&](AbstractingUnifier* unif) { return queryRes(unif, r.data); }); }); }
 
 public:
-  VirtualIterator<Indexing::QueryRes<ResultSubstitutionSP, LeafData_>> getInstances(TypedTermList t, bool retrieveSubstitutions) final override
+  VirtualIterator<Indexing::QueryRes<ResultSubstitutionSP, LeafData_>> getInstances(TypedTermList t, bool retrieveSubstitutions = true) final override
   { return pvi(getResultIterator<FastInstancesIterator>(t, retrieveSubstitutions)); }
 
-  VirtualIterator<QueryRes<ResultSubstitutionSP, LeafData>> getGeneralizations(TypedTermList t, bool retrieveSubstitutions) final override
+  VirtualIterator<QueryRes<ResultSubstitutionSP, LeafData>> getGeneralizations(TypedTermList t, bool retrieveSubstitutions = true) final override
   { return pvi(getResultIterator<FastGeneralizationsIterator>(t, retrieveSubstitutions)); }
 
   VirtualIterator<QueryRes<AbstractingUnifier*, LeafData>> getUwa(TypedTermList t, Options::UnificationWithAbstraction uwa, bool fixedPointIteration) final override
   { return fixedPointIteration ? pvi(  postproUwa(t, uwa))
                                : pvi(nopostproUwa(t, uwa)); }
 
-<<<<<<< HEAD
-
-  auto instancesOf(TypedTermList t)
-  { return pvi(getResultIterator<FastInstancesIterator>(t, /* retrieveSubstitutions */ true)); }
-
-  auto generalizationsOf(TypedTermList t)
-  { return pvi(getResultIterator<FastGeneralizationsIterator>(t, /* retrieveSubstitutions */ true)); }
-
-  auto unifications(TypedTermList t)
-  { return getResultIterator<UnificationsIterator<UnificationAlgorithms::RobUnification>>(t, /* retrieveSubstitutions */ true); }
-
-  [[deprecated("untyped method. use getUnificationsUsingSorts(..) or unifications() instead")]]
-  VirtualIterator<QueryRes<ResultSubstitutionSP, LeafData>> getUnifications(TermList t, bool retrieveSubstitutions) override
-=======
   VirtualIterator<QueryRes<ResultSubstitutionSP, LeafData>> getUnifications(TypedTermList t, bool retrieveSubstitutions) override
->>>>>>> ab3bf7b5
   { return pvi(getResultIterator<UnificationsIterator<UnificationAlgorithms::RobUnification>>(t, retrieveSubstitutions)); }
 
   VirtualIterator<QueryRes<ResultSubstitutionSP, LeafData>> getUnificationsUsingSorts(TypedTermList tt, bool retrieveSubstitutions) final override
