--- conflicted
+++ resolved
@@ -57,31 +57,16 @@
   using LeafIterator                = typename SubstitutionTree::LeafIterator;
 
   Indexing::SubstitutionTree<LeafData_> _inner;
-  MismatchHandler* _mismatchHandler;
+  MismatchHandler _mismatchHandler;
 public:
   using LeafData = LeafData_;
   CLASS_NAME(TermSubstitutionTree);
   USE_ALLOCATOR(TermSubstitutionTree);
   
-<<<<<<< HEAD
-  TermSubstitutionTree(MismatchHandler* handler)
+  TermSubstitutionTree(Shell::Options::UnificationWithAbstraction uwa)
     : _inner(/* reservedSpecialVars */ 2 /* S0 -> term, S1 -> sort */ )
-    , _mismatchHandler(handler)
+    , _mismatchHandler(uwa)
     { }
-=======
-  /* 
-   * The extra flag is a higher-order concern. it is set to true when 
-   * we require the term query result to include two terms, the result term
-   * and another. 
-   *
-   * The main use case is to store a different term in the leaf to the one indexed 
-   * in the tree. This is used for example in Skolemisation on the fly where we 
-   * store Terms of type $o (formulas) in the tree, but in the leaf we store
-   * the skolem terms used to witness them (to facilitate the reuse of Skolems)
-   */
-  TermSubstitutionTree(Shell::Options::UnificationWithAbstraction uwa, bool extra);
->>>>>>> f3bf19aa
-
 
   void handle(LeafData d, bool insert) final override
   { _inner.handle(std::move(d), insert); }
@@ -111,12 +96,6 @@
       .map([](auto qr) { return queryRes(std::move(qr.unif), *qr.data); }) ; 
   }
 
-<<<<<<< HEAD
-=======
-  MismatchHandler _mismatchHandler;
-  //higher-order concerns
-  bool _extra;
->>>>>>> f3bf19aa
 
   friend std::ostream& operator<<(std::ostream& out, TermSubstitutionTree const& self)
   { return out << self._inner; }
