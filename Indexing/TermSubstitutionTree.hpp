--- conflicted
+++ resolved
@@ -20,11 +20,7 @@
 #include "Forwards.hpp"
 #include "Kernel/MismatchHandler.hpp"
 #include "Kernel/Renaming.hpp"
-<<<<<<< HEAD
-
-=======
 #include "Kernel/TypedTermList.hpp"
->>>>>>> 93bb9c6c
 #include "Lib/SkipList.hpp"
 #include "Lib/BiMap.hpp"
 
@@ -61,11 +57,7 @@
    * store Terms of type $o (formulas) in the tree, but in the leaf we store
    * the skolem terms used to witness them (to facilitate the reuse of Skolems)
    */
-<<<<<<< HEAD
-  TermSubstitutionTree(MismatchHandler* hndlr = 0, bool extra = false);
-=======
   explicit TermSubstitutionTree(bool extra);
->>>>>>> 93bb9c6c
 
   void handle(TypedTermList tt, Literal* lit, Clause* cls, bool insert)
   { handleTerm(tt, LeafData(cls,lit,tt), insert); }
@@ -79,17 +71,12 @@
   void insert(TermList t, TermList trm) override
   { handleTerm(t, LeafData(0, 0, t, trm), /* insert */ true); }
 
-<<<<<<< HEAD
-  TermQueryResultIterator getUnificationsUsingSorts(TermList t, TermList sort,
-    bool retrieveSubstitutions);
-=======
+
   void insert(TermList t, TermList trm, Literal* lit, Clause* cls) override
   { handleTerm(t, LeafData(cls, lit, t, trm), /* insert */ true); }
 
   bool generalizationExists(TermList t) override
   { return t.isVar() ? false : SubstitutionTree::generalizationExists(t); }
->>>>>>> 93bb9c6c
-
 
 #if VDEBUG
   virtual void markTagged() override { SubstitutionTree::markTagged();}
@@ -98,15 +85,9 @@
 
 private:
 
-<<<<<<< HEAD
-  void insert(TermList t, LeafData ld);
-  void handleTerm(TermList t, Literal* lit, Clause* cls, bool insert);
-  bool constraintTermHandled(TermList t, LeafData ld, bool insert);
-=======
   template<class TypedOrUntypedTermList>
   void handleTerm(TypedOrUntypedTermList tt, LeafData ld, bool insert)
   { SubstitutionTree::handle(tt, ld, insert); }
->>>>>>> 93bb9c6c
 
   template<class Iterator, class TypedOrUntypedTermList, class... Args>
   auto getResultIterator(TypedOrUntypedTermList query, bool retrieveSubstitutions, Args... args)
@@ -118,28 +99,14 @@
             qr.data->literal, qr.data->clause, std::move(qr.unif)); }) ;
   }
 
-<<<<<<< HEAD
-  template<class Iterator>
-  TermQueryResultIterator getResultIterator(Term* term,
-	  bool retrieveSubstitutions);
-=======
   //higher-order concerns
   bool _extra;
->>>>>>> 93bb9c6c
 
   friend std::ostream& operator<<(std::ostream& out, TermSubstitutionTree const& self)
   { return out << (SubstitutionTree const&) self; }
   friend std::ostream& operator<<(std::ostream& out, OutputMultiline<TermSubstitutionTree> const& self)
   { return out << multiline((SubstitutionTree const&) self.self, self.indent); }
 
-<<<<<<< HEAD
-  template<class LDIt>
-  TermQueryResultIterator ldIteratorToTQRIterator(LDIt ldIt,
-	  TermList queryTerm, bool retrieveSubstitutions);
-
-  TermQueryResultIterator getAllUnifyingIterator(TermList trm,
-	  bool retrieveSubstitutions);
-=======
   auto nopostproUwa(TypedTermList t, Options::UnificationWithAbstraction uwa)
   { return getResultIterator<UnificationsIterator<UnificationAlgorithms::UnificationWithAbstraction>>(t, /* retrieveSubstitutions */ true, MismatchHandler(uwa)); }
 
@@ -147,7 +114,6 @@
   { return iterTraits(getResultIterator<UnificationsIterator<UnificationAlgorithms::UnificationWithAbstractionWithPostprocessing>>(t, /* retrieveSubstitutions */ true, MismatchHandler(uwa)))
     .filterMap([](TQueryRes<UnificationAlgorithms::UnificationWithAbstractionWithPostprocessing::NotFinalized> r)
         { return r.unifier.fixedPointIteration().map([&](AbstractingUnifier* unif) { return tQueryRes(r.term, r.literal, r.clause, unif); }); }); }
->>>>>>> 93bb9c6c
 
 public:
   TermQueryResultIterator getInstances(TermList t, bool retrieveSubstitutions) override
@@ -155,18 +121,6 @@
 
   TermQueryResultIterator getGeneralizations(TermList t, bool retrieveSubstitutions) override
   { return pvi(getResultIterator<FastGeneralizationsIterator>(t, retrieveSubstitutions)); }
-
-<<<<<<< HEAD
-  /* 
-   * Used to store terms that could be part of constraints
-   * For example $sum(X, Y) will be stored in _constraintTerms
-   */
-  TypeSubstitutionTree* _constraintTerms;
-  MismatchHandler* _handler;
-
-  //higher-order concerns
-  bool _extra;
-=======
 
   VirtualIterator<TQueryRes<AbstractingUnifier*>> getUwa(TypedTermList t, Options::UnificationWithAbstraction uwa, bool fixedPointIteration) final override
   { return fixedPointIteration ? pvi(  postproUwa(t, uwa))
@@ -178,8 +132,6 @@
   TermQueryResultIterator getUnificationsUsingSorts(TypedTermList tt, bool retrieveSubstitutions) override
   { return pvi(getResultIterator<UnificationsIterator<UnificationAlgorithms::RobUnification>>(tt, retrieveSubstitutions)); }
 
->>>>>>> 93bb9c6c
-
 };
 
 };
