--- conflicted
+++ resolved
@@ -129,14 +129,7 @@
   Literal* applyToBoundResult(Literal* lit) final override
   { return SubstHelper::apply(lit, *getApplicator()); }
 
-<<<<<<< HEAD
-  bool matchSorts(TermList base, TermList instance) final override
-  { return _parent->matchNextAux(instance, base, false); }
-
-  bool isIdentityOnQueryWhenResultBound() final override
-=======
   bool isIdentityOnQueryWhenResultBound() override
->>>>>>> 1916f50e
   { return true; }
 
   virtual void output(std::ostream& out) const final override 
