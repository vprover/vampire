/*
 * This file is part of the source code of the software program
 * Vampire. It is protected by applicable
 * copyright laws.
 *
 * This source code is distributed under the licence found here
 * https://vprover.github.io/license.html
 * and in the source directory
 */
/**
 * @file TermIndex.cpp
 * Implements class TermIndex.
 */

#include "Forwards.hpp"
#include "Lib/DHSet.hpp"
#include "Lib/DHMap.hpp"

#include "Inferences/InductionHelper.hpp"
#include "Inferences/ReducibilityChecker.hpp"
#include "Saturation/SaturationAlgorithm.hpp"

#include "Kernel/ApplicativeHelper.hpp"
#include "Kernel/Clause.hpp"
#include "Kernel/EqHelper.hpp"
#include "Kernel/Formula.hpp"
#include "Kernel/Matcher.hpp"
#include "Kernel/Ordering.hpp"
#include "Kernel/SortHelper.hpp"
#include "Kernel/Term.hpp"
#include "Kernel/TermIterators.hpp"
#include "Kernel/RewritingData.hpp"

#include "Shell/LambdaElimination.hpp"
#include "Indexing/TermSubstitutionTree.hpp"

#include "TermIndex.hpp"

namespace Indexing {

using namespace Lib;
using namespace Kernel;
using namespace Inferences;

<<<<<<< HEAD
TermIndex::~TermIndex()
{
  delete _is;
}

TermQueryResultIterator TermIndex::getUnifications(TypedTermList t, bool retrieveSubstitutions, bool withConstraints)
{ return _is->getUnifications(t, retrieveSubstitutions, withConstraints); }

TermQueryResultIterator TermIndex::getGeneralizations(TypedTermList t, bool retrieveSubstitutions, void* extra)
{ return _is->getGeneralizations(t, retrieveSubstitutions, extra); }

TermQueryResultIterator TermIndex::getInstances(TypedTermList t, bool retrieveSubstitutions)
{ return _is->getInstances(t, retrieveSubstitutions); }

=======
>>>>>>> 039fa0ef
void SuperpositionSubtermIndex::handleClause(Clause* c, bool adding)
{
  TIME_TRACE("backward superposition index maintenance");

  auto rwData = c->rewritingData();
  unsigned selCnt=c->numSelected();
  for (unsigned i=0; i<selCnt; i++) {
    Literal* lit=(*c)[i];
    auto rsti = env.options->combinatorySup() ? EqHelper::getFoSubtermIterator(lit,_ord)
                                              : EqHelper::getSubtermIterator(lit,_ord);
    while (rsti.hasNext()) {
      auto tt = TypedTermList(rsti.next());
<<<<<<< HEAD
      if (rwData && rwData->isBlocked(tt.term())) {
        TIME_TRACE("blocked term not added to index");
        continue;
      }
      ((TermSubstitutionTree*)_is)->handle(tt, lit, c, adding);
=======
      ((TermSubstitutionTree<TermLiteralClause>*)&*_is)->handle(TermLiteralClause{ tt, lit, c }, adding);
>>>>>>> 039fa0ef
    }
  }
}

void SuperpositionLHSIndex::handleClause(Clause* c, bool adding)
{
  TIME_TRACE("forward superposition index maintenance");

  unsigned selCnt=c->numSelected();
  for (unsigned i=0; i<selCnt; i++) {
    Literal* lit=(*c)[i];
    auto lhsi = EqHelper::getSuperpositionLHSIterator(lit, _ord, _opt);
    while (lhsi.hasNext()) {
	    _tree->handle(TermLiteralClause{ lhsi.next(), lit, c }, adding);
    }
  }
}

void BlockedTermIndex::handleClause(Clause* c, bool adding)
{
  auto rwData = c->rewritingData();
  if (!rwData) {
    return;
  }

  auto it = rwData->iter();
  while (it.hasNext()) {
    Term* t;
    auto& info = it.nextRef(t);
    if (info.rhs.isNonEmpty()) {
      continue;
    }
    if (!rwData->validate(t,info)) {
      it.del();
      continue;
    }
    _is->handle(t, (*c)[0], c, adding);
  }
}

template <bool combinatorySupSupport>
void DemodulationSubtermIndexImpl<combinatorySupSupport>::handleClause(Clause* c, bool adding)
{
  TIME_TRACE("backward demodulation index maintenance");

  static DHSet<Term*> inserted;

  bool skipNonequationalLiterals = _opt.demodulationOnlyEquational();

  unsigned cLen=c->length();
  for (unsigned i=0; i<cLen; i++) {
    // it is true (as stated below) that inserting only once per clause would be sufficient
    // however, vampire does not guarantee the order of literals stays the same in a clause (selected literals are moved to front)
    // so if the order changes while a clause is in the index (which can happen with "-sa otter")
    // the removes could be called on different literals than the inserts!
    inserted.reset();
    Literal* lit=(*c)[i];
    if (lit->isAnswerLiteral()) {
      continue;
    }
    if (skipNonequationalLiterals && !lit->isEquality()) {
      continue;
    }
    typename std::conditional<!combinatorySupSupport,
      NonVariableNonTypeIterator,
      FirstOrderSubtermIt>::type it(lit);
    while (it.hasNext()) {
      Term* t= it.next();
      if (!inserted.insert(t)) {//TODO existing error? Terms are inserted once per a literal
        //It is enough to insert a term only once per clause.
        //Also, once we know term was inserted, we know that all its
        //subterms were inserted as well, so we can skip them.
        it.right();
        continue;
      }
      if (adding) {
        _is->insert(TermLiteralClause{ t, lit, c });
      } else {
        _is->remove(TermLiteralClause{ t, lit, c });
      }
    }
  }
}

// This is necessary for templates defined in cpp files.
// We are happy to do it for DemodulationSubtermIndexImpl, since it (at the moment) has only two specializations:
template class DemodulationSubtermIndexImpl<false>;
template class DemodulationSubtermIndexImpl<true>;

struct Binder {
  bool bind(unsigned var, TermList term)
  {
    TermList* inserted;
    if (term.isTerm()) {
      renaming = false;
    }
    return _map.getValuePtr(var, inserted, term) || *inserted == term;
  }

  void specVar(unsigned var, TermList term) const
  {
    ASSERTION_VIOLATION;
  }

  bool renaming = true;
  DHMap<unsigned,TermList> _map;
};

void DemodulationLHSIndex::handleClause(Clause* c, bool adding)
{
  if (c->length()!=1) {
    return;
  }

  TIME_TRACE("forward demodulation index maintenance");

  Literal* lit=(*c)[0];
  auto [lhsi, preordered] = EqHelper::getDemodulationLHSIterator(
      lit, _opt.forwardDemodulation()== Options::Demodulation::PREORDERED, _ord);

  while (lhsi.hasNext()) {
    auto lhs = lhsi.next();
<<<<<<< HEAD
    if (lhsi.hasNext()) {
      Binder b;
      if (MatchingUtils::matchTerms(lhs,EqHelper::getOtherEqualitySide(lit,lhs),b) &&
          MatchingUtils::matchTerms(EqHelper::getOtherEqualitySide(lit,lhs),lhs,b) && b.renaming)
      {
        // std::cout << *lit << std::endl;
        continue;
      }
    }
    // auto checker = _salg->getReducibilityChecker();
    // if (checker) {
    //   auto ptr = checker->isUselessLHS(lhs, EqHelper::getOtherEqualitySide(lit, lhs));
    //   ASS(ptr);
    //   if (*ptr) {
    //     // continue;
    //   }
    // }
    _is->handle(lhs, lit, c, adding);
=======

    // DemodulatorData expects lhs and rhs to be normalized
    Renaming r;
    r.normalizeVariables(lhs);

    DemodulatorData dd(
      TypedTermList(r.apply(lhs),r.apply(lhs.sort())),
      r.apply(EqHelper::getOtherEqualitySide(lit, lhs)),
      c, preordered, _ord
    );
    _is->handle(std::move(dd), adding);
>>>>>>> 039fa0ef
  }
}

void InductionTermIndex::handleClause(Clause* c, bool adding)
{
  TIME_TRACE("induction term index maintenance");

  if (!InductionHelper::isInductionClause(c)) {
    return;
  }

  // Iterate through literals & check if the literal is suitable for induction
  for (unsigned i=0;i<c->length();i++) {
    Literal* lit = (*c)[i];
    if (!InductionHelper::isInductionLiteral(lit)) {
      continue;
    }

    DHSet<Term*> done;
    NonVariableNonTypeIterator it(lit);
    while (it.hasNext()) {
      Term* t = it.next();
      if (!done.insert(t)) {
        it.right();
        continue;
      }
      if (t->isLiteral()) {
        continue;
      }
      if (InductionHelper::isInductionTermFunctor(t->functor()) &&
          InductionHelper::isIntInductionTermListInLiteral(t, lit)) {
        if (adding) {
          _is->insert(TermLiteralClause{ t, lit, c });
        } else {
          _is->remove(TermLiteralClause{ t, lit, c });
        }
      }
    }
  }
}

void StructInductionTermIndex::handleClause(Clause* c, bool adding)
{
  if (!InductionHelper::isInductionClause(c)) {
    return;
  }
  static DHSet<Term*> inserted;
  // Iterate through literals & check if the literal is suitable for induction
  for (unsigned i=0;i<c->length();i++) {
    inserted.reset();
    Literal* lit = (*c)[i];
    if (!lit->ground()) {
      continue;
    }
    NonVariableNonTypeIterator it(lit);
    while (it.hasNext()) {
      Term* t = it.next();
      if (!inserted.insert(t)) {
        it.right();
        continue;
      }
      if (t->isLiteral()) {
        continue;
      }
      if (InductionHelper::isInductionTermFunctor(t->functor()) &&
          InductionHelper::isStructInductionTerm(t)) {
        if (adding) {
          _is->insert(TermLiteralClause{ t, lit, c });
        } else {
          _is->remove(TermLiteralClause{ t, lit, c });
        }
      }
    }
  }
}


/////////////////////////////////////////////////////
// Indices for higher-order inferences from here on//
/////////////////////////////////////////////////////

void SubVarSupSubtermIndex::handleClause(Clause* c, bool adding)
{
  DHSet<unsigned> unstableVars;
  c->collectUnstableVars(unstableVars);

  unsigned selCnt=c->numSelected();
  for (unsigned i=0; i<selCnt; i++) {
    Literal* lit=(*c)[i];
    auto rvi = EqHelper::getRewritableVarsIterator(&unstableVars, lit,_ord);
    while(rvi.hasNext()){
      _is->handle(TermLiteralClause{ rvi.next(), lit, c }, adding);
    }
  }
}

void SubVarSupLHSIndex::handleClause(Clause* c, bool adding)
{
  unsigned selCnt=c->numSelected();
  for (unsigned i=0; i<selCnt; i++) {
    Literal* lit=(*c)[i];
    auto lhsi = EqHelper::getSubVarSupLHSIterator(lit, _ord);
    while (lhsi.hasNext()) {
      _is->handle(TermLiteralClause{ lhsi.next(), lit, c }, adding);
    }
  }
}
void PrimitiveInstantiationIndex::populateIndex()
{
  typedef ApplicativeHelper AH;

  static Options::PISet set = env.options->piSet();

  auto srtOf = [] (TermList t) {
    ASS(t.isTerm());
    return SortHelper::getResultSort(t.term());
  };

  static TermList boolS = AtomicSort::boolSort();

  TermList s1 = TermList(0, false);
  TermList x = TermList(1, false);
  TermList y = TermList(2, false);
  TermList s1_bool = AtomicSort::arrowSort(s1, boolS);
  TermList args1[] = {s1, boolS, boolS};
  TermList args2[] = {s1, s1_bool, s1_bool};

  unsigned k_comb = env.signature->getCombinator(Signature::K_COMB);
  unsigned b_comb = env.signature->getCombinator(Signature::B_COMB);
  unsigned v_and = env.signature->getBinaryProxy("vAND");
  unsigned v_or = env.signature->getBinaryProxy("vOR");
  unsigned v_imp = env.signature->getBinaryProxy("vIMP");
  unsigned v_not = env.signature->getNotProxy();
  unsigned v_equals = env.signature->getEqualityProxy();

  TermList kcomb = TermList(Term::create2(k_comb, AtomicSort::boolSort(), s1));
  TermList bcomb1 = TermList(Term::create(b_comb, 3, args1));
  TermList bcomb2 = TermList(Term::create(b_comb, 3, args2));
  TermList vand = TermList(Term::createConstant(v_and));
  TermList vor = TermList(Term::createConstant(v_or));
  TermList vimp = TermList(Term::createConstant(v_imp));
  TermList vnot = TermList(Term::createConstant(v_not));
  TermList vequals = TermList(Term::create1(v_equals, s1));

  TermList kTerm1 = AH::createAppTerm3(srtOf(kcomb), kcomb, TermList(Term::foolFalse()), x);
  TermList kTerm2 = AH::createAppTerm3(srtOf(kcomb), kcomb, TermList(Term::foolTrue()), x);
  TermList andTerm = AH::createAppTerm3(srtOf(vand), vand, x, y);
  TermList orTerm = AH::createAppTerm3(srtOf(vor), vor, x, y);
  TermList impTerm = AH::createAppTerm3(srtOf(vimp), vimp, x, y);
  TermList notTerm = AH::createAppTerm(srtOf(vnot), vnot, x);
  TermList equalsTerm = AH::createAppTerm3(srtOf(vequals), vequals, x, y);
  TermList trm = AH::createAppTerm(srtOf(bcomb1), bcomb1, vnot);
  TermList notEqualsTerm = AH::createAppTerm3(srtOf(bcomb2), bcomb2, trm, vequals);
  notEqualsTerm = AH::createAppTerm3(srtOf(notEqualsTerm), notEqualsTerm, x, y);

  if(set == Options::PISet::ALL){
    _is->insert(TermWithoutValue(kTerm1.term()));
    _is->insert(TermWithoutValue(kTerm2.term()));
    _is->insert(TermWithoutValue(andTerm.term()));
    _is->insert(TermWithoutValue(orTerm.term()));
    _is->insert(TermWithoutValue(impTerm.term()));
    _is->insert(TermWithoutValue(notTerm.term()));
    _is->insert(TermWithoutValue(equalsTerm.term()));
    _is->insert(TermWithoutValue(notEqualsTerm.term()));
  } else if (set == Options::PISet::ALL_EXCEPT_NOT_EQ){
    _is->insert(TermWithoutValue(kTerm1.term()));
    _is->insert(TermWithoutValue(kTerm2.term()));
    _is->insert(TermWithoutValue(andTerm.term()));
    _is->insert(TermWithoutValue(orTerm.term()));
    _is->insert(TermWithoutValue(impTerm.term()));
    _is->insert(TermWithoutValue(notTerm.term()));
    _is->insert(TermWithoutValue(equalsTerm.term()));
  } else if (set == Options::PISet::FALSE_TRUE_NOT){
    _is->insert(TermWithoutValue(kTerm1.term()));
    _is->insert(TermWithoutValue(kTerm2.term()));
    _is->insert(TermWithoutValue(notTerm.term()));
  } else if (set == Options::PISet::FALSE_TRUE_NOT_EQ_NOT_EQ){
    _is->insert(TermWithoutValue(kTerm1.term()));
    _is->insert(TermWithoutValue(kTerm2.term()));
    _is->insert(TermWithoutValue(notTerm.term()));
    _is->insert(TermWithoutValue(equalsTerm.term()));
    _is->insert(TermWithoutValue(notEqualsTerm.term()));
  }
}

void NarrowingIndex::populateIndex()
{
  typedef ApplicativeHelper AH;

  static Options::Narrow set = env.options->narrow();

  auto srtOf = [] (TermList t) {
     ASS(t.isTerm());
     return SortHelper::getResultSort(t.term());
  };

  TermList s1 = TermList(0, false);
  TermList s2 = TermList(1, false);
  TermList s3 = TermList(2, false);
  TermList x = TermList(3, false);
  TermList y = TermList(4, false);
  TermList z = TermList(5, false);
  TermList args[] = {s1, s2, s3};

  unsigned s_comb = env.signature->getCombinator(Signature::S_COMB);
  TermList constant = TermList(Term::create(s_comb, 3, args));
  TermList lhsS = AH::createAppTerm(srtOf(constant), constant, x, y, z);
  TermList rhsS = AH::createAppTerm3(AtomicSort::arrowSort(s1, s2, s3), x, z, AH::createAppTerm(AtomicSort::arrowSort(s1, s2), y, z));
  Literal* sLit = Literal::createEquality(true, lhsS, rhsS, s3);

  unsigned c_comb = env.signature->getCombinator(Signature::C_COMB);
  constant = TermList(Term::create(c_comb, 3, args));  TermList lhsC = AH::createAppTerm(srtOf(constant), constant, x, y, z); 
  TermList rhsC = AH::createAppTerm3(AtomicSort::arrowSort(s1, s2, s3), x, z, y);
  Literal* cLit = Literal::createEquality(true, lhsC, rhsC, s3);

  unsigned b_comb = env.signature->getCombinator(Signature::B_COMB);
  constant = TermList(Term::create(b_comb, 3, args));
  TermList lhsB = AH::createAppTerm(srtOf(constant), constant, x, y, z); 
  TermList rhsB = AH::createAppTerm(AtomicSort::arrowSort(s2, s3), x, AH::createAppTerm(AtomicSort::arrowSort(s1, s2), y, z));
  Literal* bLit = Literal::createEquality(true, lhsB, rhsB, s3);

  unsigned k_comb = env.signature->getCombinator(Signature::K_COMB);
  constant = TermList(Term::create2(k_comb, s1, s2));
  TermList lhsK = AH::createAppTerm3(srtOf(constant), constant, x, y);
  Literal* kLit = Literal::createEquality(true, lhsK, x, s1);

  unsigned i_comb = env.signature->getCombinator(Signature::I_COMB);
  constant = TermList(Term::create1(i_comb, s1));
  TermList lhsI = AH::createAppTerm(srtOf(constant), constant, x);
  Literal* iLit = Literal::createEquality(true, lhsI, x, s1);

  if(set == Options::Narrow::ALL){
    _is->insert(TermWithValue<Literal*>(lhsS.term(), sLit));
    _is->insert(TermWithValue<Literal*>(lhsC.term(), cLit));
    _is->insert(TermWithValue<Literal*>(lhsB.term(), bLit));
    _is->insert(TermWithValue<Literal*>(lhsK.term(), kLit));
    _is->insert(TermWithValue<Literal*>(lhsI.term(), iLit));
  } else if (set == Options::Narrow::SKI) {
    _is->insert(TermWithValue<Literal*>(lhsS.term(), sLit));
    _is->insert(TermWithValue<Literal*>(lhsK.term(), kLit));
    _is->insert(TermWithValue<Literal*>(lhsI.term(), iLit));
  } else if (set == Options::Narrow::SK){
    _is->insert(TermWithValue<Literal*>(lhsS.term(), sLit));
    _is->insert(TermWithValue<Literal*>(lhsK.term(), kLit));
  }
}

void SkolemisingFormulaIndex::insertFormula(TermList formula, TermList skolem)
{
  _is->insert(TermWithValue<TermList>(TypedTermList(formula.term()), skolem));
}

} // namespace Indexing<|MERGE_RESOLUTION|>--- conflicted
+++ resolved
@@ -42,23 +42,6 @@
 using namespace Kernel;
 using namespace Inferences;
 
-<<<<<<< HEAD
-TermIndex::~TermIndex()
-{
-  delete _is;
-}
-
-TermQueryResultIterator TermIndex::getUnifications(TypedTermList t, bool retrieveSubstitutions, bool withConstraints)
-{ return _is->getUnifications(t, retrieveSubstitutions, withConstraints); }
-
-TermQueryResultIterator TermIndex::getGeneralizations(TypedTermList t, bool retrieveSubstitutions, void* extra)
-{ return _is->getGeneralizations(t, retrieveSubstitutions, extra); }
-
-TermQueryResultIterator TermIndex::getInstances(TypedTermList t, bool retrieveSubstitutions)
-{ return _is->getInstances(t, retrieveSubstitutions); }
-
-=======
->>>>>>> 039fa0ef
 void SuperpositionSubtermIndex::handleClause(Clause* c, bool adding)
 {
   TIME_TRACE("backward superposition index maintenance");
@@ -71,15 +54,11 @@
                                               : EqHelper::getSubtermIterator(lit,_ord);
     while (rsti.hasNext()) {
       auto tt = TypedTermList(rsti.next());
-<<<<<<< HEAD
       if (rwData && rwData->isBlocked(tt.term())) {
         TIME_TRACE("blocked term not added to index");
         continue;
       }
-      ((TermSubstitutionTree*)_is)->handle(tt, lit, c, adding);
-=======
       ((TermSubstitutionTree<TermLiteralClause>*)&*_is)->handle(TermLiteralClause{ tt, lit, c }, adding);
->>>>>>> 039fa0ef
     }
   }
 }
@@ -202,26 +181,6 @@
 
   while (lhsi.hasNext()) {
     auto lhs = lhsi.next();
-<<<<<<< HEAD
-    if (lhsi.hasNext()) {
-      Binder b;
-      if (MatchingUtils::matchTerms(lhs,EqHelper::getOtherEqualitySide(lit,lhs),b) &&
-          MatchingUtils::matchTerms(EqHelper::getOtherEqualitySide(lit,lhs),lhs,b) && b.renaming)
-      {
-        // std::cout << *lit << std::endl;
-        continue;
-      }
-    }
-    // auto checker = _salg->getReducibilityChecker();
-    // if (checker) {
-    //   auto ptr = checker->isUselessLHS(lhs, EqHelper::getOtherEqualitySide(lit, lhs));
-    //   ASS(ptr);
-    //   if (*ptr) {
-    //     // continue;
-    //   }
-    // }
-    _is->handle(lhs, lit, c, adding);
-=======
 
     // DemodulatorData expects lhs and rhs to be normalized
     Renaming r;
@@ -233,7 +192,6 @@
       c, preordered, _ord
     );
     _is->handle(std::move(dd), adding);
->>>>>>> 039fa0ef
   }
 }
 
