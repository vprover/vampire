--- conflicted
+++ resolved
@@ -26,12 +26,8 @@
 #include "Kernel/Term.hpp"
 #include "Kernel/TermIterators.hpp"
 
-<<<<<<< HEAD
-=======
-#include "Shell/LambdaElimination.hpp"
 #include "Indexing/TermSubstitutionTree.hpp"
 
->>>>>>> 93bb9c6c
 #include "TermIndex.hpp"
 
 namespace Indexing {
@@ -40,39 +36,6 @@
 using namespace Kernel;
 using namespace Inferences;
 
-<<<<<<< HEAD
-TermIndex::~TermIndex()
-{
-  delete _is;
-}
-
-TermQueryResultIterator TermIndex::getUnifications(TermList t,
-	  bool retrieveSubstitutions)
-{
-  return _is->getUnifications(t, retrieveSubstitutions);
-}
-
-TermQueryResultIterator TermIndex::getUnificationsUsingSorts(TermList t, TermList sort,
-          bool retrieveSubstitutions)
-{
-  return _is->getUnificationsUsingSorts(t, sort, retrieveSubstitutions);
-}
-
-TermQueryResultIterator TermIndex::getGeneralizations(TermList t,
-	  bool retrieveSubstitutions)
-{
-  return _is->getGeneralizations(t, retrieveSubstitutions);
-}
-
-TermQueryResultIterator TermIndex::getInstances(TermList t,
-	  bool retrieveSubstitutions)
-{
-  return _is->getInstances(t, retrieveSubstitutions);
-}
-
-
-=======
->>>>>>> 93bb9c6c
 void SuperpositionSubtermIndex::handleClause(Clause* c, bool adding)
 {
   CALL("SuperpositionSubtermIndex::handleClause");
@@ -82,8 +45,7 @@
   unsigned selCnt=c->numSelected();
   for (unsigned i=0; i<selCnt; i++) {
     Literal* lit=(*c)[i];
-<<<<<<< HEAD
-    TermIterator rsti;
+    VirtualIterator<Term*> rsti;
 #if VHOL    
     if(!env.property->higherOrder()){
 #endif
@@ -93,10 +55,7 @@
       rsti = EqHelper::getFoSubtermIterator(lit,_ord);
     }
 #endif
-=======
-    auto rsti = env.options->combinatorySup() ? EqHelper::getFoSubtermIterator(lit,_ord)
-                                              : EqHelper::getSubtermIterator(lit,_ord);
->>>>>>> 93bb9c6c
+
     while (rsti.hasNext()) {
       auto tt = TypedTermList(rsti.next());
       ((TermSubstitutionTree*)&*_is)->handle(tt, lit, c, adding);
@@ -255,11 +214,15 @@
 // Indices for higher-order inferences from here on//
 /////////////////////////////////////////////////////
 
+#if VHOL
+
 void SkolemisingFormulaIndex::insertFormula(TermList formula, TermList skolem)
 {
   CALL("SkolemisingFormulaIndex::insertFormula");
   _is->insert(formula, skolem);
 }
+
+#endif
 
 /*void HeuristicInstantiationIndex::insertInstantiation(TermList sort, TermList instantiation)
 {
@@ -335,42 +298,8 @@
   }
 
   VList::destroy(boundVar);
-<<<<<<< HEAD
 }*/
-=======
-}
-
-void RenamingFormulaIndex::insertFormula(TermList formula, TermList name,
-                                         Literal* lit, Clause* cls)
-{
-  CALL("RenamingFormulaIndex::insertFormula");
-  _is->insert(formula, name, lit, cls);
-}
-
-void RenamingFormulaIndex::handleClause(Clause* c, bool adding)
-{
-  CALL("RenamingFormulaIndex::handleClause");
-
-  typedef ApplicativeHelper AH;
-
-  for (unsigned i=0; i<c->length(); i++) {
-    Literal* lit=(*c)[i];
-    NonVariableNonTypeIterator it(lit);
-    while (it.hasNext()) {
-      TermList trm = TermList(it.next());
-      Term* t = trm.term();
-      if(SortHelper::getResultSort(t) == AtomicSort::boolSort() && 
-         AH::getProxy(AH::getHead(t)) != Signature::NOT_PROXY){
-        if(adding){
-          env.signature->incrementFormulaCount(t);
-        } else {
-          env.signature->decrementFormulaCount(t);
-        }
-      }
-    }
-  }
-}
->>>>>>> 93bb9c6c
+
 
 
 } // namespace Indexing