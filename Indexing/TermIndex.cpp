/*
 * This file is part of the source code of the software program
 * Vampire. It is protected by applicable
 * copyright laws.
 *
 * This source code is distributed under the licence found here
 * https://vprover.github.io/license.html
 * and in the source directory
 */
/**
 * @file TermIndex.cpp
 * Implements class TermIndex.
 */

#include "Forwards.hpp"
#include "Lib/DHSet.hpp"
#include "Lib/DHMap.hpp"

#include "Inferences/InductionHelper.hpp"

#include "Kernel/ApplicativeHelper.hpp"
#include "Kernel/Clause.hpp"
#include "Kernel/EqHelper.hpp"
#include "Kernel/Formula.hpp"
#include "Kernel/Ordering.hpp"
#include "Kernel/SortHelper.hpp"
#include "Kernel/Term.hpp"
#include "Kernel/TermIterators.hpp"

#include "Shell/LambdaElimination.hpp"
#include "Indexing/TermSubstitutionTree.hpp"

#include "TermIndex.hpp"

namespace Indexing {

using namespace Lib;
using namespace Kernel;
using namespace Inferences;

void SuperpositionSubtermIndex::handleClause(Clause* c, bool adding)
{
  TIME_TRACE("backward superposition index maintenance");

  unsigned selCnt=c->numSelected();
  for (unsigned i=0; i<selCnt; i++) {
    Literal* lit=(*c)[i];
    auto rsti = env.options->combinatorySup() ? EqHelper::getFoSubtermIterator(lit,_ord)
                                              : EqHelper::getSubtermIterator(lit,_ord);
    while (rsti.hasNext()) {
      auto tt = TypedTermList(rsti.next());
      ((TermSubstitutionTree<TermLiteralClause>*)&*_is)->handle(TermLiteralClause{ tt, lit, c }, adding);
    }
  }
}

void SuperpositionLHSIndex::handleClause(Clause* c, bool adding)
{
  TIME_TRACE("forward superposition index maintenance");

  unsigned selCnt=c->numSelected();
  for (unsigned i=0; i<selCnt; i++) {
    Literal* lit=(*c)[i];
    auto lhsi = EqHelper::getSuperpositionLHSIterator(lit, _ord, _opt);
    while (lhsi.hasNext()) {
	    _tree->handle(TermLiteralClause{ lhsi.next(), lit, c }, adding);
    }
  }
}

template <bool combinatorySupSupport>
void DemodulationSubtermIndexImpl<combinatorySupSupport>::handleClause(Clause* c, bool adding)
{
  TIME_TRACE("backward demodulation index maintenance");

  static DHSet<Term*> inserted;

  unsigned cLen=c->length();
  for (unsigned i=0; i<cLen; i++) {
    // it is true (as stated below) that inserting only once per clause would be sufficient
    // however, vampire does not guarantee the order of literals stays the same in a clause (selected literals are moved to front)
    // so if the order changes while a clause is in the index (which can happen with "-sa otter")
    // the removes could be called on different literals than the inserts!
    inserted.reset();
    Literal* lit=(*c)[i];
    if (lit->isAnswerLiteral()) {
      continue;
    }
    typename std::conditional<!combinatorySupSupport,
      NonVariableNonTypeIterator,
      FirstOrderSubtermIt>::type it(lit);
    while (it.hasNext()) {
      Term* t= it.next();
      if (!inserted.insert(t)) {//TODO existing error? Terms are inserted once per a literal
        //It is enough to insert a term only once per clause.
        //Also, once we know term was inserted, we know that all its
        //subterms were inserted as well, so we can skip them.
        it.right();
        continue;
      }
      if (adding) {
        _is->insert(TermLiteralClause{ t, lit, c });
      } else {
        _is->remove(TermLiteralClause{ t, lit, c });
      }
    }
  }
}

// This is necessary for templates defined in cpp files.
// We are happy to do it for DemodulationSubtermIndexImpl, since it (at the moment) has only two specializations:
template class DemodulationSubtermIndexImpl<false>;
template class DemodulationSubtermIndexImpl<true>;

void DemodulationLHSIndex::handleClause(Clause* c, bool adding)
{
  if (c->length()!=1) {
    return;
  }

  TIME_TRACE("forward demodulation index maintenance");

  Literal* lit=(*c)[0];
<<<<<<< HEAD
  auto lhsi = EqHelper::getDemodulationLHSIterator(lit,
                    _opt.forwardDemodulation()== Options::Demodulation::PREORDERED, _ord);
  bool preordered = EqHelper::isPreorderedForDemodulation(lit, _ord);
  while (lhsi.hasNext()) {
    auto lhs = lhsi.next();
    Renaming r;
    r.normalizeVariables(lhs);
    _is->handle(DemodulatorData(TypedTermList(r.apply(lhs),r.apply(lhs.sort())),
        r.apply(EqHelper::getOtherEqualitySide(lit, lhs)), c, preordered), adding);
=======
  auto [lhsi, preordered] = EqHelper::getDemodulationLHSIterator(
      lit, _opt.forwardDemodulation()== Options::Demodulation::PREORDERED, _ord);

  while (lhsi.hasNext()) {
    auto lhs = lhsi.next();

    // DemodulatorData expects lhs and rhs to be normalized
    Renaming r;
    r.normalizeVariables(lhs);

    DemodulatorData dd(
      TypedTermList(r.apply(lhs),r.apply(lhs.sort())),
      r.apply(EqHelper::getOtherEqualitySide(lit, lhs)),
      c, preordered, _ord
    );
    _is->handle(dd, adding);
>>>>>>> 1916f50e
  }
}

void InductionTermIndex::handleClause(Clause* c, bool adding)
{
  TIME_TRACE("induction term index maintenance");

  if (!InductionHelper::isInductionClause(c)) {
    return;
  }

  // Iterate through literals & check if the literal is suitable for induction
  for (unsigned i=0;i<c->length();i++) {
    Literal* lit = (*c)[i];
    if (!InductionHelper::isInductionLiteral(lit)) {
      continue;
    }

    DHSet<Term*> done;
    NonVariableNonTypeIterator it(lit);
    while (it.hasNext()) {
      Term* t = it.next();
      if (!done.insert(t)) {
        it.right();
        continue;
      }
      if (t->isLiteral()) {
        continue;
      }
      if (InductionHelper::isInductionTermFunctor(t->functor()) &&
          InductionHelper::isIntInductionTermListInLiteral(t, lit)) {
        if (adding) {
          _is->insert(TermLiteralClause{ t, lit, c });
        } else {
          _is->remove(TermLiteralClause{ t, lit, c });
        }
      }
    }
  }
}

void StructInductionTermIndex::handleClause(Clause* c, bool adding)
{
  if (!InductionHelper::isInductionClause(c)) {
    return;
  }
  static DHSet<Term*> inserted;
  // Iterate through literals & check if the literal is suitable for induction
  for (unsigned i=0;i<c->length();i++) {
    inserted.reset();
    Literal* lit = (*c)[i];
    if (!lit->ground()) {
      continue;
    }
    NonVariableNonTypeIterator it(lit);
    while (it.hasNext()) {
      Term* t = it.next();
      if (!inserted.insert(t)) {
        it.right();
        continue;
      }
      if (t->isLiteral()) {
        continue;
      }
      if (InductionHelper::isInductionTermFunctor(t->functor()) &&
          InductionHelper::isStructInductionTerm(t)) {
        if (adding) {
          _is->insert(TermLiteralClause{ t, lit, c });
        } else {
          _is->remove(TermLiteralClause{ t, lit, c });
        }
      }
    }
  }
}


/////////////////////////////////////////////////////
// Indices for higher-order inferences from here on//
/////////////////////////////////////////////////////

void SubVarSupSubtermIndex::handleClause(Clause* c, bool adding)
{
  DHSet<unsigned> unstableVars;
  c->collectUnstableVars(unstableVars);

  unsigned selCnt=c->numSelected();
  for (unsigned i=0; i<selCnt; i++) {
    Literal* lit=(*c)[i];
    auto rvi = EqHelper::getRewritableVarsIterator(&unstableVars, lit,_ord);
    while(rvi.hasNext()){
      _is->handle(TermLiteralClause{ rvi.next(), lit, c }, adding);
    }
  }
}

void SubVarSupLHSIndex::handleClause(Clause* c, bool adding)
{
  unsigned selCnt=c->numSelected();
  for (unsigned i=0; i<selCnt; i++) {
    Literal* lit=(*c)[i];
    auto lhsi = EqHelper::getSubVarSupLHSIterator(lit, _ord);
    while (lhsi.hasNext()) {
      _is->handle(TermLiteralClause{ lhsi.next(), lit, c }, adding);
    }
  }
}
void PrimitiveInstantiationIndex::populateIndex()
{
  typedef ApplicativeHelper AH;

  static Options::PISet set = env.options->piSet();

  auto srtOf = [] (TermList t) {
    ASS(t.isTerm());
    return SortHelper::getResultSort(t.term());
  };

  static TermList boolS = AtomicSort::boolSort();

  TermList s1 = TermList(0, false);
  TermList x = TermList(1, false);
  TermList y = TermList(2, false);
  TermList s1_bool = AtomicSort::arrowSort(s1, boolS);
  TermList args1[] = {s1, boolS, boolS};
  TermList args2[] = {s1, s1_bool, s1_bool};

  unsigned k_comb = env.signature->getCombinator(Signature::K_COMB);
  unsigned b_comb = env.signature->getCombinator(Signature::B_COMB);
  unsigned v_and = env.signature->getBinaryProxy("vAND");
  unsigned v_or = env.signature->getBinaryProxy("vOR");
  unsigned v_imp = env.signature->getBinaryProxy("vIMP");
  unsigned v_not = env.signature->getNotProxy();
  unsigned v_equals = env.signature->getEqualityProxy();

  TermList kcomb = TermList(Term::create2(k_comb, AtomicSort::boolSort(), s1));
  TermList bcomb1 = TermList(Term::create(b_comb, 3, args1));
  TermList bcomb2 = TermList(Term::create(b_comb, 3, args2));
  TermList vand = TermList(Term::createConstant(v_and));
  TermList vor = TermList(Term::createConstant(v_or));
  TermList vimp = TermList(Term::createConstant(v_imp));
  TermList vnot = TermList(Term::createConstant(v_not));
  TermList vequals = TermList(Term::create1(v_equals, s1));

  TermList kTerm1 = AH::createAppTerm3(srtOf(kcomb), kcomb, TermList(Term::foolFalse()), x);
  TermList kTerm2 = AH::createAppTerm3(srtOf(kcomb), kcomb, TermList(Term::foolTrue()), x);
  TermList andTerm = AH::createAppTerm3(srtOf(vand), vand, x, y);
  TermList orTerm = AH::createAppTerm3(srtOf(vor), vor, x, y);
  TermList impTerm = AH::createAppTerm3(srtOf(vimp), vimp, x, y);
  TermList notTerm = AH::createAppTerm(srtOf(vnot), vnot, x);
  TermList equalsTerm = AH::createAppTerm3(srtOf(vequals), vequals, x, y);
  TermList trm = AH::createAppTerm(srtOf(bcomb1), bcomb1, vnot);
  TermList notEqualsTerm = AH::createAppTerm3(srtOf(bcomb2), bcomb2, trm, vequals);
  notEqualsTerm = AH::createAppTerm3(srtOf(notEqualsTerm), notEqualsTerm, x, y);

  if(set == Options::PISet::ALL){
    _is->insert(TermWithoutValue(kTerm1.term()));
    _is->insert(TermWithoutValue(kTerm2.term()));
    _is->insert(TermWithoutValue(andTerm.term()));
    _is->insert(TermWithoutValue(orTerm.term()));
    _is->insert(TermWithoutValue(impTerm.term()));
    _is->insert(TermWithoutValue(notTerm.term()));
    _is->insert(TermWithoutValue(equalsTerm.term()));
    _is->insert(TermWithoutValue(notEqualsTerm.term()));
  } else if (set == Options::PISet::ALL_EXCEPT_NOT_EQ){
    _is->insert(TermWithoutValue(kTerm1.term()));
    _is->insert(TermWithoutValue(kTerm2.term()));
    _is->insert(TermWithoutValue(andTerm.term()));
    _is->insert(TermWithoutValue(orTerm.term()));
    _is->insert(TermWithoutValue(impTerm.term()));
    _is->insert(TermWithoutValue(notTerm.term()));
    _is->insert(TermWithoutValue(equalsTerm.term()));
  } else if (set == Options::PISet::FALSE_TRUE_NOT){
    _is->insert(TermWithoutValue(kTerm1.term()));
    _is->insert(TermWithoutValue(kTerm2.term()));
    _is->insert(TermWithoutValue(notTerm.term()));
  } else if (set == Options::PISet::FALSE_TRUE_NOT_EQ_NOT_EQ){
    _is->insert(TermWithoutValue(kTerm1.term()));
    _is->insert(TermWithoutValue(kTerm2.term()));
    _is->insert(TermWithoutValue(notTerm.term()));
    _is->insert(TermWithoutValue(equalsTerm.term()));
    _is->insert(TermWithoutValue(notEqualsTerm.term()));
  }
}

void NarrowingIndex::populateIndex()
{
  typedef ApplicativeHelper AH;

  static Options::Narrow set = env.options->narrow();

  auto srtOf = [] (TermList t) {
     ASS(t.isTerm());
     return SortHelper::getResultSort(t.term());
  };

  TermList s1 = TermList(0, false);
  TermList s2 = TermList(1, false);
  TermList s3 = TermList(2, false);
  TermList x = TermList(3, false);
  TermList y = TermList(4, false);
  TermList z = TermList(5, false);
  TermList args[] = {s1, s2, s3};

  unsigned s_comb = env.signature->getCombinator(Signature::S_COMB);
  TermList constant = TermList(Term::create(s_comb, 3, args));
  TermList lhsS = AH::createAppTerm(srtOf(constant), constant, x, y, z);
  TermList rhsS = AH::createAppTerm3(AtomicSort::arrowSort(s1, s2, s3), x, z, AH::createAppTerm(AtomicSort::arrowSort(s1, s2), y, z));
  Literal* sLit = Literal::createEquality(true, lhsS, rhsS, s3);

  unsigned c_comb = env.signature->getCombinator(Signature::C_COMB);
  constant = TermList(Term::create(c_comb, 3, args));  TermList lhsC = AH::createAppTerm(srtOf(constant), constant, x, y, z); 
  TermList rhsC = AH::createAppTerm3(AtomicSort::arrowSort(s1, s2, s3), x, z, y);
  Literal* cLit = Literal::createEquality(true, lhsC, rhsC, s3);

  unsigned b_comb = env.signature->getCombinator(Signature::B_COMB);
  constant = TermList(Term::create(b_comb, 3, args));
  TermList lhsB = AH::createAppTerm(srtOf(constant), constant, x, y, z); 
  TermList rhsB = AH::createAppTerm(AtomicSort::arrowSort(s2, s3), x, AH::createAppTerm(AtomicSort::arrowSort(s1, s2), y, z));
  Literal* bLit = Literal::createEquality(true, lhsB, rhsB, s3);

  unsigned k_comb = env.signature->getCombinator(Signature::K_COMB);
  constant = TermList(Term::create2(k_comb, s1, s2));
  TermList lhsK = AH::createAppTerm3(srtOf(constant), constant, x, y);
  Literal* kLit = Literal::createEquality(true, lhsK, x, s1);

  unsigned i_comb = env.signature->getCombinator(Signature::I_COMB);
  constant = TermList(Term::create1(i_comb, s1));
  TermList lhsI = AH::createAppTerm(srtOf(constant), constant, x);
  Literal* iLit = Literal::createEquality(true, lhsI, x, s1);

  if(set == Options::Narrow::ALL){
    _is->insert(TermWithValue<Literal*>(lhsS.term(), sLit));
    _is->insert(TermWithValue<Literal*>(lhsC.term(), cLit));
    _is->insert(TermWithValue<Literal*>(lhsB.term(), bLit));
    _is->insert(TermWithValue<Literal*>(lhsK.term(), kLit));
    _is->insert(TermWithValue<Literal*>(lhsI.term(), iLit));
  } else if (set == Options::Narrow::SKI) {
    _is->insert(TermWithValue<Literal*>(lhsS.term(), sLit));
    _is->insert(TermWithValue<Literal*>(lhsK.term(), kLit));
    _is->insert(TermWithValue<Literal*>(lhsI.term(), iLit));
  } else if (set == Options::Narrow::SK){
    _is->insert(TermWithValue<Literal*>(lhsS.term(), sLit));
    _is->insert(TermWithValue<Literal*>(lhsK.term(), kLit));
  }
}

void SkolemisingFormulaIndex::insertFormula(TermList formula, TermList skolem)
{
  _is->insert(TermWithValue<TermList>(TypedTermList(formula.term()), skolem));
}

} // namespace Indexing<|MERGE_RESOLUTION|>--- conflicted
+++ resolved
@@ -121,17 +121,6 @@
   TIME_TRACE("forward demodulation index maintenance");
 
   Literal* lit=(*c)[0];
-<<<<<<< HEAD
-  auto lhsi = EqHelper::getDemodulationLHSIterator(lit,
-                    _opt.forwardDemodulation()== Options::Demodulation::PREORDERED, _ord);
-  bool preordered = EqHelper::isPreorderedForDemodulation(lit, _ord);
-  while (lhsi.hasNext()) {
-    auto lhs = lhsi.next();
-    Renaming r;
-    r.normalizeVariables(lhs);
-    _is->handle(DemodulatorData(TypedTermList(r.apply(lhs),r.apply(lhs.sort())),
-        r.apply(EqHelper::getOtherEqualitySide(lit, lhs)), c, preordered), adding);
-=======
   auto [lhsi, preordered] = EqHelper::getDemodulationLHSIterator(
       lit, _opt.forwardDemodulation()== Options::Demodulation::PREORDERED, _ord);
 
@@ -148,7 +137,6 @@
       c, preordered, _ord
     );
     _is->handle(dd, adding);
->>>>>>> 1916f50e
   }
 }
 
