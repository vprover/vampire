--- conflicted
+++ resolved
@@ -22,14 +22,11 @@
 #include "Kernel/Term.hpp"
 #include "Kernel/TermIterators.hpp"
 
-<<<<<<< HEAD
-=======
 #include "TermSubstitutionTree.hpp"
 #include "CodeTreeInterfaces.hpp"
 
 #include "Saturation/SaturationAlgorithm.hpp"
 
->>>>>>> 832219cc
 #include "TermIndex.hpp"
 
 namespace Indexing {
@@ -64,7 +61,6 @@
 {
   TIME_TRACE("forward superposition index maintenance");
 
-<<<<<<< HEAD
   for (const auto& lit : c->getSelectedLiteralIterator()) {
     for (const auto& lhs : iterTraits(EqHelper::getSuperpositionLHSIterator(lit, _ord, _opt))) {
       _is->handle(TermLiteralClause{ lhs, lit, c }, adding);
@@ -72,32 +68,9 @@
   }
 }
 
-void GoalTermIndex::handleClause(Clause* c, bool adding)
-{
-  DHSet<Term*> done;
-  for (const auto& lit : c->getSelectedLiteralIterator()) {
-    if (lit->isPositive()) { continue; }
-    for (const auto& st : iterTraits(NonVariableNonTypeIterator(lit))) {
-      if (!done.insert(st)) { continue; }
-      _is->handle(TermLiteralClause{ st, lit, c }, adding);
-    }
-  }
-}
-=======
-  unsigned selCnt=c->numSelected();
-  for (unsigned i=0; i<selCnt; i++) {
-    Literal* lit=(*c)[i];
-    auto lhsi = EqHelper::getSuperpositionLHSIterator(lit, _ord, _opt);
-    while (lhsi.hasNext()) {
-	    _is->handle(TermLiteralClause{ lhsi.next(), lit, c }, adding);
-    }
-  }
-}
-
 DemodulationSubtermIndex::DemodulationSubtermIndex(SaturationAlgorithm& salg)
 : TermIndex(new TermSubstitutionTree<TermLiteralClause>()),
   _skipNonequationalLiterals(salg.getOptions().demodulationOnlyEquational()) {};
->>>>>>> 832219cc
 
 void DemodulationSubtermIndex::handleClause(Clause* c, bool adding)
 {
