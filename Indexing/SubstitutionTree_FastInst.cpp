--- conflicted
+++ resolved
@@ -43,18 +43,7 @@
   {
   }
 
-<<<<<<< HEAD
-  bool matchSorts(TermList base, TermList instance) final override
-  {
-    CALL("SubstitutionTree::InstMatcher::Substitution::matchSorts");
-
-    return _parent->matchNextAux(base, instance, false);
-  }
-
-  TermList applyToBoundQuery(TermList t) final override
-=======
   TermList applyToBoundQuery(TermList t) override
->>>>>>> 1916f50e
   {
     return SubstHelper::apply(t, *this);
   }
