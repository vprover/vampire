--- conflicted
+++ resolved
@@ -373,89 +373,6 @@
   return success;
 }
 
-<<<<<<< HEAD
-
-/**
- * @b nextSpecVar is the first unassigned special variable. Is being used
- * 	to determine size of array, that stores special variable bindings.
- * 	(To maximize performance, a DArray object is being used instead
- * 	of hash map.)
- * If @b reversed If true, parameters of supplied binary literal are
- * 	reversed. (useful for retrieval commutative terms)
- */
-SubstitutionTree::FastInstancesIterator::FastInstancesIterator(SubstitutionTree* parent, Node* root,
-	Term* query, bool retrieveSubstitution, bool reversed, bool withoutTop, 
-  MismatchHandler* hndler) //MismatchHandler for compatibility purposes
-: _literalRetrieval(query->isLiteral()), _retrieveSubstitution(retrieveSubstitution),
-  _inLeaf(false), _ldIterator(LDIterator::getEmpty()),  _root(root),
-  _alternatives(64), _specVarNumbers(64), _nodeTypes(64)
-#if VDEBUG
-  , _tree(parent)
-#endif 
-{
-  CALL("SubstitutionTree::FastInstancesIterator::FastGeneralizationsIterator");
-  ASS(root);
-  ASS(!root->isLeaf());
-
-#if VDEBUG
-  _tree->_iteratorCnt++;
-#endif
-
-  Recycler::get(_subst);
-  _subst->reset();
-//  _subst=new InstMatcher;
-
-  if(withoutTop){
-    _subst->bindSpecialVar(0,TermList(query));
-  }else{
-    if(reversed) {
-      createReversedInitialBindings(query);
-    } else {
-      createInitialBindings(query);
-    }
-  }
-}
-
-SubstitutionTree::FastInstancesIterator::~FastInstancesIterator()
-{
-#if VDEBUG
-  _tree->_iteratorCnt--;
-#endif
-  Recycler::release(_subst);
-//  delete _subst;
-}
-
-
-void SubstitutionTree::FastInstancesIterator::createInitialBindings(Term* t)
-{
-  CALL("SubstitutionTree::FastInstancesIterator::createInitialBindings");
-
-  TermList* args=t->args();
-  int nextVar = 0;
-  while (! args->isEmpty()) {
-    unsigned var = nextVar++;
-    _subst->bindSpecialVar(var,*args);
-    args = args->next();
-  }
-}
-
-/**
- * For a binary comutative query literal, create the initial binding
- * where the order of special variables is reversed.
- */
-void SubstitutionTree::FastInstancesIterator::createReversedInitialBindings(Term* t)
-{
-  CALL("SubstitutionTree::FastInstancesIterator::createReversedInitialBindings");
-  ASS(t->isLiteral());
-  ASS(t->commutative());
-  ASS_EQ(t->arity(),2);
-
-  _subst->bindSpecialVar(1,*t->nthArgument(0));
-  _subst->bindSpecialVar(0,*t->nthArgument(1));
-}
-
-=======
->>>>>>> 93bb9c6c
 bool SubstitutionTree::FastInstancesIterator::hasNext()
 {
   CALL("SubstitutionTree::FastInstancesIterator::hasNext");
@@ -489,16 +406,9 @@
       }
       _resultDenormalizer.makeInverse(normalizer);
     }
-
-<<<<<<< HEAD
-    return QueryResult(&ld,_subst->getSubstitution(&_resultDenormalizer));
-  } else {
-    return QueryResult(&ld, ResultSubstitutionSP());
-=======
     return queryResult(ld, _subst.getSubstitution(&_resultDenormalizer));
   } else {
     return queryResult(ld, ResultSubstitutionSP());
->>>>>>> 93bb9c6c
   }
 }
 #undef LOGGING
