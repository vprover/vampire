/*
 * This file is part of the source code of the software program
 * Vampire. It is protected by applicable
 * copyright laws.
 *
 * This source code is distributed under the licence found here
 * https://vprover.github.io/license.html
 * and in the source directory
 */
/**
 * @file CodeTree.hpp
 * Defines class CodeTree.
 */

#ifndef __CodeTree__
#define __CodeTree__

#include "Forwards.hpp"

#include "Lib/Allocator.hpp"
#include "Lib/DArray.hpp"
#include "Lib/DHMap.hpp"
#include "Lib/Hash.hpp"
#include "Lib/List.hpp"
#include "Lib/Stack.hpp"
#include "Lib/TriangularArray.hpp"
#include "Lib/Vector.hpp"
#include "Lib/VirtualIterator.hpp"

#include "Kernel/FlatTerm.hpp"

#include "Index.hpp"


#define LOG_OP(x)
//#define LOG_OP(x) std::cout<<x<<std::endl
//#define LOG_OP(x) if(TimeCounter::isBeingMeasured(TC_FORWARD_SUBSUMPTION)) { std::cout<<x<<std::endl; }

namespace Indexing {

using namespace Lib;
using namespace Kernel;

class CodeTree
{
public:
  struct ILStruct;
  struct SearchStruct;
  struct CodeOp;
  
protected:  
  /**
  * During the destruction of the CodeTree,
  * onCodeOpDestroying is called on each CodeOp
  * as an opportunity to release dynamically
  * allocated memory "owned" by the particular CodeOp
  * (the details are expected to be descendant specific)
  */
  void (*_onCodeOpDestroying)(CodeOp* op);
      
public:
  CodeTree();
  virtual ~CodeTree();

  struct LitInfo
  {
    LitInfo() {}
    LitInfo(Clause* cl, unsigned litIndex);
    void dispose();

    static LitInfo getReversed(const LitInfo& li);
    static LitInfo getOpposite(const LitInfo& li);

    /** Index of this LitInfo in the ClauseMatcher object */
    unsigned liIndex;
    /** Index of the literal in the query clause */
    unsigned litIndex;
    FlatTerm* ft;
    bool opposite;
  };

  struct MatchInfo
  {
    /** Index of the matched LitInfo in the EContext */
    unsigned liIndex;
    /** array of bindings */
    TermList bindings[1];

  private:
    void init(ILStruct* ils, unsigned liIndex, DArray<TermList>& bindingArray);

    static MatchInfo* alloc(unsigned bindCnt);

    void destroy(unsigned bindCnt);


    friend struct ILStruct;

    //these functions are undefined as we take care of the MatchInfo initialisation
    //and destruction ourselves
    MatchInfo();
    ~MatchInfo();
    void operator delete(void*);
    void* operator new(size_t,unsigned length);
  };

  /**
   * Structure with information about an indexed literal
   */
  struct alignas(8) ILStruct
  {
    ILStruct(const Literal* lit, unsigned varCnt, Stack<unsigned>& gvnStack);
    ~ILStruct();
    void putIntoSequence(ILStruct* previous_);

    bool equalsForOpMatching(const ILStruct& o) const;

    void ensureFreshness(unsigned globalTimestamp);

    USE_ALLOCATOR(ILStruct);

    struct GVArrComparator;

    unsigned depth;
    ILStruct* previous;

    unsigned varCnt;

    unsigned* globalVarNumbers;

    unsigned* sortedGlobalVarNumbers;

    /** Permutation that should be applied to bindings so that they will
     *  correspond to the sortedGlobalVarNumbers */
    unsigned* globalVarPermutation;

    unsigned timestamp;
    //from here on, the values are valid only if the timestamp is current

    void addMatch(unsigned liIndex, DArray<TermList>& bindingArray);
    void deleteMatch(unsigned matchIndex);
    MatchInfo*& getMatch(unsigned matchIndex);

    unsigned matchCnt;

    /** all possible lits were tried to match */
    bool visited;
    bool finished;
    bool noNonOppositeMatches;
  private:
    DArray<MatchInfo*> matches;
  };

  enum Instruction
  {
    //it means fail if data==0
    SUCCESS_OR_FAIL = 0,
    CHECK_GROUND_TERM = 1,
    LIT_END = 2,
    CHECK_FUN = 3,
    ASSIGN_VAR = 4,
    CHECK_VAR = 5,
    SEARCH_STRUCT = 6,
  };

  /** Structure containing a single instruction and its arguments */
  struct CodeOp
  {
    template<class T> static CodeOp getSuccess(T* ptr)
    {
      ASS(ptr); //data has to be a non-zero pointer
      CodeOp res;
      res.setAlternative(0);
      res._setData(ptr);
      res._setInstruction(SUCCESS_OR_FAIL);
      ASS(res.isSuccess());
      return res;
    }
    static CodeOp getLitEnd(ILStruct* ils);
    static CodeOp getTermOp(Instruction i, unsigned num);
    static CodeOp getGroundTermCheck(const Term* trm);

    bool equalsForOpMatching(const CodeOp& o) const;

    /**
     * Return true iff CodeOp contains a success instruction
     *
     * A success instruction is either SUCCESS or SUCCESS2, because
     * on some architectures, pointers are only 4-byte aligned and
     * the instruction is stored in first three bits.
     */
    inline bool isSuccess() const { static_assert(SUCCESS_OR_FAIL==0); return _instruction()==SUCCESS_OR_FAIL && _content; }
    inline bool isFail() const { static_assert(SUCCESS_OR_FAIL==0); return !_content; }
    inline bool isLitEnd() const { return _instruction()==LIT_END; }
    inline bool isSearchStruct() const { return _instruction()==SEARCH_STRUCT; }
    inline bool isCheckFun() const { return _instruction()==CHECK_FUN; }
    inline bool isCheckGroundTerm() const { return _instruction()==CHECK_GROUND_TERM; }

    inline Term* getTargetTerm() const
    {
      ASS(isCheckGroundTerm());
      return _data<Term>();
    }

    template<class T> inline T* getSuccessResult() const { ASS(isSuccess()); return _data<T>(); }

    inline ILStruct* getILS() { ASS(isLitEnd()); return _data<ILStruct>(); }
    inline const ILStruct* getILS() const { return _data<ILStruct>(); }

    const SearchStruct* getSearchStruct() const;
    SearchStruct* getSearchStruct();

    inline CodeOp* alternative() const { return _alternative; }
    inline CodeOp*& alternative() { return _alternative; }

    inline void setAlternative(CodeOp* op) { ASS_NEQ(op, this); _alternative=op; }

    void makeFail() { static_assert(SUCCESS_OR_FAIL==0); _content = 0; }

    friend std::ostream& operator<<(std::ostream& out, const CodeOp& op);

    static constexpr unsigned
      INSTRUCTION_BITS_START = 0,
      INSTRUCTION_BITS_END = INSTRUCTION_BITS_START + 3,
      ARG_BITS_START = INSTRUCTION_BITS_END,
      ARG_BITS_END = CHAR_BIT * sizeof(uint64_t),
      DATA_BITS_START = INSTRUCTION_BITS_END,
      DATA_BITS_END = CHAR_BIT * sizeof(void *);

    static_assert(sizeof(void *) <= sizeof(uint64_t), "must be able to fit a pointer into a 64-bit integer");
    static_assert(SEARCH_STRUCT < 8, "must be able to squash instructions into 3 bits");

    // getters and setters
    BITFIELD64_GET_AND_SET(unsigned, instruction, Instruction, INSTRUCTION)
    BITFIELD64_GET_AND_SET(unsigned, arg, Arg, ARG)
    template<class T> T* _data() const {
      static_assert(alignof(T)>SEARCH_STRUCT);
      return reinterpret_cast<T*>(BitUtils::getBits<DATA_BITS_START, DATA_BITS_END>(this->_content));
    }
    template<class T> void _setData(T* data) {
      static_assert(alignof(T)>SEARCH_STRUCT);
      BitUtils::setBits<DATA_BITS_START, DATA_BITS_END>(this->_content, reinterpret_cast<uint64_t>(data));
    }
    // end bitfield

  private:
    uint64_t _content;

    /**
     * Pointer to an alternative operation
     *
     * If nonzero, either points to the first operation of
     * a @b CodeBlock or to a @b landingOp of a @b SearchStruct.
     */
    CodeOp* _alternative;
  };

  /**
   * A search structure that collects alternatives of the same
   * kind (either function symbols or ground terms) and offers
   * more efficient searching and insertion over them.
   */
  struct SearchStruct
  {
    void destroy();
    /**
     * Fills out pointer @b tgt where @b insertedOp should be
     * (or is) inserted in the structure. If @b doInsert is true
     * an entry is inserted if not found.
     */
    template<bool doInsert>
    bool getTargetOpPtr(const CodeOp& insertedOp, CodeOp**& tgt);

    /**
     * Returns code op in the structure matching the content
     * of flat term entry @b ftPos.
     */
    CodeOp* getTargetOp(const FlatTerm::Entry* ftPos);
    inline size_t length() const { return targets.size(); }

    enum Kind
    {
      FN_STRUCT,
      GROUND_TERM_STRUCT
    };

    /**
     * Actual code op for this search structure. This construction
     * implies that search structure operations cannot be stored
     * in @b CodeBlock containers.
     */
    CodeOp landingOp;
    Kind kind;
    std::vector<CodeOp*> targets;

  protected:
    SearchStruct(Kind kind, size_t length);
  };

  template<SearchStruct::Kind k>
  struct SearchStructImpl
  : public SearchStruct
  {
    SearchStructImpl(size_t length);

    using T = typename std::conditional<k==SearchStruct::FN_STRUCT,unsigned,Term*>::type;

    /**
     * Tries to find the code op in @b targets at position where @b val is in @b values.
     * If exact code op is not found and @b doInsert is true, an entry is inserted
     * into @b values and @b targets. Otherwise, some code op is returned where
     * the entry should be (or is) stored as an alternative.
     */
    template<bool doInsert> CodeOp*& targetOp(const T& val);

    std::vector<T> values;
  };

  using FnSearchStruct = SearchStructImpl<SearchStruct::FN_STRUCT>;
  using GroundTermSearchStruct = SearchStructImpl<SearchStruct::GROUND_TERM_STRUCT>;

  typedef Vector<CodeOp> CodeBlock;
  typedef Stack<CodeOp> CodeStack;

  struct BaseMatcher
  {
  public:
    /**
     * Pointer to the current operation
     *
     * Must be initialized by inheritor (either directly or by
     * a call to the @b prepareLiteral function).
     */
    CodeOp* op;
    bool substIsRenaming;
  protected:

    bool doCheckGroundTerm();

    /**
     * Position in the flat term
     *
     * Must be initialized by inheritor (either directly or by
     * a call to the @b prepareLiteral function).
     */
    size_t tp;
    /**
     * Flat term to be traversed
     *
     * Must be initialized by inheritor (either directly or by
     * a call to the @b prepareLiteral function).
     */
    FlatTerm* ft;

    uint64_t substVRange;
  };

  //////// auxiliary methods //////////

  inline bool isEmpty() const { return !_entryPoint; }
  inline CodeOp* getEntryPoint() const { ASS(!isEmpty()); return &(*_entryPoint)[0]; }
  static CodeBlock* firstOpToCodeBlock(CodeOp* op);

  template<class Visitor>
  void visitAllOps(Visitor visitor) const;

  friend std::ostream& operator<<(std::ostream& out, const CodeTree& ct);

  //////////// insertion //////////////

  typedef DHMap<unsigned,unsigned> VarMap;

  template<bool forLits>
  struct Compiler
  {
    Compiler(CodeStack& code);
    void updateCodeTree(CodeTree* tree);

    void nextLit();

    void handleTerm(const Term* trm);
    void handleVar(unsigned var, Stack<unsigned>* globalCounterparts = nullptr);
    void handleSubterms(const Term* trm, Stack<unsigned>& globalCounterparts);

    CodeStack& code;
    unsigned nextVarNum;
    unsigned nextGlobalVarNum;
    VarMap varMap;
    VarMap globalVarMap;
    Stack<std::pair<unsigned,unsigned>> eqCons;
  };

  using LitCompiler = Compiler<true>;
  using TermCompiler = Compiler<false>;

  static CodeBlock* buildBlock(CodeStack& code, size_t cnt, ILStruct* prev);
  void incorporate(CodeStack& code);

  template<SearchStruct::Kind k>
  void compressCheckOps(CodeOp* chainStart);

<<<<<<< HEAD
  template<bool linearize = false>
  static void compileTerm(const Term* trm, CodeStack& code, CompileContext& cctx, bool addLitEnd);
=======
>>>>>>> 38429ed5

  //////////// removal //////////////

  void optimizeMemoryAfterRemoval(Stack<CodeOp*>* firstsInBlocks, CodeOp* removedOp);

  struct RemovingMatcher
  : public BaseMatcher
  {
  public:
    bool next();

    bool keepRecycled() const
    { return bindings.keepRecycled() 
        || btStack.keepRecycled() 
        || (firstsInBlocks && firstsInBlocks->keepRecycled()); }

  protected:
    void init(CodeOp* entry_, LitInfo* linfos_, size_t linfoCnt_,
	CodeTree* tree_, Stack<CodeOp*>* firstsInBlocks_);


    bool prepareLiteral();
    bool backtrack();
    bool doSearchStruct();
    bool doCheckFun();
    bool doAssignVar();
    bool doCheckVar();


    struct BTPoint
    {
      BTPoint(size_t tp, CodeOp* op, size_t fibDepth)
      : tp(tp), op(op), fibDepth(fibDepth) {}

      size_t tp;
      CodeOp* op;
      size_t fibDepth;
    };

    /** Variable bindings */
    DArray<unsigned> bindings;

    Stack<BTPoint> btStack;
    Stack<CodeOp*>* firstsInBlocks;
    bool fresh;
    size_t curLInfo;

    CodeOp* entry;
    size_t initFIBDepth;

    LitInfo* linfos;
    size_t linfoCnt;

    bool matchingClauses;
    CodeTree* tree;
  };

  //////// retrieval //////////

  /**
   * Backtracking point for the interpretation of the code tree.
   */
  struct BTPoint
  {
    BTPoint() {}
    BTPoint(size_t tp, CodeOp* op, bool substIsRenaming, size_t substVRange)
      : tp(tp), op(op), substIsRenaming(substIsRenaming), substVRange(substVRange) {}

    /** Position in the flat term */
    size_t tp;
    /** Pointer to the next operation */
    CodeOp* op;
    bool substIsRenaming;
    uint64_t substVRange;
  };

  typedef Stack<BTPoint> BTStack;
  typedef DArray<TermList> BindingArray;

  /**
   * Context for finding matches of literals
   *
   * Here the actual execution of the code of the tree takes place.
   *
   * The object is not initialized not only by constructor, but also by
   * a call to the @b init function (inheritors should implement their
   * own @b init function (possibly with other arguments) that will call
   * this one. After use, the @b deinit function should be called (if
   * present). This allows for reuse of a single object.
   */
  struct Matcher
  : public BaseMatcher
  {
    void init(CodeTree* tree, CodeOp* entry_);

    inline bool finished() const { return !_fresh && !_matched; }
    inline bool matched() const { return _matched && op->isLitEnd(); }
    inline bool success() const { return _matched && op->isSuccess(); }



  private:
    bool backtrack();
    bool doSearchStruct();
    bool doCheckFun();
    void doAssignVar();
    bool doCheckVar();

  protected:
    bool execute();
    bool prepareLiteral();

  public:
    /** Variable bindings */
    BindingArray bindings;
    bool keepRecycled() const { return bindings.keepRecycled(); }

  protected:
    /** the matcher object is initialized but no execution of code was done yet */
    bool _fresh;
    bool _matched;

    /** Stack containing backtracking points */
    BTStack btStack;

    CodeOp* entry;

    CodeTree* tree;
    /**
     * Array of alternative LitInfo objects
     *
     * Must be initialized by inheritor.
     */
    LitInfo* linfos;
    /**
     * Length of the @b linfos array
     *
     * Must be initialized by inheritor.
     */
    size_t linfoCnt;

    /**
     * Currently matched LitInfo object in case LitInfo objects
     * are used (they are not in TermCodeTree::TermMatcher).
     */
    size_t curLInfo;

  };


  void incTimeStamp();

  virtual std::string leafToString(const CodeOp* success) const { return "<unknown>"; }

  //////// member variables //////////


  bool _clauseCodeTree;
  unsigned _curTimeStamp;

  /** maximal number of local variables in a stored term/literal (always at least 1) */
  unsigned _maxVarCnt;

  CodeBlock* _entryPoint;

};

}

#endif // __CodeTree__
<|MERGE_RESOLUTION|>--- conflicted
+++ resolved
@@ -370,7 +370,7 @@
 
   typedef DHMap<unsigned,unsigned> VarMap;
 
-  template<bool forLits>
+  template<bool forLits, bool linearize = false>
   struct Compiler
   {
     Compiler(CodeStack& code);
@@ -399,11 +399,6 @@
   template<SearchStruct::Kind k>
   void compressCheckOps(CodeOp* chainStart);
 
-<<<<<<< HEAD
-  template<bool linearize = false>
-  static void compileTerm(const Term* trm, CodeStack& code, CompileContext& cctx, bool addLitEnd);
-=======
->>>>>>> 38429ed5
 
   //////////// removal //////////////
 
