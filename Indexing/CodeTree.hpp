/*
 * This file is part of the source code of the software program
 * Vampire. It is protected by applicable
 * copyright laws.
 *
 * This source code is distributed under the licence found here
 * https://vprover.github.io/license.html
 * and in the source directory
 */
/**
 * @file CodeTree.hpp
 * Defines class CodeTree.
 */

#ifndef __CodeTree__
#define __CodeTree__

#include "Forwards.hpp"

#include "Lib/Allocator.hpp"
#include "Lib/DArray.hpp"
#include "Lib/DHMap.hpp"
#include "Lib/Hash.hpp"
#include "Lib/List.hpp"
#include "Lib/Stack.hpp"
#include "Lib/TriangularArray.hpp"
#include "Lib/Vector.hpp"
#include "Lib/VirtualIterator.hpp"

#include "Kernel/FlatTerm.hpp"

#include "Index.hpp"


#define LOG_OP(x)
//#define LOG_OP(x) std::cout<<x<<std::endl
//#define LOG_OP(x) if(TimeCounter::isBeingMeasured(TC_FORWARD_SUBSUMPTION)) { std::cout<<x<<std::endl; }

namespace Indexing {

using namespace Lib;
using namespace Kernel;

class CodeTree
{
public:
  struct ILStruct;
  struct SearchStruct;
  struct CodeOp;
  
protected:  
  /**
  * During the destruction of the CodeTree,
  * onCodeOpDestroying is called on each CodeOp
  * as an opportunity to release dynamically
  * allocated memory "owned" by the particular CodeOp
  * (the details are expected to be descendant specific)
  */
  void (*_onCodeOpDestroying)(CodeOp* op);
      
public:
  CodeTree();
  ~CodeTree();
  
  struct LitInfo
  {
    LitInfo() {}
    LitInfo(Clause* cl, unsigned litIndex);
    void dispose();

    static LitInfo getReversed(const LitInfo& li);
    static LitInfo getOpposite(const LitInfo& li);

    /** Index of this LitInfo in the ClauseMatcher object */
    unsigned liIndex;
    /** Index of the literal in the query clause */
    unsigned litIndex;
    FlatTerm* ft;
    bool opposite;
  };

  struct MatchInfo
  {
    /** Index of the matched LitInfo in the EContext */
    unsigned liIndex;
    /** array of bindings */
    TermList bindings[1];

  private:
    void init(ILStruct* ils, unsigned liIndex, DArray<TermList>& bindingArray);

    static MatchInfo* alloc(unsigned bindCnt);

    void destroy(unsigned bindCnt);


    friend struct ILStruct;

    //these functions are undefined as we take care of the MatchInfo initialisation
    //and destruction ourselves
    MatchInfo();
    ~MatchInfo();
    void operator delete(void*);
    void* operator new(size_t,unsigned length);
  };

  /**
   * Structure with information about an indexed literal
   */
  struct alignas(8) ILStruct
  {
    ILStruct(const Literal* lit, unsigned varCnt, Stack<unsigned>& gvnStack);
    ~ILStruct();
    void putIntoSequence(ILStruct* previous_);

    bool equalsForOpMatching(const ILStruct& o) const;

    void ensureFreshness(unsigned globalTimestamp);

    USE_ALLOCATOR(ILStruct);

    struct GVArrComparator;

    unsigned depth;
    ILStruct* previous;

    unsigned varCnt;

    unsigned* globalVarNumbers;

    unsigned* sortedGlobalVarNumbers;

    /** Permutation that should be applied to bindings so that they will
     *  correspond to the sortedGlobalVarNumbers */
    unsigned* globalVarPermutation;

    unsigned timestamp;
    //from here on, the values are valid only if the timestamp is current

    void addMatch(unsigned liIndex, DArray<TermList>& bindingArray);
    void deleteMatch(unsigned matchIndex);
    MatchInfo*& getMatch(unsigned matchIndex);

    unsigned matchCnt;

    /** all possible lits were tried to match */
    bool visited;
    bool finished;
    bool noNonOppositeMatches;
  private:
    DArray<MatchInfo*> matches;
  };

  enum Instruction
  {
    //it means fail if data==0
    SUCCESS_OR_FAIL = 0,
    CHECK_GROUND_TERM = 1,
    LIT_END = 2,
    CHECK_FUN = 3,
    ASSIGN_VAR = 4,
    CHECK_VAR = 5,
    SEARCH_STRUCT = 6,
  };

  /** Structure containing a single instruction and its arguments */
  struct CodeOp
  {
    template<class T> static CodeOp getSuccess(T* ptr)
    {
      ASS(ptr); //data has to be a non-zero pointer
      CodeOp res;
      res.setAlternative(0);
      res._setData(ptr);
      res._setInstruction(SUCCESS_OR_FAIL);
      ASS(res.isSuccess());
      return res;
    }
    static CodeOp getLitEnd(ILStruct* ils);
    static CodeOp getTermOp(Instruction i, unsigned num);
    static CodeOp getGroundTermCheck(const Term* trm);

    bool equalsForOpMatching(const CodeOp& o) const;

    /**
     * Return true iff CodeOp contains a success instruction
     *
     * A success instruction is either SUCCESS or SUCCESS2, because
     * on some architectures, pointers are only 4-byte aligned and
     * the instruction is stored in first three bits.
     */
    inline bool isSuccess() const { static_assert(SUCCESS_OR_FAIL==0); return _instruction()==SUCCESS_OR_FAIL && _content; }
    inline bool isFail() const { static_assert(SUCCESS_OR_FAIL==0); return !_content; }
    inline bool isLitEnd() const { return _instruction()==LIT_END; }
    inline bool isSearchStruct() const { return _instruction()==SEARCH_STRUCT; }
    inline bool isCheckFun() const { return _instruction()==CHECK_FUN; }
    inline bool isCheckGroundTerm() const { return _instruction()==CHECK_GROUND_TERM; }

    inline Term* getTargetTerm() const
    {
      ASS(isCheckGroundTerm());
      return _data<Term>();
    }

    template<class T> inline T* getSuccessResult() const { ASS(isSuccess()); return _data<T>(); }

    inline ILStruct* getILS() { ASS(isLitEnd()); return _data<ILStruct>(); }
    inline const ILStruct* getILS() const { return _data<ILStruct>(); }

    const SearchStruct* getSearchStruct() const;
    SearchStruct* getSearchStruct();

    inline CodeOp* alternative() const { return _alternative; }
    inline CodeOp*& alternative() { return _alternative; }

    inline void setAlternative(CodeOp* op) { ASS_NEQ(op, this); _alternative=op; }

    void makeFail() { static_assert(SUCCESS_OR_FAIL==0); _content = 0; }

    friend std::ostream& operator<<(std::ostream& out, const CodeOp& op);

    static constexpr unsigned
      INSTRUCTION_BITS_START = 0,
      INSTRUCTION_BITS_END = INSTRUCTION_BITS_START + 3,
      ARG_BITS_START = INSTRUCTION_BITS_END,
      ARG_BITS_END = CHAR_BIT * sizeof(uint64_t),
      DATA_BITS_START = INSTRUCTION_BITS_END,
      DATA_BITS_END = CHAR_BIT * sizeof(void *);

    static_assert(sizeof(void *) <= sizeof(uint64_t), "must be able to fit a pointer into a 64-bit integer");
    static_assert(SEARCH_STRUCT < 8, "must be able to squash instructions into 3 bits");

    // getters and setters
    BITFIELD64_GET_AND_SET(unsigned, instruction, Instruction, INSTRUCTION)
    BITFIELD64_GET_AND_SET(unsigned, arg, Arg, ARG)
    template<class T> T* _data() const {
      static_assert(alignof(T)>SEARCH_STRUCT);
      return reinterpret_cast<T*>(BitUtils::getBits<DATA_BITS_START, DATA_BITS_END>(this->_content));
    }
    template<class T> void _setData(T* data) {
      static_assert(alignof(T)>SEARCH_STRUCT);
      BitUtils::setBits<DATA_BITS_START, DATA_BITS_END>(this->_content, reinterpret_cast<uint64_t>(data));
    }
    // end bitfield

  private:
    uint64_t _content;

    /**
     * Pointer to an alternative operation
     *
     * If nonzero, either points to the first operation of
     * a @b CodeBlock or to a @b landingOp of a @b SearchStruct.
     */
    CodeOp* _alternative;
  };

  /**
   * A search structure that collects alternatives of the same
   * kind (either function symbols or ground terms) and offers
   * more efficient searching and insertion over them.
   */
  struct SearchStruct
  {
    void destroy();
    /**
     * Fills out pointer @b tgt where @b insertedOp should be
     * (or is) inserted in the structure. If @b doInsert is true
     * an entry is inserted if not found.
     */
    template<bool doInsert>
    bool getTargetOpPtr(const CodeOp& insertedOp, CodeOp**& tgt);

    /**
     * Returns code op in the structure matching the content
     * of flat term entry @b ftPos.
     */
    CodeOp* getTargetOp(const FlatTerm::Entry* ftPos);
    inline size_t length() const { return targets.size(); }

    enum Kind
    {
      FN_STRUCT,
      GROUND_TERM_STRUCT
    };

    /**
     * Actual code op for this search structure. This construction
     * implies that search structure operations cannot be stored
     * in @b CodeBlock containers.
     */
    CodeOp landingOp;
    Kind kind;
    std::vector<CodeOp*> targets;

  protected:
    SearchStruct(Kind kind, size_t length);
  };

  template<SearchStruct::Kind k>
  struct SearchStructImpl
  : public SearchStruct
  {
    SearchStructImpl(size_t length);

    using T = typename std::conditional<k==SearchStruct::FN_STRUCT,unsigned,Term*>::type;

    /**
     * Tries to find the code op in @b targets at position where @b val is in @b values.
     * If exact code op is not found and @b doInsert is true, an entry is inserted
     * into @b values and @b targets. Otherwise, some code op is returned where
     * the entry should be (or is) stored as an alternative.
     */
    template<bool doInsert> CodeOp*& targetOp(const T& val);

    std::vector<T> values;
  };

  using FnSearchStruct = SearchStructImpl<SearchStruct::FN_STRUCT>;
  using GroundTermSearchStruct = SearchStructImpl<SearchStruct::GROUND_TERM_STRUCT>;

  typedef Vector<CodeOp> CodeBlock;
  typedef Stack<CodeOp> CodeStack;
  typedef DArray<TermList> BindingArray;

  /**
   * Context for finding matches of literals
   *
   * Here the actual execution of the code of the tree takes place.
   *
   * The object is not initialized not only by constructor, but also by
   * a call to the @b init function (inheritors should implement their
   * own @b init function (possibly with other arguments) that will call
   * this one. After use, the @b deinit function should be called (if
   * present). This allows for reuse of a single object.
   */
  template<bool removing>
  struct Matcher
  {
    /**
     * Backtracking point for the interpretation of the code tree.
     */
    struct BTPoint
    {
      BTPoint(size_t tp, CodeOp* op) : tp(tp), op(op) {}

      /** Position in the flat term */
      size_t tp;
      /** Pointer to the next operation */
      CodeOp* op;
    };

    struct BTPointRemoving
    {
      BTPointRemoving(size_t tp, CodeOp* op, size_t fibDepth)
      : tp(tp), op(op), fibDepth(fibDepth) {}

      size_t tp;
      CodeOp* op;
      size_t fibDepth;
    };

    inline bool finished() const { return !fresh && !_matched; }
    inline bool matched() const { return _matched && op->isLitEnd(); }
    inline bool success() const { return _matched && op->isSuccess(); }

    bool execute();

    /**
     * Pointer to the current operation
     *
     * Must be initialized by inheritor (either directly or by
     * a call to the @b prepareLiteral function).
     */
    CodeOp* op;

    BindingArray bindings;

    bool keepRecycled() const
    { return bindings.keepRecycled() 
        || btStack.keepRecycled() 
        || (firstsInBlocks && firstsInBlocks->keepRecycled()); }

  protected:
    void init(CodeTree* tree_, CodeOp* entry_, LitInfo* linfos_ = 0,
      size_t linfoCnt_ = 0, Stack<CodeOp*>* firstsInBlocks_ = 0);

    bool backtrack();
    bool prepareLiteral();
    bool doAssignVar();
    bool doCheckVar();
    bool doCheckFun();
    bool doCheckGroundTerm();
    bool doSearchStruct();

    /**
     * Position in the flat term
     *
     * Must be initialized by inheritor (either directly or by
     * a call to the @b prepareLiteral function).
     */
    size_t tp;
    /**
     * Flat term to be traversed
     *
     * Must be initialized by inheritor (either directly or by
     * a call to the @b prepareLiteral function).
     */
    FlatTerm* ft;

    /** the matcher object is initialized but no execution of code was done yet */
    bool fresh;
    bool _matched;

    CodeOp* entry;
    CodeTree* tree;

    /**
     * Currently matched LitInfo object in case LitInfo objects
     * are used (they are not in TermCodeTree::TermMatcher).
     */
    size_t curLInfo;
    /**
     * Array of alternative LitInfo objects
     *
     * Must be initialized by inheritor.
     */
    LitInfo* linfos;
    /**
     * Length of the @b linfos array
     *
     * Must be initialized by inheritor.
     */
    size_t linfoCnt;

    /** Stack containing backtracking points */
    Stack<std::conditional_t<removing,BTPointRemoving,BTPoint>> btStack;

    Stack<CodeOp*>* firstsInBlocks;
    size_t initFIBDepth;

    bool matchingClauses;
  };

  //////// auxiliary methods //////////

  inline bool isEmpty() const { return !_entryPoint; }
  inline CodeOp* getEntryPoint() const { ASS(!isEmpty()); return &(*_entryPoint)[0]; }
  static CodeBlock* firstOpToCodeBlock(CodeOp* op);

  template<class Visitor>
  void visitAllOps(Visitor visitor) const;

  friend std::ostream& operator<<(std::ostream& out, const CodeTree& ct);

  //////////// insertion //////////////

  typedef DHMap<unsigned,unsigned> VarMap;

  template<bool forLits>
  struct Compiler
  {
    Compiler(CodeStack& code);
    void updateCodeTree(CodeTree* tree);

    void nextLit();

    void handleTerm(const Term* trm);
    void handleVar(unsigned var, Stack<unsigned>* globalCounterparts = nullptr);
    void handleSubterms(const Term* trm, Stack<unsigned>& globalCounterparts);

    CodeStack& code;
    unsigned nextVarNum;
    unsigned nextGlobalVarNum;
    VarMap varMap;
    VarMap globalVarMap;
  };

  using LitCompiler = Compiler<true>;
  using TermCompiler = Compiler<false>;

  static CodeBlock* buildBlock(CodeStack& code, size_t cnt, ILStruct* prev);
  void incorporate(CodeStack& code);

  template<SearchStruct::Kind k>
  void compressCheckOps(CodeOp* chainStart);


  //////////// removal //////////////

  void optimizeMemoryAfterRemoval(Stack<CodeOp*>* firstsInBlocks, CodeOp* removedOp);

<<<<<<< HEAD
=======
  template<bool checkRange>
  struct RemovingMatcher
  : public BaseMatcher
  {
  public:
    bool next();

    bool keepRecycled() const
    { return bindings.keepRecycled() 
        || btStack.keepRecycled() 
        || (firstsInBlocks && firstsInBlocks->keepRecycled()); }

  protected:
    void init(CodeOp* entry_, LitInfo* linfos_, size_t linfoCnt_,
	CodeTree* tree_, Stack<CodeOp*>* firstsInBlocks_);


    bool prepareLiteral();
    bool backtrack();
    bool doSearchStruct();
    bool doCheckFun();
    bool doAssignVar();
    bool doCheckVar();


    struct BTPoint
    {
      BTPoint(size_t tp, CodeOp* op, size_t fibDepth)
      : tp(tp), op(op), fibDepth(fibDepth) {}

      size_t tp;
      CodeOp* op;
      size_t fibDepth;
    };

    /** Variable bindings */
    DArray<unsigned> bindings;
    DHSet<unsigned> range;

    Stack<BTPoint> btStack;
    Stack<CodeOp*>* firstsInBlocks;
    bool fresh;
    size_t curLInfo;

    CodeOp* entry;
    size_t initFIBDepth;

    LitInfo* linfos;
    size_t linfoCnt;

    bool matchingClauses;
    CodeTree* tree;
  };

  //////// retrieval //////////

  /**
   * Backtracking point for the interpretation of the code tree.
   */
  struct BTPoint
  {
    BTPoint() {}
    BTPoint(size_t tp, CodeOp* op) : tp(tp), op(op) {}

    /** Position in the flat term */
    size_t tp;
    /** Pointer to the next operation */
    CodeOp* op;
  };

  typedef Stack<BTPoint> BTStack;
  typedef DArray<TermList> BindingArray;

  /**
   * Context for finding matches of literals
   *
   * Here the actual execution of the code of the tree takes place.
   *
   * The object is not initialized not only by constructor, but also by
   * a call to the @b init function (inheritors should implement their
   * own @b init function (possibly with other arguments) that will call
   * this one. After use, the @b deinit function should be called (if
   * present). This allows for reuse of a single object.
   */
  struct Matcher
  : public BaseMatcher
  {
    void init(CodeTree* tree, CodeOp* entry_);

    inline bool finished() const { return !_fresh && !_matched; }
    inline bool matched() const { return _matched && op->isLitEnd(); }
    inline bool success() const { return _matched && op->isSuccess(); }



  private:
    bool backtrack();
    bool doSearchStruct();
    bool doCheckFun();
    void doAssignVar();
    bool doCheckVar();

  protected:
    bool execute();
    bool prepareLiteral();

  public:
    /** Variable bindings */
    BindingArray bindings;
    bool keepRecycled() const { return bindings.keepRecycled(); }

  protected:
    /** the matcher object is initialized but no execution of code was done yet */
    bool _fresh;
    bool _matched;

    /** Stack containing backtracking points */
    BTStack btStack;

    CodeOp* entry;

    CodeTree* tree;
    /**
     * Array of alternative LitInfo objects
     *
     * Must be initialized by inheritor.
     */
    LitInfo* linfos;
    /**
     * Length of the @b linfos array
     *
     * Must be initialized by inheritor.
     */
    size_t linfoCnt;

    /**
     * Currently matched LitInfo object in case LitInfo objects
     * are used (they are not in TermCodeTree::TermMatcher).
     */
    size_t curLInfo;

  };


>>>>>>> e3d32663
  void incTimeStamp();

  //////// member variables //////////

  bool _clauseCodeTree;
  unsigned _curTimeStamp;

  /** maximal number of local variables in a stored term/literal (always at least 1) */
  unsigned _maxVarCnt;

  CodeBlock* _entryPoint;
};

}

#endif // __CodeTree__<|MERGE_RESOLUTION|>--- conflicted
+++ resolved
@@ -334,9 +334,13 @@
    * this one. After use, the @b deinit function should be called (if
    * present). This allows for reuse of a single object.
    */
-  template<bool removing>
+  template<bool removing, bool checkRange>
   struct Matcher
   {
+    // we only want to enable checkRange if
+    // removing, which works on variables
+    static_assert(removing || !checkRange);
+
     /**
      * Backtracking point for the interpretation of the code tree.
      */
@@ -375,6 +379,7 @@
     CodeOp* op;
 
     BindingArray bindings;
+    DHSet<unsigned> range;
 
     bool keepRecycled() const
     { return bindings.keepRecycled() 
@@ -490,153 +495,6 @@
 
   void optimizeMemoryAfterRemoval(Stack<CodeOp*>* firstsInBlocks, CodeOp* removedOp);
 
-<<<<<<< HEAD
-=======
-  template<bool checkRange>
-  struct RemovingMatcher
-  : public BaseMatcher
-  {
-  public:
-    bool next();
-
-    bool keepRecycled() const
-    { return bindings.keepRecycled() 
-        || btStack.keepRecycled() 
-        || (firstsInBlocks && firstsInBlocks->keepRecycled()); }
-
-  protected:
-    void init(CodeOp* entry_, LitInfo* linfos_, size_t linfoCnt_,
-	CodeTree* tree_, Stack<CodeOp*>* firstsInBlocks_);
-
-
-    bool prepareLiteral();
-    bool backtrack();
-    bool doSearchStruct();
-    bool doCheckFun();
-    bool doAssignVar();
-    bool doCheckVar();
-
-
-    struct BTPoint
-    {
-      BTPoint(size_t tp, CodeOp* op, size_t fibDepth)
-      : tp(tp), op(op), fibDepth(fibDepth) {}
-
-      size_t tp;
-      CodeOp* op;
-      size_t fibDepth;
-    };
-
-    /** Variable bindings */
-    DArray<unsigned> bindings;
-    DHSet<unsigned> range;
-
-    Stack<BTPoint> btStack;
-    Stack<CodeOp*>* firstsInBlocks;
-    bool fresh;
-    size_t curLInfo;
-
-    CodeOp* entry;
-    size_t initFIBDepth;
-
-    LitInfo* linfos;
-    size_t linfoCnt;
-
-    bool matchingClauses;
-    CodeTree* tree;
-  };
-
-  //////// retrieval //////////
-
-  /**
-   * Backtracking point for the interpretation of the code tree.
-   */
-  struct BTPoint
-  {
-    BTPoint() {}
-    BTPoint(size_t tp, CodeOp* op) : tp(tp), op(op) {}
-
-    /** Position in the flat term */
-    size_t tp;
-    /** Pointer to the next operation */
-    CodeOp* op;
-  };
-
-  typedef Stack<BTPoint> BTStack;
-  typedef DArray<TermList> BindingArray;
-
-  /**
-   * Context for finding matches of literals
-   *
-   * Here the actual execution of the code of the tree takes place.
-   *
-   * The object is not initialized not only by constructor, but also by
-   * a call to the @b init function (inheritors should implement their
-   * own @b init function (possibly with other arguments) that will call
-   * this one. After use, the @b deinit function should be called (if
-   * present). This allows for reuse of a single object.
-   */
-  struct Matcher
-  : public BaseMatcher
-  {
-    void init(CodeTree* tree, CodeOp* entry_);
-
-    inline bool finished() const { return !_fresh && !_matched; }
-    inline bool matched() const { return _matched && op->isLitEnd(); }
-    inline bool success() const { return _matched && op->isSuccess(); }
-
-
-
-  private:
-    bool backtrack();
-    bool doSearchStruct();
-    bool doCheckFun();
-    void doAssignVar();
-    bool doCheckVar();
-
-  protected:
-    bool execute();
-    bool prepareLiteral();
-
-  public:
-    /** Variable bindings */
-    BindingArray bindings;
-    bool keepRecycled() const { return bindings.keepRecycled(); }
-
-  protected:
-    /** the matcher object is initialized but no execution of code was done yet */
-    bool _fresh;
-    bool _matched;
-
-    /** Stack containing backtracking points */
-    BTStack btStack;
-
-    CodeOp* entry;
-
-    CodeTree* tree;
-    /**
-     * Array of alternative LitInfo objects
-     *
-     * Must be initialized by inheritor.
-     */
-    LitInfo* linfos;
-    /**
-     * Length of the @b linfos array
-     *
-     * Must be initialized by inheritor.
-     */
-    size_t linfoCnt;
-
-    /**
-     * Currently matched LitInfo object in case LitInfo objects
-     * are used (they are not in TermCodeTree::TermMatcher).
-     */
-    size_t curLInfo;
-
-  };
-
-
->>>>>>> e3d32663
   void incTimeStamp();
 
   //////// member variables //////////
