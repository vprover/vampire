--- conflicted
+++ resolved
@@ -179,11 +179,7 @@
       return res;
     }
     static CodeOp getLitEnd(ILStruct* ils);
-<<<<<<< HEAD
-    static CodeOp getTermOp(InstructionSuffix i, unsigned num);
-=======
     static CodeOp getTermOp(Instruction i, unsigned num);
->>>>>>> c7564c1d
     static CodeOp getGroundTermCheck(const Term* trm);
 
     bool equalsForOpMatching(const CodeOp& o) const;
@@ -220,12 +216,8 @@
       return _data<ILStruct>();
     }
 
-<<<<<<< HEAD
-    SearchStruct* getSearchStruct() const;
-=======
     const SearchStruct* getSearchStruct() const;
     SearchStruct* getSearchStruct();
->>>>>>> c7564c1d
 
     inline CodeOp* alternative() const { return _alternative; }
     inline CodeOp*& alternative() { return _alternative; }
@@ -278,15 +270,12 @@
    */
   struct SearchStruct
   {
-<<<<<<< HEAD
-=======
     void destroy();
     /**
      * Fills out pointer @b tgt where @b insertedOp should be
      * (or is) inserted in the structure. If @b doInsert is true
      * an entry is inserted if not found.
      */
->>>>>>> c7564c1d
     template<bool doInsert>
     bool getTargetOpPtr(const CodeOp& insertedOp, CodeOp**& tgt);
 
@@ -320,19 +309,10 @@
   struct SearchStructImpl
   : public SearchStruct
   {
-<<<<<<< HEAD
-    USE_ALLOCATOR(SearchStructImpl);
-
-=======
->>>>>>> c7564c1d
     SearchStructImpl(size_t length);
 
     using T = typename std::conditional<k==SearchStruct::FN_STRUCT,unsigned,Term*>::type;
 
-<<<<<<< HEAD
-    template<bool doInsert>
-    CodeOp*& targetOp(const T& val);
-=======
     /**
      * Tries to find the code op in @b targets at position where @b val is in @b values.
      * If exact code op is not found and @b doInsert is true, an entry is inserted
@@ -340,7 +320,6 @@
      * the entry should be (or is) stored as an alternative.
      */
     template<bool doInsert> CodeOp*& targetOp(const T& val);
->>>>>>> c7564c1d
 
     vvector<T> values;
   };
