/*
 * This file is part of the source code of the software program
 * Vampire. It is protected by applicable
 * copyright laws.
 *
 * This source code is distributed under the licence found here
 * https://vprover.github.io/license.html
 * and in the source directory
 */
/**
 * @file LiteralIndex.cpp
 * Implements class LiteralIndex.
 */

#include "Inferences/InductionHelper.hpp"

#include "Kernel/Clause.hpp"
#include "Kernel/LiteralComparators.hpp"
#include "Kernel/LiteralByMatchability.hpp"
#include "Kernel/Matcher.hpp"
#include "Kernel/MLVariant.hpp"
#include "Kernel/Ordering.hpp"

#include "LiteralIndexingStructure.hpp"
#include "LiteralSubstitutionTree.hpp"

#include "LiteralIndex.hpp"

namespace Indexing
{

using namespace Kernel;

LiteralIndex::~LiteralIndex()
{
  delete _is;
}

SLQueryResultIterator LiteralIndex::getAll()
{
  return _is->getAll();
}

SLQueryResultIterator LiteralIndex::getUnifications(Literal* lit,
	  bool complementary, bool retrieveSubstitutions)
{
  return _is->getUnifications(lit, complementary, retrieveSubstitutions);
}

SLQueryResultIterator LiteralIndex::getUnificationsWithConstraints(Literal* lit,
          bool complementary, bool retrieveSubstitutions)
{
  return _is->getUnificationsWithConstraints(lit, complementary, retrieveSubstitutions);
}

SLQueryResultIterator LiteralIndex::getGeneralizations(Literal* lit,
	  bool complementary, bool retrieveSubstitutions)
{
  return _is->getGeneralizations(lit, complementary, retrieveSubstitutions);
}

SLQueryResultIterator LiteralIndex::getInstances(Literal* lit,
	  bool complementary, bool retrieveSubstitutions)
{
  return _is->getInstances(lit, complementary, retrieveSubstitutions);
}

size_t LiteralIndex::getUnificationCount(Literal* lit, bool complementary)
{
  return _is->getUnificationCount(lit, complementary);
}

void LiteralIndex::handleLiteral(Literal* lit, Clause* cl, bool add)
{
  CALL("LiteralIndex::handleLiteral");

  if(add) {
    _is->insert(lit, cl);
  } else {
    _is->remove(lit, cl);
  }
}

void BinaryResolutionIndex::handleClause(Clause* c, bool adding)
{
  CALL("BinaryResolutionIndex::handleClause");

  TIME_TRACE("binary resolution index maintenance");

  int selCnt=c->numSelected();
  for(int i=0; i<selCnt; i++) {
    Literal* lit = (*c)[i];
    if (!lit->isEquality()) {
      handleLiteral(lit, c, adding);
    }
  }
}

void BackwardSubsumptionIndex::handleClause(Clause* c, bool adding)
{
  CALL("BackwardSubsumptionIndex::handleClause");

  TIME_TRACE("backward subsumption index maintenance");

  unsigned clen=c->length();
  for(unsigned i=0; i<clen; i++) {
    handleLiteral((*c)[i], c, adding);
  }
}


void FwSubsSimplifyingLiteralIndex::handleClause(Clause* c, bool adding)
{
  CALL("FwSubsSimplifyingLiteralIndex::handleClause");

  if (c->length() < 2) {
    return;
  }

  TIME_TRACE("forward subsumption index maintenance");

  Literal* best = LiteralByMatchability::find_least_matchable_in(c).lit();
  handleLiteral(best, c, adding);
}

void FSDLiteralIndex::handleClause(Clause* c, bool adding)
{
  CALL("FSDLiteralIndex::handleClause");

  if (c->length() < 2) {
    return;
  }

  TIME_TRACE("forward subsumption demodulation index maintenance");

  bool hasPosEquality = false;
  for (unsigned i = 0; i < c->length(); ++i) {
    Literal *lit = (*c)[i];
    if (lit->isEquality() && lit->isPositive()) {
      hasPosEquality = true;
      break;
    }
  }
  if (!hasPosEquality) {
    // We only need clauses with at least one positive equality for subsumption demodulation
    return;
  }

  auto res = LiteralByMatchability::find_two_least_matchable_in(c);
  Literal* best = res.first.lit();
  Literal* secondBest = res.second.lit();
  if (!best->isEquality() || !best->isPositive()) {
    handleLiteral(best, c, adding);
  } else if (!secondBest->isEquality() || !secondBest->isPositive()) {
    handleLiteral(secondBest, c, adding);
  } else {
    // both are positive equalities, so we need to add both
    handleLiteral(best, c, adding);
    handleLiteral(secondBest, c, adding);
  }
}

void UnitClauseLiteralIndex::handleClause(Clause* c, bool adding)
{
  CALL("UnitClauseLiteralIndex::handleClause");

  if(c->length()==1) {
<<<<<<< HEAD
    TIME_TRACE("unit clause index maintenance");
=======
    TimeCounter tc(TC_UNIT_LITERAL_INDEX_MAINTENANCE);
>>>>>>> c84b1d6a

    handleLiteral((*c)[0], c, adding);
  }
}

void NonUnitClauseLiteralIndex::handleClause(Clause* c, bool adding)
{
  CALL("NonUnitClauseLiteralIndex::handleClause");

  unsigned clen=c->length();
  if(clen<2) {
    return;
  }
  TIME_TRACE("non unit clause index maintenance");
  unsigned activeLen = _selectedOnly ? c->numSelected() : clen;
  for(unsigned i=0; i<activeLen; i++) {
    handleLiteral((*c)[i], c, adding);
  }
}

RewriteRuleIndex::RewriteRuleIndex(LiteralIndexingStructure* is, Ordering& ordering)
: LiteralIndex(is), _ordering(ordering)
{
  _partialIndex=new LiteralSubstitutionTree();
}

RewriteRuleIndex::~RewriteRuleIndex()
{
  delete _partialIndex;
}

/**
 * For a two-literal clause return its literal that is
 * in some ordering greater, or 0 if the two literals
 * are complamentary variants of each other
 *
 * If A and B are not variants of each other, it must hold:
 * - if A>B, it also holds ~A>~B
 * - if A',B' are variants of A,B, it holds A'>B'
 */
Literal* RewriteRuleIndex::getGreater(Clause* c)
{
  CALL("RewriteRuleIndex::getGreater");
  ASS_EQ(c->length(), 2);

  static LiteralComparators::NormalizedLinearComparatorByWeight<true> comparator;

  Comparison comp=comparator.compare((*c)[0], (*c)[1]);

  Literal* greater=
    ( comp==GREATER ) ? (*c)[0] :
    ( comp==LESS ) ? (*c)[1] : 0;

  if( !greater && (*c)[0]->polarity()==(*c)[1]->polarity() ) {
    if((*c)[0]>(*c)[1]) {
      greater=(*c)[0];
    } else {
      greater=(*c)[1];
      //the two literals are variants, but should not be equal (as
      //otherwise they would be deleted by the duplicate literal
      //removal rule)
      ASS_NEQ((*c)[0],(*c)[1])
    }
  }

  return greater;
}

void RewriteRuleIndex::handleClause(Clause* c, bool adding)
{
  CALL("RewriteRuleIndex::handleClause");

  if(c->length()!=2) {
    return;
  }

  TIME_TRACE("literal rewrite rule index maintenance");

  Literal* greater=getGreater(c);

  if(greater) {
    if(adding) {
      // true here means get complementary, false means do not get subs
      SLQueryResultIterator vit=_partialIndex->getVariants(greater,true,false);
      while(vit.hasNext()) {
        SLQueryResult qr=vit.next();

        // true here means complementary
        if(!MLVariant::isVariant(c ,qr.clause, true)) {
          continue;
        }

        //we have found a counterpart
        handleEquivalence(c, greater, qr.clause, qr.literal, true);
        return;
      }
      //there is no counterpart, so insert the clause into the partial index
      _partialIndex->insert(greater, c);
    }
    else {
      Clause* d;
      if(_counterparts.find(c, d)) {
	Literal* dgr=getGreater(d);
	ASS(MatchingUtils::isVariant(greater, dgr, true))
	handleEquivalence(c, greater, d, dgr, false);
      }
      else {
	_partialIndex->remove(greater, c);
      }
    }
  }
  else {
    //the two literals are complementary variants of each other, so we don't
    //need to wait for the complementary clause
    if((*c)[0]->containsAllVariablesOf((*c)[1]) && (*c)[1]->containsAllVariablesOf((*c)[0])) {
      if((*c)[0]->isPositive()) {
	handleLiteral((*c)[0], c, adding);
      }
      else {
	ASS((*c)[1]->isPositive());
	handleLiteral((*c)[1], c, adding);
      }
      if(adding) {
        _counterparts.insert(c, c);
      } else {
        _counterparts.remove(c);
      }
    }

  }
}

void RewriteRuleIndex::handleEquivalence(Clause* c, Literal* cgr, Clause* d, Literal* dgr, bool adding)
{
  CALL("RewriteRuleIndex::handleEquivalence");

  Literal* csm = (cgr==(*c)[0]) ? (*c)[1] : (*c)[0];
  Literal* dsm = (dgr==(*d)[0]) ? (*d)[1] : (*d)[0];

  Ordering::Result cmpRes;
  //we want to always pass the greater literal as positive in order to get consistent results
  //when using the LCM_REVERSE literal comparison mode.
  if(cgr->isPositive()) {
    //we use Literal::complementaryLiteral(csm) instead of dsm (which is a variant with
    //opposite polarity), so that the literals share variables
    cmpRes=_ordering.compare(cgr,Literal::complementaryLiteral(csm));
  }
  else {
    cmpRes=_ordering.compare(Literal::complementaryLiteral(cgr),csm);
  }
  switch(cmpRes) {
  case Ordering::GREATER:
  case Ordering::GREATER_EQ:
    if(cgr->containsAllVariablesOf(csm)) {
      if(cgr->isPositive()) {
        handleLiteral(cgr, c, adding);
      }
      else {
        handleLiteral(dgr, d, adding);
      }
    }
    break;
  case Ordering::LESS:
  case Ordering::LESS_EQ:
    if(csm->containsAllVariablesOf(cgr)) {
      if(csm->isPositive()) {
        handleLiteral(csm, c, adding);
      }
      else {
        handleLiteral(dsm, d, adding);
      }
    }
    break;
  case Ordering::INCOMPARABLE:
    if(cgr->containsAllVariablesOf(csm)) {
      if(cgr->isPositive()) {
	handleLiteral(cgr, c, adding);
      }
      else {
	handleLiteral(dgr, d, adding);
      }
    }
    if(csm->containsAllVariablesOf(cgr)) {
      if(csm->isPositive()) {
	handleLiteral(csm, c, adding);
      }
      else {
	handleLiteral(dsm, d, adding);
      }
    }
    break;
  case Ordering::EQUAL:
    //equal meant they're variants which we have checked for earlier
    ASSERTION_VIOLATION;
  }

  if(adding) {
    ALWAYS(_counterparts.insert(c, d));
    ALWAYS(_counterparts.insert(d, c));

    //we can remove the literal from the index of partial definitions
    _partialIndex->remove(dgr, d);
  }
  else {
    _counterparts.remove(c);
    _counterparts.remove(d);

    //we put the remaining counterpart into the index of partial definitions
    _partialIndex->insert(dgr, d);
  }

}


/**
 * 
 * We assume the clause has already been instantiated
 * Just add/remove each term to the indexing structure
 *
 * TODO - this should not be used with the general substitution tree
 *        index as it is memory inefficient, and expensive to create
 *
 * @author Giles
 */
void DismatchingLiteralIndex::handleClause(Clause* c, bool adding)
{
  CALL("DismatchingLiteralIndex::handleClause");

  //TODO add time counter for dismatching

  unsigned clen=c->length();
  for(unsigned i=0; i<clen; i++) {
    handleLiteral((*c)[i], c, adding);
  }
}
void DismatchingLiteralIndex::addLiteral(Literal* l)
{
  CALL("DismatchingLiteralIndex::addLiteral");
  //TODO is it safe to pass 0 here?
  handleLiteral(l,0,true);
}

void UnitIntegerComparisonLiteralIndex::handleClause(Clause* c, bool adding)
{
  CALL("UnitIntegerComparisonLiteralIndex::handleClause");

  TIME_TRACE("unit integer comparison literal index maintenance");
  
  if (!Inferences::InductionHelper::isIntegerComparison(c)) {
    return;
  }

  Literal* lit = (*c)[0];
  ASS(lit != nullptr);

  if (adding) {
    _is->insert(lit, c);
  } else {
    _is->remove(lit, c);
  }
}

}<|MERGE_RESOLUTION|>--- conflicted
+++ resolved
@@ -165,12 +165,8 @@
   CALL("UnitClauseLiteralIndex::handleClause");
 
   if(c->length()==1) {
-<<<<<<< HEAD
     TIME_TRACE("unit clause index maintenance");
-=======
-    TimeCounter tc(TC_UNIT_LITERAL_INDEX_MAINTENANCE);
->>>>>>> c84b1d6a
-
+    
     handleLiteral((*c)[0], c, adding);
   }
 }
