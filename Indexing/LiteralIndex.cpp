/*
 * This file is part of the source code of the software program
 * Vampire. It is protected by applicable
 * copyright laws.
 *
 * This source code is distributed under the licence found here
 * https://vprover.github.io/license.html
 * and in the source directory
 */
/**
 * @file LiteralIndex.cpp
 * Implements class LiteralIndex.
 */

#include "Inferences/InductionHelper.hpp"

#include "Kernel/Clause.hpp"
#include "Kernel/LiteralComparators.hpp"
#include "Kernel/LiteralByMatchability.hpp"
#include "Kernel/Matcher.hpp"
#include "Kernel/MLVariant.hpp"
#include "Kernel/Ordering.hpp"

#include "LiteralIndexingStructure.hpp"
#include "LiteralSubstitutionTree.hpp"

#include "LiteralIndex.hpp"
#include "IndexManager.hpp"

namespace Indexing
{

using namespace Kernel;

<<<<<<< HEAD
=======
LiteralIndex::~LiteralIndex()
{
  delete _is;
}

VirtualIterator<LQueryRes<SmartPtr<ResultSubstitution>>> LiteralIndex::getAll()
{
  return _is->getAll();
}


VirtualIterator<LQueryRes<SmartPtr<GenSubstitution>>> LiteralIndex::getGeneralizations(Literal* lit,
	  bool complementary, bool retrieveSubstitutions)
{
  return _is->getGeneralizations(lit, complementary, retrieveSubstitutions);
}

VirtualIterator<LQueryRes<SmartPtr<InstSubstitution>>> LiteralIndex::getInstances(Literal* lit,
	  bool complementary, bool retrieveSubstitutions)
{
  return _is->getInstances(lit, complementary, retrieveSubstitutions);
}

size_t LiteralIndex::getUnificationCount(Literal* lit, bool complementary)
{
  return _is->getUnificationCount(lit, complementary);
}

void LiteralIndex::handleLiteral(Literal* lit, Clause* cl, bool add)
{
  CALL("LiteralIndex::handleLiteral");

  if(add) {
    _is->insert(lit, cl);
  } else {
    _is->remove(lit, cl);
  }
}

>>>>>>> 5170a7bc
void BinaryResolutionIndex::handleClause(Clause* c, bool adding)
{
  CALL("BinaryResolutionIndex::handleClause");

  TIME_TRACE("binary resolution index maintenance");

  int selCnt=c->numSelected();
  for(int i=0; i<selCnt; i++) {
    Literal* lit = (*c)[i];
    if (!lit->isEquality()) {
      handleLiteral(lit, c, adding);
    }
  }
}

void BackwardSubsumptionIndex::handleClause(Clause* c, bool adding)
{
  CALL("BackwardSubsumptionIndex::handleClause");

  TIME_TRACE("backward subsumption index maintenance");

  unsigned clen=c->length();
  for(unsigned i=0; i<clen; i++) {
    handleLiteral((*c)[i], c, adding);
  }
}


void FwSubsSimplifyingLiteralIndex::handleClause(Clause* c, bool adding)
{
  CALL("FwSubsSimplifyingLiteralIndex::handleClause");

  if (c->length() < 2) {
    return;
  }

  TIME_TRACE("forward subsumption index maintenance");

  Literal* best = LiteralByMatchability::find_least_matchable_in(c).lit();
  handleLiteral(best, c, adding);
}

void FSDLiteralIndex::handleClause(Clause* c, bool adding)
{
  CALL("FSDLiteralIndex::handleClause");

  if (c->length() < 2) {
    return;
  }

  TIME_TRACE("forward subsumption demodulation index maintenance");

  bool hasPosEquality = false;
  for (unsigned i = 0; i < c->length(); ++i) {
    Literal *lit = (*c)[i];
    if (lit->isEquality() && lit->isPositive()) {
      hasPosEquality = true;
      break;
    }
  }
  if (!hasPosEquality) {
    // We only need clauses with at least one positive equality for subsumption demodulation
    return;
  }

  auto res = LiteralByMatchability::find_two_least_matchable_in(c);
  Literal* best = res.first.lit();
  Literal* secondBest = res.second.lit();
  if (!best->isEquality() || !best->isPositive()) {
    handleLiteral(best, c, adding);
  } else if (!secondBest->isEquality() || !secondBest->isPositive()) {
    handleLiteral(secondBest, c, adding);
  } else {
    // both are positive equalities, so we need to add both
    handleLiteral(best, c, adding);
    handleLiteral(secondBest, c, adding);
  }
}

void UnitClauseLiteralIndex::handleClause(Clause* c, bool adding)
{
  CALL("UnitClauseLiteralIndex::handleClause");

  if(c->length()==1) {
    TIME_TRACE("unit clause index maintenance");
    
    handleLiteral((*c)[0], c, adding);
  }
}

void NonUnitClauseLiteralIndex::handleClause(Clause* c, bool adding)
{
  CALL("NonUnitClauseLiteralIndex::handleClause");

  unsigned clen=c->length();
  if(clen<2) {
    return;
  }
  TIME_TRACE("non unit clause index maintenance");
  unsigned activeLen = _selectedOnly ? c->numSelected() : clen;
  for(unsigned i=0; i<activeLen; i++) {
    handleLiteral((*c)[i], c, adding);
  }
}

RewriteRuleIndex::RewriteRuleIndex(LiteralIndexingStructure<LiteralClause>* is, Ordering& ordering)
: LiteralIndex(is), _ordering(ordering)
{
  _partialIndex = new LiteralSubstitutionTree<LiteralClause>();
}

RewriteRuleIndex::~RewriteRuleIndex()
{
  delete _partialIndex;
}

/**
 * For a two-literal clause return its literal that is
 * in some ordering greater, or 0 if the two literals
 * are complamentary variants of each other
 *
 * If A and B are not variants of each other, it must hold:
 * - if A>B, it also holds ~A>~B
 * - if A',B' are variants of A,B, it holds A'>B'
 */
Literal* RewriteRuleIndex::getGreater(Clause* c)
{
  CALL("RewriteRuleIndex::getGreater");
  ASS_EQ(c->length(), 2);

  static LiteralComparators::NormalizedLinearComparatorByWeight<true> comparator;

  Comparison comp=comparator.compare((*c)[0], (*c)[1]);

  Literal* greater=
    ( comp==GREATER ) ? (*c)[0] :
    ( comp==LESS ) ? (*c)[1] : 0;

  if( !greater && (*c)[0]->polarity()==(*c)[1]->polarity() ) {
    if((*c)[0]>(*c)[1]) {
      greater=(*c)[0];
    } else {
      greater=(*c)[1];
      //the two literals are variants, but should not be equal (as
      //otherwise they would be deleted by the duplicate literal
      //removal rule)
      ASS_NEQ((*c)[0],(*c)[1])
    }
  }

  return greater;
}

void RewriteRuleIndex::handleClause(Clause* c, bool adding)
{
  CALL("RewriteRuleIndex::handleClause");

  if(c->length()!=2) {
    return;
  }

  TIME_TRACE("literal rewrite rule index maintenance");

  Literal* greater=getGreater(c);

  if(greater) {
    if(adding) {
      // true here means get complementary, false means do not get subs
      auto vit = _partialIndex->getVariants(greater, /* complementary */ true, /* retrieveSubs */ false);
      while(vit.hasNext()) {
        auto qr=vit.next();

        // true here means complementary
        if(!MLVariant::isVariant(c, qr.data->clause, true)) {
          continue;
        }

        //we have found a counterpart
        handleEquivalence(c, greater, qr.data->clause, qr.data->literal, true);
        return;
      }
      //there is no counterpart, so insert the clause into the partial index
      _partialIndex->insert(LiteralClause(greater, c));
    }
    else {
      Clause* d;
      if(_counterparts.find(c, d)) {
	Literal* dgr=getGreater(d);
	ASS(MatchingUtils::isVariant(greater, dgr, true))
	handleEquivalence(c, greater, d, dgr, false);
      }
      else {
	_partialIndex->remove(LiteralClause(greater, c));
      }
    }
  }
  else {
    //the two literals are complementary variants of each other, so we don't
    //need to wait for the complementary clause
    if((*c)[0]->containsAllVariablesOf((*c)[1]) && (*c)[1]->containsAllVariablesOf((*c)[0])) {
      if((*c)[0]->isPositive()) {
	handleLiteral((*c)[0], c, adding);
      }
      else {
	ASS((*c)[1]->isPositive());
	handleLiteral((*c)[1], c, adding);
      }
      if(adding) {
        _counterparts.insert(c, c);
      } else {
        _counterparts.remove(c);
      }
    }

  }
}

void RewriteRuleIndex::handleEquivalence(Clause* c, Literal* cgr, Clause* d, Literal* dgr, bool adding)
{
  CALL("RewriteRuleIndex::handleEquivalence");

  Literal* csm = (cgr==(*c)[0]) ? (*c)[1] : (*c)[0];
  Literal* dsm = (dgr==(*d)[0]) ? (*d)[1] : (*d)[0];

  Ordering::Result cmpRes;
  //we want to always pass the greater literal as positive in order to get consistent results
  //when using the LCM_REVERSE literal comparison mode.
  if(cgr->isPositive()) {
    //we use Literal::complementaryLiteral(csm) instead of dsm (which is a variant with
    //opposite polarity), so that the literals share variables
    cmpRes=_ordering.compare(cgr,Literal::complementaryLiteral(csm));
  }
  else {
    cmpRes=_ordering.compare(Literal::complementaryLiteral(cgr),csm);
  }
  switch(cmpRes) {
  case Ordering::GREATER:
  case Ordering::GREATER_EQ:
    if(cgr->containsAllVariablesOf(csm)) {
      if(cgr->isPositive()) {
        handleLiteral(cgr, c, adding);
      }
      else {
        handleLiteral(dgr, d, adding);
      }
    }
    break;
  case Ordering::LESS:
  case Ordering::LESS_EQ:
    if(csm->containsAllVariablesOf(cgr)) {
      if(csm->isPositive()) {
        handleLiteral(csm, c, adding);
      }
      else {
        handleLiteral(dsm, d, adding);
      }
    }
    break;
  case Ordering::INCOMPARABLE:
    if(cgr->containsAllVariablesOf(csm)) {
      if(cgr->isPositive()) {
	handleLiteral(cgr, c, adding);
      }
      else {
	handleLiteral(dgr, d, adding);
      }
    }
    if(csm->containsAllVariablesOf(cgr)) {
      if(csm->isPositive()) {
	handleLiteral(csm, c, adding);
      }
      else {
	handleLiteral(dsm, d, adding);
      }
    }
    break;
  case Ordering::EQUAL:
    //equal meant they're variants which we have checked for earlier
    ASSERTION_VIOLATION;
  }

  if(adding) {
    ALWAYS(_counterparts.insert(c, d));
    ALWAYS(_counterparts.insert(d, c));

    //we can remove the literal from the index of partial definitions
    _partialIndex->remove(LiteralClause(dgr, d));
  }
  else {
    _counterparts.remove(c);
    _counterparts.remove(d);

    //we put the remaining counterpart into the index of partial definitions
    _partialIndex->insert(LiteralClause(dgr, d));
  }

}


/**
 * 
 * We assume the clause has already been instantiated
 * Just add/remove each term to the indexing structure
 *
 * TODO - this should not be used with the general substitution tree
 *        index as it is memory inefficient, and expensive to create
 *
 * @author Giles
 */
void DismatchingLiteralIndex::handleClause(Clause* c, bool adding)
{
  CALL("DismatchingLiteralIndex::handleClause");

  //TODO add time counter for dismatching

  unsigned clen=c->length();
  for(unsigned i=0; i<clen; i++) {
    handleLiteral((*c)[i], c, adding);
  }
}
void DismatchingLiteralIndex::addLiteral(Literal* l)
{
  CALL("DismatchingLiteralIndex::addLiteral");
  //TODO is it safe to pass 0 here?
  handleLiteral(l,0,true);
}

void UnitIntegerComparisonLiteralIndex::handleClause(Clause* c, bool adding)
{
  CALL("UnitIntegerComparisonLiteralIndex::handleClause");

  TIME_TRACE("unit integer comparison literal index maintenance");
  
  if (!Inferences::InductionHelper::isIntegerComparison(c)) {
    return;
  }

  Literal* lit = (*c)[0];
  ASS(lit != nullptr);

  _is->handle(LiteralClause(lit, c), adding);
}

}<|MERGE_RESOLUTION|>--- conflicted
+++ resolved
@@ -32,48 +32,6 @@
 
 using namespace Kernel;
 
-<<<<<<< HEAD
-=======
-LiteralIndex::~LiteralIndex()
-{
-  delete _is;
-}
-
-VirtualIterator<LQueryRes<SmartPtr<ResultSubstitution>>> LiteralIndex::getAll()
-{
-  return _is->getAll();
-}
-
-
-VirtualIterator<LQueryRes<SmartPtr<GenSubstitution>>> LiteralIndex::getGeneralizations(Literal* lit,
-	  bool complementary, bool retrieveSubstitutions)
-{
-  return _is->getGeneralizations(lit, complementary, retrieveSubstitutions);
-}
-
-VirtualIterator<LQueryRes<SmartPtr<InstSubstitution>>> LiteralIndex::getInstances(Literal* lit,
-	  bool complementary, bool retrieveSubstitutions)
-{
-  return _is->getInstances(lit, complementary, retrieveSubstitutions);
-}
-
-size_t LiteralIndex::getUnificationCount(Literal* lit, bool complementary)
-{
-  return _is->getUnificationCount(lit, complementary);
-}
-
-void LiteralIndex::handleLiteral(Literal* lit, Clause* cl, bool add)
-{
-  CALL("LiteralIndex::handleLiteral");
-
-  if(add) {
-    _is->insert(lit, cl);
-  } else {
-    _is->remove(lit, cl);
-  }
-}
-
->>>>>>> 5170a7bc
 void BinaryResolutionIndex::handleClause(Clause* c, bool adding)
 {
   CALL("BinaryResolutionIndex::handleClause");
