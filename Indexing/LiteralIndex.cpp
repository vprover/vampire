/*
 * This file is part of the source code of the software program
 * Vampire. It is protected by applicable
 * copyright laws.
 *
 * This source code is distributed under the licence found here
 * https://vprover.github.io/license.html
 * and in the source directory
 */
/**
 * @file LiteralIndex.cpp
 * Implements class LiteralIndex.
 */

#include "Inferences/InductionHelper.hpp"

#include "Kernel/Clause.hpp"
#include "Kernel/LiteralComparators.hpp"
#include "Kernel/LiteralByMatchability.hpp"
#include "Kernel/Matcher.hpp"
#include "Kernel/MLVariant.hpp"
#include "Kernel/Ordering.hpp"

#include "LiteralIndexingStructure.hpp"
#include "LiteralSubstitutionTree.hpp"

#include "LiteralIndex.hpp"
#include "IndexManager.hpp"

namespace Indexing
{

using namespace Kernel;

LiteralIndex::~LiteralIndex()
{
  delete _is;
}

SLQueryResultIterator LiteralIndex::getAll()
{
  return _is->getAll();
}

<<<<<<< HEAD
SLQueryResultIterator LiteralIndex::getUnifications(Literal* lit,
	  bool complementary, bool retrieveSubstitutions)
{
  return _is->getUnifications(lit, complementary, retrieveSubstitutions);
}
=======
>>>>>>> 93bb9c6c

SLQueryResultIterator LiteralIndex::getGeneralizations(Literal* lit,
	  bool complementary, bool retrieveSubstitutions)
{
  return _is->getGeneralizations(lit, complementary, retrieveSubstitutions);
}

SLQueryResultIterator LiteralIndex::getInstances(Literal* lit,
	  bool complementary, bool retrieveSubstitutions)
{
  return _is->getInstances(lit, complementary, retrieveSubstitutions);
}

size_t LiteralIndex::getUnificationCount(Literal* lit, bool complementary)
{
  return _is->getUnificationCount(lit, complementary);
}

void LiteralIndex::handleLiteral(Literal* lit, Clause* cl, bool add)
{
  CALL("LiteralIndex::handleLiteral");

  if(add) {
    _is->insert(lit, cl);
  } else {
    _is->remove(lit, cl);
  }
}

void BinaryResolutionIndex::handleClause(Clause* c, bool adding)
{
  CALL("BinaryResolutionIndex::handleClause");

  TIME_TRACE("binary resolution index maintenance");

  int selCnt=c->numSelected();
  for(int i=0; i<selCnt; i++) {
    Literal* lit = (*c)[i];
    if (!lit->isEquality()) {
      handleLiteral(lit, c, adding);
    }
  }
}

void BackwardSubsumptionIndex::handleClause(Clause* c, bool adding)
{
  CALL("BackwardSubsumptionIndex::handleClause");

  TIME_TRACE("backward subsumption index maintenance");

  unsigned clen=c->length();
  for(unsigned i=0; i<clen; i++) {
    handleLiteral((*c)[i], c, adding);
  }
}


void FwSubsSimplifyingLiteralIndex::handleClause(Clause* c, bool adding)
{
  CALL("FwSubsSimplifyingLiteralIndex::handleClause");

  if (c->length() < 2) {
    return;
  }

  TIME_TRACE("forward subsumption index maintenance");

  Literal* best = LiteralByMatchability::find_least_matchable_in(c).lit();
  handleLiteral(best, c, adding);
}

void FSDLiteralIndex::handleClause(Clause* c, bool adding)
{
  CALL("FSDLiteralIndex::handleClause");

  if (c->length() < 2) {
    return;
  }

  TIME_TRACE("forward subsumption demodulation index maintenance");

  bool hasPosEquality = false;
  for (unsigned i = 0; i < c->length(); ++i) {
    Literal *lit = (*c)[i];
    if (lit->isEquality() && lit->isPositive()) {
      hasPosEquality = true;
      break;
    }
  }
  if (!hasPosEquality) {
    // We only need clauses with at least one positive equality for subsumption demodulation
    return;
  }

  auto res = LiteralByMatchability::find_two_least_matchable_in(c);
  Literal* best = res.first.lit();
  Literal* secondBest = res.second.lit();
  if (!best->isEquality() || !best->isPositive()) {
    handleLiteral(best, c, adding);
  } else if (!secondBest->isEquality() || !secondBest->isPositive()) {
    handleLiteral(secondBest, c, adding);
  } else {
    // both are positive equalities, so we need to add both
    handleLiteral(best, c, adding);
    handleLiteral(secondBest, c, adding);
  }
}

void UnitClauseLiteralIndex::handleClause(Clause* c, bool adding)
{
  CALL("UnitClauseLiteralIndex::handleClause");

  if(c->length()==1) {
    TIME_TRACE("unit clause index maintenance");
    
    handleLiteral((*c)[0], c, adding);
  }
}

void NonUnitClauseLiteralIndex::handleClause(Clause* c, bool adding)
{
  CALL("NonUnitClauseLiteralIndex::handleClause");

  unsigned clen=c->length();
  if(clen<2) {
    return;
  }
  TIME_TRACE("non unit clause index maintenance");
  unsigned activeLen = _selectedOnly ? c->numSelected() : clen;
  for(unsigned i=0; i<activeLen; i++) {
    handleLiteral((*c)[i], c, adding);
  }
}

RewriteRuleIndex::RewriteRuleIndex(LiteralIndexingStructure* is, Ordering& ordering)
: LiteralIndex(is), _ordering(ordering)
{
  _partialIndex = new LiteralSubstitutionTree();
}

RewriteRuleIndex::~RewriteRuleIndex()
{
  delete _partialIndex;
}

/**
 * For a two-literal clause return its literal that is
 * in some ordering greater, or 0 if the two literals
 * are complamentary variants of each other
 *
 * If A and B are not variants of each other, it must hold:
 * - if A>B, it also holds ~A>~B
 * - if A',B' are variants of A,B, it holds A'>B'
 */
Literal* RewriteRuleIndex::getGreater(Clause* c)
{
  CALL("RewriteRuleIndex::getGreater");
  ASS_EQ(c->length(), 2);

  static LiteralComparators::NormalizedLinearComparatorByWeight<true> comparator;

  Comparison comp=comparator.compare((*c)[0], (*c)[1]);

  Literal* greater=
    ( comp==GREATER ) ? (*c)[0] :
    ( comp==LESS ) ? (*c)[1] : 0;

  if( !greater && (*c)[0]->polarity()==(*c)[1]->polarity() ) {
    if((*c)[0]>(*c)[1]) {
      greater=(*c)[0];
    } else {
      greater=(*c)[1];
      //the two literals are variants, but should not be equal (as
      //otherwise they would be deleted by the duplicate literal
      //removal rule)
      ASS_NEQ((*c)[0],(*c)[1])
    }
  }

  return greater;
}

void RewriteRuleIndex::handleClause(Clause* c, bool adding)
{
  CALL("RewriteRuleIndex::handleClause");

  if(c->length()!=2) {
    return;
  }

  TIME_TRACE("literal rewrite rule index maintenance");

  Literal* greater=getGreater(c);

  if(greater) {
    if(adding) {
      // true here means get complementary, false means do not get subs
      SLQueryResultIterator vit=_partialIndex->getVariants(greater,true,false);
      while(vit.hasNext()) {
        SLQueryResult qr=vit.next();

        // true here means complementary
        if(!MLVariant::isVariant(c ,qr.clause, true)) {
          continue;
        }

        //we have found a counterpart
        handleEquivalence(c, greater, qr.clause, qr.literal, true);
        return;
      }
      //there is no counterpart, so insert the clause into the partial index
      _partialIndex->insert(greater, c);
    }
    else {
      Clause* d;
      if(_counterparts.find(c, d)) {
	Literal* dgr=getGreater(d);
	ASS(MatchingUtils::isVariant(greater, dgr, true))
	handleEquivalence(c, greater, d, dgr, false);
      }
      else {
	_partialIndex->remove(greater, c);
      }
    }
  }
  else {
    //the two literals are complementary variants of each other, so we don't
    //need to wait for the complementary clause
    if((*c)[0]->containsAllVariablesOf((*c)[1]) && (*c)[1]->containsAllVariablesOf((*c)[0])) {
      if((*c)[0]->isPositive()) {
	handleLiteral((*c)[0], c, adding);
      }
      else {
	ASS((*c)[1]->isPositive());
	handleLiteral((*c)[1], c, adding);
      }
      if(adding) {
        _counterparts.insert(c, c);
      } else {
        _counterparts.remove(c);
      }
    }

  }
}

void RewriteRuleIndex::handleEquivalence(Clause* c, Literal* cgr, Clause* d, Literal* dgr, bool adding)
{
  CALL("RewriteRuleIndex::handleEquivalence");

  Literal* csm = (cgr==(*c)[0]) ? (*c)[1] : (*c)[0];
  Literal* dsm = (dgr==(*d)[0]) ? (*d)[1] : (*d)[0];

  Ordering::Result cmpRes;
  //we want to always pass the greater literal as positive in order to get consistent results
  //when using the LCM_REVERSE literal comparison mode.
  if(cgr->isPositive()) {
    //we use Literal::complementaryLiteral(csm) instead of dsm (which is a variant with
    //opposite polarity), so that the literals share variables
    cmpRes=_ordering.compare(cgr,Literal::complementaryLiteral(csm));
  }
  else {
    cmpRes=_ordering.compare(Literal::complementaryLiteral(cgr),csm);
  }
  switch(cmpRes) {
  case Ordering::GREATER:
  case Ordering::GREATER_EQ:
    if(cgr->containsAllVariablesOf(csm)) {
      if(cgr->isPositive()) {
        handleLiteral(cgr, c, adding);
      }
      else {
        handleLiteral(dgr, d, adding);
      }
    }
    break;
  case Ordering::LESS:
  case Ordering::LESS_EQ:
    if(csm->containsAllVariablesOf(cgr)) {
      if(csm->isPositive()) {
        handleLiteral(csm, c, adding);
      }
      else {
        handleLiteral(dsm, d, adding);
      }
    }
    break;
  case Ordering::INCOMPARABLE:
    if(cgr->containsAllVariablesOf(csm)) {
      if(cgr->isPositive()) {
	handleLiteral(cgr, c, adding);
      }
      else {
	handleLiteral(dgr, d, adding);
      }
    }
    if(csm->containsAllVariablesOf(cgr)) {
      if(csm->isPositive()) {
	handleLiteral(csm, c, adding);
      }
      else {
	handleLiteral(dsm, d, adding);
      }
    }
    break;
  case Ordering::EQUAL:
    //equal meant they're variants which we have checked for earlier
    ASSERTION_VIOLATION;
  }

  if(adding) {
    ALWAYS(_counterparts.insert(c, d));
    ALWAYS(_counterparts.insert(d, c));

    //we can remove the literal from the index of partial definitions
    _partialIndex->remove(dgr, d);
  }
  else {
    _counterparts.remove(c);
    _counterparts.remove(d);

    //we put the remaining counterpart into the index of partial definitions
    _partialIndex->insert(dgr, d);
  }

}


/**
 * 
 * We assume the clause has already been instantiated
 * Just add/remove each term to the indexing structure
 *
 * TODO - this should not be used with the general substitution tree
 *        index as it is memory inefficient, and expensive to create
 *
 * @author Giles
 */
void DismatchingLiteralIndex::handleClause(Clause* c, bool adding)
{
  CALL("DismatchingLiteralIndex::handleClause");

  //TODO add time counter for dismatching

  unsigned clen=c->length();
  for(unsigned i=0; i<clen; i++) {
    handleLiteral((*c)[i], c, adding);
  }
}
void DismatchingLiteralIndex::addLiteral(Literal* l)
{
  CALL("DismatchingLiteralIndex::addLiteral");
  //TODO is it safe to pass 0 here?
  handleLiteral(l,0,true);
}

void UnitIntegerComparisonLiteralIndex::handleClause(Clause* c, bool adding)
{
  CALL("UnitIntegerComparisonLiteralIndex::handleClause");

  TIME_TRACE("unit integer comparison literal index maintenance");
  
  if (!Inferences::InductionHelper::isIntegerComparison(c)) {
    return;
  }

  Literal* lit = (*c)[0];
  ASS(lit != nullptr);

  if (adding) {
    _is->insert(lit, c);
  } else {
    _is->remove(lit, c);
  }
}

}<|MERGE_RESOLUTION|>--- conflicted
+++ resolved
@@ -42,15 +42,6 @@
   return _is->getAll();
 }
 
-<<<<<<< HEAD
-SLQueryResultIterator LiteralIndex::getUnifications(Literal* lit,
-	  bool complementary, bool retrieveSubstitutions)
-{
-  return _is->getUnifications(lit, complementary, retrieveSubstitutions);
-}
-=======
->>>>>>> 93bb9c6c
-
 SLQueryResultIterator LiteralIndex::getGeneralizations(Literal* lit,
 	  bool complementary, bool retrieveSubstitutions)
 {
