/*
 * This file is part of the source code of the software program
 * Vampire. It is protected by applicable
 * copyright laws.
 *
 * This source code is distributed under the licence found here
 * https://vprover.github.io/license.html
 * and in the source directory
 */
/**
 * @file LiteralIndex.cpp
 * Implements class LiteralIndex.
 */

#include "Inferences/InductionHelper.hpp"

#include "Kernel/Clause.hpp"
#include "Kernel/LiteralComparators.hpp"
#include "Kernel/LiteralByMatchability.hpp"
#include "Kernel/Matcher.hpp"
#include "Kernel/MLVariant.hpp"
#include "Kernel/Ordering.hpp"

#include "LiteralIndexingStructure.hpp"
#include "LiteralSubstitutionTree.hpp"

#include "LiteralIndex.hpp"
#include "IndexManager.hpp"

namespace Indexing
{

using namespace Kernel;

void BinaryResolutionIndex::handleClause(Clause* c, bool adding)
{
  CALL("BinaryResolutionIndex::handleClause");

  TIME_TRACE("binary resolution index maintenance");

  int selCnt=c->numSelected();
  for(int i=0; i<selCnt; i++) {
    Literal* lit = (*c)[i];
    if (!lit->isEquality()) {
      handleLiteral(lit, c, adding);
    }
  }
}

void BackwardSubsumptionIndex::handleClause(Clause* c, bool adding)
{
  CALL("BackwardSubsumptionIndex::handleClause");

  TIME_TRACE("backward subsumption index maintenance");

  unsigned clen=c->length();
  for(unsigned i=0; i<clen; i++) {
    handleLiteral((*c)[i], c, adding);
  }
}


void FwSubsSimplifyingLiteralIndex::handleClause(Clause* c, bool adding)
{
  CALL("FwSubsSimplifyingLiteralIndex::handleClause");

  if (c->length() < 2) {
    return;
  }

  TIME_TRACE("forward subsumption index maintenance");

  Literal* best = LiteralByMatchability::find_least_matchable_in(c).lit();
  handleLiteral(best, c, adding);
}

void FSDLiteralIndex::handleClause(Clause* c, bool adding)
{
  CALL("FSDLiteralIndex::handleClause");

  if (c->length() < 2) {
    return;
  }

  TIME_TRACE("forward subsumption demodulation index maintenance");

  bool hasPosEquality = false;
  for (unsigned i = 0; i < c->length(); ++i) {
    Literal *lit = (*c)[i];
    if (lit->isEquality() && lit->isPositive()) {
      hasPosEquality = true;
      break;
    }
  }
  if (!hasPosEquality) {
    // We only need clauses with at least one positive equality for subsumption demodulation
    return;
  }

  auto res = LiteralByMatchability::find_two_least_matchable_in(c);
  Literal* best = res.first.lit();
  Literal* secondBest = res.second.lit();
  if (!best->isEquality() || !best->isPositive()) {
    handleLiteral(best, c, adding);
  } else if (!secondBest->isEquality() || !secondBest->isPositive()) {
    handleLiteral(secondBest, c, adding);
  } else {
    // both are positive equalities, so we need to add both
    handleLiteral(best, c, adding);
    handleLiteral(secondBest, c, adding);
  }
}

void UnitClauseLiteralIndex::handleClause(Clause* c, bool adding)
{
  CALL("UnitClauseLiteralIndex::handleClause");

  if(c->length()==1) {
    TIME_TRACE("unit clause index maintenance");
    
    handleLiteral((*c)[0], c, adding);
  }
}

void NonUnitClauseLiteralIndex::handleClause(Clause* c, bool adding)
{
  CALL("NonUnitClauseLiteralIndex::handleClause");

  unsigned clen=c->length();
  if(clen<2) {
    return;
  }
  TIME_TRACE("non unit clause index maintenance");
  unsigned activeLen = _selectedOnly ? c->numSelected() : clen;
  for(unsigned i=0; i<activeLen; i++) {
    handleLiteral((*c)[i], c, adding);
  }
}

RewriteRuleIndex::RewriteRuleIndex(LiteralIndexingStructure<>* is, Ordering& ordering)
: LiteralIndex(is), _ordering(ordering)
{
<<<<<<< HEAD
  _partialIndex = new LiteralSubstitutionTree<>(Shell::Options::UnificationWithAbstraction::OFF);
=======
  _partialIndex = new LiteralSubstitutionTree();
>>>>>>> 93bb9c6c
}

RewriteRuleIndex::~RewriteRuleIndex()
{
  delete _partialIndex;
}

/**
 * For a two-literal clause return its literal that is
 * in some ordering greater, or 0 if the two literals
 * are complamentary variants of each other
 *
 * If A and B are not variants of each other, it must hold:
 * - if A>B, it also holds ~A>~B
 * - if A',B' are variants of A,B, it holds A'>B'
 */
Literal* RewriteRuleIndex::getGreater(Clause* c)
{
  CALL("RewriteRuleIndex::getGreater");
  ASS_EQ(c->length(), 2);

  static LiteralComparators::NormalizedLinearComparatorByWeight<true> comparator;

  Comparison comp=comparator.compare((*c)[0], (*c)[1]);

  Literal* greater=
    ( comp==GREATER ) ? (*c)[0] :
    ( comp==LESS ) ? (*c)[1] : 0;

  if( !greater && (*c)[0]->polarity()==(*c)[1]->polarity() ) {
    if((*c)[0]>(*c)[1]) {
      greater=(*c)[0];
    } else {
      greater=(*c)[1];
      //the two literals are variants, but should not be equal (as
      //otherwise they would be deleted by the duplicate literal
      //removal rule)
      ASS_NEQ((*c)[0],(*c)[1])
    }
  }

  return greater;
}

void RewriteRuleIndex::handleClause(Clause* c, bool adding)
{
  CALL("RewriteRuleIndex::handleClause");

  if(c->length()!=2) {
    return;
  }

  TIME_TRACE("literal rewrite rule index maintenance");

  Literal* greater=getGreater(c);

  if(greater) {
    if(adding) {
      // true here means get complementary, false means do not get subs
      SLQueryResultIterator vit=_partialIndex->getVariants(greater,true,false);
      while(vit.hasNext()) {
        SLQueryResult qr=vit.next();

        // true here means complementary
        if(!MLVariant::isVariant(c ,qr.clause, true)) {
          continue;
        }

        //we have found a counterpart
        handleEquivalence(c, greater, qr.clause, qr.literal, true);
        return;
      }
      //there is no counterpart, so insert the clause into the partial index
      _partialIndex->insert(DefaultLiteralLeafData(greater, c));
    }
    else {
      Clause* d;
      if(_counterparts.find(c, d)) {
	Literal* dgr=getGreater(d);
	ASS(MatchingUtils::isVariant(greater, dgr, true))
	handleEquivalence(c, greater, d, dgr, false);
      }
      else {
	_partialIndex->remove(DefaultLiteralLeafData(greater, c));
      }
    }
  }
  else {
    //the two literals are complementary variants of each other, so we don't
    //need to wait for the complementary clause
    if((*c)[0]->containsAllVariablesOf((*c)[1]) && (*c)[1]->containsAllVariablesOf((*c)[0])) {
      if((*c)[0]->isPositive()) {
	handleLiteral((*c)[0], c, adding);
      }
      else {
	ASS((*c)[1]->isPositive());
	handleLiteral((*c)[1], c, adding);
      }
      if(adding) {
        _counterparts.insert(c, c);
      } else {
        _counterparts.remove(c);
      }
    }

  }
}

void RewriteRuleIndex::handleEquivalence(Clause* c, Literal* cgr, Clause* d, Literal* dgr, bool adding)
{
  CALL("RewriteRuleIndex::handleEquivalence");

  Literal* csm = (cgr==(*c)[0]) ? (*c)[1] : (*c)[0];
  Literal* dsm = (dgr==(*d)[0]) ? (*d)[1] : (*d)[0];

  Ordering::Result cmpRes;
  //we want to always pass the greater literal as positive in order to get consistent results
  //when using the LCM_REVERSE literal comparison mode.
  if(cgr->isPositive()) {
    //we use Literal::complementaryLiteral(csm) instead of dsm (which is a variant with
    //opposite polarity), so that the literals share variables
    cmpRes=_ordering.compare(cgr,Literal::complementaryLiteral(csm));
  }
  else {
    cmpRes=_ordering.compare(Literal::complementaryLiteral(cgr),csm);
  }
  switch(cmpRes) {
  case Ordering::GREATER:
  case Ordering::GREATER_EQ:
    if(cgr->containsAllVariablesOf(csm)) {
      if(cgr->isPositive()) {
        handleLiteral(cgr, c, adding);
      }
      else {
        handleLiteral(dgr, d, adding);
      }
    }
    break;
  case Ordering::LESS:
  case Ordering::LESS_EQ:
    if(csm->containsAllVariablesOf(cgr)) {
      if(csm->isPositive()) {
        handleLiteral(csm, c, adding);
      }
      else {
        handleLiteral(dsm, d, adding);
      }
    }
    break;
  case Ordering::INCOMPARABLE:
    if(cgr->containsAllVariablesOf(csm)) {
      if(cgr->isPositive()) {
	handleLiteral(cgr, c, adding);
      }
      else {
	handleLiteral(dgr, d, adding);
      }
    }
    if(csm->containsAllVariablesOf(cgr)) {
      if(csm->isPositive()) {
	handleLiteral(csm, c, adding);
      }
      else {
	handleLiteral(dsm, d, adding);
      }
    }
    break;
  case Ordering::EQUAL:
    //equal meant they're variants which we have checked for earlier
    ASSERTION_VIOLATION;
  }

  if(adding) {
    ALWAYS(_counterparts.insert(c, d));
    ALWAYS(_counterparts.insert(d, c));

    //we can remove the literal from the index of partial definitions
    _partialIndex->remove(DefaultLiteralLeafData(dgr, d));
  }
  else {
    _counterparts.remove(c);
    _counterparts.remove(d);

    //we put the remaining counterpart into the index of partial definitions
    _partialIndex->insert(DefaultLiteralLeafData(dgr, d));
  }

}


/**
 * 
 * We assume the clause has already been instantiated
 * Just add/remove each term to the indexing structure
 *
 * TODO - this should not be used with the general substitution tree
 *        index as it is memory inefficient, and expensive to create
 *
 * @author Giles
 */
void DismatchingLiteralIndex::handleClause(Clause* c, bool adding)
{
  CALL("DismatchingLiteralIndex::handleClause");

  //TODO add time counter for dismatching

  unsigned clen=c->length();
  for(unsigned i=0; i<clen; i++) {
    handleLiteral((*c)[i], c, adding);
  }
}
void DismatchingLiteralIndex::addLiteral(Literal* l)
{
  CALL("DismatchingLiteralIndex::addLiteral");
  //TODO is it safe to pass 0 here?
  handleLiteral(l,0,true);
}

void UnitIntegerComparisonLiteralIndex::handleClause(Clause* c, bool adding)
{
  CALL("UnitIntegerComparisonLiteralIndex::handleClause");

  TIME_TRACE("unit integer comparison literal index maintenance");
  
  if (!Inferences::InductionHelper::isIntegerComparison(c)) {
    return;
  }

  Literal* lit = (*c)[0];
  ASS(lit != nullptr);

  _is->handle(DefaultLiteralLeafData(lit, c), adding);
}

}<|MERGE_RESOLUTION|>--- conflicted
+++ resolved
@@ -140,11 +140,7 @@
 RewriteRuleIndex::RewriteRuleIndex(LiteralIndexingStructure<>* is, Ordering& ordering)
 : LiteralIndex(is), _ordering(ordering)
 {
-<<<<<<< HEAD
-  _partialIndex = new LiteralSubstitutionTree<>(Shell::Options::UnificationWithAbstraction::OFF);
-=======
-  _partialIndex = new LiteralSubstitutionTree();
->>>>>>> 93bb9c6c
+  _partialIndex = new LiteralSubstitutionTree<>();
 }
 
 RewriteRuleIndex::~RewriteRuleIndex()
@@ -209,12 +205,12 @@
         SLQueryResult qr=vit.next();
 
         // true here means complementary
-        if(!MLVariant::isVariant(c ,qr.clause, true)) {
+        if(!MLVariant::isVariant(c, qr.data->clause, true)) {
           continue;
         }
 
         //we have found a counterpart
-        handleEquivalence(c, greater, qr.clause, qr.literal, true);
+        handleEquivalence(c, greater, qr.data->clause, qr.data->literal, true);
         return;
       }
       //there is no counterpart, so insert the clause into the partial index
