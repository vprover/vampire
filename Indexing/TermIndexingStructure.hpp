--- conflicted
+++ resolved
@@ -47,14 +47,6 @@
 
   friend std::ostream& operator<<(std::ostream& out, TermIndexingStructure const& self) 
   { return self.output(out); }
-<<<<<<< HEAD
-=======
-
-#if VDEBUG
-  virtual void markTagged() = 0;
-#endif
->>>>>>> a4a66547
-
 };
 
 };
