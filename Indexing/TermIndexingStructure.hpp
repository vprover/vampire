--- conflicted
+++ resolved
@@ -24,31 +24,12 @@
 
 template<class Data>
 class TermIndexingStructure {
-  using TermQueryResultIterator = Indexing::TermQueryResultIterator<Data>;
 public:
   virtual ~TermIndexingStructure() {}
 
-<<<<<<< HEAD
-  virtual void insert(Data data) = 0;
-  virtual void remove(Data data) = 0;
-
-  // virtual void remove(TermList t, Literal* lit, Clause* cls) = 0;
-
-  virtual TermQueryResultIterator getUnifications(TermList t,
-	  bool retrieveSubstitutions = true) { NOT_IMPLEMENTED; }
-  virtual TermQueryResultIterator getUnificationsUsingSorts(TermList t, TermList sort,
-    bool retrieveSubstitutions = true) { NOT_IMPLEMENTED; }  
-  virtual TermQueryResultIterator getUnificationsWithConstraints(TermList t,
-    bool retrieveSubstitutions = true) { NOT_IMPLEMENTED; }
-  virtual TermQueryResultIterator getGeneralizations(TermList t,
-	  bool retrieveSubstitutions = true) { NOT_IMPLEMENTED; }
-  virtual TermQueryResultIterator getInstances(TermList t,
-	  bool retrieveSubstitutions = true) { NOT_IMPLEMENTED; }
-=======
   virtual void handle(Data data, bool insert) = 0;
   void insert(Data data) { handle(std::move(data), /* insert */ true ); }
   void remove(Data data) { handle(std::move(data), /* insert */ false); }
->>>>>>> 1b962d70
 
   virtual VirtualIterator<QueryRes<ResultSubstitutionSP, Data>> getUnifications(TermList t, bool retrieveSubstitutions = true) { NOT_IMPLEMENTED; }
   virtual VirtualIterator<QueryRes<AbstractingUnifier*, Data>> getUwa(TypedTermList t) = 0;
@@ -56,18 +37,11 @@
   virtual VirtualIterator<QueryRes<ResultSubstitutionSP, Data>> getGeneralizations(TermList t, bool retrieveSubstitutions = true) { NOT_IMPLEMENTED; }
   virtual VirtualIterator<QueryRes<ResultSubstitutionSP, Data>> getInstances(TermList t, bool retrieveSubstitutions = true) { NOT_IMPLEMENTED; }
 
-<<<<<<< HEAD
-  virtual std::ostream& output(std::ostream& out) const = 0;
-
-  friend std::ostream& operator<<(std::ostream& out, TermIndexingStructure const& self) 
-  { return self.output(out); }
-=======
   virtual bool generalizationExists(TermList t) { NOT_IMPLEMENTED; }
 
   virtual void output(std::ostream& output) const = 0;
   friend std::ostream& operator<<(std::ostream& out, TermIndexingStructure const& self)
   { self.output(out); return out; }
->>>>>>> 1b962d70
 };
 
 
