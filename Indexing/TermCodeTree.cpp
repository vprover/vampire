/*
 * This file is part of the source code of the software program
 * Vampire. It is protected by applicable
 * copyright laws.
 *
 * This source code is distributed under the licence found here
 * https://vprover.github.io/license.html
 * and in the source directory
 */
/**
 * @file TermCodeTree.cpp
 * Implements class TermCodeTree.
 */

#include <utility>
 
#include "Lib/BitUtils.hpp"
#include "Lib/Comparison.hpp"
#include "Lib/Int.hpp"
#include "Lib/Sort.hpp"

#include "Kernel/Clause.hpp"
#include "Kernel/FlatTerm.hpp"
#include "Kernel/Term.hpp"
#include "Kernel/TermIterators.hpp"

#include "TermCodeTree.hpp"

namespace Indexing
{

using namespace Lib;
using namespace Kernel;

template<class Data>
void TermCodeTree<Data>::onCodeOpDestroying(CodeOp* op)
{
  if (op->isSuccess()) {
    delete op->getSuccessResult<Data>();
  }
}

template<class Data>
TermCodeTree<Data>::TermCodeTree()
{
  _clauseCodeTree=false;
  _onCodeOpDestroying = onCodeOpDestroying;
}

template<class Data>
void TermCodeTree<Data>::insert(Data* data)
{
  static CodeStack code;
  code.reset();

  TermList t=data->term;
  if (t.isVar()) {
    code.push(CodeOp::getTermOp(ASSIGN_VAR,0));
  }
  else {
    ASS(t.isTerm());
    
    static CompileContext cctx;
    cctx.init();
    compileTerm(t.term(), code, cctx, false);
    cctx.deinit(this);
  }

  code.push(CodeOp::getSuccess(data));
  incorporate(code);  
  //@b incorporate should empty the code stack
  ASS(code.isEmpty());
}

//////////////// removal ////////////////////

template<class Data>
void TermCodeTree<Data>::remove(const Data& data)
{
  static RemovingTermMatcher rtm;
  static Stack<CodeOp*> firstsInBlocks;
  firstsInBlocks.reset();

  FlatTerm* ft=FlatTerm::create(data.term);
  rtm.init(ft, this, &firstsInBlocks);
  
  Data* dptr = nullptr;
  for(;;) {
    if (!rtm.next()) {
      ASSERTION_VIOLATION;
      INVALID_OPERATION("term being removed was not found");
    }
    ASS(rtm.op->isSuccess());
    dptr=rtm.op->template getSuccessResult<Data>();
    if (*dptr==data) {
      break;
    }
  }
  
  rtm.op->makeFail();

  ASS(dptr);
  delete dptr;
  ft->destroy();
  
  optimizeMemoryAfterRemoval(&firstsInBlocks, rtm.op);
  /*
  
  static TermMatcher tm;

  tm.init(this, ti.t);

  for(;;) {
    TermInfo* found=tm.next();
    if (!found) {
      INVALID_OPERATION("term being removed was not found");
    }
    if (*found==ti) {
      tm.op->makeFail();
      delete found;
      break;
    }
  }

  tm.deinit();
  */
} // TermCodeTree::remove

template<class Data>
void TermCodeTree<Data>::RemovingTermMatcher::init(FlatTerm* ft_,
					     TermCodeTree* tree_, Stack<CodeOp*>* firstsInBlocks_)
{
  RemovingMatcher::init(tree_->getEntryPoint(), 0, 0, tree_, firstsInBlocks_);
  
  firstsInBlocks->push(entry);

  ft=ft_;
  tp=0;
  op=entry;
}

//////////////// retrieval ////////////////////

template<class Data>
TermCodeTree<Data>::TermMatcher::TermMatcher()
{
#if VDEBUG
  ft=0;
#endif
}

<<<<<<< HEAD
void TermCodeTree::TermMatcher::init(CodeTree* tree, TermList t, void* extra)
=======
template<class Data>
void TermCodeTree<Data>::TermMatcher::init(CodeTree* tree, TermList t)
>>>>>>> 039fa0ef
{
  Matcher::init(tree,tree->getEntryPoint());

  linfos=0;
  linfoCnt=0;

  ASS(!ft);
<<<<<<< HEAD
  if (extra) {
    ft=FlatTerm::create(t.term(),static_cast<FlatTerm::Entry*>(extra));
  } else {
    ft=FlatTerm::create(t);
  }
=======
  ft = FlatTerm::createUnexpanded(t);
>>>>>>> 039fa0ef

  op=entry;
  tp=0;
}

template<class Data>
void TermCodeTree<Data>::TermMatcher::reset()
{
  ft->destroy();
#if VDEBUG
  ft=0;
#endif
}

template<class Data>
Data* TermCodeTree<Data>::TermMatcher::next()
{
  if (finished()) {
    //all possible matches are exhausted
    return 0;
  }
  
  _matched=execute();
  if (!_matched) {
    return 0;
  }

  ASS(op->isSuccess());
  return op->getSuccessResult<Data>();
}

template class TermCodeTree<TermLiteralClause>;
template class TermCodeTree<DemodulatorData>;

};<|MERGE_RESOLUTION|>--- conflicted
+++ resolved
@@ -149,12 +149,8 @@
 #endif
 }
 
-<<<<<<< HEAD
-void TermCodeTree::TermMatcher::init(CodeTree* tree, TermList t, void* extra)
-=======
 template<class Data>
 void TermCodeTree<Data>::TermMatcher::init(CodeTree* tree, TermList t)
->>>>>>> 039fa0ef
 {
   Matcher::init(tree,tree->getEntryPoint());
 
@@ -162,15 +158,7 @@
   linfoCnt=0;
 
   ASS(!ft);
-<<<<<<< HEAD
-  if (extra) {
-    ft=FlatTerm::create(t.term(),static_cast<FlatTerm::Entry*>(extra));
-  } else {
-    ft=FlatTerm::create(t);
-  }
-=======
   ft = FlatTerm::createUnexpanded(t);
->>>>>>> 039fa0ef
 
   op=entry;
   tp=0;
