--- conflicted
+++ resolved
@@ -294,11 +294,7 @@
 ins=0 > er ~cat off:367,known:356,filter:278
 
 # extensionality_allow_pos_eq
-<<<<<<< HEAD
-er=filter > erape ~cat on:551,off:449
-=======
-sa!=fmb er=filter > eape ~cat off:3,on:1
->>>>>>> 6123f668
+er=filter > eape ~cat on:551,off:449
 
 # extensionality_max_length
 er!=off > erml ~cat 3:610,0:208,2:181,4:100,5:100
@@ -441,22 +437,13 @@
 av=on > abs ~cat off:578,on:422
 
 # avatar_congruence_closure
-<<<<<<< HEAD
 sas!=z3 av=on > acc ~cat off:588,on:358
-# droped "model:54", because we hates it!
-=======
-sa!=fmb sas!=z3 av=on > acc ~cat off:600,on:58
->>>>>>> 6123f668
 
 # cc_unsat_cores
 acc!=off > ccuc ~cat small_ones:376,first:354,all:269
 
 # avatar_minimize_model
-<<<<<<< HEAD
 av=on > amm ~cat sco:353,off:333,all:314
-=======
-sa!=fmb av=on > amm ~cat all:600,sco:32,off:69
->>>>>>> 6123f668
 
 # avatar_eager_removal
 av=on amm=all > aer ~cat off:503,on:497
