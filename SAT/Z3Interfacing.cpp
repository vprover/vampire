/*
 * This file is part of the source code of the software program
 * Vampire. It is protected by applicable
 * copyright laws.
 *
 * This source code is distributed under the licence found here
 * https://vprover.github.io/license.html
 * and in the source directory
 */
/**
 * @file Z3Interfacing.cpp
 * Implements class Z3Interfacing
 */

#if VZ3
#define UNIMPLEMENTED ASSERTION_VIOLATION
#define MODEL_COMPLETION true

#include "Forwards.hpp"
#include "Lib/StringUtils.hpp"

#include "SATSolver.hpp"
#include "SATLiteral.hpp"
#include "SATClause.hpp"
#include "SATInference.hpp"

#include "Lib/Environment.hpp"
#include "Lib/System.hpp"

#include "Kernel/NumTraits.hpp"
#include "Kernel/Signature.hpp"
#include "Kernel/OperatorType.hpp"
#include "Kernel/SortHelper.hpp"
#include "Kernel/SubstHelper.hpp"
#include "Kernel/BottomUpEvaluation.hpp"
#include "Kernel/BottomUpEvaluation/TermList.hpp"
#include "Lib/Coproduct.hpp"

#include "Shell/UIHelper.hpp"
#include "Indexing/TermSharing.hpp"
#include "Z3Interfacing.hpp"

#define DEBUG(...) //DBG(__VA_ARGS__)
#define TRACE_Z3 0
namespace Lib {
using SortId = TermList;

template<>
struct BottomUpChildIter<z3::expr>
{
  unsigned _idx;
  z3::expr _self;

  /** constructs an iterator over the children of the current node */
  BottomUpChildIter(z3::expr a) : _idx(0), _self(a) {}

  /** returns the node this iterator was constructed with */
  z3::expr self() { return _self; }

  /** returns the next child of the node this this object was constructed with */
  z3::expr next() { return _self.arg(_idx++); }

  /** returns the next child of the current node in the structure to be traversed */
  bool hasNext() { return _self.is_app() && _idx < _self.num_args(); }

  /** returns how many children this node has */
  unsigned nChildren() { return _self.is_app() ? _self.num_args() : 0; }
};

} // namespace Lib

namespace SAT
{

using namespace Shell;
using namespace Lib;
using ProblemExportSyntax = Shell::Options::ProblemExportSyntax;

//using namespace z3;

<<<<<<< HEAD
Z3Interfacing::Z3Interfacing(const Shell::Options& opts, SAT2FO& s2f, bool unsatCore, vstring const& exportSmtlib):
  Z3Interfacing(s2f, opts.showZ3(), /* unsatCore */ unsatCore, exportSmtlib, opts.problemExportSyntax())
=======
Z3Interfacing::Z3Interfacing(const Shell::Options& opts, SAT2FO& s2f, bool unsatCoresForAssumptions, vstring const& exportSmtlib):
  Z3Interfacing(s2f, opts.showZ3(), /* unsatCoresForAssumptions = */ unsatCoresForAssumptions, exportSmtlib)
>>>>>>> 9a87bef8
{ }

const char* errToString(Z3_error_code code)
{
  switch (code) {
    case Z3_OK: return "Z3_OK";
    case Z3_SORT_ERROR: return "Z3_SORT_ERROR";
    case Z3_IOB: return "Z3_IOB";
    case Z3_INVALID_ARG: return "Z3_INVALID_ARG";
    case Z3_PARSER_ERROR: return "Z3_PARSER_ERROR";
    case Z3_NO_PARSER: return "Z3_NO_PARSER";
    case Z3_INVALID_PATTERN: return "Z3_INVALID_PATTERN";
    case Z3_MEMOUT_FAIL: return "Z3_MEMOUT_FAIL";
    case Z3_FILE_ACCESS_ERROR: return "Z3_FILE_ACCESS_ERROR";
    case Z3_INTERNAL_FATAL: return "Z3_INTERNAL_FATAL";
    case Z3_INVALID_USAGE: return "Z3_INVALID_USAGE";
    case Z3_DEC_REF_ERROR: return "Z3_DEC_REF_ERROR";
    case Z3_EXCEPTION: return "Z3_EXCEPTION";
    default: ASSERTION_VIOLATION; return "UNKNOWN ERROR";
  }
}

struct Z3MkConstructorCall {
  Z3_context c;
  Z3_symbol name;
  Z3_symbol tester;
  Stack<Z3_symbol> field_names;
  Stack<Z3_sort> sorts;
  Stack<unsigned> sort_refs;

  unsigned arity() { return field_names.size(); }
  Z3_constructor operator()() {
    return Z3_mk_constructor(
        c,
        name,
        tester,
        arity(),
        field_names.begin(),
        sorts.begin(),
        sort_refs.begin()
    );
  }
};

struct Z3Constructor
{
  z3::func_decl func;
  z3::func_decl tester;
  Stack<z3::func_decl> args;
};

struct Z3Datatype
{
  z3::sort sort;
  Stack<Z3Constructor> ctors;
};

struct Z3MkDatatypesCall 
{
  z3::context& _context;
  Stack<Z3_symbol> sortNames;               // <- needed for Z3_mk_datatypes(...)
  Stack<Stack<Z3MkConstructorCall>> mkConstrs;


  Z3MkDatatypesCall(z3::context& context, Stack<TermAlgebra*> const& tas) 
    : _context(context)
    , sortNames(tas.size())
    , mkConstrs(tas.size())
  { }

  unsigned nDtys() { return sortNames.size(); }

  Stack<Z3Datatype> operator()(){
    Array<Z3_sort> sorts;                     // <- needed for Z3_mk_datatypes(...)

    /* re-arranging datat for Z3_mk_datatypes call */
    Stack<Z3_constructor_list> z3_ctor_lists(nDtys()); // <- needed for Z3_mk_datatypes(...)
    Stack<Stack<Z3_constructor>> ctorss;      // <- needed for Z3_query_constructor(..)
    for (auto& mks : mkConstrs) {
      Stack<Z3_constructor> ctors(mks.size());
      for (auto& mkConstr : mks) {
        ctors.push(mkConstr());
      }
      z3_ctor_lists.push(Z3_mk_constructor_list(_context, ctors.size(),  ctors.begin()));
      ctorss.push(std::move(ctors));
    }

    Z3_mk_datatypes(_context, nDtys(), sortNames.begin(), sorts.begin(), z3_ctor_lists.begin());

    /* querying result of Z3_mk_datatypes call */
    Stack<Z3Datatype> out(nDtys());

    for (unsigned i = 0; i < ctorss.size(); i++) {
      auto sort = z3::sort(_context, sorts[i]);
      Stack<Z3Constructor> ctors_res(ctorss[i].size());
      for (unsigned j = 0; j < ctorss[i].size(); j++) {
        Z3_func_decl func;
        Z3_func_decl tester;
        DArray<Z3_func_decl> args(mkConstrs[i][j].arity());

        Z3_query_constructor(_context, ctorss[i][j], mkConstrs[i][j].arity(), &func, &tester, args.begin());

        ctors_res.push(Z3Constructor {
            .func   = z3::func_decl(_context, func),
            .tester = z3::func_decl(_context, tester),
            .args   = iterTraits(getArrayishObjectIterator(args))
                         .map([&](auto arg) { return z3::func_decl(_context, arg); })
                         .template collect<Stack>(),
          });
      }
      out.push(Z3Datatype { .sort = sort, .ctors = std::move(ctors_res), });
    }

    // ASSERTION_VIOLATION

    /* clean up */

    for (auto& lst : z3_ctor_lists) {
      Z3_del_constructor_list(_context, lst);
    }

    for (auto& ctors : ctorss) {
      for (auto& ctor : ctors) {
        Z3_del_constructor(_context, ctor);
      }
    }

    return out;
  }

  ~Z3MkDatatypesCall() { }
};


void handleZ3Error(Z3_context ctxt, Z3_error_code code)
{
  DEBUG(errToString(code))
  throw z3::exception(errToString(code));
}

<<<<<<< HEAD
Z3Interfacing::Z3Interfacing(SAT2FO& s2f, bool showZ3, bool unsatCore, vstring const& exportSmtlib,  Shell::Options::ProblemExportSyntax exportSyntax):
=======
#define STATEMENTS_TO_EXPRESSION(...) [&]() { __VA_ARGS__; return 0; }()

Z3Interfacing::Z3Interfacing(SAT2FO& s2f, bool showZ3, bool unsatCoresForAssumptions, vstring const& exportSmtlib):
  _hasSeenArrays(false),
>>>>>>> 9a87bef8
  _varCnt(0),
  _sat2fo(s2f),
  _outSyntax(exportSyntax),
  // _out([&](){ 
  //     BYPASSING_ALLOCATOR
  //     return exportSmtlib == "" ? Option<std::ofstream>()
  //                               : Option<std::ofstream>(std::ofstream(exportSmtlib.c_str()));
  //   }()),
  _status(SATISFIABLE),
  _showZ3(showZ3),
<<<<<<< HEAD
  _unsatCore(unsatCore),
  _assumptions(),
  _context(),
  _solver(_context),
  _model(_context),
  _exporter([&](){ 
      BYPASSING_ALLOCATOR
      using namespace ProblemExport;
      if (exportSmtlib == "") {
        return decltype(_exporter)(NoExport{});
      } else {
        std::ofstream file(exportSmtlib.c_str());
        if (file.fail())
          throw UserErrorException("Failed to open file: ", exportSmtlib);
        switch (exportSyntax) {
        case Shell::Options::ProblemExportSyntax::SMTLIB:    return decltype(_exporter)(Smtlib  (std::move(file), _context));
        case Shell::Options::ProblemExportSyntax::API_CALLS: return decltype(_exporter)(ApiCalls(std::move(file), _context));
        }
      }
    }())
=======
  _unsatCore(unsatCoresForAssumptions),
  _out()
>>>>>>> 9a87bef8
{
  CALL("Z3Interfacing::Z3Interfacing");
  BYPASSING_ALLOCATOR

<<<<<<< HEAD
  _exporter.apply([&](auto& e) { e.initialize(); });

  z3_set_param("rewriter.expand_store_eq", true);
  z3_set_param("model.completion", MODEL_COMPLETION);
  // z3_set_param("model.compact", false); // keeps z3 from compressing its model. ~50% of the runtime of get_model is spent doing that otherwise
  z3_set_param("model.compact", true); // keeps z3 from compressing its model. ~50% of the runtime of get_model is spent doing that otherwise
=======
  _solver.reset();
  outputln("(check-sat)");
  outputln("(get-model)");
  outputln("(reset)");

  z3::params p(_context);
  auto setOption = [&](auto k, auto v){
    p.set(k,v);
    outputln(";- z3 parameter: ", k, "=", v);
  };
  setOption("rewriter.expand_store_eq", true);
  setOption("model.compact", true);
>>>>>>> 9a87bef8
  if (_unsatCore) {
    z3_set_param(":unsat-core", true);
  }
  // Z3_set_error_handler(_context, handleZ3Error); // MS: a handled error only reveals Z3_error_code, a propragated z3::exception is typically more informative

#if TRACE_Z3
  z3_set_param("trace", true);
  Z3_enable_trace("memory");
  Z3_enable_trace("datatype");
#endif // TRACE_Z3
}

void ProblemExport::Smtlib::initialize()                               {                                                        }
void ProblemExport::Smtlib::terminate()                                { out <<                                      std::endl; }
void ProblemExport::Smtlib::declareSort(z3::sort sort)                 { out << "(declare-sort " << sort << " 0)" << std::endl; }
void ProblemExport::Smtlib::eval(z3::expr const& x)                    { out << "(get-value (" << x << "))"       << std::endl; }
void ProblemExport::Smtlib::unsatCore()                                { out << "(get-unsat-core)"                << std::endl; }
void ProblemExport::Smtlib::addAssert(z3::expr const& x)               { out << "(assert " << x << ")"            << std::endl; }
void ProblemExport::Smtlib::get_model()                                { out << "(get-model)"                     << std::endl; }
void ProblemExport::Smtlib::reset()                                    { out << "(reset)"                         << std::endl; }

void ProblemExport::Smtlib::declare_fun(vstring const& name, z3::sort_vector domain, z3::sort codomain) { 
  out << "(declare-fun " << name << " (";
  for (auto s : domain) 
    out << " "  << s;
  out << " ) " << codomain << ")" << std::endl;
}
void ProblemExport::Smtlib::check(Stack<z3::expr> const& assumptions)  {
  out << "(check-sat-assuming (";
  for (auto const& a : assumptions) 
    out << " " << a;
  out << " ))" << std::endl;
}

void ProblemExport::Smtlib::declare_array_sort(z3::sort array, z3::sort index, z3::sort result) { }

template<class Value>
void ProblemExport::Smtlib::set_param(const char* k, Value const& v)
{ out << ";- setting z3 parameter: " << k << "=" << v << std::endl; }

void ProblemExport::Smtlib::Z3_mk_datatypes(Z3MkDatatypesCall const& call) { 
  auto quote = [&](auto x){
    vstringstream s;
    s << x;
    auto str = s.str();
    if (str[0] == '\'') {
      return "|" + str + "|";
    } else {
      return str;
    }
  };

  out << "(declare-datatypes (" << std::endl;
  for (auto& s : call.sortNames) {
    out << " (" << quote(z3::symbol(_context, s)) << " 0)";
  }
  out << " ) (" << std::endl;

  for (unsigned i = 0; i < call.sortNames.size(); i++) {
    out << "    ( ;-- datatype " << z3::symbol(_context, call.sortNames[i]) << std::endl;
    for (auto& ctor : call.mkConstrs[i]) {
      out << "        ( " << quote(z3::symbol(_context, ctor.name));
      for (auto j = 0; j < ctor.field_names.size(); j++) {
        out << " ( " << quote(z3::symbol(_context, ctor.field_names[j])) << " ";
        if (ctor.sorts[j] == nullptr) out << quote(z3::symbol(_context, call.sortNames[ctor.sort_refs[j]]));
        else                          out << z3::sort(_context, ctor.sorts[j]);
        out << " )";
      }
      out << " )" << std::endl;
    }
    out << "    )";
  }
  out << "))" << std::endl;
}

vstring const& ProblemExport::ApiCalls::escapeVarName(z3::sort const& sym)
{ 
  if (sym.is_array()) {
    // Array sorts have argments. Hence we need to escape the arguments as well, not only the sort name
    return _escapeVarName(sym); 
  } else {
    return _escapeVarName(sym.name()); 
  }
}

vstring const& ProblemExport::ApiCalls::escapeVarName(z3::symbol const& sym)
{ return _escapeVarName(sym); }


template<class Outputable>
vstring const& ProblemExport::ApiCalls::_escapeVarName(Outputable const& sym) {
  vstringstream cvar;
  auto generatePrefix = [&](vstring const& toEscape) -> vstring {
    auto iter = 0;
    while (iter < toEscape.length()) {
      if (std::isalnum(toEscape[iter]) || toEscape[iter] == '_') break;
      else iter++;
    }
    if (toEscape[iter] == toEscape.length()) {
      cvar << "_";
    } else {
      if ('0' <= toEscape[iter] && toEscape[iter] <= '9')
        cvar << "_";

      while (iter != toEscape.length()) {
        // we replace every letter that is not alphanumeric by '_'
        if (std::isalnum(toEscape[iter]) || toEscape[iter] == '_') {
          cvar << toEscape[iter];
        } else {
          cvar << '_';
        }
        iter++;
      }
    }
    return vstring(cvar.str());
  };


  auto origName = outputToString(sym);
  return _escapedNames.getOrInit(origName, [&](){
    auto& ids = _escapePrefixes.getOrInit(generatePrefix(origName));
    auto nextId = ids.size();
    auto id = ids.getOrInit(origName, [&](){ return nextId; });
    if (id != 0)
      cvar << "_" << id;

    // DBG(sym, " -> ", cvar, " -> ", cvar.str())
    return cvar.str();
  });
}

void ProblemExport::ApiCalls::initialize() {
  out << R"(
#include <z3++.h>
#include <z3_api.h>
#include <iostream>
#include <vector>

int main() {
  z3::context ctx;
  z3::solver solver(ctx);
  z3::model  model(ctx);
  auto sort_vec = [&](std::initializer_list<z3::sort> xs) { 
    z3::sort_vector vec(ctx);
    for (auto s : xs) vec.push_back(s);
    return vec;
  };
  auto expr_vec = [&](std::initializer_list<z3::expr> xs) { 
    z3::expr_vector vec(ctx);
    for (auto s : xs) vec.push_back(s);
    return vec;
  };

  auto query_constructor = [&](Z3_constructor& ctor, 
                               z3::func_decl* name,
                               z3::func_decl* tester,
                               std::vector<z3::func_decl*> accessors) {

    Z3_func_decl _name;
    Z3_func_decl _tester;
    std::vector<Z3_func_decl> _accessors;
    for (auto a : accessors)
      _accessors.push_back(Z3_func_decl());
    Z3_query_constructor(ctx, ctor, accessors.size(), &_name, &_tester, accessors.size() == 0 ? nullptr : &_accessors[0]);
    *name   = z3::func_decl(ctx, _name);
    *tester = z3::func_decl(ctx, _tester);
    for (auto i = 0; i < accessors.size(); i++) {
      *accessors[i] = z3::func_decl(ctx, _accessors[i]);
    }
  };

  auto mk_constructor = [&](Z3_symbol name, 
                            Z3_symbol tester, 
                            std::vector<Z3_symbol> argNames, 
                            std::vector<Z3_sort>   sorts,
                            std::vector<unsigned>  sortRefs) { 
    return Z3_mk_constructor(ctx, name, tester, argNames.size(), 
                             argNames.size() == 0 ? nullptr : &argNames[0],
                                sorts.size() == 0 ? nullptr :    &sorts[0],
                             sortRefs.size() == 0 ? nullptr : &sortRefs[0]);
  };


  auto mk_constructor_list = [&](std::vector<Z3_constructor> ctors) { 
    return Z3_mk_constructor_list(ctx, ctors.size(), ctors.size() == 0 ? nullptr : &ctors[0]);
  };

)" << std::endl;
  #define ADD_BUILTIN_SORT(name, Name) \
    out << "  z3::sort " << escapeVarName(_context.str_symbol(Name))  \
        << " = ctx." << name << "_sort();" << std::endl; 
    ADD_BUILTIN_SORT("bool", "Bool")
    ADD_BUILTIN_SORT("int", "Int")
    ADD_BUILTIN_SORT("real", "Real")
  #undef ADD_BUILTIN_SORT
  out << endl;
}

void ProblemExport::ApiCalls::declare_array_sort(z3::sort array, z3::sort index, z3::sort result) 
{
  out << "  z3::sort " << escapeVarName(array)
      << " = ctx.array_sort("  
      << escapeVarName(index) << ", " 
      << escapeVarName(result) << ");" << std::endl; 
}

void ProblemExport::ApiCalls::terminate() 
{ 
  out << "} // int main();" << std::endl;
}

struct ProblemExport::ApiCalls::EscapeString {
  vstring s;
  EscapeString(vstring s) : s(s) {}
  EscapeString(z3::expr const& x) : EscapeString(outputToString(x)) {}
  friend std::ostream& operator<<(std::ostream& out, EscapeString const& self)
  { return out << "R\"(" << self.s << ")\""; }// TODO mask occurences of )" 
};

std::ostream& ProblemExport::operator<<(std::ostream& out, ProblemExport::ApiCalls::Serialize<vstring> const& self)
{ return out << ProblemExport::ApiCalls::EscapeString{self.inner}; }

std::ostream& ProblemExport::operator<<(std::ostream& out, ProblemExport::ApiCalls::Serialize<bool> const& self)
{ return out << ( self.inner ? "true" : "false" ); }

std::ostream& ProblemExport::operator<<(std::ostream& out, ProblemExport::ApiCalls::Serialize<z3::expr> const& self)
{ 
  auto x = self.inner;
  auto& state = self.state;
  #define ARG(idx) state.serialize(x.arg(idx))
  auto func = [&](auto f) -> std::ostream& {
    out << f << "(";
    if (x.num_args() > 4) 
      out << "expr_vec({";
    if (x.num_args() > 0) {

      out << ARG(0);
      for (unsigned i = 1; i < x.num_args(); i++)
        out << ", " << ARG(i);
    }
    if (x.num_args() > 4) 
      out << "})";
    return out << ")";
  };
  auto bin = [&](auto op) -> std::ostream& 
    { return out << "(" << ARG(0) << " " << op << " " << ARG(1) << ")"; };
       if (x.is_eq())       return bin("==");
  else if (x.is_and())      return bin("&&");
  else if (x.is_or())       return bin("||");
  else if (x.is_not())      return func("!");
  else if (x.is_ite())      return func("z3::ite");
  else if (x.is_distinct()) return func("z3::distinct");
  else if (x.is_implies())  return func("z3::implies");
  else if (x.is_true())     return out << "ctx.bool_val(true)";
  else if (x.is_false())    return out << "ctx.bool_val(false)";
  else if (x.is_numeral())  return out << "ctx.int_val((int64_t)"  << x.get_numeral_int64() << ")";
  else if (x.is_app()) {
    auto f = x.decl();
    if (f.name().kind() == Z3_STRING_SYMBOL) {
      if (f.name().str() == "/" ) return bin("/");
      if (f.name().str() == "*" ) return bin("*");
      if (f.name().str() == "+" ) return bin("+");
      if (f.name().str() == "-" ) return x.num_args() == 1 ? func("-") : bin("-");
      if (f.name().str() == "<=") return bin("<=");
      if (f.name().str() == "<" ) return bin("<" );
      if (f.name().str() == ">=") return bin(">=");
      if (f.name().str() == ">" ) return bin(">" );
    }
    return func(self.state.escapeVarName(f.name()));
  } else  {
    DBGE(x)
    ASSERTION_VIOLATION
  }
  #undef ARG
  // return out << "ctx.parse_string(" << EscapeString(self.inner) << ")[0]"; 
}

template<class A>
std::ostream& ProblemExport::operator<<(std::ostream& out, ProblemExport::ApiCalls::Serialize<A> const& self)
{ return out << self.inner; }

std::ostream& ProblemExport::operator<<(std::ostream& out, ProblemExport::ApiCalls::Serialize<z3::symbol> const& self)
{ 
  if (self.inner.kind() == Z3_INT_SYMBOL) {
    return out << "ctx.int_symbol(" << self.inner.to_int() << ")";
  } else  {
    return out << "ctx.str_symbol(" << ProblemExport::ApiCalls::EscapeString(vstring(self.inner.str())) << ")";
  }
}

void ProblemExport::ApiCalls::declareSort(z3::sort sort) {
  out << "  z3::sort " << escapeVarName(sort) 
      << " = ctx.uninterpreted_sort(" <<  serialize(sort.name()) << ");" << std::endl;
}

void ProblemExport::ApiCalls::eval(z3::expr const& x) 
{ out << "  std::cout << \"model.eval(" << serialize(x) << ") = \" << model.eval(" << serialize(x) << " , " << MODEL_COMPLETION << ") << std::endl;" << std::endl; }

void ProblemExport::ApiCalls::unsatCore() 
{ 
  out << "  std::cout << \"===== start solver.unsat_core() ====\" << std::endl;" << std::endl
      << "  std::cout << solver.unsat_core()                      << std::endl;" << std::endl
      << "  std::cout << \"=====   end solver.unsat_core() ====\" << std::endl;" << std::endl;
}


void ProblemExport::ApiCalls::addAssert(z3::expr const& x) 
{ 
  // out << "  /* " << x <<  " */" << std::endl; 
  out << "  solver.add(" << serialize(x) << ");" << std::endl; 
}

void ProblemExport::ApiCalls::check(Stack<z3::expr> const& xs)
{ 
  out << std::endl;
  out << std::endl << "  std::cout << \"solver.check(..) = \" << solver.check(expr_vec({";
  for (auto& x : xs) {
    out << serialize(x) << ", ";
  }
  out << "})) << std::endl;" << std::endl; 
  out << std::endl;
}

void ProblemExport::ApiCalls::get_model() { 
  out << std::endl;
  out << "  model = solver.get_model();" << std::endl;
  out << "  std::cout                               << std::endl;" << std::endl;
  out << "  std::cout << \"===== start model ====\" << std::endl;" << std::endl;
  out << "  std::cout << model                      << std::endl;" << std::endl;
  out << "  std::cout << \"=====   end model ====\" << std::endl;" << std::endl;
  out << "  std::cout                               << std::endl;" << std::endl; 
  out << std::endl;
}
void ProblemExport::ApiCalls::reset()     { out << "  std::cout << solver.reset() << std::endl;"     << std::endl; }

template<class Value>
void ProblemExport::ApiCalls::set_param(const char* k, Value const& v)
{ out << "  solver.set(" << EscapeString{k} << "," << serialize(v) << ");" << std::endl; }

// void set_param(const char* k, vstring const& v)
// { out << "  solver.set_param(" << EscapeString{k} << "," << EscapeString{v} << ");" << std::endl; }

template<class A, class F> struct InitList { A const& inner; F transform; };
template<class A, class F> InitList<A, F> initList(A const& a, F f) { return InitList<A,F> { a, f, }; }
template<class A, class F> std::ostream& operator<<(std::ostream& out, InitList<A, F> const& self)
{ 
  out << "{ ";
  for (auto const& x : self.inner) {
    out << self.transform(x) << ", ";
  }
  return out << "}";
}

void ProblemExport::ApiCalls::Z3_mk_datatypes(Z3MkDatatypesCall const& call) { 

  out << std::endl << "  // datatypes:";
  for (auto s : call.sortNames) {
    out << " " << z3::symbol(_context, s);
  }
  out << std::endl;

  for (auto& cs : call.mkConstrs) {
    for (auto& c : cs)  {
      out << "  z3::func_decl " << escapeVarName(z3::symbol(_context, c.name))   << "(ctx);" << std::endl;
      out << "  z3::func_decl " << escapeVarName(z3::symbol(_context, c.tester)) << "(ctx);" << std::endl;
      for (auto f : c.field_names)
        out << "  z3::func_decl " << escapeVarName(z3::symbol(_context, f)) << "(ctx);" << std::endl;
    }
  }

  for (auto s : call.sortNames) 
    out << "  z3::sort " << escapeVarName(z3::symbol(_context,s)) << "(ctx);" << std::endl;
  // for (auto s : call.sortNames) 
  //   out << "  z3::sort " << escapeVarName(z3::symbol(_context,s)) << "(ctx);" << std::endl;
  
  out << "  {" << std::endl
      << "    Z3_symbol sort_names[] = " << initList(call.sortNames, [&](auto s) { return serialize(z3::symbol(_context, s)); }) << ";" << std::endl
      << "    Z3_sort sorts[] = "        << initList(call.sortNames, [&](auto  ) { return "nullptr"; }) << ";" << std::endl;

  auto ctor_name = [&](auto& c) { return "ctor_" + escapeVarName(z3::symbol(_context, c.name)); };
  for (auto& cs : call.mkConstrs) {
    for (auto& c : cs) {
      out << "    auto " << ctor_name(c) << " = mk_constructor(" 
          << serialize(z3::symbol(_context, c.name)) << ", " 
          << serialize(z3::symbol(_context, c.tester)) << ", "
          << initList(c.field_names, [&](auto f){ return serialize(z3::symbol(_context,f)); }) << ", "
          << initList(c.sorts,       [&](auto s){ return escapeVarName(z3::sort(_context,s)); }) << ", "
          << initList(c.sort_refs,   [&](auto s){ return serialize(s); }) << ");" << std::endl;;
    }
  }

  out << "    Z3_constructor_list constructor_lists[] = {" << std::endl;
  for (auto& cs : call.mkConstrs) {
    out << "      mk_constructor_list({";
    for (auto c : cs)
      out << ctor_name(c) << ", ";
    out << "      })," << std::endl;
  }
  out << "    };" << std::endl;

  out << "    Z3_mk_datatypes(ctx, " << call.sortNames.size() << ", sort_names, sorts, constructor_lists);" << std::endl;
  int i = 0;
  for (auto s : call.sortNames) 
    out << "    " << escapeVarName(z3::symbol(_context,s)) << " = z3::sort(ctx, sorts[" << i++ <<"]);" << std::endl;


  for (auto& cs : call.mkConstrs) {
    for (auto c : cs){
      out << "      query_constructor("
          << ctor_name(c) << ", " 
          << "&" << escapeVarName(z3::symbol(_context, c.name)) << ", " 
          << "&" << escapeVarName(z3::symbol(_context, c.tester)) << ", " 
          << "{";
      for (auto f : c.field_names) {
        out << "&" << escapeVarName(z3::symbol(_context, f)) << ", ";
      }
      out << "});" << std::endl;
    }
  }

  // TODO z3::func_decl for ctors
  out << "  }" << std::endl << std::endl;
}

void ProblemExport::ApiCalls::declare_fun(vstring const& name, z3::sort_vector domain, z3::sort codomain) { 
  out << "  z3::func_decl " << escapeVarName(_context.str_symbol(name.c_str())) << " = ctx.function(" << EscapeString{name} << ", sort_vec({";
  for (auto s : domain) 
    out << escapeVarName(s) << ", ";
  out << "}), " << escapeVarName(codomain) << " );" << std::endl;
}

z3::sort Z3Interfacing::z3_declare_sort(vstring const& name) {
  auto sort = _context.uninterpreted_sort(_context.str_symbol(name.c_str()));
  _exporter.apply([&](auto& e) { e.declareSort(sort); });
  return sort;
}

z3::expr Z3Interfacing::z3_eval(z3::expr const& x) {
  _exporter.apply([&](auto& e) { e.eval(x); });
  return _model.eval(x, MODEL_COMPLETION);
}

z3::expr_vector Z3Interfacing::z3_unsat_core() {
  _exporter.apply([&](auto& e) { e.unsatCore(); });
  return _solver.unsat_core();
}

void Z3Interfacing::z3_add(z3::expr const& x) {
  _exporter.apply([&](auto& e) { e.addAssert(x); });
  _solver.add(x);
}

z3::check_result Z3Interfacing::z3_check() {
  _exporter.apply([&](auto& e) { e.check(_assumptions); });
  return _solver.check(_assumptions.size(), _assumptions.begin());
}

z3::model Z3Interfacing::z3_get_model() {
  _exporter.apply([&](auto& e) { e.get_model(); });
  return _solver.get_model();
}

void Z3Interfacing::z3_reset() {
  _exporter.apply([&](auto& e) { e.reset(); });
  _solver.reset();
}

z3::expr Z3Interfacing::z3_declare_const(vstring const& name, z3::sort sort) {
  _exporter.apply([&](auto& e) { e.declare_fun(name, z3::sort_vector(_context), sort); });
  return _context.function(name.c_str(), z3::sort_vector(_context), sort)();
}

z3::func_decl Z3Interfacing::z3_declare_fun(vstring const& name, z3::sort_vector domain, z3::sort codomain) {
  _exporter.apply([&](auto& e) { e.declare_fun(name, domain, codomain); });
  return _context.function(name.c_str(), domain, codomain);
}

template<class Value>
void Z3Interfacing::z3_set_param(const char* k, Value const& v)
{
  _exporter.apply([&](auto& e) { e.set_param(k, v); });
  _solver.set(k, v);
}

char const* Z3Interfacing::z3_full_version()
{
  CALL("Z3Interfacing::z3_version");
  return Z3_get_full_version();
}

unsigned Z3Interfacing::newVar()
{
  CALL("Z3Interfacing::newVar");

  ++_varCnt;

  // to make sure all the literals we will ask about later have allocated counterparts internally
  getRepresentation(SATLiteral(_varCnt,1));

  return _varCnt;
}

void Z3Interfacing::addClause(SATClause* cl)
{
  CALL("Z3Interfacing::addClause");
  BYPASSING_ALLOCATOR;
  ASS(cl);

  // store to later generate the refutation
  PrimitiveProofRecordingSATSolver::addClause(cl);

  auto z3clause = getRepresentation(cl);

  if(_showZ3){
    env.beginOutput();
    env.out() << "[Z3] add (clause): " << z3clause.expr << std::endl;
    env.endOutput();
  }

  for (auto def : z3clause.defs)  {
    DEBUG("adding def: ", def)
    z3_add(def);
  }

  z3_add(z3clause.expr);
  DEBUG("adding expr: ", z3clause.expr)
}

void Z3Interfacing::retractAllAssumptions()
{
  _assumptionLookup.clear();
  _assumptions.truncate(0);
}

void Z3Interfacing::addAssumption(SATLiteral lit)
{
  CALL("Z3Interfacing::addAssumption");

  auto pushAssumption = [&](SATLiteral lit) -> z3::expr
  {
    auto repr = getRepresentation(lit);
    for (auto& def : repr.defs)
      _assumptions.push(def);

    _assumptions.push(repr.expr);
    return repr.expr;
  };

  if (_unsatCore) {
    _assumptionLookup.getOrInit(lit, [&]() { return pushAssumption(lit); });
  } else {
    pushAssumption(lit);
  }
}

Z3Interfacing::Representation Z3Interfacing::getRepresentation(SATClause* cl)
{

  z3::expr z3clause = _context.bool_val(false);

  Stack<z3::expr> defs;

  unsigned clen=cl->length();
  for(unsigned i=0;i<clen;i++){
    SATLiteral l = (*cl)[i];
    auto repr = getRepresentation(l);

    defs.loadFromIterator(repr.defs.iterFifo());

    z3clause = z3clause || repr.expr;
  }

  return Representation(std::move(z3clause), std::move(defs));
}

SATSolver::Status Z3Interfacing::solve()
{
  CALL("Z3Interfacing::solve()");
  BYPASSING_ALLOCATOR;
  DEBUG("assumptions: ", _assumptions);
<<<<<<< HEAD
  auto result = z3_check();
=======

  output("(check-sat-assuming (");
  for (auto const& a : _assumptions) {
    outputln(" ", a);
  }
  outputln(" ))");

  /* The purpose of this class is to conditionally disable variable elimination inside Z3's _solver.check,
   * which results in some literals not being evaluated to either true and false, that we need for AVATAR.
   * Why a class? To be able to rely on RAII for the call to pop() (via the destructor) and thus not forget about it.
   * Why conditional? Because push/pop slightly decreases z3's performance and so we want to do it only in
   * the cases where the problem has been observed - namely, when arrays are involved.
  */
  class ScopedPushAndPop {
    z3::solver& _s;
    bool _dpp;
  public:
    ScopedPushAndPop(z3::solver& s, bool doPushPop) : _s(s), _dpp(doPushPop) { if (_dpp) {_s.push();} }
    ~ScopedPushAndPop() { if (_dpp) {_s.pop();} }
  } _maybePushAndPop(_solver,_hasSeenArrays);

  z3::check_result result = _solver.check(_assumptions.size(), _assumptions.begin());
>>>>>>> 9a87bef8

  if(_showZ3){
    env.beginOutput();
    env.out() << "[Z3] solve result: " << result << std::endl;
    env.endOutput();
  }

  if (_unsatCore) {
    auto core = z3_unsat_core();
    for (auto phi : core) {
      _assumptionLookup
             .tryGet(phi)
             .andThen([this](SATLiteral l)
                 { _failedAssumptionBuffer.push(l); });
    }
  }

  switch (result) {
    case z3::check_result::unsat:
      _status = UNSATISFIABLE;
      break;
    case z3::check_result::sat:
      _status = SATISFIABLE;
      _model = z3_get_model();
      break;
    case z3::check_result::unknown:
      _status = UNKNOWN;
      break;
    default: ASSERTION_VIOLATION;
  }
  
  return _status;
}

SATSolver::Status Z3Interfacing::solveUnderAssumptions(const SATLiteralStack& assumps, unsigned conflictCountLimit, bool onlyProperSubusets)
{
  CALL("Z3Interfacing::solveUnderAssumptions");

  if (!_unsatCore) {
    return SATSolverWithAssumptions::solveUnderAssumptions(assumps,conflictCountLimit,onlyProperSubusets);
  }

  ASS(!hasAssumptions());

  for (auto a: assumps) {
    addAssumption(a);
  }
  auto result = solve();
  retractAllAssumptions();
  return result;
}

SATSolver::VarAssignment Z3Interfacing::getAssignment(unsigned var)
{
  CALL("Z3Interfacing::getAssignment");
  BYPASSING_ALLOCATOR;

  ASS_EQ(_status,SATISFIABLE);
  z3::expr rep = isNamedExpr(var) ? getNameExpr(var) : getRepresentation(SATLiteral(var,1)).expr;
  auto assignment = z3_eval(rep);

  if(assignment.bool_value()==Z3_L_TRUE){
    return TRUE;
  } else if(assignment.bool_value()==Z3_L_FALSE){
    return FALSE;
  } else {
#if VDEBUG
    std::cout << std::endl; 
    std::cout << "===== start _model ====" << std::endl;
    std::cout << _model << std::endl;
    std::cout << "=====   end _model ====" << std::endl;
    std::cout << std::endl;
    std::cout << rep << std::endl;
    ASSERTION_VIOLATION_REP(assignment);
#endif
    return NOT_KNOWN;
  }
}

OperatorType* operatorType(Z3Interfacing::FuncOrPredId f)
{
  return f.isPredicate
    ? env.signature->getPredicate(f.id)->predType()
    : env.signature->getFunction (f.id)->fnType();
}


// TODO does this correctly work with polymorphism?
Term* createTermOrPred(Z3Interfacing::FuncOrPredId f, unsigned arity, TermList* ts)
{
  return f.isPredicate
    ? Literal::create(f.id, arity, true, false, ts)
    : Term::create(f.id, arity, ts);
}

struct EvaluateInModel
{

  Z3Interfacing& self;
  using Copro = Coproduct<Term*, RationalConstantType, IntegerConstantType>;

  using Arg    = z3::expr;
  using Result = Option<Copro>;

  static Term* toTerm(Copro const& co, SortId sort) {
    return co.match(
            [&](Term* t)
            { return t; },

            [&](RationalConstantType c)
            {
              return sort == RealTraits::sort()
                ? theory->representConstant(RealConstantType(c))
                : theory->representConstant(c);
            },

            [&](IntegerConstantType c)
            { return theory->representConstant(c); }
            );
  }

  Result operator()(z3::expr expr, Result* evaluatedArgs)
  {
    CALL("EvaluateInModel::operator()")
    DEBUG("in: ", expr)
    auto intVal = [](z3::expr e) -> Option<int> {
      int val;
      return e.is_numeral_i(val)
        ? Option<int>(val)
        : Option<int>();
    };

    if (expr.is_int()) {
      return intVal(expr)
        .map([](int i) { return Copro(IntTraits::constantT(i)); });

    } else if(expr.is_real()) {
      if (!expr.is_numeral()) {
        // non-numeral reals are, e.g., the algebraic numbers such as (root-obj (+ (^ x 2) (- 2)) 2)),
        // which we currently cannot handle
        return Result();
      }      

      auto toFrac = [&](int l, int r)  { return Copro(RatTraits::constant(l,r)); };

      auto nonFractional = intVal(expr).map([&](int i) { return toFrac(i,1); });
      if (nonFractional.isSome()) {
        return nonFractional;
      } else {
        auto num = intVal(expr.numerator());
        auto den = intVal(expr.denominator());
        if (num.isSome() && den.isSome()) {
          return Result(Copro(toFrac(num.unwrap(), den.unwrap())));
        } else {
          return Result();
        }
      }

    } else if (expr.is_app()) {
      auto f = expr.decl();
      auto vfunc = self._fromZ3.get(f);
      unsigned arity = f.arity();
      ASS(arity == 0 || evaluatedArgs != nullptr)
      Stack<TermList> args(arity);
      for (unsigned i = 0; i < arity; i++) {
        if (evaluatedArgs[i].isNone()) {
          // evaluation failed somewhere in a recursive call
          return Result();
        } else {
          auto argSort = operatorType(vfunc)->arg(i);
          auto t = TermList(toTerm(evaluatedArgs[i].unwrap(), argSort));
          args.push(t);
        }
      }
      return Result(Copro(createTermOrPred(vfunc, args.size(), args.begin())));
    } else {
      return Result();
    }
  }
};

Term* Z3Interfacing::evaluateInModel(Term* trm)
{
  CALL("evaluateInModel(Term*)")
  DEBUG("in: ", *trm)
  DEBUG("model: \n", _model)
  ASS(!trm->isLiteral());

  auto ev = z3_eval(getRepresentation(trm).expr);
  SortId sort = SortHelper::getResultSort(trm);

  DEBUG("z3 expr: ", ev)
  auto result = evaluateBottomUp(ev, EvaluateInModel { *this })
    .map([&](EvaluateInModel::Copro co) {
        return co.match(
            [&](Term* t)
            { return t; },

            [&](RationalConstantType c)
            {
              return sort == RealTraits::sort()
                ? theory->representConstant(RealConstantType(c))
                : theory->representConstant(c);
            },

            [&](IntegerConstantType c)
            { return theory->representConstant(c); }
            );
      })
    .unwrapOrElse([](){ return nullptr; });
  DEBUG("vampire expr: ", ev)
  return result;

}

bool Z3Interfacing::isZeroImplied(unsigned var)
{
  CALL("Z3Interfacing::isZeroImplied");

  // Safe. TODO consider getting zero-implied
  return false;
}

void Z3Interfacing::collectZeroImplied(SATLiteralStack& acc)
{
  CALL("Z3Interfacing::collectZeroImplied");
  NOT_IMPLEMENTED;
}

SATClause* Z3Interfacing::getZeroImpliedCertificate(unsigned)
{
  CALL("Z3Interfacing::getZeroImpliedCertificate");
  NOT_IMPLEMENTED;

  return 0;
}

z3::sort Z3Interfacing::getz3sort(SortId s)
{
  CALL("Z3Interfacing::getz3sort");

  BYPASSING_ALLOCATOR;
  auto srt = _sorts.tryGet(s);
  if (srt.isSome()) {
    return srt.unwrap();
  } else {
    auto insert = [&](z3::sort x) { _sorts.insert(s, x); };
    // TODO what about built-in tuples?

    // Deal with known sorts differently
<<<<<<< HEAD
         if(s ==   Term::boolSort()) insert(_context.bool_sort());
    else if(s ==  IntTraits::sort()) insert( _context.int_sort());
    else if(s == RealTraits::sort()) insert(_context.real_sort());
    else if(s ==  RatTraits::sort()) insert(_context.real_sort()); // Drops notion of rationality
    // TODO: are we really allowed to do this ???                     ^^^^^^^^^^^^^^^^^^^^^^^^^^^
    else if(SortHelper::isArraySort(s)) {
=======
         if(s == AtomicSort::boolSort()) insert(_context.bool_sort());
    else if(s ==  IntTraits::sort()) insert( _context.int_sort());
    else if(s == RealTraits::sort()) insert(_context.real_sort());
    else if(s ==  RatTraits::sort()) insert(_context.real_sort()); // Drops notion of rationality
    // TODO: are we really allowed to do this ???                   ^^^^^^^^^^^^^^^^^^^^^^^^^^^
    else if(s.isArraySort()) {
      _hasSeenArrays = true;
>>>>>>> 9a87bef8

      z3::sort index_sort = getz3sort(SortHelper::getIndexSort(s));
      z3::sort value_sort = getz3sort(SortHelper::getInnerSort(s));
      auto z3_sort = _context.array_sort(index_sort,value_sort);
      _exporter.apply([&](auto& e) { e.declare_array_sort(z3_sort, index_sort, value_sort); });
      insert(z3_sort);

    } else if (env.signature->isTermAlgebraSort(s)) {
      createTermAlgebra(*env.signature->getTermAlgebraOfSort(s));

    } else {
<<<<<<< HEAD
      insert(z3_declare_sort(env.sorts->sortName(s)));
=======
      auto sort = _context.uninterpreted_sort(_context.str_symbol(s.toString().c_str()));
      outputln("(declare-sort ", sort, " 0)");
      insert(sort);
>>>>>>> 9a87bef8
    }
  }
  return _sorts.get(s);
}

template<class A>
vstring to_vstring(A const& a)
{
  vstringstream out;
  out << a;
  return out.str();
}

void Z3Interfacing::createTermAlgebra(TermAlgebra& start)
{
  CALL("createTermAlgebra(TermAlgebra&)")
  if (_createdTermAlgebras.contains(start.sort())) return;

  Stack<TermAlgebra*> tas;        // <- stack of term algebra sorts
  Map<SortId, unsigned> recSorts; // <- mapping term algeba -> index

  auto subsorts = start.subSorts();
  for (auto s : subsorts.iter()) {
    if (env.signature->isTermAlgebraSort(s)
        && !_createdTermAlgebras.contains(s)) {
      auto ta = env.signature->getTermAlgebraOfSort(s);
      auto idx = tas.size();
      tas.push(ta);
      recSorts.insert(s, idx);
    }
  }

  auto new_string_symobl = [&](vstring const& str)
  { return Z3_mk_string_symbol(_context, str.c_str()); };

  Z3MkDatatypesCall mkDatatypes(_context, tas);

  DEBUG("creating constructors: ");
  for (auto ta : tas) {
    _createdTermAlgebras.insert(ta->sort());
    mkDatatypes.mkConstrs.push(Stack<Z3MkConstructorCall>(ta->nConstructors()));

    for (auto cons : ta->iterCons()) {

      // data needed for the  Z3_mk_constructor call
      Stack<Z3_sort> argSorts(cons->arity());
      Stack<unsigned> argSortRefs(cons->arity());
      Stack<Z3_symbol> argNames(cons->arity());

      auto i = 0;
      for (auto argSort : cons->iterArgSorts()) {
        auto dtorName = new_string_symobl(env.signature->getFunction(cons->functor())->name() + "_arg" + to_vstring(i++));
        argNames.push(dtorName);
        recSorts.tryGet(argSort)
          .match([&](unsigned idx) {
                // for sorts that are to be generated with the call of Z3_mk_datatypes we need to push their index, and a nullptr
                argSortRefs.push(idx);
                argSorts.push(nullptr);
              },
              [&]() {
                // for other sorts, we need to push the sort, and an arbitrary index
                argSortRefs.push(0);  // <- 0 will never be read
                argSorts.push(getz3sort(argSort));
              });
      }

      cons->createDiscriminator();
      vstring discrName = cons->discriminatorName();

      DEBUG("\t", ta->sort().toString(), "::", env.signature->getFunction(cons->functor())->name(), ": ", env.signature->getFunction(cons->functor())->fnType()->toString());

      ASS_EQ(argSortRefs.size(), cons->arity())
      ASS_EQ(   argSorts.size(), cons->arity())
      ASS_EQ(   argNames.size(), cons->arity())

<<<<<<< HEAD
      mkDatatypes.mkConstrs.top().push(Z3MkConstructorCall {
          .c           = _context,
          .name        = Z3_mk_string_symbol(_context, env.signature->getFunction(cons->functor())->name().c_str()),
          .tester      = Z3_mk_string_symbol(_context, discrName.c_str()),
          .field_names = std::move(argNames),
          .sorts       = std::move(argSorts),
          .sort_refs   = std::move(argSortRefs),
=======
    }
    ASS_EQ(ctors.size(), ta->nConstructors());

    ctorss.push(std::move(ctors));
    ASS_EQ(ctorss.top().size(), ta->nConstructors());
    ctorss_z3.push(Z3_mk_constructor_list(_context, ctorss.top().size(),  ctorss.top().begin()));
    sortNames.push(Z3_mk_string_symbol(_context, ta->sort().toString().c_str()));
    if (_out.isSome())
      toSerialize.push(SerDtype {
        .name = ta->sort(),
        .ctors = std::move(serCtors),
>>>>>>> 9a87bef8
      });
    }
    mkDatatypes.sortNames.push(Z3_mk_string_symbol(_context, env.sorts->sortName(ta->sort()).c_str()));
  }

  ASS_EQ(mkDatatypes.sortNames.size(), tas.size())

  // actually create the datatypes
  _exporter.apply([&](auto& e) { e.Z3_mk_datatypes(mkDatatypes); });
  auto dtys = mkDatatypes();

  // register the `z3::func_decl`s created by `Z3_mk_datatypes` in indices to be queried when needed
<<<<<<< HEAD
  for (unsigned iSort = 0; iSort < mkDatatypes.sortNames.size(); iSort++) {
    auto& dty_v  = tas[iSort];
    auto& dty_z3 = dtys[iSort];
=======
  for (unsigned iSort = 0; iSort < sorts.size(); iSort++) {
    _sorts.insert(tas[iSort]->sort(), z3::sort(_context, sorts[iSort]));
    auto ta = tas[iSort];
    auto& ctors = ctorss[iSort];
    for (unsigned iCons = 0; iCons < ta->nConstructors(); iCons++) {
      auto ctor = ta->constructor(iCons);

      Z3_func_decl constr_;
      Z3_func_decl discr_;
      Array<Z3_func_decl> destr(ctor->arity());

      Z3_query_constructor(_context,
                           ctors[iCons],
                           ctor->arity(),
                           &constr_,
                           &discr_,
                           destr.begin());

      auto discr = z3::func_decl(_context, discr_);
      auto constr = z3::func_decl(_context, constr_);

      auto ctorId = FuncOrPredId::monomorphicFunction(ctor->functor());
      _toZ3.insert(ctorId, constr);
      _fromZ3.insert(constr, ctorId);

      if (ctor->hasDiscriminator()) {
        auto discrId = FuncOrPredId::monomorphicPredicate(ctor->discriminator());
        _toZ3.insert(discrId, discr);
        // _fromZ3.insert(discr, discrId);
      }
      for (unsigned iDestr = 0; iDestr < ctor->arity(); iDestr++)  {
        auto dtor = z3::func_decl(_context, destr[iDestr]);
        // careful: datatypes can have boolean fields!
        auto id = FuncOrPredId(
          ctor->destructorFunctor(iDestr),
          dtor.range().is_bool()
        );
        _toZ3.insert(id, dtor);
        _fromZ3.insert(dtor, id);
      }
    }
  }
>>>>>>> 9a87bef8

    _sorts.insert(dty_v->sort(), dty_z3.sort);

    for (unsigned iCons = 0; iCons < dty_v->nConstructors(); iCons++) {
      auto ctor_v  = dty_v->constructor(iCons);
      auto ctor_z3 = dty_z3.ctors[iCons];

      _toZ3.insert(FuncOrPredId::function(ctor_v->functor()), ctor_z3.func);
      _fromZ3.insert(ctor_z3.func, FuncOrPredId::function(ctor_v->functor()));

      if (ctor_v->hasDiscriminator()) {
        _toZ3  .insert(FuncOrPredId::predicate(ctor_v->discriminator()), ctor_z3.tester);
        _fromZ3.insert(ctor_z3.tester, FuncOrPredId::predicate(ctor_v->discriminator()));
      }

      for (unsigned iDestr = 0; iDestr < ctor_v->arity(); iDestr++)  {
        auto dtor_z3 = z3::func_decl(_context, ctor_z3.args[iDestr]);
        auto dtor_v  = ctor_v->argSort(iDestr) == Term::boolSort()
                     ? FuncOrPredId::predicate(ctor_v->destructorFunctor(iDestr))
                     : FuncOrPredId::function (ctor_v->destructorFunctor(iDestr));
        _toZ3  .insert(dtor_v, dtor_z3);
        _fromZ3.insert(dtor_z3, dtor_v);
      }
    }

  }
}

z3::func_decl const& Z3Interfacing::findConstructor(FuncId id_)
{
  CALL("Z3Interfacing::findConstructor(FuncId id)")
  auto id = FuncOrPredId::monomorphicFunction(id_);
  auto f = _toZ3.tryGet(id);
  if (f.isSome()) {
    return f.unwrap();
  } else {
    auto sym = env.signature->getFunction(id_);
    auto domain = sym->fnType()->result();
    createTermAlgebra(*env.signature->getTermAlgebraOfSort(domain));
    return _toZ3.get(id);
  }
}


z3::expr to_int(z3::expr e)
{ return z3::expr(e.ctx(), Z3_mk_real2int(e.ctx(), e)); }

namespace tptp {

  z3::expr floor(z3::expr e)
  { return to_real(to_int(e)); }

  z3::expr ceiling(z3::expr x)
  { return -tptp::floor(-x); }

  z3::expr truncate(z3::expr x)
  { return ite(x >= 0, tptp::floor(x), tptp::ceiling(x)); }

  z3::expr quotient_e(z3::expr n, z3::expr d)
  { return ite(d >= 0, floor(n / d), ceiling(n / d)); }

  z3::expr quotient_t(z3::expr l, z3::expr r)
  { return tptp::truncate(l / r); }

  z3::expr quotient_f(z3::expr l, z3::expr r)
  { return tptp::floor(l / r); }

  template<class F>
  struct LiftInt
  {
    F bin_real_func;

    z3::expr operator()(z3::expr l, z3::expr r)
    { return to_int(bin_real_func(to_real(l), to_real(r))); }
  };
  template<class F> LiftInt<F> liftInt(F f) { return LiftInt<F>{ f }; }

  template<class F>
  struct RemainderOp
  {
    F quotient;

    z3::expr operator()(z3::expr l, z3::expr r)
    { return l / r - quotient(l,r); }
  };
  template<class F> RemainderOp<F> remainder(F f) { return RemainderOp<F>{ f }; }
}


struct ToZ3Expr
{
  Z3Interfacing& self;
  Stack<z3::expr> _defs;

  using Arg    = TermList;
  using Result = z3::expr;

  z3::expr operator()(TermList toEval, z3::expr* args)
  {
    CALL("ToZ3Expr::operator()");
    // DEBUG("in: ", toEval)
    ASS(toEval.isTerm())
    auto trm = toEval.term();
    bool isLit = trm->isLiteral();

    Signature::Symbol* symb;
    SortId range_sort;
    if (isLit) {
      symb = env.signature->getPredicate(trm->functor());
      range_sort = AtomicSort::boolSort();
      // check for equality
      if( trm->functor()==0 || symb->equalityProxy()){
        ASS(trm->numTermArguments()==2);
        // both equality and equality proxy translated as z3 equality
        return args[0] == args[1];
      }
    } else {
      symb = env.signature->getFunction(trm->functor());
      OperatorType* ftype = symb->fnType();
      range_sort = ftype->result();
      if (env.signature->isTermAlgebraSort(range_sort) &&  !self._createdTermAlgebras.contains(range_sort) ) {
        self.createTermAlgebra(*env.signature->getTermAlgebraOfSort(range_sort));
      }
    }

    //if constant treat specially
    if(trm->numTermArguments()==0) {
      if(symb->integerConstant()){
        IntegerConstantType value = symb->integerValue();
        return self._context.int_val(value.toInner());
      }
      if(symb->realConstant()) {
        RealConstantType value = symb->realValue();
        return self._context.real_val(value.numerator().toInner(),value.denominator().toInner());
      }
      if(symb->rationalConstant()) {
        RationalConstantType value = symb->rationalValue();
        return self._context.real_val(value.numerator().toInner(),value.denominator().toInner());
      }
      if(!isLit && env.signature->isFoolConstantSymbol(true,trm->functor())) {
        return self._context.bool_val(true);
      }
      if(!isLit && env.signature->isFoolConstantSymbol(false,trm->functor())) {
        return self._context.bool_val(false);
      }
      if(symb->termAlgebraCons()) {
        auto ctor = self.findConstructor(trm->functor());
        return ctor();
      }
      // TODO do we really have overflownConstants ?? not in evaluation(s) at least
      if (symb->overflownConstant()) {
        // too large for native representation, but z3 should cope
        auto s = symb->fnType()->result();
        if (s == IntTraits::sort()) {
          return self._context.int_val(symb->name().c_str());
        } else if (s == RatTraits::sort()) {
          return self._context.real_val(symb->name().c_str());
        } else if (s == RealTraits::sort()) {
          return self._context.real_val(symb->name().c_str());
        } else {
          ; // intentional fallthrough; the input is fof (and not tff), so let's just treat this as a constant
        }
      }

      // If not value then create constant symbol
      return self.getConst(symb, self.getz3sort(range_sort));
    }
    ASS(trm->numTermArguments()>0);

    // Currently do not deal with all intepreted operations, should extend
    // - constants dealt with above
    // - unary funs/preds like is_rat interpretation unclear
    if(symb->interpreted()){
      Interpretation interp = static_cast<Signature::InterpretedSymbol*>(symb)->getInterpretation();

      if (Theory::isPolymorphic(interp)) {
        switch(interp){
          case Theory::ARRAY_SELECT:
          case Theory::ARRAY_BOOL_SELECT:
            // select(array,index)
            return select(args[0],args[1]);

          case Theory::ARRAY_STORE:
            // store(array,index,value)
            return store(args[0],args[1],args[2]);

          default:
            {}//skip it and treat the function as uninterpretted
        }

      } else {
        auto int_zero = self._context.int_val(0);
        auto real_zero = self._context.real_val(0);

        switch(interp){
        // Numerical operations
        case Theory::INT_DIVIDES:
          {
          auto k = self.getNamingConstantFor(toEval, self._context.int_sort());
          // a divides b <-> k * a ==  b
          return k * args[0] == args[1];
          }

        case Theory::INT_UNARY_MINUS:
        case Theory::RAT_UNARY_MINUS:
        case Theory::REAL_UNARY_MINUS:
          return -args[0];

        case Theory::INT_PLUS:
        case Theory::RAT_PLUS:
        case Theory::REAL_PLUS:
          return args[0] + args[1];

        // Don't really need as it's preprocessed away
        case Theory::INT_MINUS:
        case Theory::RAT_MINUS:
        case Theory::REAL_MINUS:
          return args[0] - args[1];

        case Theory::INT_MULTIPLY:
        case Theory::RAT_MULTIPLY:
        case Theory::REAL_MULTIPLY:
          return args[0] * args[1];

        case Theory::RAT_QUOTIENT:
        case Theory::REAL_QUOTIENT:
          return args[0] / args[1];

        /** TPTP's ${quotient,remainder}_e */
        case Theory::INT_QUOTIENT_E:  return args[0] / args[1];          /* <--- same semantics of tptp and smtlib2 for int */
        case Theory::INT_REMAINDER_E: return z3::mod(args[0], args[1]);  /* <---                                            */
        case Theory::RAT_QUOTIENT_E:
        case Theory::REAL_QUOTIENT_E:  return                 tptp::quotient_e (args[0], args[1]);
        case Theory::RAT_REMAINDER_E:
        case Theory::REAL_REMAINDER_E: return tptp::remainder(tptp::quotient_e)(args[0], args[1]);

         /** {quotient,remainder}_t */
        case Theory::INT_QUOTIENT_T:  return tptp::liftInt(                tptp::quotient_t )(args[0],args[1]);
        case Theory::INT_REMAINDER_T: return tptp::liftInt(tptp::remainder(tptp::quotient_t))(args[0],args[1]);
        case Theory::RAT_QUOTIENT_T:
        case Theory::REAL_QUOTIENT_T: return                 tptp::quotient_t (args[0], args[1]);
        case Theory::REAL_REMAINDER_T:
        case Theory::RAT_REMAINDER_T: return tptp::remainder(tptp::quotient_t)(args[0], args[1]);

        /** {quotient,remainder}_f */
        case Theory::INT_QUOTIENT_F:  return tptp::liftInt(                tptp::quotient_f )(args[0], args[1]);
        case Theory::INT_REMAINDER_F: return tptp::liftInt(tptp::remainder(tptp::quotient_f))(args[0],args[1]);
        case Theory::RAT_QUOTIENT_F:
        case Theory::REAL_QUOTIENT_F: return                 tptp::quotient_f (args[0], args[1]);
        case Theory::REAL_REMAINDER_F:
        case Theory::RAT_REMAINDER_F: return tptp::remainder(tptp::quotient_f)(args[0], args[1]);


        case Theory::RAT_TO_INT:
        case Theory::REAL_TO_INT:
        case Theory::INT_FLOOR:
        case Theory::RAT_FLOOR:
        case Theory::REAL_FLOOR:
          return to_real(to_int(args[0]));

        case Theory::RAT_TO_REAL:
          return args[0];

        case Theory::INT_TO_REAL:
        case Theory::INT_TO_RAT:
          return to_real(args[0]);

        case Theory::INT_CEILING:
        case Theory::RAT_CEILING:
        case Theory::REAL_CEILING:
          return tptp::ceiling(args[0]);

        case Theory::INT_TRUNCATE:
        case Theory::RAT_TRUNCATE:
        case Theory::REAL_TRUNCATE:
          return tptp::truncate(args[0]);

        case Theory::INT_ROUND:
        case Theory::RAT_ROUND:
        case Theory::REAL_ROUND: {
            z3::expr t = args[0];
            z3::expr i = to_int(t);
            z3::expr i2 = i + self._context.real_val(1,2);
            return ite(t > i2, i+1, ite(t==i2, ite(z3::mod(i, 2),i ,i+1 ),i));
          }

        case Theory::INT_ABS: {
            z3::expr t = args[0];
            return ite(t > 0, t, -t);
          }

        case Theory::INT_IS_INT:
        case Theory::RAT_IS_INT:
        case Theory::REAL_IS_INT:
          return z3::is_int(args[0]);

        case Theory::INT_LESS:
        case Theory::RAT_LESS:
        case Theory::REAL_LESS:
          return args[0] < args[1];

        case Theory::INT_GREATER:
        case Theory::RAT_GREATER:
        case Theory::REAL_GREATER:
          return args[0] > args[1];

        case Theory::INT_LESS_EQUAL:
        case Theory::RAT_LESS_EQUAL:
        case Theory::REAL_LESS_EQUAL:
          return args[0] <= args[1];

        case Theory::INT_GREATER_EQUAL:
        case Theory::RAT_GREATER_EQUAL:
        case Theory::REAL_GREATER_EQUAL:
          return args[0] >= args[1];

        default:
          {}//skip it and treat the function as uninterpretted
        }
      }
    }

    // uninterpretd function
    auto f = self.z3Function(Z3Interfacing::FuncOrPredId(trm));
    return f(f.arity(), args);
  }
};



z3::func_decl Z3Interfacing::z3Function(FuncOrPredId functor)
{
  CALL("Z3Interfacing::z3Function");
  auto& self = *this;

  auto found = self._toZ3.tryGet(functor);
  if (found.isSome()) {
    return found.unwrap();
  } else {
    // function does not yet exist, create it
    auto symb = functor.isPredicate ? env.signature->getPredicate(functor.id)
                                    : env.signature->getFunction(functor.id);
    auto type = functor.isPredicate ? symb->predType() : symb->fnType();

    // polymorphic symbol application: treat f(<sorts>, ...) as f<sorts>(...) for Z3
    vstring namebuf = symb->name();
    Substitution typeSubst;
    if(functor.forSorts) {
      SortHelper::getTypeSub(functor.forSorts, typeSubst);
      namebuf += '$';
      for(unsigned i = 0; i < functor.forSorts->numTypeArguments(); i++)
        namebuf += functor.forSorts->termArg(i).toString();
    }

    z3::sort_vector domain_sorts = z3::sort_vector(self._context);
    for (unsigned i=type->numTypeArguments(); i<type->arity(); i++) {
      TermList arg = SubstHelper::apply(type->arg(i), typeSubst);
      domain_sorts.push_back(self.getz3sort(arg));
    }
<<<<<<< HEAD
    auto codomain = functor.isPredicate ? self._context.bool_sort() : self.getz3sort(type->result());
    auto decl = self.z3_declare_fun(symb->name(), domain_sorts, codomain);
    self._toZ3.insert(functor, decl);
=======

    z3::symbol name = self._context.str_symbol(namebuf.c_str());
    auto range_sort = functor.isPredicate
      ? self._context.bool_sort()
      : self.getz3sort(SubstHelper::apply(type->result(), typeSubst));
    auto decl = self._context.function(name,domain_sorts,range_sort);
    outputln(decl);
    self._toZ3.insert(functor, decl); // (declare-fun ...)
>>>>>>> 9a87bef8
    return decl;
  }
}

/**
 * Translate a Vampire term into a Z3 term
 * - Assumes term is ground
 * - Translates the ground structure
 * - Some interpreted functions/predicates are handled
 */
Z3Interfacing::Representation Z3Interfacing::getRepresentation(Term* trm)
{
  CALL("Z3Interfacing::getRepresentation(Term*)");
  Stack<z3::expr> defs;
  auto expr = evaluateBottomUp(TermList(trm), ToZ3Expr{ *this, defs });
  return Representation(expr, std::move(defs));
}

Z3Interfacing::Representation Z3Interfacing::getRepresentation(SATLiteral slit)
{
  CALL("Z3Interfacing::getRepresentation(SATLiteral)");
  BYPASSING_ALLOCATOR;


  //First, does this represent a ground literal
  Literal* lit = _sat2fo.toFO(slit);
  if(lit && lit->ground()){
    //cout << "getRepresentation of " << lit->toString() << endl;
    // Now translate it into an SMT object
    try{
      auto repr = getRepresentation(lit);

      /* we name all literals in order to make z3 cache their truth values.
       * this gives a massive performance boost in many cases.              */

      z3::expr bname = getNameExpr(slit.var());
      z3::expr naming = (bname == repr.expr);
      repr.defs.push(naming);
      repr.expr = bname;

      if(_showZ3){
        env.beginOutput();
        env.out() << "[Z3] add (naming): " << naming << std::endl;
        env.endOutput();
      }

      if(slit.isNegative()) {
        repr.expr = !repr.expr;
      }

      return repr;
    }catch(z3::exception& exception){
     reportSpiderFail();
     cout << "Z3 exception:\n" << exception.msg() << endl;
     ASSERTION_VIOLATION_REP("Failed to create Z3 rep for " + lit->toString());
    }
  } else {
    //if non ground then just create a propositional variable
    z3::expr e = getNameExpr(slit.var());
    return Representation(slit.isPositive() ? e : !e,
                          Stack<z3::expr>());
  }
}

SATClause* Z3Interfacing::getRefutation()
{
  CALL("Z3Interfacing::getRefutation");

  return PrimitiveProofRecordingSATSolver::getRefutation();

  // TODO: optionally, we could try getting an unsat core from Z3 (could be smaller than all the added clauses so far)
  // NOTE: this will not (necessarily) be the same option as _unsatCore, which takes care of minimization of added assumptions
  // also ':core.minimize' might need to be set to get some effect
}

Z3Interfacing::~Z3Interfacing()
{
  CALL("~Z3Interfacing")
  _sorts.clear();
  _toZ3.clear();
  _fromZ3.clear();
  _exporter.apply([&](auto& e) { e.terminate(); });
}



bool Z3Interfacing::isNamedExpr(unsigned var) const
{ return _varNames.find(var); }

z3::expr Z3Interfacing::getNameExpr(unsigned var)
{
      // this method is called very often in runs with a lot of avatar reasoning. Cache the constants to avoid that z3 has to search for the string name in its function index
  return _varNames.getOrInit(var, [&]()
      { return z3_declare_const("v"+Lib::Int::toString(var), _context.bool_sort()); });
}


z3::expr Z3Interfacing::getNamingConstantFor(TermList toName, z3::sort sort)
{
  return _termIndexedConstants.getOrInit(toName, [&]()
    { return z3_declare_const("n" + toName.toString(), sort); });
}

z3::expr Z3Interfacing::getConst(Signature::Symbol* symb, z3::sort sort)
{
  return _constantNames.getOrInit(symb, [&]() 
    // careful: keep native constants' names distinct from the above ones (hence the "c"-prefix below)
    { return z3_declare_const("c" + symb->name(), sort); });
}

} // namespace SAT

#endif /** if VZ3 **/<|MERGE_RESOLUTION|>--- conflicted
+++ resolved
@@ -78,13 +78,8 @@
 
 //using namespace z3;
 
-<<<<<<< HEAD
 Z3Interfacing::Z3Interfacing(const Shell::Options& opts, SAT2FO& s2f, bool unsatCore, vstring const& exportSmtlib):
   Z3Interfacing(s2f, opts.showZ3(), /* unsatCore */ unsatCore, exportSmtlib, opts.problemExportSyntax())
-=======
-Z3Interfacing::Z3Interfacing(const Shell::Options& opts, SAT2FO& s2f, bool unsatCoresForAssumptions, vstring const& exportSmtlib):
-  Z3Interfacing(s2f, opts.showZ3(), /* unsatCoresForAssumptions = */ unsatCoresForAssumptions, exportSmtlib)
->>>>>>> 9a87bef8
 { }
 
 const char* errToString(Z3_error_code code)
@@ -225,14 +220,10 @@
   throw z3::exception(errToString(code));
 }
 
-<<<<<<< HEAD
+#define STATEMENTS_TO_EXPRESSION(...) [&]() { __VA_ARGS__; return 0; }()
+
 Z3Interfacing::Z3Interfacing(SAT2FO& s2f, bool showZ3, bool unsatCore, vstring const& exportSmtlib,  Shell::Options::ProblemExportSyntax exportSyntax):
-=======
-#define STATEMENTS_TO_EXPRESSION(...) [&]() { __VA_ARGS__; return 0; }()
-
-Z3Interfacing::Z3Interfacing(SAT2FO& s2f, bool showZ3, bool unsatCoresForAssumptions, vstring const& exportSmtlib):
   _hasSeenArrays(false),
->>>>>>> 9a87bef8
   _varCnt(0),
   _sat2fo(s2f),
   _outSyntax(exportSyntax),
@@ -243,7 +234,6 @@
   //   }()),
   _status(SATISFIABLE),
   _showZ3(showZ3),
-<<<<<<< HEAD
   _unsatCore(unsatCore),
   _assumptions(),
   _context(),
@@ -264,35 +254,19 @@
         }
       }
     }())
-=======
-  _unsatCore(unsatCoresForAssumptions),
-  _out()
->>>>>>> 9a87bef8
+//   _unsatCore(unsatCoresForAssumptions),
+//   _out()
 {
   CALL("Z3Interfacing::Z3Interfacing");
   BYPASSING_ALLOCATOR
 
-<<<<<<< HEAD
   _exporter.apply([&](auto& e) { e.initialize(); });
 
   z3_set_param("rewriter.expand_store_eq", true);
-  z3_set_param("model.completion", MODEL_COMPLETION);
+  // z3_set_param("model.completion", MODEL_COMPLETION);
   // z3_set_param("model.compact", false); // keeps z3 from compressing its model. ~50% of the runtime of get_model is spent doing that otherwise
   z3_set_param("model.compact", true); // keeps z3 from compressing its model. ~50% of the runtime of get_model is spent doing that otherwise
-=======
-  _solver.reset();
-  outputln("(check-sat)");
-  outputln("(get-model)");
-  outputln("(reset)");
-
-  z3::params p(_context);
-  auto setOption = [&](auto k, auto v){
-    p.set(k,v);
-    outputln(";- z3 parameter: ", k, "=", v);
-  };
-  setOption("rewriter.expand_store_eq", true);
-  setOption("model.compact", true);
->>>>>>> 9a87bef8
+
   if (_unsatCore) {
     z3_set_param(":unsat-core", true);
   }
@@ -724,6 +698,13 @@
   out << "}), " << escapeVarName(codomain) << " );" << std::endl;
 }
 
+z3::sort Z3Interfacing::z3_array_sort(z3::sort const& index_sort, z3::sort const& value_sort)
+{
+  auto z3_sort = _context.array_sort(index_sort,value_sort);
+  _exporter.apply([&](auto& e) { e.declare_array_sort(z3_sort, index_sort, value_sort); });
+  return z3_sort;
+}
+
 z3::sort Z3Interfacing::z3_declare_sort(vstring const& name) {
   auto sort = _context.uninterpreted_sort(_context.str_symbol(name.c_str()));
   _exporter.apply([&](auto& e) { e.declareSort(sort); });
@@ -764,6 +745,7 @@
   _exporter.apply([&](auto& e) { e.declare_fun(name, z3::sort_vector(_context), sort); });
   return _context.function(name.c_str(), z3::sort_vector(_context), sort)();
 }
+
 
 z3::func_decl Z3Interfacing::z3_declare_fun(vstring const& name, z3::sort_vector domain, z3::sort codomain) {
   _exporter.apply([&](auto& e) { e.declare_fun(name, domain, codomain); });
@@ -873,15 +855,6 @@
   CALL("Z3Interfacing::solve()");
   BYPASSING_ALLOCATOR;
   DEBUG("assumptions: ", _assumptions);
-<<<<<<< HEAD
-  auto result = z3_check();
-=======
-
-  output("(check-sat-assuming (");
-  for (auto const& a : _assumptions) {
-    outputln(" ", a);
-  }
-  outputln(" ))");
 
   /* The purpose of this class is to conditionally disable variable elimination inside Z3's _solver.check,
    * which results in some literals not being evaluated to either true and false, that we need for AVATAR.
@@ -897,8 +870,8 @@
     ~ScopedPushAndPop() { if (_dpp) {_s.pop();} }
   } _maybePushAndPop(_solver,_hasSeenArrays);
 
-  z3::check_result result = _solver.check(_assumptions.size(), _assumptions.begin());
->>>>>>> 9a87bef8
+
+  auto result = z3_check();
 
   if(_showZ3){
     env.beginOutput();
@@ -1149,14 +1122,6 @@
     // TODO what about built-in tuples?
 
     // Deal with known sorts differently
-<<<<<<< HEAD
-         if(s ==   Term::boolSort()) insert(_context.bool_sort());
-    else if(s ==  IntTraits::sort()) insert( _context.int_sort());
-    else if(s == RealTraits::sort()) insert(_context.real_sort());
-    else if(s ==  RatTraits::sort()) insert(_context.real_sort()); // Drops notion of rationality
-    // TODO: are we really allowed to do this ???                     ^^^^^^^^^^^^^^^^^^^^^^^^^^^
-    else if(SortHelper::isArraySort(s)) {
-=======
          if(s == AtomicSort::boolSort()) insert(_context.bool_sort());
     else if(s ==  IntTraits::sort()) insert( _context.int_sort());
     else if(s == RealTraits::sort()) insert(_context.real_sort());
@@ -1164,25 +1129,16 @@
     // TODO: are we really allowed to do this ???                   ^^^^^^^^^^^^^^^^^^^^^^^^^^^
     else if(s.isArraySort()) {
       _hasSeenArrays = true;
->>>>>>> 9a87bef8
-
-      z3::sort index_sort = getz3sort(SortHelper::getIndexSort(s));
-      z3::sort value_sort = getz3sort(SortHelper::getInnerSort(s));
-      auto z3_sort = _context.array_sort(index_sort,value_sort);
-      _exporter.apply([&](auto& e) { e.declare_array_sort(z3_sort, index_sort, value_sort); });
-      insert(z3_sort);
+      insert(z3_array_sort(
+            getz3sort(SortHelper::getIndexSort(s)),
+            getz3sort(SortHelper::getInnerSort(s))
+            ));
 
     } else if (env.signature->isTermAlgebraSort(s)) {
       createTermAlgebra(*env.signature->getTermAlgebraOfSort(s));
 
     } else {
-<<<<<<< HEAD
-      insert(z3_declare_sort(env.sorts->sortName(s)));
-=======
-      auto sort = _context.uninterpreted_sort(_context.str_symbol(s.toString().c_str()));
-      outputln("(declare-sort ", sort, " 0)");
-      insert(sort);
->>>>>>> 9a87bef8
+      insert(z3_declare_sort(s.toString()));
     }
   }
   return _sorts.get(s);
@@ -1215,7 +1171,7 @@
     }
   }
 
-  auto new_string_symobl = [&](vstring const& str)
+  auto new_string_symbol = [&](vstring const& str)
   { return Z3_mk_string_symbol(_context, str.c_str()); };
 
   Z3MkDatatypesCall mkDatatypes(_context, tas);
@@ -1234,7 +1190,7 @@
 
       auto i = 0;
       for (auto argSort : cons->iterArgSorts()) {
-        auto dtorName = new_string_symobl(env.signature->getFunction(cons->functor())->name() + "_arg" + to_vstring(i++));
+        auto dtorName = new_string_symbol(env.signature->getFunction(cons->functor())->name() + "_arg" + to_vstring(i++));
         argNames.push(dtorName);
         recSorts.tryGet(argSort)
           .match([&](unsigned idx) {
@@ -1258,30 +1214,30 @@
       ASS_EQ(   argSorts.size(), cons->arity())
       ASS_EQ(   argNames.size(), cons->arity())
 
-<<<<<<< HEAD
+// <<<<<<< HEAD
       mkDatatypes.mkConstrs.top().push(Z3MkConstructorCall {
           .c           = _context,
-          .name        = Z3_mk_string_symbol(_context, env.signature->getFunction(cons->functor())->name().c_str()),
-          .tester      = Z3_mk_string_symbol(_context, discrName.c_str()),
+          .name        = new_string_symbol(env.signature->getFunction(cons->functor())->name()),
+          .tester      = new_string_symbol(discrName),
           .field_names = std::move(argNames),
           .sorts       = std::move(argSorts),
           .sort_refs   = std::move(argSortRefs),
-=======
-    }
-    ASS_EQ(ctors.size(), ta->nConstructors());
-
-    ctorss.push(std::move(ctors));
-    ASS_EQ(ctorss.top().size(), ta->nConstructors());
-    ctorss_z3.push(Z3_mk_constructor_list(_context, ctorss.top().size(),  ctorss.top().begin()));
-    sortNames.push(Z3_mk_string_symbol(_context, ta->sort().toString().c_str()));
-    if (_out.isSome())
-      toSerialize.push(SerDtype {
-        .name = ta->sort(),
-        .ctors = std::move(serCtors),
->>>>>>> 9a87bef8
+// =======
+//     }
+//     ASS_EQ(ctors.size(), ta->nConstructors());
+//
+//     ctorss.push(std::move(ctors));
+//     ASS_EQ(ctorss.top().size(), ta->nConstructors());
+//     ctorss_z3.push(Z3_mk_constructor_list(_context, ctorss.top().size(),  ctorss.top().begin()));
+//     sortNames.push(Z3_mk_string_symbol(_context, ta->sort().toString().c_str()));
+//     if (_out.isSome())
+//       toSerialize.push(SerDtype {
+//         .name = ta->sort(),
+//         .ctors = std::move(serCtors),
+// >>>>>>> master
       });
     }
-    mkDatatypes.sortNames.push(Z3_mk_string_symbol(_context, env.sorts->sortName(ta->sort()).c_str()));
+    mkDatatypes.sortNames.push(new_string_symbol(ta->sort().toString()));
   }
 
   ASS_EQ(mkDatatypes.sortNames.size(), tas.size())
@@ -1291,54 +1247,54 @@
   auto dtys = mkDatatypes();
 
   // register the `z3::func_decl`s created by `Z3_mk_datatypes` in indices to be queried when needed
-<<<<<<< HEAD
+// <<<<<<< HEAD
   for (unsigned iSort = 0; iSort < mkDatatypes.sortNames.size(); iSort++) {
     auto& dty_v  = tas[iSort];
     auto& dty_z3 = dtys[iSort];
-=======
-  for (unsigned iSort = 0; iSort < sorts.size(); iSort++) {
-    _sorts.insert(tas[iSort]->sort(), z3::sort(_context, sorts[iSort]));
-    auto ta = tas[iSort];
-    auto& ctors = ctorss[iSort];
-    for (unsigned iCons = 0; iCons < ta->nConstructors(); iCons++) {
-      auto ctor = ta->constructor(iCons);
-
-      Z3_func_decl constr_;
-      Z3_func_decl discr_;
-      Array<Z3_func_decl> destr(ctor->arity());
-
-      Z3_query_constructor(_context,
-                           ctors[iCons],
-                           ctor->arity(),
-                           &constr_,
-                           &discr_,
-                           destr.begin());
-
-      auto discr = z3::func_decl(_context, discr_);
-      auto constr = z3::func_decl(_context, constr_);
-
-      auto ctorId = FuncOrPredId::monomorphicFunction(ctor->functor());
-      _toZ3.insert(ctorId, constr);
-      _fromZ3.insert(constr, ctorId);
-
-      if (ctor->hasDiscriminator()) {
-        auto discrId = FuncOrPredId::monomorphicPredicate(ctor->discriminator());
-        _toZ3.insert(discrId, discr);
-        // _fromZ3.insert(discr, discrId);
-      }
-      for (unsigned iDestr = 0; iDestr < ctor->arity(); iDestr++)  {
-        auto dtor = z3::func_decl(_context, destr[iDestr]);
-        // careful: datatypes can have boolean fields!
-        auto id = FuncOrPredId(
-          ctor->destructorFunctor(iDestr),
-          dtor.range().is_bool()
-        );
-        _toZ3.insert(id, dtor);
-        _fromZ3.insert(dtor, id);
-      }
-    }
-  }
->>>>>>> 9a87bef8
+// =======
+//   for (unsigned iSort = 0; iSort < sorts.size(); iSort++) {
+//     _sorts.insert(tas[iSort]->sort(), z3::sort(_context, sorts[iSort]));
+//     auto ta = tas[iSort];
+//     auto& ctors = ctorss[iSort];
+//     for (unsigned iCons = 0; iCons < ta->nConstructors(); iCons++) {
+//       auto ctor = ta->constructor(iCons);
+//
+//       Z3_func_decl constr_;
+//       Z3_func_decl discr_;
+//       Array<Z3_func_decl> destr(ctor->arity());
+//
+//       Z3_query_constructor(_context,
+//                            ctors[iCons],
+//                            ctor->arity(),
+//                            &constr_,
+//                            &discr_,
+//                            destr.begin());
+//
+//       auto discr = z3::func_decl(_context, discr_);
+//       auto constr = z3::func_decl(_context, constr_);
+//
+//       auto ctorId = FuncOrPredId::monomorphicFunction(ctor->functor());
+//       _toZ3.insert(ctorId, constr);
+//       _fromZ3.insert(constr, ctorId);
+//
+//       if (ctor->hasDiscriminator()) {
+//         auto discrId = FuncOrPredId::monomorphicPredicate(ctor->discriminator());
+//         _toZ3.insert(discrId, discr);
+//         // _fromZ3.insert(discr, discrId);
+//       }
+//       for (unsigned iDestr = 0; iDestr < ctor->arity(); iDestr++)  {
+//         auto dtor = z3::func_decl(_context, destr[iDestr]);
+//         // careful: datatypes can have boolean fields!
+//         auto id = FuncOrPredId(
+//           ctor->destructorFunctor(iDestr),
+//           dtor.range().is_bool()
+//         );
+//         _toZ3.insert(id, dtor);
+//         _fromZ3.insert(dtor, id);
+//       }
+//     }
+//   }
+// >>>>>>> master
 
     _sorts.insert(dty_v->sort(), dty_z3.sort);
 
@@ -1346,19 +1302,19 @@
       auto ctor_v  = dty_v->constructor(iCons);
       auto ctor_z3 = dty_z3.ctors[iCons];
 
-      _toZ3.insert(FuncOrPredId::function(ctor_v->functor()), ctor_z3.func);
-      _fromZ3.insert(ctor_z3.func, FuncOrPredId::function(ctor_v->functor()));
+      _toZ3.insert(FuncOrPredId::monomorphicFunction(ctor_v->functor()), ctor_z3.func);
+      _fromZ3.insert(ctor_z3.func, FuncOrPredId::monomorphicFunction(ctor_v->functor()));
 
       if (ctor_v->hasDiscriminator()) {
-        _toZ3  .insert(FuncOrPredId::predicate(ctor_v->discriminator()), ctor_z3.tester);
-        _fromZ3.insert(ctor_z3.tester, FuncOrPredId::predicate(ctor_v->discriminator()));
+        _toZ3  .insert(FuncOrPredId::monomorphicPredicate(ctor_v->discriminator()), ctor_z3.tester);
+        _fromZ3.insert(ctor_z3.tester, FuncOrPredId::monomorphicPredicate(ctor_v->discriminator()));
       }
 
       for (unsigned iDestr = 0; iDestr < ctor_v->arity(); iDestr++)  {
         auto dtor_z3 = z3::func_decl(_context, ctor_z3.args[iDestr]);
-        auto dtor_v  = ctor_v->argSort(iDestr) == Term::boolSort()
-                     ? FuncOrPredId::predicate(ctor_v->destructorFunctor(iDestr))
-                     : FuncOrPredId::function (ctor_v->destructorFunctor(iDestr));
+        auto dtor_v  = ctor_v->argSort(iDestr) == AtomicSort::boolSort()
+                     ? FuncOrPredId::monomorphicPredicate(ctor_v->destructorFunctor(iDestr))
+                     : FuncOrPredId::monomorphicFunction (ctor_v->destructorFunctor(iDestr));
         _toZ3  .insert(dtor_v, dtor_z3);
         _fromZ3.insert(dtor_z3, dtor_v);
       }
@@ -1698,20 +1654,9 @@
       TermList arg = SubstHelper::apply(type->arg(i), typeSubst);
       domain_sorts.push_back(self.getz3sort(arg));
     }
-<<<<<<< HEAD
     auto codomain = functor.isPredicate ? self._context.bool_sort() : self.getz3sort(type->result());
-    auto decl = self.z3_declare_fun(symb->name(), domain_sorts, codomain);
+    auto decl = self.z3_declare_fun(namebuf, domain_sorts, codomain);
     self._toZ3.insert(functor, decl);
-=======
-
-    z3::symbol name = self._context.str_symbol(namebuf.c_str());
-    auto range_sort = functor.isPredicate
-      ? self._context.bool_sort()
-      : self.getz3sort(SubstHelper::apply(type->result(), typeSubst));
-    auto decl = self._context.function(name,domain_sorts,range_sort);
-    outputln(decl);
-    self._toZ3.insert(functor, decl); // (declare-fun ...)
->>>>>>> 9a87bef8
     return decl;
   }
 }
