--- conflicted
+++ resolved
@@ -123,13 +123,8 @@
 
 //using namespace z3;
 
-<<<<<<< HEAD
-Z3Interfacing::Z3Interfacing(const Shell::Options& opts, SAT2FO& s2f, bool unsatCore, vstring const& exportFile,Shell::Options::ProblemExportSyntax exportSyntax):
+Z3Interfacing::Z3Interfacing(const Shell::Options& opts, SAT2FO& s2f, bool unsatCore, std::string const& exportFile,Shell::Options::ProblemExportSyntax exportSyntax):
   Z3Interfacing(s2f, opts.showZ3(), /* unsatCore */ unsatCore, exportFile, exportSyntax)
-=======
-Z3Interfacing::Z3Interfacing(const Shell::Options& opts, SAT2FO& s2f, bool unsatCoresForAssumptions, std::string const& exportSmtlib):
-  Z3Interfacing(s2f, opts.showZ3(), /* unsatCoresForAssumptions = */ unsatCoresForAssumptions, exportSmtlib)
->>>>>>> e7b2fd1b
 { }
 
 const char* errToString(Z3_error_code code)
@@ -266,25 +261,14 @@
   throw z3::exception(errToString(code));
 }
 
-<<<<<<< HEAD
-Z3Interfacing::Z3Interfacing(SAT2FO& s2f, bool showZ3, bool unsatCore, vstring const& exportSmtlib, Options::ProblemExportSyntax exportSyntax):
+Z3Interfacing::Z3Interfacing(SAT2FO& s2f, bool showZ3, bool unsatCore, std::string const& exportSmtlib, Options::ProblemExportSyntax exportSyntax):
   _hasSeenArrays(false),
   _varCnt(0),
   _sat2fo(s2f),
   _outSyntax(exportSyntax),
-  _status(SATISFIABLE),
+  _status(Status::SATISFIABLE),
   _context(),
   _solver(*_context),
-=======
-Z3Interfacing::Z3Interfacing(SAT2FO& s2f, bool showZ3, bool unsatCoresForAssumptions, std::string const& exportSmtlib):
-  _hasSeenArrays(false),
-  _varCnt(0),
-  _sat2fo(s2f),
-  _status(Status::SATISFIABLE),
-  _config(),
-  _context(_config),
-  _solver(_context),
->>>>>>> e7b2fd1b
   _model((_solver.check(), _solver.get_model())),
   _assumptions([]() {
       if (ENABLE_Z3_PROOF_GENERATION) {
@@ -364,10 +348,10 @@
 void ProblemExport::Smtlib::get_model()                                { out << "(get-model)"                     << std::endl; }
 void ProblemExport::Smtlib::reset()                                    { out << "(reset)"                         << std::endl; }
 
-void ProblemExport::Smtlib::declare_const(vstring const& name, z3::sort codomain)
+void ProblemExport::Smtlib::declare_const(std::string const& name, z3::sort codomain)
 { return declare_fun(name, z3::sort_vector(codomain.ctx()), codomain); }
 
-void ProblemExport::Smtlib::declare_fun(vstring const& name, z3::sort_vector domain, z3::sort codomain) {
+void ProblemExport::Smtlib::declare_fun(std::string const& name, z3::sort_vector domain, z3::sort codomain) {
   out << "(declare-fun " << name << " (";
   for (auto s : domain)
     out << " "  << s;
@@ -391,7 +375,7 @@
 
 void ProblemExport::Smtlib::Z3_mk_datatypes(Z3MkDatatypesCall const& call) {
   auto quote = [&](auto x){
-    vstringstream s;
+    std::stringstream s;
     s << x;
     auto str = s.str();
     if (str[0] == '\'') {
@@ -424,26 +408,26 @@
   out << "))" << std::endl;
 }
 
-vstring ProblemExport::ApiCalls::escapeVarName(z3::sort const& sym)
+std::string ProblemExport::ApiCalls::escapeVarName(z3::sort const& sym)
 {
   if (sym.is_array()) {
     // Array sorts have argments. Hence we need to escape the arguments as well, not only the sort name
     return _escapeVarName(sym);
   } else {
     return Z3_ast(sym) == nullptr 
-      ? vstring("nullptr")
+      ? std::string("nullptr")
       : _escapeVarName(sym.name());
   }
 }
 
-vstring ProblemExport::ApiCalls::escapeVarName(z3::symbol const& sym)
+std::string ProblemExport::ApiCalls::escapeVarName(z3::symbol const& sym)
 { return _escapeVarName(sym); }
 
 
 template<class Outputable>
-vstring ProblemExport::ApiCalls::_escapeVarName(Outputable const& sym) {
-  vstringstream cvar;
-  auto generatePrefix = [&](vstring const& toEscape) -> vstring {
+std::string ProblemExport::ApiCalls::_escapeVarName(Outputable const& sym) {
+  std::stringstream cvar;
+  auto generatePrefix = [&](std::string const& toEscape) -> std::string {
     unsigned iter = 0;
     while (iter < toEscape.length()) {
       if (std::isalnum(toEscape[iter]) || toEscape[iter] == '_') break;
@@ -466,7 +450,7 @@
         iter++;
       }
     }
-    return vstring(cvar.str());
+    return std::string(cvar.str());
   };
 
 
@@ -580,14 +564,14 @@
 }
 
 struct ProblemExport::ApiCalls::EscapeString {
-  vstring s;
-  EscapeString(vstring s) : s(s) {}
+  std::string s;
+  EscapeString(std::string s) : s(s) {}
   EscapeString(z3::expr const& x) : EscapeString(outputToString(x)) {}
   friend std::ostream& operator<<(std::ostream& out, EscapeString const& self)
   { return out << "R\"(" << self.s << ")\""; }// TODO mask occurences of )"
 };
 
-std::ostream& ProblemExport::operator<<(std::ostream& out, ProblemExport::ApiCalls::Serialize<vstring> const& self)
+std::ostream& ProblemExport::operator<<(std::ostream& out, ProblemExport::ApiCalls::Serialize<std::string> const& self)
 { return out << ProblemExport::ApiCalls::EscapeString{self.inner}; }
 
 std::ostream& ProblemExport::operator<<(std::ostream& out, ProblemExport::ApiCalls::Serialize<bool> const& self)
@@ -808,14 +792,14 @@
   out << "  }" << std::endl << std::endl;
 }
 
-void ProblemExport::ApiCalls::declare_fun(vstring const& name, z3::sort_vector domain, z3::sort codomain) {
+void ProblemExport::ApiCalls::declare_fun(std::string const& name, z3::sort_vector domain, z3::sort codomain) {
   out << "  z3::func_decl " << escapeVarName(_ctxt.str_symbol(name.c_str())) << " = ctx.function(" << EscapeString{name} << ", sort_vec({";
   for (auto s : domain)
     out << escapeVarName(s) << ", ";
   out << "}), " << escapeVarName(codomain) << " );" << std::endl;
 }
 
-void ProblemExport::ApiCalls::declare_const(vstring const& name, z3::sort codomain) {
+void ProblemExport::ApiCalls::declare_const(std::string const& name, z3::sort codomain) {
   auto varName = escapeVarName(_ctxt.str_symbol(name.c_str()));
   out << "  z3::expr " << varName
       << " = ctx.constant(" << EscapeString{name} << ", " << escapeVarName(codomain) << " );" << std::endl;
@@ -835,7 +819,7 @@
 }
 
 
-z3::sort Z3Interfacing::z3_declare_sort(vstring const& name) {
+z3::sort Z3Interfacing::z3_declare_sort(std::string const& name) {
   auto sort = _context->uninterpreted_sort(_context->str_symbol(name.c_str()));
   _exporter.apply([&](auto& e) { e.declareSort(sort); });
   return sort;
@@ -871,13 +855,13 @@
 //   _solver.reset();
 // }
 
-z3::expr Z3Interfacing::z3_declare_const(vstring const& name, z3::sort sort) {
+z3::expr Z3Interfacing::z3_declare_const(std::string const& name, z3::sort sort) {
   _exporter.apply([&](auto& e) { e.declare_const(name, sort); });
   return _context->function(name.c_str(), z3::sort_vector(*_context), sort)();
 }
 
 
-z3::func_decl Z3Interfacing::z3_declare_fun(vstring const& name, z3::sort_vector domain, z3::sort codomain) {
+z3::func_decl Z3Interfacing::z3_declare_fun(std::string const& name, z3::sort_vector domain, z3::sort codomain) {
   _exporter.apply([&](auto& e) { e.declare_fun(name, domain, codomain); });
   return _context->function(name.c_str(), domain, codomain);
 }
@@ -1013,14 +997,8 @@
       _status = Status::UNSATISFIABLE;
       break;
     case z3::check_result::sat:
-<<<<<<< HEAD
-      _status = SATISFIABLE;
+      _status = Status::SATISFIABLE;
       _model = z3_get_model();
-=======
-      _status = Status::SATISFIABLE;
-      _model = _solver.get_model();
-      outputln("(get-model)");
->>>>>>> e7b2fd1b
       break;
     case z3::check_result::unknown:
       _status = Status::UNKNOWN;
@@ -1049,19 +1027,11 @@
 
 SATSolver::VarAssignment Z3Interfacing::getAssignment(unsigned var)
 {
-<<<<<<< HEAD
-  ASS_EQ(_status,SATISFIABLE);
+  ASS_EQ(_status,Status::SATISFIABLE);
   z3::expr rep = isNamedExpr(var) ? getNameExpr(var) : getRepresentation(SATLiteral(var,1)).expr;
   _exporter.apply([&](auto& exp){ exp.instantiate_expression(rep); });
   ASS(isNamedExpr(var) || getRepresentation(SATLiteral(var,1)).defs.isEmpty())
   auto assignment = z3_eval(rep);
-=======
-  ASS_EQ(_status,Status::SATISFIABLE);
-  bool named = isNamedExpr(var);
-  z3::expr rep = named ? getNameExpr(var) : getRepresentation(SATLiteral(var,1)).expr;
-  outputln("(get-value (", rep, "))");
-  z3::expr assignment = _model.eval(rep, true /*model_completion*/);
->>>>>>> e7b2fd1b
 
   if(assignment.bool_value()==Z3_L_TRUE){
     return VarAssignment::TRUE;
@@ -1286,13 +1256,8 @@
     }
   }
 
-<<<<<<< HEAD
-  auto new_string_symbol = [this](unsigned f, const vstring& typePostfix, bool pred = false)
+  auto new_string_symbol = [this](unsigned f, const std::string& typePostfix, bool pred = false)
   { return Z3_mk_string_symbol(*_context,
-=======
-  auto new_string_symbol = [this](unsigned f, const std::string& typePostfix, bool pred = false)
-  { return Z3_mk_string_symbol(_context,
->>>>>>> e7b2fd1b
     ((pred ? env.signature->getPredicate(f) : env.signature->getFunction(f))->name()+'_'+typePostfix).c_str()); };
 
   // create the data needed for Z3_mk_datatypes(...)
@@ -1435,35 +1400,6 @@
     }
 
   }
-<<<<<<< HEAD
-=======
-  outputln(" ) (");
-
-  auto quote = [&](auto x){
-    std::stringstream s;
-    s << x;
-    auto str = s.str();
-    if (str[0] == '\'') {
-      return "|" + str + "|";
-    } else {
-      return str;
-    }
-  };
-
-  for (auto& dty : toSerialize) {
-    outputln("    ( ;-- datatype ", getz3sort(dty.name));
-    for (auto& ctor : dty.ctors) {
-      output("        ( ", quote(ctor.name));
-      for (auto& dtor : ctor.dtors) {
-        output(" ( ", quote(dtor.name), " ", getz3sort(dtor.sort), " )");
-      }
-      outputln(" )");
-    }
-    outputln("    )");
-  }
-  outputln("))");
-
->>>>>>> e7b2fd1b
 }
 
 z3::func_decl const& Z3Interfacing::findConstructor(Term* t)
@@ -1495,7 +1431,7 @@
 
   z3::expr quotient0(char kind, z3::expr x)
   {
-      vstring fname = quotient0_name(kind, x.get_sort());
+    std::string fname = quotient0_name(kind, x.get_sort());
       // uninterpreted remainder for zero division
       auto quotient0 = x.ctx().function(fname.c_str(), x.get_sort(), x.get_sort());
       return quotient0(x);
@@ -1503,7 +1439,7 @@
 
   z3::expr remainder0(char kind, z3::expr x)
   {
-      vstring fname = remainder0_name(kind, x.get_sort());
+    std::string fname = remainder0_name(kind, x.get_sort());
       // uninterpreted remainder for zero division
       auto remainder0 = x.ctx().function(fname.c_str(), x.get_sort(), x.get_sort());
       return remainder0(x);
@@ -1905,15 +1841,8 @@
 z3::expr Z3Interfacing::getNameExpr(unsigned var)
 {
       // this method is called very often in runs with a lot of avatar reasoning. Cache the constants to avoid that z3 has to search for the string name in its function index
-<<<<<<< HEAD
   return _varNames.getOrInit(var, [&]()
       { return z3_declare_const("v"+Lib::Int::toString(var), _context->bool_sort()); });
-=======
-      std::string name = "v"+Lib::Int::toString(var);
-      outputln("(declare-fun ", name, " () Bool)");
-      return _context.bool_const(name.c_str());
-  });
->>>>>>> e7b2fd1b
 }
 
 
@@ -1927,14 +1856,7 @@
 {
   return _constantNames.getOrInit(symb, [&]()
     // careful: keep native constants' names distinct from the above ones (hence the "c"-prefix below)
-<<<<<<< HEAD
     { return z3_declare_const("c" + symb->name(), sort); });
-=======
-    std::string name("c" + symb->name());
-    outputln("(declare-fun ", name, " () ", sort, ")");
-    return _context.constant(name.c_str(), sort);
-  });
->>>>>>> e7b2fd1b
 }
 
 } // namespace SAT
