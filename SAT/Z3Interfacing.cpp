/*
 * This file is part of the source code of the software program
 * Vampire. It is protected by applicable
 * copyright laws.
 *
 * This source code is distributed under the licence found here
 * https://vprover.github.io/license.html
 * and in the source directory
 */
/**
 * @file Z3Interfacing.cpp
 * Implements class Z3Interfacing
 */

#if VZ3
#define UNIMPLEMENTED ASSERTION_VIOLATION

#include "Forwards.hpp"

#include "SATSolver.hpp"
#include "SATLiteral.hpp"
#include "SATClause.hpp"
#include "SATInference.hpp"

#include "Lib/Environment.hpp"
#include "Lib/System.hpp"

#include "Kernel/NumTraits.hpp"
#include "Kernel/Signature.hpp"
#include "Kernel/OperatorType.hpp"
#include "Kernel/SortHelper.hpp"
#include "Kernel/SubstHelper.hpp"
#include "Kernel/BottomUpEvaluation.hpp"
#include "Kernel/BottomUpEvaluation/TermList.hpp"
#include "Lib/Coproduct.hpp"

#include "Shell/UIHelper.hpp"
#include "Indexing/TermSharing.hpp"
#include "Z3Interfacing.hpp"

#define DEBUG(...) //DBG(__VA_ARGS__)
#define TRACE_Z3 0
namespace Lib {
using SortId = TermList;

template<>
struct BottomUpChildIter<z3::expr>
{
  unsigned _idx;
  z3::expr _self;

  /** constructs an iterator over the children of the current node */
  BottomUpChildIter(z3::expr a) : _idx(0), _self(a) {}

  /** returns the node this iterator was constructed with */
  z3::expr self() { return _self; }

  /** returns the next child of the node this this object was constructed with */
  z3::expr next() { return _self.arg(_idx++); }

  /** returns the next child of the current node in the structure to be traversed */
  bool hasNext() { return _self.is_app() && _idx < _self.num_args(); }

  /** returns how many children this node has */
  unsigned nChildren() { return _self.is_app() ? _self.num_args() : 0; }
};

} // namespace Lib

namespace SAT
{

using namespace Shell;
using namespace Lib;

//using namespace z3;

Z3Interfacing::Z3Interfacing(const Shell::Options& opts, SAT2FO& s2f, bool unsatCoresForAssumptions, vstring const& exportSmtlib):
  Z3Interfacing(s2f, opts.showZ3(), /* unsatCoresForAssumptions = */ unsatCoresForAssumptions, exportSmtlib)
{ }

const char* errToString(Z3_error_code code)
{
  switch (code) {
    case Z3_OK: return "Z3_OK";
    case Z3_SORT_ERROR: return "Z3_SORT_ERROR";
    case Z3_IOB: return "Z3_IOB";
    case Z3_INVALID_ARG: return "Z3_INVALID_ARG";
    case Z3_PARSER_ERROR: return "Z3_PARSER_ERROR";
    case Z3_NO_PARSER: return "Z3_NO_PARSER";
    case Z3_INVALID_PATTERN: return "Z3_INVALID_PATTERN";
    case Z3_MEMOUT_FAIL: return "Z3_MEMOUT_FAIL";
    case Z3_FILE_ACCESS_ERROR: return "Z3_FILE_ACCESS_ERROR";
    case Z3_INTERNAL_FATAL: return "Z3_INTERNAL_FATAL";
    case Z3_INVALID_USAGE: return "Z3_INVALID_USAGE";
    case Z3_DEC_REF_ERROR: return "Z3_DEC_REF_ERROR";
    case Z3_EXCEPTION: return "Z3_EXCEPTION";
    default: ASSERTION_VIOLATION; return "UNKNOWN ERROR";
  }
}

void handleZ3Error(Z3_context ctxt, Z3_error_code code)
{
  DEBUG(errToString(code))
  throw z3::exception(errToString(code));
}

#define STATEMENTS_TO_EXPRESSION(...) [&]() { __VA_ARGS__; return 0; }()

Z3Interfacing::Z3Interfacing(SAT2FO& s2f, bool showZ3, bool unsatCoresForAssumptions, vstring const& exportSmtlib):
  _hasSeenArrays(false),
  _varCnt(0),
  _sat2fo(s2f),
  _status(SATISFIABLE),
  _config(),
  _context(_config),
  _solver(_context),
  _model((STATEMENTS_TO_EXPRESSION(
            BYPASSING_ALLOCATOR;
            _solver.check();
          ),
         _solver.get_model())),
  _assumptions(),
  _showZ3(showZ3),
  _unsatCore(unsatCoresForAssumptions),
  _out()
{
  CALL("Z3Interfacing::Z3Interfacing");
  BYPASSING_ALLOCATOR
  _out = exportSmtlib == "" ? Option<std::ofstream>()
                            : Option<std::ofstream>(std::ofstream(exportSmtlib.c_str())) ;
  if (_out.isSome() && _out.unwrap().fail()) {
    throw UserErrorException("Failed to open file: ", exportSmtlib);
  }

  _solver.reset();
  outputln("(check-sat)");
  outputln("(get-model)");
  outputln("(reset)");

  z3::params p(_context);
  auto setOption = [&](auto k, auto v){
    p.set(k,v);
    outputln(";- z3 parameter: ", k, "=", v);
  };
  setOption("rewriter.expand_store_eq", true);
  setOption("model.compact", true);
  if (_unsatCore) {
    setOption(":unsat-core", true);
  }
  // Z3_set_error_handler(_context, handleZ3Error); // MS: a handled error only reveals Z3_error_code, a propragated z3::exception is typically more informative

#if TRACE_Z3
  setOption("trace", "true");
  Z3_enable_trace("memory");
  Z3_enable_trace("datatype");
#endif // TRACE_Z3

  _solver.set(p);
  // TODO some way to serizalize the params for z3 to an smtlib file
}

char const* Z3Interfacing::z3_full_version()
{
  CALL("Z3Interfacing::z3_version");
  return Z3_get_full_version();
}

unsigned Z3Interfacing::newVar()
{
  CALL("Z3Interfacing::newVar");

  ++_varCnt;

  // to make sure all the literals we will ask about later have allocated counterparts internally
  getRepresentation(SATLiteral(_varCnt,1));

  return _varCnt;
}

void Z3Interfacing::addClause(SATClause* cl)
{
  CALL("Z3Interfacing::addClause");
  BYPASSING_ALLOCATOR;
  ASS(cl);

  // store to later generate the refutation
  PrimitiveProofRecordingSATSolver::addClause(cl);

  auto z3clause = getRepresentation(cl);

  if(_showZ3){
    env.beginOutput();
    env.out() << "[Z3] add (clause): " << z3clause.expr << std::endl;
    env.endOutput();
  }

  auto add = [&](auto x) {
    outputln("(assert ", x, ")");
    _solver.add(x);
  };

  for (auto def : z3clause.defs)  {
    DEBUG("adding def: ", def)
    add(def);
  }

  add(z3clause.expr);
  DEBUG("adding expr: ", z3clause.expr)
}

void Z3Interfacing::retractAllAssumptions()
{
  _assumptionLookup.clear();
  _assumptions.truncate(0);
}

void Z3Interfacing::addAssumption(SATLiteral lit)
{
  CALL("Z3Interfacing::addAssumption");

  auto pushAssumption = [&](SATLiteral lit) -> z3::expr
  {
    auto repr = getRepresentation(lit);
    for (auto& def : repr.defs)
      _assumptions.push(def);

    _assumptions.push(repr.expr);
    return repr.expr;
  };

  if (_unsatCore) {
    _assumptionLookup.getOrInit(lit, [&]() { return pushAssumption(lit); });
  } else {
    pushAssumption(lit);
  }
}

Z3Interfacing::Representation Z3Interfacing::getRepresentation(SATClause* cl)
{

  z3::expr z3clause = _context.bool_val(false);

  Stack<z3::expr> defs;

  unsigned clen=cl->length();
  for(unsigned i=0;i<clen;i++){
    SATLiteral l = (*cl)[i];
    auto repr = getRepresentation(l);

    defs.loadFromIterator(repr.defs.iterFifo());

    z3clause = z3clause || repr.expr;
  }

  return Representation(std::move(z3clause), std::move(defs));
}

SATSolver::Status Z3Interfacing::solve()
{
  CALL("Z3Interfacing::solve()");
  BYPASSING_ALLOCATOR;
  DEBUG("assumptions: ", _assumptions);

  output("(check-sat-assuming (");
  for (auto const& a : _assumptions) {
    outputln(" ", a);
  }
  outputln(" ))");

  /* The purpose of this class is to conditionally disable variable elimination inside Z3's _solver.check,
   * which results in some literals not being evaluated to either true and false, that we need for AVATAR.
   * Why a class? To be able to rely on RAII for the call to pop() (via the destructor) and thus not forget about it.
   * Why conditional? Because push/pop slightly decreases z3's performance and so we want to do it only in
   * the cases where the problem has been observed - namely, when arrays are involved.
  */
  class ScopedPushAndPop {
    z3::solver& _s;
    bool _dpp;
  public:
    ScopedPushAndPop(z3::solver& s, bool doPushPop) : _s(s), _dpp(doPushPop) { if (_dpp) {_s.push();} }
    ~ScopedPushAndPop() { if (_dpp) {_s.pop();} }
  } _maybePushAndPop(_solver,_hasSeenArrays);

  z3::check_result result = _solver.check(_assumptions.size(), _assumptions.begin());

  if(_showZ3){
    env.beginOutput();
    env.out() << "[Z3] solve result: " << result << std::endl;
    env.endOutput();
  }

  if (_unsatCore) {
    auto core = _solver.unsat_core();
    outputln("(get-unsat-core)");
    for (auto phi : core) {
      _assumptionLookup
             .tryGet(phi)
             .andThen([this](SATLiteral l)
                 { _failedAssumptionBuffer.push(l); });
    }
  }

  switch (result) {
    case z3::check_result::unsat:
      _status = UNSATISFIABLE;
      break;
    case z3::check_result::sat:
      _status = SATISFIABLE;
      _model = _solver.get_model();
      outputln("(get-model)");
      break;
    case z3::check_result::unknown:
      _status = UNKNOWN;
      break;
    default: ASSERTION_VIOLATION;
  }
  
  return _status;
}

SATSolver::Status Z3Interfacing::solveUnderAssumptions(const SATLiteralStack& assumps, unsigned conflictCountLimit, bool onlyProperSubusets)
{
  CALL("Z3Interfacing::solveUnderAssumptions");

  if (!_unsatCore) {
    return SATSolverWithAssumptions::solveUnderAssumptions(assumps,conflictCountLimit,onlyProperSubusets);
  }

  ASS(!hasAssumptions());

  for (auto a: assumps) {
    addAssumption(a);
  }
  auto result = solve();
  retractAllAssumptions();
  return result;
}

SATSolver::VarAssignment Z3Interfacing::getAssignment(unsigned var)
{
  CALL("Z3Interfacing::getAssignment");
  BYPASSING_ALLOCATOR;

  ASS_EQ(_status,SATISFIABLE);
  bool named = isNamedExpr(var);
  z3::expr rep = named ? getNameExpr(var) : getRepresentation(SATLiteral(var,1)).expr;
  outputln("(get-value (", rep, "))");
  z3::expr assignment = _model.eval(rep, true /*model_completion*/);

  if(assignment.bool_value()==Z3_L_TRUE){
    return TRUE;
  } else if(assignment.bool_value()==Z3_L_FALSE){
    return FALSE;
  } else {
#if VDEBUG
    std::cout << rep << std::endl;
    ASSERTION_VIOLATION_REP(assignment);
#endif
    return NOT_KNOWN;
  }
}

OperatorType* operatorType(Z3Interfacing::FuncOrPredId f)
{
  return f.isPredicate
    ? env.signature->getPredicate(f.id)->predType()
    : env.signature->getFunction (f.id)->fnType();
}


// TODO does this correctly work with polymorphism?
Term* createTermOrPred(Z3Interfacing::FuncOrPredId f, unsigned arity, TermList* ts)
{
  return f.isPredicate
    ? Literal::create(f.id, arity, true, false, ts)
    : Term::create(f.id, arity, ts);
}

struct EvaluateInModel
{

  Z3Interfacing& self;
  using Copro = Coproduct<Term*, RationalConstantType, IntegerConstantType>;

  using Arg    = z3::expr;
  using Result = Option<Copro>;

  static Term* toTerm(Copro const& co, SortId sort) {
    return co.match(
            [&](Term* t)
            { return t; },

            [&](RationalConstantType c)
            {
              return sort == RealTraits::sort()
                ? theory->representConstant(RealConstantType(c))
                : theory->representConstant(c);
            },

            [&](IntegerConstantType c)
            { return theory->representConstant(c); }
            );
  }

  Result operator()(z3::expr expr, Result* evaluatedArgs)
  {
    CALL("EvaluateInModel::operator()")
    DEBUG("in: ", expr)
    auto intVal = [](z3::expr e) -> Option<int> {
      int val;
      return e.is_numeral_i(val)
        ? Option<int>(val)
        : Option<int>();
    };

    if (expr.is_int()) {
      return intVal(expr)
        .map([](int i) { return Copro(IntTraits::constantT(i)); });

    } else if(expr.is_real()) {
      auto toFrac = [&](int l, int r)  { return Copro(RatTraits::constant(l,r)); };

      auto nonFractional = intVal(expr).map([&](int i) { return toFrac(i,1); });
      if (nonFractional.isSome()) {
        return nonFractional;
      } else {
        auto num = intVal(expr.numerator());
        auto den = intVal(expr.denominator());
        if (num.isSome() && den.isSome()) {
          return Result(Copro(toFrac(num.unwrap(), den.unwrap())));
        } else {
          return Result();
        }
      }

    } else if (expr.is_app()) {
      auto f = expr.decl();
      auto vfunc = self._fromZ3.get(f);
      unsigned arity = f.arity();
      ASS(arity == 0 || evaluatedArgs != nullptr)
      Stack<TermList> args(arity);
      for (unsigned i = 0; i < arity; i++) {
        if (evaluatedArgs[i].isNone()) {
          // evaluation failed somewhere in a recursive call
          return Result();
        } else {
          auto argSort = operatorType(vfunc)->arg(i);
          auto t = TermList(toTerm(evaluatedArgs[i].unwrap(), argSort));
          args.push(t);
        }
      }
      return Result(Copro(createTermOrPred(vfunc, args.size(), args.begin())));

    } else {

      return Result();
    }
  }
};

Term* Z3Interfacing::evaluateInModel(Term* trm)
{
  CALL("evaluateInModel(Term*)")
  DEBUG("in: ", *trm)
  DEBUG("model: \n", _model)
  ASS(!trm->isLiteral());

  z3::expr rep = getRepresentation(trm).expr;
  output("(get-value (", rep, "))");
  z3::expr ev = _model.eval(rep,true); // true means "model_completion"
  SortId sort = SortHelper::getResultSort(trm);

  DEBUG("z3 expr: ", ev)
  auto result = evaluateBottomUp(ev, EvaluateInModel { *this })
    .map([&](EvaluateInModel::Copro co) {
        return co.match(
            [&](Term* t)
            { return t; },

            [&](RationalConstantType c)
            {
              return sort == RealTraits::sort()
                ? theory->representConstant(RealConstantType(c))
                : theory->representConstant(c);
            },

            [&](IntegerConstantType c)
            { return theory->representConstant(c); }
            );
      })
    .unwrapOrElse([](){ return nullptr; });
  DEBUG("vampire expr: ", ev)
  return result;

}

bool Z3Interfacing::isZeroImplied(unsigned var)
{
  CALL("Z3Interfacing::isZeroImplied");

  // Safe. TODO consider getting zero-implied
  return false;
}

void Z3Interfacing::collectZeroImplied(SATLiteralStack& acc)
{
  CALL("Z3Interfacing::collectZeroImplied");
  NOT_IMPLEMENTED;
}

SATClause* Z3Interfacing::getZeroImpliedCertificate(unsigned)
{
  CALL("Z3Interfacing::getZeroImpliedCertificate");
  NOT_IMPLEMENTED;

  return 0;
}

z3::sort Z3Interfacing::getz3sort(SortId s)
{
  CALL("Z3Interfacing::getz3sort");

  BYPASSING_ALLOCATOR;
  auto srt = _sorts.tryGet(s);
  if (srt.isSome()) {
    return srt.unwrap();
  } else {
    auto insert = [&](z3::sort x) { _sorts.insert(s, x); };
    // TODO what about built-in tuples?

    // Deal with known sorts differently
         if(s == AtomicSort::boolSort()) insert(_context.bool_sort());
    else if(s ==  IntTraits::sort()) insert( _context.int_sort());
    else if(s == RealTraits::sort()) insert(_context.real_sort());
    else if(s ==  RatTraits::sort()) insert(_context.real_sort()); // Drops notion of rationality
    // TODO: are we really allowed to do this ???                   ^^^^^^^^^^^^^^^^^^^^^^^^^^^
    else if(s.isArraySort()) {
      _hasSeenArrays = true;

      z3::sort index_sort = getz3sort(SortHelper::getIndexSort(s));
      z3::sort value_sort = getz3sort(SortHelper::getInnerSort(s));

      insert(_context.array_sort(index_sort,value_sort));

    } else if (env.signature->isTermAlgebraSort(s)) {
      createTermAlgebra(*env.signature->getTermAlgebraOfSort(s));

    } else {
      auto sort = _context.uninterpreted_sort(_context.str_symbol(s.toString().c_str()));
      outputln("(declare-sort ", sort, " 0)");
      insert(sort);
    }
  }
  return _sorts.get(s);
}

template<class A>
vstring to_vstring(A const& a)
{
  vstringstream out;
  out << a;
  return out.str();
}

void Z3Interfacing::createTermAlgebra(TermAlgebra& start)
{
  CALL("createTermAlgebra(TermAlgebra&)")
  if (_createdTermAlgebras.contains(start.sort())) return;

  Stack<TermAlgebra*> tas;        // <- stack of term algebra sorts
  Map<SortId, unsigned> recSorts; // <- mapping term algeba -> index

  auto subsorts = start.subSorts();
  for (auto s : subsorts.iter()) {
    if (env.signature->isTermAlgebraSort(s)
        && !_createdTermAlgebras.contains(s)) {
      auto ta = env.signature->getTermAlgebraOfSort(s);
      auto idx = tas.size();
      tas.push(ta);
      recSorts.insert(s, idx);
    }
  }

  auto new_string_symobl = [&](vstring const& str)
  { return Z3_mk_string_symbol(_context, str.c_str()); };

  // create the data needed for Z3_mk_datatypes(...)
  Stack<Stack<Z3_constructor>> ctorss(tas.size());
  Stack<Z3_constructor_list> ctorss_z3(tas.size());
  Stack<Z3_symbol> sortNames(tas.size());
  // create the data needed to serialize the declare-datatypes to smtlib
  struct SerDtor { z3::symbol name; SortId sort; };
  struct SerCtor { z3::symbol name; Stack<SerDtor> dtors; };
  struct SerDtype { SortId name; Stack<SerCtor> ctors; };
  Stack<SerDtype> toSerialize;

  DEBUG("creating constructors: ");
  for (auto ta : tas) {
    _createdTermAlgebras.insert(ta->sort());
    Stack<Z3_constructor> ctors(ta->nConstructors());
    Stack<SerCtor> serCtors;

    for (auto cons : ta->iterCons()) {
      // data needed for the  Z3_mk_constructor call
      Stack<SerDtor> serDtors;
      Stack<Z3_sort> argSorts(cons->arity());
      Stack<unsigned> argSortRefs(cons->arity());
      Stack<Z3_symbol> argNames(cons->arity());

      auto i = 0;
      for (auto argSort : cons->iterArgSorts()) {
        auto dtorName = new_string_symobl(env.signature->getFunction(cons->functor())->name() + "_arg" + to_vstring(i++));
        if (_out.isSome())
          serDtors.push(SerDtor {
              .name = z3::symbol(_context, dtorName),
              .sort = argSort,
          });
        argNames.push(dtorName);
        recSorts.tryGet(argSort)
          .match([&](unsigned idx) {
                // for sorts that are to be generated with the call of Z3_mk_datatypes we need to push their index, and a nullptr
                argSortRefs.push(idx);
                argSorts.push(nullptr);
              },
              [&]() {
                // for other sorts, we need to push the sort, and an arbitrary index
                argSortRefs.push(0);  // <- 0 will never be read
                argSorts.push(getz3sort(argSort));
              });
      }

      cons->createDiscriminator();
      vstring discrName = cons->discriminatorName();

      DEBUG("\t", ta->sort().toString(), "::", env.signature->getFunction(cons->functor())->name(), ": ", env.signature->getFunction(cons->functor())->fnType()->toString());

      Z3_symbol ctorName = Z3_mk_string_symbol(_context, env.signature->getFunction(cons->functor())->name().c_str());

      ASS_EQ(argSortRefs.size(), cons->arity())
      ASS_EQ(   argSorts.size(), cons->arity())
      ASS_EQ(   argNames.size(), cons->arity())
      if (_out.isSome())
        serCtors.push(SerCtor{
            .name = z3::symbol(_context, ctorName),
            .dtors = std::move(serDtors),
        });
      ctors.push(Z3_mk_constructor(_context,
          ctorName,
          Z3_mk_string_symbol(_context, discrName.c_str()),
          cons->arity(),
          cons->arity() == 0 ? nullptr : argNames.begin(),
          cons->arity() == 0 ? nullptr : argSorts.begin(),
          cons->arity() == 0 ? nullptr : argSortRefs.begin()
      ));

    }
    ASS_EQ(ctors.size(), ta->nConstructors());

    ctorss.push(std::move(ctors));
    ASS_EQ(ctorss.top().size(), ta->nConstructors());
    ctorss_z3.push(Z3_mk_constructor_list(_context, ctorss.top().size(),  ctorss.top().begin()));
    sortNames.push(Z3_mk_string_symbol(_context, ta->sort().toString().c_str()));
    if (_out.isSome())
      toSerialize.push(SerDtype {
        .name = ta->sort(),
        .ctors = std::move(serCtors),
      });
  }

  ASS_EQ(sortNames.size(), tas.size())
  ASS_EQ(ctorss.size()   , tas.size())
  ASS_EQ(ctorss_z3.size(), tas.size())

  Array<Z3_sort> sorts(tas.size());

  // actually created the datatypes
  Z3_mk_datatypes(_context, tas.size(), sortNames.begin(), sorts.begin(), ctorss_z3.begin());

  // register the `z3::func_decl`s created by `Z3_mk_datatypes` in indices to be queried when needed
  for (unsigned iSort = 0; iSort < sorts.size(); iSort++) {
    _sorts.insert(tas[iSort]->sort(), z3::sort(_context, sorts[iSort]));
    auto ta = tas[iSort];
    auto& ctors = ctorss[iSort];
    for (unsigned iCons = 0; iCons < ta->nConstructors(); iCons++) {
      auto ctor = ta->constructor(iCons);

      Z3_func_decl constr_;
      Z3_func_decl discr_;
      Array<Z3_func_decl> destr(ctor->arity());

      Z3_query_constructor(_context,
                           ctors[iCons],
                           ctor->arity(),
                           &constr_,
                           &discr_,
                           destr.begin());

      auto discr = z3::func_decl(_context, discr_);
      auto constr = z3::func_decl(_context, constr_);

      auto ctorId = FuncOrPredId::monomorphicFunction(ctor->functor());
      _toZ3.insert(ctorId, constr);
      _fromZ3.insert(constr, ctorId);

      if (ctor->hasDiscriminator()) {
        auto discrId = FuncOrPredId::monomorphicPredicate(ctor->discriminator());
        _toZ3.insert(discrId, discr);
        // _fromZ3.insert(discr, discrId);
      }
      for (unsigned iDestr = 0; iDestr < ctor->arity(); iDestr++)  {
        auto dtor = z3::func_decl(_context, destr[iDestr]);
        // careful: datatypes can have boolean fields!
        auto id = FuncOrPredId(
          ctor->destructorFunctor(iDestr),
          dtor.range().is_bool()
        );
        _toZ3.insert(id, dtor);
        _fromZ3.insert(dtor, id);
      }
    }
  }

  // clean up
  for (auto clist : ctorss_z3) {
    Z3_del_constructor_list(_context, clist);
  }

  for (auto ctors : ctorss) {
    for (auto ctor : ctors) {
      Z3_del_constructor(_context, ctor);
    }
  }

  // serizalize to z3
  output("(declare-datatypes (");
  for (auto& s : toSerialize) {
    output(" (", getz3sort(s.name), " 0)");
  }
  outputln(" ) (");

  auto quote = [&](auto x){
    vstringstream s;
    s << x;
    auto str = s.str();
    if (str[0] == '\'') {
      return "|" + str + "|";
    } else {
      return str;
    }
  };

  for (auto& dty : toSerialize) {
    outputln("    ( ;-- datatype ", getz3sort(dty.name));
    for (auto& ctor : dty.ctors) {
      output("        ( ", quote(ctor.name));
      for (auto& dtor : ctor.dtors) {
        output(" ( ", quote(dtor.name), " ", getz3sort(dtor.sort), " )");
      }
      outputln(" )");
    }
    outputln("    )");
  }
  outputln("))");

}

z3::func_decl const& Z3Interfacing::findConstructor(FuncId id_)
{
  CALL("Z3Interfacing::findConstructor(FuncId id)")
  auto id = FuncOrPredId::monomorphicFunction(id_);
  auto f = _toZ3.tryGet(id);
  if (f.isSome()) {
    return f.unwrap();
  } else {
    auto sym = env.signature->getFunction(id_);
    auto domain = sym->fnType()->result();
    createTermAlgebra(*env.signature->getTermAlgebraOfSort(domain));
    return _toZ3.get(id);
  }
}


z3::expr to_int(z3::expr e)
{ return z3::expr(e.ctx(), Z3_mk_real2int(e.ctx(), e)); }

namespace tptp {

  z3::expr floor(z3::expr e)
  { return to_real(to_int(e)); }

  z3::expr ceiling(z3::expr x)
  { return -tptp::floor(-x); }

  z3::expr truncate(z3::expr x)
  { return ite(x >= 0, tptp::floor(x), tptp::ceiling(x)); }

  z3::expr quotient_e(z3::expr n, z3::expr d)
  { return ite(d >= 0, floor(n / d), ceiling(n / d)); }

  z3::expr quotient_t(z3::expr l, z3::expr r)
  { return tptp::truncate(l / r); }

  z3::expr quotient_f(z3::expr l, z3::expr r)
  { return tptp::floor(l / r); }

  template<class F>
  struct LiftInt
  {
    F bin_real_func;

    z3::expr operator()(z3::expr l, z3::expr r)
    { return to_int(bin_real_func(to_real(l), to_real(r))); }
  };
  template<class F> LiftInt<F> liftInt(F f) { return LiftInt<F>{ f }; }

  template<class F>
  struct RemainderOp
  {
    F quotient;

    z3::expr operator()(z3::expr l, z3::expr r)
    { return l / r - quotient(l,r); }
  };
  template<class F> RemainderOp<F> remainder(F f) { return RemainderOp<F>{ f }; }
}


struct ToZ3Expr
{
  Z3Interfacing& self;
  Stack<z3::expr> _defs;

  using Arg    = TermList;
  using Result = z3::expr;

  z3::expr operator()(TermList toEval, z3::expr* args)
  {
    CALL("ToZ3Expr::operator()");
    // DEBUG("in: ", toEval)
    ASS(toEval.isTerm())
    auto trm = toEval.term();
    bool isLit = trm->isLiteral();

    Signature::Symbol* symb;
    SortId range_sort;
    if (isLit) {
      symb = env.signature->getPredicate(trm->functor());
      range_sort = AtomicSort::boolSort();
<<<<<<< HEAD
      // in addition to the actual equality, equalityProxy also gets translated as equality for Z3
      if (trm->functor() == 0 || symb->equalityProxy()) {
         return args[0] == args[1];
=======
      // check for equality
      if( trm->functor()==0 || symb->equalityProxy()){
        ASS(trm->numTermArguments()==2);
        // both equality and equality proxy translated as z3 equality
        return args[0] == args[1];
>>>>>>> 5a61c4ce
      }
    } else {
      symb = env.signature->getFunction(trm->functor());
      OperatorType* ftype = symb->fnType();
      range_sort = ftype->result();
      if (env.signature->isTermAlgebraSort(range_sort) &&  !self._createdTermAlgebras.contains(range_sort) ) {
        self.createTermAlgebra(*env.signature->getTermAlgebraOfSort(range_sort));
      }
    }



    //if constant treat specially
<<<<<<< HEAD
    if(trm->arity() == 0) {
=======
    if(trm->numTermArguments()==0) {
>>>>>>> 5a61c4ce
      if(symb->integerConstant()){
        IntegerConstantType value = symb->integerValue();
        return self._context.int_val(value.toInner());
      }
      if(symb->realConstant()) {
        RealConstantType value = symb->realValue();
        return self._context.real_val(value.numerator().toInner(),value.denominator().toInner());
      }
      if(symb->rationalConstant()) {
        RationalConstantType value = symb->rationalValue();
        return self._context.real_val(value.numerator().toInner(),value.denominator().toInner());
      }
      if(!isLit && env.signature->isFoolConstantSymbol(true,trm->functor())) {
        return self._context.bool_val(true);
      }
      if(!isLit && env.signature->isFoolConstantSymbol(false,trm->functor())) {
        return self._context.bool_val(false);
      }
      if(symb->termAlgebraCons()) {
        auto ctor = self.findConstructor(trm->functor());
        return ctor();
      }
      // TODO do we really have overflownConstants ?? not in evaluation(s) at least
      if (symb->overflownConstant()) {
        // too large for native representation, but z3 should cope
        auto s = symb->fnType()->result();
        if (s == IntTraits::sort()) {
          return self._context.int_val(symb->name().c_str());
        } else if (s == RatTraits::sort()) {
          return self._context.real_val(symb->name().c_str());
        } else if (s == RealTraits::sort()) {
          return self._context.real_val(symb->name().c_str());
        } else {
          ; // intentional fallthrough; the input is fof (and not tff), so let's just treat this as a constant
        }
      }

      // If not value then create constant symbol
      return self.getConst(symb, self.getz3sort(range_sort));
    }
<<<<<<< HEAD
    ASS(trm->arity()>0);
=======
    ASS(trm->numTermArguments()>0);
>>>>>>> 5a61c4ce

    // Currently do not deal with all intepreted operations, should extend
    // - constants dealt with above
    // - unary funs/preds like is_rat interpretation unclear
    if(symb->interpreted()) {
      Interpretation interp = static_cast<Signature::InterpretedSymbol*>(symb)->getInterpretation();

      if (Theory::isPolymorphic(interp)) {
        switch(interp){
          case Theory::ARRAY_SELECT:
          case Theory::ARRAY_BOOL_SELECT:
            // select(array,index)
            return select(args[0],args[1]);

          case Theory::ARRAY_STORE:
            // store(array,index,value)
            return store(args[0],args[1],args[2]);

          default:
            {}//skip it and treat the function as uninterpretted
        }

      } else {
        auto int_zero = self._context.int_val(0);
        auto real_zero = self._context.real_val(0);

        switch(interp){
        // Numerical operations
        case Theory::INT_DIVIDES:
          {
          auto k = self.getNamingConstantFor(toEval, self._context.int_sort());
          // a divides b <-> k * a ==  b
          return k * args[0] == args[1];
          }

        case Theory::INT_UNARY_MINUS:
        case Theory::RAT_UNARY_MINUS:
        case Theory::REAL_UNARY_MINUS:
          return -args[0];

        case Theory::INT_PLUS:
        case Theory::RAT_PLUS:
        case Theory::REAL_PLUS:
          return args[0] + args[1];

        // Don't really need as it's preprocessed away
        case Theory::INT_MINUS:
        case Theory::RAT_MINUS:
        case Theory::REAL_MINUS:
          return args[0] - args[1];

        case Theory::INT_MULTIPLY:
        case Theory::RAT_MULTIPLY:
        case Theory::REAL_MULTIPLY:
          return args[0] * args[1];

        case Theory::RAT_QUOTIENT:
        case Theory::REAL_QUOTIENT:
          return args[0] / args[1];

        /** TPTP's ${quotient,remainder}_e */
        case Theory::INT_QUOTIENT_E:  return args[0] / args[1];          /* <--- same semantics of tptp and smtlib2 for int */
        case Theory::INT_REMAINDER_E: return z3::mod(args[0], args[1]);  /* <---                                            */
        case Theory::RAT_QUOTIENT_E:
        case Theory::REAL_QUOTIENT_E:  return                 tptp::quotient_e (args[0], args[1]);
        case Theory::RAT_REMAINDER_E:
        case Theory::REAL_REMAINDER_E: return tptp::remainder(tptp::quotient_e)(args[0], args[1]);

         /** {quotient,remainder}_t */
        case Theory::INT_QUOTIENT_T:  return tptp::liftInt(                tptp::quotient_t )(args[0],args[1]);
        case Theory::INT_REMAINDER_T: return tptp::liftInt(tptp::remainder(tptp::quotient_t))(args[0],args[1]);
        case Theory::RAT_QUOTIENT_T:
        case Theory::REAL_QUOTIENT_T: return                 tptp::quotient_t (args[0], args[1]);
        case Theory::REAL_REMAINDER_T:
        case Theory::RAT_REMAINDER_T: return tptp::remainder(tptp::quotient_t)(args[0], args[1]);

        /** {quotient,remainder}_f */
        case Theory::INT_QUOTIENT_F:  return tptp::liftInt(                tptp::quotient_f )(args[0], args[1]);
        case Theory::INT_REMAINDER_F: return tptp::liftInt(tptp::remainder(tptp::quotient_f))(args[0],args[1]);
        case Theory::RAT_QUOTIENT_F:
        case Theory::REAL_QUOTIENT_F: return                 tptp::quotient_f (args[0], args[1]);
        case Theory::REAL_REMAINDER_F:
        case Theory::RAT_REMAINDER_F: return tptp::remainder(tptp::quotient_f)(args[0], args[1]);


        case Theory::RAT_TO_INT:
        case Theory::REAL_TO_INT:
        case Theory::INT_FLOOR:
        case Theory::RAT_FLOOR:
        case Theory::REAL_FLOOR:
          return to_real(to_int(args[0]));

        case Theory::RAT_TO_REAL:
          return args[0];

        case Theory::INT_TO_REAL:
        case Theory::INT_TO_RAT:
          return to_real(args[0]);

        case Theory::INT_CEILING:
        case Theory::RAT_CEILING:
        case Theory::REAL_CEILING:
          return tptp::ceiling(args[0]);

        case Theory::INT_TRUNCATE:
        case Theory::RAT_TRUNCATE:
        case Theory::REAL_TRUNCATE:
          return tptp::truncate(args[0]);

        case Theory::INT_ROUND:
        case Theory::RAT_ROUND:
        case Theory::REAL_ROUND: {
            z3::expr t = args[0];
            z3::expr i = to_int(t);
            z3::expr i2 = i + self._context.real_val(1,2);
            return ite(t > i2, i+1, ite(t==i2, ite(z3::mod(i, 2),i ,i+1 ),i));
          }

        case Theory::INT_ABS: {
            z3::expr t = args[0];
            return ite(t > 0, t, -t);
          }

        case Theory::INT_IS_INT:
        case Theory::RAT_IS_INT:
        case Theory::REAL_IS_INT:
          return z3::is_int(args[0]);

        case Theory::INT_LESS:
        case Theory::RAT_LESS:
        case Theory::REAL_LESS:
          return args[0] < args[1];

        case Theory::INT_GREATER:
        case Theory::RAT_GREATER:
        case Theory::REAL_GREATER:
          return args[0] > args[1];

        case Theory::INT_LESS_EQUAL:
        case Theory::RAT_LESS_EQUAL:
        case Theory::REAL_LESS_EQUAL:
          return args[0] <= args[1];

        case Theory::INT_GREATER_EQUAL:
        case Theory::RAT_GREATER_EQUAL:
        case Theory::REAL_GREATER_EQUAL:
          return args[0] >= args[1];

        default:
          {}//skip it and treat the function as uninterpretted
        }
      }
    }

    // uninterpretd function
    auto f = self.z3Function(Z3Interfacing::FuncOrPredId(trm));
    return f(f.arity(), args);
  }
};



z3::func_decl Z3Interfacing::z3Function(FuncOrPredId functor)
{
  CALL("Z3Interfacing::z3Function");
  auto& self = *this;

  auto found = self._toZ3.tryGet(functor);
  if (found.isSome()) {
    return found.unwrap();
  } else {
    // function does not yet exist, create it
    auto symb = functor.isPredicate ? env.signature->getPredicate(functor.id)
                                    : env.signature->getFunction(functor.id);
    auto type = functor.isPredicate ? symb->predType() : symb->fnType();

    // polymorphic symbol application: treat f(<sorts>, ...) as f<sorts>(...) for Z3
    vstring namebuf = symb->name();
    Substitution typeSubst;
    if(functor.forSorts) {
      SortHelper::getTypeSub(functor.forSorts, typeSubst);
      namebuf += '$';
      for(unsigned i = 0; i < functor.forSorts->numTypeArguments(); i++)
        namebuf += functor.forSorts->termArg(i).toString();
    }

    z3::sort_vector domain_sorts = z3::sort_vector(self._context);
    for (unsigned i=type->numTypeArguments(); i<type->arity(); i++) {
      TermList arg = SubstHelper::apply(type->arg(i), typeSubst);
      domain_sorts.push_back(self.getz3sort(arg));
    }

    z3::symbol name = self._context.str_symbol(namebuf.c_str());
    auto range_sort = functor.isPredicate
      ? self._context.bool_sort()
      : self.getz3sort(SubstHelper::apply(type->result(), typeSubst));
    auto decl = self._context.function(name,domain_sorts,range_sort);
    outputln(decl);
    self._toZ3.insert(functor, decl); // (declare-fun ...)
    return decl;
  }
}

/**
 * Translate a Vampire term into a Z3 term
 * - Assumes term is ground
 * - Translates the ground structure
 * - Some interpreted functions/predicates are handled
 */
Z3Interfacing::Representation Z3Interfacing::getRepresentation(Term* trm)
{
  CALL("Z3Interfacing::getRepresentation(Term*)");
  Stack<z3::expr> defs;
  auto expr = evaluateBottomUp(TermList(trm), ToZ3Expr{ *this, defs });
  return Representation(expr, std::move(defs));
}

Z3Interfacing::Representation Z3Interfacing::getRepresentation(SATLiteral slit)
{
  CALL("Z3Interfacing::getRepresentation(SATLiteral)");
  BYPASSING_ALLOCATOR;


  //First, does this represent a ground literal
  Literal* lit = _sat2fo.toFO(slit);
  if(lit && lit->ground()){
    //cout << "getRepresentation of " << lit->toString() << endl;
    // Now translate it into an SMT object
    try{
      auto repr = getRepresentation(lit);

      /* we name all literals in order to make z3 cache their truth values.
       * this gives a massive performance boost in many cases.              */

      z3::expr bname = getNameExpr(slit.var());
      z3::expr naming = (bname == repr.expr);
      repr.defs.push(naming);
      repr.expr = bname;

      if(_showZ3){
        env.beginOutput();
        env.out() << "[Z3] add (naming): " << naming << std::endl;
        env.endOutput();
      }

      if(slit.isNegative()) {
        repr.expr = !repr.expr;
      }

      return repr;
    }catch(z3::exception& exception){
     reportSpiderFail();
     cout << "Z3 exception:\n" << exception.msg() << endl;
     ASSERTION_VIOLATION_REP("Failed to create Z3 rep for " + lit->toString());
    }
  } else {
    //if non ground then just create a propositional variable
    z3::expr e = getNameExpr(slit.var());
    return Representation(slit.isPositive() ? e : !e,
                          Stack<z3::expr>());
  }
}

SATClause* Z3Interfacing::getRefutation()
{
  CALL("Z3Interfacing::getRefutation");

  return PrimitiveProofRecordingSATSolver::getRefutation();

  // TODO: optionally, we could try getting an unsat core from Z3 (could be smaller than all the added clauses so far)
  // NOTE: this will not (necessarily) be the same option as _unsatCore, which takes care of minimization of added assumptions
  // also ':core.minimize' might need to be set to get some effect
}

Z3Interfacing::~Z3Interfacing()
{
  CALL("~Z3Interfacing")
  _sorts.clear();
  _toZ3.clear();
  _fromZ3.clear();
  outputln(); // flush the output file
}



bool Z3Interfacing::isNamedExpr(unsigned var) const
{ return _varNames.find(var); }

z3::expr Z3Interfacing::getNameExpr(unsigned var)
{
  return _varNames.getOrInit(var, [&](){
      // this method is called very often in runs with a lot of avatar reasoning. Cache the constants to avoid that z3 has to search for the string name in its function index
      vstring name = "v"+Lib::Int::toString(var);
      outputln("(declare-fun ", name, " () Bool)");
      return _context.bool_const(name.c_str());
  });
}


z3::expr Z3Interfacing::getNamingConstantFor(TermList toName, z3::sort sort)
{
  return _termIndexedConstants.getOrInit(toName, [&](){
      auto name = "n" + toName.toString();
      outputln("(declare-fun ", name, " () ", sort, ")");
      return _context.constant(name.c_str(), sort);
  });
}

z3::expr Z3Interfacing::getConst(Signature::Symbol* symb, z3::sort sort)
{
  return _constantNames.getOrInit(symb, [&]() {
    // careful: keep native constants' names distinct from the above ones (hence the "c"-prefix below)
    vstring name("c" + symb->name());
    outputln("(declare-fun ", name, " () ", sort, ")");
    return _context.constant(name.c_str(), sort);
  });
}

} // namespace SAT

#endif /** if VZ3 **/<|MERGE_RESOLUTION|>--- conflicted
+++ resolved
@@ -847,17 +847,11 @@
     if (isLit) {
       symb = env.signature->getPredicate(trm->functor());
       range_sort = AtomicSort::boolSort();
-<<<<<<< HEAD
-      // in addition to the actual equality, equalityProxy also gets translated as equality for Z3
-      if (trm->functor() == 0 || symb->equalityProxy()) {
-         return args[0] == args[1];
-=======
       // check for equality
       if( trm->functor()==0 || symb->equalityProxy()){
         ASS(trm->numTermArguments()==2);
         // both equality and equality proxy translated as z3 equality
         return args[0] == args[1];
->>>>>>> 5a61c4ce
       }
     } else {
       symb = env.signature->getFunction(trm->functor());
@@ -871,11 +865,7 @@
 
 
     //if constant treat specially
-<<<<<<< HEAD
-    if(trm->arity() == 0) {
-=======
     if(trm->numTermArguments()==0) {
->>>>>>> 5a61c4ce
       if(symb->integerConstant()){
         IntegerConstantType value = symb->integerValue();
         return self._context.int_val(value.toInner());
@@ -916,11 +906,7 @@
       // If not value then create constant symbol
       return self.getConst(symb, self.getz3sort(range_sort));
     }
-<<<<<<< HEAD
-    ASS(trm->arity()>0);
-=======
     ASS(trm->numTermArguments()>0);
->>>>>>> 5a61c4ce
 
     // Currently do not deal with all intepreted operations, should extend
     // - constants dealt with above
