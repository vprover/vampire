/*
 * This file is part of the source code of the software program
 * Vampire. It is protected by applicable
 * copyright laws.
 *
 * This source code is distributed under the licence found here
 * https://vprover.github.io/license.html
 * and in the source directory
 */
/**
 * @file Z3Interfacing.cpp
 * Implements class Z3Interfacing
 */

#if VZ3
#define UNIMPLEMENTED ASSERTION_VIOLATION

#include "Forwards.hpp"

#include "SATSolver.hpp"
#include "SATLiteral.hpp"
#include "SATClause.hpp"
#include "SATInference.hpp"

#include "Lib/Environment.hpp"
#include "Lib/System.hpp"

#include "Kernel/NumTraits.hpp"
#include "Kernel/Signature.hpp"
#include "Kernel/OperatorType.hpp"
#include "Kernel/SortHelper.hpp"
#include "Kernel/BottomUpEvaluation.hpp"
#include "Kernel/BottomUpEvaluation/TermList.hpp"
#include "Lib/Coproduct.hpp"

#include "Shell/UIHelper.hpp"
#include "Indexing/TermSharing.hpp"
#include "Z3Interfacing.hpp"

#define DEBUG(...) //DBG(__VA_ARGS__)
#define TRACE_Z3 0
namespace Lib {
using SortId = TermList;

template<>
struct BottomUpChildIter<z3::expr>
{
  unsigned _idx;
  z3::expr _self;

  /** constructs an iterator over the children of the current node */
  BottomUpChildIter(z3::expr a) : _idx(0), _self(a) {}

  /** returns the node this iterator was constructed with */
  z3::expr self() { return _self; }

  /** returns the next child of the node this this object was constructed with */
  z3::expr next() { return _self.arg(_idx++); }

  /** returns the next child of the current node in the structure to be traversed */
  bool hasNext() { return _self.is_app() && _idx < _self.num_args(); }

  /** returns how many children this node has */
  unsigned nChildren() { return _self.is_app() ? _self.num_args() : 0; }
};

} // namespace Lib

namespace SAT
{

using namespace Shell;
using namespace Lib;

//using namespace z3;

Z3Interfacing::Z3Interfacing(const Shell::Options& opts, SAT2FO& s2f, bool unsatCoresForAssumptions, vstring const& exportSmtlib):
  Z3Interfacing(s2f, opts.showZ3(), /* unsatCoresForAssumptions = */ unsatCoresForAssumptions, exportSmtlib)
{ }

const char* errToString(Z3_error_code code)
{
  switch (code) {
    case Z3_OK: return "Z3_OK";
    case Z3_SORT_ERROR: return "Z3_SORT_ERROR";
    case Z3_IOB: return "Z3_IOB";
    case Z3_INVALID_ARG: return "Z3_INVALID_ARG";
    case Z3_PARSER_ERROR: return "Z3_PARSER_ERROR";
    case Z3_NO_PARSER: return "Z3_NO_PARSER";
    case Z3_INVALID_PATTERN: return "Z3_INVALID_PATTERN";
    case Z3_MEMOUT_FAIL: return "Z3_MEMOUT_FAIL";
    case Z3_FILE_ACCESS_ERROR: return "Z3_FILE_ACCESS_ERROR";
    case Z3_INTERNAL_FATAL: return "Z3_INTERNAL_FATAL";
    case Z3_INVALID_USAGE: return "Z3_INVALID_USAGE";
    case Z3_DEC_REF_ERROR: return "Z3_DEC_REF_ERROR";
    case Z3_EXCEPTION: return "Z3_EXCEPTION";
    default: ASSERTION_VIOLATION; return "UNKNOWN ERROR";
  }
}

void handleZ3Error(Z3_context ctxt, Z3_error_code code)
{
  DEBUG(errToString(code))
  throw z3::exception(errToString(code));
}

#define STATEMENTS_TO_EXPRESSION(...) [&]() { __VA_ARGS__; return 0; }()

Z3Interfacing::Z3Interfacing(SAT2FO& s2f, bool showZ3, bool unsatCoresForAssumptions, vstring const& exportSmtlib):
  _hasSeenArrays(false),
  _varCnt(0),
  _sat2fo(s2f),
  _status(SATISFIABLE),
  _config(),
  _context(_config),
  _solver(_context),
  _model((STATEMENTS_TO_EXPRESSION(
            BYPASSING_ALLOCATOR;
            _solver.check();
          ),
         _solver.get_model())),
  _assumptions(),
  _showZ3(showZ3),
  _unsatCore(unsatCoresForAssumptions),
  _out()
{
  CALL("Z3Interfacing::Z3Interfacing");
  BYPASSING_ALLOCATOR
  _out = exportSmtlib == "" ? Option<std::ofstream>()
                            : Option<std::ofstream>(std::ofstream(exportSmtlib.c_str())) ;
  if (_out.isSome() && _out.unwrap().fail()) {
    throw UserErrorException("Failed to open file: ", exportSmtlib);
  }

  _solver.reset();
  outputln("(check-sat)");
  outputln("(get-model)");
  outputln("(reset)");

  z3::params p(_context);
  auto setOption = [&](auto k, auto v){
    p.set(k,v);
    outputln(";- z3 parameter: ", k, "=", v);
  };
  setOption("rewriter.expand_store_eq", true);
  setOption("model.compact", true);
  if (_unsatCore) {
    setOption(":unsat-core", true);
  }
  // Z3_set_error_handler(_context, handleZ3Error); // MS: a handled error only reveals Z3_error_code, a propragated z3::exception is typically more informative

#if TRACE_Z3
  setOption("trace", "true");
  Z3_enable_trace("memory");
  Z3_enable_trace("datatype");
#endif // TRACE_Z3

  _solver.set(p);
  // TODO some way to serizalize the params for z3 to an smtlib file
}

char const* Z3Interfacing::z3_full_version()
{
  CALL("Z3Interfacing::z3_version");
  return Z3_get_full_version();
}

unsigned Z3Interfacing::newVar()
{
  CALL("Z3Interfacing::newVar");

  ++_varCnt;

  // to make sure all the literals we will ask about later have allocated counterparts internally
  getRepresentation(SATLiteral(_varCnt,1));

  return _varCnt;
}

void Z3Interfacing::addClause(SATClause* cl)
{
  CALL("Z3Interfacing::addClause");
  BYPASSING_ALLOCATOR;
  ASS(cl);

  // store to later generate the refutation
  PrimitiveProofRecordingSATSolver::addClause(cl);

  auto z3clause = getRepresentation(cl);

  if(_showZ3){
<<<<<<< HEAD
    env->beginOutput();
    env->out() << "[Z3] add (clause): " << z3clause << std::endl;
    env->endOutput();
=======
    env.beginOutput();
    env.out() << "[Z3] add (clause): " << z3clause.expr << std::endl;
    env.endOutput();
>>>>>>> b96158b4
  }

  auto add = [&](auto x) {
    outputln("(assert ", x, ")");
    _solver.add(x);
  };

  for (auto def : z3clause.defs)  {
    DEBUG("adding def: ", def)
    add(def);
  }

  add(z3clause.expr);
  DEBUG("adding expr: ", z3clause.expr)
}

void Z3Interfacing::retractAllAssumptions()
{
  _assumptionLookup.clear();
  _assumptions.truncate(0);
}

void Z3Interfacing::addAssumption(SATLiteral lit)
{
  CALL("Z3Interfacing::addAssumption");

  auto pushAssumption = [&](SATLiteral lit) -> z3::expr
  {
    auto repr = getRepresentation(lit);
    for (auto& def : repr.defs)
      _assumptions.push(def);

    _assumptions.push(repr.expr);
    return repr.expr;
  };

  if (_unsatCore) {
    _assumptionLookup.getOrInit(lit, [&]() { return pushAssumption(lit); });
  } else {
    pushAssumption(lit);
  }
}

Z3Interfacing::Representation Z3Interfacing::getRepresentation(SATClause* cl)
{

  z3::expr z3clause = _context.bool_val(false);

  Stack<z3::expr> defs;

  unsigned clen=cl->length();
  for(unsigned i=0;i<clen;i++){
    SATLiteral l = (*cl)[i];
    auto repr = getRepresentation(l);

    defs.loadFromIterator(repr.defs.iterFifo());

    z3clause = z3clause || repr.expr;
  }

  return Representation(std::move(z3clause), std::move(defs));
}

SATSolver::Status Z3Interfacing::solve()
{
  CALL("Z3Interfacing::solve()");
  BYPASSING_ALLOCATOR;
  DEBUG("assumptions: ", _assumptions);

  output("(check-sat-assuming (");
  for (auto const& a : _assumptions) {
    outputln(" ", a);
  }
  outputln(" ))");

  /* The purpose of this class is to conditionally disable variable elimination inside Z3's _solver.check,
   * which results in some literals not being evaluated to either true and false, that we need for AVATAR.
   * Why a class? To be able to rely on RAII for the call to pop() (via the destructor) and thus not forget about it.
   * Why conditional? Because push/pop slightly decreases z3's performance and so we want to do it only in
   * the cases where the problem has been observed - namely, when arrays are involved.
  */
  class ScopedPushAndPop {
    z3::solver& _s;
    bool _dpp;
  public:
    ScopedPushAndPop(z3::solver& s, bool doPushPop) : _s(s), _dpp(doPushPop) { if (_dpp) {_s.push();} }
    ~ScopedPushAndPop() { if (_dpp) {_s.pop();} }
  } _maybePushAndPop(_solver,_hasSeenArrays);

  z3::check_result result = _solver.check(_assumptions.size(), _assumptions.begin());

  if(_showZ3){
    env->beginOutput();
    env->out() << "[Z3] solve result: " << result << std::endl;
    env->endOutput();
  }

  if (_unsatCore) {
    auto core = _solver.unsat_core();
    outputln("(get-unsat-core)");
    for (auto phi : core) {
      _assumptionLookup
             .tryGet(phi)
             .andThen([this](SATLiteral l)
                 { _failedAssumptionBuffer.push(l); });
    }
  }

  switch (result) {
    case z3::check_result::unsat:
      _status = UNSATISFIABLE;
      break;
    case z3::check_result::sat:
      _status = SATISFIABLE;
      _model = _solver.get_model();
      outputln("(get-model)");
      break;
    case z3::check_result::unknown:
      _status = UNKNOWN;
      break;
    default: ASSERTION_VIOLATION;
  }
  
  return _status;
}

SATSolver::Status Z3Interfacing::solveUnderAssumptions(const SATLiteralStack& assumps, unsigned conflictCountLimit, bool onlyProperSubusets)
{
  CALL("Z3Interfacing::solveUnderAssumptions");

  if (!_unsatCore) {
    return SATSolverWithAssumptions::solveUnderAssumptions(assumps,conflictCountLimit,onlyProperSubusets);
  }

  ASS(!hasAssumptions());

<<<<<<< HEAD
  _solver.push();

  // load assumptions:
  SATLiteralStack::ConstIterator it(assumps);

  VTHREAD_LOCAL static DHMap<vstring,SATLiteral> lookup;
  lookup.reset();
  unsigned n=0;
  vstring ps="$_$_$";

  while (it.hasNext()) {
    SATLiteral v_assump = it.next();
    z3::expr z_assump = getRepresentation(v_assump,withGuard);

    vstring p = ps+Int::toString(n++);
    _solver.add(z_assump,p.c_str());
    lookup.insert(p,v_assump);
  }

  z3::check_result result = _solver.check();

  _solver.pop();

  if (result == z3::check_result::unsat) {

    _failedAssumptionBuffer.reset();

    z3::expr_vector  core = _solver.unsat_core();
    for (unsigned i = 0; i < core.size(); i++) {
      z3::expr ci = core[i];
      vstring cip = vstring(ci.to_string().c_str());
      SATLiteral v_assump = lookup.get(cip);
      _failedAssumptionBuffer.push(v_assump);
    }

    return UNSATISFIABLE;
  } else if (result == z3::check_result::sat) {
    _model = _solver.get_model();
    return SATISFIABLE;
  } else {
    return UNKNOWN;
=======
  for (auto a: assumps) {
    addAssumption(a);
>>>>>>> b96158b4
  }
  auto result = solve();
  retractAllAssumptions();
  return result;
}

SATSolver::VarAssignment Z3Interfacing::getAssignment(unsigned var)
{
  CALL("Z3Interfacing::getAssignment");
  BYPASSING_ALLOCATOR;

  ASS_EQ(_status,SATISFIABLE);
  bool named = isNamedExpr(var);
  z3::expr rep = named ? getNameExpr(var) : getRepresentation(SATLiteral(var,1)).expr;
  outputln("(get-value (", rep, "))");
  z3::expr assignment = _model.eval(rep, true /*model_completion*/);

  if(assignment.bool_value()==Z3_L_TRUE){
    return TRUE;
  } else if(assignment.bool_value()==Z3_L_FALSE){
    return FALSE;
  } else {
#if VDEBUG
    std::cout << rep << std::endl;
    ASSERTION_VIOLATION_REP(assignment);
#endif
    return NOT_KNOWN;
  }
}

OperatorType* operatorType(Z3Interfacing::FuncOrPredId f)
{
  return f.isPredicate
    ? env.signature->getPredicate(f.id)->predType()
    : env.signature->getFunction (f.id)->fnType();
}


Term* createTermOrPred(Z3Interfacing::FuncOrPredId f, unsigned arity, TermList* ts)
{
  return f.isPredicate
    ? Literal::create(f.id, arity, true, false, ts)
    : Term::create(f.id, arity, ts);
}

struct EvaluateInModel
{

  Z3Interfacing& self;
  using Copro = Coproduct<Term*, RationalConstantType, IntegerConstantType>;

  using Arg    = z3::expr;
  using Result = Option<Copro>;

  static Term* toTerm(Copro const& co, SortId sort) {
    return co.match(
            [&](Term* t)
            { return t; },

            [&](RationalConstantType c)
            {
              return sort == RealTraits::sort()
                ? theory->representConstant(RealConstantType(c))
                : theory->representConstant(c);
            },

            [&](IntegerConstantType c)
            { return theory->representConstant(c); }
            );
  }

  Result operator()(z3::expr expr, Result* evaluatedArgs)
  {
    CALL("EvaluateInModel::operator()")
    DEBUG("in: ", expr)
    auto intVal = [](z3::expr e) -> Option<int> {
      int val;
      return e.is_numeral_i(val)
        ? Option<int>(val)
        : Option<int>();
    };

    if (expr.is_int()) {
      return intVal(expr)
        .map([](int i) { return Copro(IntTraits::constantT(i)); });

    } else if(expr.is_real()) {
      auto toFrac = [&](int l, int r)  { return Copro(RatTraits::constant(l,r)); };

      auto nonFractional = intVal(expr).map([&](int i) { return toFrac(i,1); });
      if (nonFractional.isSome()) {
        return nonFractional;
      } else {
        auto num = intVal(expr.numerator());
        auto den = intVal(expr.denominator());
        if (num.isSome() && den.isSome()) {
          return Result(Copro(toFrac(num.unwrap(), den.unwrap())));
        } else {
          return Result();
        }
      }

    } else if (expr.is_app()) {
      auto f = expr.decl();
      auto vfunc = self._fromZ3.get(f);
      Stack<TermList> args(f.arity());
      for (unsigned i = 0; i < f.arity(); i++) {
        if (evaluatedArgs[i].isNone()) {
          // evaluation failed somewhere in a recursive call
          return Result();
        } else {
          auto argSort = operatorType(vfunc)->arg(i);
          auto t = TermList(toTerm(evaluatedArgs[i].unwrap(), argSort));
          args.push(t);
        }
      }
      return Result(Copro(createTermOrPred(vfunc, args.size(), args.begin())));

    } else {

      return Result();
    }
  }
};

Term* Z3Interfacing::evaluateInModel(Term* trm)
{
  CALL("evaluateInModel(Term*)")
  DEBUG("in: ", *trm)
  DEBUG("model: \n", _model)
  ASS(!trm->isLiteral());

  z3::expr rep = getRepresentation(trm).expr;
  output("(get-value (", rep, "))");
  z3::expr ev = _model.eval(rep,true); // true means "model_completion"
  SortId sort = SortHelper::getResultSort(trm);

  DEBUG("z3 expr: ", ev)
  auto result = evaluateBottomUp(ev, EvaluateInModel { *this })
    .map([&](EvaluateInModel::Copro co) {
        return co.match(
            [&](Term* t)
            { return t; },

            [&](RationalConstantType c)
            {
              return sort == RealTraits::sort()
                ? theory->representConstant(RealConstantType(c))
                : theory->representConstant(c);
            },

            [&](IntegerConstantType c)
            { return theory->representConstant(c); }
            );
      })
    .unwrapOrElse([](){ return nullptr; });
  DEBUG("vampire expr: ", ev)
  return result;

}

bool Z3Interfacing::isZeroImplied(unsigned var)
{
  CALL("Z3Interfacing::isZeroImplied");

  // Safe. TODO consider getting zero-implied
  return false;
}

void Z3Interfacing::collectZeroImplied(SATLiteralStack& acc)
{
  CALL("Z3Interfacing::collectZeroImplied");
  NOT_IMPLEMENTED;
}

SATClause* Z3Interfacing::getZeroImpliedCertificate(unsigned)
{
  CALL("Z3Interfacing::getZeroImpliedCertificate");
  NOT_IMPLEMENTED;

  return 0;
}

z3::sort Z3Interfacing::getz3sort(SortId s)
{
  CALL("Z3Interfacing::getz3sort");

  BYPASSING_ALLOCATOR;
  auto srt = _sorts.tryGet(s);
  if (srt.isSome()) {
    return srt.unwrap();
  } else {
    auto insert = [&](z3::sort x) { _sorts.insert(s, x); };
    // TODO what about built-in tuples?

    // Deal with known sorts differently
         if(s == AtomicSort::boolSort()) insert(_context.bool_sort());
    else if(s ==  IntTraits::sort()) insert( _context.int_sort());
    else if(s == RealTraits::sort()) insert(_context.real_sort());
    else if(s ==  RatTraits::sort()) insert(_context.real_sort()); // Drops notion of rationality
    // TODO: are we really allowed to do this ???                   ^^^^^^^^^^^^^^^^^^^^^^^^^^^
    else if(s.isArraySort()) {
      _hasSeenArrays = true;

      z3::sort index_sort = getz3sort(SortHelper::getIndexSort(s));
      z3::sort value_sort = getz3sort(SortHelper::getInnerSort(s));

      insert(_context.array_sort(index_sort,value_sort));

    } else if (env.signature->isTermAlgebraSort(s)) {
      createTermAlgebra(*env.signature->getTermAlgebraOfSort(s));

    } else {
      auto sort = _context.uninterpreted_sort(_context.str_symbol(s.toString().c_str()));
      outputln("(declare-sort ", sort, " 0)");
      insert(sort);
    }
  }
  return _sorts.get(s);
}

template<class A>
vstring to_vstring(A const& a)
{
  vstringstream out;
  out << a;
  return out.str();
}

void Z3Interfacing::createTermAlgebra(TermAlgebra& start)
{
  CALL("createTermAlgebra(TermAlgebra&)")
  if (_createdTermAlgebras.contains(start.sort())) return;

  Stack<TermAlgebra*> tas;        // <- stack of term algebra sorts
  Map<SortId, unsigned> recSorts; // <- mapping term algeba -> index

  auto subsorts = start.subSorts();
  for (auto s : subsorts.iter()) {
    if (env.signature->isTermAlgebraSort(s)
        && !_createdTermAlgebras.contains(s)) {
      auto ta = env.signature->getTermAlgebraOfSort(s);
      auto idx = tas.size();
      tas.push(ta);
      recSorts.insert(s, idx);
    }
  }

  auto new_string_symobl = [&](vstring const& str)
  { return Z3_mk_string_symbol(_context, str.c_str()); };

  // create the data needed for Z3_mk_datatypes(...)
  Stack<Stack<Z3_constructor>> ctorss(tas.size());
  Stack<Z3_constructor_list> ctorss_z3(tas.size());
  Stack<Z3_symbol> sortNames(tas.size());
  // create the data needed to serialize the declare-datatypes to smtlib
  struct SerDtor { z3::symbol name; SortId sort; };
  struct SerCtor { z3::symbol name; Stack<SerDtor> dtors; };
  struct SerDtype { SortId name; Stack<SerCtor> ctors; };
  Stack<SerDtype> toSerialize;

  DEBUG("creating constructors: ");
  for (auto ta : tas) {
    _createdTermAlgebras.insert(ta->sort());
    Stack<Z3_constructor> ctors(ta->nConstructors());
    Stack<SerCtor> serCtors;

    for (auto cons : ta->iterCons()) {
      // data needed for the  Z3_mk_constructor call
      Stack<SerDtor> serDtors;
      Stack<Z3_sort> argSorts(cons->arity());
      Stack<unsigned> argSortRefs(cons->arity());
      Stack<Z3_symbol> argNames(cons->arity());

      auto i = 0;
      for (auto argSort : cons->iterArgSorts()) {
        auto dtorName = new_string_symobl(env.signature->getFunction(cons->functor())->name() + "_arg" + to_vstring(i++));
        if (_out.isSome())
          serDtors.push(SerDtor {
              .name = z3::symbol(_context, dtorName),
              .sort = argSort,
          });
        argNames.push(dtorName);
        recSorts.tryGet(argSort)
          .match([&](unsigned idx) {
                // for sorts that are to be generated with the call of Z3_mk_datatypes we need to push their index, and a nullptr
                argSortRefs.push(idx);
                argSorts.push(nullptr);
              },
              [&]() {
                // for other sorts, we need to push the sort, and an arbitrary index
                argSortRefs.push(0);  // <- 0 will never be read
                argSorts.push(getz3sort(argSort));
              });
      }

      cons->createDiscriminator();
      vstring discrName = cons->discriminatorName();

      DEBUG("\t", ta->sort().toString(), "::", env.signature->getFunction(cons->functor())->name(), ": ", env.signature->getFunction(cons->functor())->fnType()->toString());

      Z3_symbol ctorName = Z3_mk_string_symbol(_context, env.signature->getFunction(cons->functor())->name().c_str());

      ASS_EQ(argSortRefs.size(), cons->arity())
      ASS_EQ(   argSorts.size(), cons->arity())
      ASS_EQ(   argNames.size(), cons->arity())
      if (_out.isSome())
        serCtors.push(SerCtor{
            .name = z3::symbol(_context, ctorName),
            .dtors = std::move(serDtors),
        });
      ctors.push(Z3_mk_constructor(_context,
          ctorName,
          Z3_mk_string_symbol(_context, discrName.c_str()),
          cons->arity(),
          cons->arity() == 0 ? nullptr : argNames.begin(),
          cons->arity() == 0 ? nullptr : argSorts.begin(),
          cons->arity() == 0 ? nullptr : argSortRefs.begin()
      ));

    }
    ASS_EQ(ctors.size(), ta->nConstructors());

    ctorss.push(std::move(ctors));
    ASS_EQ(ctorss.top().size(), ta->nConstructors());
    ctorss_z3.push(Z3_mk_constructor_list(_context, ctorss.top().size(),  ctorss.top().begin()));
    sortNames.push(Z3_mk_string_symbol(_context, ta->sort().toString().c_str()));
    if (_out.isSome())
      toSerialize.push(SerDtype {
        .name = ta->sort(),
        .ctors = std::move(serCtors),
      });
  }

  ASS_EQ(sortNames.size(), tas.size())
  ASS_EQ(ctorss.size()   , tas.size())
  ASS_EQ(ctorss_z3.size(), tas.size())

  Array<Z3_sort> sorts(tas.size());

  // actually created the datatypes
  Z3_mk_datatypes(_context, tas.size(), sortNames.begin(), sorts.begin(), ctorss_z3.begin());

  // register the `z3::func_decl`s created by `Z3_mk_datatypes` in indices to be queried when needed
  for (unsigned iSort = 0; iSort < sorts.size(); iSort++) {
    _sorts.insert(tas[iSort]->sort(), z3::sort(_context, sorts[iSort]));
    auto ta = tas[iSort];
    auto& ctors = ctorss[iSort];
    for (unsigned iCons = 0; iCons < ta->nConstructors(); iCons++) {
      auto ctor = ta->constructor(iCons);

      Z3_func_decl constr_;
      Z3_func_decl discr_;
      Array<Z3_func_decl> destr(ctor->arity());

      Z3_query_constructor(_context,
                           ctors[iCons],
                           ctor->arity(),
                           &constr_,
                           &discr_,
                           destr.begin());

      auto discr = z3::func_decl(_context, discr_);
      auto constr = z3::func_decl(_context, constr_);

      auto ctorId = FuncOrPredId::function(ctor->functor());
      _toZ3.insert(ctorId, constr);
      _fromZ3.insert(constr, ctorId);

      if (ctor->hasDiscriminator()) {
        auto discrId = FuncOrPredId::predicate(ctor->discriminator());
        _toZ3.insert(discrId, discr);
        // _fromZ3.insert(discr, discrId);
      }
      for (unsigned iDestr = 0; iDestr < ctor->arity(); iDestr++)  {
        auto dtor = z3::func_decl(_context, destr[iDestr]);
        // careful: datatypes can have boolean fields!
        auto id = FuncOrPredId(
          ctor->destructorFunctor(iDestr),
          dtor.range().is_bool()
        );
        _toZ3.insert(id, dtor);
        _fromZ3.insert(dtor, id);
      }
    }
  }

  // clean up
  for (auto clist : ctorss_z3) {
    Z3_del_constructor_list(_context, clist);
  }

  for (auto ctors : ctorss) {
    for (auto ctor : ctors) {
      Z3_del_constructor(_context, ctor);
    }
  }

  // serizalize to z3
  output("(declare-datatypes (");
  for (auto& s : toSerialize) {
    output(" (", getz3sort(s.name), " 0)");
  }
  outputln(" ) (");

  auto quote = [&](auto x){
    vstringstream s;
    s << x;
    auto str = s.str();
    if (str[0] == '\'') {
      return "|" + str + "|";
    } else {
      return str;
    }
  };

  for (auto& dty : toSerialize) {
    outputln("    ( ;-- datatype ", getz3sort(dty.name));
    for (auto& ctor : dty.ctors) {
      output("        ( ", quote(ctor.name));
      for (auto& dtor : ctor.dtors) {
        output(" ( ", quote(dtor.name), " ", getz3sort(dtor.sort), " )");
      }
      outputln(" )");
    }
    outputln("    )");
  }
  outputln("))");

}

z3::func_decl const& Z3Interfacing::findConstructor(FuncId id_)
{
  CALL("Z3Interfacing::findConstructor(FuncId id)")
  auto id = FuncOrPredId::function(id_);
  auto f = _toZ3.tryGet(id);
  if (f.isSome()) {
    return f.unwrap();
  } else {
    auto sym = env.signature->getFunction(id_);
    auto domain = sym->fnType()->result();
    createTermAlgebra(*env.signature->getTermAlgebraOfSort(domain));
    return _toZ3.get(id);
  }
}


z3::expr to_int(z3::expr e)
{ return z3::expr(e.ctx(), Z3_mk_real2int(e.ctx(), e)); }

namespace tptp {

  z3::expr floor(z3::expr e)
  { return to_real(to_int(e)); }

  z3::expr ceiling(z3::expr x)
  { return -tptp::floor(-x); }

  z3::expr truncate(z3::expr x)
  { return ite(x >= 0, tptp::floor(x), tptp::ceiling(x)); }

  z3::expr quotient_e(z3::expr n, z3::expr d)
  { return ite(d >= 0, floor(n / d), ceiling(n / d)); }

  z3::expr quotient_t(z3::expr l, z3::expr r)
  { return tptp::truncate(l / r); }

  z3::expr quotient_f(z3::expr l, z3::expr r)
  { return tptp::floor(l / r); }

  template<class F>
  struct LiftInt
  {
    F bin_real_func;

    z3::expr operator()(z3::expr l, z3::expr r)
    { return to_int(bin_real_func(to_real(l), to_real(r))); }
  };
  template<class F> LiftInt<F> liftInt(F f) { return LiftInt<F>{ f }; }

  template<class F>
  struct RemainderOp
  {
    F quotient;

    z3::expr operator()(z3::expr l, z3::expr r)
    { return l / r - quotient(l,r); }
  };
  template<class F> RemainderOp<F> remainder(F f) { return RemainderOp<F>{ f }; }
}


struct ToZ3Expr
{
  Z3Interfacing& self;
  Stack<z3::expr> _defs;

  using Arg    = TermList;
  using Result = z3::expr;

  z3::expr operator()(TermList toEval, z3::expr* args)
  {
    CALL("ToZ3Expr::operator()");
    // DEBUG("in: ", toEval)
    ASS(toEval.isTerm())
    auto trm = toEval.term();
    bool isLit = trm->isLiteral();

    Signature::Symbol* symb;
    SortId range_sort;
    bool is_equality = false;
<<<<<<< HEAD
    if(isLit){
      symb = env->signature->getPredicate(trm->functor());
      OperatorType* ptype = symb->predType();
      type = ptype;
      range_sort = Term::boolSort();
=======
    // in addition to the actual equality, equalityProxy also gets translated as equality for Z3,
    // and when it's polymorphic, we need to offset its type argument:
    unsigned equality_typeArgArity = 0;
    if (isLit) {
      symb = env.signature->getPredicate(trm->functor());
      range_sort = AtomicSort::boolSort();
>>>>>>> b96158b4
      // check for equality
      if(trm->functor()==0){
         is_equality=true;
         ASS(trm->arity()==2);
      }
<<<<<<< HEAD
    }else{
      symb = env->signature->getFunction(trm->functor());
=======
      if(symb->equalityProxy()) {
        is_equality=true;
        OperatorType* ftype = symb->fnType();
        equality_typeArgArity = ftype->typeArgsArity();

        ASS(trm->arity()==equality_typeArgArity+2);
      }
    } else {
      symb = env.signature->getFunction(trm->functor());
>>>>>>> b96158b4
      OperatorType* ftype = symb->fnType();
      range_sort = ftype->result();
      if (env.signature->isTermAlgebraSort(range_sort) &&  !self._createdTermAlgebras.contains(range_sort) ) {
        self.createTermAlgebra(*env.signature->getTermAlgebraOfSort(range_sort));
      }
    }

    //if constant treat specially
    if(trm->arity()==0) {
      if(symb->integerConstant()){
        IntegerConstantType value = symb->integerValue();
        return self._context.int_val(value.toInner());
      }
      if(symb->realConstant()) {
        RealConstantType value = symb->realValue();
        return self._context.real_val(value.numerator().toInner(),value.denominator().toInner());
      }
      if(symb->rationalConstant()) {
        RationalConstantType value = symb->rationalValue();
        return self._context.real_val(value.numerator().toInner(),value.denominator().toInner());
      }
<<<<<<< HEAD
      if(!isLit && env->signature->isFoolConstantSymbol(true,trm->functor())){

        PRINT_CPP("exprs.push_back(c.bool_val(true));")

        return _context.bool_val(true);
      }
      if(!isLit && env->signature->isFoolConstantSymbol(false,trm->functor())){

        PRINT_CPP("exprs.push_back(c.bool_val(false));")

        return _context.bool_val(false);
=======
      if(!isLit && env.signature->isFoolConstantSymbol(true,trm->functor())) {
        return self._context.bool_val(true);
      }
      if(!isLit && env.signature->isFoolConstantSymbol(false,trm->functor())) {
        return self._context.bool_val(false);
>>>>>>> b96158b4
      }
      if(symb->termAlgebraCons()) {
        auto ctor = self.findConstructor(trm->functor());
        return ctor();
      }
      // TODO do we really have overflownConstants ?? not in evaluation(s) at least
      if (symb->overflownConstant()) {
        // too large for native representation, but z3 should cope
        auto s = symb->fnType()->result();
        if (s == IntTraits::sort()) {
          return self._context.int_val(symb->name().c_str());
        } else if (s == RatTraits::sort()) {
          return self._context.real_val(symb->name().c_str());
        } else if (s == RealTraits::sort()) {
          return self._context.real_val(symb->name().c_str());
        } else {
          ; // intentional fallthrough; the input is fof (and not tff), so let's just treat this as a constant
        }
      }

      // If not value then create constant symbol
<<<<<<< HEAD
      //cout << "HERE " << env->sorts->sortName(range_sort) << " for " << symb->name() << endl; 
      return getNameConst(symb->name(),getz3sort(range_sort));
=======
      return self.getConst(symb, self.getz3sort(range_sort));
>>>>>>> b96158b4
    }
    ASS(trm->arity()>0);

   //Check for equality
    if(is_equality){
      return args[equality_typeArgArity+0] == args[equality_typeArgArity+1];
    }

    // Currently do not deal with all intepreted operations, should extend
    // - constants dealt with above
    // - unary funs/preds like is_rat interpretation unclear
    if(symb->interpreted()){
      Interpretation interp = static_cast<Signature::InterpretedSymbol*>(symb)->getInterpretation();

      if (Theory::isPolymorphic(interp)) {
        switch(interp){
          case Theory::ARRAY_SELECT:
          case Theory::ARRAY_BOOL_SELECT:
            // select(array,index)
            return select(args[0],args[1]);

          case Theory::ARRAY_STORE:
            // store(array,index,value)
            return store(args[0],args[1],args[2]);

          default:
            {}//skip it and treat the function as uninterpretted
        }

      } else {
        auto int_zero = self._context.int_val(0);
        auto real_zero = self._context.real_val(0);

        switch(interp){
        // Numerical operations
        case Theory::INT_DIVIDES:
          {
          auto k = self.getNamingConstantFor(toEval, self._context.int_sort());
          // a divides b <-> k * a ==  b
          return k * args[0] == args[1];
          }

        case Theory::INT_UNARY_MINUS:
        case Theory::RAT_UNARY_MINUS:
        case Theory::REAL_UNARY_MINUS:
          return -args[0];

        case Theory::INT_PLUS:
        case Theory::RAT_PLUS:
        case Theory::REAL_PLUS:
          return args[0] + args[1];

        // Don't really need as it's preprocessed away
        case Theory::INT_MINUS:
        case Theory::RAT_MINUS:
        case Theory::REAL_MINUS:
          return args[0] - args[1];

        case Theory::INT_MULTIPLY:
        case Theory::RAT_MULTIPLY:
        case Theory::REAL_MULTIPLY:
          return args[0] * args[1];

        case Theory::RAT_QUOTIENT:
        case Theory::REAL_QUOTIENT:
          return args[0] / args[1];

        /** TPTP's ${quotient,remainder}_e */
        case Theory::INT_QUOTIENT_E:  return args[0] / args[1];          /* <--- same semantics of tptp and smtlib2 for int */
        case Theory::INT_REMAINDER_E: return z3::mod(args[0], args[1]);  /* <---                                            */
        case Theory::RAT_QUOTIENT_E:
        case Theory::REAL_QUOTIENT_E:  return                 tptp::quotient_e (args[0], args[1]);
        case Theory::RAT_REMAINDER_E:
        case Theory::REAL_REMAINDER_E: return tptp::remainder(tptp::quotient_e)(args[0], args[1]);

         /** {quotient,remainder}_t */
        case Theory::INT_QUOTIENT_T:  return tptp::liftInt(                tptp::quotient_t )(args[0],args[1]);
        case Theory::INT_REMAINDER_T: return tptp::liftInt(tptp::remainder(tptp::quotient_t))(args[0],args[1]);
        case Theory::RAT_QUOTIENT_T:
        case Theory::REAL_QUOTIENT_T: return                 tptp::quotient_t (args[0], args[1]);
        case Theory::REAL_REMAINDER_T:
        case Theory::RAT_REMAINDER_T: return tptp::remainder(tptp::quotient_t)(args[0], args[1]);

        /** {quotient,remainder}_f */
        case Theory::INT_QUOTIENT_F:  return tptp::liftInt(                tptp::quotient_f )(args[0], args[1]);
        case Theory::INT_REMAINDER_F: return tptp::liftInt(tptp::remainder(tptp::quotient_f))(args[0],args[1]);
        case Theory::RAT_QUOTIENT_F:
        case Theory::REAL_QUOTIENT_F: return                 tptp::quotient_f (args[0], args[1]);
        case Theory::REAL_REMAINDER_F:
        case Theory::RAT_REMAINDER_F: return tptp::remainder(tptp::quotient_f)(args[0], args[1]);


        case Theory::RAT_TO_INT:
        case Theory::REAL_TO_INT:
        case Theory::INT_FLOOR:
        case Theory::RAT_FLOOR:
        case Theory::REAL_FLOOR:
          return to_real(to_int(args[0]));

        case Theory::RAT_TO_REAL:
          return args[0];

        case Theory::INT_TO_REAL:
        case Theory::INT_TO_RAT:
          return to_real(args[0]);

        case Theory::INT_CEILING:
        case Theory::RAT_CEILING:
        case Theory::REAL_CEILING:
          return tptp::ceiling(args[0]);

        case Theory::INT_TRUNCATE:
        case Theory::RAT_TRUNCATE:
        case Theory::REAL_TRUNCATE:
          return tptp::truncate(args[0]);

        case Theory::INT_ROUND:
        case Theory::RAT_ROUND:
        case Theory::REAL_ROUND: {
            z3::expr t = args[0];
            z3::expr i = to_int(t);
            z3::expr i2 = i + self._context.real_val(1,2);
            return ite(t > i2, i+1, ite(t==i2, ite(z3::mod(i, 2),i ,i+1 ),i));
          }

        case Theory::INT_ABS: {
            z3::expr t = args[0];
            return ite(t > 0, t, -t);
          }

        case Theory::INT_IS_INT:
        case Theory::RAT_IS_INT:
        case Theory::REAL_IS_INT:
          return z3::is_int(args[0]);

        case Theory::INT_LESS:
        case Theory::RAT_LESS:
        case Theory::REAL_LESS:
          return args[0] < args[1];

        case Theory::INT_GREATER:
        case Theory::RAT_GREATER:
        case Theory::REAL_GREATER:
          return args[0] > args[1];

        case Theory::INT_LESS_EQUAL:
        case Theory::RAT_LESS_EQUAL:
        case Theory::REAL_LESS_EQUAL:
          return args[0] <= args[1];

        case Theory::INT_GREATER_EQUAL:
        case Theory::RAT_GREATER_EQUAL:
        case Theory::REAL_GREATER_EQUAL:
          return args[0] >= args[1];

        default:
          {}//skip it and treat the function as uninterpretted
        }
      }
    }

    // uninterpretd function
    auto f = self.z3Function(Z3Interfacing::FuncOrPredId(trm));
    return f(trm->arity(), args);
  }
};



z3::func_decl Z3Interfacing::z3Function(FuncOrPredId functor)
{
  auto& self = *this;

  auto found = self._toZ3.tryGet(functor);
  if (found.isSome()) {
    return found.unwrap();
  } else {
    // function does not yet exits
    auto symb = functor.isPredicate ? env.signature->getPredicate(functor.id)
                                    : env.signature->getFunction(functor.id);
    auto type = functor.isPredicate ? symb->predType() : symb->fnType();

    // Does not yet exits. initialize it!
    z3::sort_vector domain_sorts = z3::sort_vector(self._context);
    for (unsigned i=0; i<type->arity(); i++) {
      domain_sorts.push_back(self.getz3sort(type->arg(i)));
    }
    z3::symbol name = self._context.str_symbol(symb->name().c_str());
    auto range_sort = functor.isPredicate ? self._context.bool_sort() : self.getz3sort(type->result());
    auto decl = self._context.function(name,domain_sorts,range_sort);
    outputln(decl);
    self._toZ3.insert(functor, decl); // (declare-fun ...)
    return decl;
  }
}

/**
 * Translate a Vampire term into a Z3 term
 * - Assumes term is ground
 * - Translates the ground structure
 * - Some interpreted functions/predicates are handled
 */
Z3Interfacing::Representation Z3Interfacing::getRepresentation(Term* trm)
{
  CALL("Z3Interfacing::getRepresentation");
  Stack<z3::expr> defs;
  auto expr = evaluateBottomUp(TermList(trm), ToZ3Expr{ *this, defs });
  return Representation(expr, std::move(defs));
}

Z3Interfacing::Representation Z3Interfacing::getRepresentation(SATLiteral slit)
{
  CALL("Z3Interfacing::getRepresentation");
  BYPASSING_ALLOCATOR;


  //First, does this represent a ground literal
  Literal* lit = _sat2fo.toFO(slit);
  if(lit && lit->ground()){
    //cout << "getRepresentation of " << lit->toString() << endl;
    // Now translate it into an SMT object
    try{
<<<<<<< HEAD
      // TODO everything is being named!!
      bool nameExpression = true;
      z3::expr e = getz3expr(lit,true,nameExpression,withGuard);
      // cout << "got rep " << e << endl;

      if(nameExpression && _namedExpressions.insert(slit.var())) {
        z3::expr bname = getNameExpr(slit.var()); 
        // cout << "Naming " << e << " as " << bname << endl;
        PRINT_CPP("{ expr nm = exprs.back(); exprs.pop_back(); expr e = exprs.back(); exprs.pop_back(); expr naming = (nm == e); cout << \"naming: \" << naming << endl; solver.add(naming); }")
        z3::expr naming = (bname == e);
        _solver.add(naming);
  if(_showZ3){
    env->beginOutput();
    env->out() << "[Z3] add (naming): " << naming << std::endl;
    env->endOutput();
  }
=======
      auto repr = getRepresentation(lit);

      /* we name all literals in order to make z3 cache their truth values.
       * this gives a massive performance boost in many cases.              */

      z3::expr bname = getNameExpr(slit.var());
      z3::expr naming = (bname == repr.expr);
      repr.defs.push(naming);
      repr.expr = bname;

      if(_showZ3){
        env.beginOutput();
        env.out() << "[Z3] add (naming): " << naming << std::endl;
        env.endOutput();
>>>>>>> b96158b4
      }

      if(slit.isNegative()) {
        repr.expr = !repr.expr;
      }

      return repr;
    }catch(z3::exception& exception){
     reportSpiderFail();
     cout << "Z3 exception:\n" << exception.msg() << endl;
     ASSERTION_VIOLATION_REP("Failed to create Z3 rep for " + lit->toString());
    }
  } else {
    //if non ground then just create a propositional variable
    z3::expr e = getNameExpr(slit.var());
    return Representation(slit.isPositive() ? e : !e,
                          Stack<z3::expr>());
  }
}

SATClause* Z3Interfacing::getRefutation()
{
  CALL("Z3Interfacing::getRefutation");

  return PrimitiveProofRecordingSATSolver::getRefutation();

  // TODO: optionally, we could try getting an unsat core from Z3 (could be smaller than all the added clauses so far)
  // NOTE: this will not (necessarily) be the same option as _unsatCore, which takes care of minimization of added assumptions
  // also ':core.minimize' might need to be set to get some effect
}

Z3Interfacing::~Z3Interfacing()
{
<<<<<<< HEAD
  CALL("Z3Interfacing::addRealNonZero");

   z3::expr zero = _context.real_val(0);
   z3::expr side = t!=zero;
  if(_showZ3){
    env->beginOutput();
    env->out() << "[Z3] add (RealNonZero): " << side << std::endl;
    env->endOutput();
  }
  _solver.add(side);
}

/**
 * Add axioms for quotient_t and remainder_t that will be treated
 * uninterpreted
 *
 **/
void Z3Interfacing::addTruncatedOperations(z3::expr_vector args, Interpretation qi, Interpretation ti, TermList srt) 
{
  CALL("Z3Interfacing::addTruncatedOperations");
  
  unsigned qfun = env->signature->getInterpretingSymbol(qi);
  Signature::Symbol* qsymb = env->signature->getFunction(qfun); 
  ASS(qsymb);
  z3::symbol qs = _context.str_symbol(qsymb->name().c_str());
  
  unsigned rfun = env->signature->getInterpretingSymbol(ti);
  Signature::Symbol* rsymb = env->signature->getFunction(rfun);
  z3::symbol rs = _context.str_symbol(rsymb->name().c_str());

  z3::expr e1 = args[0];
  z3::expr e2 = args[1];
=======
  CALL("~Z3Interfacing")
  _sorts.clear();
  _toZ3.clear();
  _fromZ3.clear();
  outputln(); // flush the output file
}

>>>>>>> b96158b4


bool Z3Interfacing::isNamedExpr(unsigned var) const
{ return _varNames.find(var); }

z3::expr Z3Interfacing::getNameExpr(unsigned var)
{
<<<<<<< HEAD
  CALL("Z3Interfacing::addFloorOperations");

  unsigned qfun = env->signature->getInterpretingSymbol(qi);
  Signature::Symbol* qsymb = env->signature->getFunction(qfun);
  z3::symbol qs = _context.str_symbol(qsymb->name().c_str());

  unsigned rfun = env->signature->getInterpretingSymbol(ti);
  Signature::Symbol* rsymb = env->signature->getFunction(rfun);
  z3::symbol rs = _context.str_symbol(rsymb->name().c_str());

  z3::expr e1 = args[0];
  z3::expr e2 = args[1];

  z3::sort_vector domain_sorts = z3::sort_vector(_context);
  domain_sorts.push_back(getz3sort(srt));
  domain_sorts.push_back(getz3sort(srt));

  z3::func_decl r = _context.function(rs,domain_sorts,getz3sort(srt));
  z3::expr r_e1_e2 = r(args);

  if(srt == Term::intSort()){

    domain_sorts = z3::sort_vector(_context);
    domain_sorts.push_back(getz3sort(srt));
    domain_sorts.push_back(getz3sort(srt));
    z3::func_decl q = _context.function(qs,domain_sorts,getz3sort(srt));
    z3::expr_vector qargs = z3::expr_vector(_context);
    qargs.push_back(e1);
    qargs.push_back(e2);
    z3::expr q_e1_e2 = q(qargs);

    // e2 != 0 -> e2*q(e1,e2) <= e1 & e2*q(e1,e2) > e1 - e2 
    z3::expr one = implies( (e2!=0), ( ((e2*q_e1_e2) <= e1) && ((e2*q_e1_e2) > (e1-e2) ) ) );
     _solver.add(one);
=======
  return _varNames.getOrInit(var, [&](){
      // this method is called very often in runs with a lot of avatar reasoning. Cache the constants to avoid that z3 has to search for the string name in its function index
      vstring name = "v"+Lib::Int::toString(var);
      outputln("(declare-fun ", name, " () Bool)");
      return _context.bool_const(name.c_str());
  });
}
>>>>>>> b96158b4


z3::expr Z3Interfacing::getNamingConstantFor(TermList toName, z3::sort sort)
{
  return _termIndexedConstants.getOrInit(toName, [&](){
      auto name = "n" + toName.toString();
      outputln("(declare-fun ", name, " () ", sort, ")");
      return _context.constant(name.c_str(), sort);
  });
}

z3::expr Z3Interfacing::getConst(Signature::Symbol* symb, z3::sort sort)
{
  return _constantNames.getOrInit(symb, [&]() {
    // careful: keep native constants' names distinct from the above ones (hence the "c"-prefix below)
    vstring name("c" + symb->name());
    outputln("(declare-fun ", name, " () ", sort, ")");
    return _context.constant(name.c_str(), sort);
  });
}

} // namespace SAT

#endif /** if VZ3 **/<|MERGE_RESOLUTION|>--- conflicted
+++ resolved
@@ -189,15 +189,9 @@
   auto z3clause = getRepresentation(cl);
 
   if(_showZ3){
-<<<<<<< HEAD
-    env->beginOutput();
-    env->out() << "[Z3] add (clause): " << z3clause << std::endl;
-    env->endOutput();
-=======
     env.beginOutput();
     env.out() << "[Z3] add (clause): " << z3clause.expr << std::endl;
     env.endOutput();
->>>>>>> b96158b4
   }
 
   auto add = [&](auto x) {
@@ -334,52 +328,8 @@
 
   ASS(!hasAssumptions());
 
-<<<<<<< HEAD
-  _solver.push();
-
-  // load assumptions:
-  SATLiteralStack::ConstIterator it(assumps);
-
-  VTHREAD_LOCAL static DHMap<vstring,SATLiteral> lookup;
-  lookup.reset();
-  unsigned n=0;
-  vstring ps="$_$_$";
-
-  while (it.hasNext()) {
-    SATLiteral v_assump = it.next();
-    z3::expr z_assump = getRepresentation(v_assump,withGuard);
-
-    vstring p = ps+Int::toString(n++);
-    _solver.add(z_assump,p.c_str());
-    lookup.insert(p,v_assump);
-  }
-
-  z3::check_result result = _solver.check();
-
-  _solver.pop();
-
-  if (result == z3::check_result::unsat) {
-
-    _failedAssumptionBuffer.reset();
-
-    z3::expr_vector  core = _solver.unsat_core();
-    for (unsigned i = 0; i < core.size(); i++) {
-      z3::expr ci = core[i];
-      vstring cip = vstring(ci.to_string().c_str());
-      SATLiteral v_assump = lookup.get(cip);
-      _failedAssumptionBuffer.push(v_assump);
-    }
-
-    return UNSATISFIABLE;
-  } else if (result == z3::check_result::sat) {
-    _model = _solver.get_model();
-    return SATISFIABLE;
-  } else {
-    return UNKNOWN;
-=======
   for (auto a: assumps) {
     addAssumption(a);
->>>>>>> b96158b4
   }
   auto result = solve();
   retractAllAssumptions();
@@ -891,29 +841,17 @@
     Signature::Symbol* symb;
     SortId range_sort;
     bool is_equality = false;
-<<<<<<< HEAD
-    if(isLit){
-      symb = env->signature->getPredicate(trm->functor());
-      OperatorType* ptype = symb->predType();
-      type = ptype;
-      range_sort = Term::boolSort();
-=======
     // in addition to the actual equality, equalityProxy also gets translated as equality for Z3,
     // and when it's polymorphic, we need to offset its type argument:
     unsigned equality_typeArgArity = 0;
     if (isLit) {
       symb = env.signature->getPredicate(trm->functor());
       range_sort = AtomicSort::boolSort();
->>>>>>> b96158b4
       // check for equality
       if(trm->functor()==0){
          is_equality=true;
          ASS(trm->arity()==2);
       }
-<<<<<<< HEAD
-    }else{
-      symb = env->signature->getFunction(trm->functor());
-=======
       if(symb->equalityProxy()) {
         is_equality=true;
         OperatorType* ftype = symb->fnType();
@@ -923,7 +861,6 @@
       }
     } else {
       symb = env.signature->getFunction(trm->functor());
->>>>>>> b96158b4
       OperatorType* ftype = symb->fnType();
       range_sort = ftype->result();
       if (env.signature->isTermAlgebraSort(range_sort) &&  !self._createdTermAlgebras.contains(range_sort) ) {
@@ -945,25 +882,11 @@
         RationalConstantType value = symb->rationalValue();
         return self._context.real_val(value.numerator().toInner(),value.denominator().toInner());
       }
-<<<<<<< HEAD
-      if(!isLit && env->signature->isFoolConstantSymbol(true,trm->functor())){
-
-        PRINT_CPP("exprs.push_back(c.bool_val(true));")
-
-        return _context.bool_val(true);
-      }
-      if(!isLit && env->signature->isFoolConstantSymbol(false,trm->functor())){
-
-        PRINT_CPP("exprs.push_back(c.bool_val(false));")
-
-        return _context.bool_val(false);
-=======
       if(!isLit && env.signature->isFoolConstantSymbol(true,trm->functor())) {
         return self._context.bool_val(true);
       }
       if(!isLit && env.signature->isFoolConstantSymbol(false,trm->functor())) {
         return self._context.bool_val(false);
->>>>>>> b96158b4
       }
       if(symb->termAlgebraCons()) {
         auto ctor = self.findConstructor(trm->functor());
@@ -985,12 +908,7 @@
       }
 
       // If not value then create constant symbol
-<<<<<<< HEAD
-      //cout << "HERE " << env->sorts->sortName(range_sort) << " for " << symb->name() << endl; 
-      return getNameConst(symb->name(),getz3sort(range_sort));
-=======
       return self.getConst(symb, self.getz3sort(range_sort));
->>>>>>> b96158b4
     }
     ASS(trm->arity()>0);
 
@@ -1213,24 +1131,6 @@
     //cout << "getRepresentation of " << lit->toString() << endl;
     // Now translate it into an SMT object
     try{
-<<<<<<< HEAD
-      // TODO everything is being named!!
-      bool nameExpression = true;
-      z3::expr e = getz3expr(lit,true,nameExpression,withGuard);
-      // cout << "got rep " << e << endl;
-
-      if(nameExpression && _namedExpressions.insert(slit.var())) {
-        z3::expr bname = getNameExpr(slit.var()); 
-        // cout << "Naming " << e << " as " << bname << endl;
-        PRINT_CPP("{ expr nm = exprs.back(); exprs.pop_back(); expr e = exprs.back(); exprs.pop_back(); expr naming = (nm == e); cout << \"naming: \" << naming << endl; solver.add(naming); }")
-        z3::expr naming = (bname == e);
-        _solver.add(naming);
-  if(_showZ3){
-    env->beginOutput();
-    env->out() << "[Z3] add (naming): " << naming << std::endl;
-    env->endOutput();
-  }
-=======
       auto repr = getRepresentation(lit);
 
       /* we name all literals in order to make z3 cache their truth values.
@@ -1245,7 +1145,6 @@
         env.beginOutput();
         env.out() << "[Z3] add (naming): " << naming << std::endl;
         env.endOutput();
->>>>>>> b96158b4
       }
 
       if(slit.isNegative()) {
@@ -1279,40 +1178,6 @@
 
 Z3Interfacing::~Z3Interfacing()
 {
-<<<<<<< HEAD
-  CALL("Z3Interfacing::addRealNonZero");
-
-   z3::expr zero = _context.real_val(0);
-   z3::expr side = t!=zero;
-  if(_showZ3){
-    env->beginOutput();
-    env->out() << "[Z3] add (RealNonZero): " << side << std::endl;
-    env->endOutput();
-  }
-  _solver.add(side);
-}
-
-/**
- * Add axioms for quotient_t and remainder_t that will be treated
- * uninterpreted
- *
- **/
-void Z3Interfacing::addTruncatedOperations(z3::expr_vector args, Interpretation qi, Interpretation ti, TermList srt) 
-{
-  CALL("Z3Interfacing::addTruncatedOperations");
-  
-  unsigned qfun = env->signature->getInterpretingSymbol(qi);
-  Signature::Symbol* qsymb = env->signature->getFunction(qfun); 
-  ASS(qsymb);
-  z3::symbol qs = _context.str_symbol(qsymb->name().c_str());
-  
-  unsigned rfun = env->signature->getInterpretingSymbol(ti);
-  Signature::Symbol* rsymb = env->signature->getFunction(rfun);
-  z3::symbol rs = _context.str_symbol(rsymb->name().c_str());
-
-  z3::expr e1 = args[0];
-  z3::expr e2 = args[1];
-=======
   CALL("~Z3Interfacing")
   _sorts.clear();
   _toZ3.clear();
@@ -1320,7 +1185,6 @@
   outputln(); // flush the output file
 }
 
->>>>>>> b96158b4
 
 
 bool Z3Interfacing::isNamedExpr(unsigned var) const
@@ -1328,42 +1192,6 @@
 
 z3::expr Z3Interfacing::getNameExpr(unsigned var)
 {
-<<<<<<< HEAD
-  CALL("Z3Interfacing::addFloorOperations");
-
-  unsigned qfun = env->signature->getInterpretingSymbol(qi);
-  Signature::Symbol* qsymb = env->signature->getFunction(qfun);
-  z3::symbol qs = _context.str_symbol(qsymb->name().c_str());
-
-  unsigned rfun = env->signature->getInterpretingSymbol(ti);
-  Signature::Symbol* rsymb = env->signature->getFunction(rfun);
-  z3::symbol rs = _context.str_symbol(rsymb->name().c_str());
-
-  z3::expr e1 = args[0];
-  z3::expr e2 = args[1];
-
-  z3::sort_vector domain_sorts = z3::sort_vector(_context);
-  domain_sorts.push_back(getz3sort(srt));
-  domain_sorts.push_back(getz3sort(srt));
-
-  z3::func_decl r = _context.function(rs,domain_sorts,getz3sort(srt));
-  z3::expr r_e1_e2 = r(args);
-
-  if(srt == Term::intSort()){
-
-    domain_sorts = z3::sort_vector(_context);
-    domain_sorts.push_back(getz3sort(srt));
-    domain_sorts.push_back(getz3sort(srt));
-    z3::func_decl q = _context.function(qs,domain_sorts,getz3sort(srt));
-    z3::expr_vector qargs = z3::expr_vector(_context);
-    qargs.push_back(e1);
-    qargs.push_back(e2);
-    z3::expr q_e1_e2 = q(qargs);
-
-    // e2 != 0 -> e2*q(e1,e2) <= e1 & e2*q(e1,e2) > e1 - e2 
-    z3::expr one = implies( (e2!=0), ( ((e2*q_e1_e2) <= e1) && ((e2*q_e1_e2) > (e1-e2) ) ) );
-     _solver.add(one);
-=======
   return _varNames.getOrInit(var, [&](){
       // this method is called very often in runs with a lot of avatar reasoning. Cache the constants to avoid that z3 has to search for the string name in its function index
       vstring name = "v"+Lib::Int::toString(var);
@@ -1371,7 +1199,6 @@
       return _context.bool_const(name.c_str());
   });
 }
->>>>>>> b96158b4
 
 
 z3::expr Z3Interfacing::getNamingConstantFor(TermList toName, z3::sort sort)
