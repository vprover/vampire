/*
 * This file is part of the source code of the software program
 * Vampire. It is protected by applicable
 * copyright laws.
 *
 * This source code is distributed under the licence found here
 * https://vprover.github.io/license.html
 * and in the source directory
 */
/**
 * @file Z3MainLoop.cpp
 * Defines class Z3MainLoop.
 */

#if VZ3

#include "Forwards.hpp"

#include "Shell/Statistics.hpp"

#include "Z3MainLoop.hpp"

namespace SAT
{

using namespace Shell;
using namespace Lib;

Z3MainLoop::Z3MainLoop(Problem& prb, const Options& opt)
: MainLoop(prb,opt)
{
}

void Z3MainLoop::init()
{
}

MainLoopResult Z3MainLoop::runImpl()
{
  if(!_prb.getProperty()->allNonTheoryClausesGround()){
    return MainLoopResult(Statistics::INAPPROPRIATE);
  }

  SAT2FO s2f;
<<<<<<< HEAD
  Z3Interfacing solver(_opt,s2f, /* unsat core */ false, /* export smtlib problem */ "", Shell::Options::ProblemExportSyntax::SMTLIB);
=======
  Z3Interfacing solver(_opt,s2f, /* unsat core */ false, /* export smtlib problem */ "", Options::ProblemExportSyntax::SMTLIB);
>>>>>>> b6962adf

 ClauseIterator cit(_prb.clauseIterator());
 while(cit.hasNext()){
   Clause* cl = cit.next();

   if(cl->varCnt() > 0){
     ASS(cl->isTheoryAxiom());
     continue;
   }

   unsigned len = cl->size();
   SATClause* sc = new(len) SATClause(len);
   unsigned i=0;
   for (auto l : cl->iterLits()) {
     SATLiteral sl = s2f.toSAT(l);
     (*sc)[i++] = sl;
   }
   solver.addClause(sc);
 }

 SATSolver::Status status = solver.solve(UINT_MAX);

 Statistics::TerminationReason reason = Statistics::UNKNOWN; 
                
 if(status == SATSolver::Status::UNSATISFIABLE){ reason = Statistics::REFUTATION; }
 if(status == SATSolver::Status::SATISFIABLE){ reason = Statistics::SATISFIABLE; }

 return MainLoopResult(reason);
}

}

#endif<|MERGE_RESOLUTION|>--- conflicted
+++ resolved
@@ -42,11 +42,7 @@
   }
 
   SAT2FO s2f;
-<<<<<<< HEAD
-  Z3Interfacing solver(_opt,s2f, /* unsat core */ false, /* export smtlib problem */ "", Shell::Options::ProblemExportSyntax::SMTLIB);
-=======
   Z3Interfacing solver(_opt,s2f, /* unsat core */ false, /* export smtlib problem */ "", Options::ProblemExportSyntax::SMTLIB);
->>>>>>> b6962adf
 
  ClauseIterator cit(_prb.clauseIterator());
  while(cit.hasNext()){
