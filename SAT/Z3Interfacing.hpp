--- conflicted
+++ resolved
@@ -369,13 +369,7 @@
   const bool _unsatCore;
   Stack<z3::expr> _assumptions;
 
-<<<<<<< HEAD
-  z3::context _context;
-=======
-  volatile char buffer[1024];
   std::unique_ptr<z3::context, DeleteBypassingAllocator> _context;
-  volatile char buffer2[1024];
->>>>>>> c988103f
   z3::solver _solver;
   z3::model _model;
   BiMap<SATLiteral, z3::expr, DefaultHash, Z3Hash> _assumptionLookup;
