--- conflicted
+++ resolved
@@ -252,11 +252,8 @@
         \brief Create an expression of FloatingPoint sort from three bit-vector expressions.
 
         This is the operator named `fp' in the SMT FP theory definition.
-<<<<<<< HEAD
-        Note that \c sign is required to be a bit-vector of size 1. Significand and exponent
-=======
+
         Note that \c sgn is required to be a bit-vector of size 1. Significand and exponent
->>>>>>> f9be976c
         are required to be longer than 1 and 2 respectively. The FloatingPoint sort
         of the resulting expression is automatically determined from the bit-vector sizes
         of the arguments. The exponent is assumed to be in IEEE-754 biased representation.
@@ -353,11 +350,9 @@
 
         def_API('Z3_mk_fpa_numeral_int64_uint64', AST, (_in(CONTEXT), _in(BOOL), _in(INT64), _in(UINT64), _in(SORT)))
     */
-<<<<<<< HEAD
-    Z3_ast Z3_API Z3_mk_fpa_numeral_int64_uint64(Z3_context c, Z3_bool sgn, int64_t exp, uint64_t sig, Z3_sort ty);
-=======
+
     Z3_ast Z3_API Z3_mk_fpa_numeral_int64_uint64(Z3_context c, bool sgn, int64_t exp, uint64_t sig, Z3_sort ty);
->>>>>>> f9be976c
+
 
     /**
         \brief Floating-point absolute value
@@ -764,15 +759,10 @@
     /**
         \brief Conversion of a floating-point term into an unsigned bit-vector.
 
-<<<<<<< HEAD
-        Produces a term that represents the conversion of the floating-point term t into a
-        bit-vector term of size sz in unsigned 2's complement format. If necessary, the result
-        will be rounded according to rounding mode rm.
-=======
+
         Produces a term that represents the conversion of the floating-point term \c t into a
         bit-vector term of size \c sz in unsigned 2's complement format. If necessary, the result
         will be rounded according to rounding mode \c rm.
->>>>>>> f9be976c
 
         \param c logical context
         \param rm term of RoundingMode sort
@@ -786,15 +776,11 @@
     /**
         \brief Conversion of a floating-point term into a signed bit-vector.
 
-<<<<<<< HEAD
-        Produces a term that represents the conversion of the floating-point term t into a
-        bit-vector term of size sz in signed 2's complement format. If necessary, the result
-        will be rounded according to rounding mode rm.
-=======
+
         Produces a term that represents the conversion of the floating-point term \c t into a
         bit-vector term of size \c sz in signed 2's complement format. If necessary, the result
         will be rounded according to rounding mode \c rm.
->>>>>>> f9be976c
+
 
         \param c logical context
         \param rm term of RoundingMode sort
@@ -808,11 +794,8 @@
     /**
         \brief Conversion of a floating-point term into a real-numbered term.
 
-<<<<<<< HEAD
-        Produces a term that represents the conversion of the floating-point term t into a
-=======
+
         Produces a term that represents the conversion of the floating-point term \c t into a
->>>>>>> f9be976c
         real number. Note that this type of conversion will often result in non-linear
         constraints over real terms.
 
@@ -854,11 +837,9 @@
 
         def_API('Z3_fpa_is_numeral_nan', BOOL, (_in(CONTEXT), _in(AST)))
     */
-<<<<<<< HEAD
-    Z3_bool Z3_API Z3_fpa_is_numeral_nan(Z3_context c, Z3_ast t);
-=======
+
     bool Z3_API Z3_fpa_is_numeral_nan(Z3_context c, Z3_ast t);
->>>>>>> f9be976c
+
 
     /**
         \brief Checks whether a given floating-point numeral is a +oo or -oo.
@@ -868,11 +849,8 @@
 
         def_API('Z3_fpa_is_numeral_inf', BOOL, (_in(CONTEXT), _in(AST)))
     */
-<<<<<<< HEAD
-    Z3_bool Z3_API Z3_fpa_is_numeral_inf(Z3_context c, Z3_ast t);
-=======
+
     bool Z3_API Z3_fpa_is_numeral_inf(Z3_context c, Z3_ast t);
->>>>>>> f9be976c
 
     /**
         \brief Checks whether a given floating-point numeral is +zero or -zero.
@@ -882,11 +860,9 @@
 
         def_API('Z3_fpa_is_numeral_zero', BOOL, (_in(CONTEXT), _in(AST)))
     */
-<<<<<<< HEAD
-    Z3_bool Z3_API Z3_fpa_is_numeral_zero(Z3_context c, Z3_ast t);
-=======
+
     bool Z3_API Z3_fpa_is_numeral_zero(Z3_context c, Z3_ast t);
->>>>>>> f9be976c
+
 
     /**
         \brief Checks whether a given floating-point numeral is normal.
@@ -896,11 +872,8 @@
 
         def_API('Z3_fpa_is_numeral_normal', BOOL, (_in(CONTEXT), _in(AST)))
     */
-<<<<<<< HEAD
-    Z3_bool Z3_API Z3_fpa_is_numeral_normal(Z3_context c, Z3_ast t);
-=======
+
     bool Z3_API Z3_fpa_is_numeral_normal(Z3_context c, Z3_ast t);
->>>>>>> f9be976c
 
     /**
         \brief Checks whether a given floating-point numeral is subnormal.
@@ -910,11 +883,8 @@
 
         def_API('Z3_fpa_is_numeral_subnormal', BOOL, (_in(CONTEXT), _in(AST)))
     */
-<<<<<<< HEAD
-    Z3_bool Z3_API Z3_fpa_is_numeral_subnormal(Z3_context c, Z3_ast t);
-=======
+
     bool Z3_API Z3_fpa_is_numeral_subnormal(Z3_context c, Z3_ast t);
->>>>>>> f9be976c
 
     /**
         \brief Checks whether a given floating-point numeral is positive.
@@ -924,11 +894,9 @@
 
         def_API('Z3_fpa_is_numeral_positive', BOOL, (_in(CONTEXT), _in(AST)))
     */
-<<<<<<< HEAD
-    Z3_bool Z3_API Z3_fpa_is_numeral_positive(Z3_context c, Z3_ast t);
-=======
+
     bool Z3_API Z3_fpa_is_numeral_positive(Z3_context c, Z3_ast t);
->>>>>>> f9be976c
+
 
     /**
         \brief Checks whether a given floating-point numeral is negative.
@@ -938,11 +906,8 @@
 
         def_API('Z3_fpa_is_numeral_negative', BOOL, (_in(CONTEXT), _in(AST)))
     */
-<<<<<<< HEAD
-    Z3_bool Z3_API Z3_fpa_is_numeral_negative(Z3_context c, Z3_ast t);
-=======
+
     bool Z3_API Z3_fpa_is_numeral_negative(Z3_context c, Z3_ast t);
->>>>>>> f9be976c
 
     /**
         \brief Retrieves the sign of a floating-point literal as a bit-vector expression.
@@ -1003,21 +968,13 @@
         \param n pointer to output uint64
 
         Remarks: This function extracts the significand bits in `t`, without the
-<<<<<<< HEAD
-        hidden bit or normalization. Sets the Z3_INVALID_ARG error code if the
-        significand does not fit into a uint64. NaN is an invalid argument.
+		hidden bit or normalization. Sets the \c Z3_INVALID_ARG error code if the
+        significand does not fit into a \c uint64. NaN is an invalid argument.
 
         def_API('Z3_fpa_get_numeral_significand_uint64', BOOL, (_in(CONTEXT), _in(AST), _out(UINT64)))
     */
-    Z3_bool Z3_API Z3_fpa_get_numeral_significand_uint64(Z3_context c, Z3_ast t, uint64_t * n);
-=======
-        hidden bit or normalization. Sets the \c Z3_INVALID_ARG error code if the
-        significand does not fit into a \c uint64. NaN is an invalid argument.
-
-        def_API('Z3_fpa_get_numeral_significand_uint64', BOOL, (_in(CONTEXT), _in(AST), _out(UINT64)))
-    */
     bool Z3_API Z3_fpa_get_numeral_significand_uint64(Z3_context c, Z3_ast t, uint64_t * n);
->>>>>>> f9be976c
+
 
     /**
         \brief Return the exponent value of a floating-point numeral as a string.
@@ -1031,11 +988,8 @@
 
     def_API('Z3_fpa_get_numeral_exponent_string', STRING, (_in(CONTEXT), _in(AST), _in(BOOL)))
     */
-<<<<<<< HEAD
-    Z3_string Z3_API Z3_fpa_get_numeral_exponent_string(Z3_context c, Z3_ast t, Z3_bool biased);
-=======
+
     Z3_string Z3_API Z3_fpa_get_numeral_exponent_string(Z3_context c, Z3_ast t, bool biased);
->>>>>>> f9be976c
 
     /**
         \brief Return the exponent value of a floating-point numeral as a signed 64-bit integer
@@ -1050,11 +1004,8 @@
 
         def_API('Z3_fpa_get_numeral_exponent_int64', BOOL, (_in(CONTEXT), _in(AST), _out(INT64), _in(BOOL)))
     */
-<<<<<<< HEAD
-    Z3_bool Z3_API Z3_fpa_get_numeral_exponent_int64(Z3_context c, Z3_ast t, int64_t * n, Z3_bool biased);
-=======
+
     bool Z3_API Z3_fpa_get_numeral_exponent_int64(Z3_context c, Z3_ast t, int64_t * n, bool biased);
->>>>>>> f9be976c
 
     /**
         \brief Retrieves the exponent of a floating-point literal as a bit-vector expression.
@@ -1068,11 +1019,8 @@
 
         def_API('Z3_fpa_get_numeral_exponent_bv', AST, (_in(CONTEXT), _in(AST), _in(BOOL)))
     */
-<<<<<<< HEAD
-    Z3_ast Z3_API Z3_fpa_get_numeral_exponent_bv(Z3_context c, Z3_ast t, Z3_bool biased);
-=======
+
     Z3_ast Z3_API Z3_fpa_get_numeral_exponent_bv(Z3_context c, Z3_ast t, bool biased);
->>>>>>> f9be976c
 
     /**
         \brief Conversion of a floating-point term into a bit-vector term in IEEE 754-2008 format.
