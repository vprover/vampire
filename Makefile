--- conflicted
+++ resolved
@@ -299,12 +299,8 @@
          Inferences/BoolEqToDiseq.o\
          Inferences/GaussianVariableElimination.o\
          Inferences/InterpretedEvaluation.o\
-<<<<<<< HEAD
-         Inferences/TheoryInstAndSimp.o\
-=======
          Inferences/InvalidAnswerLiteralRemoval.o\
          Inferences/TheoryInstAndSimp.o
->>>>>>> 6fe3c3ec
 #         Inferences/RenamingOnTheFly.o\
 
 VSAT_OBJ=SAT/MinimizingSolver.o\
