--- conflicted
+++ resolved
@@ -586,12 +586,8 @@
 endif
 
 define COMPILE_CMD
-<<<<<<< HEAD
 $(CXX) $(CXXFLAGS) $(TORCHLINK) $(filter -l%, $+) $(filter %.o, $^) -o $@_$(BRANCH)_$(COM_CNT) $(Z3LIB) -L/opt/local/lib -Lcadical/build -lcadical $(TORCHLIB)
-=======
-$(CXX) $(CXXFLAGS) $(filter -l%, $+) $(filter %.o, $^) -o $@_$(BRANCH)_$(COM_CNT) $(Z3LIB) -L/opt/local/lib -Lcadical/build -lcadical
 $(RPATH_CMD) $@_$(BRANCH)_$(COM_CNT)
->>>>>>> 2ce187d4
 @#$(CXX) -static $(CXXFLAGS) $(Z3LIB) $(filter %.o, $^) -o $@
 @#strip $@
 endef
