#/*
# * This file is part of the source code of the software program
# * Vampire. It is protected by applicable
# * copyright laws.
# *
# * This source code is distributed under the licence found here
# * https://vprover.github.io/license.html
# * and in the source directory
# */



###############################################################
# File:    makefile 
# Author:  Andrei Voronkov
# Created: 07/04/2006
# Purpose: makefile for Vampire
################################################################

# The following flags are available for compilation:
#   VDEBUG           - the debug mode
#   VTEST            - testing procedures will also be compiled
#   CHECK_LEAKS      - test for memory leaks (debugging mode only)
#   VZ3              - compile with Z3

OS = $(shell uname)

# assumes LIBTORCH environment variable to be set to (an absolute path to) whereever you extracted the libtorch files (best set via export in .bash_profile or similar)

ifeq ($(OS),Darwin) # don't forget we need clang for libtorch (not working with gcc on Mac for some reason)
TORCHLINK= -Wl,-search_paths_first -Wl,-headerpad_max_install_names
TORCHLIB= -Wl,-rpath,$(LIBTORCH)/lib $(LIBTORCH)/lib/libc10.dylib $(LIBTORCH)/lib/libtorch.dylib $(LIBTORCH)/lib/libtorch_cpu.dylib
else
TORCHLINK= -D_GLIBCXX_USE_CXX11_ABI=1 -rdynamic
TORCHLIB= -Wl,-rpath,$(LIBTORCH)/lib $(LIBTORCH)/lib/libtorch.so $(LIBTORCH)/lib/libc10.so $(LIBTORCH)/lib/libkineto.a -Wl,--no-as-needed,"$(LIBTORCH)/lib/libtorch_cpu.so" -Wl,--as-needed $(LIBTORCH)/lib/libc10.so -lpthread -Wl,--no-as-needed,"$(LIBTORCH)/lib/libtorch.so" -Wl,--as-needed
endif

COMMON_FLAGS = -DVTIME_PROFILING=1

DBG_FLAGS = $(COMMON_FLAGS) -g  -DVDEBUG=1 -DCHECK_LEAKS=0 # debugging for spider
REL_FLAGS = $(COMMON_FLAGS) -O3 -DVDEBUG=0 -DNDEBUG # no debugging

GCOV_FLAGS = -O0 --coverage #-pedantic

MINISAT_DBG_FLAGS = -DDEBUG
MINISAT_REL_FLAGS = -DNDEBUG
MINISAT_FLAGS = $(MINISAT_DBG_FLAGS)

#XFLAGS = -g -DVDEBUG=1 -DVTEST=1 -DCHECK_LEAKS=1 # full debugging + testing
#XFLAGS = $(DBG_FLAGS)
# XFLAGS = -Wfatal-errors -g -DVDEBUG=1 -DCHECK_LEAKS=0 -DUSE_SYSTEM_ALLOCATION=1 # standard debugging only
# careful, AddressSanitizer for clang does not show line numbers by default: https://stackoverflow.com/questions/24566416/how-do-i-get-line-numbers-in-the-debug-output-with-clangs-fsanitize-address
XFLAGS = -Wfatal-errors -g -DVDEBUG=1 -DCHECK_LEAKS=0 -DUSE_SYSTEM_ALLOCATION=1 -fsanitize=address -fno-omit-frame-pointer  # standard debugging only
# TODO: try the sanitizer of undefined behaviour from time to time:
# XFLAGS = -Wfatal-errors -g -DVDEBUG=1 -DCHECK_LEAKS=0 -DUSE_SYSTEM_ALLOCATION=1 -fsanitize=undefined
#XFLAGS = -g -DVDEBUG=1 -DCHECK_LEAKS=0 -DUSE_SYSTEM_ALLOCATION=1 -DVALGRIND=1 # memory leaks
#XFLAGS = $(REL_FLAGS)

# TODO: consider trying -flto (see https://gcc.gnu.org/onlinedocs/gcc/Optimize-Options.html)

#XFLAGS = -O6 -DVDEBUG=0 -march=native -mtune=native # no debugging 
#XFLAGS = -O6 -DVDEBUG=0 -msse3 # no debugging 
#XFLAGS = -O6 -DVDEBUG=0 -msse3 -g # no debugging 
#XFLAGS = -O6 -DVDEBUG=0 -march=core2 -msse4.1 -mtune=core2 # no debugging 
#XFLAGS = -O6 -DVDEBUG=0 -march=core2 -msse4.1 -mtune=core2 -g # no debugging 
#XFLAGS = -O6 -DUSE_SYSTEM_ALLOCATION=1 -DVDEBUG=0 -march=core2 -msse4.1 -mtune=core2 -g # no debugging 

#XFLAGS = -pg -g -O6 -DVDEBUG=0 # profiling with max optimization
#XFLAGS = -pg -g -O6 -DVDEBUG=0 -fno-inline # profiling with no inlining
#XFLAGS = -pg -g -DVDEBUG=0 # profiling
#XFLAGS = -pg -g -DVDEBUG=1 -DCHECK_LEAKS=0 # profiling & debugging
#XFLAGS = -fprofile-arcs -pg -O6 -DVDEBUG=0 # coverage & profiling optimized
#XFLAGS = -O0 -DVDEBUG=0 -g # no debugging, no optimization
#XFLAGS = -O6 -DVDEBUG=1 -DCHECK_LEAKS=0 -g # debugging and optimized

#XFLAGS = -O6 -DVDEBUG=0 -g # Cachegrind
#XFLAGS = -O6 -DVDEBUG=0 -g # Cachegrind
#XFLAGS = -O2 -DVDEBUG=0 -fno-inline-functions -fno-inline-functions-called-once -fno-default-inline -fno-inline-small-functions -fno-early-inlining -g # Callgrind
#XFLAGS = -O6 -DVDEBUG=0 -fno-inline-functions -fno-inline-functions-called-once -fno-default-inline -fno-early-inlining -g # Callgrind
#XFLAGS = -O0 -DVDEBUG=0 -fno-inline-functions -fno-inline-functions-called-once -fno-default-inline -fno-early-inlining -g # Callgrind
#XFLAGS = -O2 -DVDEBUG=0 -fno-inline-functions -fno-inline-functions-called-once -fno-default-inline -fno-early-inlining -g # Callgrind
#XFLAGS = -O6 -DVDEBUG=0 -fno-inline -g # Callgrind
#XFLAGS = -O0 -DVDEBUG=0 -DUSE_SYSTEM_ALLOCATION=1 -fno-inline -fno-default-inline -g # Valgrind
#XFLAGS = -O0 -DVDEBUG=0 -DUSE_SYSTEM_ALLOCATION=1 -DVALGRIND=1 -fno-inline -g #Valgrind
#XFLAGS = -O0 -DVDEBUG=0 -DUSE_SYSTEM_ALLOCATION=1 -DVALGRIND=1 -g #Valgrind
#XFLAGS = -O6 -DVDEBUG=0 -DUSE_SYSTEM_ALLOCATION=1 -DVALGRIND=1 -g #Valgrind
#XFLAGS = -O0 -DVDEBUG=1 -DCHECK_LEAKS=0 -DUSE_SYSTEM_ALLOCATION=1 -DVALGRIND=1 -fno-inline -fno-default-inline -g #Valgrind
#XFLAGS = -O0 -DVDEBUG=0 -DUSE_SYSTEM_ALLOCATION=1 -DEFENCE=1 -fno-inline -g -lefence #Electric Fence
#XFLAGS = -O6 -DVDEBUG=0 -DUSE_SYSTEM_ALLOCATION=1 -DEFENCE=1 -g -lefence #Electric Fence
#XFLAGS = -O6 -DVDEBUG=0 -DUSE_SYSTEM_ALLOCATION=1 -g

INCLUDES= -I.

OS = $(shell uname)
ifeq ($(OS),Darwin)
INCLUDES := $(INCLUDES) -Ilibtorch/include -Ilibtorch/include/torch/csrc/api/include
else
INCLUDES := $(INCLUDES) -DUSE_C10D_GLOO -DUSE_DISTRIBUTED -DUSE_RPC -DUSE_TENSORPIPE -isystem /nfs/sudamar2/projects/vampire/libtorch/include -isystem /nfs/sudamar2/projects/vampire/libtorch/include/torch/csrc/api/include  -D_GLIBCXX_USE_CXX11_ABI=1   -D_GLIBCXX_USE_CXX11_ABI=1
endif

Z3FLAG= -DVZ3=0
Z3LIB=
ifeq (,$(shell echo $(MAKECMDGOALS) | sed 's/.*z3.*//g'))
INCLUDES := -I. -Iz3/src/api -Iz3/src/api/c++ $(INCLUDES)
# ifeq (,$(shell echo $(MAKECMDGOALS) | sed 's/.*static.*//g'))
# Z3LIB= -Lz3/build -lz3 -lgomp -pthread  -Wl,--whole-archive -lrt -lpthread -Wl,--no-whole-archive -ldl
# else
Z3LIB= -Lz3/build -lz3
# endif
Z3FLAG= -DVZ3=1
endif

ifneq (,$(filter vtest%,$(MAKECMDGOALS)))
XFLAGS = $(DBG_FLAGS) $(Z3FLAG)
endif
ifneq (,$(filter %_dbg,$(MAKECMDGOALS)))
XFLAGS = $(DBG_FLAGS) $(Z3FLAG)
endif
ifneq (,$(filter %_rel,$(MAKECMDGOALS)))
XFLAGS = $(REL_FLAGS) $(Z3FLAG)
MINISAT_FLAGS = $(MINISAT_REL_FLAGS)
endif

ifneq (,$(filter %_dbg_gcov,$(MAKECMDGOALS)))
XFLAGS = $(DBG_FLAGS) $(GCOV_FLAGS) $(Z3FLAG)
endif
ifneq (,$(filter %_rel_gcov,$(MAKECMDGOALS)))
XFLAGS = $(REL_FLAGS) $(GCOV_FLAGS) $(Z3FLAG)
MINISAT_FLAGS = $(MINISAT_REL_FLAGS)
endif

ifeq ($(OS),Darwin)
STATIC = -static-libgcc -static-libstdc++
else
STATIC = -static
endif

ifneq (,$(filter %_dbg_static,$(MAKECMDGOALS)))
XFLAGS = $(STATIC) $(DBG_FLAGS) $(Z3FLAG)
endif
ifneq (,$(filter %_rel_static,$(MAKECMDGOALS)))
XFLAGS = $(STATIC) $(REL_FLAGS) $(Z3FLAG)
MINISAT_FLAGS = $(MINISAT_REL_FLAGS)
endif

################################################################

ifeq ($(OS),Darwin)
CXX = clang++
CC = clang
else
CXX = g++
CC = gcc
endif

CXXFLAGS = $(XFLAGS) -Wall -fno-threadsafe-statics -std=c++17  $(INCLUDES) # -Wno-unknown-warning-option for clang
CCFLAGS = -Wall -O3 -DNDBLSCR -DNLGLOG -DNDEBUG -DNCHKSOL -DNLGLPICOSAT

################################################################
MINISAT_OBJ = Minisat/core/Solver.o\
  Minisat/simp/SimpSolver.o\
  Minisat/utils/Options.o\
  Minisat/utils/System.o\
  SAT/MinisatInterfacing.o\
  SAT/MinisatInterfacingNewSimp.o

VD_OBJ = Debug/Assertion.o\
         Debug/RuntimeStatistics.o\
         Debug/Tracer.o

VL_OBJ= Lib/Allocator.o\
        Lib/DHMap.o\
        Lib/Environment.o\
        Lib/Event.o\
        Lib/Exception.o\
        Lib/Int.o\
        Lib/IntNameTable.o\
        Lib/IntUnionFind.o\
        Lib/NameArray.o\
        Lib/Random.o\
        Lib/StringUtils.o\
        Lib/System.o\
        Lib/Timer.o

VLS_OBJ= Lib/Sys/Multiprocessing.o

VK_OBJ= Kernel/Clause.o\
        Kernel/ClauseQueue.o\
<<<<<<< HEAD
        Kernel/SoftmaxClauseQueue.o\
        Kernel/ColorHelper.o\
=======
>>>>>>> 109d6ac6
        Kernel/EqHelper.o\
        Kernel/FlatTerm.o\
        Kernel/Formula.o\
        Kernel/FormulaTransformer.o\
        Kernel/FormulaUnit.o\
        Kernel/FormulaVarIterator.o\
        Kernel/Grounder.o\
        Kernel/Inference.o\
        Kernel/InferenceStore.o\
        Kernel/KBO.o\
        Kernel/KBOComparator.o\
        Kernel/SKIKBO.o\
        Kernel/LiteralSelector.o\
        Kernel/LookaheadLiteralSelector.o\
        Kernel/LPO.o\
        Kernel/LPOComparator.o\
        Kernel/MainLoop.o\
        Kernel/Matcher.o\
        Kernel/MaximalLiteralSelector.o\
        Kernel/SpassLiteralSelector.o\
        Kernel/ELiteralSelector.o\
        Kernel/RndLiteralSelector.o\
        Kernel/MLMatcher.o\
        Kernel/MLMatcherSD.o\
        Kernel/MLVariant.o\
        Kernel/Ordering.o\
        Kernel/Ordering_Equality.o\
        Kernel/Problem.o\
        Kernel/Renaming.o\
        Kernel/RobSubstitution.o\
        Kernel/UnificationWithAbstraction.o\
        Kernel/Signature.o\
        Kernel/SortHelper.o\
        Kernel/ApplicativeHelper.o\
        Kernel/OperatorType.o\
        Kernel/SubformulaIterator.o\
        Kernel/Substitution.o\
        Kernel/Term.o\
	Kernel/PolynomialNormalizer.o\
	Kernel/Polynomial.o\
        Kernel/TermIterators.o\
        Kernel/TermTransformer.o\
        Kernel/Theory.o\
        Kernel/Signature.o\
        Kernel/Unit.o\
        Kernel/InterpretedLiteralEvaluator.o\
        Kernel/Rebalancing.o\
        Kernel/Rebalancing/Inverters.o\
        Kernel/NumTraits.o

VI_OBJ = Indexing/AcyclicityIndex.o\
         Indexing/ClauseCodeTree.o\
         Indexing/ClauseVariantIndex.o\
         Indexing/CodeTree.o\
         Indexing/CodeTreeInterfaces.o\
         Indexing/GroundingIndex.o\
         Indexing/Index.o\
         Indexing/IndexManager.o\
         Indexing/InductionFormulaIndex.o\
         Indexing/LiteralIndex.o\
         Indexing/LiteralMiniIndex.o\
         Indexing/ResultSubstitution.o\
         Indexing/TermCodeTree.o\
         Indexing/TermIndex.o\
         Indexing/TermSharing.o\

VINF_OBJ=Inferences/BackwardDemodulation.o\
         Inferences/BackwardSubsumptionAndResolution.o\
         Inferences/BackwardSubsumptionDemodulation.o\
         Inferences/BinaryResolution.o\
         Inferences/CodeTreeForwardSubsumptionAndResolution.o\
         Inferences/Condensation.o\
         Inferences/DemodulationHelper.o\
         Inferences/DistinctEqualitySimplifier.o\
         Inferences/DefinitionIntroduction.o\
         Inferences/EqualityFactoring.o\
         Inferences/EqualityResolution.o\
         Inferences/ExtensionalityResolution.o\
         Inferences/ArgCong.o\
         Inferences/NegativeExt.o\
         Inferences/Narrow.o\
         Inferences/SubVarSup.o\
         Inferences/Factoring.o\
         Inferences/FastCondensation.o\
         Inferences/FunctionDefinitionRewriting.o\
         Inferences/FOOLParamodulation.o\
         Inferences/Injectivity.o\
         Inferences/ForwardDemodulation.o\
         Inferences/CombinatorDemodISE.o\
         Inferences/CombinatorNormalisationISE.o\
         Inferences/ForwardLiteralRewriting.o\
         Inferences/ForwardSubsumptionAndResolution.o\
         Inferences/SubsumptionDemodulationHelper.o\
         Inferences/ForwardSubsumptionDemodulation.o\
         Inferences/GlobalSubsumption.o\
         Inferences/InnerRewriting.o\
         Inferences/EquationalTautologyRemoval.o\
         Inferences/InferenceEngine.o\
         Inferences/Instantiation.o\
         Inferences/InterpretedEvaluation.o\
         Inferences/PushUnaryMinus.o\
         Inferences/Cancellation.o\
         Inferences/PolynomialEvaluation.o\
         Inferences/ArithmeticSubtermGeneralization.o\
         Inferences/Superposition.o\
         Inferences/TautologyDeletionISE.o\
         Inferences/TermAlgebraReasoning.o\
         Inferences/Induction.o\
         Inferences/InductionHelper.o\
         Inferences/URResolution.o\
         Inferences/CNFOnTheFly.o\
         Inferences/CasesSimp.o\
         Inferences/Cases.o\
         Inferences/BoolSimp.o\
         Inferences/PrimitiveInstantiation.o\
         Inferences/Choice.o\
         Inferences/ElimLeibniz.o\
         Inferences/BoolEqToDiseq.o\
         Inferences/GaussianVariableElimination.o\
         Inferences/InterpretedEvaluation.o\
         Inferences/InvalidAnswerLiteralRemovals.o\
         Inferences/TheoryInstAndSimp.o\
         Inferences/ProofExtra.o\
         SATSubsumption/SATSubsumptionAndResolution.o\
         SATSubsumption/subsat/constraint.o\
         SATSubsumption/subsat/log.o\
         SATSubsumption/subsat/subsat.o\
         SATSubsumption/subsat/types.o

VSAT_OBJ=SAT/MinimizingSolver.o\
         SAT/SAT2FO.o\
         SAT/SATClause.o\
         SAT/SATInference.o\
         SAT/SATLiteral.o\
	 SAT/Z3Interfacing.o\
	 SAT/Z3MainLoop.o\
	 SAT/BufferedSolver.o\
	 SAT/FallbackSolverWrapper.o

VST_OBJ= Saturation/AWPassiveClauseContainer.o\
         Saturation/NeuralPassiveClauseContainers.o\
         Saturation/PredicateSplitPassiveClauseContainer.o\
         Saturation/ClauseContainer.o\
         Saturation/ConsequenceFinder.o\
         Saturation/Discount.o\
         Saturation/ExtensionalityClauseContainer.o\
	 Saturation/LabelFinder.o\
         Saturation/LRS.o\
         Saturation/Otter.o\
         Saturation/ProvingHelper.o\
         Saturation/SaturationAlgorithm.o\
         Saturation/Splitter.o\
         Saturation/SymElOutput.o\
         Saturation/ManCSPassiveClauseContainer.o\

VS_OBJ = Shell/AnswerLiteralManager.o\
         Shell/CommandLine.o\
         Shell/ConditionalRedundancyHandler.o\
         Shell/CNF.o\
         Shell/NewCNF.o\
         Shell/DistinctProcessor.o\
         Shell/DistinctGroupExpansion.o\
         Shell/EqResWithDeletion.o\
         Shell/EqualityProxy.o\
         Shell/EqualityProxyMono.o\
         Shell/Flattening.o\
         Shell/FunctionDefinition.o\
         Shell/FunctionDefinitionHandler.o\
         Shell/GeneralSplitting.o\
         Shell/GoalGuessing.o\
         Shell/InequalitySplitting.o\
         Shell/InterpolantMinimizer.o\
         Shell/Interpolants.o\
         Shell/InterpretedNormalizer.o\
         Shell/LambdaElimination.o\
         Shell/LaTeX.o\
         Shell/LispLexer.o\
         Shell/LispParser.o\
         Shell/Naming.o\
         Shell/NNF.o\
         Shell/Normalisation.o\
         Shell/Shuffling.o\
         Shell/Options.o\
         Shell/PredicateDefinition.o\
         Shell/Preprocess.o\
         Shell/Property.o\
         Shell/Rectify.o\
         Shell/Skolem.o\
         Shell/SimplifyFalseTrue.o\
         Shell/SineUtils.o\
         Shell/FOOLElimination.o\
         Shell/Statistics.o\
         Debug/TimeProfiling.o\
         Shell/SubexpressionIterator.o\
         Shell/SymbolDefinitionInlining.o\
         Shell/SymbolOccurrenceReplacement.o\
         Shell/SymCounter.o\
         Shell/TermAlgebra.o\
         Shell/TheoryAxioms.o\
         Shell/TheoryFinder.o\
         Shell/TheoryFlattening.o\
         Shell/TweeGoalTransformation.o\
         Shell/BlockedClauseElimination.o\
         Shell/Token.o\
         Shell/TPTPPrinter.o\
         Shell/UIHelper.o\
         Shell/Lexer.o\
         Shell/Preprocess.o\
         version.o

PARSE_OBJ = Parse/SMTLIB2.o\
            Parse/TPTP.o\



DP_OBJ = DP/ShortConflictMetaDP.o\
         DP/SimpleCongruenceClosure.o

CASC_OBJ = CASC/PortfolioMode.o\
           CASC/Schedules.o

VFMB_OBJ = FMB/ClauseFlattening.o\
           FMB/SortInference.o\
	   FMB/Monotonicity.o\
	   FMB/FunctionRelationshipInference.o\
	   FMB/FiniteModel.o\
	   FMB/FiniteModelMultiSorted.o\
           FMB/FiniteModelBuilder.o

# testing procedures
VT_OBJ = Test/UnitTesting.o

VUT_OBJ = $(patsubst %.cpp,%.o,$(wildcard UnitTests/*.cpp))

LIB_DEP = Indexing/TermSharing.o\
	  Inferences/DistinctEqualitySimplifier.o\
	  Inferences/InferenceEngine.o\
	  Kernel/Clause.o\
	  Kernel/Formula.o\
	  Kernel/FormulaUnit.o\
	  Kernel/FormulaVarIterator.o\
	  Kernel/InterpretedLiteralEvaluator.o\
	  Kernel/PolynomialNormalizer.o\
	  Kernel/Rebalancing.o\
	  Kernel/Rebalancing/Inverters.o\
	  Kernel/NumTraits.o\
	  Kernel/Inference.o\
	  Kernel/InferenceStore.o\
	  Kernel/Problem.o\
	  Kernel/SortHelper.o\
      Kernel/ApplicativeHelper.o\
      Kernel/OperatorType.o\
	  Kernel/Signature.o\
	  Kernel/SubformulaIterator.o\
	  Kernel/Substitution.o\
	  Kernel/Term.o\
	  Kernel/TermIterators.o\
	  Kernel/TermTransformer.o\
    Kernel/Theory.o\
	  Kernel/Unit.o\
	  Parse/TPTP.o\
	  Saturation/ClauseContainer.o\
	  Shell/FunctionDefinition.o\
	  Shell/Options.o\
	  Shell/Property.o\
	  Shell/Statistics.o\
	  version.o
	  # ClausifierDependencyFix.o\
	  version.o\
    Kernel/InterpretedLiteralEvaluator.o\
    Kernel/Rebalancing.o\
    Kernel/Rebalancing/Inverters.o\
    Kernel/NumTraits.o

OTHER_CL_DEP = Indexing/ResultSubstitution.o\
	       Inferences/InferenceEngine.o\
	       Inferences/TautologyDeletionISE.o\
	       Kernel/EqHelper.o\
	       Kernel/FormulaTransformer.o\
	       Kernel/Grounder.o\
	       Kernel/InferenceStore.o\
	       Kernel/Matcher.o\
	       Kernel/KBO.o\
         Kernel/SKIKBO.o\
	       Kernel/Ordering.o\
	       Kernel/Ordering_Equality.o\
	       Kernel/Problem.o\
	       Kernel/Renaming.o\
	       Kernel/RobSubstitution.o\
	       SAT/SATClause.o\
	       SAT/SATInference.o\
	       SAT/SATLiteral.o\

VAMP_DIRS := Debug DP Lib Lib/Sys Kernel FMB Indexing Inferences Shell CASC SAT Saturation Test UnitTests VUtils Parse Minisat Minisat/core Minisat/mtl Minisat/simp Minisat/utils Kernel/Rebalancing

VAMP_BASIC := $(MINISAT_OBJ) $(VD_OBJ) $(VL_OBJ) $(VLS_OBJ) $(VK_OBJ) $(BP_VD_OBJ) $(BP_VL_OBJ) $(BP_VLS_OBJ) $(BP_VSOL_OBJ) $(BP_VT_OBJ) $(BP_MPS_OBJ) $(ALG_OBJ) $(VI_OBJ) $(VINF_OBJ) $(VIG_OBJ) $(VSAT_OBJ) $(DP_OBJ) $(VST_OBJ) $(VS_OBJ) $(PARSE_OBJ) $(VFMB_OBJ)
VSAT_BASIC := $(VD_OBJ) $(VL_OBJ) $(VLS_OBJ) $(VSAT_OBJ) $(LIB_DEP)

VAMPIRE_DEP := $(VAMP_BASIC) $(CASC_OBJ) $(TKV_BASIC) vampire.o
VSAT_DEP = $(VSAT_BASIC)
VTEST_DEP = $(VAMP_BASIC) $(VT_OBJ) $(VUT_OBJ) $(DP_OBJ) vtest.o

all: #default make disabled
	@echo "The make(1)-based build is no longer supported: use the CMake build instead."
	@echo "If you know what you're doing and want to use it, read the Makefile."

#the $(CONF_ID) directory is considered intermediate and make would otherwise try to delete it
#(this forbids deletion of intermediate files)
.SECONDARY:

################################################################
# automated generation of Vampire revision information

VERSION_NUMBER = 4.9

# We extract the revision number from svn every time the svn meta-data are modified
# (that's why there is the dependency on .svn/entries) 

#.svn/entries:

#version.cpp: .svn/entries Makefile
#	echo "//Automatically generated file, see Makefile for details" > $@
#	svn info | (grep Revision || echo "Revision: unknown") | sed 's|Revision: \(.*\)|const char* VERSION_STRING = "Vampire $(VERSION_NUMBER) (revision \1)";|' >> $@

# Since we switched to Git we extract the commit hash.
# The dependency on .git/HEAD tracks switching between branches,
# the dependency on .git/index tracks new commits.

.git/HEAD:
.git/index:

version.cpp: .git/HEAD .git/index Makefile
	@echo "//Automatically generated file, see Makefile for details" > $@
	@echo "const char* VERSION_STRING = \"Vampire $(VERSION_NUMBER) (commit $(shell git log -1 --format=%h\ on\ %ci || echo unknown))\";" >> $@

################################################################
# separate directory for object files implementation

# different directory for each configuration, so there is no need for "make clean"
SED_CMD='s/.*[(].*/detached/' # if branch name contains an opening bracket, replace it with detached (in order to avoid a crash during linking). This covers at least the case '(HEAD' occuring if one is in detached state, and '(no' occuring if one currently performs a rebase.
BRANCH=$(shell git branch | grep "\*" | cut -d ' ' -f 2 | sed -e $(SED_CMD)  )
COM_CNT=$(shell git rev-list HEAD --count)
CONF_ID := obj/$(shell echo -n "$(BRANCH) $(XFLAGS)"|sum|cut -d ' ' -f1)X

obj:
	-mkdir obj
obj/%X: | obj
	-mkdir $@
	-cd $@ ; mkdir $(VAMP_DIRS); cd ..

#cancel the implicit rule
%.o : %.cpp

$(CONF_ID)/%.o : %.cpp | $(CONF_ID)
	mkdir -p `dirname $@`
	$(CXX) $(CXXFLAGS) -c -o $@ $*.cpp -MMD -MF $(CONF_ID)/$*.d

%.o : %.c
$(CONF_ID)/%.o : %.c | $(CONF_ID)
	$(CC) $(CCFLAGS) -c -o $@ $*.c -MMD -MF $(CONF_ID)/$*.d

%.o : %.cc
$(CONF_ID)/%.o : %.cc | $(CONF_ID)
	$(CXX) $(CXXFLAGS) -c -o $@ $*.cc $(MINISAT_FLAGS) -MMD -MF $(CONF_ID)/$*.d

################################################################
# targets for executables

VAMPIRE_OBJ := $(addprefix $(CONF_ID)/, $(VAMPIRE_DEP))
VTEST_OBJ := $(addprefix $(CONF_ID)/, $(VTEST_DEP))
VUTIL_OBJ := $(addprefix $(CONF_ID)/, $(VUTIL_DEP))
VSAT_OBJ := $(addprefix $(CONF_ID)/, $(VSAT_DEP))
TKV_OBJ := $(addprefix $(CONF_ID)/, $(TKV_DEP))

define COMPILE_CMD
$(CXX) $(CXXFLAGS) $(TORCHLINK) $(filter -l%, $+) $(filter %.o, $^) -o $@_$(BRANCH)_$(COM_CNT) $(Z3LIB) $(TORCHLIB)
@#$(CXX) -static $(CXXFLAGS) $(Z3LIB) $(filter %.o, $^) -o $@
@#strip $@
endef

define COMPILE_CMD_SIMPLE
$(CXX) $(CXXFLAGS) $(filter -l%, $+) $(filter %.o, $^) -o $@
endef

define COMPILE_CMD_TKV
$(CXX) $(CXXFLAGS) $(filter -l%, $+) $(filter %.o, $^) -o $@
@#$(CXX) -static $(CXXFLAGS) $(filter %.o, $^) -o $@
@#strip $@
endef

################################################################
# definitions of targets

.LIBPATTERNS =

-lmemcached:

EXEC_DEF_PREREQ = Makefile

vampire_dbg vampire_rel vampire_dbg_static vampire_dbg_gcov vampire_rel_static vampire_rel_gcov vampire_z3_dbg vampire_z3_rel vampire_z3_dbg_static vampire_z3_dbg_gcov vampire_z3_rel_static vampire_z3_rel_gcov: $(VAMPIRE_OBJ) $(EXEC_DEF_PREREQ)
	$(COMPILE_CMD)

vampire: $(VAMPIRE_OBJ) $(EXEC_DEF_PREREQ)
	$(COMPILE_CMD_SIMPLE)

vtest vtest_z3: $(VTEST_OBJ) $(EXEC_DEF_PREREQ)
	$(COMPILE_CMD)

compile_commands:
	mkdir compile_commands

compile_commands/%.o: compile_commands
	mkdir -p $(dir $@)
	echo $(CXX) $(CXXFLAGS) -c $*.cpp -MMD -MF $(CONF_ID)/$*.d > $@

compile_commands.json: $(foreach x, $(VAMPIRE_DEP), compile_commands/$x)
	echo '[' > $@
	for f in $(VAMPIRE_DEP);\
	do\
	  echo '  {';\
	  echo '    "directory": "$(PWD)",';\
	  echo '    "command"  : "'$$(cat compile_commands/$$f)'",';\
	  echo '    "file"     : "'$$f'"';\
	  echo '  },';\
	done | sed '$$d' >> $@
	echo '  }'>> $@
	echo ']' >> $@

clean:
	rm -rf obj version.cpp

doc:
	rm -fr doc/html
	doxygen config.doc

.PHONY: doc clean

###########################
# include header dependencies

include $(shell find obj -name *.d)<|MERGE_RESOLUTION|>--- conflicted
+++ resolved
@@ -186,11 +186,6 @@
 
 VK_OBJ= Kernel/Clause.o\
         Kernel/ClauseQueue.o\
-<<<<<<< HEAD
-        Kernel/SoftmaxClauseQueue.o\
-        Kernel/ColorHelper.o\
-=======
->>>>>>> 109d6ac6
         Kernel/EqHelper.o\
         Kernel/FlatTerm.o\
         Kernel/Formula.o\
