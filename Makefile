#/*
# * This file is part of the source code of the software program
# * Vampire. It is protected by applicable
# * copyright laws.
# *
# * This source code is distributed under the licence found here
# * https://vprover.github.io/license.html
# * and in the source directory
# */



###############################################################
# File:    makefile 
# Author:  Andrei Voronkov
# Created: 07/04/2006
# Purpose: makefile for Vampire
################################################################

# The following flags are available for compilation:
#   VDEBUG           - the debug mode
#   VTEST            - testing procedures will also be compiled
#   CHECK_LEAKS      - test for memory leaks (debugging mode only)
#   VZ3              - compile with Z3

DBG_FLAGS = -g -DVTIME_PROFILING=0 -DVDEBUG=1 -DCHECK_LEAKS=0 # debugging for spider
# DELETEMEin2017: the bug with gcc-6.2 and problems in ClauseQueue could be also fixed by adding -fno-tree-ch
REL_FLAGS = -O6 -DVTIME_PROFILING=0 -DVDEBUG=0 # no debugging
GCOV_FLAGS = -O0 --coverage #-pedantic

MINISAT_DBG_FLAGS = -D DEBUG
MINISAT_REL_FLAGS = -D NDEBUG
MINISAT_FLAGS = $(MINISAT_DBG_FLAGS)

#XFLAGS = -g -DVDEBUG=1 -DVTEST=1 -DCHECK_LEAKS=1 # full debugging + testing
#XFLAGS = $(DBG_FLAGS)
# XFLAGS = -Wfatal-errors -g -DVDEBUG=1 -DCHECK_LEAKS=0 -DUSE_SYSTEM_ALLOCATION=1 # standard debugging only
# careful, AddressSanitizer for clang does not show line numbers by default: https://stackoverflow.com/questions/24566416/how-do-i-get-line-numbers-in-the-debug-output-with-clangs-fsanitize-address
XFLAGS = -Wfatal-errors -g -DVDEBUG=1 -DCHECK_LEAKS=0 -DUSE_SYSTEM_ALLOCATION=1 -fsanitize=address -fno-omit-frame-pointer  # standard debugging only
# TODO: try the sanitizer of undefined behaviour from time to time:
# XFLAGS = -Wfatal-errors -g -DVDEBUG=1 -DCHECK_LEAKS=0 -DUSE_SYSTEM_ALLOCATION=1 -fsanitize=undefined
#XFLAGS = -g -DVDEBUG=1 -DCHECK_LEAKS=0 -DUSE_SYSTEM_ALLOCATION=1 -DVALGRIND=1 # memory leaks
#XFLAGS = $(REL_FLAGS)

# TODO: consider trying -flto (see https://gcc.gnu.org/onlinedocs/gcc/Optimize-Options.html)

#XFLAGS = -O6 -DVDEBUG=0 -march=native -mtune=native # no debugging 
#XFLAGS = -O6 -DVDEBUG=0 -msse3 # no debugging 
#XFLAGS = -O6 -DVDEBUG=0 -msse3 -g # no debugging 
#XFLAGS = -O6 -DVDEBUG=0 -march=core2 -msse4.1 -mtune=core2 # no debugging 
#XFLAGS = -O6 -DVDEBUG=0 -march=core2 -msse4.1 -mtune=core2 -g # no debugging 
#XFLAGS = -O6 -DUSE_SYSTEM_ALLOCATION=1 -DVDEBUG=0 -march=core2 -msse4.1 -mtune=core2 -g # no debugging 

#XFLAGS = -pg -g -O6 -DVDEBUG=0 # profiling with max optimization
#XFLAGS = -pg -g -O6 -DVDEBUG=0 -fno-inline # profiling with no inlining
#XFLAGS = -pg -g -DVDEBUG=0 # profiling
#XFLAGS = -pg -g -DVDEBUG=1 -DCHECK_LEAKS=0 # profiling & debugging
#XFLAGS = -fprofile-arcs -pg -O6 -DVDEBUG=0 # coverage & profiling optimized
#XFLAGS = -O0 -DVDEBUG=0 -g # no debugging, no optimization
#XFLAGS = -O6 -DVDEBUG=1 -DCHECK_LEAKS=0 -g # debugging and optimized

#XFLAGS = -O6 -DVDEBUG=0 -g # Cachegrind
#XFLAGS = -O6 -DVDEBUG=0 -g # Cachegrind
#XFLAGS = -O2 -DVDEBUG=0 -fno-inline-functions -fno-inline-functions-called-once -fno-default-inline -fno-inline-small-functions -fno-early-inlining -g # Callgrind
#XFLAGS = -O6 -DVDEBUG=0 -fno-inline-functions -fno-inline-functions-called-once -fno-default-inline -fno-early-inlining -g # Callgrind
#XFLAGS = -O0 -DVDEBUG=0 -fno-inline-functions -fno-inline-functions-called-once -fno-default-inline -fno-early-inlining -g # Callgrind
#XFLAGS = -O2 -DVDEBUG=0 -fno-inline-functions -fno-inline-functions-called-once -fno-default-inline -fno-early-inlining -g # Callgrind
#XFLAGS = -O6 -DVDEBUG=0 -fno-inline -g # Callgrind
#XFLAGS = -O0 -DVDEBUG=0 -DUSE_SYSTEM_ALLOCATION=1 -fno-inline -fno-default-inline -g # Valgrind
#XFLAGS = -O0 -DVDEBUG=0 -DUSE_SYSTEM_ALLOCATION=1 -DVALGRIND=1 -fno-inline -g #Valgrind
#XFLAGS = -O0 -DVDEBUG=0 -DUSE_SYSTEM_ALLOCATION=1 -DVALGRIND=1 -g #Valgrind
#XFLAGS = -O6 -DVDEBUG=0 -DUSE_SYSTEM_ALLOCATION=1 -DVALGRIND=1 -g #Valgrind
#XFLAGS = -O0 -DVDEBUG=1 -DCHECK_LEAKS=0 -DUSE_SYSTEM_ALLOCATION=1 -DVALGRIND=1 -fno-inline -fno-default-inline -g #Valgrind
#XFLAGS = -O0 -DVDEBUG=0 -DUSE_SYSTEM_ALLOCATION=1 -DEFENCE=1 -fno-inline -g -lefence #Electric Fence
#XFLAGS = -O6 -DVDEBUG=0 -DUSE_SYSTEM_ALLOCATION=1 -DEFENCE=1 -g -lefence #Electric Fence
#XFLAGS = -O6 -DVDEBUG=0 -DUSE_SYSTEM_ALLOCATION=1 -g

INCLUDES= -I.
Z3FLAG= -DVZ3=0
Z3LIB=
ifeq (,$(shell echo $(MAKECMDGOALS) | sed 's/.*z3.*//g')) 
INCLUDES= -I. -Iz3/src/api -Iz3/src/api/c++ 
ifeq (,$(shell echo $(MAKECMDGOALS) | sed 's/.*static.*//g'))
Z3LIB= -Lz3/build -lz3 -lgomp -pthread  -Wl,--whole-archive -lrt -lpthread -Wl,--no-whole-archive -ldl
else
Z3LIB= -Lz3/build -lz3
endif

Z3FLAG= -DVZ3=1
endif

ifneq (,$(filter vtest%,$(MAKECMDGOALS)))
XFLAGS = $(DBG_FLAGS) $(Z3FLAG)
endif
ifneq (,$(filter %_dbg,$(MAKECMDGOALS)))
XFLAGS = $(DBG_FLAGS) $(Z3FLAG)
endif
ifneq (,$(filter %_rel,$(MAKECMDGOALS)))
XFLAGS = $(REL_FLAGS) $(Z3FLAG)
MINISAT_FLAGS = $(MINISAT_REL_FLAGS)
endif

ifneq (,$(filter %_dbg_gcov,$(MAKECMDGOALS)))
XFLAGS = $(DBG_FLAGS) $(GCOV_FLAGS) $(Z3FLAG)
endif
ifneq (,$(filter %_rel_gcov,$(MAKECMDGOALS)))
XFLAGS = $(REL_FLAGS) $(GCOV_FLAGS) $(Z3FLAG)
MINISAT_FLAGS = $(MINISAT_REL_FLAGS)
endif

OS = $(shell uname)
ifeq ($(OS),Darwin)
STATIC = -static-libgcc -static-libstdc++ 
else
STATIC = -static
endif

ifneq (,$(filter %_dbg_static,$(MAKECMDGOALS)))
XFLAGS = $(STATIC) $(DBG_FLAGS) $(Z3FLAG)
endif
ifneq (,$(filter %_rel_static,$(MAKECMDGOALS)))
XFLAGS = $(STATIC) $(REL_FLAGS) $(Z3FLAG)
MINISAT_FLAGS = $(MINISAT_REL_FLAGS)
endif

################################################################

CXX = g++
CXXFLAGS = $(XFLAGS) -Wall -fno-threadsafe-statics -fno-rtti -std=c++14  $(INCLUDES) # -Wno-unknown-warning-option for clang

CC = gcc 
CCFLAGS = -Wall -O3 -DNDBLSCR -DNLGLOG -DNDEBUG -DNCHKSOL -DNLGLPICOSAT 
################################################################
MINISAT_OBJ = Minisat/core/Solver.o\
  Minisat/simp/SimpSolver.o\
  Minisat/utils/Options.o\
  Minisat/utils/System.o\
  SAT/MinisatInterfacing.o\
  SAT/MinisatInterfacingNewSimp.o

VD_OBJ = Debug/Assertion.o\
         Debug/RuntimeStatistics.o\
         Debug/Tracer.o

VL_OBJ= Lib/Allocator.o\
        Lib/DHMap.o\
        Lib/Environment.o\
        Lib/Event.o\
        Lib/Exception.o\
        Lib/Int.o\
        Lib/IntNameTable.o\
        Lib/IntUnionFind.o\
        Lib/MemoryLeak.o\
        Lib/NameArray.o\
        Lib/Random.o\
        Lib/StringUtils.o\
        Lib/System.o\
        Lib/Timer.o

VLS_OBJ= Lib/Sys/Multiprocessing.o\
         Lib/Sys/Semaphore.o\
         Lib/Sys/SyncPipe.o

VK_OBJ= Kernel/Clause.o\
        Kernel/ClauseQueue.o\
        Kernel/ColorHelper.o\
        Kernel/EqHelper.o\
        Kernel/FlatTerm.o\
        Kernel/Formula.o\
        Kernel/FormulaTransformer.o\
        Kernel/FormulaUnit.o\
        Kernel/FormulaVarIterator.o\
        Kernel/Grounder.o\
        Kernel/Inference.o\
        Kernel/InferenceStore.o\
        Kernel/KBO.o\
        Kernel/SKIKBO.o\
        Kernel/KBOForEPR.o\
        Kernel/LiteralSelector.o\
        Kernel/LookaheadLiteralSelector.o\
	Kernel/LPO.o\
        Kernel/MainLoop.o\
        Kernel/Matcher.o\
        Kernel/MaximalLiteralSelector.o\
        Kernel/SpassLiteralSelector.o\
        Kernel/ELiteralSelector.o\
        Kernel/RndLiteralSelector.o\
        Kernel/MLMatcher.o\
        Kernel/MLMatcherSD.o\
        Kernel/MLVariant.o\
        Kernel/Ordering.o\
        Kernel/Ordering_Equality.o\
        Kernel/Problem.o\
        Kernel/Renaming.o\
        Kernel/RobSubstitution.o\
        Kernel/MismatchHandler.o\
        Kernel/Signature.o\
        Kernel/SortHelper.o\
        Kernel/ApplicativeHelper.o\
        Kernel/OperatorType.o\
        Kernel/SubformulaIterator.o\
        Kernel/Substitution.o\
        Kernel/Term.o\
	Kernel/PolynomialNormalizer.o\
	Kernel/Polynomial.o\
        Kernel/TermIterators.o\
        Kernel/TermTransformer.o\
        Kernel/Theory.o\
        Kernel/Signature.o\
        Kernel/Unit.o\
        Kernel/InterpretedLiteralEvaluator.o\
        Kernel/Rebalancing.o\
        Kernel/Rebalancing/Inverters.o\
        Kernel/NumTraits.o

VI_OBJ = Indexing/AcyclicityIndex.o\
         Indexing/ClauseCodeTree.o\
         Indexing/ClauseVariantIndex.o\
         Indexing/CodeTree.o\
         Indexing/CodeTreeInterfaces.o\
         Indexing/GroundingIndex.o\
         Indexing/Index.o\
         Indexing/IndexManager.o\
         Indexing/InductionFormulaIndex.o\
         Indexing/LiteralIndex.o\
         Indexing/LiteralMiniIndex.o\
         Indexing/LiteralSubstitutionTree.o\
         Indexing/ResultSubstitution.o\
         Indexing/SubstitutionTree.o\
         Indexing/SubstitutionTree_FastGen.o\
         Indexing/SubstitutionTree_FastInst.o\
         Indexing/SubstitutionTree_Nodes.o\
         Indexing/TermCodeTree.o\
         Indexing/TermIndex.o\
         Indexing/TermSharing.o\
         Indexing/TermSubstitutionTree.o

VINF_OBJ=Inferences/BackwardDemodulation.o\
         Inferences/BackwardSubsumptionResolution.o\
         Inferences/BackwardSubsumptionDemodulation.o\
         Inferences/BinaryResolution.o\
         Inferences/Condensation.o\
         Inferences/DistinctEqualitySimplifier.o\
         Inferences/DefinitionIntroduction.o\
         Inferences/EqualityFactoring.o\
         Inferences/EqualityResolution.o\
         Inferences/ExtensionalityResolution.o\
         Inferences/ArgCong.o\
         Inferences/NegativeExt.o\
         Inferences/Narrow.o\
         Inferences/SubVarSup.o\
         Inferences/Factoring.o\
         Inferences/FastCondensation.o\
         Inferences/FOOLParamodulation.o\
         Inferences/Injectivity.o\
         Inferences/ForwardDemodulation.o\
         Inferences/ForwardGroundJoinability.o\
         Inferences/CombinatorDemodISE.o\
         Inferences/CombinatorNormalisationISE.o\
         Inferences/ForwardLiteralRewriting.o\
         Inferences/ForwardSubsumptionAndResolution.o\
         Inferences/SubsumptionDemodulationHelper.o\
         Inferences/ForwardSubsumptionDemodulation.o\
         Inferences/GlobalSubsumption.o\
         Inferences/InnerRewriting.o\
         Inferences/EquationalTautologyRemoval.o\
         Inferences/InferenceEngine.o\
	 Inferences/Instantiation.o\
         Inferences/InterpretedEvaluation.o\
         Inferences/PushUnaryMinus.o\
         Inferences/Cancellation.o\
         Inferences/PolynomialEvaluation.o\
         Inferences/ArithmeticSubtermGeneralization.o\
         Inferences/SLQueryBackwardSubsumption.o\
         Inferences/Superposition.o\
         Inferences/TautologyDeletionISE.o\
         Inferences/TermAlgebraReasoning.o\
         Inferences/Induction.o\
         Inferences/InductionHelper.o\
         Inferences/URResolution.o\
         Inferences/CNFOnTheFly.o\
         Inferences/CasesSimp.o\
         Inferences/Cases.o\
         Inferences/BoolSimp.o\
         Inferences/PrimitiveInstantiation.o\
         Inferences/Choice.o\
         Inferences/ElimLeibniz.o\
         Inferences/BoolEqToDiseq.o\
         Inferences/GaussianVariableElimination.o\
         Inferences/InterpretedEvaluation.o\
<<<<<<< HEAD
         Inferences/TheoryInstAndSimp.o\
         Inferences/ReducibilityChecker.o
=======
         Inferences/InvalidAnswerLiteralRemoval.o\
         Inferences/TheoryInstAndSimp.o
>>>>>>> a47e1dca
#         Inferences/RenamingOnTheFly.o\

VSAT_OBJ=SAT/MinimizingSolver.o\
         SAT/SAT2FO.o\
         SAT/SATClause.o\
         SAT/SATInference.o\
         SAT/SATLiteral.o\
	 SAT/Z3Interfacing.o\
	 SAT/Z3MainLoop.o\
	 SAT/BufferedSolver.o\
	 SAT/FallbackSolverWrapper.o

VST_OBJ= Saturation/AWPassiveClauseContainer.o\
         Saturation/PredicateSplitPassiveClauseContainer.o\
         Saturation/ClauseContainer.o\
         Saturation/ConsequenceFinder.o\
         Saturation/Discount.o\
         Saturation/ExtensionalityClauseContainer.o\
	 Saturation/LabelFinder.o\
         Saturation/LRS.o\
         Saturation/Otter.o\
         Saturation/ProvingHelper.o\
         Saturation/SaturationAlgorithm.o\
         Saturation/Splitter.o\
         Saturation/SymElOutput.o\
         Saturation/ManCSPassiveClauseContainer.o\

VS_OBJ = Shell/AnswerExtractor.o\
         Shell/CommandLine.o\
         Shell/CNF.o\
         Shell/NewCNF.o\
         Shell/DistinctProcessor.o\
         Shell/DistinctGroupExpansion.o\
         Shell/EqResWithDeletion.o\
         Shell/EqualityProxy.o\
         Shell/EqualityProxyMono.o\
         Shell/Flattening.o\
         Shell/FunctionDefinition.o\
         Shell/GeneralSplitting.o\
         Shell/GoalGuessing.o\
         Shell/InequalitySplitting.o\
         Shell/InterpolantMinimizer.o\
         Shell/Interpolants.o\
         Shell/InterpretedNormalizer.o\
         Shell/LambdaElimination.o\
         Shell/LaTeX.o\
         Shell/LispLexer.o\
         Shell/LispParser.o\
         Shell/Naming.o\
         Shell/NNF.o\
         Shell/Normalisation.o\
         Shell/Shuffling.o\
         Shell/Options.o\
         Shell/PredicateDefinition.o\
         Shell/Preprocess.o\
         Shell/Property.o\
         Shell/Rectify.o\
         Shell/Skolem.o\
         Shell/SimplifyFalseTrue.o\
         Shell/SineUtils.o\
         Shell/FOOLElimination.o\
         Shell/Statistics.o\
         Debug/TimeProfiling.o\
         Shell/SubexpressionIterator.o\
         Shell/SymbolDefinitionInlining.o\
         Shell/SymbolOccurrenceReplacement.o\
         Shell/SymCounter.o\
         Shell/TermAlgebra.o\
         Shell/TheoryAxioms.o\
         Shell/TheoryFinder.o\
         Shell/TheoryFlattening.o\
         Shell/TweeGoalTransformation.o\
         Shell/BlockedClauseElimination.o\
         Shell/Token.o\
         Shell/TPTPPrinter.o\
         Shell/UIHelper.o\
         Shell/VarManager.o\
         Shell/Lexer.o\
         Shell/Preprocess.o\
         Shell/UnificationWithAbstractionConfig.o\
         version.o

PARSE_OBJ = Parse/SMTLIB2.o\
            Parse/TPTP.o\



DP_OBJ = DP/ShortConflictMetaDP.o\
         DP/SimpleCongruenceClosure.o

CASC_OBJ = CASC/PortfolioMode.o\
           CASC/Schedules.o\
           CASC/CLTBMode.o\
           CASC/CLTBModeLearning.o

VFMB_OBJ = FMB/ClauseFlattening.o\
           FMB/SortInference.o\
	   FMB/Monotonicity.o\
	   FMB/FunctionRelationshipInference.o\
	   FMB/FiniteModel.o\
	   FMB/FiniteModelMultiSorted.o\
           FMB/FiniteModelBuilder.o

# testing procedures
VT_OBJ = Test/UnitTesting.o

VUT_OBJ = $(patsubst %.cpp,%.o,$(wildcard UnitTests/*.cpp))

LIB_DEP = Indexing/TermSharing.o\
	  Inferences/DistinctEqualitySimplifier.o\
	  Inferences/InferenceEngine.o\
	  Kernel/Clause.o\
	  Kernel/Formula.o\
	  Kernel/FormulaUnit.o\
	  Kernel/FormulaVarIterator.o\
	  Kernel/InterpretedLiteralEvaluator.o\
	  Kernel/PartialOrdering.o\
	  Kernel/PolynomialNormalizer.o\
	  Kernel/Rebalancing.o\
	  Kernel/Rebalancing/Inverters.o\
	  Kernel/NumTraits.o\
	  Kernel/Inference.o\
	  Kernel/InferenceStore.o\
	  Kernel/Problem.o\
	  Kernel/SortHelper.o\
      Kernel/ApplicativeHelper.o\
      Kernel/OperatorType.o\
	  Kernel/Signature.o\
	  Kernel/SubformulaIterator.o\
	  Kernel/Substitution.o\
	  Kernel/Term.o\
	  Kernel/TermIterators.o\
	  Kernel/TermTransformer.o\
    Kernel/Theory.o\
	  Kernel/Unit.o\
		Kernel/VarOrder.o\
	  Parse/TPTP.o\
	  Saturation/ClauseContainer.o\
	  Shell/FunctionDefinition.o\
	  Shell/Options.o\
	  Shell/Property.o\
	  Shell/Statistics.o\
          Shell/UnificationWithAbstractionConfig.o\
	  version.o
	  # ClausifierDependencyFix.o\
	  version.o\
    Kernel/InterpretedLiteralEvaluator.o\
    Kernel/Rebalancing.o\
    Kernel/Rebalancing/Inverters.o\
    Kernel/NumTraits.o

OTHER_CL_DEP = Indexing/LiteralSubstitutionTree.o\
	       Indexing/ResultSubstitution.o\
	       Indexing/SubstitutionTree_FastGen.o\
	       Indexing/SubstitutionTree_FastInst.o\
	       Indexing/SubstitutionTree_Nodes.o\
	       Indexing/SubstitutionTree.o\
	       Inferences/InferenceEngine.o\
	       Inferences/TautologyDeletionISE.o\
	       Kernel/EqHelper.o\
	       Kernel/FormulaTransformer.o\
	       Kernel/Grounder.o\
	       Kernel/InferenceStore.o\
	       Kernel/Matcher.o\
	       Kernel/KBO.o\
         Kernel/SKIKBO.o\
	       Kernel/KBOForEPR.o\
	       Kernel/Ordering.o\
	       Kernel/Ordering_Equality.o\
	       Kernel/Problem.o\
	       Kernel/Renaming.o\
	       Kernel/RobSubstitution.o\
	       SAT/SATClause.o\
	       SAT/SATInference.o\
	       SAT/SATLiteral.o\

VAMP_DIRS := Debug DP Lib Lib/Sys Kernel FMB Indexing Inferences Shell CASC SAT Saturation Test UnitTests VUtils Parse Minisat Minisat/core Minisat/mtl Minisat/simp Minisat/utils Kernel/Rebalancing

VAMP_BASIC := $(MINISAT_OBJ) $(VD_OBJ) $(VL_OBJ) $(VLS_OBJ) $(VK_OBJ) $(BP_VD_OBJ) $(BP_VL_OBJ) $(BP_VLS_OBJ) $(BP_VSOL_OBJ) $(BP_VT_OBJ) $(BP_MPS_OBJ) $(ALG_OBJ) $(VI_OBJ) $(VINF_OBJ) $(VIG_OBJ) $(VSAT_OBJ) $(DP_OBJ) $(VST_OBJ) $(VS_OBJ) $(PARSE_OBJ) $(VFMB_OBJ)
VSAT_BASIC := $(VD_OBJ) $(VL_OBJ) $(VLS_OBJ) $(VSAT_OBJ) $(LIB_DEP)

VAMPIRE_DEP := $(VAMP_BASIC) $(CASC_OBJ) $(TKV_BASIC) vampire.o
VSAT_DEP = $(VSAT_BASIC)
VTEST_DEP = $(VAMP_BASIC) $(VT_OBJ) $(VUT_OBJ) $(DP_OBJ) vtest.o

all: #default make disabled
	@echo "The make(1)-based build is no longer supported: use the CMake build instead."
	@echo "If you know what you're doing and want to use it, read the Makefile."

#the $(CONF_ID) directory is considered intermediate and make would otherwise try to delete it
#(this forbids deletion of intermediate files)
.SECONDARY:

################################################################
# automated generation of Vampire revision information

VERSION_NUMBER = 4.8

# We extract the revision number from svn every time the svn meta-data are modified
# (that's why there is the dependency on .svn/entries) 

#.svn/entries:

#version.cpp: .svn/entries Makefile
#	echo "//Automatically generated file, see Makefile for details" > $@
#	svn info | (grep Revision || echo "Revision: unknown") | sed 's|Revision: \(.*\)|const char* VERSION_STRING = "Vampire $(VERSION_NUMBER) (revision \1)";|' >> $@

# Since we switched to Git we extract the commit hash.
# The dependency on .git/HEAD tracks switching between branches,
# the dependency on .git/index tracks new commits.

.git/HEAD:
.git/index:

version.cpp: .git/HEAD .git/index Makefile
	@echo "//Automatically generated file, see Makefile for details" > $@
	@echo "const char* VERSION_STRING = \"Vampire $(VERSION_NUMBER) (commit $(shell git log -1 --format=%h\ on\ %ci || echo unknown))\";" >> $@

################################################################
# separate directory for object files implementation

# different directory for each configuration, so there is no need for "make clean"
SED_CMD='s/.*[(].*/detached/' # if branch name contains an opening bracket, replace it with detached (in order to avoid a crash during linking). This covers at least the case '(HEAD' occuring if one is in detached state, and '(no' occuring if one currently performs a rebase.
BRANCH=$(shell git branch | grep "\*" | cut -d ' ' -f 2 | sed -e $(SED_CMD)  )
COM_CNT=$(shell git rev-list HEAD --count)
CONF_ID := obj/$(shell echo -n "$(BRANCH) $(XFLAGS)"|sum|cut -d ' ' -f1)X

obj:
	-mkdir obj
obj/%X: | obj
	-mkdir $@
	-cd $@ ; mkdir $(VAMP_DIRS); cd .. 

#cancel the implicit rule
%.o : %.cpp

$(CONF_ID)/%.o : %.cpp | $(CONF_ID)
	mkdir -p `dirname $@`
	$(CXX) $(CXXFLAGS) -c -o $@ $*.cpp -D __STDC_LIMIT_MACROS -D __STDC_FORMAT_MACROS -MMD -MF $(CONF_ID)/$*.d

%.o : %.c 
$(CONF_ID)/%.o : %.c | $(CONF_ID)
	$(CC) $(CCFLAGS) -c -o $@ $*.c -MMD -MF $(CONF_ID)/$*.d

%.o : %.cc
$(CONF_ID)/%.o : %.cc | $(CONF_ID)
	$(CXX) $(CXXFLAGS) -c -o $@ $*.cc $(MINISAT_FLAGS) -D __STDC_LIMIT_MACROS -D __STDC_FORMAT_MACROS -MMD -MF $(CONF_ID)/$*.d

################################################################
# targets for executables

VAMPIRE_OBJ := $(addprefix $(CONF_ID)/, $(VAMPIRE_DEP))
VTEST_OBJ := $(addprefix $(CONF_ID)/, $(VTEST_DEP))
VUTIL_OBJ := $(addprefix $(CONF_ID)/, $(VUTIL_DEP))
VSAT_OBJ := $(addprefix $(CONF_ID)/, $(VSAT_DEP))
TKV_OBJ := $(addprefix $(CONF_ID)/, $(TKV_DEP))

ifeq ($(OS),Darwin)
EXPORT_DYNAMIC = 
else
EXPORT_DYNAMIC = -Wl,--export-dynamic
endif

define COMPILE_CMD
$(CXX) $(CXXFLAGS) $(EXPORT_DYNAMIC) $(filter -l%, $+) $(filter %.o, $^) -o $@_$(BRANCH)_$(COM_CNT) $(Z3LIB) -ldl
@#$(CXX) -static $(CXXFLAGS) $(Z3LIB) $(filter %.o, $^) -o $@
@#strip $@
endef

define COMPILE_CMD_SIMPLE
$(CXX) $(CXXFLAGS) $(filter -l%, $+) $(filter %.o, $^) -o $@
endef

define COMPILE_CMD_TKV
$(CXX) $(CXXFLAGS) $(filter -l%, $+) $(filter %.o, $^) -o $@
@#$(CXX) -static $(CXXFLAGS) $(filter %.o, $^) -o $@
@#strip $@
endef

################################################################
# definitions of targets

.LIBPATTERNS =

-lmemcached:

EXEC_DEF_PREREQ = Makefile

vampire_dbg vampire_rel vampire_dbg_static vampire_dbg_gcov vampire_rel_static vampire_rel_gcov vampire_z3_dbg vampire_z3_rel vampire_z3_dbg_static vampire_z3_dbg_gcov vampire_z3_rel_static vampire_z3_rel_gcov: $(VAMPIRE_OBJ) $(EXEC_DEF_PREREQ)
	$(COMPILE_CMD)

vampire: $(VAMPIRE_OBJ) $(EXEC_DEF_PREREQ)
	$(COMPILE_CMD_SIMPLE)

vtest vtest_z3: $(VTEST_OBJ) $(EXEC_DEF_PREREQ)
	$(COMPILE_CMD)

compile_commands:
	mkdir compile_commands

compile_commands/%.o: compile_commands
	mkdir -p $(dir $@)
	echo $(CXX) $(CXXFLAGS) -c $*.cpp -D __STDC_LIMIT_MACROS -D __STDC_FORMAT_MACROS -MMD -MF $(CONF_ID)/$*.d > $@

compile_commands.json: $(foreach x, $(VAMPIRE_DEP), compile_commands/$x)
	echo '[' > $@
	for f in $(VAMPIRE_DEP);\
	do\
	  echo '  {';\
	  echo '    "directory": "$(PWD)",';\
	  echo '    "command"  : "'$$(cat compile_commands/$$f)'",';\
	  echo '    "file"     : "'$$f'"';\
	  echo '  },';\
	done | sed '$$d' >> $@
	echo '  }'>> $@
	echo ']' >> $@

clean:
	rm -rf obj version.cpp

doc:
	rm -fr doc/html
	doxygen config.doc

.PHONY: doc clean

###########################
# include header dependencies

include $(shell find obj -name *.d)<|MERGE_RESOLUTION|>--- conflicted
+++ resolved
@@ -288,13 +288,9 @@
          Inferences/BoolEqToDiseq.o\
          Inferences/GaussianVariableElimination.o\
          Inferences/InterpretedEvaluation.o\
-<<<<<<< HEAD
+         Inferences/InvalidAnswerLiteralRemoval.o\
          Inferences/TheoryInstAndSimp.o\
          Inferences/ReducibilityChecker.o
-=======
-         Inferences/InvalidAnswerLiteralRemoval.o\
-         Inferences/TheoryInstAndSimp.o
->>>>>>> a47e1dca
 #         Inferences/RenamingOnTheFly.o\
 
 VSAT_OBJ=SAT/MinimizingSolver.o\
