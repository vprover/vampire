--- conflicted
+++ resolved
@@ -89,8 +89,7 @@
 #XFLAGS = -O6 -DVDEBUG=0 -DUSE_SYSTEM_ALLOCATION=1 -DEFENCE=1 -g -lefence #Electric Fence
 #XFLAGS = -O6 -DVDEBUG=0 -DUSE_SYSTEM_ALLOCATION=1 -g
 
-<<<<<<< HEAD
-INCLUDES= -I.
+INCLUDES= -I. -I/opt/local/include
 
 OS = $(shell uname)
 ifeq ($(OS),Darwin)
@@ -102,14 +101,8 @@
 Z3FLAG= -DVZ3=0
 Z3LIB=
 ifeq (,$(shell echo $(MAKECMDGOALS) | sed 's/.*z3.*//g'))
-INCLUDES := -I. -Iz3/src/api -Iz3/src/api/c++ $(INCLUDES)
-=======
-INCLUDES= -I. -I/opt/local/include
-Z3FLAG= -DVZ3=0
-Z3LIB=
-ifeq (,$(shell echo $(MAKECMDGOALS) | sed 's/.*z3.*//g'))
-INCLUDES= -I. -I/opt/local/include -Iz3/src/api -Iz3/src/api/c++
->>>>>>> 7012b0c6
+INCLUDES := $(INCLUDES) -Iz3/src/api -Iz3/src/api/c++
+
 # ifeq (,$(shell echo $(MAKECMDGOALS) | sed 's/.*static.*//g'))
 # Z3LIB= -Lz3/build -lz3 -lgomp -pthread  -Wl,--whole-archive -lrt -lpthread -Wl,--no-whole-archive -ldl
 # else
@@ -572,11 +565,7 @@
 TKV_OBJ := $(addprefix $(CONF_ID)/, $(TKV_DEP))
 
 define COMPILE_CMD
-<<<<<<< HEAD
-$(CXX) $(CXXFLAGS) $(TORCHLINK) $(filter -l%, $+) $(filter %.o, $^) -o $@_$(BRANCH)_$(COM_CNT) $(Z3LIB) $(TORCHLIB)
-=======
-$(CXX) $(CXXFLAGS) $(filter -l%, $+) $(filter %.o, $^) -o $@_$(BRANCH)_$(COM_CNT) $(Z3LIB) -L/opt/local/lib -lgmp -lgmpxx
->>>>>>> 7012b0c6
+$(CXX) $(CXXFLAGS) $(TORCHLINK) $(filter -l%, $+) $(filter %.o, $^) -o $@_$(BRANCH)_$(COM_CNT) $(Z3LIB) -L/opt/local/lib -lgmp -lgmpxx $(TORCHLIB)
 @#$(CXX) -static $(CXXFLAGS) $(Z3LIB) $(filter %.o, $^) -o $@
 @#strip $@
 endef
