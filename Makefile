--- conflicted
+++ resolved
@@ -23,9 +23,6 @@
 #   CHECK_LEAKS      - test for memory leaks (debugging mode only)
 #   VZ3              - compile with Z3
 
-<<<<<<< HEAD
-COMPILE_ONLY = -fno-pie
-
 OS = $(shell uname)
 
 # assumes LIBTORCH environment variable to be set to (an absolute path to) whereever you extracted the libtorch files (best set via export in .bash_profile or similar)
@@ -38,14 +35,6 @@
 TORCHLIB= -Wl,-rpath,$(LIBTORCH)/lib $(LIBTORCH)/lib/libtorch.so $(LIBTORCH)/lib/libc10.so $(LIBTORCH)/lib/libkineto.a -Wl,--no-as-needed,"$(LIBTORCH)/lib/libtorch_cpu.so" -Wl,--as-needed $(LIBTORCH)/lib/libc10.so -lpthread -Wl,--no-as-needed,"$(LIBTORCH)/lib/libtorch.so" -Wl,--as-needed
 endif
 
-ifeq ($(OS),Darwin)
-LINK_ONLY = -Wl,-no_pie $(TORCHLINK)
-else
-LINK_ONLY = -no-pie $(TORCHLINK)
-endif
-
-=======
->>>>>>> 1d4a45a3
 COMMON_FLAGS = -DVTIME_PROFILING=0
 
 DBG_FLAGS = $(COMMON_FLAGS) -g  -DVDEBUG=1 -DCHECK_LEAKS=0 # debugging for spider
@@ -572,11 +561,7 @@
 TKV_OBJ := $(addprefix $(CONF_ID)/, $(TKV_DEP))
 
 define COMPILE_CMD
-<<<<<<< HEAD
-$(CXX) $(CXXFLAGS) $(LINK_ONLY) $(filter -l%, $+) $(filter %.o, $^) -o $@_$(BRANCH)_$(COM_CNT) $(Z3LIB) $(TORCHLIB)
-=======
-$(CXX) $(CXXFLAGS) $(filter -l%, $+) $(filter %.o, $^) -o $@_$(BRANCH)_$(COM_CNT) $(Z3LIB)
->>>>>>> 1d4a45a3
+$(CXX) $(CXXFLAGS) $(TORCHLINK) $(filter -l%, $+) $(filter %.o, $^) -o $@_$(BRANCH)_$(COM_CNT) $(Z3LIB) $(TORCHLIB)
 @#$(CXX) -static $(CXXFLAGS) $(Z3LIB) $(filter %.o, $^) -o $@
 @#strip $@
 endef
