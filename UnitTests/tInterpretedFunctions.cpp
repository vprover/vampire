--- conflicted
+++ resolved
@@ -581,49 +581,6 @@
     r(remainderE(num(7), 0),     11     )
     )
 
-<<<<<<< HEAD
-#if !WITH_GMP
-ALL_NUMBERS_TEST(eval_overflow_1,
-    p(num(1661992960) + 1661992960),
-    evaluationFail
-    )
-
-ALL_NUMBERS_TEST(eval_overflow_2,
-    r(num(1661992960) + 1661992960, num(7) + 3),
-    r(num(1661992960) + 1661992960, 10)
-    )
-
-ALL_NUMBERS_TEST(eval_overflow_3,
-    r(num(1661992960) * 1661992960, num(7) + 3),
-    r(num(1661992960) * 1661992960, 10)
-    )
-
-ALL_NUMBERS_TEST(eval_overflow_4,
-    p(-1 * num(std::numeric_limits<int>::min())),
-    p(-1 * num(std::numeric_limits<int>::min()))
-    // evaluationFail
-    )
-
-ALL_NUMBERS_TEST(eval_overflow_5,
-    p(std::numeric_limits<int>::min() * num(std::numeric_limits<int>::min() + 1) * std::numeric_limits<int>::min()),
-    p(std::numeric_limits<int>::min() * (num(std::numeric_limits<int>::min() + 1) * std::numeric_limits<int>::min()))
-    )
-
-FRACTIONAL_TEST(eval_overflow_6,
-    // p($sum(0.0555556,-1260453006.0)),
-    p(frac(5,90) + num(-1260453006)),
-    evaluationFail
-    )
-
-FRACTIONAL_TEST(eval_overflow_7,
-    // p($sum(0.0555556,-1260453006.0)),
-    frac(5,90) < num(-1260453006),
-    false
-    )
-=======
->>>>>>> bbc1d2b5
-
-#endif // WITH_GMP
 
 ALL_NUMBERS_TEST(NUM_IS_NUM_01,
      ~isInt(num(3)),
