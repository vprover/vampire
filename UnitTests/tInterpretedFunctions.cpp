--- conflicted
+++ resolved
@@ -188,26 +188,6 @@
   CHECK_EQ(*result.unwrap().template unwrap<0>(), expected, "result not evaluated correctly", orig)
 }
 
-<<<<<<< HEAD
-#define ADDITIONAL_FUNCTIONS(Num)                                                                             \
-      __ALLOW_UNUSED(                                                                                         \
-        DECL_CONST(a , Num)                                                                                   \
-        DECL_CONST(b , Num)                                                                                   \
-        DECL_CONST(c , Num)                                                                                   \
-        DECL_FUNC(f , {Num}    , Num)                                                                         \
-        DECL_FUNC(f2, {Num,Num}, Num)                                                                         \
-        DECL_PRED(p, {Num})                                                                                   \
-        DECL_PRED(r, {Num,Num})                                                                               \
-      )
-
-#define NUM_TEST(NUM, name, formula, expected)                                                                \
-    TEST_FUN(name ## _ ## NUM) {                                                                              \
-      NUMBER_SUGAR(NUM);                                                                                      \
-      DECL_DEFAULT_VARS                                                                                       \
-      ADDITIONAL_FUNCTIONS(NUM)                                                                               \
-      check_eval(( formula ), ( expected ));                                                                  \
-    }                                                                                                         \
-=======
 #define ADDITIONAL_FUNCTIONS(Num)                                                         \
       __ALLOW_UNUSED(                                                                     \
         DECL_CONST(a , Num)                                                               \
@@ -228,7 +208,6 @@
       ADDITIONAL_FUNCTIONS(NUM)                                                           \
       check_eval(( formula ), ( expected ));                                              \
     }                                                                                     \
->>>>>>> b6962adf
 
 /** Tests for evalutions that should only be successful for reals/rationals and not for integers. */
 #define FRACTIONAL_TEST(name, formula, expected)                                          \
