/*
 * This file is part of the source code of the software program
 * Vampire. It is protected by applicable
 * copyright laws.
 *
 * This source code is distributed under the licence found here
 * https://vprover.github.io/license.html
 * and in the source directory
 */

#include "Forwards.hpp"
#include "Lib/Environment.hpp"

#include "Indexing/TermSharing.hpp"
#include "Kernel/Clause.hpp"
#include "Kernel/Inference.hpp"
#include "Kernel/Problem.hpp"
#include "Kernel/Signature.hpp"
#include "Kernel/Term.hpp"
#include "Kernel/PolynomialNormalizer.hpp"
#include "Inferences/PolynomialEvaluation.hpp"
#include "Inferences/PushUnaryMinus.hpp"
#include "Inferences/Cancellation.hpp"
#include "Test/AlascaSimplRule.hpp"
#include "Test/TestUtils.hpp"
#include "Kernel/KBO.hpp"

#include "Kernel/InterpretedLiteralEvaluator.hpp"

#include "Test/UnitTesting.hpp"
#include "Test/SyntaxSugar.hpp"

using namespace std;
using namespace Lib;
using namespace Test;
using namespace Kernel;
using namespace Shell;
using namespace Inferences;
using LitSimplResult = Inferences::SimplifyingGeneratingLiteralSimplification::Result;

/////////////////////////////////////////////// Helper functions ///////////////////////////////////////////////////////

struct EqualityCheck {
  template<class A>
  bool operator()(A lhs, A rhs) const
  { return equalityCheck(lhs, rhs); }
};

bool equalityCheck(Literal& l, Literal& r) 
{ return TestUtils::eqModAC(&l,&r); }

bool equalityCheck(bool l, bool r) 
{ return l == r; }

bool equalityCheck(LitSimplResult& l, LitSimplResult& r) 
{ 
  if (l.template is<0>() && r.template is<0>()) return equalityCheck(*l.template unwrap<0>(), *r.template unwrap<0>());
  if (l.template is<1>() && r.template is<1>()) return equalityCheck( l.template unwrap<1>(),  r.template unwrap<1>());
  
  return false;
}

bool equalityCheck(Option<LitSimplResult>& l, Option<LitSimplResult>& r) 
{ 
  if (l.isSome()) {
    return r.isSome() && equalityCheck(l.unwrap(),r.unwrap());
  } else {
    return !r.isSome();
  }
}


#define __CHECK(op, is, expected, msg, test_case)                                         \
  if (!(op equalityCheck( is, expected))) {                                               \
    auto& out = cout;                                                                     \
    out << endl;                                                                          \
    out << msg << endl;                                                                   \
    out << "[   case   ] " << pretty(test_case) << endl;                                  \
    out << "[    is    ] " << #is << " =  " << pretty(is) << endl;                        \
    out << "[ expected ] " << #expected << " " #op "=" << " " << pretty(expected) << endl;\
    out << endl;                                                                          \
    exit(-1);                                                                             \
  }                                                                                       \

#define CHECK_NE(...) __CHECK(! , __VA_ARGS__) 
#define CHECK_EQ(...) __CHECK(  , __VA_ARGS__)

struct TestOrdering {
  bool operator()(const TermList& lhs, const TermList& rhs) const noexcept 
  { ASSERTION_VIOLATION }
};

#define NORMALIZER PolynomialNormalizer<PolynomialNormalizerConfig::Normalization<TestOrdering>>()


struct Failure { };
static Failure evaluationFail;

Option<LitSimplResult> evaluate(Literal* lit) 
{
  auto ord = KBO::testKBO();
  Ordering::trySetGlobalOrdering(SmartPtr<Ordering>(&ord, true));

  using Opt = Option<LitSimplResult>;
  auto& cl = *clause({lit});

  auto simpl = [](Clause* cl) -> Clause* 
  {

    auto _simpl = [](Clause* cl) -> Clause* 
    {
      PolynomialEvaluationRule norm(*Ordering::tryGetGlobalOrdering());
      PushUnaryMinus uminus;
      Cancellation cancel(*Ordering::tryGetGlobalOrdering());
      if (cl == nullptr) {
        return cl;
      } else {
        return norm.asISE().simplify(cancel.asISE().simplify(uminus.simplify(cl)));
      }
    };


    auto cur = cl;
    auto old = cl;
    do {
      old = cur;
      cur = _simpl(cur);
    } while (cur != old);
    return cur;
  };

  auto clOut = simpl(&cl);
  if (clOut == nullptr) {
    return Opt(LitSimplResult::constant(true));
  } else if (clOut->size() == 0) {
    return Opt(LitSimplResult::constant(false));
  } else {
    ASS_EQ(clOut->size(), 1)
    auto out = (*clOut)[0];
    if (out == lit) {
      return Opt();
    } else {
      return Opt(LitSimplResult::literal(out));
    }
  }
}

void check_eval(Lit orig_, Failure) {
  Literal& orig = *orig_;

  Literal* src = Literal::create(&orig, orig.polarity());
  auto res = evaluate(src);
  // auto expected = LitSimplResult::literal(src);
  auto expected = Option<LitSimplResult>();
       
  CHECK_EQ(expected, res, "unexpectedly evaluation was successful", orig);
}

void prettyPrint(std::ostream& out, LitSimplResult const& self)
{ out << pretty(static_cast<LitSimplResult::super const&>(self)); }



void check_eval(Lit orig_, bool expected) {
  Literal& orig = *orig_;


  auto sideConditions = Stack<Literal*>();
  Literal* src = Literal::create(&orig, orig.polarity());

  auto result = evaluate(src);
  CHECK_EQ(result.isSome(), true, "evaluation not successful", orig)
  CHECK_EQ(result.unwrap().template is<1>(), true, "non-trivial evaluation result", orig)
  CHECK_EQ(result.unwrap().template unwrap<1>(), expected, "result not evaluated to constant", orig)
}

void check_eval(Lit orig_, Lit expected_) {
  Literal& orig = *orig_;
  Literal& expected = *expected_;

  auto sideConditions = Stack<Literal*>();
  Literal* src = Literal::create(&orig, orig.polarity());

  auto result = evaluate(src);

  CHECK_EQ(result.isSome(), true, "evaluation not successful", orig)
  CHECK_EQ(result.unwrap().template is<0>(), true, "trivial evaluation result", orig)
  CHECK_EQ(*result.unwrap().template unwrap<0>(), expected, "result not evaluated correctly", orig)
}

#define ADDITIONAL_FUNCTIONS(Num)                                                         \
      __ALLOW_UNUSED(                                                                     \
        DECL_CONST(a , Num)                                                               \
        DECL_CONST(b , Num)                                                               \
        DECL_CONST(c , Num)                                                               \
        DECL_FUNC(f , {Num}    , Num)                                                     \
        DECL_FUNC(f2, {Num,Num}, Num)                                                     \
        DECL_PRED(p, {Num})                                                               \
        DECL_PRED(r, {Num,Num})                                                           \
      )

#define NUM_TEST(NUM, name, formula, expected)                                            \
    TEST_FUN(name ## _ ## NUM) {                                                          \
      NUMBER_SUGAR(NUM);                                                                  \
<<<<<<< HEAD
=======
      mkAlascaSyntaxSugar(NUM ## Traits{});                                               \
>>>>>>> 86f9b954
      DECL_DEFAULT_VARS                                                                   \
      ADDITIONAL_FUNCTIONS(NUM)                                                           \
      check_eval(( formula ), ( expected ));                                              \
    }                                                                                     \

/** Tests for evalutions that should only be successful for reals/rationals and not for integers. */
#define FRACTIONAL_TEST(name, formula, expected)                                          \
  NUM_TEST(Rat , name, formula, expected)                                                 \
  NUM_TEST(Real, name, formula, expected)                                                 \

#define INT_TEST(name, formula, expected)                                                 \
  NUM_TEST(Int , name, formula, expected)                                                 \

#define ALL_NUMBERS_TEST(name, formula, expected)                                         \
  NUM_TEST(Int , name, formula, expected)                                                 \
  NUM_TEST(Rat , name, formula, expected)                                                 \
  NUM_TEST(Real, name, formula, expected)                                                 \

/////////////////////////////////////////////// Test cases ///////////////////////////////////////////////////////

ALL_NUMBERS_TEST(partial_eval_add_1,
      2 + (x + (3 + 7)) == y, /* <- term to evaluate/normalize */
      12 + x            == y  /* <- expected result */
  )

ALL_NUMBERS_TEST(partial_eval_add_2,
      ((2 + ((8 + x) + (3 + 7))) == y),
      ((20 + x) == y)
)

ALL_NUMBERS_TEST(partial_eval_add_3,
      ((2 + ((-(8) + x) + (3 + 7))) == y),
      ((4 + x) == y)
    )

ALL_NUMBERS_TEST(partial_eval_add_4,
      (-((2 + ((8 + x) + (3 + 7)))) == y),
      ((-20 + -(x)) == y)
    )

ALL_NUMBERS_TEST(simpl_times_zero_0
    , (a == (0 * y))
    , (a == 0)
    );

ALL_NUMBERS_TEST(simpl_times_zero_1
    , (x == (0 * y))
    , (x == 0)
    );

ALL_NUMBERS_TEST(simpl_times_zero_2
    , (3 == ((0 * x) + 4))
    , false
    );

FRACTIONAL_TEST(literal_to_const_0,
      num(0) == 31,
      false
      )

FRACTIONAL_TEST(literal_to_const_1,
      ((frac(5,2) * 2) == 5),
      true
      )

FRACTIONAL_TEST(literal_to_const_2,
      ((frac(5,2) * 2) == 6),
      false
    )

FRACTIONAL_TEST(literal_to_const_3,
      (num(3) * num(2) < 5),
      false
    )


FRACTIONAL_TEST(literal_to_const_4,
      ~(num(3) * 2 < 5),
      true
    )

ALL_NUMBERS_TEST(literal_to_const_5,
      (num(3) * 2) > 5,
      true
    )

ALL_NUMBERS_TEST(literal_to_const_6,
      ((num(3) * 2) > 13),
      false
    )

ALL_NUMBERS_TEST(literal_to_const_7,
      num(0) < 0,
      false
    );

ALL_NUMBERS_TEST(literal_to_const_8,
      ~(num(0) < 0),
      true
    )

ALL_NUMBERS_TEST(literal_to_const_9,
      ((3 * a) > (3 * a)),
      false
    )

ALL_NUMBERS_TEST(literal_to_const_10,
      (((3 * a) + x) > ((3 * a) + x)),
      false
    )

ALL_NUMBERS_TEST(literal_to_const_11,
      ((x + (3 * a)) > ((3 * a) + x)),
      false
    )


ALL_NUMBERS_TEST(eval_double_minus_1_1,
      (x == -(-(x))),
      true)

ALL_NUMBERS_TEST(eval_double_minus_1_2,
      ~((x == -(-(x)))),
      false)


ALL_NUMBERS_TEST(eval_double_minus_2_1,
      (x < -(-(x))),
      false)
ALL_NUMBERS_TEST(eval_double_minus_2_2,
      ~((x < -(-(x)))),
      true)

ALL_NUMBERS_TEST(eval_inverse_1
    , (1 == (x + -(x)))
    , false
    )


ALL_NUMBERS_TEST(eval_double_minus_3,
      (a == -(-(x))),
      (a == x))




ALL_NUMBERS_TEST(eval_double_minus_4,
      (-4 == -((-(x) + 4))),
      (0 == x) )

ALL_NUMBERS_TEST(eval_remove_identity_1,
      (0 < (0 + -(x))),
      (0 < -(x))
      )

ALL_NUMBERS_TEST(eval_remove_identity_2,
      (0 == f((0 + (x * (1 * y))))),
      (0 == f((x * y)))
      )

ALL_NUMBERS_TEST(polynomial__normalize_uminus_1,
      p((7 * -(f(x)))),
      p((-7 * f(x)))
      )

ALL_NUMBERS_TEST(polynomial__normalize_uminus_2,
      p((-(f(x)) * 7)),
      p((-7 * f(x)))
      )

ALL_NUMBERS_TEST(polynomial__normalize_uminus_3,
      p(-(num(7))),
      p(-7)
      )

ALL_NUMBERS_TEST(polynomial__merge_consts_1,
      p(((6 * x) + (5 * x))),
      p((11 * x))
      )

ALL_NUMBERS_TEST(polynomial__merge_consts_2,
      p((((6 * x) + (y * 3)) + (5 * x))),
      p(((3 * y) + (11 * x)))
      )

ALL_NUMBERS_TEST(polynomial__merge_consts_3,
      p((((6 * a) + (y * 3)) + (5 * a))),
      p(((3 * y) + (11 * a)))
      )

ALL_NUMBERS_TEST(polynomial__push_unary_minus,
      p(-((a * 7))),
      p((-7 * a))
      )

// FRACTIONAL_TEST(test_div_1,
//       p((a * 6) / 7),
//       p(a * frac(6,7))
//       )

// ALL_NUMBERS_TEST(polynomial__sorting_1,
//       p(((7 * x) * a)),
//       p((7 * (a * x)))
//       )
//
// ALL_NUMBERS_TEST(polynomial__sorting_2,
//       p(((7 * (y * x)) * a)),
//       p((7 * (a * (x * y))))
//       )
//
// ALL_NUMBERS_TEST(polynomial__sorting_3,
//       p(((x + (x + y)) * (x + (a + x)))),
//       p(((a * y) + ((2 * (a * x)) + ((2 * (x * y)) + (4 * (x * x))))))
//       )
//
// ALL_NUMBERS_TEST(polynomial__sorting_4,
//       p((x + 1) * (x + -1)),
//       p((-1 + (x * x)))
//       )
//
// ALL_NUMBERS_TEST(polynomial__sorting_5,
//       p(((b + a) + c)),
//       p((a + (b + c)))
//       )
//
// ALL_NUMBERS_TEST(polynomial__sorting_6,
//       p((b * a) * c),
//       p(a * (b * c))
//       )

ALL_NUMBERS_TEST(eval_test_cached_1,
      p(((b * a) * c) * ((b * a) * c)),
      // p(a * (a * (b * (b * (c * c)))))
      evaluationFail
      )

// ALL_NUMBERS_TEST(eval_test_cached_2,
//       (b * a) * c == f((b * a) * c),
//       evaluationFail
//       )

ALL_NUMBERS_TEST(eval_bug_1,
      p(f2(a,b)),
      evaluationFail
      )

ALL_NUMBERS_TEST(eval_bug_2,
      x * (y * z) == (x * y) * z,
      true
      )

ALL_NUMBERS_TEST(eval_bug_3,
      x + (y + z) != (x + y) + z,
      false
      )

ALL_NUMBERS_TEST(eval_bug_4,
    p((a + 3) + 3),
    p(a + 6)
    )

ALL_NUMBERS_TEST(eval_bug_5,
    p((3 + a) + 3),
    p(a + 6)
    )

ALL_NUMBERS_TEST(eval_bug_7,
    p((b + (3 * a)) + (4 * a)),
    p(b + 7 * a)
    )

ALL_NUMBERS_TEST(eval_cancellation_add_0,
    x + 1 == 2,
    x == 1
    )

ALL_NUMBERS_TEST(eval_cancellation_add_1,
    x + (-1) == -2,
    x + 1 == 0
    )

ALL_NUMBERS_TEST(eval_cancellation_add_2,
    x + y == a + y,
    x == a
    )

ALL_NUMBERS_TEST(eval_cancellation_add_3,
    3 + x == 2 + a,
    1 + x == a
    )

ALL_NUMBERS_TEST(eval_cancellation_add_4,
    x + (b * 3) == a + (b * 2),
    b + x == a
    )

ALL_NUMBERS_TEST(eval_cancellation_add_5,
    x + (y * 3) == a + (y * 2),
    x + y == a
    )

ALL_NUMBERS_TEST(eval_cancellation_add_6,
    x + (y * 3) + z + b == a + (y * 2) + z + (b * 3),
    x + y == a + 2 * b
    )

ALL_NUMBERS_TEST(eval_cancellation_add_8,
    a * y * 6 == a * y * 2,
    4 * (a * y) == 0
    )

ALL_NUMBERS_TEST(eval_cancellation_add_9,
    a * y * -1 == a * y * -2,
    0 == a * y 
    )

ALL_NUMBERS_TEST(eval_cancellation_add_10,
    a <= a + 3,
    true
    )

ALL_NUMBERS_TEST(eval_cancellation_add_11,
    x + a < a,
    x < 0
    )

INT_TEST(eval_quotientE_1,
    r(quotientE(num(7), 2), remainderE(num(7), 2)),
    r(                  3,                     1)
    )
INT_TEST(eval_quotientE_2,
    r(quotientE(num(-7), 2), remainderE(num(-7), 2)),
    r(                  -4 ,                     1 )
    )
INT_TEST(eval_quotientE_3,
    r(quotientE(num(7), -2), remainderE(num(7), -2)),
    r(                  -3 ,                1 )
    )

INT_TEST(eval_quotientE_4,
    p(quotientE(x, 1)),
    p(x)
    )

INT_TEST(eval_quotientE_4_1,
    p(remainderE(x, 1)),
    p(0)
    )

INT_TEST(eval_quotientF_1,
    r(quotientF(num(7), 2), remainderF(num(7), 2)),
    r(                  3,                     1)
    )


INT_TEST(eval_quotientT_1,
    r(quotientT(num(7), 2), remainderT(num(7), 2)),
    r(                  3,                     1)
    )

FRACTIONAL_TEST(eval_quotient_1,
    p(7 / frac(7, 2)),
    p(2)
    )

FRACTIONAL_TEST(div_zero_0,
    r(7 / num(0), num(10) + 1),
    r(7 / num(0), 11)
    )

INT_TEST(div_zero_1,
    r(quotientE(num(7), 0), num(10) + 1),
    r(quotientE(num(7), 0),     11     )
    )

INT_TEST(div_zero_2,
    r(remainderE(num(7), 0), num(10) + 1),
    r(remainderE(num(7), 0),     11     )
    )


ALL_NUMBERS_TEST(NUM_IS_NUM_01,
     ~isInt(num(3)),
     false
    )

ALL_NUMBERS_TEST(NUM_IS_NUM_02,
     isInt(num(3)),
     true
    )

FRACTIONAL_TEST(NUM_IS_NUM_03,
     isInt(frac(3,2)),
     false
    )

FRACTIONAL_TEST(NUM_IS_NUM_04,
     isInt(frac(4,2)),
     true
    )

FRACTIONAL_TEST(NUM_IS_NUM_05,
     ~isInt(frac(3,2)),
     true
    )

FRACTIONAL_TEST(NUM_IS_NUM_06,
     isRat(frac(3,2)),
     true
    )

FRACTIONAL_TEST(NUM_IS_NUM_07,
     isReal(frac(3,2)),
     true
    )

ALL_NUMBERS_TEST(NUM_IS_NUM_08,
     ~isReal(num(3)),
     false
    )

// FRACTIONAL_TEST(eval_div_1,
//     p(floor(frac(7,2))),
//     p(3)
//     )
//
// FRACTIONAL_TEST(eval_div_1,
//     p(ceil(frac(7,2))),
//     p(4)
//     )



// not yet implemented:
// ALL_NUMBERS_TEST(eval_cancellation_mul_0,
//     x == a * x,
//     1 == a
//     )
//
// ALL_NUMBERS_TEST(eval_cancellation_mul_1,
//     2 * x == a * x,
//     2 == a
//     )
//
// ALL_NUMBERS_TEST(eval_cancellation_mul_2,
//     b * 2 * x == a * x * b,
//     /* dividing by ( b * x ) */
//     2 == a
//     )
//
// ALL_NUMBERS_TEST(eval_cancellation_mul_3,
//     b * 2 * x + x == a * x * b, 
//     /* dividing by x */
//     2 * b + 1     == a * b
//     )



//       x + 3 = a + 2         ==> x + 1 = a
//       x + 3 * b = a + 2 * b ==> x + b = a


// lG93(X0,X1,X2) = $sum($product(13.0,X2),$sum($product(-10.0,X1),$product(X0,-20.0)))

// TODO: cases x = k * x <-> k = 1 | x = 0 
// TODO: cases x = k + x <-> k = 0 
// TODO: cases x + x = k <-> x = k/2
//       p((x + 1) * (x + -1)) ==> p((-1 + (x * x)))<|MERGE_RESOLUTION|>--- conflicted
+++ resolved
@@ -202,10 +202,7 @@
 #define NUM_TEST(NUM, name, formula, expected)                                            \
     TEST_FUN(name ## _ ## NUM) {                                                          \
       NUMBER_SUGAR(NUM);                                                                  \
-<<<<<<< HEAD
-=======
       mkAlascaSyntaxSugar(NUM ## Traits{});                                               \
->>>>>>> 86f9b954
       DECL_DEFAULT_VARS                                                                   \
       ADDITIONAL_FUNCTIONS(NUM)                                                           \
       check_eval(( formula ), ( expected ));                                              \
