/*
 * This file is part of the source code of the software program
 * Vampire. It is protected by applicable
 * copyright laws.
 *
 * This source code is distributed under the licence found here
 * https://vprover.github.io/license.html
 * and in the source directory
 */
/**!  This file contains examples on how to use Test/SyntaxSugar.hpp.
 *
 * @autor Johannes Schoisswohl
 * @date 2020-04-29
 */

#include "Test/UnitTesting.hpp"
#include "Test/SyntaxSugar.hpp"
#include "Kernel/KBO.hpp"
#include "Kernel/Ordering.hpp"

//////////////////////////////////////////////////////////////////////////////// 
/////////////////////////////// HELPER FUNCTIONS /////////////////////////////// 
//////////////////////////////////////////////////////////////////////////////// 

<<<<<<< HEAD
inline DArray<int> funcPrec() {
  unsigned num = env.signature->functions();
  DArray<int> out(num);
  out.initFromIterator(getRangeIterator(0u, num));
  return out;
}

inline DArray<int> predPrec() {
  unsigned num = env.signature->predicates();
  DArray<int> out(num);
  out.initFromIterator(getRangeIterator(0u, num));
  return out;
}

=======
DArray<int> predLevels() {
  DArray<int> out(env.signature->predicates());
  out.init(out.size(), 1);
  return out;
}
>>>>>>> bc038ddd
using namespace Kernel;

template<class SigTraits>
KboWeightMap<SigTraits> toWeightMap(unsigned introducedSymbolWeight, KboSpecialWeights<SigTraits> ws, const Map<unsigned, KboWeight>& xs, unsigned sz) 
{
  auto df = KboWeightMap<SigTraits>::dflt(/* qkbo*/ false);
  df._specialWeights = ws;

  DArray<KboWeight> out(sz);
  for (unsigned i = 0; i < sz; i++) {
    auto w = xs.getPtr(i);
    out[i] = w == NULL ? df.symbolWeight(i) : *w;
  }
  return  {
    ._weights = out,
    ._introducedSymbolWeight = introducedSymbolWeight,
    ._specialWeights         = ws,
  };
}

inline KBO kbo(unsigned introducedSymbolWeight, 
    unsigned variableWeight, 
    const Map<unsigned, KboWeight>& funcs, 
    const Map<unsigned, KboWeight>& preds) {
 
  return KBO(toWeightMap<FuncSigTraits>(introducedSymbolWeight, { 
          ._variableWeight = variableWeight ,
          ._numInt  = variableWeight,
          ._numRat  = variableWeight,
          ._numReal = variableWeight,
        }, funcs, env.signature->functions()), 
#if __KBO__CUSTOM_PREDICATE_WEIGHTS__
             toWeightMap<PredSigTraits>(introducedSymbolWeight,
               KboSpecialWeights<PredSigTraits>::dflt(/* qkbo */ false), 
               preds,
               env.signature->predicates()), 
#endif
<<<<<<< HEAD
             funcPrec(), 
             predPrec(), 
             PrecedenceOrdering::testLevels(),
=======
             DArray<int>::fromIterator(getRangeIterator(0, (int) env.signature->functions())),
             DArray<int>::fromIterator(getRangeIterator(0, (int) env.signature->typeCons())),
             DArray<int>::fromIterator(getRangeIterator(0, (int) env.signature->predicates())),
             predLevels(),
>>>>>>> bc038ddd
             /*revereseLCM*/ false);
}


inline KBO kbo(const Map<unsigned, KboWeight>& funcs, const Map<unsigned, KboWeight>& preds) {
  return kbo(1, 1, funcs, preds);
}

inline void __weights(Map<unsigned, KboWeight>& ws) {
}

template<class A, class... As>
void __weights(Map<unsigned, KboWeight>& ws, pair<A, KboWeight> a, pair<As, KboWeight>... as) {
  ws.insert(get<0>(a).functor(), get<1>(a));
  __weights(ws, as...);
}

template<class... As>
Map<unsigned, KboWeight> weights(pair<As, KboWeight>... as) {
  Map<unsigned, KboWeight> out;
  __weights(out, as...);
  return out;
}



////////////////////////////////////////////////////////////////////////////////
////////////////////////////////// TEST CASES //////////////////////////////////
//
// How to read the test cases in this file:
//
TEST_FUN(kbo_test01) {
  DECL_DEFAULT_VARS             // <- macro to initialize some syntax sugar for creating terms over a single uninterpreted sort
  DECL_SORT(srt)   // <- declares a function symbol with arity 1
  DECL_FUNC (f, {srt}, srt) // <- declares a function symbol with arity 1
  DECL_FUNC (g, {srt}, srt) // <- declares a function symbol with arity 1
  DECL_CONST(c, srt)    // <- declares a constant symbol
 
  // !!! The declaration order of function and constant symbols will define their precedence relation !!!

  auto ord = kbo( 
      weights( // <- function symbol weights
        make_pair(f, 10u), // <- sets the weight of the function f to 10
        make_pair(c, 1u ) // <- sets the weight of the constant c to 1
        // other functions/constants default to weight 1
      ), 
      weights() // <- predicate symbol weights
      ); 

  ASS_EQ(ord.compare(f(c), g(c)), Ordering::Result::GREATER)
}
//
//
//
////////////////////////////////////////////////////////////////////////////////

TEST_FUN(kbo_test02) {
  DECL_DEFAULT_VARS
  DECL_SORT(srt)
  DECL_FUNC (f, {srt}, srt)
  DECL_FUNC (g, {srt}, srt)
  DECL_CONST(c, srt)

  auto ord = kbo(weights(make_pair(f, 10u)), weights());

  ASS_EQ(ord.compare(f(c), g(g(g(g(g(c)))))), Ordering::Result::GREATER)
}

TEST_FUN(kbo_test03) {
  DECL_DEFAULT_VARS
  DECL_SORT(srt)
  DECL_FUNC (f, {srt}, srt)
  DECL_FUNC (g, {srt}, srt)
  DECL_CONST(c, srt)

  auto ord = kbo(weights(make_pair(f, 10u)), weights());


  ASS_EQ(ord.compare(f(x), g(g(g(g(g(c)))))), Ordering::Result::GREATER)
}

TEST_FUN(kbo_test04) {
  DECL_DEFAULT_VARS
  DECL_SORT(srt)
  DECL_FUNC (f, {srt}, srt)
  DECL_FUNC (g, {srt}, srt)

  auto ord = kbo(weights(make_pair(f, 10u)), weights());

  ASS_EQ(ord.compare(f(x), g(g(g(g(g(y)))))), Ordering::Result::INCOMPARABLE)
}

TEST_FUN(kbo_test05) {
  DECL_DEFAULT_VARS
  DECL_SORT(srt)
  DECL_FUNC (g, {srt}, srt)
  DECL_FUNC (f, {srt}, srt)

  auto ord = kbo(weights(make_pair(f, 0u)), weights());

  ASS_EQ(ord.compare(f(x), g(x)), Ordering::Result::LESS)
}

TEST_FUN(kbo_test06) {
  DECL_DEFAULT_VARS
  DECL_SORT(srt)
  DECL_FUNC(f, {srt}, srt)

  auto ord = kbo(weights(make_pair(f, 0u)), weights());

  ASS_EQ(ord.compare(f(x), x), Ordering::Result::GREATER)
}

TEST_FUN(kbo_test07) {
  DECL_DEFAULT_VARS
  DECL_SORT(srt)
  DECL_FUNC(f, {srt}, srt)

  auto ord = kbo(weights(make_pair(f, 0u)), weights());

  ASS_EQ(ord.compare(f(x), x), Ordering::Result::GREATER)
}

TEST_FUN(kbo_test08) {
  DECL_DEFAULT_VARS
  DECL_SORT(srt)
  DECL_FUNC(g, {srt}, srt)
  DECL_FUNC(f, {srt}, srt)

  auto ord = kbo(weights(make_pair(f, 0u), make_pair(g, 1u)), weights());

  ASS_EQ(ord.compare(g(f(x)), f(g(x))), Ordering::Result::LESS)
}

TEST_FUN(kbo_test09) {
  DECL_DEFAULT_VARS
  DECL_SORT(srt)
  DECL_FUNC(f, {srt}, srt)
  DECL_FUNC(g, {srt}, srt)

  try {
    auto ord = kbo(weights(make_pair(g, 1u), make_pair(f, 0u)), weights());
    ASSERTION_VIOLATION
  } catch (UserErrorException& e) {
    /* f is not maximal wrt precedence but has weight 0 */
  }
}


TEST_FUN(kbo_test10) {
  DECL_DEFAULT_VARS
  DECL_SORT(srt)
  DECL_CONST(a, srt)

  try {
    auto ord = kbo(weights(make_pair(a, 0u)), weights());
    ASSERTION_VIOLATION
  } catch (UserErrorException& e) {
    /* constant must be greater or equal to variable weight */
  }
}

TEST_FUN(kbo_test11) {
  DECL_DEFAULT_VARS
  DECL_SORT(srt)
  DECL_FUNC(g, {srt}, srt)
  DECL_FUNC(f, {srt}, srt)

  auto ord = kbo(weights(make_pair(f, 0u), make_pair(g, 1u)), weights());

  ASS_EQ(ord.compare(g(f(x)), f(g(x))), Ordering::Result::LESS)
}

TEST_FUN(kbo_test12) {
  DECL_DEFAULT_VARS
  DECL_SORT(srt)
  DECL_CONST(a, srt)
  DECL_CONST(b, srt)

  auto ord = kbo(weights(), weights());

  ASS_EQ(ord.compare(a,b), Ordering::Result::LESS)
}

TEST_FUN(kbo_test13) {
  DECL_DEFAULT_VARS
  DECL_SORT(srt)
  DECL_CONST(a, srt)
  DECL_CONST(b, srt)

  auto ord = kbo(weights(make_pair(a,3u), make_pair(b,2u)), weights());

  ASS_EQ(ord.compare(a,b), Ordering::Result::GREATER)
}

TEST_FUN(kbo_test14) {
  DECL_DEFAULT_VARS
  DECL_SORT(srt)
  DECL_CONST(a, srt)
  DECL_FUNC(f, {srt,srt}, srt)
  DECL_FUNC(g, {srt}, srt)
  DECL_FUNC(u, {srt}, srt)

  auto ord = kbo(weights(make_pair(a,1u), make_pair(u,0u)), weights());

  ASS_EQ(ord.compare(u(f(g(x),g(a))), u(f(x,g(a)))), Ordering::Result::GREATER)
}

TEST_FUN(kbo_test15) {
  DECL_DEFAULT_VARS
  DECL_SORT(srt)
  DECL_CONST(a, srt)
  DECL_FUNC(f, {srt,srt}, srt)
  DECL_FUNC(g, {srt}, srt)
  DECL_FUNC(u, {srt}, srt)

  auto ord = kbo(weights(make_pair(a,1u), make_pair(u,0u)), weights());

  ASS_EQ(ord.compare(u(f(g(u(x)),g(a))), u(f(x,g(a)))), Ordering::Result::GREATER)
}

TEST_FUN(kbo_test16) {
  DECL_DEFAULT_VARS
  DECL_SORT(srt)
  DECL_CONST(a, srt)
  DECL_FUNC(u, {srt}, srt)

  auto ord = kbo(weights(make_pair(a,1u), make_pair(u,0u)), weights());

  ASS_EQ(ord.compare(u(x), x), Ordering::Result::GREATER)
}

TEST_FUN(kbo_test17) {
  DECL_DEFAULT_VARS
  DECL_SORT(srt)
  DECL_CONST(a, srt)
  DECL_FUNC(f, {srt}, srt)
  DECL_FUNC(u, {srt}, srt)

  auto ord = kbo(weights(make_pair(a,1u), make_pair(u,0u)), weights());

  ASS_EQ(ord.compare(u(f(x)), f(x)), Ordering::Result::GREATER)
}

TEST_FUN(kbo_test18) {
  DECL_DEFAULT_VARS
  DECL_SORT(srt)
  DECL_CONST(a, srt)
  DECL_FUNC(f, {srt}, srt)
  DECL_FUNC(u, {srt}, srt)

  auto ord = kbo(weights(make_pair(a,1u), make_pair(u,0u)), weights());

  ASS_EQ(ord.compare(f(u(x)), f(x)), Ordering::Result::GREATER)
}

TEST_FUN(kbo_test19) {
  DECL_DEFAULT_VARS
  DECL_SORT(srt)
  DECL_FUNC(f, {srt}, srt)
  DECL_FUNC(g, {srt}, srt)
  DECL_PRED(p, {srt})

  auto ord = kbo(
      weights(
        make_pair(f,2u), 
        make_pair(g,3u)
      ), 
      weights(
        make_pair(p,2u)
      ));

  ASS_EQ(ord.compare(p(f(g(x))), p(g(f(x)))), Ordering::Result::LESS)
}

TEST_FUN(kbo_test20) {
  DECL_DEFAULT_VARS
  DECL_SORT(srt)
  DECL_CONST(a, srt)

  try {
    auto ord = kbo(
        10, // <- introduced symbol weight
        10, // <- variable weight
        weights(
          make_pair(a,1u)
        ), 
        weights());
    ASSERTION_VIOLATION
  } catch (UserErrorException&) {
    /* constants must have smaller or equal weight compared to variables */
  }
}

TEST_FUN(kbo_test21) {
  DECL_DEFAULT_VARS
  DECL_SORT(srt)
  DECL_CONST(a, srt)
  DECL_CONST(b, srt)

  auto ord = kbo(
      10, // <- introduced symbol weight
      10, // <- variable weight
      weights(
        make_pair(a,11u),
        make_pair(b,12u)
      ), 
      weights());

  ASS_EQ(ord.compare(a, b), Ordering::Result::LESS)
}

TEST_FUN(kbo_test22) {
  DECL_DEFAULT_VARS
  DECL_SORT(srt)
  DECL_CONST(a, srt)

  try {
    auto ord = kbo(
        9, // <- introduced symbol weight
        10, // <- variable weight
        weights(
          make_pair(a,12u)
        ), 
        weights());
    ASSERTION_VIOLATION
  } catch (UserErrorException& e) {
    /* introduced symbol weight must be greater or equal to the variable weight */
  }
}

<|MERGE_RESOLUTION|>--- conflicted
+++ resolved
@@ -22,28 +22,11 @@
 /////////////////////////////// HELPER FUNCTIONS /////////////////////////////// 
 //////////////////////////////////////////////////////////////////////////////// 
 
-<<<<<<< HEAD
-inline DArray<int> funcPrec() {
-  unsigned num = env.signature->functions();
-  DArray<int> out(num);
-  out.initFromIterator(getRangeIterator(0u, num));
-  return out;
-}
-
-inline DArray<int> predPrec() {
-  unsigned num = env.signature->predicates();
-  DArray<int> out(num);
-  out.initFromIterator(getRangeIterator(0u, num));
-  return out;
-}
-
-=======
 DArray<int> predLevels() {
   DArray<int> out(env.signature->predicates());
   out.init(out.size(), 1);
   return out;
 }
->>>>>>> bc038ddd
 using namespace Kernel;
 
 template<class SigTraits>
@@ -81,16 +64,10 @@
                preds,
                env.signature->predicates()), 
 #endif
-<<<<<<< HEAD
-             funcPrec(), 
-             predPrec(), 
-             PrecedenceOrdering::testLevels(),
-=======
              DArray<int>::fromIterator(getRangeIterator(0, (int) env.signature->functions())),
              DArray<int>::fromIterator(getRangeIterator(0, (int) env.signature->typeCons())),
              DArray<int>::fromIterator(getRangeIterator(0, (int) env.signature->predicates())),
-             predLevels(),
->>>>>>> bc038ddd
+             PrecedenceOrdering::testLevels(),
              /*revereseLCM*/ false);
 }
 
