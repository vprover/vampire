/*
 * This file is part of the source code of the software program
 * Vampire. It is protected by applicable
 * copyright laws.
 *
 * This source code is distributed under the licence found here
 * https://vprover.github.io/license.html
 * and in the source directory
 */

#include "Kernel/Term.hpp"
#include "Kernel/KBO.hpp"
#include "Kernel/Ordering.hpp"
#include "Kernel/SubstHelper.hpp"
#include "Test/UnitTesting.hpp"
#include "Test/SyntaxSugar.hpp"
#include "tKBO.hpp"

//////////////////////////////////////////////////////////////////////////////// 
/////////////////////////////// HELPER FUNCTIONS /////////////////////////////// 
//////////////////////////////////////////////////////////////////////////////// 

using namespace std;
using namespace Kernel;

KBO kbo(unsigned introducedSymbolWeight, 
    unsigned variableWeight, 
    const Map<unsigned, KboWeight>& funcs, 
    const Map<unsigned, KboWeight>& preds) {
 
  return KBO(toWeightMap<FuncSigTraits>(introducedSymbolWeight, { 
          ._variableWeight = variableWeight ,
          ._numInt  = variableWeight,
          ._numRat  = variableWeight,
          ._numReal = variableWeight,
        }, funcs, env.signature->functions()), 
#if __KBO__CUSTOM_PREDICATE_WEIGHTS__
             toWeightMap<PredSigTraits>(introducedSymbolWeight,
               KboSpecialWeights<PredSigTraits>::dflt(), 
               preds,
               env.signature->predicates()), 
#endif
             DArray<int>::fromIterator(getRangeIterator(0, (int) env.signature->functions())),
             DArray<int>::fromIterator(getRangeIterator(0, (int) env.signature->typeCons())),
             DArray<int>::fromIterator(getRangeIterator(0, (int) env.signature->predicates())),
             predLevels(),
             /*revereseLCM*/ false);
}

KBO kbo(const Map<unsigned, KboWeight>& funcs, const Map<unsigned, KboWeight>& preds) {
  return kbo(1, 1, funcs, preds);
}

////////////////////////////////////////////////////////////////////////////////
////////////////////////////////// TEST CASES //////////////////////////////////
//
// How to read the test cases in this file:
//
TEST_FUN(kbo_test01) {
  DECL_DEFAULT_VARS             // <- macro to initialize some syntax sugar for creating terms over a single uninterpreted sort
  DECL_SORT(srt)   // <- declares a function symbol with arity 1
  DECL_FUNC (f, {srt}, srt) // <- declares a function symbol with arity 1
  DECL_FUNC (g, {srt}, srt) // <- declares a function symbol with arity 1
  DECL_CONST(c, srt)    // <- declares a constant symbol
 
  // !!! The declaration order of function and constant symbols will define their precedence relation !!!

  auto ord = kbo( 
      weights( // <- function symbol weights
        make_pair(f, 10u), // <- sets the weight of the function f to 10
        make_pair(c, 1u ) // <- sets the weight of the constant c to 1
        // other functions/constants default to weight 1
      ), 
      weights() // <- predicate symbol weights
      ); 

  ASS_EQ(ord.compare(f(c), g(c)), Ordering::Result::GREATER)
}
//
//
//
////////////////////////////////////////////////////////////////////////////////

TEST_FUN(kbo_test02) {
  DECL_DEFAULT_VARS
  DECL_SORT(srt)
  DECL_FUNC (f, {srt}, srt)
  DECL_FUNC (g, {srt}, srt)
  DECL_CONST(c, srt)

  auto ord = kbo(weights(make_pair(f, 10u)), weights());

  ASS_EQ(ord.compare(f(c), g(g(g(g(g(c)))))), Ordering::Result::GREATER)
}

TEST_FUN(kbo_test03) {
  DECL_DEFAULT_VARS
  DECL_SORT(srt)
  DECL_FUNC (f, {srt}, srt)
  DECL_FUNC (g, {srt}, srt)
  DECL_CONST(c, srt)

  auto ord = kbo(weights(make_pair(f, 10u)), weights());


  ASS_EQ(ord.compare(f(x), g(g(g(g(g(c)))))), Ordering::Result::GREATER)
}

TEST_FUN(kbo_test04) {
  DECL_DEFAULT_VARS
  DECL_SORT(srt)
  DECL_FUNC (f, {srt}, srt)
  DECL_FUNC (g, {srt}, srt)

  auto ord = kbo(weights(make_pair(f, 10u)), weights());

  ASS_EQ(ord.compare(f(x), g(g(g(g(g(y)))))), Ordering::Result::INCOMPARABLE)
}

TEST_FUN(kbo_test05) {
  DECL_DEFAULT_VARS
  DECL_SORT(srt)
  DECL_FUNC (g, {srt}, srt)
  DECL_FUNC (f, {srt}, srt)

  auto ord = kbo(weights(make_pair(f, 0u)), weights());

  ASS_EQ(ord.compare(f(x), g(x)), Ordering::Result::LESS)
}

TEST_FUN(kbo_test06) {
  DECL_DEFAULT_VARS
  DECL_SORT(srt)
  DECL_FUNC(f, {srt}, srt)

  auto ord = kbo(weights(make_pair(f, 0u)), weights());

  ASS_EQ(ord.compare(f(x), x), Ordering::Result::GREATER)
}

// TODO duplicate, what was the intention here?
TEST_FUN(kbo_test07) {
  DECL_DEFAULT_VARS
  DECL_SORT(srt)
  DECL_FUNC(f, {srt}, srt)

  auto ord = kbo(weights(make_pair(f, 0u)), weights());

  ASS_EQ(ord.compare(f(x), x), Ordering::Result::GREATER)
}

TEST_FUN(kbo_test08) {
  DECL_DEFAULT_VARS
  DECL_SORT(srt)
  DECL_FUNC(g, {srt}, srt)
  DECL_FUNC(f, {srt}, srt)

  auto ord = kbo(weights(make_pair(f, 0u), make_pair(g, 1u)), weights());

  ASS_EQ(ord.compare(g(f(x)), f(g(x))), Ordering::Result::LESS)
}

TEST_FUN(kbo_test09) {
  DECL_DEFAULT_VARS
  DECL_SORT(srt)
  DECL_FUNC(f, {srt}, srt)
  DECL_FUNC(g, {srt}, srt)

  try {
    auto ord = kbo(weights(make_pair(g, 1u), make_pair(f, 0u)), weights());
    ASSERTION_VIOLATION
  } catch (UserErrorException&) {
    /* f is not maximal wrt precedence but has weight 0 */
  }
}


TEST_FUN(kbo_test10) {
  DECL_DEFAULT_VARS
  DECL_SORT(srt)
  DECL_CONST(a, srt)

  try {
    auto ord = kbo(weights(make_pair(a, 0u)), weights());
    ASSERTION_VIOLATION
  } catch (UserErrorException&) {
    /* constant must be greater or equal to variable weight */
  }
}

TEST_FUN(kbo_test11) {
  DECL_DEFAULT_VARS
  DECL_SORT(srt)
  DECL_FUNC(g, {srt}, srt)
  DECL_FUNC(f, {srt}, srt)

  auto ord = kbo(weights(make_pair(f, 0u), make_pair(g, 1u)), weights());

  ASS_EQ(ord.compare(g(f(x)), f(g(x))), Ordering::Result::LESS)
}

TEST_FUN(kbo_test12) {
  DECL_DEFAULT_VARS
  DECL_SORT(srt)
  DECL_CONST(a, srt)
  DECL_CONST(b, srt)

  auto ord = kbo(weights(), weights());

  ASS_EQ(ord.compare(a,b), Ordering::Result::LESS)
}

TEST_FUN(kbo_test13) {
  DECL_DEFAULT_VARS
  DECL_SORT(srt)
  DECL_CONST(a, srt)
  DECL_CONST(b, srt)

  auto ord = kbo(weights(make_pair(a,3u), make_pair(b,2u)), weights());

  ASS_EQ(ord.compare(a,b), Ordering::Result::GREATER)
}

TEST_FUN(kbo_test14) {
  DECL_DEFAULT_VARS
  DECL_SORT(srt)
  DECL_CONST(a, srt)
  DECL_FUNC(f, {srt,srt}, srt)
  DECL_FUNC(g, {srt}, srt)
  DECL_FUNC(u, {srt}, srt)

  auto ord = kbo(weights(make_pair(a,1u), make_pair(u,0u)), weights());

  ASS_EQ(ord.compare(u(f(g(x),g(a))), u(f(x,g(a)))), Ordering::Result::GREATER)
}

TEST_FUN(kbo_test15) {
  DECL_DEFAULT_VARS
  DECL_SORT(srt)
  DECL_CONST(a, srt)
  DECL_FUNC(f, {srt,srt}, srt)
  DECL_FUNC(g, {srt}, srt)
  DECL_FUNC(u, {srt}, srt)

  auto ord = kbo(weights(make_pair(a,1u), make_pair(u,0u)), weights());

  ASS_EQ(ord.compare(u(f(g(u(x)),g(a))), u(f(x,g(a)))), Ordering::Result::GREATER)
}

TEST_FUN(kbo_test16) {
  DECL_DEFAULT_VARS
  DECL_SORT(srt)
  DECL_CONST(a, srt)
  DECL_FUNC(u, {srt}, srt)

  auto ord = kbo(weights(make_pair(a,1u), make_pair(u,0u)), weights());

  ASS_EQ(ord.compare(u(x), x), Ordering::Result::GREATER)
}

TEST_FUN(kbo_test17) {
  DECL_DEFAULT_VARS
  DECL_SORT(srt)
  DECL_CONST(a, srt)
  DECL_FUNC(f, {srt}, srt)
  DECL_FUNC(u, {srt}, srt)

  auto ord = kbo(weights(make_pair(a,1u), make_pair(u,0u)), weights());

  ASS_EQ(ord.compare(u(f(x)), f(x)), Ordering::Result::GREATER)
}

TEST_FUN(kbo_test18) {
  DECL_DEFAULT_VARS
  DECL_SORT(srt)
  DECL_CONST(a, srt)
  DECL_FUNC(f, {srt}, srt)
  DECL_FUNC(u, {srt}, srt)

  auto ord = kbo(weights(make_pair(a,1u), make_pair(u,0u)), weights());

  ASS_EQ(ord.compare(f(u(x)), f(x)), Ordering::Result::GREATER)
}

TEST_FUN(kbo_test19) {
  DECL_DEFAULT_VARS
  DECL_SORT(srt)
  DECL_FUNC(f, {srt}, srt)
  DECL_FUNC(g, {srt}, srt)
  DECL_PRED(p, {srt})

  auto ord = kbo(
      weights(
        make_pair(f,2u), 
        make_pair(g,3u)
      ), 
      weights(
        make_pair(p,2u)
      ));

  ASS_EQ(ord.compare(p(f(g(x))), p(g(f(x)))), Ordering::Result::LESS)
}

TEST_FUN(kbo_test20) {
  DECL_DEFAULT_VARS
  DECL_SORT(srt)
  DECL_CONST(a, srt)

  try {
    auto ord = kbo(
        10, // <- introduced symbol weight
        10, // <- variable weight
        weights(
          make_pair(a,1u)
        ), 
        weights());
    ASSERTION_VIOLATION
  } catch (UserErrorException&) {
    /* constants must have smaller or equal weight compared to variables */
  }
}

TEST_FUN(kbo_test21) {
  DECL_DEFAULT_VARS
  DECL_SORT(srt)
  DECL_CONST(a, srt)
  DECL_CONST(b, srt)

  auto ord = kbo(
      10, // <- introduced symbol weight
      10, // <- variable weight
      weights(
        make_pair(a,11u),
        make_pair(b,12u)
      ), 
      weights());

  ASS_EQ(ord.compare(a, b), Ordering::Result::LESS)
}

TEST_FUN(kbo_test22) {
  DECL_DEFAULT_VARS
  DECL_SORT(srt)
  DECL_CONST(a, srt)

  try {
    auto ord = kbo(
        9, // <- introduced symbol weight
        10, // <- variable weight
        weights(
          make_pair(a,12u)
        ), 
        weights());
    ASSERTION_VIOLATION
  } catch (UserErrorException&) {
    /* introduced symbol weight must be greater or equal to the variable weight */
  }
}

// POLYMORPHIC TESTS START FROM HERE

TEST_FUN(kbo_test23) {
  DECL_DEFAULT_SORT_VARS  
  DECL_TYPE_CON(list, 1)

  auto s1 = list(alpha);
  auto s2 = list(beta);

  DECL_POLY_CONST(f,1,s1)
  DECL_POLY_CONST(g,1,s2)

  auto ord = kbo(
    weights(
      make_pair(f, 10u),
      make_pair(g, 10u)
    ), 
    weights());

  ASS_EQ(ord.compare(f(alpha), g(beta)), Ordering::Result::INCOMPARABLE)
}

<<<<<<< HEAD
TEST_FUN(kbo_test24) {
  DECL_DEFAULT_VARS
  DECL_VAR(u, 3)
  DECL_VAR(v, 4)
  DECL_SORT(srt)
  DECL_FUNC(meet, {srt, srt}, srt)
  DECL_FUNC(join, {srt, srt}, srt)

  auto ord = kbo(
      weights(
        make_pair(meet,1u),
        make_pair(join,1u)
      ),
      weights());

  ASS(!ord.isGreater(join(meet(join(x,join(y,z)),u),meet(v,meet(join(x,y),u))), join(meet(meet(join(x,y),u),v),meet(join(x,join(y,z)),u)), nullptr, nullptr, nullptr));
}
=======
// isGreater tests

bool isGreaterSymmetric(const KBO& ord, TermList t1, TermList t2) {
  return ord.isGreater(AppliedTerm(t1),AppliedTerm(t2))
    && !ord.isGreater(AppliedTerm(t2),AppliedTerm(t1));
}

TEST_FUN(kbo_isGreater_test01) {
  DECL_DEFAULT_VARS
  DECL_SORT(srt)
  DECL_FUNC (f, {srt}, srt)
  DECL_FUNC (g, {srt}, srt)
  DECL_CONST(c, srt)

  auto ord = kbo(weights(make_pair(f, 10u), make_pair(c, 1u)), weights());

  ASS(isGreaterSymmetric(ord, f(c), g(c)));
}

TEST_FUN(kbo_isGreater_test02) {
  DECL_DEFAULT_VARS
  DECL_SORT(srt)
  DECL_FUNC (f, {srt}, srt)
  DECL_FUNC (g, {srt}, srt)
  DECL_CONST(c, srt)

  auto ord = kbo(weights(make_pair(f, 10u)), weights());

  ASS(isGreaterSymmetric(ord, f(c), g(g(g(g(g(c)))))));
}

TEST_FUN(kbo_isGreater_test03) {
  DECL_DEFAULT_VARS
  DECL_SORT(srt)
  DECL_FUNC (f, {srt}, srt)
  DECL_FUNC (g, {srt}, srt)
  DECL_CONST(c, srt)

  auto ord = kbo(weights(make_pair(f, 10u)), weights());

  ASS(isGreaterSymmetric(ord, f(x), g(g(g(g(g(c)))))));
}

TEST_FUN(kbo_isGreater_test04) {
  DECL_DEFAULT_VARS
  DECL_SORT(srt)
  DECL_FUNC (f, {srt}, srt)
  DECL_FUNC (g, {srt}, srt)

  auto ord = kbo(weights(make_pair(f, 10u)), weights());

  ASS(!ord.isGreater(AppliedTerm(f(x)), AppliedTerm(g(g(g(g(g(y))))))));
  ASS(!ord.isGreater(AppliedTerm(g(g(g(g(g(y)))))), AppliedTerm(f(x))));
}

TEST_FUN(kbo_isGreater_test05) {
  DECL_DEFAULT_VARS
  DECL_SORT(srt)
  DECL_FUNC (g, {srt}, srt)
  DECL_FUNC (f, {srt}, srt)

  auto ord = kbo(weights(make_pair(f, 0u)), weights());

  ASS(isGreaterSymmetric(ord, g(x), f(x)));
}

TEST_FUN(kbo_isGreater_test06) {
  DECL_DEFAULT_VARS
  DECL_SORT(srt)
  DECL_FUNC(f, {srt}, srt)

  auto ord = kbo(weights(make_pair(f, 0u)), weights());

  ASS(isGreaterSymmetric(ord, f(x), x));
}

TEST_FUN(kbo_isGreater_test07) {
  DECL_DEFAULT_VARS
  DECL_SORT(srt)
  DECL_FUNC(g, {srt}, srt)
  DECL_FUNC(f, {srt}, srt)

  auto ord = kbo(weights(make_pair(f, 0u), make_pair(g, 1u)), weights());

  ASS(isGreaterSymmetric(ord, f(g(x)), g(f(x))));
}

TEST_FUN(kbo_isGreater_test08) {
  DECL_DEFAULT_VARS
  DECL_SORT(srt)
  DECL_FUNC(g, {srt}, srt)
  DECL_FUNC(f, {srt}, srt)

  auto ord = kbo(weights(make_pair(f, 0u), make_pair(g, 1u)), weights());

  ASS(isGreaterSymmetric(ord, f(g(x)), g(f(x))));
}

TEST_FUN(kbo_isGreater_test09) {
  DECL_DEFAULT_VARS
  DECL_SORT(srt)
  DECL_CONST(a, srt)
  DECL_CONST(b, srt)

  auto ord = kbo(weights(), weights());

  ASS(isGreaterSymmetric(ord,b,a));
}

TEST_FUN(kbo_isGreater_test10) {
  DECL_DEFAULT_VARS
  DECL_SORT(srt)
  DECL_CONST(a, srt)
  DECL_CONST(b, srt)

  auto ord = kbo(weights(make_pair(a,3u), make_pair(b,2u)), weights());

  ASS(isGreaterSymmetric(ord,a,b));
}

TEST_FUN(kbo_isGreater_test11) {
  DECL_DEFAULT_VARS
  DECL_SORT(srt)
  DECL_CONST(a, srt)
  DECL_FUNC(f, {srt,srt}, srt)
  DECL_FUNC(g, {srt}, srt)
  DECL_FUNC(u, {srt}, srt)

  auto ord = kbo(weights(make_pair(a,1u), make_pair(u,0u)), weights());

  ASS(isGreaterSymmetric(ord, u(f(g(x),g(a))), u(f(x,g(a)))));
}

TEST_FUN(kbo_isGreater_test12) {
  DECL_DEFAULT_VARS
  DECL_SORT(srt)
  DECL_CONST(a, srt)
  DECL_FUNC(f, {srt,srt}, srt)
  DECL_FUNC(g, {srt}, srt)
  DECL_FUNC(u, {srt}, srt)

  auto ord = kbo(weights(make_pair(a,1u), make_pair(u,0u)), weights());

  ASS(isGreaterSymmetric(ord, u(f(g(u(x)),g(a))), u(f(x,g(a)))));
}

TEST_FUN(kbo_isGreater_test13) {
  DECL_DEFAULT_VARS
  DECL_SORT(srt)
  DECL_CONST(a, srt)
  DECL_FUNC(u, {srt}, srt)

  auto ord = kbo(weights(make_pair(a,1u), make_pair(u,0u)), weights());

  ASS(isGreaterSymmetric(ord, u(x), x));
}

TEST_FUN(kbo_isGreater_test14) {
  DECL_DEFAULT_VARS
  DECL_SORT(srt)
  DECL_CONST(a, srt)
  DECL_FUNC(f, {srt}, srt)
  DECL_FUNC(u, {srt}, srt)

  auto ord = kbo(weights(make_pair(a,1u), make_pair(u,0u)), weights());

  ASS(isGreaterSymmetric(ord, u(f(x)), f(x)));
}

TEST_FUN(kbo_isGreater_test15) {
  DECL_DEFAULT_VARS
  DECL_SORT(srt)
  DECL_CONST(a, srt)
  DECL_FUNC(f, {srt}, srt)
  DECL_FUNC(u, {srt}, srt)

  auto ord = kbo(weights(make_pair(a,1u), make_pair(u,0u)), weights());

  ASS(isGreaterSymmetric(ord, f(u(x)), f(x)));
}

TEST_FUN(kbo_isGreater_test16) {
  DECL_DEFAULT_VARS
  DECL_SORT(srt)
  DECL_FUNC(f, {srt, srt, srt}, srt)
  DECL_VAR(u, 3)

  auto ord = kbo(1, 1, weights(make_pair(f,1u)), weights());

  ASS(isGreaterSymmetric(ord,
    f(f(y,x,z),u,f(f(u,z,y),x,f(x,f(y,x,z),z))),
    f(x,f(y,x,z),f(f(y,x,z),u,f(f(u,z,y),x,z)))));
}

TEST_FUN(kbo_isGreater_test17) {
  DECL_DEFAULT_VARS
  DECL_SORT(srt)
  DECL_FUNC(f, {srt}, srt)
  DECL_FUNC(g, {srt, srt}, srt)

  auto ord = kbo(1, 1, weights(), weights());

  ASS(isGreaterSymmetric(ord,
    f(g(f(g(x,g(y,z))),y)),
    f(g(y,f(g(x,g(y,z)))))));
}
>>>>>>> 039fa0ef
<|MERGE_RESOLUTION|>--- conflicted
+++ resolved
@@ -379,25 +379,6 @@
   ASS_EQ(ord.compare(f(alpha), g(beta)), Ordering::Result::INCOMPARABLE)
 }
 
-<<<<<<< HEAD
-TEST_FUN(kbo_test24) {
-  DECL_DEFAULT_VARS
-  DECL_VAR(u, 3)
-  DECL_VAR(v, 4)
-  DECL_SORT(srt)
-  DECL_FUNC(meet, {srt, srt}, srt)
-  DECL_FUNC(join, {srt, srt}, srt)
-
-  auto ord = kbo(
-      weights(
-        make_pair(meet,1u),
-        make_pair(join,1u)
-      ),
-      weights());
-
-  ASS(!ord.isGreater(join(meet(join(x,join(y,z)),u),meet(v,meet(join(x,y),u))), join(meet(meet(join(x,y),u),v),meet(join(x,join(y,z)),u)), nullptr, nullptr, nullptr));
-}
-=======
 // isGreater tests
 
 bool isGreaterSymmetric(const KBO& ord, TermList t1, TermList t2) {
@@ -604,4 +585,3 @@
     f(g(f(g(x,g(y,z))),y)),
     f(g(y,f(g(x,g(y,z)))))));
 }
->>>>>>> 039fa0ef
