--- conflicted
+++ resolved
@@ -23,8 +23,6 @@
 /////////////////////////////// HELPER FUNCTIONS /////////////////////////////// 
 //////////////////////////////////////////////////////////////////////////////// 
 
-<<<<<<< HEAD
-=======
 DArray<int> predLevels() {
   DArray<int> out(env.signature->predicates());
   out.init(out.size(), 1);
@@ -50,7 +48,6 @@
   };
 }
 
->>>>>>> bd9268ba
 KBO kbo(unsigned introducedSymbolWeight, 
     unsigned variableWeight, 
     const Map<unsigned, KboWeight>& funcs, 
