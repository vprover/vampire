--- conflicted
+++ resolved
@@ -1,19 +1,3 @@
-<<<<<<< HEAD
-
-  /*
-   * File tGaussianElimination.cpp.
-   *
-   * This file is part of the source code of the software program
-   * Vampire. It is protected by applicable
-   * copyright laws.
-   *
-   * This source code is distributed under the licence found here
-   * https://vprover.github.io/license.html
-   * and in the source directory
-   */
-
-
-=======
 /*
  * This file is part of the source code of the software program
  * Vampire. It is protected by applicable
@@ -23,7 +7,6 @@
  * https://vprover.github.io/license.html
  * and in the source directory
  */
->>>>>>> 825fbfbf
 #include "Test/UnitTesting.hpp"
 #include "Test/SyntaxSugar.hpp"
 #include "Indexing/TermSharing.hpp"
