--- conflicted
+++ resolved
@@ -33,12 +33,9 @@
 
 #include "Test/UnitTesting.hpp"
 #include "Test/SyntaxSugar.hpp"
-<<<<<<< HEAD
-=======
 #if VZ3
 #include "z3++.h"
 #endif
->>>>>>> 5b6edbed
 #include <ios>
 
 using namespace std;
