--- conflicted
+++ resolved
@@ -8,7 +8,6 @@
  * and in the source directory
  */
 
-<<<<<<< HEAD
 #ifndef __T_KBO__
 #define __T_KBO__
 
@@ -17,14 +16,7 @@
 #include "Test/UnitTesting.hpp"
 #include "Test/SyntaxSugar.hpp"
 
-inline DArray<int> predLevels() {
-  DArray<int> out(env.signature->predicates());
-  out.init(out.size(), PredLevels::EQ);
-  return out;
-}
 
-=======
->>>>>>> bbc1d2b5
 using namespace Kernel;
 
 template<class SigTraits>
