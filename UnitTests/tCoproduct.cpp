/*
 * This file is part of the source code of the software program
 * Vampire. It is protected by applicable
 * copyright laws.
 *
 * This source code is distributed under the licence found here
 * https://vprover.github.io/license.html
 * and in the source directory
 */

#include "Lib/Coproduct.hpp"
#include "Test/UnitTesting.hpp"

using namespace std;
using namespace Kernel;
using namespace Lib;

////////////////////////////////////////////////////////////////////////////////////////////////////////////////////////
// USAGE EXAMPLES
////////////////////////////////////////////////////////////////////////////////////////////////////////////////////////

TEST_FUN(examples__is_variant_01) {
  // a Coproduct can be initialized with different variants
  auto x = Coproduct<int, int, float>::variant<2>(1.0f);
 
  // one can check which variant we have with the template function is
  ASS(!x.is<0>())
  ASS(!x.is<1>())
  ASS(x.is<2>())
  // x.is<4>() // <- does not compile
 
  // we can get the value using unwrap
  ASS_EQ(1.0f, x.unwrap<2>());

}


TEST_FUN(examples__is_variant_02) {
  // for coproducts where all variants are of distinct types we can leave away the variand index for construction
  auto x = Coproduct<int, float>(1.0f);
 
  // and in this case we can also use the type for is and unrap
  ASS(x.is<float>())
  ASS(!x.is<int>())
  ASS_EQ(x.unwrap<float>(), 1.0f);

  // x.is<char*>() // <- does not compile
}


TEST_FUN(examples__is_variant_03) {
  auto const x = Coproduct<int, float>(1.0f);
 
  // `as` is the combined version of `is` and `unwrap`:
  ASS(x.as<float>().isSome())
  ASS(x.as<int>().isNone())

  ASS_EQ(x.as<float>().toOwned(), Option<float>(1.0f));
  ASS_EQ(x.as<int>()  .toOwned(), Option<int>());

  // x.is<char*>() // <- does not compile
}

TEST_FUN(examples__equal_01) {
  // two corproduct variants can have the same type and value, but a distinct tag.
  auto x = Coproduct<int, int, float>::variant<0>(0);
  auto y = Coproduct<int, int, float>::variant<1>(0);
  ASS(x != y)
}

TEST_FUN(examples__equal_02) {
  // they are only equal if their tag and their content matches
  auto x = Coproduct<int, int, float>::variant<0>(0);
  auto y = Coproduct<int, int, float>::variant<0>(0);
  ASS(x == y)
}

TEST_FUN(examples__equal_03) {
  auto x = Coproduct<int, int, float>::variant<0>(0);
  auto y = Coproduct<int, int, float>::variant<0>(1);
  ASS(x != y)
}

TEST_FUN(examples__match_01) {
  // we can also transform the content using the match method
  auto x = Coproduct<int, float>(1);
  auto isGreaterThanZero = x.match(
      [](int   i) { return i > 0;  },
      [](float f) { return f > 0.0f; }
  );
  ASS(isGreaterThanZero)
}

TEST_FUN(examples__match_02) {
  // Further we can create polymorphic function structs if each match branch does the same thing
  auto x = Coproduct<int, float>(1);

  vstring str = x.apply([](auto const& c) {
    vstringstream out;
    out << c;
    return out.str(); 
  });
  ASS_EQ(str, "1")
}

TEST_FUN(examples__compare) {
  // Coproducts are orderd first by tag, then by value.
  using Co = Coproduct<int, double>;
  ASS(Co(1) < Co(1.0))
  ASS(Co(2) < Co(1.0))
  ASS(Co(2) < Co(3))
  ASS(Co(1.0) < Co(2.0))
}



// TEST_FUN(examples__zip_variants) {
//   // Coproducts are orderd first by tag, then by value.
//   using Co = Coproduct<int, double>;
//   std::tuple<int&&> x = std::make_tuple<int&&>(1);
//
//   ASS(Co(1).zipVariant(Co(1.0)).isNone())
//   ASS(Co(1.0).zipVariant(Co(1)).isNone())
//   // ASS(Co(2) < Co(1.0))
//   // ASS(Co(2) < Co(3))
//   // ASS(Co(1.0) < Co(2.0))
// }


////////////////////////////////////////////////////////////////////////////////////////////////////////////////////////
// MISC TESTS
////////////////////////////////////////////////////////////////////////////////////////////////////////////////////////

TEST_FUN(unwrap_01) {
  auto x = Coproduct<int, int, float>::variant<0>(0);
  auto y = Coproduct<int, int, float>::variant<1>(0);
  ASS(x.unwrap<0>() == y.unwrap<1>());
}


TEST_FUN(unwrap_02) {
  auto x = Coproduct<int, int, float>::variant<0>(0);
  auto y = Coproduct<int, int, float>::variant<1>(1);
  ASS(x.unwrap<0>() != y.unwrap<1>());
}


struct NonCopy {
  bool content;
  bool wasMoved;
  NonCopy(bool content) : content(content), wasMoved(false) {}
  NonCopy(NonCopy&& other) 
    : content(other.content)
    , wasMoved(false)  {
    other.wasMoved = true;
  }
  NonCopy& operator=(NonCopy&& other) {
    content = other.content;
    other.wasMoved = true;
    return *this;
  }

  bool operator==(const NonCopy& other) const {
    return content == other.content;
  }
  friend ostream& operator<<(ostream& out, const NonCopy& x)  {
    return out << "NonCopy(" << x.content << ")";
  }
};

TEST_FUN(move_01) {

  auto y = Coproduct<int, NonCopy>::variant<1>(NonCopy( true ));

  ASS((y == Coproduct<int,NonCopy>::variant<1>(NonCopy( true ))));
  ASS((y != Coproduct<int,NonCopy>::variant<1>(NonCopy( false ))));
  ASS((y != Coproduct<int,NonCopy>::variant<0>(1)));

  y = Coproduct<int, NonCopy>::variant<0>(1);

  ASS((y == Coproduct<int,NonCopy>::variant<0>(1)));
  ASS((y != Coproduct<int,NonCopy>::variant<1>(NonCopy( false ))));
  ASS((y != Coproduct<int,NonCopy>::variant<0>(0)));
}

<<<<<<< HEAD

TEST_FUN(constness_bug_01) {
  struct Inner 
  { void mutate() {} };

  auto co = Lib::Coproduct<Inner>(Inner{});
  // did not compile due to bug
  co.apply([&](auto& inner) { inner.mutate(); });
}
=======
TEST_FUN(apply01) {

  struct Bar {
    int f() { return 42; }
  } b;

  struct Foo {
    int f() { return -42; }
  } f;


  using C = Coproduct<Foo,Bar>;
  auto foo = C(f);
  auto& fooRef = foo;
  auto bar = C(b);

  auto applyF = [](auto& x) { return x.f(); };
  auto& applyFref = applyF;
  static_assert( std::is_same<decltype(foo.template unwrap<0>()), Foo& >::value, "");
  static_assert( std::is_same<decltype(foo.template unwrap<1>()), Bar& >::value, "");
  static_assert( std::is_same<decltype(applyF((foo.template unwrap<1>()))), int >::value, "");
  static_assert( std::is_same<decltype(applyF((foo.template unwrap<0>()))), int >::value, "");
  static_assert( std::is_same<decltype(applyFref((fooRef.template unwrap<0>()))), int >::value, "");

  auto doApply = [](auto f) {

    auto foo = C(Foo{});
    auto doApplication = [&]() {
      return f(foo.template unwrap<0>());
    };
    return doApplication();
  };
  ASS_EQ(doApply(applyF), -42)

  ASS_EQ( 42, bar.apply([](auto& x) { 
  static_assert( std::is_same<decltype(x), Foo& >::value
              || std::is_same<decltype(x), Bar& >::value, "");
        return x.f(); }))
  ASS_EQ(-42, foo.apply([](auto& x) { return x.f(); }))

}

// TEST_FUN(move_02) {
//
//   auto x = Coproduct<int, NonCopy>::variant<1>(NonCopy( true ));
//
//   auto y = x;
//
//   ASS(!x.unwrap<NonCopy>().wasMoved)
//   ASS(!y.unwrap<NonCopy>().wasMoved)
//
// }
>>>>>>> 1916f50e
<|MERGE_RESOLUTION|>--- conflicted
+++ resolved
@@ -163,7 +163,7 @@
   bool operator==(const NonCopy& other) const {
     return content == other.content;
   }
-  friend ostream& operator<<(ostream& out, const NonCopy& x)  {
+  friend std::ostream& operator<<(std::ostream& out, const NonCopy& x)  {
     return out << "NonCopy(" << x.content << ")";
   }
 };
@@ -183,17 +183,6 @@
   ASS((y != Coproduct<int,NonCopy>::variant<0>(0)));
 }
 
-<<<<<<< HEAD
-
-TEST_FUN(constness_bug_01) {
-  struct Inner 
-  { void mutate() {} };
-
-  auto co = Lib::Coproduct<Inner>(Inner{});
-  // did not compile due to bug
-  co.apply([&](auto& inner) { inner.mutate(); });
-}
-=======
 TEST_FUN(apply01) {
 
   struct Bar {
@@ -236,14 +225,13 @@
 
 }
 
-// TEST_FUN(move_02) {
-//
-//   auto x = Coproduct<int, NonCopy>::variant<1>(NonCopy( true ));
-//
-//   auto y = x;
-//
-//   ASS(!x.unwrap<NonCopy>().wasMoved)
-//   ASS(!y.unwrap<NonCopy>().wasMoved)
-//
-// }
->>>>>>> 1916f50e
+TEST_FUN(map_01) {
+
+  auto c1 = Coproduct<int, string>::variant<1>("");
+  auto c2 = c1.map([](auto x) { return (unsigned)x; },
+             [](auto x) { return x; }
+        );
+
+  ASS_EQ(( Coproduct<unsigned, string>::variant<1>("") ), c2)
+
+}