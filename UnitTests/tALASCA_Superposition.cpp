--- conflicted
+++ resolved
@@ -84,15 +84,6 @@
 
 #define UWA_MODE Options::UnificationWithAbstraction::ALASCA_MAIN
 
-<<<<<<< HEAD
-Generation::TestIndices alascaSuperpositionIndices()
-{ return {
-    [](const SaturationAlgorithm&){ return new AlascaIndex<ALASCA::Superposition::Lhs>();},
-    [](const SaturationAlgorithm&){ return new AlascaIndex<ALASCA::Superposition::Rhs>();},
-  }; }
-
-=======
->>>>>>> 832219cc
 auto testSuperposition(Options::UnificationWithAbstraction uwa, bool simultaneous = false)
 { 
   auto s = testAlascaState(uwa);
