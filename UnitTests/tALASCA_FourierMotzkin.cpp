--- conflicted
+++ resolved
@@ -214,12 +214,7 @@
 
 TEST_GENERATION(basic07_variation,
     Generation::SymmetricTest()
-<<<<<<< HEAD
       .inputs  ({ clause({ selected( a +  f(a) > 0) })          
-=======
-      .indices(idxFourierMotzkin())
-      .inputs  ({ clause({ selected( a +  f(a) > 0) })
->>>>>>> 47147603
                ,  clause({ selected( a + -f(x) > 0), x -7 == 0 }) })
       .expected(exactly(
             clause({  a + a > 0, a - 7 == 0  })
@@ -673,12 +668,7 @@
 TEST_GENERATION(abstraction7,
     Generation::SymmetricTest()
       .rule(    move_to_heap(testFourierMotzkin(Options::UnificationWithAbstraction::ALASCA_MAIN))  )
-<<<<<<< HEAD
       .inputs  ({        clause({ selected(-f(a + b) > 0) })           
-=======
-      .indices(idxFourierMotzkin())
-      .inputs  ({        clause({ selected(-f(a + b) > 0) })
->>>>>>> 47147603
                ,         clause({ selected(     f(c) > 0) })              })
       .expected(exactly(                                     ))
     )
@@ -686,12 +676,7 @@
 TEST_GENERATION(abstraction7_one_interp,
     Generation::SymmetricTest()
       .rule(    move_to_heap(testFourierMotzkin(Options::UnificationWithAbstraction::ALASCA_ONE_INTERP))  )
-<<<<<<< HEAD
       .inputs  ({        clause({ selected(-f(a + b) > 0) })           
-=======
-      .indices(idxFourierMotzkin())
-      .inputs  ({        clause({ selected(-f(a + b) > 0) })
->>>>>>> 47147603
                ,         clause({ selected(     f(c) > 0) })              })
       .expected(exactly( clause({ BOT a + b != c })  ))
     )
@@ -699,12 +684,7 @@
 TEST_GENERATION(abstraction8,
     Generation::SymmetricTest()
       .rule(    move_to_heap(testFourierMotzkin(Options::UnificationWithAbstraction::ALASCA_MAIN))  )
-<<<<<<< HEAD
       .inputs  ({        clause({ selected(-f(c + b) > 0) })           
-=======
-      .indices(idxFourierMotzkin())
-      .inputs  ({        clause({ selected(-f(c + b) > 0) })
->>>>>>> 47147603
                ,         clause({ selected(     f(a) > 0) })              })
       .expected(exactly(                                    ))
     )
@@ -712,12 +692,7 @@
 TEST_GENERATION(abstraction8_one_interp,
     Generation::SymmetricTest()
       .rule(    move_to_heap(testFourierMotzkin(Options::UnificationWithAbstraction::ALASCA_ONE_INTERP))  )
-<<<<<<< HEAD
       .inputs  ({        clause({ selected(-f(c + b) > 0) })           
-=======
-      .indices(idxFourierMotzkin())
-      .inputs  ({        clause({ selected(-f(c + b) > 0) })
->>>>>>> 47147603
                ,         clause({ selected(     f(a) > 0) })              })
       .expected(exactly( clause({ BOT a != c + b }) ))
     )
@@ -725,12 +700,7 @@
 TEST_GENERATION(abstraction1_alasca2,
     Generation::SymmetricTest()
       .rule(    move_to_heap(testFourierMotzkin(Options::UnificationWithAbstraction::ALASCA_MAIN))  )
-<<<<<<< HEAD
       .inputs  ({        clause({ -f(a + b) > 0 })           
-=======
-      .indices(idxFourierMotzkin())
-      .inputs  ({        clause({ -f(a + b) > 0 })
->>>>>>> 47147603
                ,         clause({  f(c) > 0 })              })
       .expected(exactly( /* nothing */                      ))
     )
@@ -738,12 +708,7 @@
 TEST_GENERATION(abstraction2_alasca2,
     Generation::SymmetricTest()
       .rule(    move_to_heap(testFourierMotzkin(Options::UnificationWithAbstraction::ALASCA_MAIN))  )
-<<<<<<< HEAD
       .inputs  ({        clause({ selected(-f(a + b) > 0) })           
-=======
-      .indices(idxFourierMotzkin())
-      .inputs  ({        clause({ selected(-f(a + b) > 0) })
->>>>>>> 47147603
                ,         clause({ selected( f(c + x) > 0) })              })
       .expected(exactly( clause({  BOT                   }) ))
     )
@@ -751,12 +716,7 @@
 TEST_GENERATION(abstraction2_alasca2_one_interp,
     Generation::SymmetricTest()
       .rule(    move_to_heap(testFourierMotzkin(Options::UnificationWithAbstraction::ALASCA_ONE_INTERP))  )
-<<<<<<< HEAD
       .inputs  ({        clause({ selected(-f(a + b) > 0) })           
-=======
-      .indices(idxFourierMotzkin())
-      .inputs  ({        clause({ selected(-f(a + b) > 0) })
->>>>>>> 47147603
                ,         clause({ selected( f(c + x) > 0) })              })
       .expected(exactly( clause({  BOT c + x != a + b   }) ))
     )
@@ -764,12 +724,7 @@
 TEST_GENERATION(abstraction3_alasca2,
     Generation::SymmetricTest()
       .rule(    move_to_heap(testFourierMotzkin(Options::UnificationWithAbstraction::ALASCA_MAIN))  )
-<<<<<<< HEAD
       .inputs  ({        clause({ -f(3 * a) > 0 })           
-=======
-      .indices(idxFourierMotzkin())
-      .inputs  ({        clause({ -f(3 * a) > 0 })
->>>>>>> 47147603
                ,         clause({  f(4 * a) > 0 })              })
       .expected(exactly(   ))
     )
@@ -794,12 +749,7 @@
 TEST_GENERATION(abstraction9,
     Generation::SymmetricTest()
       .rule(    move_to_heap(testFourierMotzkin(Options::UnificationWithAbstraction::ALASCA_MAIN))  )
-<<<<<<< HEAD
         .inputs  ({        clause({ -f( a ) > 0 })           
-=======
-        .indices(idxFourierMotzkin())
-        .inputs  ({        clause({ -f( a ) > 0 })
->>>>>>> 47147603
                  ,         clause({  f( a + f(b) ) > 0 })        })
         .expected(exactly( /* nothing */                         ))
       )
@@ -807,12 +757,7 @@
 TEST_GENERATION(abstraction9_one_interp,
     Generation::SymmetricTest()
       .rule(    move_to_heap(testFourierMotzkin(Options::UnificationWithAbstraction::ALASCA_ONE_INTERP))  )
-<<<<<<< HEAD
         .inputs  ({        clause({ -f( a ) > 0 })           
-=======
-        .indices(idxFourierMotzkin())
-        .inputs  ({        clause({ -f( a ) > 0 })
->>>>>>> 47147603
                  ,         clause({  f( a + f(b) ) > 0 })        })
         .expected(exactly( clause({ BOT a != a + f(b) }) ))
       )
