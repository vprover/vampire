--- conflicted
+++ resolved
@@ -69,11 +69,7 @@
 void checkStatus(SATSolver::Status expected, Stack<Literal*> assumptions)
 {
   SAT2FO s2f;
-<<<<<<< HEAD
-  SAT::Z3Interfacing z3(s2f, /* show z3 */ DBG_ON == 1, /* unsat core */ false, /* export smtlib */ "", Shell::Options::ProblemExportSyntax::SMTLIB);
-=======
   SAT::Z3Interfacing z3(s2f, /* show z3 */ DBG_ON == 1, /* unsat core */ false, EXPORT_FILE, EXPORT_SYNTAX);
->>>>>>> b6962adf
   checkStatus(z3, s2f, expected, assumptions);
 }
 
@@ -251,11 +247,7 @@
 void checkInstantiation(Stack<Literal*> assumptions, TermList toInstantiate, TermList expected)
 {
   SAT2FO s2f;
-<<<<<<< HEAD
-  SAT::Z3Interfacing z3(s2f, /* show z3 */ DBG_ON == 1, /* unsat core */ false, /* export smtlib */ "", Shell::Options::ProblemExportSyntax::SMTLIB);
-=======
   SAT::Z3Interfacing z3(s2f, /* show z3 */ DBG_ON == 1, /* unsat core */ false, EXPORT_FILE, EXPORT_SYNTAX);
->>>>>>> b6962adf
   return checkInstantiation(z3, s2f, assumptions, toInstantiate, expected);
 }
 
@@ -363,11 +355,7 @@
 
 
   SAT2FO s2f;
-<<<<<<< HEAD
-  SAT::Z3Interfacing z3(s2f, /* show z3 */ DBG_ON == 1, /* unsat core */ false, /* export smtlib */ "", Shell::Options::ProblemExportSyntax::SMTLIB);
-=======
   SAT::Z3Interfacing z3(s2f, /* show z3 */ DBG_ON == 1, /* unsat core */ false, EXPORT_FILE, EXPORT_SYNTAX);
->>>>>>> b6962adf
 
   checkStatus(z3, s2f, SATSolver::Status::SATISFIABLE, { inst159 == inst160 });
   z3.solve();
