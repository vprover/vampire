/*
 * This file is part of the source code of the software program
 * Vampire. It is protected by applicable
 * copyright laws.
 *
 * This source code is distributed under the licence found here
 * https://vprover.github.io/license.html
 * and in the source directory
 */
#include <iostream>
#include "Kernel/Theory.hpp"
#include "Lib/List.hpp"
#include "Lib/BitUtils.hpp"
// TODO rename to theory test
#include "Kernel/Theory.hpp"
#include "Lib/Int.hpp"

#include "Test/UnitTesting.hpp"

using namespace std;
using namespace Lib;
using namespace Kernel;

TEST_FUN(list_1)
{
  IntList* lst = 0;

  IntList::push(0, lst);
  IntList::push(1, lst);

  IntList::DelIterator dit(lst);
  ALWAYS(dit.hasNext());
  ALWAYS(dit.next()==1);
  dit.del();
  ASS_EQ(lst->head(), 0);
  ASS_ALLOC_TYPE(lst, "List");
}

<<<<<<< HEAD
inline auto ict(int i) -> IntegerConstantType { return IntegerConstantType(i); }
inline auto rct(int i) -> RationalConstantType { return RationalConstantType(ict(i)); }
inline auto rct(int i, int j) -> RationalConstantType { return RationalConstantType(ict(i), ict(j)); }

TEST_FUN(test01) {

  for (int i = -512; i <= 512; i++) {
    auto exp = ict(BitUtils::log2(Int::safeAbs(i)));
    auto is = ict(i).abs().log2();
    if (is != exp ) {
      std::cout << "[ fail ] ict(" << i << ").abs().log2()" << std::endl;
      std::cout << "[   is ] " << is << std::endl;
      std::cout << "[  exp ] " << exp << std::endl;
      ASSERTION_VIOLATION
    }
  }
}

TEST_FUN(divides) {

  ASS( ict(  1).divides(ict(15)))
  ASS( ict(  3).divides(ict(15)))
  ASS( ict(  5).divides(ict(15)))
  ASS( ict( -1).divides(ict(15)))
  ASS( ict( -3).divides(ict(15)))
  ASS( ict( -5).divides(ict(15)))

  ASS( ict(  3).divides(ict(-15)))
  ASS( ict(  5).divides(ict(-15)))
  ASS( ict(  1).divides(ict(-15)))
  ASS( ict( -1).divides(ict(-15)))
  ASS( ict( -3).divides(ict(-15)))
  ASS( ict( -5).divides(ict(-15)))

  ASS(!ict(  7).divides(ict(15)))
  ASS(!ict( -7).divides(ict(15)))
  ASS(!ict( 15).divides(ict(3)))
  ASS(!ict(-15).divides(ict(3)))

}

TEST_FUN(floor) {
  ASS_EQ( rct(3,5).floorRat(), rct(0) )
  ASS_EQ( rct(7,5).floorRat(), rct(1) )
  ASS_EQ( rct(10,5).floorRat(), rct(2) )
  ASS_EQ( rct(12,5).floorRat(), rct(2) )

  ASS_EQ( rct(-12,5).floorRat(), rct(-3) )
  ASS_EQ( rct(-10,5).floorRat(), rct(-2) )
  ASS_EQ( rct( -7,5).floorRat(), rct(-2) )
  ASS_EQ( rct( -3,5).floorRat(), rct(-1) )
}

TEST_FUN(ceiling) {
  ASS_EQ( rct(3,5).ceiling(), rct(1) )
  ASS_EQ( rct(7,5).ceiling(), rct(2) )
  ASS_EQ( rct(10,5).ceiling(), rct(2) )
  ASS_EQ( rct(12,5).ceiling(), rct(3) )

  ASS_EQ( rct(-12,5).ceiling(), rct(-2) )
  ASS_EQ( rct(-10,5).ceiling(), rct(-2) )
  ASS_EQ( rct( -7,5).ceiling(), rct(-1) )
  ASS_EQ( rct( -3,5).ceiling(), rct( 0) )
}

TEST_FUN(precedence) {
  ASS_EQ(Comparison::LESS, IntegerConstantType::comparePrecedence(ict( 1), ict(-1)))
  ASS_EQ(Comparison::LESS, IntegerConstantType::comparePrecedence(ict( 1), ict( 3)))
  ASS_EQ(Comparison::LESS, IntegerConstantType::comparePrecedence(ict(-1), ict( 3)))
  ASS_EQ(Comparison::LESS, IntegerConstantType::comparePrecedence(ict( 1), ict(-3)))
  ASS_EQ(Comparison::LESS, IntegerConstantType::comparePrecedence(ict(-1), ict(-3)))
}

TEST_FUN(inverse_modulo_m) {
  auto max = IntegerConstantType(512);
  for (auto i : range(0, max)) {
    for (auto m : range(1, max)) {
      if (i.gcd(m) == 1) {
        auto oneModM = IntegerConstantType(1).remainderE(m);
        auto inv = i.inverseModulo(m);
        ASS_EQ((i * inv).remainderE(m), oneModM)
      }
    }
=======
TEST_FUN(to_string)
{
  for (std::string str : { 
      "1111111111111111111111111111111111111111111",
      "-1111111111111111111111111111111111111111111",
      "1111111189123097123890102111111111111111111",
      }) {
    ASS_EQ(Output::toString(IntegerConstantType(str)), str);
>>>>>>> bbc1d2b5
  }
}<|MERGE_RESOLUTION|>--- conflicted
+++ resolved
@@ -36,7 +36,6 @@
   ASS_ALLOC_TYPE(lst, "List");
 }
 
-<<<<<<< HEAD
 inline auto ict(int i) -> IntegerConstantType { return IntegerConstantType(i); }
 inline auto rct(int i) -> RationalConstantType { return RationalConstantType(ict(i)); }
 inline auto rct(int i, int j) -> RationalConstantType { return RationalConstantType(ict(i), ict(j)); }
@@ -79,27 +78,27 @@
 }
 
 TEST_FUN(floor) {
-  ASS_EQ( rct(3,5).floorRat(), rct(0) )
-  ASS_EQ( rct(7,5).floorRat(), rct(1) )
-  ASS_EQ( rct(10,5).floorRat(), rct(2) )
-  ASS_EQ( rct(12,5).floorRat(), rct(2) )
+  ASS_EQ( rct(3,5).floor(), 0 )
+  ASS_EQ( rct(7,5).floor(), 1 )
+  ASS_EQ( rct(10,5).floor(), 2 )
+  ASS_EQ( rct(12,5).floor(), 2 )
 
-  ASS_EQ( rct(-12,5).floorRat(), rct(-3) )
-  ASS_EQ( rct(-10,5).floorRat(), rct(-2) )
-  ASS_EQ( rct( -7,5).floorRat(), rct(-2) )
-  ASS_EQ( rct( -3,5).floorRat(), rct(-1) )
+  ASS_EQ( rct(-12,5).floor(), -3 )
+  ASS_EQ( rct(-10,5).floor(), -2 )
+  ASS_EQ( rct( -7,5).floor(), -2 )
+  ASS_EQ( rct( -3,5).floor(), -1 )
 }
 
 TEST_FUN(ceiling) {
-  ASS_EQ( rct(3,5).ceiling(), rct(1) )
-  ASS_EQ( rct(7,5).ceiling(), rct(2) )
-  ASS_EQ( rct(10,5).ceiling(), rct(2) )
-  ASS_EQ( rct(12,5).ceiling(), rct(3) )
+  ASS_EQ( rct(3,5).ceiling(), 1 )
+  ASS_EQ( rct(7,5).ceiling(), 2 )
+  ASS_EQ( rct(10,5).ceiling(), 2 )
+  ASS_EQ( rct(12,5).ceiling(), 3 )
 
-  ASS_EQ( rct(-12,5).ceiling(), rct(-2) )
-  ASS_EQ( rct(-10,5).ceiling(), rct(-2) )
-  ASS_EQ( rct( -7,5).ceiling(), rct(-1) )
-  ASS_EQ( rct( -3,5).ceiling(), rct( 0) )
+  ASS_EQ( rct(-12,5).ceiling(), -2 )
+  ASS_EQ( rct(-10,5).ceiling(), -2 )
+  ASS_EQ( rct( -7,5).ceiling(), -1 )
+  ASS_EQ( rct( -3,5).ceiling(), 0 )
 }
 
 TEST_FUN(precedence) {
@@ -120,7 +119,9 @@
         ASS_EQ((i * inv).remainderE(m), oneModM)
       }
     }
-=======
+  }
+}
+
 TEST_FUN(to_string)
 {
   for (std::string str : { 
@@ -129,6 +130,5 @@
       "1111111189123097123890102111111111111111111",
       }) {
     ASS_EQ(Output::toString(IntegerConstantType(str)), str);
->>>>>>> bbc1d2b5
   }
 }