/*
 * This file is part of the source code of the software program
 * Vampire. It is protected by applicable
 * copyright laws.
 *
 * This source code is distributed under the licence found here
 * https://vprover.github.io/license.html
 * and in the source directory
 */
#include "Test/SyntaxSugar.hpp"
#include "Test/UnitTesting.hpp"

#include <climits>


IntegerConstantType quotientE(int lhs, int rhs) {
  return IntegerConstantType(lhs).quotientE(IntegerConstantType(rhs));
}

IntegerConstantType remainderE(int lhs, int rhs) {
  return IntegerConstantType(lhs).remainderE(IntegerConstantType(rhs));
<<<<<<< HEAD
}

bool operator==(IntegerConstantType lhs, int rhs) {
  return lhs == IntegerConstantType(rhs);
}

bool operator==(int lhs, IntegerConstantType rhs) {
  return IntegerConstantType(lhs) == rhs;
}

bool operator<=(int lhs, IntegerConstantType rhs) {
  return IntegerConstantType(lhs) <= rhs;
}

#if !WITH_GMP
TEST_FUN(check_spec) {
  for (int j = std::numeric_limits<int>::min();;) {
    for (int i = std::numeric_limits<int>::min();;) {

      DEBUG();

      bool bothOK = true;

      IntegerConstantType q;
      try {
        q = quotientE(i, j);
        DEBUG("quotientE (", i, ", ", j, ")\t= ", q);
      } catch (MachineArithmeticException&) {
        DEBUG("quotientE (", i, ", ", j, ")\t= MachineArithmeticException");
        bothOK = false;
      } catch (DivByZeroException&) {
        ASS_EQ(j, 0);
        bothOK = false;
      }

      IntegerConstantType r;
      try {
        r = remainderE(i, j);
        DEBUG("remainderE(", i, ", ", j, ")\t= ", r);
      } catch (MachineArithmeticException&) {
        DEBUG("remainderE(", i, ", ", j, ")\t= MachineArithmeticException");
        bothOK = false;
      } catch (DivByZeroException&) {
        ASS_EQ(j, 0);
        bothOK = false;
      }

      if (bothOK) {
        // do the math 64 bit
        long long int I = i;
        long long int J = j;
        long long int Q = q.toInner();
        long long int R = r.toInner();

        ASS_EQ(Q * J + R, I)
        ASS(0 <= R && R < std::abs(J))
      }
      if (i == std::numeric_limits<int>::max()) {
        break;
      } else {
        i++;
      }
      // fast forward closer to zero
      if (i == std::numeric_limits<int>::min()+100) {
        i = -100;
      }
      // fast forward closer to max
      if (i == 100) {
        i = std::numeric_limits<int>::max()-100;
      }
    }

    if (j == std::numeric_limits<int>::max()) {
      break;
    } else {
      j++;
    }
    // fast forward closer to zero
    if (j == std::numeric_limits<int>::min() + 100) {
      j = -100;
    }
    // fast forward closer to max
    if (j == 100) {
      j = std::numeric_limits<int>::max() - 100;
    }
  }
=======
>>>>>>> bbc1d2b5
}
#endif // !WITH_GMP

template<class Const>
void checkQuotientE(Const i, Const j) {
  if (j != 0) {
    DBG("")
    auto q =  i.quotientE(j);
    auto r = i.remainderE(j);

    DBG(" quotientE(", i, ", ", j, ")\t= ", q);
    DBG("remainderE(", i, ", ", j, ")\t= ", r);
    ASS_EQ(q * j + r, i)
    ASS(Const(0) <= r && r < j.abs())
  }
}

TEST_FUN(check_int) 
{
  int range = 10;
  for (int i = -range; i < range; i++) {
    for (int j = -range; j < range; j++) {
      checkQuotientE(IntegerConstantType(i), IntegerConstantType(j));
    }
  }
}

TEST_FUN(bug01)
{
  checkQuotientE(IntegerConstantType(1), IntegerConstantType(5));
}

// REMOVED until there are benchmarks that actually use (quotient|remainder)_(e|t|r) with non-integral number types
//
// template<class Const>
// void checkQuotientEFrac() 
// {
//   int range = 10;
//   for (int i = -range; i < range; i++) {
//     for (int j = -range; j < range; j++) {
//       for (int k = -range; k < range; k++) {
//         for (int l = -range; l < range; l++) {
//           if (j != 0 && l != 0) {
//             checkQuotientE(Const(i, j), Const(k, l));
//           }
//         }
//       }
//     }
//   }
// }
//
// TEST_FUN(check_real) 
// { checkQuotientEFrac<RealConstantType>(); }
//
// TEST_FUN(check_rat) 
// { checkQuotientEFrac<RationalConstantType>(); }

template<class Const>
void checkFloor() 
{
<<<<<<< HEAD
  ASS_EQ(Const( 3, 2).floorRat(), Const( 1))
  ASS_EQ(Const(-3, 2).floorRat(), Const(-2))
  ASS_EQ(Const( 4, 2).floorRat(), Const( 2))
  ASS_EQ(Const(-4, 2).floorRat(), Const(-2))
  ASS_EQ(Const( 0, 2).floorRat(), Const( 0))
=======
  ASS_EQ(Const( 3, 2).floor(), 1)
  ASS_EQ(Const(-3, 2).floor(), -2)
  ASS_EQ(Const( 4, 2).floor(), 2)
  ASS_EQ(Const(-4, 2).floor(), -2)
  ASS_EQ(Const( 0, 2).floor(), 0)
>>>>>>> bbc1d2b5
}

template<class Const>
void checkCeiling() 
{
  ASS_EQ(Const( 3, 2).ceiling(), Const( 2))
  ASS_EQ(Const(-3, 2).ceiling(), Const(-1))
  ASS_EQ(Const( 4, 2).ceiling(), Const( 2))
  ASS_EQ(Const(-4, 2).ceiling(), Const(-2))
  ASS_EQ(Const( 0, 2).ceiling(), Const( 0))
}


#define CHECK_FRAC(Const)                                                                           \
  TEST_FUN(check_ceiling_##Const) { checkCeiling<Const>(); }                                        \
  TEST_FUN(check_floor_  ##Const) { checkFloor  <Const>(); }                                        \

CHECK_FRAC(RationalConstantType)
CHECK_FRAC(RealConstantType)


template<class Quot, class Rem>
void check_quotient(int n_, int d_, int q_, Quot quotient, Rem remainder)
{
  auto n = IntegerConstantType(n_);
  auto d = IntegerConstantType(d_);
  auto q = IntegerConstantType(q_);
  auto res = quotient(n,d);
  auto rem = remainder(n,d);
  auto exp = q;
  if (res != exp) {
    std::cout << "[ fail ]" << n << " / " << d << std::endl;
    std::cout << "[   is ]" << n.quotientT(d) << std::endl;
    std::cout << "[  exp ]" << q << std::endl;
    ASSERTION_VIOLATION
  } else if (res * d + rem != n) {
    std::cout << "[ fail ]" << n << " mod " <<  d << std::endl;
    std::cout << "[   is ]" << rem << std::endl;
    std::cout << "[  exp ]" << n - exp * d << std::endl;
    ASSERTION_VIOLATION
  }
};


TEST_FUN(quotient_t) {
  auto check = [](auto n, auto d, auto q) {
    check_quotient(n,d,q, 
        [](auto l, auto r) { return l.quotientT(r); },
        [](auto l, auto r) { return l.remainderT(r); });
  };

  check( 1, 2,  0);
  check( 7, 2,  3);
  check(-7, 2, -3);
}<|MERGE_RESOLUTION|>--- conflicted
+++ resolved
@@ -19,97 +19,7 @@
 
 IntegerConstantType remainderE(int lhs, int rhs) {
   return IntegerConstantType(lhs).remainderE(IntegerConstantType(rhs));
-<<<<<<< HEAD
 }
-
-bool operator==(IntegerConstantType lhs, int rhs) {
-  return lhs == IntegerConstantType(rhs);
-}
-
-bool operator==(int lhs, IntegerConstantType rhs) {
-  return IntegerConstantType(lhs) == rhs;
-}
-
-bool operator<=(int lhs, IntegerConstantType rhs) {
-  return IntegerConstantType(lhs) <= rhs;
-}
-
-#if !WITH_GMP
-TEST_FUN(check_spec) {
-  for (int j = std::numeric_limits<int>::min();;) {
-    for (int i = std::numeric_limits<int>::min();;) {
-
-      DEBUG();
-
-      bool bothOK = true;
-
-      IntegerConstantType q;
-      try {
-        q = quotientE(i, j);
-        DEBUG("quotientE (", i, ", ", j, ")\t= ", q);
-      } catch (MachineArithmeticException&) {
-        DEBUG("quotientE (", i, ", ", j, ")\t= MachineArithmeticException");
-        bothOK = false;
-      } catch (DivByZeroException&) {
-        ASS_EQ(j, 0);
-        bothOK = false;
-      }
-
-      IntegerConstantType r;
-      try {
-        r = remainderE(i, j);
-        DEBUG("remainderE(", i, ", ", j, ")\t= ", r);
-      } catch (MachineArithmeticException&) {
-        DEBUG("remainderE(", i, ", ", j, ")\t= MachineArithmeticException");
-        bothOK = false;
-      } catch (DivByZeroException&) {
-        ASS_EQ(j, 0);
-        bothOK = false;
-      }
-
-      if (bothOK) {
-        // do the math 64 bit
-        long long int I = i;
-        long long int J = j;
-        long long int Q = q.toInner();
-        long long int R = r.toInner();
-
-        ASS_EQ(Q * J + R, I)
-        ASS(0 <= R && R < std::abs(J))
-      }
-      if (i == std::numeric_limits<int>::max()) {
-        break;
-      } else {
-        i++;
-      }
-      // fast forward closer to zero
-      if (i == std::numeric_limits<int>::min()+100) {
-        i = -100;
-      }
-      // fast forward closer to max
-      if (i == 100) {
-        i = std::numeric_limits<int>::max()-100;
-      }
-    }
-
-    if (j == std::numeric_limits<int>::max()) {
-      break;
-    } else {
-      j++;
-    }
-    // fast forward closer to zero
-    if (j == std::numeric_limits<int>::min() + 100) {
-      j = -100;
-    }
-    // fast forward closer to max
-    if (j == 100) {
-      j = std::numeric_limits<int>::max() - 100;
-    }
-  }
-=======
->>>>>>> bbc1d2b5
-}
-#endif // !WITH_GMP
 
 template<class Const>
 void checkQuotientE(Const i, Const j) {
@@ -168,19 +78,11 @@
 template<class Const>
 void checkFloor() 
 {
-<<<<<<< HEAD
-  ASS_EQ(Const( 3, 2).floorRat(), Const( 1))
-  ASS_EQ(Const(-3, 2).floorRat(), Const(-2))
-  ASS_EQ(Const( 4, 2).floorRat(), Const( 2))
-  ASS_EQ(Const(-4, 2).floorRat(), Const(-2))
-  ASS_EQ(Const( 0, 2).floorRat(), Const( 0))
-=======
   ASS_EQ(Const( 3, 2).floor(), 1)
   ASS_EQ(Const(-3, 2).floor(), -2)
   ASS_EQ(Const( 4, 2).floor(), 2)
   ASS_EQ(Const(-4, 2).floor(), -2)
   ASS_EQ(Const( 0, 2).floor(), 0)
->>>>>>> bbc1d2b5
 }
 
 template<class Const>
