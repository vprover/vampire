--- conflicted
+++ resolved
@@ -29,7 +29,7 @@
 #define DECL_SKOLEM_VAR(x, i) DECL_VAR(x, i+SKOLEM_VAR_MIN)
 
 LiteralIndex* comparisonIndex() {
-  return new UnitIntegerComparisonLiteralIndex(new LiteralSubstitutionTree(Options::UnificationWithAbstraction::OFF));
+  return new UnitIntegerComparisonLiteralIndex(new LiteralSubstitutionTree());
 }
 
 TermIndex* inductionTermIndex() {
@@ -41,7 +41,7 @@
 {
 public:
   GenerationTesterInduction()
-    : GenerationTester<Induction>(Induction()), _subst()
+    : GenerationTester<Induction>(), _subst()
   {}
 
   /**
@@ -234,9 +234,9 @@
 
 // positive literals are not considered 1
 TEST_GENERATION_INDUCTION(test_01,
-    Generation::AsymmetricTest()
+    Generation::TestCase()
       .options({ { "induction", "struct" } })
-      .indices({ comparisonIndex })
+      .indices({ comparisonIndex() })
       .input( clause({  p(f(sK1,sK2)) }))
       .expected(none())
       .preConditions({ TEST_FN_ASS_EQ(env.statistics->induction, 0) })
@@ -245,9 +245,9 @@
 
 // positive literals are not considered 2
 TEST_GENERATION_INDUCTION(test_02,
-    Generation::AsymmetricTest()
+    Generation::TestCase()
       .options({ { "induction", "struct" } })
-      .indices({ comparisonIndex })
+      .indices({ comparisonIndex() })
       .input( clause({  f(sK1,sK2) == g(sK1) }))
       .expected(none())
       .preConditions({ TEST_FN_ASS_EQ(env.statistics->induction, 0) })
@@ -256,15 +256,10 @@
 
 // non-ground literals are not considered
 TEST_GENERATION_INDUCTION(test_03,
-    Generation::AsymmetricTest()
+    Generation::TestCase()
       .options({ { "induction", "struct" } })
-<<<<<<< HEAD
-      .indices({ comparisonIndex })
-      .input( clause({  f(sK1,x) != g(sK1) }))
-=======
       .indices({ comparisonIndex() })
       .input( clause({  f(sK1,skx0) != g(sK1) }))
->>>>>>> 5a61c4ce
       .expected(none())
       .preConditions({ TEST_FN_ASS_EQ(env.statistics->induction, 0) })
       .postConditions({ TEST_FN_ASS_EQ(env.statistics->induction, 0) })
@@ -272,9 +267,9 @@
 
 // normal case sik=one
 TEST_GENERATION_INDUCTION(test_04,
-    Generation::AsymmetricTest()
+    Generation::TestCase()
       .options({ { "induction", "struct" } })
-      .indices({ comparisonIndex })
+      .indices({ comparisonIndex() })
       .input( clause({  ~p(f(sK1,sK2)) }))
       .expected({
         clause({ ~p(f(b,sK2)), p(f(skx0,sK2)) }),
@@ -290,9 +285,9 @@
 
 // normal case sik=two
 TEST_GENERATION_INDUCTION(test_05,
-    Generation::AsymmetricTest()
+    Generation::TestCase()
       .options({ { "induction", "struct" }, { "structural_induction_kind", "two" } })
-      .indices({ comparisonIndex })
+      .indices({ comparisonIndex() })
       .input( clause({  ~p(f(sK1,sK2)) }))
       .expected({
         clause({ skx0 != r(r0(skx0)), p(f(r0(skx0),sK2)) }),
@@ -313,18 +308,18 @@
 // the effort worthwhile.
 // // normal case sik=three
 // TEST_GENERATION_INDUCTION(test_06,
-//     Generation::AsymmetricTest()
+//     Generation::TestCase()
 //       .options({ { "induction", "struct" }, { "structural_induction_kind", "three" } })
-//       .indices({ comparisonIndex })
+//       .indices({ comparisonIndex() })
 //       .input( clause({  f(sK1,sK2) != g(sK1) }))
 //       .expected({ })
 //     )
 
 // generalizations
 TEST_GENERATION_INDUCTION(test_07,
-    Generation::AsymmetricTest()
+    Generation::TestCase()
       .options({ { "induction_gen", "on" }, { "induction", "struct" } })
-      .indices({ comparisonIndex })
+      .indices({ comparisonIndex() })
       .input( clause({ f(f(g(sK1),f(sK2,sK4)),sK1) != g(f(sK1,f(sK2,sK3))) }) )
       .expected({
         // sK1 100
@@ -385,9 +380,9 @@
 
 // complex terms
 TEST_GENERATION_INDUCTION(test_08,
-    Generation::AsymmetricTest()
+    Generation::TestCase()
       .options({ { "induction_on_complex_terms", "on" }, { "induction", "struct" } })
-      .indices({ comparisonIndex })
+      .indices({ comparisonIndex() })
       .input( clause({ f(f(g(sK1),f(sK2,sK3)),sK1) != g(f(sK1,f(sK2,g(sK1)))) }) )
       .expected({
         // sK1
@@ -438,9 +433,9 @@
 
 // positive literals are considered 1
 TEST_GENERATION_INDUCTION(test_09,
-    Generation::AsymmetricTest()
+    Generation::TestCase()
       .options({ { "induction_neg_only", "off" }, { "induction", "struct" } })
-      .indices({ comparisonIndex })
+      .indices({ comparisonIndex() })
       .input( clause({  p(sK1) }))
       .expected({
         clause({ p(b), ~p(skx0), }),
@@ -454,9 +449,9 @@
 
 // positive literals are considered 2
 TEST_GENERATION_INDUCTION(test_10,
-    Generation::AsymmetricTest()
+    Generation::TestCase()
       .options({ { "induction_neg_only", "off" }, { "induction", "struct" } })
-      .indices({ comparisonIndex })
+      .indices({ comparisonIndex() })
       .input( clause({  sK1 == g(sK1) }))
       .expected({
         clause({ b == g(b), skx0 != g(skx0), }),
@@ -470,9 +465,9 @@
 
 // non-unit clauses are considered
 TEST_GENERATION_INDUCTION(test_11,
-    Generation::AsymmetricTest()
+    Generation::TestCase()
       .options({ { "induction_unit_only", "off" }, { "induction", "struct" } })
-      .indices({ comparisonIndex })
+      .indices({ comparisonIndex() })
       .input( clause({  sK1 != g(sK1), p(g(sK2)), ~p(f(sK1,sK2)) }))
       .expected({
         // 1. literal sK1
@@ -497,9 +492,9 @@
 //
 // TODO: this should be done with two inputs rather than with a non-unit clause
 TEST_GENERATION_INDUCTION(test_12,
-    Generation::AsymmetricTest()
+    Generation::TestCase()
       .options({ { "induction_unit_only", "off" }, { "induction", "struct" } })
-      .indices({ comparisonIndex })
+      .indices({ comparisonIndex() })
       .input( clause({  sK1 != g(sK1), sK2 != g(sK2) }))
       .expected({
         clause({ b != g(b), skx0 == g(skx0), sK2 != g(sK2) }),
@@ -513,10 +508,10 @@
 
 // upward infinite interval integer induction
 TEST_GENERATION_INDUCTION(test_13,
-    Generation::AsymmetricTest()
+    Generation::TestCase()
       .options({ { "induction", "int" } })
       .context({ clause({ ~(sK6 < num(1)) }) })
-      .indices({ comparisonIndex })
+      .indices({ comparisonIndex() })
       .input( clause({ ~pi(sK6) }) )
       .expected({
         clause({ ~pi(1), ~(skx0 < num(1)) }),
@@ -531,10 +526,10 @@
 
 // use bounds for upward+downward infinite interval integer induction
 TEST_GENERATION_INDUCTION(test_14,
-    Generation::AsymmetricTest()
+    Generation::TestCase()
       .options({ { "induction", "int" }, { "int_induction_interval", "infinite" } })
       .context({ clause({ ~(sK6 < num(1)) }), clause({ ~(bi < sK6) }) })
-      .indices({ comparisonIndex })
+      .indices({ comparisonIndex() })
       .input( clause({ ~pi(sK6) }) )
       .expected({
         // upward induction
@@ -557,10 +552,10 @@
 
 // use bounds for upward+downward finite interval integer induction
 TEST_GENERATION_INDUCTION(test_15,
-    Generation::AsymmetricTest()
+    Generation::TestCase()
       .options({ { "induction", "int" }, { "int_induction_interval", "finite" } })
       .context({ clause({ ~(sK6 < num(1)) }), clause({ ~(bi < sK6) }) })
-      .indices({ comparisonIndex })
+      .indices({ comparisonIndex() })
       .input( clause({ ~pi(sK6) }) )
       .expected({
         // upward induction
@@ -586,12 +581,12 @@
 // use default bound for downward integer induction,
 // but for upward use the bound from index
 TEST_GENERATION_INDUCTION(test_16,
-    Generation::AsymmetricTest()
+    Generation::TestCase()
       .options({ { "induction", "int" },
                  { "int_induction_interval", "infinite" },
                  { "int_induction_default_bound", "on" } })
       .context({ clause({ ~(sK6 < num(0)) }) })
-      .indices({ comparisonIndex })
+      .indices({ comparisonIndex() })
       .input( clause({ ~pi(sK6) }) )
       .expected({
         // upward induction
