/*
 * This file is part of the source code of the software program
 * Vampire. It is protected by applicable
 * copyright laws.
 *
 * This source code is distributed under the licence found here
 * https://vprover.github.io/license.html
 * and in the source directory
 */


#include "Test/UnitTesting.hpp"
#include "Test/SyntaxSugar.hpp"
#include "Test/TestUtils.hpp"
#include "Test/GenerationTester.hpp"

#include "Indexing/TermIndex.hpp"
#include "Indexing/TermSubstitutionTree.hpp"
#include "Indexing/LiteralIndex.hpp"
#include "Indexing/LiteralSubstitutionTree.hpp"
#include "Indexing/TermIndex.hpp"
#include "Indexing/TermSubstitutionTree.hpp"
#include "Kernel/RobSubstitution.hpp"

#include "Inferences/Induction.hpp"

using namespace Test;
using namespace Test::Generation;

#define SKOLEM_VAR_MIN 100
#define DECL_SKOLEM_VAR(x, i) DECL_VAR(x, i+SKOLEM_VAR_MIN)

<<<<<<< HEAD
auto comparisonIndex() {
  return std::function<Indexing::Index*()>([]() 
    { return new UnitIntegerComparisonLiteralIndex(new LiteralSubstitutionTree(Options::UnificationWithAbstraction::OFF)); });
}

auto inductionTermIndex() {
  return std::function<Indexing::Index*()>([]() 
    { return new InductionTermIndex(new TermSubstitutionTree(Options::UnificationWithAbstraction::OFF)); });
=======
LiteralIndex* comparisonIndex() {
  return new UnitIntegerComparisonLiteralIndex(new LiteralSubstitutionTree<>());
}

TermIndex* intInductionIndex() {
  return new InductionTermIndex(new TermSubstitutionTree<>());
}

TermIndex* structInductionIndex() {
  return new StructInductionTermIndex(new TermSubstitutionTree<>());
}

Stack<Index*> getIndices() {
  return { comparisonIndex(), intInductionIndex(), structInductionIndex() };
}

inline Clause* fromInduction(Clause* cl) {
  cl->inference().setInductionDepth(1);
  return cl;
}

InductionContext inductionContext(TermSugar t, std::initializer_list<Clause*> cls) {
  InductionContext res(t.toTerm().term());
  for (const auto& cl : cls) {
    for (unsigned i = 0; i < cl->length(); i++) {
      res.insert(cl, (*cl)[i]);
    }
  }
  return res;
}

namespace Inferences {
std::ostream& operator<<(std::ostream& out, const InductionContext& context) {
  out << context.toString();
  return out;
}
}

void assertContextReplacement(ContextReplacement& cr, Stack<InductionContext> contexts) {
  Stack<InductionContext> res;
  while (cr.hasNext()) {
    res.push(cr.next());
  }
  ASS_EQ(res.size(), contexts.size());
  ASS(TestUtils::permEq(res, contexts, [](const InductionContext& lhs, const InductionContext& rhs) {
    return InductionFormulaIndex::represent(lhs) == InductionFormulaIndex::represent(rhs);
  }));
>>>>>>> 9cda245d
}

class GenerationTesterInduction
  : public GenerationTester<Induction>
{
public:
  GenerationTesterInduction()
    : GenerationTester<Induction>(Induction()), _subst()
  {}

  ~GenerationTesterInduction() {
    _btd.drop();
  }

  /**
   * Generated induction clauses are special in that they contain fresh
   * Skolem constants. In order to check these, we use variables instead
   * of the constants we cannot predefine, and require that these variables
   * are mapped bijectively to the new Skolem constants, hence this override.
   */
<<<<<<< HEAD
  bool eq(Kernel::Clause* lhs, Kernel::Clause* rhs) override
=======
  bool eq(Kernel::Clause const* lhs, Kernel::Clause const* rhs) override
>>>>>>> 9cda245d
  {
    // there can be false positive matches which later (in a different literal
    // or clause) can turn out to be the wrong ones and we have to backtrack
    // TODO: are all of these backtracking calls necessary?
    _subst.bdRecord(_btd);
    if (!TestUtils::permEq(*lhs, *rhs, [this](Literal* l, Literal* r) -> bool {
      if (l->polarity() != r->polarity()) {
        _btd.backtrack();
        return false;
      }
      VList::Iterator vit(r->freeVariables());
      while (vit.hasNext()) {
        auto v = vit.next();
        if (!_varsMatched.count(v)) {
          _btd.addBacktrackObject(new MatchedVarBacktrackObject(_varsMatched, v));
          _varsMatched.insert(v);
        }
      }
      _subst.bdRecord(_btd);
      if (_subst.match(Kernel::TermList(r), 0, Kernel::TermList(l), 1)) {
        if (matchAftercheck()) {
          _subst.bdDone();
          return true;
        }
      }

      _subst.bdDone();
      _btd.backtrack();
      _subst.bdRecord(_btd);
      if (l->isEquality() && r->isEquality() &&
        _subst.match(*r->nthArgument(0), 0, *l->nthArgument(1), 1) &&
        _subst.match(*r->nthArgument(1), 0, *l->nthArgument(0), 1))
      {
        if (matchAftercheck()) {
          _subst.bdDone();
          return true;
        }
      }
      _subst.bdDone();
      _btd.backtrack();
      return false;
    })) {
      _subst.bdDone();
      _btd.backtrack();
      return false;
    }
    _subst.bdDone();
    return true;
  }

private:
  bool matchAftercheck() {
    DHMap<TermList, unsigned> inverse;
    for (const auto& i : _varsMatched) {
      auto t = _subst.apply(TermList(i,false),0);
      unsigned v;
      // we check that each variable encountered so far from
      // the expected set is bijectively mapped to something
      if (inverse.find(t,v)) {
        return false;
      } else {
        inverse.insert(t,i);
      }
      // "Skolem" variables should bind to Skolem constants
      if (i >= SKOLEM_VAR_MIN) {
        if (t.isVar() || !env.signature->getFunction(t.term()->functor())->skolem()) {
          return false;
        }
      // normal variables should bind to variables
      } else {
        if (t.isTerm()) {
          return false;
        }
      }
    }
    return true;
  }

  Kernel::RobSubstitution _subst;
  unordered_set<unsigned> _varsMatched;
  BacktrackData _btd;

  class MatchedVarBacktrackObject : public BacktrackObject {
  public:
    MatchedVarBacktrackObject(unordered_set<unsigned>& s, unsigned i) : _s(s), _i(i) {}
    void backtrack() override {
      _s.erase(_i);
    }
  private:
    unordered_set<unsigned>& _s;
    unsigned _i;
  };
};

#define TEST_GENERATION_INDUCTION(name, expr)                                                                 \
  TEST_FUN(name) {                                                                                            \
    GenerationTesterInduction tester;                                                                         \
    __ALLOW_UNUSED(MY_SYNTAX_SUGAR)                                                                           \
    auto test = expr;                                                                                         \
    test.run(tester);                                                                                         \
  }                                                                                                           \

/**
 * NECESSARY: We need to tell the tester which syntax sugar to import for creating terms & clauses.
 * See Test/SyntaxSugar.hpp for which kinds of syntax sugar are available
 */
#define MY_SYNTAX_SUGAR                                                                    \
  DECL_DEFAULT_VARS                                                                        \
  DECL_SKOLEM_VAR(skx0,0)                                                                  \
  DECL_SKOLEM_VAR(skx1,1)                                                                  \
  DECL_SKOLEM_VAR(skx2,2)                                                                  \
  DECL_SKOLEM_VAR(skx3,3)                                                                  \
  DECL_SKOLEM_VAR(skx4,4)                                                                  \
  DECL_SKOLEM_VAR(skx5,5)                                                                  \
  DECL_SKOLEM_VAR(skx6,6)                                                                  \
  DECL_SKOLEM_VAR(skx7,7)                                                                  \
  DECL_SKOLEM_VAR(skx8,8)                                                                  \
  DECL_SKOLEM_VAR(skx9,9)                                                                  \
  DECL_SKOLEM_VAR(skx10,10)                                                                \
  DECL_SKOLEM_VAR(skx11,11)                                                                \
  DECL_SKOLEM_VAR(skx12,12)                                                                \
  DECL_SKOLEM_VAR(skx13,13)                                                                \
  DECL_SKOLEM_VAR(skx14,14)                                                                \
  DECL_VAR(x3,3)                                                                           \
  DECL_VAR(x4,4)                                                                           \
  DECL_VAR(x5,5)                                                                           \
  DECL_SORT(s)                                                                             \
  DECL_SORT(u)                                                                             \
  DECL_SKOLEM_CONST(sK1, s)                                                                \
  DECL_SKOLEM_CONST(sK2, s)                                                                \
  DECL_SKOLEM_CONST(sK3, s)                                                                \
  DECL_SKOLEM_CONST(sK4, s)                                                                \
  DECL_SKOLEM_CONST(sK5, u)                                                                \
  DECL_CONST(b, s)                                                                         \
  DECL_FUNC(r, {s}, s)                                                                     \
  DECL_TERM_ALGEBRA(s, {b, r})                                                             \
  __ALLOW_UNUSED(                                                                          \
    auto r0 = r.dtor(0);                                                                   \
    TermSugar ph_s(TermList(getPlaceholderForTerm(sK1.toTerm().term())));                  \
  )                                                                                        \
  DECL_CONST(b1, u)                                                                        \
  DECL_CONST(b2, u)                                                                        \
  DECL_FUNC(r1, {s, u, u}, u)                                                              \
  DECL_FUNC(r2, {u, s}, u)                                                                 \
  DECL_TERM_ALGEBRA(u, {b1, b2, r1, r2})                                                   \
  DECL_FUNC(f, {s, s}, s)                                                                  \
  DECL_FUNC(g, {s}, s)                                                                     \
  DECL_PRED(p, {s})                                                                        \
  DECL_PRED(p1, {s})                                                                       \
  DECL_PRED(q, {u})                                                                        \
  NUMBER_SUGAR(Int)                                                                        \
  DECL_PRED(pi, {Int})                                                                     \
  DECL_FUNC(fi, {Int, s}, Int)                                                             \
  DECL_FUNC(gi, {Int}, Int)                                                                \
  DECL_CONST(sK6, Int)                                                                     \
  DECL_CONST(sK7, Int)                                                                     \
  DECL_CONST(sK8, Int)                                                                     \
  DECL_CONST(bi, Int)

TEST_FUN(test_tester1) {
  __ALLOW_UNUSED(MY_SYNTAX_SUGAR);
  GenerationTesterInduction tester;
  // first literal is matched both ways but none of them works
  ASS(!tester.eq(
    clause({ r(sK1) == r(x), f(r(sK1),y) != z }),
    clause({ r(skx1) == r(x3), f(r(x3),x4) != x5 })));
}

TEST_FUN(test_tester2) {
  __ALLOW_UNUSED(MY_SYNTAX_SUGAR);
  GenerationTesterInduction tester;
  // second clause cannot be matched because of x4
  ASS(!tester.eq(
    clause({ r(sK1) == r(x), f(r(sK1),y) != z }),
    clause({ r(skx1) == r(x3), f(r(skx1),x4) != x4 })));
}

TEST_FUN(test_tester3) {
  __ALLOW_UNUSED(MY_SYNTAX_SUGAR);
  GenerationTesterInduction tester;
  // y is matched to both y4 and y5
  ASS(!tester.eq(
    clause({ r(sK1) == r(x), f(r(sK1),y) != y }),
    clause({ r(skx1) == r(x3), f(r(skx1),x4) != x5 })));
}

TEST_FUN(test_tester4) {
  __ALLOW_UNUSED(MY_SYNTAX_SUGAR);
  GenerationTesterInduction tester;
  // normal match
  ASS(tester.eq(
    clause({ r(sK1) == r(x), f(r(sK1),y) != z }),
    clause({ r(skx1) == r(x3), f(r(skx1),x4) != x5 })));
}

// positive literals are not considered 1
TEST_GENERATION_INDUCTION(test_01,
    Generation::AsymmetricTest()
      .options({ { "induction", "struct" } })
      .indices(getIndices())
      .input( clause({  p(f(sK1,sK2)) }))
      .expected(none())
      .preConditions({ TEST_FN_ASS_EQ(env.statistics->inductionApplication, 0) })
      .postConditions({ TEST_FN_ASS_EQ(env.statistics->inductionApplication, 0) })
    )

// positive literals are not considered 2
TEST_GENERATION_INDUCTION(test_02,
    Generation::AsymmetricTest()
      .options({ { "induction", "struct" } })
      .indices(getIndices())
      .input( clause({  f(sK1,sK2) == g(sK1) }))
      .expected(none())
      .preConditions({ TEST_FN_ASS_EQ(env.statistics->inductionApplication, 0) })
      .postConditions({ TEST_FN_ASS_EQ(env.statistics->inductionApplication, 0) })
    )

// non-ground literals are not considered
TEST_GENERATION_INDUCTION(test_03,
    Generation::AsymmetricTest()
      .options({ { "induction", "struct" } })
      .indices(getIndices())
      .input( clause({  f(sK1,skx0) != g(sK1) }))
      .expected(none())
      .preConditions({ TEST_FN_ASS_EQ(env.statistics->inductionApplication, 0) })
      .postConditions({ TEST_FN_ASS_EQ(env.statistics->inductionApplication, 0) })
    )

// normal case sik=one
TEST_GENERATION_INDUCTION(test_04,
    Generation::AsymmetricTest()
      .options({ { "induction", "struct" } })
      .indices(getIndices())
      .input( clause({  ~p(f(sK1,sK2)) }))
      .expected({
        clause({ ~p(f(b,sK2)), p(f(skx0,sK2)) }),
        clause({ ~p(f(b,sK2)), ~p(f(r(skx0),sK2)) }),
        clause({ ~p(f(sK1,b)), p(f(sK1,skx1)) }),
        clause({ ~p(f(sK1,b)), ~p(f(sK1,r(skx1))) }),
      })
      .preConditions({ TEST_FN_ASS_EQ(env.statistics->inductionApplication, 0),
                       TEST_FN_ASS_EQ(env.statistics->structInduction, 0) })
      .postConditions({ TEST_FN_ASS_EQ(env.statistics->inductionApplication, 2),
                        TEST_FN_ASS_EQ(env.statistics->structInduction, 2) })
    )

// normal case sik=two
TEST_GENERATION_INDUCTION(test_05,
    Generation::AsymmetricTest()
      .options({ { "induction", "struct" }, { "structural_induction_kind", "two" } })
      .indices(getIndices())
      .input( clause({  ~p(f(sK1,sK2)) }))
      .expected({
        clause({ skx0 != r(r0(skx0)), p(f(r0(skx0),sK2)) }),
        clause({ ~p(f(skx0,sK2)) }),
        clause({ skx1 != r(r0(skx1)), p(f(sK1,r0(skx1))) }),
        clause({ ~p(f(sK1,skx1)) }),
      })
      .preConditions({ TEST_FN_ASS_EQ(env.statistics->inductionApplication, 0),
                       TEST_FN_ASS_EQ(env.statistics->structInduction, 0) })
      .postConditions({ TEST_FN_ASS_EQ(env.statistics->inductionApplication, 2),
                        TEST_FN_ASS_EQ(env.statistics->structInduction, 2) })
    )

// TODO this case is a bit hard to test since new predicates are introduced,
// so we need to customize the test suite for this even more, checking certain
// properties of these new predicates and matching it with some literals.
// This induction mode is not that useful compared to other sik modes to make
// the effort worthwhile.
// // normal case sik=three
// TEST_GENERATION_INDUCTION(test_06,
//     Generation::AsymmetricTest()
//       .options({ { "induction", "struct" }, { "structural_induction_kind", "three" } })
//       .indices(getIndices())
//       .input( clause({  f(sK1,sK2) != g(sK1) }))
//       .expected({ })
//     )

// generalizations
TEST_GENERATION_INDUCTION(test_07,
    Generation::AsymmetricTest()
      .options({ { "induction_gen", "on" }, { "induction", "struct" } })
      .indices(getIndices())
      .input( clause({ f(f(g(sK1),f(sK2,sK4)),sK1) != g(f(sK1,f(sK2,sK3))) }) )
      .expected({
        // sK1 100
        clause({ f(f(g(b),f(sK2,sK4)),sK1) != g(f(sK1,f(sK2,sK3))), f(f(g(skx0),f(sK2,sK4)),sK1) == g(f(sK1,f(sK2,sK3))) }),
        clause({ f(f(g(b),f(sK2,sK4)),sK1) != g(f(sK1,f(sK2,sK3))), f(f(g(r(skx0)),f(sK2,sK4)),sK1) != g(f(sK1,f(sK2,sK3))) }),

        // sK1 010
        clause({ f(f(g(sK1),f(sK2,sK4)),b) != g(f(sK1,f(sK2,sK3))), f(f(g(sK1),f(sK2,sK4)),skx1) == g(f(sK1,f(sK2,sK3))) }),
        clause({ f(f(g(sK1),f(sK2,sK4)),b) != g(f(sK1,f(sK2,sK3))), f(f(g(sK1),f(sK2,sK4)),r(skx1)) != g(f(sK1,f(sK2,sK3))) }),

        // sK1 001
        clause({ f(f(g(sK1),f(sK2,sK4)),sK1) != g(f(b,f(sK2,sK3))), f(f(g(sK1),f(sK2,sK4)),sK1) == g(f(skx2,f(sK2,sK3))) }),
        clause({ f(f(g(sK1),f(sK2,sK4)),sK1) != g(f(b,f(sK2,sK3))), f(f(g(sK1),f(sK2,sK4)),sK1) != g(f(r(skx2),f(sK2,sK3))) }),

        // sK1 110
        clause({ f(f(g(b),f(sK2,sK4)),b) != g(f(sK1,f(sK2,sK3))), f(f(g(skx3),f(sK2,sK4)),skx3) == g(f(sK1,f(sK2,sK3))) }),
        clause({ f(f(g(b),f(sK2,sK4)),b) != g(f(sK1,f(sK2,sK3))), f(f(g(r(skx3)),f(sK2,sK4)),r(skx3)) != g(f(sK1,f(sK2,sK3))) }),

        // sK1 101
        clause({ f(f(g(b),f(sK2,sK4)),sK1) != g(f(b,f(sK2,sK3))), f(f(g(skx4),f(sK2,sK4)),sK1) == g(f(skx4,f(sK2,sK3))) }),
        clause({ f(f(g(b),f(sK2,sK4)),sK1) != g(f(b,f(sK2,sK3))), f(f(g(r(skx4)),f(sK2,sK4)),sK1) != g(f(r(skx4),f(sK2,sK3))) }),

        // sK1 011
        clause({ f(f(g(sK1),f(sK2,sK4)),b) != g(f(b,f(sK2,sK3))), f(f(g(sK1),f(sK2,sK4)),skx5) == g(f(skx5,f(sK2,sK3))) }),
        clause({ f(f(g(sK1),f(sK2,sK4)),b) != g(f(b,f(sK2,sK3))), f(f(g(sK1),f(sK2,sK4)),r(skx5)) != g(f(r(skx5),f(sK2,sK3))) }),

        // sK1 111
        clause({ f(f(g(b),f(sK2,sK4)),b) != g(f(b,f(sK2,sK3))), f(f(g(skx6),f(sK2,sK4)),skx6) == g(f(skx6,f(sK2,sK3))) }),
        clause({ f(f(g(b),f(sK2,sK4)),b) != g(f(b,f(sK2,sK3))), f(f(g(r(skx6)),f(sK2,sK4)),r(skx6)) != g(f(r(skx6),f(sK2,sK3))) }),

        // sK2 10
        clause({ f(f(g(sK1),f(b,sK4)),sK1) != g(f(sK1,f(sK2,sK3))), f(f(g(sK1),f(skx7,sK4)),sK1) == g(f(sK1,f(sK2,sK3))) }),
        clause({ f(f(g(sK1),f(b,sK4)),sK1) != g(f(sK1,f(sK2,sK3))), f(f(g(sK1),f(r(skx7),sK4)),sK1) != g(f(sK1,f(sK2,sK3))) }),

        // sK2 01
        clause({ f(f(g(sK1),f(sK2,sK4)),sK1) != g(f(sK1,f(b,sK3))), f(f(g(sK1),f(sK2,sK4)),sK1) == g(f(sK1,f(skx8,sK3))) }),
        clause({ f(f(g(sK1),f(sK2,sK4)),sK1) != g(f(sK1,f(b,sK3))), f(f(g(sK1),f(sK2,sK4)),sK1) != g(f(sK1,f(r(skx8),sK3))) }),

        // sK2 11
        clause({ f(f(g(sK1),f(b,sK4)),sK1) != g(f(sK1,f(b,sK3))), f(f(g(sK1),f(skx9,sK4)),sK1) == g(f(sK1,f(skx9,sK3))) }),
        clause({ f(f(g(sK1),f(b,sK4)),sK1) != g(f(sK1,f(b,sK3))), f(f(g(sK1),f(r(skx9),sK4)),sK1) != g(f(sK1,f(r(skx9),sK3))) }),

        // sK3 1
        clause({ f(f(g(sK1),f(sK2,sK4)),sK1) != g(f(sK1,f(sK2,b))), f(f(g(sK1),f(sK2,sK4)),sK1) == g(f(sK1,f(sK2,skx10))) }),
        clause({ f(f(g(sK1),f(sK2,sK4)),sK1) != g(f(sK1,f(sK2,b))), f(f(g(sK1),f(sK2,sK4)),sK1) != g(f(sK1,f(sK2,r(skx10)))) }),

        // sK4 1
        clause({ f(f(g(sK1),f(sK2,b)),sK1) != g(f(sK1,f(sK2,sK3))), f(f(g(sK1),f(sK2,skx11)),sK1) == g(f(sK1,f(sK2,sK3))) }),
        clause({ f(f(g(sK1),f(sK2,b)),sK1) != g(f(sK1,f(sK2,sK3))), f(f(g(sK1),f(sK2,r(skx11))),sK1) != g(f(sK1,f(sK2,sK3))) }),
      })
      .preConditions({ TEST_FN_ASS_EQ(env.statistics->inductionApplication, 0),
                       TEST_FN_ASS_EQ(env.statistics->structInduction, 0),
                       TEST_FN_ASS_EQ(env.statistics->generalizedInductionApplication, 0) })
      .postConditions({ TEST_FN_ASS_EQ(env.statistics->inductionApplication, 4),
                        TEST_FN_ASS_EQ(env.statistics->structInduction, 12),
                        TEST_FN_ASS_EQ(env.statistics->generalizedInductionApplication, 8) })
    )

// complex terms
TEST_GENERATION_INDUCTION(test_08,
    Generation::AsymmetricTest()
      .options({ { "induction_on_complex_terms", "on" }, { "induction", "struct" } })
      .indices(getIndices())
      .input( clause({ f(f(g(sK1),f(sK2,sK3)),sK1) != g(f(sK1,f(sK2,g(sK1)))) }) )
      .expected({
        // sK1
        clause({ f(f(g(b),f(sK2,sK3)),b) != g(f(b,f(sK2,g(b)))), f(f(g(skx0),f(sK2,sK3)),skx0) == g(f(skx0,f(sK2,g(skx0)))) }),
        clause({ f(f(g(b),f(sK2,sK3)),b) != g(f(b,f(sK2,g(b)))), f(f(g(r(skx0)),f(sK2,sK3)),r(skx0)) != g(f(r(skx0),f(sK2,g(r(skx0))))) }),

        // sK2
        clause({ f(f(g(sK1),f(b,sK3)),sK1) != g(f(sK1,f(b,g(sK1)))), f(f(g(sK1),f(skx1,sK3)),sK1) == g(f(sK1,f(skx1,g(sK1)))) }),
        clause({ f(f(g(sK1),f(b,sK3)),sK1) != g(f(sK1,f(b,g(sK1)))), f(f(g(sK1),f(r(skx1),sK3)),sK1) != g(f(sK1,f(r(skx1),g(sK1)))) }),

        // sK3
        clause({ f(f(g(sK1),f(sK2,b)),sK1) != g(f(sK1,f(sK2,g(sK1)))), f(f(g(sK1),f(sK2,skx3)),sK1) == g(f(sK1,f(sK2,g(sK1)))) }),
        clause({ f(f(g(sK1),f(sK2,b)),sK1) != g(f(sK1,f(sK2,g(sK1)))), f(f(g(sK1),f(sK2,r(skx3))),sK1) != g(f(sK1,f(sK2,g(sK1)))) }),

        // g(sK1)
        clause({ f(f(b,f(sK2,sK3)),sK1) != g(f(sK1,f(sK2,b))), f(f(skx4,f(sK2,sK3)),sK1) == g(f(sK1,f(sK2,skx4))) }),
        clause({ f(f(b,f(sK2,sK3)),sK1) != g(f(sK1,f(sK2,b))), f(f(r(skx4),f(sK2,sK3)),sK1) != g(f(sK1,f(sK2,r(skx4)))) }),

        // f(sK2,sK3)
        clause({ f(f(g(sK1),b),sK1) != g(f(sK1,f(sK2,g(sK1)))), f(f(g(sK1),skx5),sK1) == g(f(sK1,f(sK2,g(sK1)))) }),
        clause({ f(f(g(sK1),b),sK1) != g(f(sK1,f(sK2,g(sK1)))), f(f(g(sK1),r(skx5)),sK1) != g(f(sK1,f(sK2,g(sK1)))) }),

        // f(g(sK1),f(sK2,sK3))
        clause({ f(b,sK1) != g(f(sK1,f(sK2,g(sK1)))), f(skx6,sK1) == g(f(sK1,f(sK2,g(sK1)))) }),
        clause({ f(b,sK1) != g(f(sK1,f(sK2,g(sK1)))), f(r(skx6),sK1) != g(f(sK1,f(sK2,g(sK1)))) }),

        // f(f(g(sK1),f(sK2,sK3)),sK1)
        clause({ b != g(f(sK1,f(sK2,g(sK1)))), skx7 == g(f(sK1,f(sK2,g(sK1)))) }),
        clause({ b != g(f(sK1,f(sK2,g(sK1)))), r(skx7) != g(f(sK1,f(sK2,g(sK1)))) }),

        // f(sK2,g(sK1))
        clause({ f(f(g(sK1),f(sK2,sK3)),sK1) != g(f(sK1,b)), f(f(g(sK1),f(sK2,sK3)),sK1) == g(f(sK1,skx8)) }),
        clause({ f(f(g(sK1),f(sK2,sK3)),sK1) != g(f(sK1,b)), f(f(g(sK1),f(sK2,sK3)),sK1) != g(f(sK1,r(skx8))) }),

        // f(sK1,f(sK2,g(sK1)))
        clause({ f(f(g(sK1),f(sK2,sK3)),sK1) != g(b), f(f(g(sK1),f(sK2,sK3)),sK1) == g(skx9) }),
        clause({ f(f(g(sK1),f(sK2,sK3)),sK1) != g(b), f(f(g(sK1),f(sK2,sK3)),sK1) != g(r(skx9)) }),

        // g(f(sK1,f(sK2,g(sK1))))
        clause({ f(f(g(sK1),f(sK2,sK3)),sK1) != b, f(f(g(sK1),f(sK2,sK3)),sK1) == skx10 }),
        clause({ f(f(g(sK1),f(sK2,sK3)),sK1) != b, f(f(g(sK1),f(sK2,sK3)),sK1) != r(skx10) }),
      })
      .preConditions({ TEST_FN_ASS_EQ(env.statistics->inductionApplication, 0),
                       TEST_FN_ASS_EQ(env.statistics->structInduction, 0) })
      .postConditions({ TEST_FN_ASS_EQ(env.statistics->inductionApplication, 10),
                        TEST_FN_ASS_EQ(env.statistics->structInduction, 10) })
    )

// positive literals are considered 1
TEST_GENERATION_INDUCTION(test_09,
    Generation::AsymmetricTest()
      .options({ { "induction_neg_only", "off" }, { "induction", "struct" } })
      .indices(getIndices())
      .input( clause({  p(sK1) }))
      .expected({
        clause({ p(b), ~p(skx0), }),
        clause({ p(b), p(r(skx0)), }),
      })
      .preConditions({ TEST_FN_ASS_EQ(env.statistics->inductionApplication, 0),
                       TEST_FN_ASS_EQ(env.statistics->structInduction, 0) })
      .postConditions({ TEST_FN_ASS_EQ(env.statistics->inductionApplication, 1),
                        TEST_FN_ASS_EQ(env.statistics->structInduction, 1) })
    )

// positive literals are considered 2
TEST_GENERATION_INDUCTION(test_10,
    Generation::AsymmetricTest()
      .options({ { "induction_neg_only", "off" }, { "induction", "struct" } })
      .indices(getIndices())
      .input( clause({  sK1 == g(sK1) }))
      .expected({
        clause({ b == g(b), skx0 != g(skx0), }),
        clause({ b == g(b), r(skx0) == g(r(skx0)), }),
      })
      .preConditions({ TEST_FN_ASS_EQ(env.statistics->inductionApplication, 0),
                       TEST_FN_ASS_EQ(env.statistics->structInduction, 0) })
      .postConditions({ TEST_FN_ASS_EQ(env.statistics->inductionApplication, 1),
                        TEST_FN_ASS_EQ(env.statistics->structInduction, 1) })
    )

// non-unit clauses are considered
TEST_GENERATION_INDUCTION(test_11,
    Generation::AsymmetricTest()
      .options({ { "induction_unit_only", "off" }, { "induction", "struct" } })
      .indices(getIndices())
      .input( clause({  sK1 != g(sK1), p(g(sK2)), ~p(f(sK3,sK4)) }))
      .expected({
        // 1. literal sK1
        clause({ b != g(b), skx0 == g(skx0), p(g(sK2)), ~p(f(sK3,sK4)) }),
        clause({ b != g(b), r(skx0) != g(r(skx0)), p(g(sK2)), ~p(f(sK3,sK4)) }),

        // 3. literal sK3
        clause({ ~p(f(b,sK4)), p(f(skx1,sK4)), p(g(sK2)), sK1 != g(sK1) }),
        clause({ ~p(f(b,sK4)), ~p(f(r(skx1),sK4)), p(g(sK2)), sK1 != g(sK1) }),

        // 3. literal sK4
        clause({ ~p(f(sK3,b)), p(f(sK3,skx2)), p(g(sK2)), sK1 != g(sK1) }),
        clause({ ~p(f(sK3,b)), ~p(f(sK3,r(skx2))), p(g(sK2)), sK1 != g(sK1) }),
      })
      .preConditions({ TEST_FN_ASS_EQ(env.statistics->inductionApplication, 0),
                       TEST_FN_ASS_EQ(env.statistics->structInduction, 0) })
      .postConditions({ TEST_FN_ASS_EQ(env.statistics->inductionApplication, 3),
                        TEST_FN_ASS_EQ(env.statistics->structInduction, 3) })
    )

// "same induction" (i.e. generalized literal is same) is not done twice
// but resulting clauses are resolved with both literals
//
// TODO: this should be done with two inputs rather than with a non-unit clause
TEST_GENERATION_INDUCTION(test_12,
    Generation::AsymmetricTest()
      .options({ { "induction_unit_only", "off" }, { "induction", "struct" } })
      .indices(getIndices())
      .input( clause({  sK1 != g(sK1), sK2 != g(sK2) }))
      .expected({
        clause({ b != g(b), skx0 == g(skx0), sK2 != g(sK2) }),
        clause({ b != g(b), r(skx0) != g(r(skx0)), sK2 != g(sK2) }),

        clause({ b != g(b), skx0 == g(skx0), sK1 != g(sK1) }),
        clause({ b != g(b), r(skx0) != g(r(skx0)), sK1 != g(sK1) }),
      })
      .preConditions({ TEST_FN_ASS_EQ(env.statistics->inductionApplication, 0),
                       TEST_FN_ASS_EQ(env.statistics->structInduction, 0) })
      .postConditions({ TEST_FN_ASS_EQ(env.statistics->inductionApplication, 2),
                        TEST_FN_ASS_EQ(env.statistics->structInduction, 1) })
    )

// upward infinite interval integer induction
TEST_GENERATION_INDUCTION(test_13,
    Generation::AsymmetricTest()
      .options({ { "induction", "int" } })
      .context({ clause({ ~(sK6 < num(1)) }) })
      .indices(getIndices())
      .input( clause({ ~pi(sK6) }) )
      .expected({
        clause({ ~pi(1), ~(skx0 < num(1)) }),
        clause({ ~pi(1), pi(skx0) }),
        clause({ ~pi(1), ~pi(skx0+1) }),
      })
      .preConditions({ TEST_FN_ASS_EQ(env.statistics->inductionApplication, 0),
                       TEST_FN_ASS_EQ(env.statistics->intInfUpInduction, 0) })
      .postConditions({ TEST_FN_ASS_EQ(env.statistics->inductionApplication, 1),
                        TEST_FN_ASS_EQ(env.statistics->intInfUpInduction, 1) })
    )

// use bounds for upward+downward infinite interval integer induction
TEST_GENERATION_INDUCTION(test_14,
    Generation::AsymmetricTest()
      .options({ { "induction", "int" }, { "int_induction_interval", "infinite" } })
      .context({ clause({ ~(sK6 < num(1)) }), clause({ ~(bi < sK6) }) })
      .indices(getIndices())
      .input( clause({ ~pi(sK6) }) )
      .expected({
        // upward induction
        clause({ ~pi(1), ~(skx0 < num(1)) }),
        clause({ ~pi(1), pi(skx0) }),
        clause({ ~pi(1), ~pi(skx0+1) }),

        // downard induction
        clause({ ~pi(bi), ~(bi < skx1) }),
        clause({ ~pi(bi), pi(skx1) }),
        clause({ ~pi(bi), ~pi(skx1+num(-1)) }),
      })
      .preConditions({ TEST_FN_ASS_EQ(env.statistics->inductionApplication, 0),
                       TEST_FN_ASS_EQ(env.statistics->intInfUpInduction, 0),
                       TEST_FN_ASS_EQ(env.statistics->intInfDownInduction, 0) })
      .postConditions({ TEST_FN_ASS_EQ(env.statistics->inductionApplication, 2),
                        TEST_FN_ASS_EQ(env.statistics->intInfUpInduction, 1),
                        TEST_FN_ASS_EQ(env.statistics->intInfDownInduction, 1) })
    )

// use bounds for upward+downward finite interval integer induction
TEST_GENERATION_INDUCTION(test_15,
    Generation::AsymmetricTest()
      .options({ { "induction", "int" }, { "int_induction_interval", "finite" } })
      .context({ clause({ ~(sK6 < num(1)) }), clause({ ~(bi < sK6) }) })
      .indices(getIndices())
      .input( clause({ ~pi(sK6) }) )
      .expected({
        // upward induction
        clause({ ~pi(1), ~(skx0 < num(1)) }),
        clause({ ~pi(1), skx0 < bi }),
        clause({ ~pi(1), pi(skx0) }),
        clause({ ~pi(1), ~pi(skx0+1) }),

        // downard induction
        clause({ ~pi(bi), num(1) < skx1 }),
        clause({ ~pi(bi), ~(bi < skx1) }),
        clause({ ~pi(bi), pi(skx1) }),
        clause({ ~pi(bi), ~pi(skx1+num(-1)) }),
      })
      .preConditions({ TEST_FN_ASS_EQ(env.statistics->inductionApplication, 0),
                       TEST_FN_ASS_EQ(env.statistics->intFinUpInduction, 0),
                       TEST_FN_ASS_EQ(env.statistics->intFinDownInduction, 0) })
      .postConditions({ TEST_FN_ASS_EQ(env.statistics->inductionApplication, 2),
                        TEST_FN_ASS_EQ(env.statistics->intFinUpInduction, 1),
                        TEST_FN_ASS_EQ(env.statistics->intFinDownInduction, 1) })
    )

// use default bound for downward integer induction,
// but for upward use the bound from index
TEST_GENERATION_INDUCTION(test_16,
    Generation::AsymmetricTest()
      .options({ { "induction", "int" },
                 { "int_induction_interval", "infinite" },
                 { "int_induction_default_bound", "on" } })
      .context({ clause({ ~(sK6 < num(0)) }) })
      .indices(getIndices())
      .input( clause({ ~pi(sK6) }) )
      .expected({
        // upward induction
        clause({ ~pi(0), ~(skx0 < num(0)) }),
        clause({ ~pi(0), pi(skx0) }),
        clause({ ~pi(0), ~pi(skx0+1) }),

        // upward induction with default bound
        clause({ ~pi(0), ~(skx1 < num(0)), sK6 < 0 }),
        clause({ ~pi(0), pi(skx1), sK6 < 0 }),
        clause({ ~pi(0), ~pi(skx1+1), sK6 < 0 }),

        // downward induction with default bound
        clause({ ~pi(0), ~(num(0) < skx2), 0 < sK6 }),
        clause({ ~pi(0), pi(skx2), 0 < sK6 }),
        clause({ ~pi(0), ~pi(skx2+num(-1)), 0 < sK6 }),
      })
      .preConditions({ TEST_FN_ASS_EQ(env.statistics->inductionApplication, 0),
                       TEST_FN_ASS_EQ(env.statistics->intInfUpInduction, 0),
                       TEST_FN_ASS_EQ(env.statistics->intDBUpInduction, 0),
                       TEST_FN_ASS_EQ(env.statistics->intDBDownInduction, 0), })
      .postConditions({ TEST_FN_ASS_EQ(env.statistics->inductionApplication, 3),
                        TEST_FN_ASS_EQ(env.statistics->intInfUpInduction, 1),
                        TEST_FN_ASS_EQ(env.statistics->intDBUpInduction, 1),
                        TEST_FN_ASS_EQ(env.statistics->intDBDownInduction, 1) })
    )

// upward infinite interval induction triggered by the comparison literal
TEST_GENERATION_INDUCTION(test_17,
    Generation::AsymmetricTest()
      .options({ { "induction", "int" } })
      .context({ clause({ ~pi(sK6) }) })
      .indices(getIndices())
      .input( clause({ ~(sK6 < num(1)) }) )
      .expected({
        clause({ ~pi(1), ~(skx0 < num(1)) }),
        clause({ ~pi(1), pi(skx0) }),
        clause({ ~pi(1), ~pi(skx0+1) }),
      })
      .preConditions({ TEST_FN_ASS_EQ(env.statistics->inductionApplication, 0),
                       TEST_FN_ASS_EQ(env.statistics->intInfUpInduction, 0) })
      .postConditions({ TEST_FN_ASS_EQ(env.statistics->inductionApplication, 1),
                        TEST_FN_ASS_EQ(env.statistics->intInfUpInduction, 1) })
    )

// infinite+finite downward interval induction triggered by the comparison literal
TEST_GENERATION_INDUCTION(test_18,
    Generation::AsymmetricTest()
      .options({ { "induction", "int" } })
      .context({ clause({ ~pi(sK6) }), clause({ ~(sK6 < num(1)) }) })
      .indices(getIndices())
      .input( clause({ sK6 < bi }) )
      .expected({
        // infinite induction
        clause({ ~pi(bi), ~(bi < skx0) }),
        clause({ ~pi(bi), pi(skx0) }),
        clause({ ~pi(bi), ~pi(skx0+num(-1)) }),

        // finite induction
        clause({ ~pi(bi), ~(bi < skx1) }),
        clause({ ~pi(bi), num(1) < skx1 }),
        clause({ ~pi(bi), pi(skx1) }),
        clause({ ~pi(bi), ~pi(skx1+num(-1)) }),
      })
      .preConditions({ TEST_FN_ASS_EQ(env.statistics->inductionApplication, 0),
                       TEST_FN_ASS_EQ(env.statistics->intInfDownInduction, 0),
                       TEST_FN_ASS_EQ(env.statistics->intFinDownInduction, 0) })
      .postConditions({ TEST_FN_ASS_EQ(env.statistics->inductionApplication, 2),
                        TEST_FN_ASS_EQ(env.statistics->intInfDownInduction, 1),
                        TEST_FN_ASS_EQ(env.statistics->intFinDownInduction, 1) })
    )

// given the default strictness, induction is not applied on an interpreted constant
// (any strictness with term strictness != none works the same)
TEST_GENERATION_INDUCTION(test_19,
    Generation::AsymmetricTest()
      .options({ { "induction", "int" } })
      .context({ clause({ ~(sK6 < num(1)) }) })
      .indices(getIndices())
      .input( clause({ ~pi(1) }) )
      .expected(none())
      .preConditions({ TEST_FN_ASS_EQ(env.statistics->inductionApplication, 0) })
      .postConditions({ TEST_FN_ASS_EQ(env.statistics->inductionApplication, 0) })
    )

// given a suitable strictness, induction is applied on an interpreted constant
// (any strictness with term strictness = none works the same)
TEST_GENERATION_INDUCTION(test_20,
    Generation::AsymmetricTest()
      .options({
        { "induction", "int" },
        { "int_induction_strictness_eq",   "always" },
        { "int_induction_strictness_comp", "always" },
        { "int_induction_strictness_term", "none" }
      })
      .context({ clause({ ~(sK6 < num(1)) }) })
      .indices(getIndices())
      .input( clause({ ~pi(1) }) )
      .expected({
        clause({ ~pi(sK6), ~(sK6 < skx0) }),
        clause({ ~pi(sK6), pi(skx0) }),
        clause({ ~pi(sK6), ~pi(skx0+num(-1)) }),
      })
      .preConditions({ TEST_FN_ASS_EQ(env.statistics->inductionApplication, 0),
                       TEST_FN_ASS_EQ(env.statistics->intInfDownInduction, 0) })
      .postConditions({ TEST_FN_ASS_EQ(env.statistics->inductionApplication, 1),
                        TEST_FN_ASS_EQ(env.statistics->intInfDownInduction, 1) })
    )

// given a suitable strictness, induction is applied on a term occuring only
// as one of the top-level arguments of "<"
// (any strictness with comparison strictness = none, term strictness in {none, interpreted_constant} works the same)
TEST_GENERATION_INDUCTION(test_21,
    Generation::AsymmetricTest()
      .options({
        { "induction", "int" },
        { "int_induction_strictness_eq",   "always" },
        { "int_induction_strictness_comp", "none" },
      })
      .context({ clause({ ~(sK6 < num(1)) }) })
      .indices(getIndices())
      .input( clause({ ~(bi < sK6) }) )
      .expected({
        // input used as main literal
        clause({ ~(bi < num(1)), ~(skx0 < num(1)) }),
        clause({ ~(bi < num(1)), bi < skx0 }),
        clause({ ~(bi < num(1)), ~(bi < skx0+1) }),
        // context used as main literal
        clause({ ~(bi < num(1)), ~(bi < skx1) }),
        clause({ ~(bi < num(1)), skx1 < num(1) }),
        clause({ ~(bi < num(1)), ~(skx1+num(-1) < num(1)) }),
      })
      .preConditions({ TEST_FN_ASS_EQ(env.statistics->inductionApplication, 0),
                       TEST_FN_ASS_EQ(env.statistics->intInfUpInduction, 0),
                       TEST_FN_ASS_EQ(env.statistics->intInfDownInduction, 0) })
      .postConditions({ TEST_FN_ASS_EQ(env.statistics->inductionApplication, 2),
                        TEST_FN_ASS_EQ(env.statistics->intInfUpInduction, 1),
                        TEST_FN_ASS_EQ(env.statistics->intInfDownInduction, 1) })
    )

// given the default strictness, induction is applied on a term occuring in only
// one of the arguments of "<", but not to a term occuring only as a top-level
// argument of "<" (the "sK6" in context)
// (any strictness with comparison strictness != none, term strictness in {none, interpreted_constant} works the same)
TEST_GENERATION_INDUCTION(test_22,
    Generation::AsymmetricTest()
      .options({ { "induction", "int" } })
      .context({ clause({ ~(sK6 < num(1)) }) })
      .indices(getIndices())
      .input( clause({ ~(bi < gi(sK6)) }) )
      .expected({
        clause({ ~(bi < gi(1)), ~(skx0 < num(1)) }),
        clause({ ~(bi < gi(1)), bi < gi(skx0) }),
        clause({ ~(bi < gi(1)), ~(bi < gi(skx0+1)) }),
      })
      .preConditions({ TEST_FN_ASS_EQ(env.statistics->inductionApplication, 0),
                       TEST_FN_ASS_EQ(env.statistics->intInfUpInduction, 0) })
      .postConditions({ TEST_FN_ASS_EQ(env.statistics->inductionApplication, 1),
                        TEST_FN_ASS_EQ(env.statistics->intInfUpInduction, 1) })
    )

// given the default suitable strictness, no induction is applied on a term occuring only
// as one of the top-level arguments of "<"
// (any strictness with comparison strictness != none, term strictness in {none, interpreted_constant} works the same)
TEST_GENERATION_INDUCTION(test_23,
    Generation::AsymmetricTest()
      .options({ { "induction", "int" } })
      .context({ clause({ ~(sK6 < num(1)) }) })
      .indices(getIndices())
      .input( clause({ ~(bi < sK6) }) )
      .expected(none())
      .preConditions({ TEST_FN_ASS_EQ(env.statistics->inductionApplication, 0) })
      .postConditions({ TEST_FN_ASS_EQ(env.statistics->inductionApplication, 0) })
    )

// given the default strictness, induction is applied on a term occuring only
// as one of the top-level arguments of "="
// (any strictness with equality strictness != none, term strictness in {none, interpreted_constant} works the same)
TEST_GENERATION_INDUCTION(test_24,
    Generation::AsymmetricTest()
      .options({ { "induction", "int" } })
      .context({ clause({ ~(sK6 < num(1)) }) })
      .indices(getIndices())
      .input( clause({ bi != sK6 }) )
      .expected({
        clause({ bi != num(1), ~(skx0 < num(1)) }),
        clause({ bi != num(1), bi == skx0 }),
        clause({ bi != num(1), bi != skx0+1 }),
      })
      .preConditions({ TEST_FN_ASS_EQ(env.statistics->inductionApplication, 0),
                       TEST_FN_ASS_EQ(env.statistics->intInfUpInduction, 0) })
      .postConditions({ TEST_FN_ASS_EQ(env.statistics->inductionApplication, 1),
                        TEST_FN_ASS_EQ(env.statistics->intInfUpInduction, 1) })
    )

// given a suitable strictness, no induction is applied on a term occuring only
// as one of the top-level arguments of "="
// (any strictness with equality strictness != none works the same)
TEST_GENERATION_INDUCTION(test_25,
    Generation::AsymmetricTest()
      .options({
        { "induction", "int" },
        { "int_induction_strictness_eq",   "toplevel_not_in_other" },
        { "int_induction_strictness_comp", "none" },
        { "int_induction_strictness_term", "none" }
      })
      .context({ clause({ ~(sK6 < num(1)) }) })
      .indices(getIndices())
      .input( clause({ bi != sK6 }) )
      .expected(none())
      .preConditions({ TEST_FN_ASS_EQ(env.statistics->inductionApplication, 0) })
      .postConditions({ TEST_FN_ASS_EQ(env.statistics->inductionApplication, 0) })
    )

// all skolems are replaced when the hypothesis strengthening options is on, sik=one
TEST_GENERATION_INDUCTION(test_26,
    Generation::AsymmetricTest()
      .options({ { "induction", "struct" },
                 { "induction_strengthen_hypothesis", "on" } })
      .indices(getIndices())
      .input( clause({ f(sK1,sK2) != g(sK3) }) )
      .expected({
        // sK1
        clause({ f(b,skx0) != g(skx1), f(skx2,x) == g(y) }),
        clause({ f(b,skx0) != g(skx1), f(r(skx2),skx3) != g(skx4) }),

        // sK2
        clause({ f(skx5,b) != g(skx6), f(z,skx7) == g(x3) }),
        clause({ f(skx5,b) != g(skx6), f(skx8,r(skx7)) != g(skx9) }),

        // sK3
        clause({ f(skx10,skx11) != g(b), f(x4,x5) == g(skx12) }),
        clause({ f(skx10,skx11) != g(b), f(skx13,skx14) != g(r(skx12)) }),
      })
    )

// all skolems are replaced when the hypothesis strengthening options is on, sik=two
TEST_GENERATION_INDUCTION(test_27,
    Generation::AsymmetricTest()
      .options({ { "induction", "struct" }, { "structural_induction_kind", "two" },
                 { "induction_strengthen_hypothesis", "on" } })
      .indices(getIndices())
      .input( clause({ f(sK1,sK2) != g(sK3) }) )
      .expected({
        // sK1
        clause({ skx0 != r(r0(skx0)), f(r0(skx0),x) == g(y) }),
        clause({ f(skx0,skx1) != g(skx2) }),

        // sK2
        clause({ skx3 != r(r0(skx3)), f(z,r0(skx3)) == g(x3) }),
        clause({ f(skx4,skx3) != g(skx5) }),

        // sK3
        clause({ skx6 != r(r0(skx6)), f(x4,x5) == g(r0(skx6)) }),
        clause({ f(skx7,skx8) != g(skx6) }),
      })
    )

// multi-clause use case 1 (induction depth 0)
TEST_GENERATION_INDUCTION(test_28,
    Generation::TestCase()
      .options({ { "induction", "struct" }, { "non_unit_induction", "on" } })
      .context({ clause({ p(sK1) })})
      .indices(getIndices())
      .input( clause({ sK2 != g(f(sK1,sK1)) }))
      .expected({
        // sK2
        clause({ b != g(f(sK1,sK1)), skx0 == g(f(sK1,sK1)) }),
        clause({ b != g(f(sK1,sK1)), r(skx0) != g(f(sK1,sK1)) }),

        // sK1 multiple literals
        clause({ sK2 != g(f(b,b)), sK2 == g(f(skx1,skx1)), ~p(skx1) }),
        clause({ sK2 != g(f(b,b)), p(r(skx1)) }),
        clause({ sK2 != g(f(b,b)), sK2 != g(f(r(skx1),r(skx1))) }),
        clause({ p(b), sK2 == g(f(skx1,skx1)), ~p(skx1) }),
        clause({ p(b), p(r(skx1)) }),
        clause({ p(b), sK2 != g(f(r(skx1),r(skx1))) }),

        // sK1 single literal
        clause({ sK2 != g(f(b,b)), sK2 == g(f(skx2,skx2)) }),
        clause({ sK2 != g(f(b,b)), sK2 != g(f(r(skx2),r(skx2))) }),
      })
    )

// multi-clause use case 2 (induction depth non-0)
TEST_GENERATION_INDUCTION(test_29,
    Generation::TestCase()
      .options({
        { "induction_on_complex_terms", "on" },
        { "induction", "struct" },
        { "non_unit_induction", "on" }
      })
      .context({
        fromInduction(clause({ p(g(sK3)) })),
        fromInduction(clause({ ~p(f(sK4,sK3)) }))
      })
      .indices(getIndices())
      .input( fromInduction(clause({ ~p(f(g(sK3),f(sK4,sK3))) })) )
      .expected({
        // g(sK3) multiple literals
        clause({ ~p(f(b,f(sK4,sK3))), p(f(skx0,f(sK4,sK3))), ~p(skx0) }),
        clause({ ~p(f(b,f(sK4,sK3))), ~p(f(r(skx0),f(sK4,sK3))) }),
        clause({ ~p(f(b,f(sK4,sK3))), p(r(skx0)) }),
        clause({ p(b), p(f(skx0,f(sK4,sK3))), ~p(skx0) }),
        clause({ p(b), ~p(f(r(skx0),f(sK4,sK3))) }),
        clause({ p(b), p(r(skx0)) }),

        // g(sK3) single literal
        clause({ ~p(f(b,f(sK4,sK3))), p(f(skx1,f(sK4,sK3))) }),
        clause({ ~p(f(b,f(sK4,sK3))), ~p(f(r(skx1),f(sK4,sK3))) }),

        // sK3
        clause({ ~p(f(g(b),f(sK4,b))), p(f(g(skx2),f(sK4,skx2))) }),
        clause({ ~p(f(g(b),f(sK4,b))), ~p(f(g(r(skx2)),f(sK4,r(skx2)))) }),

        // sK4
        clause({ ~p(f(g(sK3),f(b,sK3))), p(f(g(sK3),f(skx3,sK3))) }),
        clause({ ~p(f(g(sK3),f(b,sK3))), ~p(f(g(sK3),f(r(skx3),sK3))) }),

        // f(sK4,sK3) multiple literals
        clause({ ~p(f(g(sK3),b)), p(f(g(sK3),skx4)), p(skx4) }),
        clause({ ~p(f(g(sK3),b)), ~p(f(g(sK3),r(skx4))) }),
        clause({ ~p(f(g(sK3),b)), ~p(r(skx4)) }),
        clause({ ~p(b), p(f(g(sK3),skx4)), p(skx4) }),
        clause({ ~p(b), ~p(f(g(sK3),r(skx4))) }),
        clause({ ~p(b), ~p(r(skx4)) }),

        // f(sK4,sK3) single literal
        clause({ ~p(f(g(sK3),b)), p(f(g(sK3),skx5)) }),
        clause({ ~p(f(g(sK3),b)), ~p(f(g(sK3),r(skx5))) }),

        // f(g(sK3),f(sK4,sK3))
        clause({ ~p(b), p(skx6) }),
        clause({ ~p(b), ~p(r(skx6)) }),
      })
    )

// multi-clause use case 2 (main literal is from index)
TEST_GENERATION_INDUCTION(test_30,
    Generation::TestCase()
      .options({
        { "induction_on_complex_terms", "on" },
        { "induction", "struct" },
        { "non_unit_induction", "on" },
      })
      .context({
        fromInduction(clause({ ~p(g(g(sK3))) }))
      })
      .indices(getIndices())
      .input( fromInduction(clause({ ~p(g(sK3)) })) )
      .expected({
        // g(sK3) given clause
        clause({ ~p(b), p(skx0) }),
        clause({ ~p(b), ~p(r(skx0)) }),

        // sK3 given clause
        clause({ ~p(g(b)), p(g(skx1)) }),
        clause({ ~p(g(b)), ~p(g(r(skx1))) }),

        // sK3 multi-clause
        clause({ ~p(b), ~p(g(r(skx2))) }),
        clause({ ~p(b), ~p(r(skx2)) }),
        clause({ ~p(g(b)), ~p(g(r(skx2))) }),
        clause({ ~p(g(b)), ~p(r(skx2)) }),
        clause({ ~p(b), p(skx2), p(g(skx2)) }),
        clause({ ~p(g(b)), p(skx2), p(g(skx2)) }),
      })
    )

// multi-clause use case 1 (induction depth 0), non-unit
TEST_GENERATION_INDUCTION(test_31,
    Generation::TestCase()
      .options({
        { "induction_unit_only", "off" },
        { "induction", "struct" },
        { "non_unit_induction", "on" }, })
      .indices(getIndices())
      .input( clause({ ~p(sK1), ~p1(sK1) }) )
      .expected({
        // sK1, first literal
        clause({ ~p(b), p(skx0), ~p1(sK1) }),
        clause({ ~p(b), ~p(r(skx0)), ~p1(sK1) }),

        // sK1, second literal
        clause({ ~p1(b), p1(skx1), ~p(sK1) }),
        clause({ ~p1(b), ~p1(r(skx1)), ~p(sK1) }),

        // sK1, both literals, triggered by ~p(sK1)
        clause({ ~p(b), ~p1(b), p(skx2) }),
        clause({ ~p(b), ~p1(b), p1(skx2) }),
        clause({ ~p(b), ~p1(b), ~p(r(skx2)), ~p1(r(skx2)) }),

        // sK1, both literals, triggered by ~p1(sK1) (same as above)
        clause({ ~p(b), ~p1(b), p(skx2) }),
        clause({ ~p(b), ~p1(b), p1(skx2) }),
        clause({ ~p(b), ~p1(b), ~p(r(skx2)), ~p1(r(skx2)) }),
      })
    )

// multi-clause does not add tautological clauses
TEST_GENERATION_INDUCTION(test_32,
    // TODO enable multi-clause option when there is one
    Generation::TestCase()
      .options({ { "induction", "struct" }, { "non_unit_induction", "on" } })
      .context({ clause({ p(sK1) }) })
      .indices(getIndices())
      .input( clause({ ~p(sK1) }) )
      .expected({
        // sK1, given clause
        clause({ ~p(b), p(skx0) }),
        clause({ ~p(b), ~p(r(skx0)) }),
      })
    )

// multi-clause generalized occurrences
TEST_GENERATION_INDUCTION(test_33,
    Generation::TestCase()
      .options({
        { "induction", "struct" },
        { "induction_gen", "on" },
        { "non_unit_induction", "on" },
      })
      .context({ clause({ sK1 == sK2 }) })
      .indices(getIndices())
      .input( clause({ ~p(f(sK1,sK1)) }) )
      .expected({
        // sK1, given clause 01
        clause({ ~p(f(sK1,b)), p(f(sK1,skx0)) }),
        clause({ ~p(f(sK1,b)), ~p(f(sK1,r(skx0))) }),

        // sK1, given clause 10
        clause({ ~p(f(b,sK1)), p(f(skx1,sK1)) }),
        clause({ ~p(f(b,sK1)), ~p(f(r(skx1),sK1)) }),

        // sK1, given clause 11
        clause({ ~p(f(b,b)), p(f(skx2,skx2)) }),
        clause({ ~p(f(b,b)), ~p(f(r(skx2),r(skx2))) }),

        // sK1, multi-clause 101
        clause({ b == sK2, p(f(sK1,skx3)), skx3 != sK2 }),
        clause({ b == sK2, ~p(f(sK1,r(skx3))) }),
        clause({ b == sK2, r(skx3) == sK2 }),
        clause({ ~p(f(sK1,b)), p(f(sK1,skx3)), skx3 != sK2 }),
        clause({ ~p(f(sK1,b)), ~p(f(sK1,r(skx3))) }),
        clause({ ~p(f(sK1,b)), r(skx3) == sK2 }),

        // sK1, multi-clause 110
        clause({ b == sK2, p(f(skx4,sK1)), skx4 != sK2 }),
        clause({ b == sK2, ~p(f(r(skx4),sK1)) }),
        clause({ b == sK2, r(skx4) == sK2 }),
        clause({ ~p(f(b,sK1)), p(f(skx4,sK1)), skx4 != sK2 }),
        clause({ ~p(f(b,sK1)), ~p(f(r(skx4),sK1)) }),
        clause({ ~p(f(b,sK1)), r(skx4) == sK2 }),

        // sK1, multi-clause 111
        clause({ b == sK2, p(f(skx5,skx5)), skx5 != sK2 }),
        clause({ b == sK2, ~p(f(r(skx5),r(skx5))) }),
        clause({ b == sK2, r(skx5) == sK2 }),
        clause({ ~p(f(b,b)), p(f(skx5,skx5)), skx5 != sK2 }),
        clause({ ~p(f(b,b)), ~p(f(r(skx5),r(skx5))) }),
        clause({ ~p(f(b,b)), r(skx5) == sK2 }),
      })
    )

// no generalization
TEST_FUN(generalizations_01) {
  __ALLOW_UNUSED(MY_SYNTAX_SUGAR);
  ContextReplacement it(inductionContext(sK1, {
    clause({ p(sK1) }),
    clause({ sK1 == sK2 }),
  }));

  assertContextReplacement(it, {
    inductionContext(sK1, {
      clause({ p(ph_s) }),
      clause({ ph_s == sK2 }),
    }),
  });
}

// test maximum subset size and generalizations
TEST_FUN(generalizations_02) {
  __ALLOW_UNUSED(MY_SYNTAX_SUGAR);
  ContextSubsetReplacement it(inductionContext(sK1, {
    clause({ p(f(sK1, sK1)) }),
    clause({ sK1 == f(sK2,sK1) }),
  }), 2);

  assertContextReplacement(it, {
    // 1 occurrence
    inductionContext(sK1, {
      clause({ p(f(ph_s,sK1)) }),
    }),
    inductionContext(sK1, {
      clause({ p(f(sK1,ph_s)) }),
    }),
    inductionContext(sK1, {
      clause({ ph_s == f(sK2,sK1) }),
    }),
    inductionContext(sK1, {
      clause({ sK1 == f(sK2,ph_s) }),
    }),
    // 2 occurrences
    inductionContext(sK1, {
      clause({ p(f(ph_s,ph_s)) }),
    }),
    inductionContext(sK1, {
      clause({ p(f(ph_s, sK1)) }),
      clause({ ph_s == f(sK2,sK1) }),
    }),
    inductionContext(sK1, {
      clause({ p(f(ph_s, sK1)) }),
      clause({ sK1 == f(sK2,ph_s) }),
    }),
    inductionContext(sK1, {
      clause({ p(f(sK1, ph_s)) }),
      clause({ ph_s == f(sK2,sK1) }),
    }),
    inductionContext(sK1, {
      clause({ p(f(sK1, ph_s)) }),
      clause({ sK1 == f(sK2,ph_s) }),
    }),
    inductionContext(sK1, {
      clause({ ph_s == f(sK2,ph_s) }),
    }),
    // 3 occurrences are missing, since it's more than
    // the maximum subset size and not all occurrences

    // all occurrences
    inductionContext(sK1, {
      clause({ p(f(ph_s, ph_s)) }),
      clause({ ph_s == f(sK2,ph_s) }),
    }),
  });
}

// no generalization if there are too many occurrences (20 currently)
TEST_FUN(generalizations_03) {
  __ALLOW_UNUSED(MY_SYNTAX_SUGAR);
  ContextSubsetReplacement it(inductionContext(sK1, {
    clause({ p(f(f(sK1,sK2), f(sK1,f(f(sK1,sK1),g(sK2))))) }),
    clause({ p1(f(f(f(sK1,sK1),sK2), f(sK1,sK1))) }),
    clause({ sK2 == f(f(f(f(g(sK1),sK1),f(sK1,sK2)),f(f(f(sK1,sK1),sK2),f(sK1,sK1))),
                      f(f(f(sK1,sK2),f(sK1,sK1)),f(f(sK1,g(sK2)),f(f(sK1,sK2),sK1)))) }),
  }), 0);

  // structure is preserved and all sK1 occurrences are replaced
  assertContextReplacement(it, {
    inductionContext(sK1, {
      clause({ p(f(f(ph_s,sK2), f(ph_s,f(f(ph_s,ph_s),g(sK2))))) }),
      clause({ p1(f(f(f(ph_s,ph_s),sK2), f(ph_s,ph_s))) }),
      clause({ sK2 == f(f(f(f(g(ph_s),ph_s),f(ph_s,sK2)),f(f(f(ph_s,ph_s),sK2),f(ph_s,ph_s))),
                        f(f(f(ph_s,sK2),f(ph_s,ph_s)),f(f(ph_s,g(sK2)),f(f(ph_s,sK2),ph_s)))) }),
    }),
  });
}<|MERGE_RESOLUTION|>--- conflicted
+++ resolved
@@ -30,30 +30,24 @@
 #define SKOLEM_VAR_MIN 100
 #define DECL_SKOLEM_VAR(x, i) DECL_VAR(x, i+SKOLEM_VAR_MIN)
 
-<<<<<<< HEAD
-auto comparisonIndex() {
-  return std::function<Indexing::Index*()>([]() 
-    { return new UnitIntegerComparisonLiteralIndex(new LiteralSubstitutionTree(Options::UnificationWithAbstraction::OFF)); });
-}
-
-auto inductionTermIndex() {
-  return std::function<Indexing::Index*()>([]() 
-    { return new InductionTermIndex(new TermSubstitutionTree(Options::UnificationWithAbstraction::OFF)); });
-=======
 LiteralIndex* comparisonIndex() {
-  return new UnitIntegerComparisonLiteralIndex(new LiteralSubstitutionTree<>());
+  return new UnitIntegerComparisonLiteralIndex(new LiteralSubstitutionTree<>(Options::UnificationWithAbstraction::OFF));
 }
 
 TermIndex* intInductionIndex() {
-  return new InductionTermIndex(new TermSubstitutionTree<>());
+  return new InductionTermIndex(new TermSubstitutionTree<>(Options::UnificationWithAbstraction::OFF));
 }
 
 TermIndex* structInductionIndex() {
-  return new StructInductionTermIndex(new TermSubstitutionTree<>());
-}
-
-Stack<Index*> getIndices() {
-  return { comparisonIndex(), intInductionIndex(), structInductionIndex() };
+  return new StructInductionTermIndex(new TermSubstitutionTree<>(Options::UnificationWithAbstraction::OFF));
+}
+
+auto getIndices() {
+  return Stack<std::function<Index*()>> { 
+    std::function<Index*()>([]() { return comparisonIndex(); }), 
+    std::function<Index*()>([]() { return intInductionIndex(); }), 
+    std::function<Index*()>([]() { return structInductionIndex(); }), 
+  };
 }
 
 inline Clause* fromInduction(Clause* cl) {
@@ -87,7 +81,6 @@
   ASS(TestUtils::permEq(res, contexts, [](const InductionContext& lhs, const InductionContext& rhs) {
     return InductionFormulaIndex::represent(lhs) == InductionFormulaIndex::represent(rhs);
   }));
->>>>>>> 9cda245d
 }
 
 class GenerationTesterInduction
@@ -108,11 +101,7 @@
    * of the constants we cannot predefine, and require that these variables
    * are mapped bijectively to the new Skolem constants, hence this override.
    */
-<<<<<<< HEAD
   bool eq(Kernel::Clause* lhs, Kernel::Clause* rhs) override
-=======
-  bool eq(Kernel::Clause const* lhs, Kernel::Clause const* rhs) override
->>>>>>> 9cda245d
   {
     // there can be false positive matches which later (in a different literal
     // or clause) can turn out to be the wrong ones and we have to backtrack
@@ -927,7 +916,7 @@
 
 // multi-clause use case 1 (induction depth 0)
 TEST_GENERATION_INDUCTION(test_28,
-    Generation::TestCase()
+    Generation::AsymmetricTest()
       .options({ { "induction", "struct" }, { "non_unit_induction", "on" } })
       .context({ clause({ p(sK1) })})
       .indices(getIndices())
@@ -953,7 +942,7 @@
 
 // multi-clause use case 2 (induction depth non-0)
 TEST_GENERATION_INDUCTION(test_29,
-    Generation::TestCase()
+    Generation::AsymmetricTest()
       .options({
         { "induction_on_complex_terms", "on" },
         { "induction", "struct" },
@@ -1006,7 +995,7 @@
 
 // multi-clause use case 2 (main literal is from index)
 TEST_GENERATION_INDUCTION(test_30,
-    Generation::TestCase()
+    Generation::AsymmetricTest()
       .options({
         { "induction_on_complex_terms", "on" },
         { "induction", "struct" },
@@ -1038,7 +1027,7 @@
 
 // multi-clause use case 1 (induction depth 0), non-unit
 TEST_GENERATION_INDUCTION(test_31,
-    Generation::TestCase()
+    Generation::AsymmetricTest()
       .options({
         { "induction_unit_only", "off" },
         { "induction", "struct" },
@@ -1069,7 +1058,7 @@
 // multi-clause does not add tautological clauses
 TEST_GENERATION_INDUCTION(test_32,
     // TODO enable multi-clause option when there is one
-    Generation::TestCase()
+    Generation::AsymmetricTest()
       .options({ { "induction", "struct" }, { "non_unit_induction", "on" } })
       .context({ clause({ p(sK1) }) })
       .indices(getIndices())
@@ -1083,7 +1072,7 @@
 
 // multi-clause generalized occurrences
 TEST_GENERATION_INDUCTION(test_33,
-    Generation::TestCase()
+    Generation::AsymmetricTest()
       .options({
         { "induction", "struct" },
         { "induction_gen", "on" },
