--- conflicted
+++ resolved
@@ -32,28 +32,6 @@
 
 namespace InductionTest {
 
-<<<<<<< HEAD
-LiteralIndex<LiteralClause>* comparisonIndex() {
-  return new UnitIntegerComparisonLiteralIndex(new LiteralSubstitutionTree<LiteralClause>());
-}
-
-TermIndex<TermLiteralClause>* intInductionIndex(const Options& opt) {
-  return new InductionTermIndex(new TermSubstitutionTree<TermLiteralClause>(), opt);
-}
-
-TermIndex<TermLiteralClause>* structInductionIndex(const Options& opt) {
-  return new StructInductionTermIndex(new TermSubstitutionTree<TermLiteralClause>(), opt);
-}
-
-auto getIndices() {
-  return TestIndices {
-    [](const SaturationAlgorithm&) { return comparisonIndex(); },
-    [](const SaturationAlgorithm& alg) { return intInductionIndex(alg.getOptions()); },
-    [](const SaturationAlgorithm& alg) { return structInductionIndex(alg.getOptions()); },
-  };
-}
-=======
->>>>>>> 832219cc
 
 inline Clause* fromInduction(Clause* cl) {
   cl->inference().setInductionDepth(1);
