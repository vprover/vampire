/*
 * This file is part of the source code of the software program
 * Vampire. It is protected by applicable
 * copyright laws.
 *
 * This source code is distributed under the licence found here
 * https://vprover.github.io/license.html
 * and in the source directory
 */

#if VZ3

#include "Test/UnitTesting.hpp"
#include "Test/SyntaxSugar.hpp"
#include "Indexing/TermSharing.hpp"
// #include "Inferences/GaussianVariableElimination.hpp"
// #include "Inferences/InterpretedEvaluation.hpp"
#include "Kernel/Ordering.hpp"
// #include "Inferences/PolynomialEvaluation.hpp"
// #include "Inferences/Cancellation.hpp"
#include "Inferences/TheoryInstAndSimp.hpp"

#include "Test/SyntaxSugar.hpp"
#include "Test/TestUtils.hpp"
#include "Lib/Coproduct.hpp"
#include "Test/GenerationTester.hpp"
#include "Kernel/KBO.hpp"

using namespace std;
using namespace Kernel;
using namespace Inferences;
using namespace Test;

///////////////////////////////////////////////////////////////////////////////////////////////////////////////
////// TEST UNIT INITIALIZATION
/////////////////////////////////////
#define DECL_VARS                                                                                             \
  DECL_DEFAULT_VARS                                                                                           \
  DECL_VAR(x0, 0)                                                                                             \
  DECL_VAR(x1, 1)                                                                                             \
  DECL_VAR(x2, 2)                                                                                             \
  DECL_VAR(x3, 3)                                                                                             \
  DECL_VAR(x4, 4)                                                                                             \

#define DECL_LIST(sort)                                                                                       \
  DECL_SORT(list)                                                                                             \
                                                                                                              \
  DECL_CONST(nil, list)                                                                                       \
  DECL_FUNC(cons, { sort, list  }, list)                                                                      \
                                                                                                              \
  DECL_TERM_ALGEBRA(list, {nil, cons})                                                                        \
  __ALLOW_UNUSED(                                                                                             \
    auto head = cons.dtor(0);                                                                                 \
    auto tail = cons.dtor(1);                                                                                 \
  )                                                                                                           \

#define LIST_INT_SUGAR                                                                                        \
  NUMBER_SUGAR(Int)                                                                                           \
  DECL_VARS                                                                                                   \
                                                                                                              \
  DECL_FUNC(f, {Int}, Int)                                                                                    \
  DECL_PRED(p, {Int})                                                                                         \
  DECL_PRED(q, {Int})                                                                                         \
  DECL_PRED(r, {Int,Int})                                                                                     \
                                                                                                              \
                                                                                                              \
  DECL_LIST(Int)                                                                                              \
                                                                                                              \
  DECL_PRED(pL, {list})                                                                                       \

#define NAT_SUGAR                                                                                             \
  DECL_SORT(nat)                                                                                              \
  DECL_CONST(zero, nat)                                                                                       \
  DECL_FUNC(s, {nat}, nat)                                                                                    \
  DECL_TERM_ALGEBRA(nat, {zero, s})                                                                           \
  __ALLOW_UNUSED(                                                                                             \
    auto p = s.dtor(0);                                                                                       \
  )                                                                                                           \
                                                                                                              \
  DECL_PRED(q, {nat})                                                                                         \
  DECL_VARS                                                                                                   \


#define MY_SYNTAX_SUGAR LIST_INT_SUGAR

///////////////////////////////////////////////////////////////////////////////////////////////////////////////
////// TEST CASES
/////////////////////////////////////
TheoryInstAndSimp* theoryInstAndSimp(Options::TheoryInstSimp mode, bool withGeneralization = false) {
  return new TheoryInstAndSimp(mode, 
      /* thiTautologyDeletion */ true,
      /* showZ3 */ false,
      withGeneralization,
      /* export smtlib */ "", 
<<<<<<< HEAD
      Shell::Options::ProblemExportSyntax::SMTLIB
=======
      Options::ProblemExportSyntax::SMTLIB
>>>>>>> b6962adf
      );
}

using Shell::Int;
REGISTER_GEN_TESTER(Test::Generation::GenerationTester<TheoryInstAndSimp>(std::move(*theoryInstAndSimp(Options::TheoryInstSimp::ALL))))

TEST_GENERATION(test_01,
    Generation::SymmetricTest()
      .rule(theoryInstAndSimp(Options::TheoryInstSimp::ALL))
      .inputs({    clause({ x == 1, x * y != 6, ~(0 < x), ~(x < y), r(x,y)  })   })
      .expected(exactly(
            clause({ r(2,3)  })
      ))
      .premiseRedundant(false)
    )

TEST_GENERATION(test_02,
    Generation::SymmetricTest()
      .rule(theoryInstAndSimp(Options::TheoryInstSimp::ALL))
      .inputs({    clause({  tail(x) != tail(y), 
          head(x) != 0, 
          head(y) != 1, 
          tail(x) != nil(), 
          p(head(tail(x))), p(head(tail(y)))  })   })
      .expected(exactly(
            clause({  p(head(tail(cons(0, nil())))), p(head(tail(cons(1,nil()))))  })
      ))
      .premiseRedundant(false)
    )

#define LIST_ALPHA_SUGAR                                                                                      \
  DECL_VARS                                                                                                   \
  DECL_SORT(alpha)                                                                                            \
  DECL_LIST(alpha)                                                                                            \
  DECL_CONST(a, alpha)                                                                                        \
  DECL_PRED(p, {list})                                                                                        \

TEST_GENERATION_WITH_SUGAR(test_03,
    LIST_ALPHA_SUGAR,
    Generation::SymmetricTest()
      .rule(theoryInstAndSimp(Options::TheoryInstSimp::ALL))
      .inputs({    clause({  cons(a, nil()) != cons(x, nil()), 
          p(x)  })   })
      .expected(exactly(
      ))
      .premiseRedundant(false)
    )

#define RAT_SYNTAX_SUGAR                                                                                      \
    DECL_VARS                                                                                                 \
    NUMBER_SUGAR(Rat)                                                                                         \
    DECL_PRED(p, {Rat,Rat})                                                                                   \

TEST_GENERATION_WITH_SUGAR(test_04,
    RAT_SYNTAX_SUGAR,
    Generation::SymmetricTest()
      .rule(theoryInstAndSimp(Options::TheoryInstSimp::ALL))
      .inputs({    clause({ x != 1, y != 4, p(x,y) })    })
      .expected(exactly())
      .premiseRedundant(false)
    )

TEST_GENERATION_WITH_SUGAR(test_05,
    RAT_SYNTAX_SUGAR,
    Generation::SymmetricTest()
      .rule(theoryInstAndSimp(Options::TheoryInstSimp::ALL))
      .inputs({    clause({ x + y != 0, x != 7, p(x,y) })    })
      .expected(exactly(clause({p(7, -7)})))
      .premiseRedundant(false)
    )


TEST_GENERATION_WITH_SUGAR(test_06,
    RAT_SYNTAX_SUGAR,
    Generation::SymmetricTest()
      .rule(theoryInstAndSimp(Options::TheoryInstSimp::ALL))
      .inputs({    clause({ x + y != 0 * z, x != 7, p(x,y) })    })
      .expected(exactly(clause({p(7, -7)})))
      .premiseRedundant(false)
    )

TEST_GENERATION_WITH_SUGAR(test_07,
    RAT_SYNTAX_SUGAR,
    Generation::SymmetricTest()
      .rule(theoryInstAndSimp(Options::TheoryInstSimp::STRONG))
      .inputs({    clause({ x + y != 0 * z, x != 7, p(x,y) })    })
      .expected(exactly(clause({p(7, -7)})))
      .premiseRedundant(false)
    )

#define INT_SYNTAX_SUGAR                                                                                      \
    DECL_VARS                                                                                                 \
    NUMBER_SUGAR(Int)                                                                                         \
    DECL_PRED(p, {Int,Int})                                                                                   \

TEST_GENERATION_WITH_SUGAR(test_08,
    INT_SYNTAX_SUGAR,
    Generation::SymmetricTest()
      .rule(theoryInstAndSimp(Options::TheoryInstSimp::OVERLAP))
      .inputs({    clause({ ~(0 <= x), ~(x <= 1), x == 1, p(x,x) })    })
      .expected(exactly(clause({p(0, 0)})))
      .premiseRedundant(false)
    )

TEST_GENERATION_WITH_SUGAR(test_09,
    INT_SYNTAX_SUGAR,
    Generation::SymmetricTest()
      .rule(theoryInstAndSimp(Options::TheoryInstSimp::OVERLAP))
      .inputs({    clause({ ~(0 <= x), ~(x <= 1), x == 0, p(x,x) })    })
      .expected(exactly(clause({p(1, 1)})))
      .premiseRedundant(false)
    )

TEST_GENERATION_WITH_SUGAR(test_all_vs_strong_1a,
    INT_SYNTAX_SUGAR,
    Generation::SymmetricTest()
      .rule(theoryInstAndSimp(Options::TheoryInstSimp::STRONG))
      .inputs({    clause({ ~(-1 < x), ~(x < 1), x == 0, p(x,y) })    })
      .expected(exactly(clause({num(0) == 0, p(0, y)})))
      .premiseRedundant(false)
    )

TEST_GENERATION_WITH_SUGAR(test_all_vs_strong_1b,
    INT_SYNTAX_SUGAR,
    Generation::SymmetricTest()
      .rule(theoryInstAndSimp(Options::TheoryInstSimp::ALL))
      .inputs({    clause({ ~(-1 < x), ~(x < 1), x == 0, p(x,y) })    })
      .expected(exactly(  ))
      .premiseRedundant(true)
    )

TEST_GENERATION_WITH_SUGAR(test_all_vs_strong_2a,
    INT_SYNTAX_SUGAR,
    Generation::SymmetricTest()
      .rule(theoryInstAndSimp(Options::TheoryInstSimp::STRONG))
      .inputs({    clause({ x == 7, x != 7, p(x,y) })    })
      .expected(exactly(clause({ 7 == num(7), p(7, y)})))
      .premiseRedundant(false)
    )

TEST_GENERATION_WITH_SUGAR(test_all_vs_strong_2b,
    INT_SYNTAX_SUGAR,
    Generation::SymmetricTest()
      .rule(theoryInstAndSimp(Options::TheoryInstSimp::ALL))
      .inputs({    clause({ x == 7, x != 7, p(x,y) })    })
      .expected(exactly(  ))
      .premiseRedundant(true)
    )

TEST_GENERATION_WITH_SUGAR(test_overlap_vs_strong_1a,
    INT_SYNTAX_SUGAR,
    Generation::SymmetricTest()
      .rule(theoryInstAndSimp(Options::TheoryInstSimp::OVERLAP))
      .inputs({    clause({ ~(0 <= x), ~(x <= 0), x == 0, p(x,x) })    })
      .expected(exactly())
      .premiseRedundant(true)
    )

TEST_GENERATION_WITH_SUGAR(test_overlap_vs_strong_1b,
    INT_SYNTAX_SUGAR,
    Generation::SymmetricTest()
      .rule(theoryInstAndSimp(Options::TheoryInstSimp::STRONG))
      .inputs({    clause({ ~(0 <= x), ~(x <= 0), x == 0, p(x,x) })    })
      .expected(exactly(clause({ 0 == num(0), p(0, 0)})))
      .premiseRedundant(false)
    )


TEST_GENERATION_WITH_SUGAR(test_overlap_vs_strong_2,
    INT_SYNTAX_SUGAR,
    Generation::SymmetricTest()
      .rule(theoryInstAndSimp(Options::TheoryInstSimp::OVERLAP))
      .inputs({    clause({ ~(0 <= x), ~(x <= 0), y == 0, p(x,y) })    })
      .expected(exactly(clause({ 0 == y, p(0, y)})))
      .premiseRedundant(false)
    )

#define PAIR_SYNTAX_SUGAR                                                                                     \
  DECL_VARS                                                                                                   \
  NUMBER_SUGAR(Int)                                                                                           \
  DECL_SORT(Pair)                                                                                             \
                                                                                                              \
  DECL_FUNC(pair, { Int, Int },  Pair)                                                                        \
                                                                                                              \
  DECL_TERM_ALGEBRA(Pair, {pair})                                                                             \
  __ALLOW_UNUSED(                                                                                             \
    auto fst = pair.dtor(0);                                                                                  \
    auto snd = pair.dtor(1);                                                                                  \
  )                                                                                                           \
                                                                                                              \
  DECL_PRED(p, { Int })                                                                                       \

TEST_GENERATION_WITH_SUGAR(bug_01,
    PAIR_SYNTAX_SUGAR,
    Generation::SymmetricTest()
      .rule             (theoryInstAndSimp(Options::TheoryInstSimp::ALL))
      .inputs           ({clause({ 0 == fst(pair(0,127)) })   })
      .expected         (exactly(  ))
      .premiseRedundant (true)
    )

TEST_GENERATION_WITH_SUGAR(bug_02,
    LIST_INT_SUGAR,
    Generation::SymmetricTest()
      .rule             (theoryInstAndSimp(Options::TheoryInstSimp::ALL))
      .inputs           ({clause({ tail(nil) == nil  })   })
      .expected         (exactly(  ))
      .premiseRedundant (false)
    )

TEST_GENERATION_WITH_SUGAR(bug_03,
    PAIR_SYNTAX_SUGAR,
    Generation::SymmetricTest()
      .rule             (theoryInstAndSimp(Options::TheoryInstSimp::ALL))
      .inputs           ({clause({ 0 != fst(pair(0,127)) })   })
      .expected         (exactly( clause({}) ))
    )

TEST_GENERATION_WITH_SUGAR(bug_04,
    LIST_INT_SUGAR,
    Generation::SymmetricTest()
      .rule             (theoryInstAndSimp(Options::TheoryInstSimp::ALL, 
                                           /* generalization: */ true))
      .inputs           ({clause({ nil() != tail(nil()) })   })
      .expected         (exactly())
    )


TEST_GENERATION_WITH_SUGAR(pair_1,
    PAIR_SYNTAX_SUGAR,
    Generation::SymmetricTest()
      .rule             (theoryInstAndSimp(Options::TheoryInstSimp::ALL))
      .inputs           ({clause({ 0 != fst(x) + snd(x), 10 != fst(x), p(snd(x)) })   })
      .expected         (exactly( clause({ p(snd(pair(10, -10))) }) ))
    )


TEST_GENERATION_WITH_SUGAR(generalisation_1,
    PAIR_SYNTAX_SUGAR,
    Generation::SymmetricTest()
      .rule             (theoryInstAndSimp(Options::TheoryInstSimp::ALL, 
                                           /* generalization: */ true))
      .inputs           ({clause({ 10 != fst(x), p(snd(x)) })   })
      .expected         (exactly( clause({ p(snd(pair(10, y))) }) ))
    )



TEST_GENERATION_WITH_SUGAR(generalisation_2,
    LIST_INT_SUGAR,
    Generation::SymmetricTest()
      .rule             (theoryInstAndSimp(Options::TheoryInstSimp::ALL, 
                                           /* generalization: */ true))
      .inputs           ({clause({ 10 != head(x) + head(tail(x)), pL(x), head(x) != 2 })   })
      .expected         (exactly( clause({ pL(cons(2, cons(8, y))) }) ))
    )



TEST_GENERATION_WITH_SUGAR(generalisation_3,
    LIST_INT_SUGAR,
    Generation::SymmetricTest()
      .rule             (theoryInstAndSimp(Options::TheoryInstSimp::ALL, 
                                           /* generalization: */ true))
      .inputs           ({clause({ 10 != head(x) + head(tail(tail(x))), pL(x), head(x) != 2 })   })
      .expected         (exactly( clause({ pL(cons(2, cons(y, cons(8, z)))) }) ))
    )

TEST_GENERATION_WITH_SUGAR(generalisation_4,
    LIST_INT_SUGAR,
    Generation::AsymmetricTest()
      .rule             (theoryInstAndSimp(Options::TheoryInstSimp::ALL, 
                                           /* generalization: */ true))
      .input            (clause({ tail(x) == nil, pL(x) }))
      .expected         (exactly( clause({ pL(cons(x1,cons(x2,x3))) }) ))
    )

TEST_GENERATION_WITH_SUGAR(generalisation_5,
    NAT_SUGAR,
    Generation::AsymmetricTest()
      .rule             (theoryInstAndSimp(Options::TheoryInstSimp::ALL, 
                                           /* generalization: */ true))
      .input            (clause({ p(p(x)) == zero, q(x) }))
      .expected         (exactly( clause({ q(s(s(s(y)))) }) ))
    )

#endif // VZ3<|MERGE_RESOLUTION|>--- conflicted
+++ resolved
@@ -92,11 +92,7 @@
       /* showZ3 */ false,
       withGeneralization,
       /* export smtlib */ "", 
-<<<<<<< HEAD
-      Shell::Options::ProblemExportSyntax::SMTLIB
-=======
       Options::ProblemExportSyntax::SMTLIB
->>>>>>> b6962adf
       );
 }
 
